// Copyright (c) Microsoft Corporation. All rights reserved.
// Licensed under the MIT License.
package com.azure.data.appconfiguration;

import com.azure.core.http.netty.NettyAsyncHttpClientBuilder;
import com.azure.data.appconfiguration.models.ConfigurationSetting;
import com.azure.data.appconfiguration.models.Range;
import com.azure.data.appconfiguration.models.SettingFields;
import com.azure.data.appconfiguration.models.SettingSelector;
import com.azure.core.exception.ResourceModifiedException;
import com.azure.core.exception.ResourceNotFoundException;
import com.azure.core.http.policy.HttpLogDetailLevel;
import com.azure.core.http.policy.RetryPolicy;
import com.azure.core.http.rest.PagedIterable;
import com.azure.core.util.Context;
import com.azure.core.util.logging.ClientLogger;

import java.net.HttpURLConnection;

import java.util.ArrayList;
import java.util.List;
import java.util.stream.Collectors;

import static org.junit.Assert.assertNotNull;
import static org.junit.Assert.assertEquals;
import static org.junit.Assert.assertArrayEquals;

public class ConfigurationClientTest extends ConfigurationClientTestBase {
    private final ClientLogger logger = new ClientLogger(ConfigurationClientTest.class);

    private ConfigurationClient client;

    @Override
    protected void beforeTest() {
        beforeTestSetup();

        if (interceptorManager.isPlaybackMode()) {
            client = clientSetup(credentials -> new ConfigurationClientBuilder()
                .credential(credentials)
                .httpClient(interceptorManager.getPlaybackClient())
                .httpLogDetailLevel(HttpLogDetailLevel.BODY_AND_HEADERS)
                .buildClient());
        } else {
            client = clientSetup(credentials -> new ConfigurationClientBuilder()
                .credential(credentials)
                .httpClient(new NettyAsyncHttpClientBuilder().wiretap(true).build())
                .httpLogDetailLevel(HttpLogDetailLevel.BODY_AND_HEADERS)
                .addPolicy(interceptorManager.getRecordPolicy())
                .addPolicy(new RetryPolicy())
                .buildClient());
        }
    }

    @Override
    protected void afterTest() {
        logger.info("Cleaning up created key values.");
        client.listSettings(new SettingSelector().setKeys(keyPrefix + "*")).forEach(configurationSetting -> {
            logger.info("Deleting key:label [{}:{}]. isLocked? {}", configurationSetting.getKey(), configurationSetting.getLabel(), configurationSetting.isLocked());
            client.deleteSetting(configurationSetting);
        });

        logger.info("Finished cleaning up values.");
    }

    /**
     * Tests that a configuration is able to be added, these are differentiate from each other using a key or key-label identifier.
     */
    public void addSetting() {
        addSettingRunner((expected) -> assertConfigurationEquals(expected, client.addSetting(expected)));
    }

    /**
     * Tests that we cannot add a configuration setting when the key is an empty string.
     */
    public void addSettingEmptyKey() {
        assertRestException(() -> client.addSetting("", "A value", null), HttpURLConnection.HTTP_BAD_METHOD);
    }

    /**
     * Tests that we can add configuration settings when value is not null or an empty string.
     */
    public void addSettingEmptyValue() {
        addSettingEmptyValueRunner((setting) -> {
            assertConfigurationEquals(setting, client.addSetting(setting.getKey(), setting.getValue(), setting.getLabel()));
            assertConfigurationEquals(setting, client.getSetting(setting, false));
        });
    }

    /**
     * Verifies that an exception is thrown when null key is passed.
     */
    public void addSettingNullKey() {
        assertRunnableThrowsException(() -> client.addSetting(null, "A Value", null), IllegalArgumentException.class);
        assertRunnableThrowsException(() -> client.addSetting(null), NullPointerException.class);
    }

    /**
     * Tests that a configuration cannot be added twice with the same key. This should return a 412 error.
     */
    public void addExistingSetting() {
        addExistingSettingRunner((expected) -> {
            client.addSetting(expected);
            assertRestException(() -> client.addSetting(expected), ResourceModifiedException.class, HttpURLConnection.HTTP_PRECON_FAILED);
        });
    }

    /**
     * Tests that a configuration is able to be added or updated with set.
     * When the configuration is locked updates cannot happen, this will result in a 409.
     */
    public void setSetting() {
        setSettingRunner((expected, update) -> assertConfigurationEquals(expected, client.setSettingWithResponse(expected, false, Context.NONE).getValue()));
    }

    /**
     * Tests that when an etag is passed to set it will only set if the current representation of the setting has the
     * etag. If the set etag doesn't match anything the update won't happen, this will result in a 412. This will
     * prevent set from doing an add as well.
     */
    public void setSettingIfEtag() {
        setSettingIfEtagRunner((initial, update) -> {
            // This etag is not the correct format. It is not the correct hash that the service is expecting.
            assertRestException(() -> client.setSettingWithResponse(initial.setETag("badEtag"), true, Context.NONE).getValue(), ResourceNotFoundException.class, HttpURLConnection.HTTP_PRECON_FAILED);

            final String etag = client.addSetting(initial).getETag();

<<<<<<< HEAD
            assertConfigurationEquals(update, client.setSetting(update.setETag(etag)));
            assertRestException(() -> client.setSetting(initial), ResourceNotFoundException.class, HttpURLConnection.HTTP_PRECON_FAILED);
            assertConfigurationEquals(update, client.getSetting(update, false));
=======
            assertConfigurationEquals(update, client.setSettingWithResponse(update.setETag(etag), true, Context.NONE));
            assertRestException(() -> client.setSettingWithResponse(initial, true, Context.NONE).getValue(), ResourceNotFoundException.class, HttpURLConnection.HTTP_PRECON_FAILED);
            assertConfigurationEquals(update, client.getSetting(update));
>>>>>>> 0af106ef
        });
    }

    /**
     * Tests that we cannot set a configuration setting when the key is an empty string.
     */
    public void setSettingEmptyKey() {
        assertRestException(() -> client.setSetting("", null, "A value"), HttpURLConnection.HTTP_BAD_METHOD);
    }

    /**
     * Tests that we can set configuration settings when value is not null or an empty string.
     * Value is not a required property.
     */
    public void setSettingEmptyValue() {
        setSettingEmptyValueRunner((setting) -> {
<<<<<<< HEAD
            assertConfigurationEquals(setting, client.setSetting(setting.getKey(), setting.getValue()));
            assertConfigurationEquals(setting, client.getSetting(setting, false));
=======
            assertConfigurationEquals(setting, client.setSetting(setting.getKey(), setting.getLabel(), setting.getValue()));
            assertConfigurationEquals(setting, client.getSetting(setting.getKey()));
>>>>>>> 0af106ef
        });
    }

    /**
     * Verifies that an exception is thrown when null key is passed.
     */
    public void setSettingNullKey() {
<<<<<<< HEAD
        assertRunnableThrowsException(() -> client.setSetting(null, "A Value"), IllegalArgumentException.class);
        assertRunnableThrowsException(() -> client.setSetting(null), NullPointerException.class);
    }

    /**
     * Tests that update cannot be done to a non-existent configuration, this will result in a 412.
     * Unlike set update isn't able to create the configuration.
     */
    public void updateNoExistingSetting() {
        updateNoExistingSettingRunner((expected) ->
            assertRestException(() -> client.updateSetting(expected), ResourceNotFoundException.class, HttpURLConnection.HTTP_PRECON_FAILED)
        );
    }

    /**
     * Tests that a configuration is able to be updated when it exists.
     * When the configuration is locked updates cannot happen, this will result in a 409.
     */
    public void updateSetting() {
        updateSettingRunner((initial, update) -> assertConfigurationEquals(initial, client.addSetting(initial)));
    }

    /**
     * Tests that a configuration is able to be updated when it exists with the convenience overload.
     * When the configuration is locked updates cannot happen, this will result in a 409.
     */
    public void updateSettingOverload() {
        updateSettingOverloadRunner((original, updated) -> {
            assertConfigurationEquals(original, client.addSetting(original.getKey(), original.getValue(), original.getLabel()));
            assertConfigurationEquals(updated, client.updateSetting(updated.getKey(), updated.getValue()));
        });
    }

    /**
     * Tests that when an etag is passed to update it will only update if the current representation of the setting has the etag.
     * If the update etag doesn't match anything the update won't happen, this will result in a 412.
     */
    public void updateSettingIfEtag() {
        updateSettingIfEtagRunner(settings -> {
            final ConfigurationSetting initial = settings.get(0);
            final ConfigurationSetting update = settings.get(1);
            final ConfigurationSetting last = settings.get(2);

            final String initialEtag = client.addSetting(initial).getETag();
            final String updateEtag = client.updateSetting(update).getETag();

            // The setting does not exist in the service yet, so we cannot update it.
            assertRestException(() -> client.updateSetting(new ConfigurationSetting().setKey(last.getKey()).setLabel(last.getLabel()).setValue(last.getValue()).setETag(initialEtag)),
                ResourceNotFoundException.class,
                HttpURLConnection.HTTP_PRECON_FAILED);

            assertConfigurationEquals(update, client.getSetting(update, false));
            assertConfigurationEquals(last, client.updateSetting(new ConfigurationSetting().setKey(last.getKey()).setLabel(last.getLabel()).setValue(last.getValue()).setETag(updateEtag)));
            assertConfigurationEquals(last, client.getSetting(last, false));

            assertRestException(() -> client.updateSetting(new ConfigurationSetting().setKey(initial.getKey()).setLabel(initial.getLabel()).setValue(initial.getValue()).setETag(updateEtag)),
                ResourceNotFoundException.class,
                HttpURLConnection.HTTP_PRECON_FAILED);
        });
    }

    /**
     * Verifies that an exception is thrown when null key is passed.
     */
    public void updateSettingNullKey() {
        assertRunnableThrowsException(() -> client.updateSetting(null, "A Value"), IllegalArgumentException.class);
        assertRunnableThrowsException(() -> client.updateSetting(null), NullPointerException.class);
=======
        assertRunnableThrowsException(() -> client.setSetting(null, null, "A Value"), IllegalArgumentException.class);
        assertRunnableThrowsException(() -> client.setSettingWithResponse(null, false, Context.NONE).getValue(), NullPointerException.class);
>>>>>>> 0af106ef
    }

    /**
     * Tests that a configuration is able to be retrieved when it exists, whether or not it is locked.
     */
    public void getSetting() {
        getSettingRunner((expected) -> {
            client.addSetting(expected);
            assertConfigurationEquals(expected, client.getSetting(expected, false));
        });
    }

    /**
     * Tests that attempting to retrieve a non-existent configuration doesn't work, this will result in a 404.
     */
    public void getSettingNotFound() {
        final String key = getKey();
        final ConfigurationSetting neverRetrievedConfiguration = new ConfigurationSetting().setKey(key).setValue("myNeverRetreivedValue");
        final ConfigurationSetting nonExistentLabel = new ConfigurationSetting().setKey(key).setLabel("myNonExistentLabel");

        assertConfigurationEquals(neverRetrievedConfiguration, client.addSetting(neverRetrievedConfiguration));

        assertRestException(() -> client.getSetting("myNonExistentKey", null, null), ResourceNotFoundException.class, HttpURLConnection.HTTP_NOT_FOUND);
        assertRestException(() -> client.getSetting(nonExistentLabel, false), ResourceNotFoundException.class, HttpURLConnection.HTTP_NOT_FOUND);
    }

    /**
     * Tests that configurations are able to be deleted when they exist.
     * After the configuration has been deleted attempting to get it will result in a 404, the same as if the
     * configuration never existed.
     */
    public void deleteSetting() {
        deleteSettingRunner((expected) -> {
            client.addSetting(expected);
            assertConfigurationEquals(expected, client.getSetting(expected, false));

            assertConfigurationEquals(expected, client.deleteSetting(expected));
            assertRestException(() -> client.getSetting(expected, false), ResourceNotFoundException.class, HttpURLConnection.HTTP_NOT_FOUND);
        });
    }

    /**
     * Tests that attempting to delete a non-existent configuration will return a 204.
     */
    public void deleteSettingNotFound() {
        final String key = getKey();
        final ConfigurationSetting neverDeletedConfiguation = new ConfigurationSetting().setKey(key).setValue("myNeverDeletedValue");
        final ConfigurationSetting notFoundDelete = new ConfigurationSetting().setKey(key).setLabel("myNonExistentLabel");

        assertConfigurationEquals(neverDeletedConfiguation, client.addSetting(neverDeletedConfiguation));

        assertConfigurationEquals(null, client.deleteSetting("myNonExistentKey"));
        assertConfigurationEquals(null, client.deleteSettingWithResponse(notFoundDelete, Context.NONE), HttpURLConnection.HTTP_NO_CONTENT);

        assertConfigurationEquals(neverDeletedConfiguation, client.getSetting(neverDeletedConfiguation, false));
    }

    /**
     * Tests that when an etag is passed to delete it will only delete if the current representation of the setting has the etag.
     * If the delete etag doesn't match anything the delete won't happen, this will result in a 412.
     */
    public void deleteSettingWithETag() {
        deleteSettingWithETagRunner((initial, update) -> {
            final ConfigurationSetting initiallyAddedConfig = client.addSetting(initial);
            final ConfigurationSetting updatedConfig = client.setSettingWithResponse(update, false, Context.NONE).getValue();

            assertConfigurationEquals(update, client.getSetting(initial, false));
            assertRestException(() -> client.deleteSetting(initiallyAddedConfig), ResourceNotFoundException.class, HttpURLConnection.HTTP_PRECON_FAILED);
            assertConfigurationEquals(update, client.deleteSetting(updatedConfig));
            assertRestException(() -> client.getSetting(initial, false), ResourceNotFoundException.class, HttpURLConnection.HTTP_NOT_FOUND);
        });
    }

    /**
     * Test the API will not make a delete call without having a key passed, an IllegalArgumentException should be thrown.
     */
    public void deleteSettingNullKey() {
        assertRunnableThrowsException(() -> client.deleteSetting((String) null), IllegalArgumentException.class);
        assertRunnableThrowsException(() -> client.deleteSetting((ConfigurationSetting) null), NullPointerException.class);
    }

    /**
     * Verifies that a ConfigurationSetting can be added with a label, and that we can fetch that ConfigurationSetting
     * from the service when filtering by either its label or just its key.
     */

    public void listWithKeyAndLabel() {
        final String value = "myValue";
        final String key = getKey();
        final String label = getLabel();
        final ConfigurationSetting expected = new ConfigurationSetting().setKey(key).setValue(value).setLabel(label);

        assertConfigurationEquals(expected, client.setSettingWithResponse(expected, false, Context.NONE).getValue());
        assertConfigurationEquals(expected, client.listSettings(new SettingSelector().setKeys(key).setLabels(label)).iterator().next());
        assertConfigurationEquals(expected, client.listSettings(new SettingSelector().setKeys(key)).iterator().next());
    }

    /**
     * Verifies that ConfigurationSettings can be added and that we can fetch those ConfigurationSettings from the
     * service when filtering by their keys.
     */
    public void listWithMultipleKeys() {
        String key = getKey();
        String key2 = getKey();

        listWithMultipleKeysRunner(key, key2, (setting, setting2) -> {
            assertConfigurationEquals(setting, client.addSetting(setting));
            assertConfigurationEquals(setting2, client.addSetting(setting2));

            return client.listSettings(new SettingSelector().setKeys(key, key2));
        });
    }

    /**
     * Verifies that ConfigurationSettings can be added with different labels and that we can fetch those ConfigurationSettings
     * from the service when filtering by their labels.
     */
    public void listWithMultipleLabels() {
        String key = getKey();
        String label = getLabel();
        String label2 = getLabel();

        listWithMultipleLabelsRunner(key, label, label2, (setting, setting2) -> {
            assertConfigurationEquals(setting, client.addSetting(setting));
            assertConfigurationEquals(setting2, client.addSetting(setting2));

            return client.listSettings(new SettingSelector().setKeys(key).setLabels(label, label2));
        });
    }

    /**
     * Verifies that we can select filter results by key, label, and select fields using SettingSelector.
     */
    public void listSettingsSelectFields() {
        listSettingsSelectFieldsRunner((settings, selector) -> {
            settings.forEach(setting -> client.setSettingWithResponse(setting, false, Context.NONE).getValue());
            return client.listSettings(selector);
        });
    }

    /**
     * Verifies that we can get a ConfigurationSetting at the provided accept datetime
     */
    public void listSettingsAcceptDateTime() {
        final String keyName = getKey();
        final ConfigurationSetting original = new ConfigurationSetting().setKey(keyName).setValue("myValue");
        final ConfigurationSetting updated = new ConfigurationSetting().setKey(original.getKey()).setValue("anotherValue");
        final ConfigurationSetting updated2 = new ConfigurationSetting().setKey(original.getKey()).setValue("anotherValue2");

        // Create 3 revisions of the same key.
        try {
            assertConfigurationEquals(original, client.setSettingWithResponse(original, false, Context.NONE).getValue());
            Thread.sleep(2000);
            assertConfigurationEquals(updated, client.setSettingWithResponse(updated, false, Context.NONE).getValue());
            Thread.sleep(2000);
            assertConfigurationEquals(updated2, client.setSettingWithResponse(updated2, false, Context.NONE).getValue());
        } catch (InterruptedException ex) {
            // Do nothing.
        }

        // Gets all versions of this value so we can get the one we want at that particular date.
        List<ConfigurationSetting> revisions = client.listSettingRevisions(new SettingSelector().setKeys(keyName)).stream().collect(Collectors.toList());

        assertNotNull(revisions);
        assertEquals(3, revisions.size());

        // We want to fetch the configuration setting when we first updated its value.
        SettingSelector options = new SettingSelector().setKeys(keyName).setAcceptDatetime(revisions.get(1).getLastModified());
        assertConfigurationEquals(updated, (client.listSettings(options).stream().collect(Collectors.toList())).get(0));
    }

    /**
     * Verifies that we can get all of the revisions for this ConfigurationSetting. Then verifies that we can select
     * specific fields.
     */
    public void listRevisions() {
        final String keyName = getKey();
        final ConfigurationSetting original = new ConfigurationSetting().setKey(keyName).setValue("myValue");
        final ConfigurationSetting updated = new ConfigurationSetting().setKey(original.getKey()).setValue("anotherValue");
        final ConfigurationSetting updated2 = new ConfigurationSetting().setKey(original.getKey()).setValue("anotherValue2");

        // Create 3 revisions of the same key.
        assertConfigurationEquals(original, client.setSettingWithResponse(original, false, Context.NONE).getValue());
        assertConfigurationEquals(updated, client.setSettingWithResponse(updated, false, Context.NONE).getValue());
        assertConfigurationEquals(updated2, client.setSettingWithResponse(updated2, false, Context.NONE).getValue());

        // Get all revisions for a key, they are listed in descending order.
        List<ConfigurationSetting> revisions = client.listSettingRevisions(new SettingSelector().setKeys(keyName)).stream().collect(Collectors.toList());
        assertConfigurationEquals(updated2, revisions.get(0));
        assertConfigurationEquals(updated, revisions.get(1));
        assertConfigurationEquals(original, revisions.get(2));

        // Verifies that we can select specific fields.
        revisions = client.listSettingRevisions(new SettingSelector().setKeys(keyName).setFields(SettingFields.KEY, SettingFields.ETAG)).stream().collect(Collectors.toList());
        validateListRevisions(updated2, revisions.get(0));
        validateListRevisions(updated, revisions.get(1));
        validateListRevisions(original, revisions.get(2));
    }

    /**
     * Verifies that we can get all the revisions for all settings with the specified keys.
     */
    public void listRevisionsWithMultipleKeys() {
        String key = getKey();
        String key2 = getKey();

        listRevisionsWithMultipleKeysRunner(key, key2, (testInput) -> {
            assertConfigurationEquals(testInput.get(0), client.addSetting(testInput.get(0)));
            assertConfigurationEquals(testInput.get(1), client.setSettingWithResponse(testInput.get(1), false, Context.NONE).getValue());
            assertConfigurationEquals(testInput.get(2), client.addSetting(testInput.get(2)));
            assertConfigurationEquals(testInput.get(3), client.setSettingWithResponse(testInput.get(3), false, Context.NONE).getValue());

            return client.listSettingRevisions(new SettingSelector().setKeys(key, key2));
        });
    }

    /**
     * Verifies that we can get all revisions for all settings with the specified labels.
     */
    public void listRevisionsWithMultipleLabels() {
        String key = getKey();
        String label = getLabel();
        String label2 = getLabel();

        listRevisionsWithMultipleLabelsRunner(key, label, label2, (testInput) -> {
            assertConfigurationEquals(testInput.get(0), client.addSetting(testInput.get(0)));
            assertConfigurationEquals(testInput.get(1), client.setSettingWithResponse(testInput.get(1), false, Context.NONE).getValue());
            assertConfigurationEquals(testInput.get(2), client.addSetting(testInput.get(2)));
            assertConfigurationEquals(testInput.get(3), client.setSettingWithResponse(testInput.get(3), false, Context.NONE).getValue());

            return client.listSettingRevisions(new SettingSelector().setKeys(key).setLabels(label, label2));
        });
    }

    /**
     * Verifies that the range header for revision selections returns the expected values.
     */
    public void listRevisionsWithRange() {
        final String key = getKey();
        final ConfigurationSetting original = new ConfigurationSetting().setKey(key).setValue("myValue");
        final ConfigurationSetting updated = new ConfigurationSetting().setKey(original.getKey()).setValue("anotherValue");
        final ConfigurationSetting updated2 = new ConfigurationSetting().setKey(original.getKey()).setValue("anotherValue2");

        assertConfigurationEquals(original, client.addSetting(original));
        assertConfigurationEquals(updated, client.setSettingWithResponse(updated, false, Context.NONE).getValue());
        assertConfigurationEquals(updated2, client.setSettingWithResponse(updated2, false, Context.NONE).getValue());

        List<ConfigurationSetting> revisions = client.listSettingRevisions(new SettingSelector().setKeys(key).setRange(new Range(1, 2))).stream().collect(Collectors.toList());
        assertConfigurationEquals(updated, revisions.get(0));
        assertConfigurationEquals(original, revisions.get(1));
    }

    /**
     * Verifies that an exception will be thrown from the service if it cannot satisfy the range request.
     */
    @Override
    public void listRevisionsInvalidRange() {
        final String key = getKey();
        final ConfigurationSetting original = new ConfigurationSetting().setKey(key).setValue("myValue");

        assertConfigurationEquals(original, client.addSetting(original));
        assertRestException(() -> client.listSettingRevisions(new SettingSelector().setKeys(key).setRange(new Range(0, 10))),
            416); // REQUESTED_RANGE_NOT_SATISFIABLE
    }

    /**
     * Verifies that we can get a subset of revisions based on the "acceptDateTime"
     */
    public void listRevisionsAcceptDateTime() {
        final String keyName = getKey();
        final ConfigurationSetting original = new ConfigurationSetting().setKey(keyName).setValue("myValue");
        final ConfigurationSetting updated = new ConfigurationSetting().setKey(original.getKey()).setValue("anotherValue");
        final ConfigurationSetting updated2 = new ConfigurationSetting().setKey(original.getKey()).setValue("anotherValue2");

        // Create 3 revisions of the same key.
        try {
            assertConfigurationEquals(original, client.setSettingWithResponse(original, false, Context.NONE).getValue());
            Thread.sleep(2000);
            assertConfigurationEquals(updated, client.setSettingWithResponse(updated, false, Context.NONE).getValue());
            Thread.sleep(2000);
            assertConfigurationEquals(updated2, client.setSettingWithResponse(updated2, false, Context.NONE).getValue());
        } catch (InterruptedException ex) {
            // Do nothing.
        }

        // Gets all versions of this value.
        List<ConfigurationSetting> revisions = client.listSettingRevisions(new SettingSelector().setKeys(keyName)).stream().collect(Collectors.toList());

        assertNotNull(revisions);
        assertEquals(3, revisions.size());

        // We want to fetch all the revisions that existed up and including when the first revision was created.
        // Revisions are returned in descending order from creation date.
        SettingSelector options = new SettingSelector().setKeys(keyName).setAcceptDatetime(revisions.get(1).getLastModified());
        revisions = client.listSettingRevisions(options).stream().collect(Collectors.toList());
        assertConfigurationEquals(updated, revisions.get(0));
        assertConfigurationEquals(original, revisions.get(1));
    }

    /**
     * Verifies that, given a ton of revisions, we can list the revisions ConfigurationSettings using pagination
     * (ie. where 'nextLink' has a URL pointing to the next page of results.)
     */
    public void listRevisionsWithPagination() {
        final int numberExpected = 50;
        for (int value = 0; value < numberExpected; value++) {
            client.setSettingWithResponse(new ConfigurationSetting().setKey(keyPrefix).setValue("myValue" + value).setLabel(labelPrefix), false, Context.NONE).getValue();
        }

        SettingSelector filter = new SettingSelector().setKeys(keyPrefix).setLabels(labelPrefix);
        assertEquals(numberExpected, client.listSettingRevisions(filter).stream().collect(Collectors.toList()).size());
    }

    /**
     * Verifies that, given a ton of revisions, we can process {@link java.util.stream.Stream} multiple time and get same result.
     * (ie. where 'nextLink' has a URL pointing to the next page of results.)
     */
    public void listRevisionsWithPaginationAndRepeatStream() {
        final int numberExpected = 50;
        for (int value = 0; value < numberExpected; value++) {
            client.setSettingWithResponse(new ConfigurationSetting().setKey(keyPrefix).setValue("myValue" + value).setLabel(labelPrefix), false, Context.NONE).getValue();
        }

        SettingSelector filter = new SettingSelector().setKeys(keyPrefix).setLabels(labelPrefix);
        PagedIterable<ConfigurationSetting> configurationSettingPagedIterable = client.listSettingRevisions(filter);
        assertEquals(numberExpected, configurationSettingPagedIterable.stream().collect(Collectors.toList()).size());

        assertEquals(numberExpected, configurationSettingPagedIterable.stream().collect(Collectors.toList()).size());
    }

    /**
     * Verifies that, given a ton of revisions, we can iterate over multiple time and get same result.
     * (ie. where 'nextLink' has a URL pointing to the next page of results.)
     */
    public void listRevisionsWithPaginationAndRepeatIterator() {
        final int numberExpected = 50;
        for (int value = 0; value < numberExpected; value++) {
            client.setSettingWithResponse(new ConfigurationSetting().setKey(keyPrefix).setValue("myValue" + value).setLabel(labelPrefix), false, Context.NONE).getValue();
        }

        SettingSelector filter = new SettingSelector().setKeys(keyPrefix).setLabels(labelPrefix);

        PagedIterable<ConfigurationSetting> configurationSettingPagedIterable = client.listSettingRevisions(filter);
        List<ConfigurationSetting> configurationSettingList1 = new ArrayList<>();
        List<ConfigurationSetting> configurationSettingList2 = new ArrayList<>();

        configurationSettingPagedIterable.iterator().forEachRemaining(configurationSetting -> configurationSettingList1.add(configurationSetting));
        assertEquals(numberExpected, configurationSettingList1.size());

        configurationSettingPagedIterable.iterator().forEachRemaining(configurationSetting -> configurationSettingList2.add(configurationSetting));
        assertEquals(numberExpected, configurationSettingList2.size());

        assertArrayEquals(configurationSettingList1.toArray(), configurationSettingList2.toArray());
    }

    /**
     * Verifies that, given a ton of existing settings, we can list the ConfigurationSettings using pagination
     * (ie. where 'nextLink' has a URL pointing to the next page of results.)
     */
    public void listSettingsWithPagination() {
        final int numberExpected = 50;
        for (int value = 0; value < numberExpected; value++) {
            client.setSettingWithResponse(new ConfigurationSetting().setKey(keyPrefix + "-" + value).setValue("myValue").setLabel(labelPrefix), false, Context.NONE).getValue();
        }
        SettingSelector filter = new SettingSelector().setKeys(keyPrefix + "-*").setLabels(labelPrefix);

        assertEquals(numberExpected, client.listSettings(filter).stream().count());
    }

    /**
     * Verifies the conditional "GET" scenario where the setting has yet to be updated, resulting in a 304. This GET
     * scenario will return a setting when the etag provided does not match the one of the current setting.
     */
    public void getSettingWhenValueNotUpdated() {
        final String key = getKey();
        final ConfigurationSetting expected = new ConfigurationSetting().setKey(key).setValue("myValue");
        final ConfigurationSetting newExpected = new ConfigurationSetting().setKey(key).setValue("myNewValue");
        final ConfigurationSetting block = client.addSetting(expected);

        assertNotNull(block);
        assertConfigurationEquals(expected, block);
        assertConfigurationEquals(newExpected, client.setSettingWithResponse(newExpected, false, Context.NONE).getValue());
    }

    public void deleteAllSettings() {

        client.listSettings(new SettingSelector().setKeys("*")).forEach(configurationSetting -> {
            logger.info("Deleting key:label [{}:{}]. isLocked? {}", configurationSetting.getKey(), configurationSetting.getLabel(), configurationSetting.isLocked());
            client.deleteSetting(configurationSetting);
        });
    }
}<|MERGE_RESOLUTION|>--- conflicted
+++ resolved
@@ -124,15 +124,9 @@
 
             final String etag = client.addSetting(initial).getETag();
 
-<<<<<<< HEAD
-            assertConfigurationEquals(update, client.setSetting(update.setETag(etag)));
-            assertRestException(() -> client.setSetting(initial), ResourceNotFoundException.class, HttpURLConnection.HTTP_PRECON_FAILED);
-            assertConfigurationEquals(update, client.getSetting(update, false));
-=======
             assertConfigurationEquals(update, client.setSettingWithResponse(update.setETag(etag), true, Context.NONE));
             assertRestException(() -> client.setSettingWithResponse(initial, true, Context.NONE).getValue(), ResourceNotFoundException.class, HttpURLConnection.HTTP_PRECON_FAILED);
-            assertConfigurationEquals(update, client.getSetting(update));
->>>>>>> 0af106ef
+            assertConfigurationEquals(update, client.getSetting(update, false));
         });
     }
 
@@ -149,13 +143,8 @@
      */
     public void setSettingEmptyValue() {
         setSettingEmptyValueRunner((setting) -> {
-<<<<<<< HEAD
-            assertConfigurationEquals(setting, client.setSetting(setting.getKey(), setting.getValue()));
+            assertConfigurationEquals(setting, client.setSetting(setting.getKey(), setting.getLabel(), setting.getValue()));
             assertConfigurationEquals(setting, client.getSetting(setting, false));
-=======
-            assertConfigurationEquals(setting, client.setSetting(setting.getKey(), setting.getLabel(), setting.getValue()));
-            assertConfigurationEquals(setting, client.getSetting(setting.getKey()));
->>>>>>> 0af106ef
         });
     }
 
@@ -163,78 +152,8 @@
      * Verifies that an exception is thrown when null key is passed.
      */
     public void setSettingNullKey() {
-<<<<<<< HEAD
-        assertRunnableThrowsException(() -> client.setSetting(null, "A Value"), IllegalArgumentException.class);
-        assertRunnableThrowsException(() -> client.setSetting(null), NullPointerException.class);
-    }
-
-    /**
-     * Tests that update cannot be done to a non-existent configuration, this will result in a 412.
-     * Unlike set update isn't able to create the configuration.
-     */
-    public void updateNoExistingSetting() {
-        updateNoExistingSettingRunner((expected) ->
-            assertRestException(() -> client.updateSetting(expected), ResourceNotFoundException.class, HttpURLConnection.HTTP_PRECON_FAILED)
-        );
-    }
-
-    /**
-     * Tests that a configuration is able to be updated when it exists.
-     * When the configuration is locked updates cannot happen, this will result in a 409.
-     */
-    public void updateSetting() {
-        updateSettingRunner((initial, update) -> assertConfigurationEquals(initial, client.addSetting(initial)));
-    }
-
-    /**
-     * Tests that a configuration is able to be updated when it exists with the convenience overload.
-     * When the configuration is locked updates cannot happen, this will result in a 409.
-     */
-    public void updateSettingOverload() {
-        updateSettingOverloadRunner((original, updated) -> {
-            assertConfigurationEquals(original, client.addSetting(original.getKey(), original.getValue(), original.getLabel()));
-            assertConfigurationEquals(updated, client.updateSetting(updated.getKey(), updated.getValue()));
-        });
-    }
-
-    /**
-     * Tests that when an etag is passed to update it will only update if the current representation of the setting has the etag.
-     * If the update etag doesn't match anything the update won't happen, this will result in a 412.
-     */
-    public void updateSettingIfEtag() {
-        updateSettingIfEtagRunner(settings -> {
-            final ConfigurationSetting initial = settings.get(0);
-            final ConfigurationSetting update = settings.get(1);
-            final ConfigurationSetting last = settings.get(2);
-
-            final String initialEtag = client.addSetting(initial).getETag();
-            final String updateEtag = client.updateSetting(update).getETag();
-
-            // The setting does not exist in the service yet, so we cannot update it.
-            assertRestException(() -> client.updateSetting(new ConfigurationSetting().setKey(last.getKey()).setLabel(last.getLabel()).setValue(last.getValue()).setETag(initialEtag)),
-                ResourceNotFoundException.class,
-                HttpURLConnection.HTTP_PRECON_FAILED);
-
-            assertConfigurationEquals(update, client.getSetting(update, false));
-            assertConfigurationEquals(last, client.updateSetting(new ConfigurationSetting().setKey(last.getKey()).setLabel(last.getLabel()).setValue(last.getValue()).setETag(updateEtag)));
-            assertConfigurationEquals(last, client.getSetting(last, false));
-
-            assertRestException(() -> client.updateSetting(new ConfigurationSetting().setKey(initial.getKey()).setLabel(initial.getLabel()).setValue(initial.getValue()).setETag(updateEtag)),
-                ResourceNotFoundException.class,
-                HttpURLConnection.HTTP_PRECON_FAILED);
-        });
-    }
-
-    /**
-     * Verifies that an exception is thrown when null key is passed.
-     */
-    public void updateSettingNullKey() {
-        assertRunnableThrowsException(() -> client.updateSetting(null, "A Value"), IllegalArgumentException.class);
-        assertRunnableThrowsException(() -> client.updateSetting(null), NullPointerException.class);
-=======
         assertRunnableThrowsException(() -> client.setSetting(null, null, "A Value"), IllegalArgumentException.class);
         assertRunnableThrowsException(() -> client.setSettingWithResponse(null, false, Context.NONE).getValue(), NullPointerException.class);
->>>>>>> 0af106ef
     }
 
     /**
