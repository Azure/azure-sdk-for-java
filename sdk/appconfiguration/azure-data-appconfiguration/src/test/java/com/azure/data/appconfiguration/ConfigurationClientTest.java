// Copyright (c) Microsoft Corporation. All rights reserved.
// Licensed under the MIT License.
package com.azure.data.appconfiguration;

import com.azure.data.appconfiguration.models.ConfigurationSetting;
import com.azure.data.appconfiguration.models.Range;
import com.azure.data.appconfiguration.models.SettingFields;
import com.azure.data.appconfiguration.models.SettingSelector;
import com.azure.core.exception.ResourceModifiedException;
import com.azure.core.exception.ResourceNotFoundException;
import com.azure.core.http.HttpClient;
import com.azure.core.http.policy.HttpLogDetailLevel;
import com.azure.core.http.policy.RetryPolicy;
import com.azure.core.http.rest.PagedIterable;
import com.azure.core.util.Context;
import com.azure.core.util.logging.ClientLogger;
<<<<<<< HEAD
import com.azure.data.appconfiguration.models.ConfigurationSetting;
import com.azure.data.appconfiguration.models.Range;
import com.azure.data.appconfiguration.models.SettingFields;
import com.azure.data.appconfiguration.models.SettingSelector;

import java.net.HttpURLConnection;
=======

import io.netty.handler.codec.http.HttpResponseStatus;

import java.util.ArrayList;
>>>>>>> 73f9a0f0
import java.util.List;
import java.util.stream.Collectors;

import static org.junit.Assert.assertNotNull;
import static org.junit.Assert.assertEquals;
import static org.junit.Assert.assertArrayEquals;

public class ConfigurationClientTest extends ConfigurationClientTestBase {
    private final ClientLogger logger = new ClientLogger(ConfigurationClientTest.class);

    private ConfigurationClient client;

    @Override
    protected void beforeTest() {
        beforeTestSetup();

        if (interceptorManager.isPlaybackMode()) {
            client = clientSetup(credentials -> new ConfigurationClientBuilder()
                .credential(credentials)
                .httpClient(interceptorManager.getPlaybackClient())
                .httpLogDetailLevel(HttpLogDetailLevel.BODY_AND_HEADERS)
                .buildClient());
        } else {
            client = clientSetup(credentials -> new ConfigurationClientBuilder()
                .credential(credentials)
                .httpClient(HttpClient.createDefault().wiretap(true))
                .httpLogDetailLevel(HttpLogDetailLevel.BODY_AND_HEADERS)
                .addPolicy(interceptorManager.getRecordPolicy())
                .addPolicy(new RetryPolicy())
                .buildClient());
        }
    }

    @Override
    protected void afterTest() {
        logger.info("Cleaning up created key values.");
        client.listSettings(new SettingSelector().keys(keyPrefix + "*")).forEach(configurationSetting -> {
            logger.info("Deleting key:label [{}:{}]. isLocked? {}", configurationSetting.key(), configurationSetting.label(), configurationSetting.isLocked());
            client.deleteSetting(configurationSetting);
        });

        logger.info("Finished cleaning up values.");
    }

    /**
     * Tests that a configuration is able to be added, these are differentiate from each other using a key or key-label identifier.
     */
    public void addSetting() {
        addSettingRunner((expected) -> assertConfigurationEquals(expected, client.addSetting(expected)));
    }

    /**
     * Tests that we cannot add a configuration setting when the key is an empty string.
     */
    public void addSettingEmptyKey() {
        assertRestException(() -> client.addSetting("", "A value"), HttpURLConnection.HTTP_BAD_METHOD);
    }

    /**
     * Tests that we can add configuration settings when value is not null or an empty string.
     */
    public void addSettingEmptyValue() {
        addSettingEmptyValueRunner((setting) -> {
            assertConfigurationEquals(setting, client.addSetting(setting.key(), setting.value()));
            assertConfigurationEquals(setting, client.getSetting(setting.key()));
        });
    }

    /**
     * Verifies that an exception is thrown when null key is passed.
     */
    public void addSettingNullKey() {
        assertRunnableThrowsException(() -> client.addSetting(null, "A Value"), IllegalArgumentException.class);
        assertRunnableThrowsException(() -> client.addSetting(null), NullPointerException.class);
    }

    /**
     * Tests that a configuration cannot be added twice with the same key. This should return a 412 error.
     */
    public void addExistingSetting() {
        addExistingSettingRunner((expected) -> {
            client.addSetting(expected);
            assertRestException(() -> client.addSetting(expected), ResourceModifiedException.class, HttpURLConnection.HTTP_PRECON_FAILED);
        });
    }

    /**
     * Tests that a configuration is able to be added or updated with set.
     * When the configuration is locked updates cannot happen, this will result in a 409.
     */
    public void setSetting() {
        setSettingRunner((expected, update) -> assertConfigurationEquals(expected, client.setSetting(expected)));
    }

    /**
     * Tests that when an etag is passed to set it will only set if the current representation of the setting has the
     * etag. If the set etag doesn't match anything the update won't happen, this will result in a 412. This will
     * prevent set from doing an add as well.
     */
    public void setSettingIfEtag() {
        setSettingIfEtagRunner((initial, update) -> {
            // This etag is not the correct format. It is not the correct hash that the service is expecting.
            assertRestException(() -> client.setSetting(initial.etag("badEtag")), ResourceNotFoundException.class, HttpURLConnection.HTTP_PRECON_FAILED);

            final String etag = client.addSetting(initial).etag();

            assertConfigurationEquals(update, client.setSetting(update.etag(etag)));
            assertRestException(() -> client.setSetting(initial), ResourceNotFoundException.class, HttpURLConnection.HTTP_PRECON_FAILED);
            assertConfigurationEquals(update, client.getSetting(update));
        });
    }

    /**
     * Tests that we cannot set a configuration setting when the key is an empty string.
     */
    public void setSettingEmptyKey() {
        assertRestException(() -> client.setSetting("", "A value"), HttpURLConnection.HTTP_BAD_METHOD);
    }

    /**
     * Tests that we can set configuration settings when value is not null or an empty string.
     * Value is not a required property.
     */
    public void setSettingEmptyValue() {
        setSettingEmptyValueRunner((setting) -> {
            assertConfigurationEquals(setting, client.setSetting(setting.key(), setting.value()));
            assertConfigurationEquals(setting, client.getSetting(setting.key()));
        });
    }

    /**
     * Verifies that an exception is thrown when null key is passed.
     */
    public void setSettingNullKey() {
        assertRunnableThrowsException(() -> client.setSetting(null, "A Value"), IllegalArgumentException.class);
        assertRunnableThrowsException(() -> client.setSetting(null), NullPointerException.class);
    }

    /**
     * Tests that update cannot be done to a non-existent configuration, this will result in a 412.
     * Unlike set update isn't able to create the configuration.
     */
    public void updateNoExistingSetting() {
        updateNoExistingSettingRunner((expected) ->
            assertRestException(() -> client.updateSetting(expected), ResourceNotFoundException.class, HttpURLConnection.HTTP_PRECON_FAILED)
        );
    }

    /**
     * Tests that a configuration is able to be updated when it exists.
     * When the configuration is locked updates cannot happen, this will result in a 409.
     */
    public void updateSetting() {
        updateSettingRunner((initial, update) -> assertConfigurationEquals(initial, client.addSetting(initial)));
    }

    /**
     * Tests that a configuration is able to be updated when it exists with the convenience overload.
     * When the configuration is locked updates cannot happen, this will result in a 409.
     */
    public void updateSettingOverload() {
        updateSettingOverloadRunner((original, updated) -> {
            assertConfigurationEquals(original, client.addSetting(original.key(), original.value()));
            assertConfigurationEquals(updated, client.updateSetting(updated.key(), updated.value()));
        });
    }

    /**
     * Tests that when an etag is passed to update it will only update if the current representation of the setting has the etag.
     * If the update etag doesn't match anything the update won't happen, this will result in a 412.
     */
    public void updateSettingIfEtag() {
        updateSettingIfEtagRunner(settings -> {
            final ConfigurationSetting initial = settings.get(0);
            final ConfigurationSetting update = settings.get(1);
            final ConfigurationSetting last = settings.get(2);

            final String initialEtag = client.addSetting(initial).etag();
            final String updateEtag = client.updateSetting(update).etag();

            // The setting does not exist in the service yet, so we cannot update it.
            assertRestException(() -> client.updateSetting(new ConfigurationSetting().key(last.key()).label(last.label()).value(last.value()).etag(initialEtag)),
                ResourceNotFoundException.class,
                HttpURLConnection.HTTP_PRECON_FAILED);

            assertConfigurationEquals(update, client.getSetting(update));
            assertConfigurationEquals(last, client.updateSetting(new ConfigurationSetting().key(last.key()).label(last.label()).value(last.value()).etag(updateEtag)));
            assertConfigurationEquals(last, client.getSetting(last));

            assertRestException(() -> client.updateSetting(new ConfigurationSetting().key(initial.key()).label(initial.label()).value(initial.value()).etag(updateEtag)),
                ResourceNotFoundException.class,
                HttpURLConnection.HTTP_PRECON_FAILED);
        });
    }

    /**
     * Verifies that an exception is thrown when null key is passed.
     */
    public void updateSettingNullKey() {
        assertRunnableThrowsException(() -> client.updateSetting(null, "A Value"), IllegalArgumentException.class);
        assertRunnableThrowsException(() -> client.updateSetting(null), NullPointerException.class);
    }

    /**
     * Tests that a configuration is able to be retrieved when it exists, whether or not it is locked.
     */
    public void getSetting() {
        getSettingRunner((expected) -> {
            client.addSetting(expected);
            assertConfigurationEquals(expected, client.getSetting(expected));
        });
    }

    /**
     * Tests that attempting to retrieve a non-existent configuration doesn't work, this will result in a 404.
     */
    public void getSettingNotFound() {
        final String key = getKey();
        final ConfigurationSetting neverRetrievedConfiguration = new ConfigurationSetting().key(key).value("myNeverRetreivedValue");
        final ConfigurationSetting nonExistentLabel = new ConfigurationSetting().key(key).label("myNonExistentLabel");

        assertConfigurationEquals(neverRetrievedConfiguration, client.addSetting(neverRetrievedConfiguration));

        assertRestException(() -> client.getSetting("myNonExistentKey"), ResourceNotFoundException.class, HttpURLConnection.HTTP_NOT_FOUND);
        assertRestException(() -> client.getSetting(nonExistentLabel), ResourceNotFoundException.class, HttpURLConnection.HTTP_NOT_FOUND);
    }

    /**
     * Tests that configurations are able to be deleted when they exist.
     * After the configuration has been deleted attempting to get it will result in a 404, the same as if the
     * configuration never existed.
     */
    public void deleteSetting() {
        deleteSettingRunner((expected) -> {
            client.addSetting(expected);
            assertConfigurationEquals(expected, client.getSetting(expected));

            assertConfigurationEquals(expected, client.deleteSetting(expected));
            assertRestException(() -> client.getSetting(expected), ResourceNotFoundException.class, HttpURLConnection.HTTP_NOT_FOUND);
        });
    }

    /**
     * Tests that attempting to delete a non-existent configuration will return a 204.
     */
    public void deleteSettingNotFound() {
        final String key = getKey();
        final ConfigurationSetting neverDeletedConfiguation = new ConfigurationSetting().key(key).value("myNeverDeletedValue");
        final ConfigurationSetting notFoundDelete = new ConfigurationSetting().key(key).label("myNonExistentLabel");

        assertConfigurationEquals(neverDeletedConfiguation, client.addSetting(neverDeletedConfiguation));

        assertConfigurationEquals(null, client.deleteSetting("myNonExistentKey"));
        assertConfigurationEquals(null, client.deleteSettingWithResponse(notFoundDelete, Context.NONE), HttpURLConnection.HTTP_NO_CONTENT);

        assertConfigurationEquals(neverDeletedConfiguation, client.getSetting(neverDeletedConfiguation.key()));
    }

    /**
     * Tests that when an etag is passed to delete it will only delete if the current representation of the setting has the etag.
     * If the delete etag doesn't match anything the delete won't happen, this will result in a 412.
     */
    public void deleteSettingWithETag() {
        deleteSettingWithETagRunner((initial, update) -> {
            final ConfigurationSetting initiallyAddedConfig = client.addSetting(initial);
            final ConfigurationSetting updatedConfig = client.updateSetting(update);

            assertConfigurationEquals(update, client.getSetting(initial));
            assertRestException(() -> client.deleteSetting(initiallyAddedConfig), ResourceNotFoundException.class, HttpURLConnection.HTTP_PRECON_FAILED);
            assertConfigurationEquals(update, client.deleteSetting(updatedConfig));
            assertRestException(() -> client.getSetting(initial), ResourceNotFoundException.class, HttpURLConnection.HTTP_NOT_FOUND);
        });
    }

    /**
     * Test the API will not make a delete call without having a key passed, an IllegalArgumentException should be thrown.
     */
    public void deleteSettingNullKey() {
        assertRunnableThrowsException(() -> client.deleteSetting((String) null), IllegalArgumentException.class);
        assertRunnableThrowsException(() -> client.deleteSetting((ConfigurationSetting) null), NullPointerException.class);
    }

    /**
     * Verifies that a ConfigurationSetting can be added with a label, and that we can fetch that ConfigurationSetting
     * from the service when filtering by either its label or just its key.
     */

    public void listWithKeyAndLabel() {
        final String value = "myValue";
        final String key = getKey();
        final String label = getLabel();
        final ConfigurationSetting expected = new ConfigurationSetting().key(key).value(value).label(label);

        assertConfigurationEquals(expected, client.setSetting(expected));
        assertConfigurationEquals(expected, client.listSettings(new SettingSelector().keys(key).labels(label)).iterator().next());
        assertConfigurationEquals(expected, client.listSettings(new SettingSelector().keys(key)).iterator().next());
    }

    /**
     * Verifies that ConfigurationSettings can be added and that we can fetch those ConfigurationSettings from the
     * service when filtering by their keys.
     */
    public void listWithMultipleKeys() {
        String key = getKey();
        String key2 = getKey();

        listWithMultipleKeysRunner(key, key2, (setting, setting2) -> {
            assertConfigurationEquals(setting, client.addSetting(setting));
            assertConfigurationEquals(setting2, client.addSetting(setting2));

            return client.listSettings(new SettingSelector().keys(key, key2));
        });
    }

    /**
     * Verifies that ConfigurationSettings can be added with different labels and that we can fetch those ConfigurationSettings
     * from the service when filtering by their labels.
     */
    public void listWithMultipleLabels() {
        String key = getKey();
        String label = getLabel();
        String label2 = getLabel();

        listWithMultipleLabelsRunner(key, label, label2, (setting, setting2) -> {
            assertConfigurationEquals(setting, client.addSetting(setting));
            assertConfigurationEquals(setting2, client.addSetting(setting2));

            return client.listSettings(new SettingSelector().keys(key).labels(label, label2));
        });
    }

    /**
     * Verifies that we can select filter results by key, label, and select fields using SettingSelector.
     */
    public void listSettingsSelectFields() {
        listSettingsSelectFieldsRunner((settings, selector) -> {
            settings.forEach(client::setSetting);
            return client.listSettings(selector);
        });
    }

    /**
     * Verifies that we can get a ConfigurationSetting at the provided accept datetime
     */
    public void listSettingsAcceptDateTime() {
        final String keyName = getKey();
        final ConfigurationSetting original = new ConfigurationSetting().key(keyName).value("myValue");
        final ConfigurationSetting updated = new ConfigurationSetting().key(original.key()).value("anotherValue");
        final ConfigurationSetting updated2 = new ConfigurationSetting().key(original.key()).value("anotherValue2");

        // Create 3 revisions of the same key.
        try {
            assertConfigurationEquals(original, client.setSetting(original));
            Thread.sleep(2000);
            assertConfigurationEquals(updated, client.setSetting(updated));
            Thread.sleep(2000);
            assertConfigurationEquals(updated2, client.setSetting(updated2));
        } catch (InterruptedException ex) {
            // Do nothing.
        }

        // Gets all versions of this value so we can get the one we want at that particular date.
        List<ConfigurationSetting> revisions = client.listSettingRevisions(new SettingSelector().keys(keyName)).stream().collect(Collectors.toList());

        assertNotNull(revisions);
        assertEquals(3, revisions.size());

        // We want to fetch the configuration setting when we first updated its value.
        SettingSelector options = new SettingSelector().keys(keyName).acceptDatetime(revisions.get(1).lastModified());
        assertConfigurationEquals(updated, (client.listSettings(options).stream().collect(Collectors.toList())).get(0));
    }

    /**
     * Verifies that we can get all of the revisions for this ConfigurationSetting. Then verifies that we can select
     * specific fields.
     */
    public void listRevisions() {
        final String keyName = getKey();
        final ConfigurationSetting original = new ConfigurationSetting().key(keyName).value("myValue");
        final ConfigurationSetting updated = new ConfigurationSetting().key(original.key()).value("anotherValue");
        final ConfigurationSetting updated2 = new ConfigurationSetting().key(original.key()).value("anotherValue2");

        // Create 3 revisions of the same key.
        assertConfigurationEquals(original, client.setSetting(original));
        assertConfigurationEquals(updated, client.setSetting(updated));
        assertConfigurationEquals(updated2, client.setSetting(updated2));

        // Get all revisions for a key, they are listed in descending order.
        List<ConfigurationSetting> revisions = client.listSettingRevisions(new SettingSelector().keys(keyName)).stream().collect(Collectors.toList());
        assertConfigurationEquals(updated2, revisions.get(0));
        assertConfigurationEquals(updated, revisions.get(1));
        assertConfigurationEquals(original, revisions.get(2));

        // Verifies that we can select specific fields.
        revisions = client.listSettingRevisions(new SettingSelector().keys(keyName).fields(SettingFields.KEY, SettingFields.ETAG)).stream().collect(Collectors.toList());
        validateListRevisions(updated2, revisions.get(0));
        validateListRevisions(updated, revisions.get(1));
        validateListRevisions(original, revisions.get(2));
    }

    /**
     * Verifies that we can get all the revisions for all settings with the specified keys.
     */
    public void listRevisionsWithMultipleKeys() {
        String key = getKey();
        String key2 = getKey();

        listRevisionsWithMultipleKeysRunner(key, key2, (testInput) -> {
            assertConfigurationEquals(testInput.get(0), client.addSetting(testInput.get(0)));
            assertConfigurationEquals(testInput.get(1), client.updateSetting(testInput.get(1)));
            assertConfigurationEquals(testInput.get(2), client.addSetting(testInput.get(2)));
            assertConfigurationEquals(testInput.get(3), client.updateSetting(testInput.get(3)));

            return client.listSettingRevisions(new SettingSelector().keys(key, key2));
        });
    }

    /**
     * Verifies that we can get all revisions for all settings with the specified labels.
     */
    public void listRevisionsWithMultipleLabels() {
        String key = getKey();
        String label = getLabel();
        String label2 = getLabel();

        listRevisionsWithMultipleLabelsRunner(key, label, label2, (testInput) -> {
            assertConfigurationEquals(testInput.get(0), client.addSetting(testInput.get(0)));
            assertConfigurationEquals(testInput.get(1), client.updateSetting(testInput.get(1)));
            assertConfigurationEquals(testInput.get(2), client.addSetting(testInput.get(2)));
            assertConfigurationEquals(testInput.get(3), client.updateSetting(testInput.get(3)));

            return client.listSettingRevisions(new SettingSelector().keys(key).labels(label, label2));
        });
    }

    /**
     * Verifies that the range header for revision selections returns the expected values.
     */
    public void listRevisionsWithRange() {
        final String key = getKey();
        final ConfigurationSetting original = new ConfigurationSetting().key(key).value("myValue");
        final ConfigurationSetting updated = new ConfigurationSetting().key(original.key()).value("anotherValue");
        final ConfigurationSetting updated2 = new ConfigurationSetting().key(original.key()).value("anotherValue2");

        assertConfigurationEquals(original, client.addSetting(original));
        assertConfigurationEquals(updated, client.updateSetting(updated));
        assertConfigurationEquals(updated2, client.updateSetting(updated2));

        List<ConfigurationSetting> revisions = client.listSettingRevisions(new SettingSelector().keys(key).range(new Range(1, 2))).stream().collect(Collectors.toList());
        assertConfigurationEquals(updated, revisions.get(0));
        assertConfigurationEquals(original, revisions.get(1));
    }

    /**
     * Verifies that an exception will be thrown from the service if it cannot satisfy the range request.
     */
    public void listRevisionsInvalidRange() {
        final String key = getKey();
        final ConfigurationSetting original = new ConfigurationSetting().key(key).value("myValue");

        assertConfigurationEquals(original, client.addSetting(original));
<<<<<<< HEAD
        assertRestException(() -> client.listSettingRevisions(new SettingSelector().keys(key).range(new Range(0, 10))),
            416); // REQUESTED_RANGE_NOT_SATISFIABLE
=======
        assertRestException(() -> client.listSettingRevisions(new SettingSelector().keys(key).range(new Range(0, 10))).forEach(cs -> cs.key()),
            HttpResponseStatus.REQUESTED_RANGE_NOT_SATISFIABLE.code());
>>>>>>> 73f9a0f0
    }

    /**
     * Verifies that we can get a subset of revisions based on the "acceptDateTime"
     */
    public void listRevisionsAcceptDateTime() {
        final String keyName = getKey();
        final ConfigurationSetting original = new ConfigurationSetting().key(keyName).value("myValue");
        final ConfigurationSetting updated = new ConfigurationSetting().key(original.key()).value("anotherValue");
        final ConfigurationSetting updated2 = new ConfigurationSetting().key(original.key()).value("anotherValue2");

        // Create 3 revisions of the same key.
        try {
            assertConfigurationEquals(original, client.setSetting(original));
            Thread.sleep(2000);
            assertConfigurationEquals(updated, client.setSetting(updated));
            Thread.sleep(2000);
            assertConfigurationEquals(updated2, client.setSetting(updated2));
        } catch (InterruptedException ex) {
            // Do nothing.
        }

        // Gets all versions of this value.
        List<ConfigurationSetting> revisions = client.listSettingRevisions(new SettingSelector().keys(keyName)).stream().collect(Collectors.toList());

        assertNotNull(revisions);
        assertEquals(3, revisions.size());

        // We want to fetch all the revisions that existed up and including when the first revision was created.
        // Revisions are returned in descending order from creation date.
        SettingSelector options = new SettingSelector().keys(keyName).acceptDatetime(revisions.get(1).lastModified());
        revisions = client.listSettingRevisions(options).stream().collect(Collectors.toList());
        assertConfigurationEquals(updated, revisions.get(0));
        assertConfigurationEquals(original, revisions.get(1));
    }

    /**
     * Verifies that, given a ton of revisions, we can list the revisions ConfigurationSettings using pagination
     * (ie. where 'nextLink' has a URL pointing to the next page of results.)
     */
    public void listRevisionsWithPagination() {
        final int numberExpected = 50;
        for (int value = 0; value < numberExpected; value++) {
            client.setSetting(new ConfigurationSetting().key(keyPrefix).value("myValue" + value).label(labelPrefix));
        }

        SettingSelector filter = new SettingSelector().keys(keyPrefix).labels(labelPrefix);
        assertEquals(numberExpected, client.listSettingRevisions(filter).stream().collect(Collectors.toList()).size());
    }

    /**
     * Verifies that, given a ton of revisions, we can process {@link java.util.stream.Stream} multiple time and get same result.
     * (ie. where 'nextLink' has a URL pointing to the next page of results.)
     */
    public void listRevisionsWithPaginationAndRepeatStream() {
        final int numberExpected = 50;
        for (int value = 0; value < numberExpected; value++) {
            client.setSetting(new ConfigurationSetting().key(keyPrefix).value("myValue" + value).label(labelPrefix));
        }

        SettingSelector filter = new SettingSelector().keys(keyPrefix).labels(labelPrefix);
        PagedIterable<ConfigurationSetting> configurationSettingPagedIterable = client.listSettingRevisions(filter);
        assertEquals(numberExpected, configurationSettingPagedIterable.stream().collect(Collectors.toList()).size());

        assertEquals(numberExpected, configurationSettingPagedIterable.stream().collect(Collectors.toList()).size());
    }

    /**
     * Verifies that, given a ton of revisions, we can iterate over multiple time and get same result.
     * (ie. where 'nextLink' has a URL pointing to the next page of results.)
     */
    public void listRevisionsWithPaginationAndRepeatIterator() {
        final int numberExpected = 50;
        for (int value = 0; value < numberExpected; value++) {
            client.setSetting(new ConfigurationSetting().key(keyPrefix).value("myValue" + value).label(labelPrefix));
        }

        SettingSelector filter = new SettingSelector().keys(keyPrefix).labels(labelPrefix);

        PagedIterable<ConfigurationSetting> configurationSettingPagedIterable = client.listSettingRevisions(filter);
        List<ConfigurationSetting> configurationSettingList1 = new ArrayList<>();
        List<ConfigurationSetting> configurationSettingList2 = new ArrayList<>();

        configurationSettingPagedIterable.iterator().forEachRemaining(configurationSetting -> configurationSettingList1.add(configurationSetting));
        assertEquals(numberExpected, configurationSettingList1.size());

        configurationSettingPagedIterable.iterator().forEachRemaining(configurationSetting -> configurationSettingList2.add(configurationSetting));
        assertEquals(numberExpected, configurationSettingList2.size());

        assertArrayEquals(configurationSettingList1.toArray(), configurationSettingList2.toArray());
    }

    /**
     * Verifies that, given a ton of existing settings, we can list the ConfigurationSettings using pagination
     * (ie. where 'nextLink' has a URL pointing to the next page of results.)
     */
    public void listSettingsWithPagination() {
        final int numberExpected = 50;
        for (int value = 0; value < numberExpected; value++) {
            client.setSetting(new ConfigurationSetting().key(keyPrefix + "-" + value).value("myValue").label(labelPrefix));
        }
        SettingSelector filter = new SettingSelector().keys(keyPrefix + "-*").labels(labelPrefix);

        assertEquals(numberExpected, client.listSettings(filter).stream().count());
    }

    /**
     * Verifies the conditional "GET" scenario where the setting has yet to be updated, resulting in a 304. This GET
     * scenario will return a setting when the etag provided does not match the one of the current setting.
     */
    public void getSettingWhenValueNotUpdated() {
        final String key = getKey();
        final ConfigurationSetting expected = new ConfigurationSetting().key(key).value("myValue");
        final ConfigurationSetting newExpected = new ConfigurationSetting().key(key).value("myNewValue");
        final ConfigurationSetting block = client.addSetting(expected);

        assertNotNull(block);
        assertConfigurationEquals(expected, block);
        assertConfigurationEquals(newExpected, client.setSetting(newExpected));
    }

    public void deleteAllSettings() {

        client.listSettings(new SettingSelector().keys("*")).forEach(configurationSetting -> {
            logger.info("Deleting key:label [{}:{}]. isLocked? {}", configurationSetting.key(), configurationSetting.label(), configurationSetting.isLocked());
            client.deleteSetting(configurationSetting);
        });
    }
}<|MERGE_RESOLUTION|>--- conflicted
+++ resolved
@@ -14,19 +14,10 @@
 import com.azure.core.http.rest.PagedIterable;
 import com.azure.core.util.Context;
 import com.azure.core.util.logging.ClientLogger;
-<<<<<<< HEAD
-import com.azure.data.appconfiguration.models.ConfigurationSetting;
-import com.azure.data.appconfiguration.models.Range;
-import com.azure.data.appconfiguration.models.SettingFields;
-import com.azure.data.appconfiguration.models.SettingSelector;
 
 import java.net.HttpURLConnection;
-=======
-
-import io.netty.handler.codec.http.HttpResponseStatus;
 
 import java.util.ArrayList;
->>>>>>> 73f9a0f0
 import java.util.List;
 import java.util.stream.Collectors;
 
@@ -488,13 +479,8 @@
         final ConfigurationSetting original = new ConfigurationSetting().key(key).value("myValue");
 
         assertConfigurationEquals(original, client.addSetting(original));
-<<<<<<< HEAD
         assertRestException(() -> client.listSettingRevisions(new SettingSelector().keys(key).range(new Range(0, 10))),
             416); // REQUESTED_RANGE_NOT_SATISFIABLE
-=======
-        assertRestException(() -> client.listSettingRevisions(new SettingSelector().keys(key).range(new Range(0, 10))).forEach(cs -> cs.key()),
-            HttpResponseStatus.REQUESTED_RANGE_NOT_SATISFIABLE.code());
->>>>>>> 73f9a0f0
     }
 
     /**
