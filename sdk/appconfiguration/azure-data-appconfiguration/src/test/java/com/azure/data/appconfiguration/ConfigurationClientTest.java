--- conflicted
+++ resolved
@@ -73,7 +73,7 @@
      * Tests that we cannot add a configuration setting when the key is an empty string.
      */
     public void addSettingEmptyKey() {
-        assertRestException(() -> client.addSetting("", "A value", null), HttpURLConnection.HTTP_BAD_METHOD);
+        assertRestException(() -> client.addSetting("", null, "A value"), HttpURLConnection.HTTP_BAD_METHOD);
     }
 
     /**
@@ -81,8 +81,8 @@
      */
     public void addSettingEmptyValue() {
         addSettingEmptyValueRunner((setting) -> {
-            assertConfigurationEquals(setting, client.addSetting(setting.getKey(), setting.getValue(), setting.getLabel()));
-            assertConfigurationEquals(setting, client.getSetting(setting, false));
+            assertConfigurationEquals(setting, client.addSetting(setting.getKey(), setting.getLabel(), setting.getValue()));
+            assertConfigurationEquals(setting, client.getSetting(setting.getKey(), setting.getLabel()));
         });
     }
 
@@ -90,7 +90,7 @@
      * Verifies that an exception is thrown when null key is passed.
      */
     public void addSettingNullKey() {
-        assertRunnableThrowsException(() -> client.addSetting(null, "A Value", null), IllegalArgumentException.class);
+        assertRunnableThrowsException(() -> client.addSetting(null, null, "A Value"), IllegalArgumentException.class);
         assertRunnableThrowsException(() -> client.addSetting(null), NullPointerException.class);
     }
 
@@ -126,7 +126,7 @@
 
             assertConfigurationEquals(update, client.setSettingWithResponse(update.setETag(etag), true, Context.NONE));
             assertRestException(() -> client.setSettingWithResponse(initial, true, Context.NONE).getValue(), ResourceNotFoundException.class, HttpURLConnection.HTTP_PRECON_FAILED);
-            assertConfigurationEquals(update, client.getSetting(update, false));
+            assertConfigurationEquals(update, client.getSetting(update.getKey(), update.getLabel()));
         });
     }
 
@@ -144,7 +144,7 @@
     public void setSettingEmptyValue() {
         setSettingEmptyValueRunner((setting) -> {
             assertConfigurationEquals(setting, client.setSetting(setting.getKey(), setting.getLabel(), setting.getValue()));
-            assertConfigurationEquals(setting, client.getSetting(setting, false));
+            assertConfigurationEquals(setting, client.getSetting(setting.getKey(), setting.getLabel()));
         });
     }
 
@@ -162,7 +162,7 @@
     public void getSetting() {
         getSettingRunner((expected) -> {
             client.addSetting(expected);
-            assertConfigurationEquals(expected, client.getSetting(expected, false));
+            assertConfigurationEquals(expected, client.getSetting(expected.getKey(), expected.getLabel()));
         });
     }
 
@@ -177,7 +177,7 @@
         assertConfigurationEquals(neverRetrievedConfiguration, client.addSetting(neverRetrievedConfiguration));
 
         assertRestException(() -> client.getSetting("myNonExistentKey", null, null), ResourceNotFoundException.class, HttpURLConnection.HTTP_NOT_FOUND);
-        assertRestException(() -> client.getSetting(nonExistentLabel, false), ResourceNotFoundException.class, HttpURLConnection.HTTP_NOT_FOUND);
+        assertRestException(() -> client.getSetting(nonExistentLabel.getKey(), nonExistentLabel.getLabel()), ResourceNotFoundException.class, HttpURLConnection.HTTP_NOT_FOUND);
     }
 
     /**
@@ -188,15 +188,10 @@
     public void deleteSetting() {
         deleteSettingRunner((expected) -> {
             client.addSetting(expected);
-            assertConfigurationEquals(expected, client.getSetting(expected, false));
-
-<<<<<<< HEAD
-            assertConfigurationEquals(expected, client.deleteSetting(expected));
-            assertRestException(() -> client.getSetting(expected, false), ResourceNotFoundException.class, HttpURLConnection.HTTP_NOT_FOUND);
-=======
+            assertConfigurationEquals(expected, client.getSetting(expected.getKey(), expected.getLabel()));
+
             assertConfigurationEquals(expected, client.deleteSettingWithResponse(expected, false, Context.NONE).getValue());
-            assertRestException(() -> client.getSetting(expected), ResourceNotFoundException.class, HttpURLConnection.HTTP_NOT_FOUND);
->>>>>>> 72fc2fe6
+            assertRestException(() -> client.getSetting(expected.getKey(), expected.getLabel()), ResourceNotFoundException.class, HttpURLConnection.HTTP_NOT_FOUND);
         });
     }
 
@@ -213,7 +208,7 @@
         assertConfigurationEquals(null, client.deleteSetting("myNonExistentKey", null));
         assertConfigurationEquals(null, client.deleteSettingWithResponse(notFoundDelete, false, Context.NONE), HttpURLConnection.HTTP_NO_CONTENT);
 
-        assertConfigurationEquals(neverDeletedConfiguation, client.getSetting(neverDeletedConfiguation, false));
+        assertConfigurationEquals(neverDeletedConfiguation, client.getSetting(neverDeletedConfiguation.getKey(), neverDeletedConfiguation.getLabel()));
     }
 
     /**
@@ -225,17 +220,10 @@
             final ConfigurationSetting initiallyAddedConfig = client.addSetting(initial);
             final ConfigurationSetting updatedConfig = client.setSettingWithResponse(update, false, Context.NONE).getValue();
 
-<<<<<<< HEAD
-            assertConfigurationEquals(update, client.getSetting(initial, false));
-            assertRestException(() -> client.deleteSetting(initiallyAddedConfig), ResourceNotFoundException.class, HttpURLConnection.HTTP_PRECON_FAILED);
-            assertConfigurationEquals(update, client.deleteSetting(updatedConfig));
-            assertRestException(() -> client.getSetting(initial, false), ResourceNotFoundException.class, HttpURLConnection.HTTP_NOT_FOUND);
-=======
-            assertConfigurationEquals(update, client.getSetting(initial));
+            assertConfigurationEquals(update, client.getSetting(initial.getKey(), initial.getLabel()));
             assertRestException(() -> client.deleteSettingWithResponse(initiallyAddedConfig, true, Context.NONE).getValue(), ResourceNotFoundException.class, HttpURLConnection.HTTP_PRECON_FAILED);
             assertConfigurationEquals(update, client.deleteSettingWithResponse(updatedConfig, true, Context.NONE).getValue());
-            assertRestException(() -> client.getSetting(initial), ResourceNotFoundException.class, HttpURLConnection.HTTP_NOT_FOUND);
->>>>>>> 72fc2fe6
+            assertRestException(() -> client.getSetting(initial.getKey(), initial.getLabel()), ResourceNotFoundException.class, HttpURLConnection.HTTP_NOT_FOUND);
         });
     }
 
