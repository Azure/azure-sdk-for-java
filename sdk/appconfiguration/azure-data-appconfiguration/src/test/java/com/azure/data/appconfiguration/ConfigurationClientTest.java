// Copyright (c) Microsoft Corporation. All rights reserved.
// Licensed under the MIT License.
package com.azure.data.appconfiguration;

import com.azure.core.exception.HttpResponseException;
import com.azure.core.exception.ResourceExistsException;
import com.azure.core.exception.ResourceNotFoundException;
import com.azure.core.http.HttpClient;
import com.azure.core.http.HttpHeaders;
import com.azure.core.http.policy.AddHeadersFromContextPolicy;
import com.azure.core.http.policy.HttpLogDetailLevel;
import com.azure.core.http.policy.HttpLogOptions;
import com.azure.core.http.policy.RetryPolicy;
import com.azure.core.http.rest.PagedIterable;
import com.azure.core.http.rest.Response;
import com.azure.core.test.TestMode;
import com.azure.core.util.Context;
import com.azure.core.util.logging.ClientLogger;
import com.azure.data.appconfiguration.models.ConfigurationSetting;
import com.azure.data.appconfiguration.models.SettingFields;
import com.azure.data.appconfiguration.models.SettingSelector;
import org.junit.jupiter.api.Assertions;
import org.junit.jupiter.api.Disabled;

import java.net.HttpURLConnection;
import java.util.ArrayList;
import java.util.List;
import java.util.stream.Collectors;
import org.junit.jupiter.params.ParameterizedTest;
import org.junit.jupiter.params.provider.MethodSource;

import static org.junit.jupiter.api.Assertions.assertEquals;
import static org.junit.jupiter.api.Assertions.assertNotNull;

public class ConfigurationClientTest extends ConfigurationClientTestBase {
    private final ClientLogger logger = new ClientLogger(ConfigurationClientTest.class);

    private ConfigurationClient client;

    @Override
    protected String getTestName() {
        return "";
    }

    protected void initializeClient(HttpClient httpClient) {
        beforeTestSetup();

        if (interceptorManager.isPlaybackMode()) {
            client = clientSetup(credentials -> new ConfigurationClientBuilder()
                .connectionString(connectionString)
                .httpClient(httpClient)
                .httpLogOptions(new HttpLogOptions().setLogLevel(HttpLogDetailLevel.BODY_AND_HEADERS))
                .buildClient());
        } else {
            client = clientSetup(credentials -> new ConfigurationClientBuilder()
                .connectionString(connectionString)
                .httpClient(httpClient)
                .httpLogOptions(new HttpLogOptions().setLogLevel(HttpLogDetailLevel.BODY_AND_HEADERS))
                .addPolicy(interceptorManager.getRecordPolicy())
                .addPolicy(new RetryPolicy())
                .buildClient());
        }
    }

    @Override
    protected void afterTest() {
        logger.info("Cleaning up created key values.");
        client.listConfigurationSettings(new SettingSelector().setKeyFilter(keyPrefix + "*")).forEach(configurationSetting -> {
            logger.info("Deleting key:label [{}:{}]. isReadOnly? {}", configurationSetting.getKey(), configurationSetting.getLabel(), configurationSetting.isReadOnly());
            if (configurationSetting.isReadOnly()) {
                client.setReadOnlyWithResponse(configurationSetting, false, Context.NONE);
            }
            client.deleteConfigurationSettingWithResponse(configurationSetting, false, Context.NONE).getValue();
        });

        logger.info("Finished cleaning up values.");
    }

    private ConfigurationClient getConfigurationClient(HttpClient httpClient,
        ConfigurationServiceVersion serviceVersion) {
        return clientSetup(credentials -> {
            ConfigurationClientBuilder builder = new ConfigurationClientBuilder()
                .connectionString(connectionString)
                .httpClient(httpClient == null ? interceptorManager.getPlaybackClient() : httpClient)
                .serviceVersion(serviceVersion)
                .httpLogOptions(new HttpLogOptions().setLogLevel(HttpLogDetailLevel.BODY_AND_HEADERS));
            if (getTestMode() != TestMode.PLAYBACK) {
                builder
                    .addPolicy(interceptorManager.getRecordPolicy())
                    .addPolicy(new RetryPolicy());
            }
            return builder.buildClient();
        });
    }

    /**
     * Tests that a configuration is able to be added, these are differentiate from each other using a key or key-label identifier.
     */
<<<<<<< HEAD
    @ParameterizedTest(name="{0}")
    @MethodSource("getHttpClients")
    public void addConfigurationSetting(HttpClient httpClient) {
        initializeClient(httpClient);
=======
    @ParameterizedTest(name = DISPLAY_NAME_WITH_ARGUMENTS)
    @MethodSource("getTestParameters")
    public void addConfigurationSetting(HttpClient httpClient, ConfigurationServiceVersion serviceVersion) {
        client = getConfigurationClient(httpClient, serviceVersion);
>>>>>>> c3350c45
        addConfigurationSettingRunner((expected) -> assertConfigurationEquals(expected, client.addConfigurationSettingWithResponse(expected, Context.NONE).getValue()));
    }

    /**
     * Tests that we cannot add a configuration setting when the key is an empty string.
     */
    @ParameterizedTest(name="{0}")
    @MethodSource("getHttpClients")
    public void addConfigurationSettingEmptyKey(HttpClient httpClient) {
        initializeClient(httpClient);
        assertRestException(() -> client.addConfigurationSetting("", null, "A value"), HttpURLConnection.HTTP_BAD_METHOD);
    }

    /**
     * Tests that we can add configuration settings when value is not null or an empty string.
     */
    @ParameterizedTest(name="{0}")
    @MethodSource("getHttpClients")
    public void addConfigurationSettingEmptyValue(HttpClient httpClient) {
        initializeClient(httpClient);
        addConfigurationSettingEmptyValueRunner((setting) -> {
            assertConfigurationEquals(setting, client.addConfigurationSetting(setting.getKey(), setting.getLabel(), setting.getValue()));
            assertConfigurationEquals(setting, client.getConfigurationSetting(setting.getKey(), setting.getLabel()));
        });
    }

    /**
     * Verifies that an exception is thrown when null key is passed.
     */
    @ParameterizedTest(name="{0}")
    @MethodSource("getHttpClients")
    public void addConfigurationSettingNullKey(HttpClient httpClient) {
        initializeClient(httpClient);
        assertRunnableThrowsException(() -> client.addConfigurationSetting(null, null, "A Value"), IllegalArgumentException.class);
        assertRunnableThrowsException(() -> client.addConfigurationSettingWithResponse(null, Context.NONE), NullPointerException.class);
    }

    /**
     * Tests that a configuration cannot be added twice with the same key. This should return a 412 error.
     */
    @ParameterizedTest(name="{0}")
    @MethodSource("getHttpClients")
    public void addExistingSetting(HttpClient httpClient) {
        initializeClient(httpClient);
        addExistingSettingRunner((expected) -> {
            client.addConfigurationSettingWithResponse(expected, Context.NONE).getValue();
            assertRestException(() -> client.addConfigurationSettingWithResponse(expected, Context.NONE).getValue(),
                ResourceExistsException.class, HttpURLConnection.HTTP_PRECON_FAILED);
        });
    }

    /**
     * Tests that a configuration is able to be added or updated with set.
     * When the configuration is read-only updates cannot happen, this will result in a 409.
     */
    @ParameterizedTest(name="{0}")
    @MethodSource("getHttpClients")
    public void setConfigurationSetting(HttpClient httpClient) {
        initializeClient(httpClient);
        setConfigurationSettingRunner((expected, update) -> assertConfigurationEquals(expected, client.setConfigurationSettingWithResponse(expected, false, Context.NONE).getValue()));
    }

    /**
     * Tests that when an ETag is passed to set it will only set if the current representation of the setting has the
     * ETag. If the set ETag doesn't match anything the update won't happen, this will result in a 412. This will
     * prevent set from doing an add as well.
     */
    @ParameterizedTest(name="{0}")
    @MethodSource("getHttpClients")
    public void setConfigurationSettingIfETag(HttpClient httpClient) {
        initializeClient(httpClient);
        setConfigurationSettingIfETagRunner((initial, update) -> {
            // This ETag is not the correct format. It is not the correct hash that the service is expecting.
            assertRestException(() -> client.setConfigurationSettingWithResponse(initial.setETag("badETag"), true, Context.NONE).getValue(), HttpResponseException.class, HttpURLConnection.HTTP_PRECON_FAILED);

            final String etag = client.addConfigurationSettingWithResponse(initial, Context.NONE).getValue().getETag();

            assertConfigurationEquals(update, client.setConfigurationSettingWithResponse(update.setETag(etag), true, Context.NONE));
            assertRestException(() -> client.setConfigurationSettingWithResponse(initial, true, Context.NONE).getValue(), HttpResponseException.class, HttpURLConnection.HTTP_PRECON_FAILED);
            assertConfigurationEquals(update, client.getConfigurationSetting(update.getKey(), update.getLabel()));
        });
    }

    /**
     * Tests that we cannot set a configuration setting when the key is an empty string.
     */
    @ParameterizedTest(name="{0}")
    @MethodSource("getHttpClients")
    public void setConfigurationSettingEmptyKey(HttpClient httpClient) {
        initializeClient(httpClient);
        assertRestException(() -> client.setConfigurationSetting("", null, "A value"), HttpURLConnection.HTTP_BAD_METHOD);
    }

    /**
     * Tests that we can set configuration settings when value is not null or an empty string.
     * Value is not a required property.
     */
    @ParameterizedTest(name="{0}")
    @MethodSource("getHttpClients")
    public void setConfigurationSettingEmptyValue(HttpClient httpClient) {
        initializeClient(httpClient);
        setConfigurationSettingEmptyValueRunner((setting) -> {
            assertConfigurationEquals(setting, client.setConfigurationSetting(setting.getKey(), setting.getLabel(), setting.getValue()));
            assertConfigurationEquals(setting, client.getConfigurationSetting(setting.getKey(), setting.getLabel()));
        });
    }

    /**
     * Verifies that an exception is thrown when null key is passed.
     */
    @ParameterizedTest(name="{0}")
    @MethodSource("getHttpClients")
    public void setConfigurationSettingNullKey(HttpClient httpClient) {
        initializeClient(httpClient);
        assertRunnableThrowsException(() -> client.setConfigurationSetting(null, null, "A Value"), IllegalArgumentException.class);
        assertRunnableThrowsException(() -> client.setConfigurationSettingWithResponse(null, false, Context.NONE).getValue(), NullPointerException.class);
    }

    /**
     * Tests that a configuration is able to be retrieved when it exists, whether or not it is read-only.
     */
    @ParameterizedTest(name="{0}")
    @MethodSource("getHttpClients")
    public void getConfigurationSetting(HttpClient httpClient) {
        initializeClient(httpClient);
        getConfigurationSettingRunner((expected) -> {
            client.addConfigurationSettingWithResponse(expected, Context.NONE).getValue();
            assertConfigurationEquals(expected, client.getConfigurationSetting(expected.getKey(), expected.getLabel()));
        });
    }

    /**
     * Tests that attempting to retrieve a non-existent configuration doesn't work, this will result in a 404.
     */
    @ParameterizedTest(name="{0}")
    @MethodSource("getHttpClients")
    public void getConfigurationSettingNotFound(HttpClient httpClient) {
        initializeClient(httpClient);
        final String key = getKey();
        final ConfigurationSetting neverRetrievedConfiguration = new ConfigurationSetting().setKey(key).setValue("myNeverRetreivedValue");
        final ConfigurationSetting nonExistentLabel = new ConfigurationSetting().setKey(key).setLabel("myNonExistentLabel");

        assertConfigurationEquals(neverRetrievedConfiguration, client.addConfigurationSettingWithResponse(neverRetrievedConfiguration, Context.NONE).getValue());

        assertRestException(() -> client.getConfigurationSetting("myNonExistentKey", null, null), ResourceNotFoundException.class, HttpURLConnection.HTTP_NOT_FOUND);
        assertRestException(() -> client.getConfigurationSetting(nonExistentLabel.getKey(), nonExistentLabel.getLabel()), ResourceNotFoundException.class, HttpURLConnection.HTTP_NOT_FOUND);
    }

    /**
     * Tests that configurations are able to be deleted when they exist.
     * After the configuration has been deleted attempting to get it will result in a 404, the same as if the
     * configuration never existed.
     */
    @ParameterizedTest(name="{0}")
    @MethodSource("getHttpClients")
    public void deleteConfigurationSetting(HttpClient httpClient) {
        initializeClient(httpClient);
        deleteConfigurationSettingRunner((expected) -> {
            client.addConfigurationSettingWithResponse(expected, Context.NONE).getValue();
            assertConfigurationEquals(expected, client.getConfigurationSetting(expected.getKey(), expected.getLabel()));

            assertConfigurationEquals(expected, client.deleteConfigurationSettingWithResponse(expected, false, Context.NONE).getValue());
            assertRestException(() -> client.getConfigurationSetting(expected.getKey(), expected.getLabel()), ResourceNotFoundException.class, HttpURLConnection.HTTP_NOT_FOUND);
        });
    }

    /**
     * Tests that attempting to delete a non-existent configuration will return a 204.
     */
    @ParameterizedTest(name="{0}")
    @MethodSource("getHttpClients")
    public void deleteConfigurationSettingNotFound(HttpClient httpClient) {
        initializeClient(httpClient);
        final String key = getKey();
        final ConfigurationSetting neverDeletedConfiguation = new ConfigurationSetting().setKey(key).setValue("myNeverDeletedValue");
        final ConfigurationSetting notFoundDelete = new ConfigurationSetting().setKey(key).setLabel("myNonExistentLabel");

        assertConfigurationEquals(neverDeletedConfiguation, client.addConfigurationSettingWithResponse(neverDeletedConfiguation, Context.NONE).getValue());

        assertConfigurationEquals(null, client.deleteConfigurationSetting("myNonExistentKey", null));
        assertConfigurationEquals(null, client.deleteConfigurationSettingWithResponse(notFoundDelete, false, Context.NONE), HttpURLConnection.HTTP_NO_CONTENT);

        assertConfigurationEquals(neverDeletedConfiguation, client.getConfigurationSetting(neverDeletedConfiguation.getKey(), neverDeletedConfiguation.getLabel()));
    }

    /**
     * Tests that when an ETag is passed to delete it will only delete if the current representation of the setting has the ETag.
     * If the delete ETag doesn't match anything the delete won't happen, this will result in a 412.
     */
    @ParameterizedTest(name="{0}")
    @MethodSource("getHttpClients")
    public void deleteConfigurationSettingWithETag(HttpClient httpClient) {
        initializeClient(httpClient);
        deleteConfigurationSettingWithETagRunner((initial, update) -> {
            final ConfigurationSetting initiallyAddedConfig = client.addConfigurationSettingWithResponse(initial, Context.NONE).getValue();
            final ConfigurationSetting updatedConfig = client.setConfigurationSettingWithResponse(update, false, Context.NONE).getValue();

            assertConfigurationEquals(update, client.getConfigurationSetting(initial.getKey(), initial.getLabel()));
            assertRestException(() -> client.deleteConfigurationSettingWithResponse(initiallyAddedConfig, true, Context.NONE).getValue(), HttpResponseException.class, HttpURLConnection.HTTP_PRECON_FAILED);
            assertConfigurationEquals(update, client.deleteConfigurationSettingWithResponse(updatedConfig, true, Context.NONE).getValue());
            assertRestException(() -> client.getConfigurationSetting(initial.getKey(), initial.getLabel()), ResourceNotFoundException.class, HttpURLConnection.HTTP_NOT_FOUND);
        });
    }

    /**
     * Test the API will not make a delete call without having a key passed, an IllegalArgumentException should be thrown.
     */
    @ParameterizedTest(name="{0}")
    @MethodSource("getHttpClients")
    public void deleteConfigurationSettingNullKey(HttpClient httpClient) {
        initializeClient(httpClient);
        assertRunnableThrowsException(() -> client.deleteConfigurationSetting(null, null), IllegalArgumentException.class);
        assertRunnableThrowsException(() -> client.deleteConfigurationSettingWithResponse(null, false, Context.NONE).getValue(), NullPointerException.class);
    }

    /**
     * Tests assert that the setting can not be deleted after set the setting to read-only.
     */
    @ParameterizedTest(name="{0}")
    @MethodSource("getHttpClients")
    public void setReadOnly(HttpClient httpClient) {
        initializeClient(httpClient);

        lockUnlockRunner((expected) -> {
            // read-only setting
            client.addConfigurationSettingWithResponse(expected, Context.NONE);
            client.setReadOnly(expected.getKey(), expected.getLabel(), true);

            // unsuccessfully delete
            assertRestException(() ->
                client.deleteConfigurationSettingWithResponse(expected, false, Context.NONE),
                HttpResponseException.class, 409);
        });
    }

    /**
     * Tests assert that the setting can be deleted after clear read-only of the setting.
     */
    @ParameterizedTest(name="{0}")
    @MethodSource("getHttpClients")
    public void clearReadOnly(HttpClient httpClient) {
        initializeClient(httpClient);
        lockUnlockRunner((expected) -> {
            // read-only setting
            client.addConfigurationSettingWithResponse(expected, Context.NONE);
            client.setReadOnlyWithResponse(expected, true, Context.NONE).getValue();

            // unsuccessfully delete
            assertRestException(() ->
                client.deleteConfigurationSettingWithResponse(expected, false, Context.NONE),
                HttpResponseException.class, 409);

            // clear read-only setting and delete
            client.setReadOnly(expected.getKey(), expected.getLabel(), false);

            // successfully deleted
            assertConfigurationEquals(expected,
                client.deleteConfigurationSettingWithResponse(expected, false, Context.NONE).getValue());
        });
    }

    /**
     * Tests assert that the setting can not be deleted after lock the setting.
     */
    @ParameterizedTest(name="{0}")
    @MethodSource("getHttpClients")
    public void setReadOnlyWithConfigurationSetting(HttpClient httpClient) {
        initializeClient(httpClient);
        lockUnlockRunner((expected) -> {
            // lock setting
            client.addConfigurationSettingWithResponse(expected, Context.NONE);
            client.setReadOnlyWithResponse(expected, true, Context.NONE);

            // unsuccessfully delete
            assertRestException(() ->
                client.deleteConfigurationSettingWithResponse(expected, false, Context.NONE),
                HttpResponseException.class, 409);
        });
    }

    /**
     * Tests assert that the setting can be deleted after unlock the setting.
     */
    @ParameterizedTest(name="{0}")
    @MethodSource("getHttpClients")
    public void clearReadOnlyWithConfigurationSetting(HttpClient httpClient) {
        initializeClient(httpClient);
        lockUnlockRunner((expected) -> {

            // lock setting
            client.addConfigurationSettingWithResponse(expected, Context.NONE);
            client.setReadOnlyWithResponse(expected, true, Context.NONE);

            // unsuccessfully deleted
            assertRestException(() ->
                client.deleteConfigurationSettingWithResponse(expected, false, Context.NONE),
                HttpResponseException.class, 409);

            // unlock setting and delete
            client.setReadOnlyWithResponse(expected, false, Context.NONE);

            // successfully deleted
            assertConfigurationEquals(expected,
                client.deleteConfigurationSettingWithResponse(expected, false, Context.NONE).getValue());
        });
    }

    /**
     * Verifies that a ConfigurationSetting can be added with a label, and that we can fetch that ConfigurationSetting
     * from the service when filtering by either its label or just its key.
     */
    @ParameterizedTest(name="{0}")
    @MethodSource("getHttpClients")
    public void listWithKeyAndLabel(HttpClient httpClient) {
        initializeClient(httpClient);
        final String value = "myValue";
        final String key = getKey();
        final String label = getLabel();
        final ConfigurationSetting expected = new ConfigurationSetting().setKey(key).setValue(value).setLabel(label);

        assertConfigurationEquals(expected, client.setConfigurationSettingWithResponse(expected, false, Context.NONE).getValue());
        assertConfigurationEquals(expected, client.listConfigurationSettings(new SettingSelector().setKeyFilter(key).setLabelFilter(label)).iterator().next());
        assertConfigurationEquals(expected, client.listConfigurationSettings(new SettingSelector().setKeyFilter(key)).iterator().next());
    }

    /**
     * Verifies that ConfigurationSettings can be added and that we can fetch those ConfigurationSettings from the
     * service when filtering by their keys.
     */
    @ParameterizedTest(name="{0}")
    @MethodSource("getHttpClients")
    public void listWithMultipleKeys(HttpClient httpClient) {
        initializeClient(httpClient);
        String key = getKey();
        String key2 = getKey();

        listWithMultipleKeysRunner(key, key2, (setting, setting2) -> {
            assertConfigurationEquals(setting, client.addConfigurationSettingWithResponse(setting, Context.NONE).getValue());
            assertConfigurationEquals(setting2, client.addConfigurationSettingWithResponse(setting2, Context.NONE).getValue());

            return client.listConfigurationSettings(new SettingSelector().setKeyFilter(key + "," + key2));
        });
    }

    /**
     * Verifies that ConfigurationSettings can be added with different labels and that we can fetch those ConfigurationSettings
     * from the service when filtering by their labels.
     */
    @ParameterizedTest(name="{0}")
    @MethodSource("getHttpClients")
    public void listWithMultipleLabels(HttpClient httpClient) {
        initializeClient(httpClient);
        String key = getKey();
        String label = getLabel();
        String label2 = getLabel();

        listWithMultipleLabelsRunner(key, label, label2, (setting, setting2) -> {
            assertConfigurationEquals(setting, client.addConfigurationSettingWithResponse(setting, Context.NONE).getValue());
            assertConfigurationEquals(setting2, client.addConfigurationSettingWithResponse(setting2, Context.NONE).getValue());

            return client.listConfigurationSettings(new SettingSelector().setKeyFilter(key).setLabelFilter(label + "," + label2));
        });
    }

    /**
     * Verifies that we can select filter results by key, label, and select fields using SettingSelector.
     */
    @ParameterizedTest(name="{0}")
    @MethodSource("getHttpClients")
    public void listConfigurationSettingsSelectFields(HttpClient httpClient) {
        initializeClient(httpClient);
        listConfigurationSettingsSelectFieldsRunner((settings, selector) -> {
            settings.forEach(setting -> client.setConfigurationSettingWithResponse(setting, false, Context.NONE).getValue());
            return client.listConfigurationSettings(selector);
        });
    }

    /**
     * Verifies that throws exception when using SettingSelector with not supported *a key filter.
     */
    @ParameterizedTest(name="{0}")
    @MethodSource("getHttpClients")
    public void listConfigurationSettingsSelectFieldsWithPrefixStarKeyFilter(HttpClient httpClient) {
        initializeClient(httpClient);
        filterValueTest("*" + getKey(), getLabel());
    }

    /**
     * Verifies that throws exception when using SettingSelector with not supported *a* key filter.
     */
    @ParameterizedTest(name="{0}")
    @MethodSource("getHttpClients")
    public void listConfigurationSettingsSelectFieldsWithSubstringKeyFilter(HttpClient httpClient) {
        initializeClient(httpClient);
        filterValueTest("*" + getKey() + "*", getLabel());
    }

    /**
     * Verifies that throws exception when using SettingSelector with not supported *a label filter.
     */
    @ParameterizedTest(name="{0}")
    @MethodSource("getHttpClients")
    public void listConfigurationSettingsSelectFieldsWithPrefixStarLabelFilter(HttpClient httpClient) {
        initializeClient(httpClient);
        filterValueTest(getKey(), "*" + getLabel());
    }

    /**
     * Verifies that throws exception when using SettingSelector with not supported *a* label filter.
     */
    @ParameterizedTest(name="{0}")
    @MethodSource("getHttpClients")
    public void listConfigurationSettingsSelectFieldsWithSubstringLabelFilter(HttpClient httpClient) {
        initializeClient(httpClient);
        filterValueTest(getKey(), "*" + getLabel() + "*");
    }

    /**
     * Verifies that we can get a ConfigurationSetting at the provided accept datetime
     */
    @ParameterizedTest(name="{0}")
    @MethodSource("getHttpClients")
    public void listConfigurationSettingsAcceptDateTime(HttpClient httpClient) {
        initializeClient(httpClient);
        final String keyName = getKey();
        final ConfigurationSetting original = new ConfigurationSetting().setKey(keyName).setValue("myValue");
        final ConfigurationSetting updated = new ConfigurationSetting().setKey(original.getKey()).setValue("anotherValue");
        final ConfigurationSetting updated2 = new ConfigurationSetting().setKey(original.getKey()).setValue("anotherValue2");

        // Create 3 revisions of the same key.
        try {
            assertConfigurationEquals(original, client.setConfigurationSettingWithResponse(original, false, Context.NONE).getValue());
            Thread.sleep(2000);
            assertConfigurationEquals(updated, client.setConfigurationSettingWithResponse(updated, false, Context.NONE).getValue());
            Thread.sleep(2000);
            assertConfigurationEquals(updated2, client.setConfigurationSettingWithResponse(updated2, false, Context.NONE).getValue());
        } catch (InterruptedException ex) {
            // Do nothing.
        }

        // Gets all versions of this value so we can get the one we want at that particular date.
        List<ConfigurationSetting> revisions = client.listRevisions(new SettingSelector().setKeyFilter(keyName)).stream().collect(Collectors.toList());

        assertNotNull(revisions);
        assertEquals(3, revisions.size());

        // We want to fetch the configuration setting when we first updated its value.
        SettingSelector options = new SettingSelector().setKeyFilter(keyName).setAcceptDatetime(revisions.get(1).getLastModified());
        assertConfigurationEquals(updated, (client.listConfigurationSettings(options).stream().collect(Collectors.toList())).get(0));
    }

    /**
     * Verifies that we can get all of the revisions for this ConfigurationSetting. Then verifies that we can select
     * specific fields.
     */
    @ParameterizedTest(name="{0}")
    @MethodSource("getHttpClients")
    public void listRevisions(HttpClient httpClient) {
        initializeClient(httpClient);
        final String keyName = getKey();
        final ConfigurationSetting original = new ConfigurationSetting().setKey(keyName).setValue("myValue");
        final ConfigurationSetting updated = new ConfigurationSetting().setKey(original.getKey()).setValue("anotherValue");
        final ConfigurationSetting updated2 = new ConfigurationSetting().setKey(original.getKey()).setValue("anotherValue2");

        // Create 3 revisions of the same key.
        assertConfigurationEquals(original, client.setConfigurationSettingWithResponse(original, false, Context.NONE).getValue());
        assertConfigurationEquals(updated, client.setConfigurationSettingWithResponse(updated, false, Context.NONE).getValue());
        assertConfigurationEquals(updated2, client.setConfigurationSettingWithResponse(updated2, false, Context.NONE).getValue());

        // Get all revisions for a key, they are listed in descending order.
        List<ConfigurationSetting> revisions = client.listRevisions(new SettingSelector().setKeyFilter(keyName)).stream().collect(Collectors.toList());
        assertConfigurationEquals(updated2, revisions.get(0));
        assertConfigurationEquals(updated, revisions.get(1));
        assertConfigurationEquals(original, revisions.get(2));

        // Verifies that we can select specific fields.
        revisions = client.listRevisions(new SettingSelector().setKeyFilter(keyName).setFields(SettingFields.KEY, SettingFields.ETAG)).stream().collect(Collectors.toList());
        validateListRevisions(updated2, revisions.get(0));
        validateListRevisions(updated, revisions.get(1));
        validateListRevisions(original, revisions.get(2));
    }

    /**
     * Verifies that we can get all the revisions for all settings with the specified keys.
     */
    @ParameterizedTest(name="{0}")
    @MethodSource("getHttpClients")
    public void listRevisionsWithMultipleKeys(HttpClient httpClient) {
        initializeClient(httpClient);
        String key = getKey();
        String key2 = getKey();

        listRevisionsWithMultipleKeysRunner(key, key2, (testInput) -> {
            assertConfigurationEquals(testInput.get(0), client.addConfigurationSettingWithResponse(testInput.get(0), Context.NONE).getValue());
            assertConfigurationEquals(testInput.get(1), client.setConfigurationSettingWithResponse(testInput.get(1), false, Context.NONE).getValue());
            assertConfigurationEquals(testInput.get(2), client.addConfigurationSettingWithResponse(testInput.get(2), Context.NONE).getValue());
            assertConfigurationEquals(testInput.get(3), client.setConfigurationSettingWithResponse(testInput.get(3), false, Context.NONE).getValue());

            return client.listRevisions(new SettingSelector().setKeyFilter(key + "," + key2));
        });
    }

    /**
     * Verifies that we can get all revisions for all settings with the specified labels.
     */
    @ParameterizedTest(name="{0}")
    @MethodSource("getHttpClients")
    public void listRevisionsWithMultipleLabels(HttpClient httpClient) {
        initializeClient(httpClient);
        String key = getKey();
        String label = getLabel();
        String label2 = getLabel();

        listRevisionsWithMultipleLabelsRunner(key, label, label2, (testInput) -> {
            assertConfigurationEquals(testInput.get(0), client.addConfigurationSettingWithResponse(testInput.get(0), Context.NONE).getValue());
            assertConfigurationEquals(testInput.get(1), client.setConfigurationSettingWithResponse(testInput.get(1), false, Context.NONE).getValue());
            assertConfigurationEquals(testInput.get(2), client.addConfigurationSettingWithResponse(testInput.get(2), Context.NONE).getValue());
            assertConfigurationEquals(testInput.get(3), client.setConfigurationSettingWithResponse(testInput.get(3), false, Context.NONE).getValue());

            return client.listRevisions(new SettingSelector().setKeyFilter(key).setLabelFilter(label + "," + label2));
        });
    }

    /**
     * Verifies that we can get a subset of revisions based on the "acceptDateTime"
     */
    @ParameterizedTest(name="{0}")
    @MethodSource("getHttpClients")
    public void listRevisionsAcceptDateTime(HttpClient httpClient) {
        initializeClient(httpClient);
        final String keyName = getKey();
        final ConfigurationSetting original = new ConfigurationSetting().setKey(keyName).setValue("myValue");
        final ConfigurationSetting updated = new ConfigurationSetting().setKey(original.getKey()).setValue("anotherValue");
        final ConfigurationSetting updated2 = new ConfigurationSetting().setKey(original.getKey()).setValue("anotherValue2");

        // Create 3 revisions of the same key.
        try {
            assertConfigurationEquals(original, client.setConfigurationSettingWithResponse(original, false, Context.NONE).getValue());
            Thread.sleep(2000);
            assertConfigurationEquals(updated, client.setConfigurationSettingWithResponse(updated, false, Context.NONE).getValue());
            Thread.sleep(2000);
            assertConfigurationEquals(updated2, client.setConfigurationSettingWithResponse(updated2, false, Context.NONE).getValue());
        } catch (InterruptedException ex) {
            // Do nothing.
        }

        // Gets all versions of this value.
        List<ConfigurationSetting> revisions = client.listRevisions(new SettingSelector().setKeyFilter(keyName)).stream().collect(Collectors.toList());

        assertNotNull(revisions);
        assertEquals(3, revisions.size());

        // We want to fetch all the revisions that existed up and including when the first revision was created.
        // Revisions are returned in descending order from creation date.
        SettingSelector options = new SettingSelector().setKeyFilter(keyName).setAcceptDatetime(revisions.get(1).getLastModified());
        revisions = client.listRevisions(options).stream().collect(Collectors.toList());
        assertConfigurationEquals(updated, revisions.get(0));
        assertConfigurationEquals(original, revisions.get(1));
    }

    /**
     * Verifies that, given a ton of revisions, we can list the revisions ConfigurationSettings using pagination
     * (ie. where 'nextLink' has a URL pointing to the next page of results.)
     */
    @ParameterizedTest(name="{0}")
    @MethodSource("getHttpClients")
    public void listRevisionsWithPagination(HttpClient httpClient) {
        initializeClient(httpClient);
        final int numberExpected = 50;
        for (int value = 0; value < numberExpected; value++) {
            client.setConfigurationSettingWithResponse(new ConfigurationSetting().setKey(keyPrefix).setValue("myValue" + value).setLabel(labelPrefix), false, Context.NONE).getValue();
        }

        SettingSelector filter = new SettingSelector().setKeyFilter(keyPrefix).setLabelFilter(labelPrefix);
        assertEquals(numberExpected, client.listRevisions(filter).stream().collect(Collectors.toList()).size());
    }

    /**
     * Verifies that, given a ton of revisions, we can process {@link java.util.stream.Stream} multiple time and get same result.
     * (ie. where 'nextLink' has a URL pointing to the next page of results.)
     */
    @ParameterizedTest(name="{0}")
    @MethodSource("getHttpClients")
    public void listRevisionsWithPaginationAndRepeatStream(HttpClient httpClient) {
        initializeClient(httpClient);
        final int numberExpected = 50;
        for (int value = 0; value < numberExpected; value++) {
            client.setConfigurationSettingWithResponse(new ConfigurationSetting().setKey(keyPrefix).setValue("myValue" + value).setLabel(labelPrefix), false, Context.NONE).getValue();
        }

        SettingSelector filter = new SettingSelector().setKeyFilter(keyPrefix).setLabelFilter(labelPrefix);
        PagedIterable<ConfigurationSetting> configurationSettingPagedIterable = client.listRevisions(filter);
        assertEquals(numberExpected, configurationSettingPagedIterable.stream().collect(Collectors.toList()).size());

        assertEquals(numberExpected, configurationSettingPagedIterable.stream().collect(Collectors.toList()).size());
    }

    /**
     * Verifies that, given a ton of revisions, we can iterate over multiple time and get same result.
     * (ie. where 'nextLink' has a URL pointing to the next page of results.)
     */
    @ParameterizedTest(name="{0}")
    @MethodSource("getHttpClients")
    public void listRevisionsWithPaginationAndRepeatIterator(HttpClient httpClient) {
        initializeClient(httpClient);
        final int numberExpected = 50;
        for (int value = 0; value < numberExpected; value++) {
            client.setConfigurationSettingWithResponse(new ConfigurationSetting().setKey(keyPrefix).setValue("myValue" + value).setLabel(labelPrefix), false, Context.NONE).getValue();
        }

        SettingSelector filter = new SettingSelector().setKeyFilter(keyPrefix).setLabelFilter(labelPrefix);

        PagedIterable<ConfigurationSetting> configurationSettingPagedIterable = client.listRevisions(filter);
        List<ConfigurationSetting> configurationSettingList1 = new ArrayList<>();
        List<ConfigurationSetting> configurationSettingList2 = new ArrayList<>();

        configurationSettingPagedIterable.iterator().forEachRemaining(configurationSetting -> configurationSettingList1.add(configurationSetting));
        assertEquals(numberExpected, configurationSettingList1.size());

        configurationSettingPagedIterable.iterator().forEachRemaining(configurationSetting -> configurationSettingList2.add(configurationSetting));
        assertEquals(numberExpected, configurationSettingList2.size());

        equalsArray(configurationSettingList1, configurationSettingList2);
    }

    /**
     * Verifies that, given a ton of existing settings, we can list the ConfigurationSettings using pagination
     * (ie. where 'nextLink' has a URL pointing to the next page of results.)
     */
    @ParameterizedTest(name="{0}")
    @MethodSource("getHttpClients")
    public void listConfigurationSettingsWithPagination(HttpClient httpClient) {
        initializeClient(httpClient);
        final int numberExpected = 50;
        for (int value = 0; value < numberExpected; value++) {
            client.setConfigurationSettingWithResponse(new ConfigurationSetting().setKey(keyPrefix + "-" + value).setValue("myValue").setLabel(labelPrefix), false, Context.NONE).getValue();
        }
        SettingSelector filter = new SettingSelector().setKeyFilter(keyPrefix + "-*").setLabelFilter(labelPrefix);

        assertEquals(numberExpected, client.listConfigurationSettings(filter).stream().count());
    }

    /**
     * Verifies the conditional "GET" scenario where the setting has yet to be updated, resulting in a 304. This GET
     * scenario will return a setting when the ETag provided does not match the one of the current setting.
     */
    @ParameterizedTest(name="{0}")
    @MethodSource("getHttpClients")
    public void getConfigurationSettingWhenValueNotUpdated(HttpClient httpClient) {
        initializeClient(httpClient);
        final String key = getKey();
        final ConfigurationSetting expected = new ConfigurationSetting().setKey(key).setValue("myValue");
        final ConfigurationSetting newExpected = new ConfigurationSetting().setKey(key).setValue("myNewValue");
        final ConfigurationSetting block = client.addConfigurationSettingWithResponse(expected, Context.NONE).getValue();

        assertNotNull(block);
        assertConfigurationEquals(expected, block);
        // conditional get, now the setting has not be updated yet, resulting 304 and null value
        assertConfigurationEquals(null, client.getConfigurationSettingWithResponse(block, null, true, Context.NONE), 304);
        assertConfigurationEquals(newExpected, client.setConfigurationSettingWithResponse(newExpected, false, Context.NONE).getValue());
        // conditional get, now the setting is updated and we are able to get a new setting with 200 code
        assertConfigurationEquals(newExpected, client.getConfigurationSettingWithResponse(newExpected, null, true, Context.NONE).getValue());
    }

    @ParameterizedTest(name="{0}")
    @MethodSource("getHttpClients")
    @Disabled
    public void deleteAllSettings(HttpClient httpClient) {
        initializeClient(httpClient);

        client.listConfigurationSettings(new SettingSelector().setKeyFilter("*")).forEach(configurationSetting -> {
            logger.info("Deleting key:label [{}:{}]. isReadOnly? {}", configurationSetting.getKey(), configurationSetting.getLabel(), configurationSetting.isReadOnly());
            client.deleteConfigurationSettingWithResponse(configurationSetting, false, Context.NONE).getValue();
        });
    }

    @ParameterizedTest(name="{0}")
    @MethodSource("getHttpClients")
    public void addHeadersFromContextPolicyTest(HttpClient httpClient) {
        initializeClient(httpClient);
        final HttpHeaders headers = getCustomizedHeaders();
        addHeadersFromContextPolicyRunner(expected -> {
                final Response<ConfigurationSetting> response =
                    client.addConfigurationSettingWithResponse(expected,
                        new Context(AddHeadersFromContextPolicy.AZURE_REQUEST_HTTP_HEADERS_KEY, headers));
                assertContainsHeaders(headers, response.getRequest().getHeaders());
            }
        );
    }

    /**
     * Test helper that calling list configuration setting with given key and label input
     *
     * @param keyFilter key filter expression
     * @param labelFilter label filter expression
     */
    private void filterValueTest(String keyFilter, String labelFilter) {
        listConfigurationSettingsSelectFieldsWithNotSupportedFilterRunner(keyFilter, labelFilter, selector -> {
            try {
                client.listConfigurationSettings(selector).iterator().forEachRemaining(setting -> setting.getLabel());
                Assertions.fail("Expected to fail");
            } catch (Exception ex) {
                assertRestException(ex, HttpResponseException.class, 400);
            }
        });
    }
}<|MERGE_RESOLUTION|>--- conflicted
+++ resolved
@@ -42,24 +42,9 @@
         return "";
     }
 
-    protected void initializeClient(HttpClient httpClient) {
+    @Override
+    protected void beforeTest() {
         beforeTestSetup();
-
-        if (interceptorManager.isPlaybackMode()) {
-            client = clientSetup(credentials -> new ConfigurationClientBuilder()
-                .connectionString(connectionString)
-                .httpClient(httpClient)
-                .httpLogOptions(new HttpLogOptions().setLogLevel(HttpLogDetailLevel.BODY_AND_HEADERS))
-                .buildClient());
-        } else {
-            client = clientSetup(credentials -> new ConfigurationClientBuilder()
-                .connectionString(connectionString)
-                .httpClient(httpClient)
-                .httpLogOptions(new HttpLogOptions().setLogLevel(HttpLogDetailLevel.BODY_AND_HEADERS))
-                .addPolicy(interceptorManager.getRecordPolicy())
-                .addPolicy(new RetryPolicy())
-                .buildClient());
-        }
     }
 
     @Override
@@ -96,37 +81,30 @@
     /**
      * Tests that a configuration is able to be added, these are differentiate from each other using a key or key-label identifier.
      */
-<<<<<<< HEAD
-    @ParameterizedTest(name="{0}")
-    @MethodSource("getHttpClients")
-    public void addConfigurationSetting(HttpClient httpClient) {
-        initializeClient(httpClient);
-=======
     @ParameterizedTest(name = DISPLAY_NAME_WITH_ARGUMENTS)
     @MethodSource("getTestParameters")
     public void addConfigurationSetting(HttpClient httpClient, ConfigurationServiceVersion serviceVersion) {
         client = getConfigurationClient(httpClient, serviceVersion);
->>>>>>> c3350c45
         addConfigurationSettingRunner((expected) -> assertConfigurationEquals(expected, client.addConfigurationSettingWithResponse(expected, Context.NONE).getValue()));
     }
 
     /**
      * Tests that we cannot add a configuration setting when the key is an empty string.
      */
-    @ParameterizedTest(name="{0}")
-    @MethodSource("getHttpClients")
-    public void addConfigurationSettingEmptyKey(HttpClient httpClient) {
-        initializeClient(httpClient);
+    @ParameterizedTest(name = DISPLAY_NAME_WITH_ARGUMENTS)
+    @MethodSource("getTestParameters")
+    public void addConfigurationSettingEmptyKey(HttpClient httpClient, ConfigurationServiceVersion serviceVersion) {
+        client = getConfigurationClient(httpClient, serviceVersion);
         assertRestException(() -> client.addConfigurationSetting("", null, "A value"), HttpURLConnection.HTTP_BAD_METHOD);
     }
 
     /**
      * Tests that we can add configuration settings when value is not null or an empty string.
      */
-    @ParameterizedTest(name="{0}")
-    @MethodSource("getHttpClients")
-    public void addConfigurationSettingEmptyValue(HttpClient httpClient) {
-        initializeClient(httpClient);
+    @ParameterizedTest(name = DISPLAY_NAME_WITH_ARGUMENTS)
+    @MethodSource("getTestParameters")
+    public void addConfigurationSettingEmptyValue(HttpClient httpClient, ConfigurationServiceVersion serviceVersion) {
+        client = getConfigurationClient(httpClient, serviceVersion);
         addConfigurationSettingEmptyValueRunner((setting) -> {
             assertConfigurationEquals(setting, client.addConfigurationSetting(setting.getKey(), setting.getLabel(), setting.getValue()));
             assertConfigurationEquals(setting, client.getConfigurationSetting(setting.getKey(), setting.getLabel()));
@@ -136,10 +114,10 @@
     /**
      * Verifies that an exception is thrown when null key is passed.
      */
-    @ParameterizedTest(name="{0}")
-    @MethodSource("getHttpClients")
-    public void addConfigurationSettingNullKey(HttpClient httpClient) {
-        initializeClient(httpClient);
+    @ParameterizedTest(name = DISPLAY_NAME_WITH_ARGUMENTS)
+    @MethodSource("getTestParameters")
+    public void addConfigurationSettingNullKey(HttpClient httpClient, ConfigurationServiceVersion serviceVersion) {
+        client = getConfigurationClient(httpClient, serviceVersion);
         assertRunnableThrowsException(() -> client.addConfigurationSetting(null, null, "A Value"), IllegalArgumentException.class);
         assertRunnableThrowsException(() -> client.addConfigurationSettingWithResponse(null, Context.NONE), NullPointerException.class);
     }
@@ -147,10 +125,10 @@
     /**
      * Tests that a configuration cannot be added twice with the same key. This should return a 412 error.
      */
-    @ParameterizedTest(name="{0}")
-    @MethodSource("getHttpClients")
-    public void addExistingSetting(HttpClient httpClient) {
-        initializeClient(httpClient);
+    @ParameterizedTest(name = DISPLAY_NAME_WITH_ARGUMENTS)
+    @MethodSource("getTestParameters")
+    public void addExistingSetting(HttpClient httpClient, ConfigurationServiceVersion serviceVersion) {
+        client = getConfigurationClient(httpClient, serviceVersion);
         addExistingSettingRunner((expected) -> {
             client.addConfigurationSettingWithResponse(expected, Context.NONE).getValue();
             assertRestException(() -> client.addConfigurationSettingWithResponse(expected, Context.NONE).getValue(),
@@ -162,10 +140,10 @@
      * Tests that a configuration is able to be added or updated with set.
      * When the configuration is read-only updates cannot happen, this will result in a 409.
      */
-    @ParameterizedTest(name="{0}")
-    @MethodSource("getHttpClients")
-    public void setConfigurationSetting(HttpClient httpClient) {
-        initializeClient(httpClient);
+    @ParameterizedTest(name = DISPLAY_NAME_WITH_ARGUMENTS)
+    @MethodSource("getTestParameters")
+    public void setConfigurationSetting(HttpClient httpClient, ConfigurationServiceVersion serviceVersion) {
+        client = getConfigurationClient(httpClient, serviceVersion);
         setConfigurationSettingRunner((expected, update) -> assertConfigurationEquals(expected, client.setConfigurationSettingWithResponse(expected, false, Context.NONE).getValue()));
     }
 
@@ -174,10 +152,10 @@
      * ETag. If the set ETag doesn't match anything the update won't happen, this will result in a 412. This will
      * prevent set from doing an add as well.
      */
-    @ParameterizedTest(name="{0}")
-    @MethodSource("getHttpClients")
-    public void setConfigurationSettingIfETag(HttpClient httpClient) {
-        initializeClient(httpClient);
+    @ParameterizedTest(name = DISPLAY_NAME_WITH_ARGUMENTS)
+    @MethodSource("getTestParameters")
+    public void setConfigurationSettingIfETag(HttpClient httpClient, ConfigurationServiceVersion serviceVersion) {
+        client = getConfigurationClient(httpClient, serviceVersion);
         setConfigurationSettingIfETagRunner((initial, update) -> {
             // This ETag is not the correct format. It is not the correct hash that the service is expecting.
             assertRestException(() -> client.setConfigurationSettingWithResponse(initial.setETag("badETag"), true, Context.NONE).getValue(), HttpResponseException.class, HttpURLConnection.HTTP_PRECON_FAILED);
@@ -193,10 +171,10 @@
     /**
      * Tests that we cannot set a configuration setting when the key is an empty string.
      */
-    @ParameterizedTest(name="{0}")
-    @MethodSource("getHttpClients")
-    public void setConfigurationSettingEmptyKey(HttpClient httpClient) {
-        initializeClient(httpClient);
+    @ParameterizedTest(name = DISPLAY_NAME_WITH_ARGUMENTS)
+    @MethodSource("getTestParameters")
+    public void setConfigurationSettingEmptyKey(HttpClient httpClient, ConfigurationServiceVersion serviceVersion) {
+        client = getConfigurationClient(httpClient, serviceVersion);
         assertRestException(() -> client.setConfigurationSetting("", null, "A value"), HttpURLConnection.HTTP_BAD_METHOD);
     }
 
@@ -204,10 +182,10 @@
      * Tests that we can set configuration settings when value is not null or an empty string.
      * Value is not a required property.
      */
-    @ParameterizedTest(name="{0}")
-    @MethodSource("getHttpClients")
-    public void setConfigurationSettingEmptyValue(HttpClient httpClient) {
-        initializeClient(httpClient);
+    @ParameterizedTest(name = DISPLAY_NAME_WITH_ARGUMENTS)
+    @MethodSource("getTestParameters")
+    public void setConfigurationSettingEmptyValue(HttpClient httpClient, ConfigurationServiceVersion serviceVersion) {
+        client = getConfigurationClient(httpClient, serviceVersion);
         setConfigurationSettingEmptyValueRunner((setting) -> {
             assertConfigurationEquals(setting, client.setConfigurationSetting(setting.getKey(), setting.getLabel(), setting.getValue()));
             assertConfigurationEquals(setting, client.getConfigurationSetting(setting.getKey(), setting.getLabel()));
@@ -217,10 +195,10 @@
     /**
      * Verifies that an exception is thrown when null key is passed.
      */
-    @ParameterizedTest(name="{0}")
-    @MethodSource("getHttpClients")
-    public void setConfigurationSettingNullKey(HttpClient httpClient) {
-        initializeClient(httpClient);
+    @ParameterizedTest(name = DISPLAY_NAME_WITH_ARGUMENTS)
+    @MethodSource("getTestParameters")
+    public void setConfigurationSettingNullKey(HttpClient httpClient, ConfigurationServiceVersion serviceVersion) {
+        client = getConfigurationClient(httpClient, serviceVersion);
         assertRunnableThrowsException(() -> client.setConfigurationSetting(null, null, "A Value"), IllegalArgumentException.class);
         assertRunnableThrowsException(() -> client.setConfigurationSettingWithResponse(null, false, Context.NONE).getValue(), NullPointerException.class);
     }
@@ -228,10 +206,10 @@
     /**
      * Tests that a configuration is able to be retrieved when it exists, whether or not it is read-only.
      */
-    @ParameterizedTest(name="{0}")
-    @MethodSource("getHttpClients")
-    public void getConfigurationSetting(HttpClient httpClient) {
-        initializeClient(httpClient);
+    @ParameterizedTest(name = DISPLAY_NAME_WITH_ARGUMENTS)
+    @MethodSource("getTestParameters")
+    public void getConfigurationSetting(HttpClient httpClient, ConfigurationServiceVersion serviceVersion) {
+        client = getConfigurationClient(httpClient, serviceVersion);
         getConfigurationSettingRunner((expected) -> {
             client.addConfigurationSettingWithResponse(expected, Context.NONE).getValue();
             assertConfigurationEquals(expected, client.getConfigurationSetting(expected.getKey(), expected.getLabel()));
@@ -241,10 +219,10 @@
     /**
      * Tests that attempting to retrieve a non-existent configuration doesn't work, this will result in a 404.
      */
-    @ParameterizedTest(name="{0}")
-    @MethodSource("getHttpClients")
-    public void getConfigurationSettingNotFound(HttpClient httpClient) {
-        initializeClient(httpClient);
+    @ParameterizedTest(name = DISPLAY_NAME_WITH_ARGUMENTS)
+    @MethodSource("getTestParameters")
+    public void getConfigurationSettingNotFound(HttpClient httpClient, ConfigurationServiceVersion serviceVersion) {
+        client = getConfigurationClient(httpClient, serviceVersion);
         final String key = getKey();
         final ConfigurationSetting neverRetrievedConfiguration = new ConfigurationSetting().setKey(key).setValue("myNeverRetreivedValue");
         final ConfigurationSetting nonExistentLabel = new ConfigurationSetting().setKey(key).setLabel("myNonExistentLabel");
@@ -260,10 +238,10 @@
      * After the configuration has been deleted attempting to get it will result in a 404, the same as if the
      * configuration never existed.
      */
-    @ParameterizedTest(name="{0}")
-    @MethodSource("getHttpClients")
-    public void deleteConfigurationSetting(HttpClient httpClient) {
-        initializeClient(httpClient);
+    @ParameterizedTest(name = DISPLAY_NAME_WITH_ARGUMENTS)
+    @MethodSource("getTestParameters")
+    public void deleteConfigurationSetting(HttpClient httpClient, ConfigurationServiceVersion serviceVersion) {
+        client = getConfigurationClient(httpClient, serviceVersion);
         deleteConfigurationSettingRunner((expected) -> {
             client.addConfigurationSettingWithResponse(expected, Context.NONE).getValue();
             assertConfigurationEquals(expected, client.getConfigurationSetting(expected.getKey(), expected.getLabel()));
@@ -276,10 +254,10 @@
     /**
      * Tests that attempting to delete a non-existent configuration will return a 204.
      */
-    @ParameterizedTest(name="{0}")
-    @MethodSource("getHttpClients")
-    public void deleteConfigurationSettingNotFound(HttpClient httpClient) {
-        initializeClient(httpClient);
+    @ParameterizedTest(name = DISPLAY_NAME_WITH_ARGUMENTS)
+    @MethodSource("getTestParameters")
+    public void deleteConfigurationSettingNotFound(HttpClient httpClient, ConfigurationServiceVersion serviceVersion) {
+        client = getConfigurationClient(httpClient, serviceVersion);
         final String key = getKey();
         final ConfigurationSetting neverDeletedConfiguation = new ConfigurationSetting().setKey(key).setValue("myNeverDeletedValue");
         final ConfigurationSetting notFoundDelete = new ConfigurationSetting().setKey(key).setLabel("myNonExistentLabel");
@@ -296,10 +274,10 @@
      * Tests that when an ETag is passed to delete it will only delete if the current representation of the setting has the ETag.
      * If the delete ETag doesn't match anything the delete won't happen, this will result in a 412.
      */
-    @ParameterizedTest(name="{0}")
-    @MethodSource("getHttpClients")
-    public void deleteConfigurationSettingWithETag(HttpClient httpClient) {
-        initializeClient(httpClient);
+    @ParameterizedTest(name = DISPLAY_NAME_WITH_ARGUMENTS)
+    @MethodSource("getTestParameters")
+    public void deleteConfigurationSettingWithETag(HttpClient httpClient, ConfigurationServiceVersion serviceVersion) {
+        client = getConfigurationClient(httpClient, serviceVersion);
         deleteConfigurationSettingWithETagRunner((initial, update) -> {
             final ConfigurationSetting initiallyAddedConfig = client.addConfigurationSettingWithResponse(initial, Context.NONE).getValue();
             final ConfigurationSetting updatedConfig = client.setConfigurationSettingWithResponse(update, false, Context.NONE).getValue();
@@ -314,10 +292,10 @@
     /**
      * Test the API will not make a delete call without having a key passed, an IllegalArgumentException should be thrown.
      */
-    @ParameterizedTest(name="{0}")
-    @MethodSource("getHttpClients")
-    public void deleteConfigurationSettingNullKey(HttpClient httpClient) {
-        initializeClient(httpClient);
+    @ParameterizedTest(name = DISPLAY_NAME_WITH_ARGUMENTS)
+    @MethodSource("getTestParameters")
+    public void deleteConfigurationSettingNullKey(HttpClient httpClient, ConfigurationServiceVersion serviceVersion) {
+        client = getConfigurationClient(httpClient, serviceVersion);
         assertRunnableThrowsException(() -> client.deleteConfigurationSetting(null, null), IllegalArgumentException.class);
         assertRunnableThrowsException(() -> client.deleteConfigurationSettingWithResponse(null, false, Context.NONE).getValue(), NullPointerException.class);
     }
@@ -325,10 +303,10 @@
     /**
      * Tests assert that the setting can not be deleted after set the setting to read-only.
      */
-    @ParameterizedTest(name="{0}")
-    @MethodSource("getHttpClients")
-    public void setReadOnly(HttpClient httpClient) {
-        initializeClient(httpClient);
+    @ParameterizedTest(name = DISPLAY_NAME_WITH_ARGUMENTS)
+    @MethodSource("getTestParameters")
+    public void setReadOnly(HttpClient httpClient, ConfigurationServiceVersion serviceVersion) {
+        client = getConfigurationClient(httpClient, serviceVersion);
 
         lockUnlockRunner((expected) -> {
             // read-only setting
@@ -345,10 +323,10 @@
     /**
      * Tests assert that the setting can be deleted after clear read-only of the setting.
      */
-    @ParameterizedTest(name="{0}")
-    @MethodSource("getHttpClients")
-    public void clearReadOnly(HttpClient httpClient) {
-        initializeClient(httpClient);
+    @ParameterizedTest(name = DISPLAY_NAME_WITH_ARGUMENTS)
+    @MethodSource("getTestParameters")
+    public void clearReadOnly(HttpClient httpClient, ConfigurationServiceVersion serviceVersion) {
+        client = getConfigurationClient(httpClient, serviceVersion);
         lockUnlockRunner((expected) -> {
             // read-only setting
             client.addConfigurationSettingWithResponse(expected, Context.NONE);
@@ -371,10 +349,10 @@
     /**
      * Tests assert that the setting can not be deleted after lock the setting.
      */
-    @ParameterizedTest(name="{0}")
-    @MethodSource("getHttpClients")
-    public void setReadOnlyWithConfigurationSetting(HttpClient httpClient) {
-        initializeClient(httpClient);
+    @ParameterizedTest(name = DISPLAY_NAME_WITH_ARGUMENTS)
+    @MethodSource("getTestParameters")
+    public void setReadOnlyWithConfigurationSetting(HttpClient httpClient, ConfigurationServiceVersion serviceVersion) {
+        client = getConfigurationClient(httpClient, serviceVersion);
         lockUnlockRunner((expected) -> {
             // lock setting
             client.addConfigurationSettingWithResponse(expected, Context.NONE);
@@ -390,10 +368,10 @@
     /**
      * Tests assert that the setting can be deleted after unlock the setting.
      */
-    @ParameterizedTest(name="{0}")
-    @MethodSource("getHttpClients")
-    public void clearReadOnlyWithConfigurationSetting(HttpClient httpClient) {
-        initializeClient(httpClient);
+    @ParameterizedTest(name = DISPLAY_NAME_WITH_ARGUMENTS)
+    @MethodSource("getTestParameters")
+    public void clearReadOnlyWithConfigurationSetting(HttpClient httpClient, ConfigurationServiceVersion serviceVersion) {
+        client = getConfigurationClient(httpClient, serviceVersion);
         lockUnlockRunner((expected) -> {
 
             // lock setting
@@ -418,10 +396,10 @@
      * Verifies that a ConfigurationSetting can be added with a label, and that we can fetch that ConfigurationSetting
      * from the service when filtering by either its label or just its key.
      */
-    @ParameterizedTest(name="{0}")
-    @MethodSource("getHttpClients")
-    public void listWithKeyAndLabel(HttpClient httpClient) {
-        initializeClient(httpClient);
+    @ParameterizedTest(name = DISPLAY_NAME_WITH_ARGUMENTS)
+    @MethodSource("getTestParameters")
+    public void listWithKeyAndLabel(HttpClient httpClient, ConfigurationServiceVersion serviceVersion) {
+        client = getConfigurationClient(httpClient, serviceVersion);
         final String value = "myValue";
         final String key = getKey();
         final String label = getLabel();
@@ -436,10 +414,10 @@
      * Verifies that ConfigurationSettings can be added and that we can fetch those ConfigurationSettings from the
      * service when filtering by their keys.
      */
-    @ParameterizedTest(name="{0}")
-    @MethodSource("getHttpClients")
-    public void listWithMultipleKeys(HttpClient httpClient) {
-        initializeClient(httpClient);
+    @ParameterizedTest(name = DISPLAY_NAME_WITH_ARGUMENTS)
+    @MethodSource("getTestParameters")
+    public void listWithMultipleKeys(HttpClient httpClient, ConfigurationServiceVersion serviceVersion) {
+        client = getConfigurationClient(httpClient, serviceVersion);
         String key = getKey();
         String key2 = getKey();
 
@@ -455,10 +433,10 @@
      * Verifies that ConfigurationSettings can be added with different labels and that we can fetch those ConfigurationSettings
      * from the service when filtering by their labels.
      */
-    @ParameterizedTest(name="{0}")
-    @MethodSource("getHttpClients")
-    public void listWithMultipleLabels(HttpClient httpClient) {
-        initializeClient(httpClient);
+    @ParameterizedTest(name = DISPLAY_NAME_WITH_ARGUMENTS)
+    @MethodSource("getTestParameters")
+    public void listWithMultipleLabels(HttpClient httpClient, ConfigurationServiceVersion serviceVersion) {
+        client = getConfigurationClient(httpClient, serviceVersion);
         String key = getKey();
         String label = getLabel();
         String label2 = getLabel();
@@ -474,10 +452,10 @@
     /**
      * Verifies that we can select filter results by key, label, and select fields using SettingSelector.
      */
-    @ParameterizedTest(name="{0}")
-    @MethodSource("getHttpClients")
-    public void listConfigurationSettingsSelectFields(HttpClient httpClient) {
-        initializeClient(httpClient);
+    @ParameterizedTest(name = DISPLAY_NAME_WITH_ARGUMENTS)
+    @MethodSource("getTestParameters")
+    public void listConfigurationSettingsSelectFields(HttpClient httpClient, ConfigurationServiceVersion serviceVersion) {
+        client = getConfigurationClient(httpClient, serviceVersion);
         listConfigurationSettingsSelectFieldsRunner((settings, selector) -> {
             settings.forEach(setting -> client.setConfigurationSettingWithResponse(setting, false, Context.NONE).getValue());
             return client.listConfigurationSettings(selector);
@@ -487,50 +465,50 @@
     /**
      * Verifies that throws exception when using SettingSelector with not supported *a key filter.
      */
-    @ParameterizedTest(name="{0}")
-    @MethodSource("getHttpClients")
-    public void listConfigurationSettingsSelectFieldsWithPrefixStarKeyFilter(HttpClient httpClient) {
-        initializeClient(httpClient);
+    @ParameterizedTest(name = DISPLAY_NAME_WITH_ARGUMENTS)
+    @MethodSource("getTestParameters")
+    public void listConfigurationSettingsSelectFieldsWithPrefixStarKeyFilter(HttpClient httpClient, ConfigurationServiceVersion serviceVersion) {
+        client = getConfigurationClient(httpClient, serviceVersion);
         filterValueTest("*" + getKey(), getLabel());
     }
 
     /**
      * Verifies that throws exception when using SettingSelector with not supported *a* key filter.
      */
-    @ParameterizedTest(name="{0}")
-    @MethodSource("getHttpClients")
-    public void listConfigurationSettingsSelectFieldsWithSubstringKeyFilter(HttpClient httpClient) {
-        initializeClient(httpClient);
+    @ParameterizedTest(name = DISPLAY_NAME_WITH_ARGUMENTS)
+    @MethodSource("getTestParameters")
+    public void listConfigurationSettingsSelectFieldsWithSubstringKeyFilter(HttpClient httpClient, ConfigurationServiceVersion serviceVersion) {
+        client = getConfigurationClient(httpClient, serviceVersion);
         filterValueTest("*" + getKey() + "*", getLabel());
     }
 
     /**
      * Verifies that throws exception when using SettingSelector with not supported *a label filter.
      */
-    @ParameterizedTest(name="{0}")
-    @MethodSource("getHttpClients")
-    public void listConfigurationSettingsSelectFieldsWithPrefixStarLabelFilter(HttpClient httpClient) {
-        initializeClient(httpClient);
+    @ParameterizedTest(name = DISPLAY_NAME_WITH_ARGUMENTS)
+    @MethodSource("getTestParameters")
+    public void listConfigurationSettingsSelectFieldsWithPrefixStarLabelFilter(HttpClient httpClient, ConfigurationServiceVersion serviceVersion) {
+        client = getConfigurationClient(httpClient, serviceVersion);
         filterValueTest(getKey(), "*" + getLabel());
     }
 
     /**
      * Verifies that throws exception when using SettingSelector with not supported *a* label filter.
      */
-    @ParameterizedTest(name="{0}")
-    @MethodSource("getHttpClients")
-    public void listConfigurationSettingsSelectFieldsWithSubstringLabelFilter(HttpClient httpClient) {
-        initializeClient(httpClient);
+    @ParameterizedTest(name = DISPLAY_NAME_WITH_ARGUMENTS)
+    @MethodSource("getTestParameters")
+    public void listConfigurationSettingsSelectFieldsWithSubstringLabelFilter(HttpClient httpClient, ConfigurationServiceVersion serviceVersion) {
+        client = getConfigurationClient(httpClient, serviceVersion);
         filterValueTest(getKey(), "*" + getLabel() + "*");
     }
 
     /**
      * Verifies that we can get a ConfigurationSetting at the provided accept datetime
      */
-    @ParameterizedTest(name="{0}")
-    @MethodSource("getHttpClients")
-    public void listConfigurationSettingsAcceptDateTime(HttpClient httpClient) {
-        initializeClient(httpClient);
+    @ParameterizedTest(name = DISPLAY_NAME_WITH_ARGUMENTS)
+    @MethodSource("getTestParameters")
+    public void listConfigurationSettingsAcceptDateTime(HttpClient httpClient, ConfigurationServiceVersion serviceVersion) {
+        client = getConfigurationClient(httpClient, serviceVersion);
         final String keyName = getKey();
         final ConfigurationSetting original = new ConfigurationSetting().setKey(keyName).setValue("myValue");
         final ConfigurationSetting updated = new ConfigurationSetting().setKey(original.getKey()).setValue("anotherValue");
@@ -562,10 +540,10 @@
      * Verifies that we can get all of the revisions for this ConfigurationSetting. Then verifies that we can select
      * specific fields.
      */
-    @ParameterizedTest(name="{0}")
-    @MethodSource("getHttpClients")
-    public void listRevisions(HttpClient httpClient) {
-        initializeClient(httpClient);
+    @ParameterizedTest(name = DISPLAY_NAME_WITH_ARGUMENTS)
+    @MethodSource("getTestParameters")
+    public void listRevisions(HttpClient httpClient, ConfigurationServiceVersion serviceVersion) {
+        client = getConfigurationClient(httpClient, serviceVersion);
         final String keyName = getKey();
         final ConfigurationSetting original = new ConfigurationSetting().setKey(keyName).setValue("myValue");
         final ConfigurationSetting updated = new ConfigurationSetting().setKey(original.getKey()).setValue("anotherValue");
@@ -592,10 +570,10 @@
     /**
      * Verifies that we can get all the revisions for all settings with the specified keys.
      */
-    @ParameterizedTest(name="{0}")
-    @MethodSource("getHttpClients")
-    public void listRevisionsWithMultipleKeys(HttpClient httpClient) {
-        initializeClient(httpClient);
+    @ParameterizedTest(name = DISPLAY_NAME_WITH_ARGUMENTS)
+    @MethodSource("getTestParameters")
+    public void listRevisionsWithMultipleKeys(HttpClient httpClient, ConfigurationServiceVersion serviceVersion) {
+        client = getConfigurationClient(httpClient, serviceVersion);
         String key = getKey();
         String key2 = getKey();
 
@@ -612,10 +590,10 @@
     /**
      * Verifies that we can get all revisions for all settings with the specified labels.
      */
-    @ParameterizedTest(name="{0}")
-    @MethodSource("getHttpClients")
-    public void listRevisionsWithMultipleLabels(HttpClient httpClient) {
-        initializeClient(httpClient);
+    @ParameterizedTest(name = DISPLAY_NAME_WITH_ARGUMENTS)
+    @MethodSource("getTestParameters")
+    public void listRevisionsWithMultipleLabels(HttpClient httpClient, ConfigurationServiceVersion serviceVersion) {
+        client = getConfigurationClient(httpClient, serviceVersion);
         String key = getKey();
         String label = getLabel();
         String label2 = getLabel();
@@ -633,10 +611,10 @@
     /**
      * Verifies that we can get a subset of revisions based on the "acceptDateTime"
      */
-    @ParameterizedTest(name="{0}")
-    @MethodSource("getHttpClients")
-    public void listRevisionsAcceptDateTime(HttpClient httpClient) {
-        initializeClient(httpClient);
+    @ParameterizedTest(name = DISPLAY_NAME_WITH_ARGUMENTS)
+    @MethodSource("getTestParameters")
+    public void listRevisionsAcceptDateTime(HttpClient httpClient, ConfigurationServiceVersion serviceVersion) {
+        client = getConfigurationClient(httpClient, serviceVersion);
         final String keyName = getKey();
         final ConfigurationSetting original = new ConfigurationSetting().setKey(keyName).setValue("myValue");
         final ConfigurationSetting updated = new ConfigurationSetting().setKey(original.getKey()).setValue("anotherValue");
@@ -671,10 +649,10 @@
      * Verifies that, given a ton of revisions, we can list the revisions ConfigurationSettings using pagination
      * (ie. where 'nextLink' has a URL pointing to the next page of results.)
      */
-    @ParameterizedTest(name="{0}")
-    @MethodSource("getHttpClients")
-    public void listRevisionsWithPagination(HttpClient httpClient) {
-        initializeClient(httpClient);
+    @ParameterizedTest(name = DISPLAY_NAME_WITH_ARGUMENTS)
+    @MethodSource("getTestParameters")
+    public void listRevisionsWithPagination(HttpClient httpClient, ConfigurationServiceVersion serviceVersion) {
+        client = getConfigurationClient(httpClient, serviceVersion);
         final int numberExpected = 50;
         for (int value = 0; value < numberExpected; value++) {
             client.setConfigurationSettingWithResponse(new ConfigurationSetting().setKey(keyPrefix).setValue("myValue" + value).setLabel(labelPrefix), false, Context.NONE).getValue();
@@ -688,10 +666,10 @@
      * Verifies that, given a ton of revisions, we can process {@link java.util.stream.Stream} multiple time and get same result.
      * (ie. where 'nextLink' has a URL pointing to the next page of results.)
      */
-    @ParameterizedTest(name="{0}")
-    @MethodSource("getHttpClients")
-    public void listRevisionsWithPaginationAndRepeatStream(HttpClient httpClient) {
-        initializeClient(httpClient);
+    @ParameterizedTest(name = DISPLAY_NAME_WITH_ARGUMENTS)
+    @MethodSource("getTestParameters")
+    public void listRevisionsWithPaginationAndRepeatStream(HttpClient httpClient, ConfigurationServiceVersion serviceVersion) {
+        client = getConfigurationClient(httpClient, serviceVersion);
         final int numberExpected = 50;
         for (int value = 0; value < numberExpected; value++) {
             client.setConfigurationSettingWithResponse(new ConfigurationSetting().setKey(keyPrefix).setValue("myValue" + value).setLabel(labelPrefix), false, Context.NONE).getValue();
@@ -708,10 +686,10 @@
      * Verifies that, given a ton of revisions, we can iterate over multiple time and get same result.
      * (ie. where 'nextLink' has a URL pointing to the next page of results.)
      */
-    @ParameterizedTest(name="{0}")
-    @MethodSource("getHttpClients")
-    public void listRevisionsWithPaginationAndRepeatIterator(HttpClient httpClient) {
-        initializeClient(httpClient);
+    @ParameterizedTest(name = DISPLAY_NAME_WITH_ARGUMENTS)
+    @MethodSource("getTestParameters")
+    public void listRevisionsWithPaginationAndRepeatIterator(HttpClient httpClient, ConfigurationServiceVersion serviceVersion) {
+        client = getConfigurationClient(httpClient, serviceVersion);
         final int numberExpected = 50;
         for (int value = 0; value < numberExpected; value++) {
             client.setConfigurationSettingWithResponse(new ConfigurationSetting().setKey(keyPrefix).setValue("myValue" + value).setLabel(labelPrefix), false, Context.NONE).getValue();
@@ -736,10 +714,10 @@
      * Verifies that, given a ton of existing settings, we can list the ConfigurationSettings using pagination
      * (ie. where 'nextLink' has a URL pointing to the next page of results.)
      */
-    @ParameterizedTest(name="{0}")
-    @MethodSource("getHttpClients")
-    public void listConfigurationSettingsWithPagination(HttpClient httpClient) {
-        initializeClient(httpClient);
+    @ParameterizedTest(name = DISPLAY_NAME_WITH_ARGUMENTS)
+    @MethodSource("getTestParameters")
+    public void listConfigurationSettingsWithPagination(HttpClient httpClient, ConfigurationServiceVersion serviceVersion) {
+        client = getConfigurationClient(httpClient, serviceVersion);
         final int numberExpected = 50;
         for (int value = 0; value < numberExpected; value++) {
             client.setConfigurationSettingWithResponse(new ConfigurationSetting().setKey(keyPrefix + "-" + value).setValue("myValue").setLabel(labelPrefix), false, Context.NONE).getValue();
@@ -753,10 +731,10 @@
      * Verifies the conditional "GET" scenario where the setting has yet to be updated, resulting in a 304. This GET
      * scenario will return a setting when the ETag provided does not match the one of the current setting.
      */
-    @ParameterizedTest(name="{0}")
-    @MethodSource("getHttpClients")
-    public void getConfigurationSettingWhenValueNotUpdated(HttpClient httpClient) {
-        initializeClient(httpClient);
+    @ParameterizedTest(name = DISPLAY_NAME_WITH_ARGUMENTS)
+    @MethodSource("getTestParameters")
+    public void getConfigurationSettingWhenValueNotUpdated(HttpClient httpClient, ConfigurationServiceVersion serviceVersion) {
+        client = getConfigurationClient(httpClient, serviceVersion);
         final String key = getKey();
         final ConfigurationSetting expected = new ConfigurationSetting().setKey(key).setValue("myValue");
         final ConfigurationSetting newExpected = new ConfigurationSetting().setKey(key).setValue("myNewValue");
@@ -771,11 +749,11 @@
         assertConfigurationEquals(newExpected, client.getConfigurationSettingWithResponse(newExpected, null, true, Context.NONE).getValue());
     }
 
-    @ParameterizedTest(name="{0}")
-    @MethodSource("getHttpClients")
+    @ParameterizedTest(name = DISPLAY_NAME_WITH_ARGUMENTS)
+    @MethodSource("getTestParameters")
     @Disabled
-    public void deleteAllSettings(HttpClient httpClient) {
-        initializeClient(httpClient);
+    public void deleteAllSettings(HttpClient httpClient, ConfigurationServiceVersion serviceVersion) {
+        client = getConfigurationClient(httpClient, serviceVersion);
 
         client.listConfigurationSettings(new SettingSelector().setKeyFilter("*")).forEach(configurationSetting -> {
             logger.info("Deleting key:label [{}:{}]. isReadOnly? {}", configurationSetting.getKey(), configurationSetting.getLabel(), configurationSetting.isReadOnly());
@@ -783,10 +761,10 @@
         });
     }
 
-    @ParameterizedTest(name="{0}")
-    @MethodSource("getHttpClients")
-    public void addHeadersFromContextPolicyTest(HttpClient httpClient) {
-        initializeClient(httpClient);
+    @ParameterizedTest(name = DISPLAY_NAME_WITH_ARGUMENTS)
+    @MethodSource("getTestParameters")
+    public void addHeadersFromContextPolicyTest(HttpClient httpClient, ConfigurationServiceVersion serviceVersion) {
+        client = getConfigurationClient(httpClient, serviceVersion);
         final HttpHeaders headers = getCustomizedHeaders();
         addHeadersFromContextPolicyRunner(expected -> {
                 final Response<ConfigurationSetting> response =
