--- conflicted
+++ resolved
@@ -5,18 +5,14 @@
 
 import com.azure.data.appconfiguration.models.ConfigurationSetting;
 import com.azure.data.appconfiguration.models.SettingSelector;
-import com.azure.data.appconfiguration.credentials.ConfigurationClientCredentials;
 import reactor.util.context.Context;
 
 import java.security.InvalidKeyException;
 import java.security.NoSuchAlgorithmException;
 
-<<<<<<< HEAD
-=======
 import java.time.OffsetDateTime;
 import java.time.ZoneOffset;
 
->>>>>>> f9b68898
 /**
  * Code snippets for {@link ConfigurationAsyncClient}
  */
@@ -70,29 +66,8 @@
      */
     public void setSettingsCodeSnippet() {
         ConfigurationAsyncClient client = getAsyncClient();
-<<<<<<< HEAD
-        // BEGIN: com.azure.data.appconfiguration.configurationasyncclient.setSetting#string-string
-        client.setSetting("prodDBConnection", "db_connection")
-            .subscriberContext(Context.of(key1, value1, key2, value2))
-            .subscribe(response -> {
-                System.out.printf("Key: %s, Value: %s", response.key(), response.value());
-            });
-        // Update the value of the setting to "updated_db_connection"
-        client.setSetting("prodDBConnection", "updated_db_connection")
-            .subscribe(response -> {
-                System.out.printf("Key: %s, Value: %s", response.key(), response.value());
-            });
-        // END: com.azure.data.appconfiguration.configurationasyncclient.setSetting#string-string
-
-        /**
-         * Code snippets for {@link ConfigurationAsyncClient#setSetting(ConfigurationSetting)}
-         */
-        // BEGIN: com.azure.data.appconfiguration.configurationasyncclient.setSetting#ConfigurationSetting
-        client.setSetting(new ConfigurationSetting().key("prodDBConnection").label("westUS").value("db_connection"))
-=======
         // BEGIN: com.azure.data.appconfiguration.configurationasyncclient.setSetting#string-string-string
         client.setSetting("prodDBConnection", "westUS", "db_connection")
->>>>>>> f9b68898
             .subscriberContext(Context.of(key1, value1, key2, value2))
             .subscribe(response -> System.out.printf("Key: %s, Label: %s, Value: %s",
                 response.getKey(), response.getLabel(), response.getValue()));
@@ -190,11 +165,7 @@
     }
 
     /**
-<<<<<<< HEAD
-     * Code snippets for {@link ConfigurationAsyncClient#deleteSetting(String)}
-=======
      * Code snippets for {@link ConfigurationAsyncClient#setReadOnly(String, String)}
->>>>>>> f9b68898
      */
     public void lockSettingsCodeSnippet() {
         ConfigurationAsyncClient client = getAsyncClient();
