// Copyright (c) Microsoft Corporation. All rights reserved.
// Licensed under the MIT License.

package com.azure.data.appconfiguration;

import com.azure.core.annotation.ReturnType;
import com.azure.core.annotation.ServiceClient;
import com.azure.core.annotation.ServiceMethod;
import com.azure.core.exception.HttpResponseException;
import com.azure.core.exception.ResourceExistsException;
import com.azure.core.exception.ResourceModifiedException;
import com.azure.core.exception.ResourceNotFoundException;
import com.azure.core.http.HttpPipeline;
import com.azure.core.http.HttpResponse;
import com.azure.core.http.rest.PagedFlux;
import com.azure.core.http.rest.PagedResponse;
import com.azure.core.http.rest.Response;
import com.azure.core.http.rest.ResponseBase;
import com.azure.core.http.rest.RestProxy;
import com.azure.core.http.rest.SimpleResponse;
import com.azure.core.util.Context;
import com.azure.core.util.CoreUtils;
import com.azure.core.util.logging.ClientLogger;
<<<<<<< HEAD
import com.azure.core.util.serializer.JacksonAdapter;
import com.azure.data.appconfiguration.implementation.ConfigurationSettingJsonSerializer;
=======
import com.azure.data.appconfiguration.implementation.SyncTokenPolicy;
>>>>>>> e6ae4650
import com.azure.data.appconfiguration.models.ConfigurationSetting;
import com.azure.data.appconfiguration.models.FeatureFlagConfigurationSetting;
import com.azure.data.appconfiguration.models.SecretReferenceConfigurationSetting;
import com.azure.data.appconfiguration.models.SettingFields;
import com.azure.data.appconfiguration.models.SettingSelector;
import org.reactivestreams.Publisher;
import reactor.core.publisher.Flux;
import reactor.core.publisher.Mono;

import java.time.OffsetDateTime;
import java.util.Objects;
import java.util.function.Function;

import static com.azure.core.util.FluxUtil.monoError;
import static com.azure.core.util.FluxUtil.withContext;
import static com.azure.core.util.tracing.Tracer.AZ_TRACING_NAMESPACE_KEY;

/**
 * This class provides a client that contains all the operations for {@link ConfigurationSetting ConfigurationSettings}
 * in Azure App Configuration Store. Operations allowed by the client are adding, retrieving, deleting, set read-only
 * status ConfigurationSettings, and listing settings or revision of a setting based on a
 * {@link SettingSelector filter}.
 *
 * <p><strong>Instantiating an asynchronous Configuration Client</strong></p>
 *
 * {@codesnippet com.azure.data.applicationconfig.async.configurationclient.instantiation}
 *
 * <p>View {@link ConfigurationClientBuilder this} for additional ways to construct the client.</p>
 *
 * @see ConfigurationClientBuilder
 */
@ServiceClient(builder = ConfigurationClientBuilder.class, isAsync = true,
    serviceInterfaces = ConfigurationService.class)
public final class ConfigurationAsyncClient {
    private final ClientLogger logger = new ClientLogger(ConfigurationAsyncClient.class);
    // Please see <a href=https://docs.microsoft.com/en-us/azure/azure-resource-manager/management/azure-services-resource-providers>here</a>
    // for more information on Azure resource provider namespaces.
    private static final String APP_CONFIG_TRACING_NAMESPACE_VALUE = "Microsoft.AppConfiguration";

    private static final String ETAG_ANY = "*";
    private final String serviceEndpoint;
    private final ConfigurationService service;
    private final String apiVersion;
    private final SyncTokenPolicy syncTokenPolicy;

    /**
     * Creates a ConfigurationAsyncClient that sends requests to the configuration service at {@code serviceEndpoint}.
     * Each service call goes through the {@code pipeline}.
     * @param serviceEndpoint The URL string for the App Configuration service.
     * @param pipeline HttpPipeline that the HTTP requests and responses flow through.
     * @param version {@link ConfigurationServiceVersion} of the service to be used when making requests.
     * @param syncTokenPolicy {@link SyncTokenPolicy} to be used to update the external synchronization token to ensure
     *  service requests receive up-to-date values.
     */
<<<<<<< HEAD
    ConfigurationAsyncClient(String serviceEndpoint, HttpPipeline pipeline, ConfigurationServiceVersion version) {
        final JacksonAdapter jacksonAdapter = new JacksonAdapter();
        jacksonAdapter.serializer().registerModule(ConfigurationSettingJsonSerializer.getModule());
        // TODO: investigate why Deserializer is not needed.
//        jacksonAdapter.serializer().registerModule(ConfigurationSettingJsonDeserializer.getModule());
        this.service = RestProxy.create(ConfigurationService.class, pipeline, jacksonAdapter);

=======
    ConfigurationAsyncClient(String serviceEndpoint, HttpPipeline pipeline, ConfigurationServiceVersion version,
        SyncTokenPolicy syncTokenPolicy) {
        this.service = RestProxy.create(ConfigurationService.class, pipeline);
>>>>>>> e6ae4650
        this.serviceEndpoint = serviceEndpoint;
        this.apiVersion = version.getVersion();
        this.syncTokenPolicy = syncTokenPolicy;
    }

    /**
     * Adds a configuration value in the service if that key does not exist. The {@code label} is optional.
     *
     * <p><strong>Code Samples</strong></p>
     *
     * <p>Add a setting with the key "prodDBConnection", label "westUS" and value "db_connection".</p>
     *
     * {@codesnippet com.azure.data.appconfiguration.configurationasyncclient.addConfigurationSetting#string-string-string}
     *
     * @param key The key of the configuration setting to add.
     * @param label The label of the configuration setting to add. If {@code null} no label will be used.
     * @param value The value associated with this configuration setting key.
     * @return The {@link ConfigurationSetting} that was created, or {@code null} if a key collision occurs or the key
     * is an invalid value (which will also throw HttpResponseException described below).
     * @throws IllegalArgumentException If {@code key} is {@code null}.
     * @throws ResourceModifiedException If a ConfigurationSetting with the same key exists.
     * @throws HttpResponseException If {@code key} is an empty string.
     */
    @ServiceMethod(returns = ReturnType.SINGLE)
    public Mono<ConfigurationSetting> addConfigurationSetting(String key, String label, String value) {
        try {
            return withContext(context -> addConfigurationSetting(
                new ConfigurationSetting().setKey(key).setLabel(label).setValue(value), context))
                .flatMap(response -> Mono.justOrEmpty(response.getValue()));
        } catch (RuntimeException ex) {
            return monoError(logger, ex);
        }
    }

    /**
     * Adds a configuration value in the service if that key and label does not exist. The label value of the
     * ConfigurationSetting is optional.
     *
     * <p><strong>Code Samples</strong></p>
     *
     * <p>Add a setting with the key "prodDBConnection", label "westUS", and value "db_connection".</p>
     *
     * {@codesnippet com.azure.data.appconfiguration.configurationasyncclient.addConfigurationSetting#ConfigurationSetting}
     *
     * @param setting The setting to add based on its key and optional label combination.
     *
     * @return The {@link ConfigurationSetting} that was created, or {@code null} if a key collision occurs or the key
     * is an invalid value (which will also throw HttpResponseException described below).
     *
     * @throws NullPointerException If {@code setting} is {@code null}.
     * @throws IllegalArgumentException If {@link ConfigurationSetting#getKey() key} is {@code null}.
     * @throws ResourceModifiedException If a ConfigurationSetting with the same key and label exists.
     * @throws HttpResponseException If {@link ConfigurationSetting#getKey() key} is an empty string.
     */
    @ServiceMethod(returns = ReturnType.SINGLE)
    public Mono<ConfigurationSetting> addConfigurationSetting(ConfigurationSetting setting) {
        return addConfigurationSettingWithResponse(setting).map(response -> response.getValue());
    }

    /**
     * Adds a configuration value in the service if that key and label does not exist. The label value of the
     * ConfigurationSetting is optional.
     *
     * <p><strong>Code Samples</strong></p>
     *
     * <p>Add a setting with the key "prodDBConnection", label "westUS", and value "db_connection".</p>
     *
     * {@codesnippet com.azure.data.appconfiguration.configurationasyncclient.addConfigurationSettingWithResponse#ConfigurationSetting}
     *
     * @param setting The setting to add based on its key and optional label combination.
     * @return A REST response containing the {@link ConfigurationSetting} that was created, if a key collision occurs
     * or the key is an invalid value (which will also throw HttpResponseException described below).
     * @throws NullPointerException If {@code setting} is {@code null}.
     * @throws IllegalArgumentException If {@link ConfigurationSetting#getKey() key} is {@code null}.
     * @throws ResourceModifiedException If a ConfigurationSetting with the same key and label exists.
     * @throws HttpResponseException If {@link ConfigurationSetting#getKey() key} is an empty string.
     */
    @ServiceMethod(returns = ReturnType.SINGLE)
    public Mono<Response<ConfigurationSetting>> addConfigurationSettingWithResponse(ConfigurationSetting setting) {
        try {
            return withContext(context -> addConfigurationSetting(setting, context));
        } catch (RuntimeException ex) {
            return monoError(logger, ex);
        }
    }

    Mono<Response<ConfigurationSetting>> addConfigurationSetting(ConfigurationSetting setting, Context context) {
        // Validate that setting and key is not null. The key is used in the service URL so it cannot be null.
        validateSetting(setting);
        context = context == null ? Context.NONE : context;

        // This service method call is similar to setConfigurationSetting except we're passing If-Not-Match = "*".
        // If the service finds any existing configuration settings, then its e-tag will match and the service will
        // return an error.
        final Mono<Response<ConfigurationSetting>> responseMono = service.setKey(serviceEndpoint, setting.getKey(), setting.getLabel(), apiVersion, setting, null,
            getETagValue(ETAG_ANY), context.addData(AZ_TRACING_NAMESPACE_KEY, APP_CONFIG_TRACING_NAMESPACE_VALUE))
            .onErrorResume(HttpResponseException.class,
                (Function<Throwable, Mono<Response<ConfigurationSetting>>>) throwable -> {
                    final HttpResponseException e = (HttpResponseException) throwable;
                    final HttpResponse httpResponse = e.getResponse();
                    if (httpResponse.getStatusCode() == 412) {
                        return Mono.error(new ResourceExistsException("Setting was already present.", httpResponse,
                            throwable));
                    }

                    return Mono.error(throwable);
                })
            .doOnSubscribe(ignoredValue -> logger.info("Adding ConfigurationSetting - {}", setting))
            .doOnSuccess(response -> logger.info("Added ConfigurationSetting - {}", response.getValue()))
            .onErrorMap(ConfigurationAsyncClient::addConfigurationSettingExceptionMapper)
            .doOnError(error -> logger.warning("Failed to add ConfigurationSetting - {}", setting, error));
        return handleResponseCastType(responseMono, setting);
    }

    /**
     * Creates or updates a configuration value in the service with the given key. the {@code label} is optional.
     *
     * <p><strong>Code Samples</strong></p>
     *
     * <p>Add a setting with the key "prodDBConnection", "westUS" and value "db_connection"</p>
     * <p>Update setting's value "db_connection" to "updated_db_connection"</p>
     *
     * {@codesnippet com.azure.data.appconfiguration.configurationasyncclient.setConfigurationSetting#string-string-string}
     *
     * @param key The key of the configuration setting to create or update.
     * @param label The label of the configuration setting to create or update, If {@code null} no label will be used.
     * @param value The value of this configuration setting.
     * @return The {@link ConfigurationSetting} that was created or updated, or an empty Mono if the key is an invalid
     * value (which will also throw HttpResponseException described below).
     * @throws IllegalArgumentException If {@code key} is {@code null}.
     * @throws ResourceModifiedException If the setting exists and is read-only.
     * @throws HttpResponseException If {@code key} is an empty string.
     */
    @ServiceMethod(returns = ReturnType.SINGLE)
    public Mono<ConfigurationSetting> setConfigurationSetting(String key, String label, String value) {
        try {
            return withContext(context -> setConfigurationSetting(
                new ConfigurationSetting().setKey(key).setLabel(label).setValue(value), false, context))
                .flatMap(response -> Mono.justOrEmpty(response.getValue()));
        } catch (RuntimeException ex) {
            return monoError(logger, ex);
        }
    }

    /**
     * Creates or updates a configuration value in the service. Partial updates are not supported and the entire
     * configuration setting is updated.
     *
     * <p><strong>Code Samples</strong></p>
     *
     * <p>Add a setting with the key "prodDBConnection", "westUS" and value "db_connection"</p>
     * <p>Update setting's value "db_connection" to "updated_db_connection"</p>
     *
     * {@codesnippet com.azure.data.appconfiguration.configurationasyncclient.setConfigurationSetting#ConfigurationSetting}
     *
     * @param setting The setting to add based on its key and optional label combination.
     *
     * @return The {@link ConfigurationSetting} that was created or updated, or an empty Mono if the key is an invalid
     * value (which will also throw HttpResponseException described below).
     *
     * @throws NullPointerException If {@code setting} is {@code null}.
     * @throws IllegalArgumentException If {@code key} is {@code null}.
     * @throws ResourceModifiedException If the setting exists and is read-only.
     * @throws HttpResponseException If {@code key} is an empty string.
     */
    @ServiceMethod(returns = ReturnType.SINGLE)
    public Mono<ConfigurationSetting> setConfigurationSetting(ConfigurationSetting setting) {
        return setConfigurationSettingWithResponse(setting, false).map(response -> response.getValue());
    }

    /**
     * Creates or updates a configuration value in the service. Partial updates are not supported and the entire
     * configuration setting is updated.
     *
     * If {@link ConfigurationSetting#getETag() ETag} is specified, the configuration value is updated if the current
     * setting's ETag matches. If the ETag's value is equal to the wildcard character ({@code "*"}), the setting will
     * always be updated.
     *
     * <p><strong>Code Samples</strong></p>
     *
     * <p>Add a setting with the key "prodDBConnection", label "westUS", and value "db_connection".</p>
     * <p>Update setting's value "db_connection" to "updated_db_connection"</p>
     *
     * {@codesnippet com.azure.data.appconfiguration.configurationasyncclient.setConfigurationSettingWithResponse#ConfigurationSetting-boolean}
     *
     * @param setting The setting to create or update based on its key, optional label and optional ETag combination.
     * @param ifUnchanged Flag indicating if the {@code setting} {@link ConfigurationSetting#getETag ETag} is used as a
     * IF-MATCH header.
     * @return A REST response containing the {@link ConfigurationSetting} that was created or updated, if the key is an
     * invalid value, the setting is read-only, or an ETag was provided but does not match the service's current ETag
     * value (which will also throw HttpResponseException described below).
     * @throws NullPointerException If {@code setting} is {@code null}.
     * @throws IllegalArgumentException If {@link ConfigurationSetting#getKey() key} is {@code null}.
     * @throws ResourceModifiedException If the {@link ConfigurationSetting#getETag() ETag} was specified, is not the
     * wildcard character, and the current configuration value's ETag does not match, or the setting exists and is
     * read-only.
     * @throws HttpResponseException If {@link ConfigurationSetting#getKey() key} is an empty string.
     */
    @ServiceMethod(returns = ReturnType.SINGLE)
    public Mono<Response<ConfigurationSetting>> setConfigurationSettingWithResponse(ConfigurationSetting setting,
        boolean ifUnchanged) {
        try {
            return withContext(context -> setConfigurationSetting(setting, ifUnchanged, context));
        } catch (RuntimeException ex) {
            return monoError(logger, ex);
        }
    }

    Mono<Response<ConfigurationSetting>> setConfigurationSetting(ConfigurationSetting setting, boolean ifUnchanged,
        Context context) {
        // Validate that setting and key is not null. The key is used in the service URL so it cannot be null.
        validateSetting(setting);
        context = context == null ? Context.NONE : context;

        final String ifMatchETag = ifUnchanged ? getETagValue(setting.getETag()) : null;
        // This service method call is similar to addConfigurationSetting except it will create or update a
        // configuration setting.
        // If the user provides an ETag value, it is passed in as If-Match = "{ETag value}". If the current value in the
        // service has a matching ETag then it matches, then its value is updated with what the user passed in.
        // Otherwise, the service throws an exception because the current configuration value was updated and we have an
        // old value locally.
        // If no ETag value was passed in, then the value is always added or updated.
        final Mono<Response<ConfigurationSetting>> responseMono =
            service.setKey(serviceEndpoint, setting.getKey(), setting.getLabel(), apiVersion, setting, ifMatchETag,
                null, context.addData(AZ_TRACING_NAMESPACE_KEY, APP_CONFIG_TRACING_NAMESPACE_VALUE))
                .doOnSubscribe(ignoredValue -> logger.info("Setting ConfigurationSetting - {}", setting))
                .doOnSuccess(response -> logger.info("Set ConfigurationSetting - {}", response.getValue()))
                .doOnError(error -> logger.warning("Failed to set ConfigurationSetting - {}", setting, error));
        return handleResponseCastType(responseMono, setting);
    }

    /**
     * Attempts to get a ConfigurationSetting that matches the {@code key}, and the optional {@code label} combination.
     *
     * <p><strong>Code Samples</strong></p>
     *
     * <p>Retrieve the setting with the key "prodDBConnection".</p>
     *
     * {@codesnippet com.azure.data.appconfiguration.configurationasyncclient.getConfigurationSetting#string-string}

     * @param key The key of the setting to retrieve.
     * @param label The label of the configuration setting to retrieve. If {@code null} no label will be used.
     * @return The {@link ConfigurationSetting} stored in the service, or an empty Mono if the configuration value does
     * not exist or the key is an invalid value (which will also throw HttpResponseException described below).
     * @throws IllegalArgumentException If {@code key} is {@code null}.
     * @throws ResourceNotFoundException If a ConfigurationSetting with {@code key} does not exist.
     * @throws HttpResponseException If {@code key} is an empty string.
     */
    @ServiceMethod(returns = ReturnType.SINGLE)
    public Mono<ConfigurationSetting> getConfigurationSetting(String key, String label) {
        try {
            return getConfigurationSetting(key, label, null);
        } catch (RuntimeException ex) {
            return monoError(logger, ex);
        }
    }

    /**
     * Attempts to get a ConfigurationSetting that matches the {@code key}, the optional {@code label}, and the optional
     * {@code acceptDateTime} combination.
     *
     * <p><strong>Code Samples</strong></p>
     *
     * <p>Retrieve the setting with the key "prodDBConnection" and a time that one minute before now at UTC-Zone</p>
     *
     * {@codesnippet com.azure.data.appconfiguration.configurationasyncclient.getConfigurationSetting#string-string-OffsetDateTime}
     *
     * @param key The key of the setting to retrieve.
     * @param label The label of the configuration setting to retrieve. If {@code null} no label will be used.
     * @param acceptDateTime Datetime to access a past state of the configuration setting. If {@code null}
     * then the current state of the configuration setting will be returned.
     * @return The {@link ConfigurationSetting} stored in the service, or an empty Mono if the configuration value does
     * not exist or the key is an invalid value (which will also throw HttpResponseException described below).
     * @throws IllegalArgumentException If {@code key} is {@code null}.
     * @throws ResourceNotFoundException If a ConfigurationSetting with {@code key} does not exist.
     * @throws HttpResponseException If {@code key} is an empty string.
     */
    @ServiceMethod(returns = ReturnType.SINGLE)
    public Mono<ConfigurationSetting> getConfigurationSetting(String key, String label, OffsetDateTime acceptDateTime) {
        try {
            return withContext(context -> getConfigurationSetting(
                new ConfigurationSetting().setKey(key).setLabel(label), acceptDateTime, false, context))
                .flatMap(response -> Mono.justOrEmpty(response.getValue()));
        } catch (RuntimeException ex) {
            return monoError(logger, ex);
        }
    }

    /**
     * Attempts to get the ConfigurationSetting with a matching {@link ConfigurationSetting#getKey() key}, and optional
     * {@link ConfigurationSetting#getLabel() label}, optional {@code acceptDateTime} and optional ETag combination.
     *
     * <p><strong>Code Samples</strong></p>
     *
     * <p>Retrieve the setting with the key "prodDBConnection" and a time that one minute before now at UTC-Zone</p>
     *
     * {@codesnippet com.azure.data.appconfiguration.configurationasyncclient.getConfigurationSetting#ConfigurationSetting}
     *
     * @param setting The setting to retrieve.
     *
     * @return The {@link ConfigurationSetting} stored in the service, or an empty Mono if the configuration value does
     * not exist or the key is an invalid value (which will also throw HttpResponseException described below).
     *
     * @throws NullPointerException If {@code setting} is {@code null}.
     * @throws IllegalArgumentException If {@link ConfigurationSetting#getKey() key} is {@code null}.
     * @throws ResourceNotFoundException If a ConfigurationSetting with the same key and label does not exist.
     * @throws HttpResponseException If the {@link ConfigurationSetting#getKey() key} is an empty string.
     */
    @ServiceMethod(returns = ReturnType.SINGLE)
    public Mono<ConfigurationSetting> getConfigurationSetting(ConfigurationSetting setting) {
        return getConfigurationSettingWithResponse(setting, null, false).map(response -> response.getValue());
    }

    /**
     * Attempts to get the ConfigurationSetting with a matching {@link ConfigurationSetting#getKey() key}, and optional
     * {@link ConfigurationSetting#getLabel() label}, optional {@code acceptDateTime} and optional ETag combination.
     *
     * <p><strong>Code Samples</strong></p>
     *
     * <p>Retrieve the setting with the key-label "prodDBConnection"-"westUS".</p>
     *
     * {@codesnippet com.azure.data.appconfiguration.configurationasyncclient.getConfigurationSettingWithResponse#ConfigurationSetting-OffsetDateTime-boolean}
     *
     * @param setting The setting to retrieve.
     * @param acceptDateTime Datetime to access a past state of the configuration setting. If {@code null}
     * then the current state of the configuration setting will be returned.
     * @param ifChanged Flag indicating if the {@code setting} {@link ConfigurationSetting#getETag ETag} is used as a
     * If-None-Match header.
     * @return A REST response containing the {@link ConfigurationSetting} stored in the service, or {@code null} if
     * didn't exist. {@code null} is also returned if the configuration value does not exist or the key is an invalid
     * value (which will also throw HttpResponseException described below).
     * @throws NullPointerException If {@code setting} is {@code null}.
     * @throws IllegalArgumentException If {@link ConfigurationSetting#getKey() key} is {@code null}.
     * @throws ResourceNotFoundException If a ConfigurationSetting with the same key and label does not exist.
     * @throws HttpResponseException If the {@link ConfigurationSetting#getKey() key} is an empty string.
     */
    @ServiceMethod(returns = ReturnType.SINGLE)
    public Mono<Response<ConfigurationSetting>> getConfigurationSettingWithResponse(ConfigurationSetting setting,
        OffsetDateTime acceptDateTime, boolean ifChanged) {
        try {
            return withContext(context -> getConfigurationSetting(setting, acceptDateTime, ifChanged, context));
        } catch (RuntimeException ex) {
            return monoError(logger, ex);
        }
    }

    Mono<Response<ConfigurationSetting>> getConfigurationSetting(ConfigurationSetting setting,
        OffsetDateTime acceptDateTime, boolean onlyIfChanged, Context context) {
        // Validate that setting and key is not null. The key is used in the service URL so it cannot be null.
        validateSetting(setting);
        context = context == null ? Context.NONE : context;

        final String ifNoneMatchETag = onlyIfChanged ? getETagValue(setting.getETag()) : null;
        final Mono<Response<ConfigurationSetting>> responseMono = service.getKeyValue(serviceEndpoint, setting.getKey(), setting.getLabel(), apiVersion, null,
            acceptDateTime == null ? null : acceptDateTime.toString(), null, ifNoneMatchETag,
            context.addData(AZ_TRACING_NAMESPACE_KEY, APP_CONFIG_TRACING_NAMESPACE_VALUE))
            .onErrorResume(HttpResponseException.class,
                (Function<Throwable, Mono<Response<ConfigurationSetting>>>) throwable -> {
                    final HttpResponseException e = (HttpResponseException) throwable;
                    final HttpResponse httpResponse = e.getResponse();
                    if (httpResponse.getStatusCode() == 304) {
                        return Mono.just(new ResponseBase<Void, ConfigurationSetting>(httpResponse.getRequest(),
                            httpResponse.getStatusCode(), httpResponse.getHeaders(), null, null));
                    } else if (httpResponse.getStatusCode() == 404) {
                        return Mono.error(new ResourceNotFoundException("Setting not found.", httpResponse, throwable));
                    }

                    return Mono.error(throwable);
                })
            .doOnSubscribe(ignoredValue -> logger.info("Retrieving ConfigurationSetting - {}", setting))
            .doOnSuccess(response -> logger.info("Retrieved ConfigurationSetting - {}", response.getValue()))
            .doOnError(error -> logger.warning("Failed to get ConfigurationSetting - {}", setting, error));

        return handleResponseCastType(responseMono, setting);
    }

    /**
     * Deletes the ConfigurationSetting with a matching {@code key} and optional {@code label} combination.
     *
     * <p><strong>Code Samples</strong></p>
     *
     * <p>Delete the setting with the key "prodDBConnection".</p>
     *
     * {@codesnippet com.azure.data.appconfiguration.configurationasyncclient.deleteConfigurationSetting#string-string}
     *
     * @param key The key of configuration setting to delete.
     * @param label The label of configuration setting to delete. If {@code null} no label will be used.
     * @return The deleted ConfigurationSetting or an empty Mono is also returned if the {@code key} is an invalid value
     * (which will also throw HttpResponseException described below).
     * @throws IllegalArgumentException If {@code key} is {@code null}.
     * @throws ResourceModifiedException If {@code setting} is read-only.
     * @throws HttpResponseException If {@code key} is an empty string.
     */
    @ServiceMethod(returns = ReturnType.SINGLE)
    public Mono<ConfigurationSetting> deleteConfigurationSetting(String key, String label) {
        try {
            return withContext(context -> deleteConfigurationSetting(
                new ConfigurationSetting().setKey(key).setLabel(label), false, context))
                .flatMap(response -> Mono.justOrEmpty(response.getValue()));
        } catch (RuntimeException ex) {
            return monoError(logger, ex);
        }
    }

    /**
     * Deletes the {@link ConfigurationSetting} with a matching {@link ConfigurationSetting#getKey() key}, and optional
     * {@link ConfigurationSetting#getLabel() label} and optional ETag combination from the service.
     *
     * If {@link ConfigurationSetting#getETag() ETag} is specified and is not the wildcard character ({@code "*"}), then
     * the setting is <b>only</b> deleted if the ETag matches the current ETag; this means that no one has updated the
     * ConfigurationSetting yet.
     *
     * <p><strong>Code Samples</strong></p>
     *
     * <p>Delete the setting with the key "prodDBConnection".</p>
     *
     * {@codesnippet com.azure.data.appconfiguration.configurationasyncclient.deleteConfigurationSetting#ConfigurationSetting}
     *
     * @param setting The setting to delete based on its key, optional label and optional ETag combination.
     *
     * @return The deleted ConfigurationSetting or an empty Mono is also returned if the {@code key} is an invalid value
     * (which will also throw HttpResponseException described below).
     *
     * @throws IllegalArgumentException If {@link ConfigurationSetting#getKey() key} is {@code null}.
     * @throws NullPointerException When {@code setting} is {@code null}.
     * @throws ResourceModifiedException If {@code setting} is read-only.
     * @throws ResourceNotFoundException If {@link ConfigurationSetting#getETag() ETag} is specified, not the wildcard
     * character, and does not match the current ETag value.
     * @throws HttpResponseException If {@link ConfigurationSetting#getKey() key} is an empty string.
     */
    @ServiceMethod(returns = ReturnType.SINGLE)
    public Mono<ConfigurationSetting> deleteConfigurationSetting(ConfigurationSetting setting) {
        return deleteConfigurationSettingWithResponse(setting, false).map(response -> response.getValue());
    }

    /**
     * Deletes the {@link ConfigurationSetting} with a matching {@link ConfigurationSetting#getKey() key}, and optional
     * {@link ConfigurationSetting#getLabel() label} and optional ETag combination from the service.
     *
     * If {@link ConfigurationSetting#getETag() ETag} is specified and is not the wildcard character ({@code "*"}), then
     * the setting is <b>only</b> deleted if the ETag matches the current ETag; this means that no one has updated the
     * ConfigurationSetting yet.
     *
     * <p><strong>Code Samples</strong></p>
     *
     * <p>Delete the setting with the key-label "prodDBConnection"-"westUS"</p>
     *
     * {@codesnippet com.azure.data.appconfiguration.configurationasyncclient.deleteConfigurationSettingWithResponse#ConfigurationSetting-boolean}
     *
     * @param setting The setting to delete based on its key, optional label and optional ETag combination.
     * @param ifUnchanged Flag indicating if the {@code setting} {@link ConfigurationSetting#getETag ETag} is used as a
     * IF-MATCH header.
     * @return A REST response containing the deleted ConfigurationSetting or {@code null} if didn't exist. {@code null}
     * is also returned if the {@link ConfigurationSetting#getKey() key} is an invalid value or
     * {@link ConfigurationSetting#getETag() ETag} is set but does not match the current ETag
     * (which will also throw HttpResponseException described below).
     * @throws IllegalArgumentException If {@link ConfigurationSetting#getKey() key} is {@code null}.
     * @throws NullPointerException When {@code setting} is {@code null}.
     * @throws ResourceModifiedException If {@code setting} is read-only.
     * @throws ResourceNotFoundException If {@link ConfigurationSetting#getETag() ETag} is specified, not the wildcard
     * character, and does not match the current ETag value.
     * @throws HttpResponseException If {@link ConfigurationSetting#getKey() key} is an empty string.
     */
    @ServiceMethod(returns = ReturnType.SINGLE)
    public Mono<Response<ConfigurationSetting>> deleteConfigurationSettingWithResponse(ConfigurationSetting setting,
        boolean ifUnchanged) {
        try {
            return withContext(context -> deleteConfigurationSetting(setting, ifUnchanged, context));
        } catch (RuntimeException ex) {
            return monoError(logger, ex);
        }
    }

    Mono<Response<ConfigurationSetting>> deleteConfigurationSetting(ConfigurationSetting setting, boolean ifUnchanged,
        Context context) {
        // Validate that setting and key is not null. The key is used in the service URL so it cannot be null.
        validateSetting(setting);
        context = context == null ? Context.NONE : context;

        final String ifMatchETag = ifUnchanged ? getETagValue(setting.getETag()) : null;
        final Mono<Response<ConfigurationSetting>> responseMono = service.delete(serviceEndpoint, setting.getKey(), setting.getLabel(), apiVersion, ifMatchETag,
            null, context.addData(AZ_TRACING_NAMESPACE_KEY, APP_CONFIG_TRACING_NAMESPACE_VALUE))
            .doOnSubscribe(ignoredValue -> logger.info("Deleting ConfigurationSetting - {}", setting))
            .doOnSuccess(response -> logger.info("Deleted ConfigurationSetting - {}", response.getValue()))
            .doOnError(error -> logger.warning("Failed to delete ConfigurationSetting - {}", setting, error));
        return handleResponseCastType(responseMono, setting);
    }

    /**
     * Sets the read-only status for the {@link ConfigurationSetting} that matches the {@code key}, the optional
     * {@code label}.
     *
     * <p><strong>Code Samples</strong></p>
     *
     * <p>Set the setting to read-only with the key-label "prodDBConnection"-"westUS".</p>
     *
     * {@codesnippet com.azure.data.appconfiguration.configurationasyncclient.setReadOnly#string-string-boolean}
     *
     * <p>Clear read-only of the setting with the key-label "prodDBConnection"-"westUS".</p>
     *
     * {@codesnippet com.azure.data.appconfiguration.configurationasyncclient.setReadOnly#string-string-boolean-clearReadOnly}
     *
     * @param key The key of configuration setting to set to be read-only.
     * @param label The label of configuration setting to read-only. If {@code null} no label will be used.
     * @param isReadOnly Flag used to set the read-only status of the configuration. {@code true} will put the
     * configuration into a read-only state, {@code false} will clear the state.
     * @return The {@link ConfigurationSetting} that is read-only, or an empty Mono if a key collision occurs or the
     * key is an invalid value (which will also throw HttpResponseException described below).
     * @throws IllegalArgumentException If {@code key} is {@code null}.
     * @throws HttpResponseException If {@code key} is an empty string.
     */
    @ServiceMethod(returns = ReturnType.SINGLE)
    public Mono<ConfigurationSetting> setReadOnly(String key, String label, boolean isReadOnly) {
        try {
            return withContext(context -> setReadOnly(
                new ConfigurationSetting().setKey(key).setLabel(label), isReadOnly, context))
                .flatMap(response -> Mono.justOrEmpty(response.getValue()));
        } catch (RuntimeException ex) {
            return monoError(logger, ex);
        }
    }

    /**
     * Sets the read-only status for the {@link ConfigurationSetting}.
     *
     * <p><strong>Code Samples</strong></p>
     *
     * <p>Set the setting to read-only with the key-label "prodDBConnection"-"westUS".</p>
     *
     * {@codesnippet com.azure.data.appconfiguration.configurationasyncclient.setReadOnly#ConfigurationSetting-boolean}
     *
     * <p>Clear read-only of the setting with the key-label "prodDBConnection"-"westUS".</p>
     *
     * {@codesnippet com.azure.data.appconfiguration.configurationasyncclient.setReadOnly#ConfigurationSetting-boolean-clearReadOnly}
     *
     * @param setting The configuration setting to set to read-only or not read-only based on the {@code isReadOnly}.
     * @param isReadOnly Flag used to set the read-only status of the configuration. {@code true} will put the
     * configuration into a read-only state, {@code false} will clear the state.
     *
     * @return The {@link ConfigurationSetting} that is read-only, or an empty Mono if a key collision occurs or the
     * key is an invalid value (which will also throw HttpResponseException described below).
     *
     * @throws IllegalArgumentException If {@link ConfigurationSetting#getKey() key} is {@code null}.
     * @throws HttpResponseException If {@link ConfigurationSetting#getKey() key} is an empty string.
     */
    @ServiceMethod(returns = ReturnType.SINGLE)
    public Mono<ConfigurationSetting> setReadOnly(ConfigurationSetting setting, boolean isReadOnly) {
        return setReadOnlyWithResponse(setting, isReadOnly).map(response -> response.getValue());
    }

    /**
     * Sets the read-only status for the {@link ConfigurationSetting}.
     *
     * <p><strong>Code Samples</strong></p>
     *
     * <p>Set the setting to read-only with the key-label "prodDBConnection"-"westUS".</p>
     *
     * {@codesnippet com.azure.data.appconfiguration.configurationasyncclient.setReadOnlyWithResponse#ConfigurationSetting-boolean}
     *
     * <p>Clear read-only of the setting with the key-label "prodDBConnection"-"westUS".</p>
     *
     * {@codesnippet com.azure.data.appconfiguration.configurationasyncclient.setReadOnlyWithResponse#ConfigurationSetting-boolean-clearReadOnly}
     *
     * @param setting The configuration setting to set to read-only or not read-only based on the {@code isReadOnly}.
     * @param isReadOnly Flag used to set the read-only status of the configuration. {@code true} will put the
     * configuration into a read-only state, {@code false} will clear the state.
     * @return A REST response containing the read-only or not read-only ConfigurationSetting if {@code isReadOnly}
     * is true or null, or false respectively. Or return {@code null} if the setting didn't exist.
     * {@code null} is also returned if the {@link ConfigurationSetting#getKey() key} is an invalid value.
     * (which will also throw HttpResponseException described below).
     * @throws IllegalArgumentException If {@link ConfigurationSetting#getKey() key} is {@code null}.
     * @throws HttpResponseException If {@link ConfigurationSetting#getKey() key} is an empty string.
     */
    @ServiceMethod(returns = ReturnType.SINGLE)
    public Mono<Response<ConfigurationSetting>> setReadOnlyWithResponse(ConfigurationSetting setting,
        boolean isReadOnly) {
        try {
            return withContext(context -> setReadOnly(setting, isReadOnly, context));
        } catch (RuntimeException ex) {
            return monoError(logger, ex);
        }
    }

    Mono<Response<ConfigurationSetting>> setReadOnly(ConfigurationSetting setting, boolean isReadOnly,
        Context context) {
        // Validate that setting and key is not null. The key is used in the service URL so it cannot be null.
        validateSetting(setting);
        context = context == null ? Context.NONE : context;
        Mono<Response<ConfigurationSetting>> responseMono = null;
        if (isReadOnly) {
            responseMono = service.lockKeyValue(serviceEndpoint, setting.getKey(), setting.getLabel(), apiVersion, null,
                null, context.addData(AZ_TRACING_NAMESPACE_KEY, APP_CONFIG_TRACING_NAMESPACE_VALUE))
                .doOnSubscribe(ignoredValue -> logger.verbose("Setting read only ConfigurationSetting - {}", setting))
                .doOnSuccess(response -> logger.info("Set read only ConfigurationSetting - {}", response.getValue()))
                .doOnError(error -> logger.warning("Failed to set read only ConfigurationSetting - {}", setting,
                    error));
        } else {
            responseMono = service.unlockKeyValue(serviceEndpoint, setting.getKey(), setting.getLabel(), apiVersion,
                null, null, context)
                .doOnSubscribe(ignoredValue -> logger.verbose("Clearing read only ConfigurationSetting - {}", setting))
                .doOnSuccess(
                    response -> logger.info("Cleared read only ConfigurationSetting - {}", response.getValue()))
                .doOnError(
                    error -> logger.warning("Failed to clear read only ConfigurationSetting - {}", setting, error));
        }
        return handleResponseCastType(responseMono, setting);
    }

    /**
     * Fetches the configuration settings that match the {@code selector}. If {@code selector} is {@code null}, then all
     * the {@link ConfigurationSetting configuration settings} are fetched with their current values.
     *
     * <p><strong>Code Samples</strong></p>
     *
     * <p>Retrieve all settings that use the key "prodDBConnection".</p>
     *
     * {@codesnippet com.azure.data.appconfiguration.configurationasyncclient.listsettings}
     *
     * @param selector Optional. Selector to filter configuration setting results from the service.
     * @return A Flux of ConfigurationSettings that matches the {@code selector}. If no options were provided, the Flux
     * contains all of the current settings in the service.
     */
    @ServiceMethod(returns = ReturnType.COLLECTION)
    public PagedFlux<ConfigurationSetting> listConfigurationSettings(SettingSelector selector) {
        try {
            return new PagedFlux<>(() -> withContext(context -> listFirstPageSettings(selector, context)),
                continuationToken -> withContext(context -> listNextPageSettings(context, continuationToken)));
        } catch (RuntimeException ex) {
            return new PagedFlux<>(() -> monoError(logger, ex));
        }
    }

    PagedFlux<ConfigurationSetting> listConfigurationSettings(SettingSelector selector, Context context) {
        return new PagedFlux<>(() -> listFirstPageSettings(selector, context),
            continuationToken -> listNextPageSettings(context, continuationToken));
    }

    private Mono<PagedResponse<ConfigurationSetting>> listNextPageSettings(Context context, String continuationToken) {
        try {
            if (continuationToken == null || continuationToken.isEmpty()) {
                return Mono.empty();
            }

            return service.listKeyValues(serviceEndpoint, continuationToken,
                context.addData(AZ_TRACING_NAMESPACE_KEY, APP_CONFIG_TRACING_NAMESPACE_VALUE))
                .doOnSubscribe(
                    ignoredValue -> logger.info("Retrieving the next listing page - Page {}", continuationToken))
                .doOnSuccess(response -> logger.info("Retrieved the next listing page - Page {}", continuationToken))
                .doOnError(
                    error -> logger.warning("Failed to retrieve the next listing page - Page {}", continuationToken,
                        error));
        } catch (RuntimeException ex) {
            return monoError(logger, ex);
        }
    }

    private Mono<PagedResponse<ConfigurationSetting>> listFirstPageSettings(SettingSelector selector, Context context) {
        try {
            if (selector == null) {
                return service.listKeyValues(serviceEndpoint, null, null, apiVersion, null, null,
                    context.addData(AZ_TRACING_NAMESPACE_KEY, APP_CONFIG_TRACING_NAMESPACE_VALUE))
                    .doOnRequest(ignoredValue -> logger.info("Listing all ConfigurationSettings"))
                    .doOnSuccess(response -> logger.info("Listed all ConfigurationSettings"))
                    .doOnError(error -> logger.warning("Failed to list all ConfigurationSetting", error));
            }

            final String fields = CoreUtils.arrayToString(selector.getFields(), SettingFields::toStringMapper);
            final String keyFilter = selector.getKeyFilter();
            final String labelFilter = selector.getLabelFilter();

            return service.listKeyValues(serviceEndpoint, keyFilter, labelFilter, apiVersion, fields,
                selector.getAcceptDateTime(),
                context.addData(AZ_TRACING_NAMESPACE_KEY, APP_CONFIG_TRACING_NAMESPACE_VALUE))
                .doOnSubscribe(ignoredValue -> logger.info("Listing ConfigurationSettings - {}", selector))
                .doOnSuccess(response -> logger.info("Listed ConfigurationSettings - {}", selector))
                .doOnError(error -> logger.warning("Failed to list ConfigurationSetting - {}", selector, error));
        } catch (RuntimeException ex) {
            return monoError(logger, ex);
        }

    }

    /**
     * Lists chronological/historical representation of {@link ConfigurationSetting} resource(s). Revisions are provided
     * in descending order from their {@link ConfigurationSetting#getLastModified() lastModified} date.
     * Revisions expire after a period of time, see <a href="https://azure.microsoft.com/pricing/details/app-configuration/">Pricing</a>
     * for more information.
     *
     * If {@code selector} is {@code null}, then all the {@link ConfigurationSetting ConfigurationSettings} are fetched
     * in their current state. Otherwise, the results returned match the parameters given in {@code selector}.
     *
     * <p><strong>Code Samples</strong></p>
     *
     * <p>Retrieve all revisions of the setting that has the key "prodDBConnection".</p>
     *
     * {@codesnippet com.azure.data.appconfiguration.configurationasyncclient.listsettingrevisions}
     *
     * @param selector Optional. Used to filter configuration setting revisions from the service.
     * @return Revisions of the ConfigurationSetting
     */
    @ServiceMethod(returns = ReturnType.COLLECTION)
    public PagedFlux<ConfigurationSetting> listRevisions(SettingSelector selector) {
        try {
            return new PagedFlux<>(() ->
                withContext(context -> listRevisionsFirstPage(selector, context)),
                continuationToken -> withContext(context -> listRevisionsNextPage(continuationToken, context)));
        } catch (RuntimeException ex) {
            return new PagedFlux<>(() -> monoError(logger, ex));
        }
    }

    Mono<PagedResponse<ConfigurationSetting>> listRevisionsFirstPage(SettingSelector selector, Context context) {
        try {
            Mono<PagedResponse<ConfigurationSetting>> result;

            if (selector != null) {
                final String fields = CoreUtils.arrayToString(selector.getFields(), SettingFields::toStringMapper);
                final String keyFilter = selector.getKeyFilter();
                final String labelFilter = selector.getLabelFilter();

                result = service.listKeyValueRevisions(serviceEndpoint, keyFilter, labelFilter, apiVersion, fields,
                    selector.getAcceptDateTime(), null,
                    context.addData(AZ_TRACING_NAMESPACE_KEY, APP_CONFIG_TRACING_NAMESPACE_VALUE))
                    .doOnRequest(ignoredValue -> logger.info("Listing ConfigurationSetting revisions - {}", selector))
                    .doOnSuccess(response -> logger.info("Listed ConfigurationSetting revisions - {}", selector))
                    .doOnError(error ->
                        logger.warning("Failed to list ConfigurationSetting revisions - {}", selector, error));
            } else {
                result = service.listKeyValueRevisions(
                    serviceEndpoint, null, null, apiVersion, null, null, null,
                    context.addData(AZ_TRACING_NAMESPACE_KEY, APP_CONFIG_TRACING_NAMESPACE_VALUE))
                    .doOnRequest(ignoredValue -> logger.info("Listing ConfigurationSetting revisions"))
                    .doOnSuccess(response -> logger.info("Listed ConfigurationSetting revisions"))
                    .doOnError(error -> logger.warning("Failed to list all ConfigurationSetting revisions", error));
            }

            return result;
        } catch (RuntimeException ex) {
            return monoError(logger, ex);
        }
    }

    Mono<PagedResponse<ConfigurationSetting>> listRevisionsNextPage(String nextPageLink, Context context) {
        try {
            Mono<PagedResponse<ConfigurationSetting>> result = service
                .listKeyValues(serviceEndpoint, nextPageLink,
                    context.addData(AZ_TRACING_NAMESPACE_KEY, APP_CONFIG_TRACING_NAMESPACE_VALUE))
                .doOnSubscribe(ignoredValue -> logger.info("Retrieving the next listing page - Page {}", nextPageLink))
                .doOnSuccess(response -> logger.info("Retrieved the next listing page - Page {}", nextPageLink))
                .doOnError(error -> logger.warning("Failed to retrieve the next listing page - Page {}", nextPageLink,
                    error));
            return result;
        } catch (RuntimeException ex) {
            return monoError(logger, ex);
        }

    }

    PagedFlux<ConfigurationSetting> listRevisions(SettingSelector selector, Context context) {
        return new PagedFlux<>(() ->
            listRevisionsFirstPage(selector, context),
            continuationToken -> listRevisionsNextPage(continuationToken, context));
    }

    private Flux<ConfigurationSetting> listConfigurationSettings(String nextPageLink, Context context) {
        Mono<PagedResponse<ConfigurationSetting>> result = service.listKeyValues(serviceEndpoint, nextPageLink,
            context.addData(AZ_TRACING_NAMESPACE_KEY, APP_CONFIG_TRACING_NAMESPACE_VALUE))
            .doOnSubscribe(ignoredValue -> logger.info("Retrieving the next listing page - Page {}", nextPageLink))
            .doOnSuccess(response -> logger.info("Retrieved the next listing page - Page {}", nextPageLink))
            .doOnError(error -> logger.warning("Failed to retrieve the next listing page - Page {}", nextPageLink,
                error));

        return result.flatMapMany(r -> extractAndFetchConfigurationSettings(r, context));
    }

    /**
     * Adds an external synchronization token to ensure service requests receive up-to-date values.
     *
     * @param token an external synchronization token to ensure service requests receive up-to-date values.
     * @throws NullPointerException if the given token is null.
     */
    public void updateSyncToken(String token) {
        Objects.requireNonNull(token, "'token' cannot be null.");
        syncTokenPolicy.updateSyncToken(token);
    }

    private Publisher<ConfigurationSetting> extractAndFetchConfigurationSettings(
        PagedResponse<ConfigurationSetting> page, Context context) {
        return CoreUtils.extractAndFetch(page, context, this::listConfigurationSettings);
    }

    /*
     * Azure Configuration service requires that the ETag value is surrounded in quotation marks.
     *
     * @param ETag The ETag to get the value for. If null is pass in, an empty string is returned.
     * @return The ETag surrounded by quotations. (ex. "ETag")
     */
    private static String getETagValue(String etag) {
        return (etag == null || etag.equals("*")) ? etag : "\"" + etag + "\"";
    }

    /*
     * Ensure that setting is not null. And, key cannot be null because it is part of the service REST URL.
     */
    private static void validateSetting(ConfigurationSetting setting) {
        Objects.requireNonNull(setting);

        if (setting.getKey() == null) {
            throw new IllegalArgumentException("Parameter 'key' is required and cannot be null.");
        }
    }

    /*
     * Remaps the exception returned from the service if it is a PRECONDITION_FAILED response. This is performed since
     * add setting returns PRECONDITION_FAILED when the configuration already exists, all other uses of setKey return
     * this status when the configuration doesn't exist.
     *
     * @param throwable Error response from the service.
     *
     * @return Exception remapped to a ResourceModifiedException if the throwable was a ResourceNotFoundException,
     * otherwise the throwable is returned unmodified.
     */
    private static Throwable addConfigurationSettingExceptionMapper(Throwable throwable) {
        if (!(throwable instanceof ResourceNotFoundException)) {
            return throwable;
        }

        ResourceNotFoundException notFoundException = (ResourceNotFoundException) throwable;
        return new ResourceModifiedException(notFoundException.getMessage(), notFoundException.getResponse());
    }

    private Mono<Response<ConfigurationSetting>> handleResponseCastType(
        Mono<Response<ConfigurationSetting>> responseMono, ConfigurationSetting setting) {
        return responseMono.map(response -> {
            final ConfigurationSetting responseValue = response.getValue();

            if (responseValue == null) {
                return response;
            }
            final String settingKey = responseValue.getKey();

            if (setting instanceof FeatureFlagConfigurationSetting) {
                FeatureFlagConfigurationSetting featureFlagConfigurationSetting = (FeatureFlagConfigurationSetting) setting;
                final FeatureFlagConfigurationSetting featureSetting = new FeatureFlagConfigurationSetting(
                    settingKey.substring(FeatureFlagConfigurationSetting.KEY_PREFIX.length()),
                    featureFlagConfigurationSetting.isEnabled());
                featureSetting.setContentType(responseValue.getContentType());
                featureSetting.setETag(responseValue.getETag());
                featureSetting.setTags(responseValue.getTags());
                featureSetting.setLabel(responseValue.getLabel());
                featureSetting.setValue(responseValue.getValue());
                featureSetting.setClientFilters(featureFlagConfigurationSetting.getClientFilters());
                featureSetting.setDescription(featureFlagConfigurationSetting.getDescription());
                featureSetting.setDisplayName(featureFlagConfigurationSetting.getDisplayName());
                return new SimpleResponse<>(response, featureSetting);
            } else if (setting instanceof SecretReferenceConfigurationSetting) {
                return new SimpleResponse<>(response, setting);
            } else {
                return response;
            }
        });
    }
}<|MERGE_RESOLUTION|>--- conflicted
+++ resolved
@@ -21,12 +21,9 @@
 import com.azure.core.util.Context;
 import com.azure.core.util.CoreUtils;
 import com.azure.core.util.logging.ClientLogger;
-<<<<<<< HEAD
 import com.azure.core.util.serializer.JacksonAdapter;
 import com.azure.data.appconfiguration.implementation.ConfigurationSettingJsonSerializer;
-=======
 import com.azure.data.appconfiguration.implementation.SyncTokenPolicy;
->>>>>>> e6ae4650
 import com.azure.data.appconfiguration.models.ConfigurationSetting;
 import com.azure.data.appconfiguration.models.FeatureFlagConfigurationSetting;
 import com.azure.data.appconfiguration.models.SecretReferenceConfigurationSetting;
@@ -81,19 +78,13 @@
      * @param syncTokenPolicy {@link SyncTokenPolicy} to be used to update the external synchronization token to ensure
      *  service requests receive up-to-date values.
      */
-<<<<<<< HEAD
-    ConfigurationAsyncClient(String serviceEndpoint, HttpPipeline pipeline, ConfigurationServiceVersion version) {
+    ConfigurationAsyncClient(String serviceEndpoint, HttpPipeline pipeline, ConfigurationServiceVersion version,
+        SyncTokenPolicy syncTokenPolicy) {
         final JacksonAdapter jacksonAdapter = new JacksonAdapter();
         jacksonAdapter.serializer().registerModule(ConfigurationSettingJsonSerializer.getModule());
         // TODO: investigate why Deserializer is not needed.
 //        jacksonAdapter.serializer().registerModule(ConfigurationSettingJsonDeserializer.getModule());
         this.service = RestProxy.create(ConfigurationService.class, pipeline, jacksonAdapter);
-
-=======
-    ConfigurationAsyncClient(String serviceEndpoint, HttpPipeline pipeline, ConfigurationServiceVersion version,
-        SyncTokenPolicy syncTokenPolicy) {
-        this.service = RestProxy.create(ConfigurationService.class, pipeline);
->>>>>>> e6ae4650
         this.serviceEndpoint = serviceEndpoint;
         this.apiVersion = version.getVersion();
         this.syncTokenPolicy = syncTokenPolicy;
