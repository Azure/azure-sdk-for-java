// Copyright (c) Microsoft Corporation. All rights reserved.
// Licensed under the MIT License.

package com.azure.data.appconfiguration;

import com.azure.core.annotation.ReturnType;
import com.azure.core.annotation.ServiceClient;
import com.azure.core.annotation.ServiceMethod;
import com.azure.core.exception.HttpResponseException;
import com.azure.core.exception.ResourceModifiedException;
import com.azure.core.exception.ResourceNotFoundException;
import com.azure.core.http.HttpResponse;
import com.azure.core.http.rest.PagedFlux;
import com.azure.core.http.rest.PagedResponseBase;
import com.azure.core.http.rest.Response;
import com.azure.core.http.rest.ResponseBase;
import com.azure.core.http.rest.SimpleResponse;
import com.azure.core.util.Context;
import com.azure.core.util.logging.ClientLogger;
import com.azure.data.appconfiguration.implementation.AzureAppConfigurationImpl;
import com.azure.data.appconfiguration.implementation.SyncTokenPolicy;
import com.azure.data.appconfiguration.implementation.models.GetKeyValueHeaders;
import com.azure.data.appconfiguration.implementation.models.KeyValue;
<<<<<<< HEAD
import com.azure.data.appconfiguration.implementation.models.KeyValueFields;
import com.azure.data.appconfiguration.implementation.models.Snapshot;
import com.azure.data.appconfiguration.implementation.models.SnapshotStatus;
import com.azure.data.appconfiguration.implementation.models.SnapshotUpdateParameters;
=======
>>>>>>> a51007c9
import com.azure.data.appconfiguration.models.ConfigurationSetting;
import com.azure.data.appconfiguration.models.ConfigurationSettingSnapshot;
import com.azure.data.appconfiguration.models.FeatureFlagConfigurationSetting;
import com.azure.data.appconfiguration.models.SecretReferenceConfigurationSetting;
import com.azure.data.appconfiguration.models.SettingFields;
import com.azure.data.appconfiguration.models.SettingSelector;
import com.azure.data.appconfiguration.models.SnapshotSelector;
import com.azure.data.appconfiguration.models.SnapshotSettingFilter;
import reactor.core.publisher.Mono;

import java.time.OffsetDateTime;
import java.util.Arrays;
import java.util.List;
import java.util.Objects;
import java.util.function.Function;
import java.util.stream.Collectors;

import static com.azure.core.util.FluxUtil.monoError;
import static com.azure.core.util.FluxUtil.withContext;
import static com.azure.data.appconfiguration.implementation.ConfigurationSettingDeserializationHelper.toConfigurationSettingWithPagedResponse;
import static com.azure.data.appconfiguration.implementation.ConfigurationSettingDeserializationHelper.toConfigurationSettingWithResponse;
import static com.azure.data.appconfiguration.implementation.Utility.ETAG_ANY;
import static com.azure.data.appconfiguration.implementation.Utility.addTracingNamespace;
import static com.azure.data.appconfiguration.implementation.Utility.getEtag;
import static com.azure.data.appconfiguration.implementation.Utility.getIfMatchETagSnapshot;
import static com.azure.data.appconfiguration.implementation.Utility.toConfigurationSettingSnapshot;
import static com.azure.data.appconfiguration.implementation.Utility.toKeyValue;
<<<<<<< HEAD
import static com.azure.data.appconfiguration.implementation.Utility.toKeyValueFieldsList;
import static com.azure.data.appconfiguration.implementation.Utility.toKeyValueFilter;
=======
import static com.azure.data.appconfiguration.implementation.Utility.toSettingFieldsList;
>>>>>>> a51007c9
import static com.azure.data.appconfiguration.implementation.Utility.validateSettingAsync;

/**
 * This class provides a client that contains all the operations for {@link ConfigurationSetting ConfigurationSettings}
 * in Azure App Configuration Store. Operations allowed by the client are adding, retrieving, deleting, set read-only
 * status ConfigurationSettings, and listing settings or revision of a setting based on a
 * {@link SettingSelector filter}.
 *
 * <p><strong>Instantiating an asynchronous Configuration Client</strong></p>
 *
 * <!-- src_embed com.azure.data.applicationconfig.async.configurationclient.instantiation -->
 * <pre>
 * ConfigurationAsyncClient configurationAsyncClient = new ConfigurationClientBuilder&#40;&#41;
 *     .connectionString&#40;connectionString&#41;
 *     .buildAsyncClient&#40;&#41;;
 * </pre>
 * <!-- end com.azure.data.applicationconfig.async.configurationclient.instantiation -->
 *
 * <p>View {@link ConfigurationClientBuilder this} for additional ways to construct the client.</p>
 *
 * @see ConfigurationClientBuilder
 */
@ServiceClient(builder = ConfigurationClientBuilder.class, isAsync = true,
    serviceInterfaces = AzureAppConfigurationImpl.AzureAppConfigurationService.class)
public final class ConfigurationAsyncClient {
    private static final ClientLogger LOGGER = new ClientLogger(ConfigurationAsyncClient.class);
    private final AzureAppConfigurationImpl serviceClient;
    private final SyncTokenPolicy syncTokenPolicy;

    /**
     * Creates a ConfigurationAsyncClient that sends requests to the configuration service at {@code serviceEndpoint}.
     * Each service call goes through the {@code pipeline}.
     *
     * @param serviceClient The {@link AzureAppConfigurationImpl} that the client routes its request through.
     * @param syncTokenPolicy {@link SyncTokenPolicy} to be used to update the external synchronization token to ensure
     * service requests receive up-to-date values.
     */
    ConfigurationAsyncClient(AzureAppConfigurationImpl serviceClient, SyncTokenPolicy syncTokenPolicy) {
        this.serviceClient = serviceClient;
        this.syncTokenPolicy = syncTokenPolicy;
    }

    /**
     * Gets the service endpoint for the Azure App Configuration instance.
     *
     * @return the service endpoint for the Azure App Configuration instance.
     */
    public String getEndpoint() {
        return serviceClient.getEndpoint();
    }

    /**
     * Adds a configuration value in the service if that key does not exist. The {@code label} is optional.
     *
     * <p><strong>Code Samples</strong></p>
     *
     * <p>Add a setting with the key "prodDBConnection", label "westUS" and value "db_connection".</p>
     *
     * <!-- src_embed com.azure.data.appconfiguration.configurationasyncclient.addConfigurationSetting#string-string-string -->
     * <pre>
     * client.addConfigurationSetting&#40;&quot;prodDBConnection&quot;, &quot;westUS&quot;, &quot;db_connection&quot;&#41;
     *     .subscribe&#40;response -&gt; System.out.printf&#40;&quot;Key: %s, Label: %s, Value: %s&quot;,
     *         response.getKey&#40;&#41;, response.getLabel&#40;&#41;, response.getValue&#40;&#41;&#41;&#41;;
     * </pre>
     * <!-- end com.azure.data.appconfiguration.configurationasyncclient.addConfigurationSetting#string-string-string -->
     *
     * @param key The key of the configuration setting to add.
     * @param label The label of the configuration setting to add. If {@code null} no label will be used.
     * @param value The value associated with this configuration setting key.
     * @return The {@link ConfigurationSetting} that was created, or {@code null} if a key collision occurs or the key
     * is an invalid value (which will also throw HttpResponseException described below).
     * @throws IllegalArgumentException If {@code key} is {@code null}.
     * @throws ResourceModifiedException If a ConfigurationSetting with the same key exists.
     * @throws HttpResponseException If {@code key} is an empty string.
     */
    @ServiceMethod(returns = ReturnType.SINGLE)
    public Mono<ConfigurationSetting> addConfigurationSetting(String key, String label, String value) {
        return addConfigurationSetting(new ConfigurationSetting().setKey(key).setLabel(label).setValue(value));
    }

    /**
     * Adds a configuration value in the service if that key and label does not exist. The label value of the
     * ConfigurationSetting is optional.
     *
     * For more configuration setting types, see {@link FeatureFlagConfigurationSetting} and
     * {@link SecretReferenceConfigurationSetting}.
     *
     * <p><strong>Code Samples</strong></p>
     *
     * <p>Add a setting with the key "prodDBConnection", label "westUS", and value "db_connection".</p>
     *
     * <!-- src_embed com.azure.data.appconfiguration.configurationasyncclient.addConfigurationSetting#ConfigurationSetting -->
     * <pre>
     * client.addConfigurationSetting&#40;
     *     new ConfigurationSetting&#40;&#41;.setKey&#40;&quot;prodDBConnection&quot;&#41;.setLabel&#40;&quot;westUS&quot;&#41;.setValue&#40;&quot;db_connection&quot;&#41;&#41;
     *     .subscribe&#40;response -&gt; System.out.printf&#40;&quot;Key: %s, Label: %s, Value: %s&quot;,
     *         response.getKey&#40;&#41;, response.getLabel&#40;&#41;, response.getValue&#40;&#41;&#41;&#41;;
     * </pre>
     * <!-- end com.azure.data.appconfiguration.configurationasyncclient.addConfigurationSetting#ConfigurationSetting -->
     *
     * @param setting The setting to add based on its key and optional label combination.
     *
     * @return The {@link ConfigurationSetting} that was created, or {@code null} if a key collision occurs or the key
     * is an invalid value (which will also throw HttpResponseException described below).
     *
     * @throws NullPointerException If {@code setting} is {@code null}.
     * @throws IllegalArgumentException If {@link ConfigurationSetting#getKey() key} is {@code null}.
     * @throws ResourceModifiedException If a ConfigurationSetting with the same key and label exists.
     * @throws HttpResponseException If {@link ConfigurationSetting#getKey() key} is an empty string.
     */
    @ServiceMethod(returns = ReturnType.SINGLE)
    public Mono<ConfigurationSetting> addConfigurationSetting(ConfigurationSetting setting) {
        return addConfigurationSettingWithResponse(setting).map(Response::getValue);
    }

    /**
     * Adds a configuration value in the service if that key and label does not exist. The label value of the
     * ConfigurationSetting is optional.
     *
     * For more configuration setting types, see {@link FeatureFlagConfigurationSetting} and
     * {@link SecretReferenceConfigurationSetting}.
     *
     * <p><strong>Code Samples</strong></p>
     *
     * <p>Add a setting with the key "prodDBConnection", label "westUS", and value "db_connection".</p>
     *
     * <!-- src_embed com.azure.data.appconfiguration.configurationasyncclient.addConfigurationSettingWithResponse#ConfigurationSetting -->
     * <pre>
     * client.addConfigurationSettingWithResponse&#40;
     *     new ConfigurationSetting&#40;&#41;.setKey&#40;&quot;prodDBConnection&quot;&#41;.setLabel&#40;&quot;westUS&quot;&#41;.setValue&#40;&quot;db_connection&quot;&#41;&#41;
     *     .subscribe&#40;response -&gt; &#123;
     *         ConfigurationSetting responseSetting = response.getValue&#40;&#41;;
     *         System.out.printf&#40;&quot;Key: %s, Label: %s, Value: %s&quot;,
     *             responseSetting.getKey&#40;&#41;, responseSetting.getLabel&#40;&#41;, responseSetting.getValue&#40;&#41;&#41;;
     *     &#125;&#41;;
     * </pre>
     * <!-- end com.azure.data.appconfiguration.configurationasyncclient.addConfigurationSettingWithResponse#ConfigurationSetting -->
     *
     * @param setting The setting to add based on its key and optional label combination.
     * @return A REST response containing the {@link ConfigurationSetting} that was created, if a key collision occurs
     * or the key is an invalid value (which will also throw HttpResponseException described below).
     * @throws NullPointerException If {@code setting} is {@code null}.
     * @throws IllegalArgumentException If {@link ConfigurationSetting#getKey() key} is {@code null}.
     * @throws ResourceModifiedException If a ConfigurationSetting with the same key and label exists.
     * @throws HttpResponseException If {@link ConfigurationSetting#getKey() key} is an empty string.
     */
    @ServiceMethod(returns = ReturnType.SINGLE)
    public Mono<Response<ConfigurationSetting>> addConfigurationSettingWithResponse(ConfigurationSetting setting) {
        // This service method call is similar to setConfigurationSetting except we're passing If-Not-Match = "*".
        // If the service finds any existing configuration settings, then its e-tag will match and the service will
        // return an error.
        return withContext(
            context -> validateSettingAsync(setting).flatMap(
                settingInternal -> serviceClient.putKeyValueWithResponseAsync(settingInternal.getKey(),
                    settingInternal.getLabel(), null, ETAG_ANY, toKeyValue(settingInternal),
                    addTracingNamespace(context))
                                       .map(response -> toConfigurationSettingWithResponse(response))));
    }

    /**
     * Creates or updates a configuration value in the service with the given key. the {@code label} is optional.
     *
     * <p><strong>Code Samples</strong></p>
     *
     * <p>Add a setting with the key "prodDBConnection", "westUS" and value "db_connection"</p>
     * <p>Update setting's value "db_connection" to "updated_db_connection"</p>
     *
     * <!-- src_embed com.azure.data.appconfiguration.configurationasyncclient.setConfigurationSetting#string-string-string -->
     * <pre>
     * client.setConfigurationSetting&#40;&quot;prodDBConnection&quot;, &quot;westUS&quot;, &quot;db_connection&quot;&#41;
     *     .subscribe&#40;response -&gt; System.out.printf&#40;&quot;Key: %s, Label: %s, Value: %s&quot;,
     *         response.getKey&#40;&#41;, response.getLabel&#40;&#41;, response.getValue&#40;&#41;&#41;&#41;;
     * &#47;&#47; Update the value of the setting to &quot;updated_db_connection&quot;
     * client.setConfigurationSetting&#40;&quot;prodDBConnection&quot;, &quot;westUS&quot;, &quot;updated_db_connection&quot;&#41;
     *     .subscribe&#40;response -&gt; System.out.printf&#40;&quot;Key: %s, Label: %s, Value: %s&quot;,
     *         response.getKey&#40;&#41;, response.getLabel&#40;&#41;, response.getValue&#40;&#41;&#41;&#41;;
     * </pre>
     * <!-- end com.azure.data.appconfiguration.configurationasyncclient.setConfigurationSetting#string-string-string -->
     *
     * @param key The key of the configuration setting to create or update.
     * @param label The label of the configuration setting to create or update, If {@code null} no label will be used.
     * @param value The value of this configuration setting.
     * @return The {@link ConfigurationSetting} that was created or updated, or an empty Mono if the key is an invalid
     * value (which will also throw HttpResponseException described below).
     * @throws IllegalArgumentException If {@code key} is {@code null}.
     * @throws ResourceModifiedException If the setting exists and is read-only.
     * @throws HttpResponseException If {@code key} is an empty string.
     */
    @ServiceMethod(returns = ReturnType.SINGLE)
    public Mono<ConfigurationSetting> setConfigurationSetting(String key, String label, String value) {
        return setConfigurationSetting(new ConfigurationSetting().setKey(key).setLabel(label).setValue(value));
    }

    /**
     * Creates or updates a configuration value in the service. Partial updates are not supported and the entire
     * configuration setting is updated.
     *
     * For more configuration setting types, see {@link FeatureFlagConfigurationSetting} and
     * {@link SecretReferenceConfigurationSetting}.
     *
     * <p><strong>Code Samples</strong></p>
     *
     * <p>Add a setting with the key "prodDBConnection", "westUS" and value "db_connection"</p>
     * <p>Update setting's value "db_connection" to "updated_db_connection"</p>
     *
     * <!-- src_embed com.azure.data.appconfiguration.configurationasyncclient.setConfigurationSetting#ConfigurationSetting -->
     * <pre>
     * client.setConfigurationSetting&#40;new ConfigurationSetting&#40;&#41;.setKey&#40;&quot;prodDBConnection&quot;&#41;.setLabel&#40;&quot;westUS&quot;&#41;&#41;
     *     .subscribe&#40;response -&gt; System.out.printf&#40;&quot;Key: %s, Label: %s, Value: %s&quot;,
     *         response.getKey&#40;&#41;, response.getLabel&#40;&#41;, response.getValue&#40;&#41;&#41;&#41;;
     * &#47;&#47; Update the value of the setting to &quot;updated_db_connection&quot;
     * client.setConfigurationSetting&#40;
     *     new ConfigurationSetting&#40;&#41;.setKey&#40;&quot;prodDBConnection&quot;&#41;.setLabel&#40;&quot;westUS&quot;&#41;.setValue&#40;&quot;updated_db_connection&quot;&#41;&#41;
     *     .subscribe&#40;response -&gt; System.out.printf&#40;&quot;Key: %s, Label: %s, Value: %s&quot;,
     *         response.getKey&#40;&#41;, response.getLabel&#40;&#41;, response.getValue&#40;&#41;&#41;&#41;;
     * </pre>
     * <!-- end com.azure.data.appconfiguration.configurationasyncclient.setConfigurationSetting#ConfigurationSetting -->
     *
     * @param setting The setting to add based on its key and optional label combination.
     *
     * @return The {@link ConfigurationSetting} that was created or updated, or an empty Mono if the key is an invalid
     * value (which will also throw HttpResponseException described below).
     *
     * @throws NullPointerException If {@code setting} is {@code null}.
     * @throws IllegalArgumentException If {@code key} is {@code null}.
     * @throws ResourceModifiedException If the setting exists and is read-only.
     * @throws HttpResponseException If {@code key} is an empty string.
     */
    @ServiceMethod(returns = ReturnType.SINGLE)
    public Mono<ConfigurationSetting> setConfigurationSetting(ConfigurationSetting setting) {
        return setConfigurationSettingWithResponse(setting, false).map(Response::getValue);
    }

    /**
     * Creates or updates a configuration value in the service. Partial updates are not supported and the entire
     * configuration setting is updated.
     *
     * For more configuration setting types, see {@link FeatureFlagConfigurationSetting} and
     * {@link SecretReferenceConfigurationSetting}.
     *
     * If {@link ConfigurationSetting#getETag() ETag} is specified, the configuration value is updated if the current
     * setting's ETag matches. If the ETag's value is equal to the wildcard character ({@code "*"}), the setting will
     * always be updated.
     *
     * <p><strong>Code Samples</strong></p>
     *
     * <p>Add a setting with the key "prodDBConnection", label "westUS", and value "db_connection".</p>
     * <p>Update setting's value "db_connection" to "updated_db_connection"</p>
     *
     * <!-- src_embed com.azure.data.appconfiguration.configurationasyncclient.setConfigurationSettingWithResponse#ConfigurationSetting-boolean -->
     * <pre>
     * client.setConfigurationSettingWithResponse&#40;new ConfigurationSetting&#40;&#41;.setKey&#40;&quot;prodDBConnection&quot;&#41;.setLabel&#40;&quot;westUS&quot;&#41;
     *     .setValue&#40;&quot;db_connection&quot;&#41;, false&#41;
     *     .subscribe&#40;response -&gt; &#123;
     *         final ConfigurationSetting result = response.getValue&#40;&#41;;
     *         System.out.printf&#40;&quot;Key: %s, Label: %s, Value: %s&quot;,
     *             result.getKey&#40;&#41;, result.getLabel&#40;&#41;, result.getValue&#40;&#41;&#41;;
     *     &#125;&#41;;
     * &#47;&#47; Update the value of the setting to &quot;updated_db_connection&quot;
     * client.setConfigurationSettingWithResponse&#40;new ConfigurationSetting&#40;&#41;.setKey&#40;&quot;prodDBConnection&quot;&#41;.setLabel&#40;&quot;westUS&quot;&#41;
     *     .setValue&#40;&quot;updated_db_connection&quot;&#41;, false&#41;
     *     .subscribe&#40;response -&gt; &#123;
     *         final ConfigurationSetting responseSetting = response.getValue&#40;&#41;;
     *         System.out.printf&#40;&quot;Key: %s, Label: %s, Value: %s&quot;,
     *             responseSetting.getKey&#40;&#41;, responseSetting.getLabel&#40;&#41;, responseSetting.getValue&#40;&#41;&#41;;
     *     &#125;&#41;;
     * </pre>
     * <!-- end com.azure.data.appconfiguration.configurationasyncclient.setConfigurationSettingWithResponse#ConfigurationSetting-boolean -->
     *
     * @param setting The setting to create or update based on its key, optional label and optional ETag combination.
     * @param ifUnchanged Flag indicating if the {@code setting} {@link ConfigurationSetting#getETag ETag} is used as a
     * IF-MATCH header.
     * @return A REST response containing the {@link ConfigurationSetting} that was created or updated, if the key is an
     * invalid value, the setting is read-only, or an ETag was provided but does not match the service's current ETag
     * value (which will also throw HttpResponseException described below).
     * @throws NullPointerException If {@code setting} is {@code null}.
     * @throws IllegalArgumentException If {@link ConfigurationSetting#getKey() key} is {@code null}.
     * @throws ResourceModifiedException If the {@link ConfigurationSetting#getETag() ETag} was specified, is not the
     * wildcard character, and the current configuration value's ETag does not match, or the setting exists and is
     * read-only.
     * @throws HttpResponseException If {@link ConfigurationSetting#getKey() key} is an empty string.
     */
    @ServiceMethod(returns = ReturnType.SINGLE)
    public Mono<Response<ConfigurationSetting>> setConfigurationSettingWithResponse(ConfigurationSetting setting,
        boolean ifUnchanged) {
        return withContext(
            context -> validateSettingAsync(setting).flatMap(
                settingInternal -> serviceClient.putKeyValueWithResponseAsync(settingInternal.getKey(),
                    settingInternal.getLabel(), getEtag(ifUnchanged, settingInternal), null,
                    toKeyValue(settingInternal), addTracingNamespace(context))
                                       .map(response -> toConfigurationSettingWithResponse(response))));
    }

    /**
     * Attempts to get a ConfigurationSetting that matches the {@code key}, and the optional {@code label} combination.
     *
     * <p><strong>Code Samples</strong></p>
     *
     * <p>Retrieve the setting with the key "prodDBConnection".</p>
     *
     * <!-- src_embed com.azure.data.appconfiguration.configurationasyncclient.getConfigurationSetting#string-string -->
     * <pre>
     * client.getConfigurationSetting&#40;&quot;prodDBConnection&quot;, null&#41;
     *     .subscribe&#40;response -&gt; System.out.printf&#40;&quot;Key: %s, Label: %s, Value: %s&quot;,
     *         response.getKey&#40;&#41;, response.getLabel&#40;&#41;, response.getValue&#40;&#41;&#41;&#41;;
     * </pre>
     * <!-- end com.azure.data.appconfiguration.configurationasyncclient.getConfigurationSetting#string-string -->

     * @param key The key of the setting to retrieve.
     * @param label The label of the configuration setting to retrieve. If {@code null} no label will be used.
     * @return The {@link ConfigurationSetting} stored in the service, or an empty Mono if the configuration value does
     * not exist or the key is an invalid value (which will also throw HttpResponseException described below).
     * @throws IllegalArgumentException If {@code key} is {@code null}.
     * @throws ResourceNotFoundException If a ConfigurationSetting with {@code key} does not exist.
     * @throws HttpResponseException If {@code key} is an empty string.
     */
    @ServiceMethod(returns = ReturnType.SINGLE)
    public Mono<ConfigurationSetting> getConfigurationSetting(String key, String label) {
        return getConfigurationSetting(key, label, null);
    }

    /**
     * Attempts to get a ConfigurationSetting that matches the {@code key}, the optional {@code label}, and the optional
     * {@code acceptDateTime} combination.
     *
     * <p><strong>Code Samples</strong></p>
     *
     * <p>Retrieve the setting with the key "prodDBConnection" and a time that one minute before now at UTC-Zone</p>
     *
     * <!-- src_embed com.azure.data.appconfiguration.configurationasyncclient.getConfigurationSetting#string-string-OffsetDateTime -->
     * <pre>
     * client.getConfigurationSetting&#40;
     *     &quot;prodDBConnection&quot;, null, OffsetDateTime.now&#40;ZoneOffset.UTC&#41;.minusMinutes&#40;1&#41;&#41;
     *     .subscribe&#40;response -&gt; System.out.printf&#40;&quot;Key: %s, Label: %s, Value: %s&quot;,
     *         response.getKey&#40;&#41;, response.getLabel&#40;&#41;, response.getValue&#40;&#41;&#41;&#41;;
     * </pre>
     * <!-- end com.azure.data.appconfiguration.configurationasyncclient.getConfigurationSetting#string-string-OffsetDateTime -->
     *
     * @param key The key of the setting to retrieve.
     * @param label The label of the configuration setting to retrieve. If {@code null} no label will be used.
     * @param acceptDateTime Datetime to access a past state of the configuration setting. If {@code null}
     * then the current state of the configuration setting will be returned.
     * @return The {@link ConfigurationSetting} stored in the service, or an empty Mono if the configuration value does
     * not exist or the key is an invalid value (which will also throw HttpResponseException described below).
     * @throws IllegalArgumentException If {@code key} is {@code null}.
     * @throws ResourceNotFoundException If a ConfigurationSetting with {@code key} does not exist.
     * @throws HttpResponseException If {@code key} is an empty string.
     */
    @ServiceMethod(returns = ReturnType.SINGLE)
    public Mono<ConfigurationSetting> getConfigurationSetting(String key, String label, OffsetDateTime acceptDateTime) {
        return getConfigurationSettingWithResponse(new ConfigurationSetting().setKey(key).setLabel(label),
            acceptDateTime, false).map(Response::getValue);
    }

    /**
     * Attempts to get the ConfigurationSetting with a matching {@link ConfigurationSetting#getKey() key}, and optional
     * {@link ConfigurationSetting#getLabel() label}, optional {@code acceptDateTime} and optional ETag combination.
     * For more configuration setting types, see {@link FeatureFlagConfigurationSetting} and
     * {@link SecretReferenceConfigurationSetting}.
     *
     * <p><strong>Code Samples</strong></p>
     *
     * <p>Retrieve the setting with the key "prodDBConnection" and a time that one minute before now at UTC-Zone</p>
     *
     * <!-- src_embed com.azure.data.appconfiguration.configurationasyncclient.getConfigurationSetting#ConfigurationSetting -->
     * <pre>
     * client.getConfigurationSetting&#40;new ConfigurationSetting&#40;&#41;.setKey&#40;&quot;prodDBConnection&quot;&#41;.setLabel&#40;&quot;westUS&quot;&#41;&#41;
     *     .subscribe&#40;response -&gt; System.out.printf&#40;&quot;Key: %s, Label: %s, Value: %s&quot;,
     *         response.getKey&#40;&#41;, response.getLabel&#40;&#41;, response.getValue&#40;&#41;&#41;&#41;;
     * </pre>
     * <!-- end com.azure.data.appconfiguration.configurationasyncclient.getConfigurationSetting#ConfigurationSetting -->
     *
     * @param setting The setting to retrieve.
     *
     * @return The {@link ConfigurationSetting} stored in the service, or an empty Mono if the configuration value does
     * not exist or the key is an invalid value (which will also throw HttpResponseException described below).
     *
     * @throws NullPointerException If {@code setting} is {@code null}.
     * @throws IllegalArgumentException If {@link ConfigurationSetting#getKey() key} is {@code null}.
     * @throws ResourceNotFoundException If a ConfigurationSetting with the same key and label does not exist.
     * @throws HttpResponseException If the {@link ConfigurationSetting#getKey() key} is an empty string.
     */
    @ServiceMethod(returns = ReturnType.SINGLE)
    public Mono<ConfigurationSetting> getConfigurationSetting(ConfigurationSetting setting) {
        return getConfigurationSettingWithResponse(setting, null, false).map(Response::getValue);
    }

    /**
     * Attempts to get the ConfigurationSetting with a matching {@link ConfigurationSetting#getKey() key}, and optional
     * {@link ConfigurationSetting#getLabel() label}, optional {@code acceptDateTime} and optional ETag combination.
     * For more configuration setting types, see {@link FeatureFlagConfigurationSetting} and
     * {@link SecretReferenceConfigurationSetting}.
     *
     * <p><strong>Code Samples</strong></p>
     *
     * <p>Retrieve the setting with the key-label "prodDBConnection"-"westUS".</p>
     *
     * <!-- src_embed com.azure.data.appconfiguration.configurationasyncclient.getConfigurationSettingWithResponse#ConfigurationSetting-OffsetDateTime-boolean -->
     * <pre>
     * client.getConfigurationSettingWithResponse&#40;
     *     new ConfigurationSetting&#40;&#41;.setKey&#40;&quot;prodDBConnection&quot;&#41;.setLabel&#40;&quot;westUS&quot;&#41;, null, false&#41;
     *     .contextWrite&#40;Context.of&#40;key1, value1, key2, value2&#41;&#41;
     *     .subscribe&#40;response -&gt; &#123;
     *         final ConfigurationSetting result = response.getValue&#40;&#41;;
     *         System.out.printf&#40;&quot;Key: %s, Label: %s, Value: %s&quot;,
     *             result.getKey&#40;&#41;, result.getLabel&#40;&#41;, result.getValue&#40;&#41;&#41;;
     *     &#125;&#41;;
     * </pre>
     * <!-- end com.azure.data.appconfiguration.configurationasyncclient.getConfigurationSettingWithResponse#ConfigurationSetting-OffsetDateTime-boolean -->
     *
     * @param setting The setting to retrieve.
     * @param acceptDateTime Datetime to access a past state of the configuration setting. If {@code null}
     * then the current state of the configuration setting will be returned.
     * @param ifChanged Flag indicating if the {@code setting} {@link ConfigurationSetting#getETag ETag} is used as a
     * If-None-Match header.
     * @return A REST response containing the {@link ConfigurationSetting} stored in the service, or {@code null} if
     * didn't exist. {@code null} is also returned if the configuration value does not exist or the key is an invalid
     * value (which will also throw HttpResponseException described below).
     * @throws NullPointerException If {@code setting} is {@code null}.
     * @throws IllegalArgumentException If {@link ConfigurationSetting#getKey() key} is {@code null}.
     * @throws ResourceNotFoundException If a ConfigurationSetting with the same key and label does not exist.
     * @throws HttpResponseException If the {@link ConfigurationSetting#getKey() key} is an empty string.
     */
    @ServiceMethod(returns = ReturnType.SINGLE)
    public Mono<Response<ConfigurationSetting>> getConfigurationSettingWithResponse(ConfigurationSetting setting,
        OffsetDateTime acceptDateTime, boolean ifChanged) {
        return withContext(
            context -> validateSettingAsync(setting).flatMap(
                settingInternal ->
                    serviceClient.getKeyValueWithResponseAsync(settingInternal.getKey(), settingInternal.getLabel(),
                        acceptDateTime == null ? null : acceptDateTime.toString(), null,
                        getEtag(ifChanged, settingInternal), null, addTracingNamespace(context))
                        .onErrorResume(
                            HttpResponseException.class,
                            (Function<Throwable, Mono<ResponseBase<GetKeyValueHeaders, KeyValue>>>) throwable -> {
                                HttpResponseException e = (HttpResponseException) throwable;
                                HttpResponse httpResponse = e.getResponse();
                                if (httpResponse.getStatusCode() == 304) {
                                    return Mono.just(new ResponseBase<GetKeyValueHeaders, KeyValue>(
                                        httpResponse.getRequest(), httpResponse.getStatusCode(),
                                        httpResponse.getHeaders(), null, null));
                                }
                                return Mono.error(throwable);
                            })
                        .map(response -> toConfigurationSettingWithResponse(response))));
    }

    /**
     * Deletes the ConfigurationSetting with a matching {@code key} and optional {@code label} combination.
     *
     * <p><strong>Code Samples</strong></p>
     *
     * <p>Delete the setting with the key "prodDBConnection".</p>
     *
     * <!-- src_embed com.azure.data.appconfiguration.configurationasyncclient.deleteConfigurationSetting#string-string -->
     * <pre>
     * client.deleteConfigurationSetting&#40;&quot;prodDBConnection&quot;, null&#41;
     *     .subscribe&#40;response -&gt; System.out.printf&#40;&quot;Key: %s, Label: %s, Value: %s&quot;,
     *         response.getKey&#40;&#41;, response.getLabel&#40;&#41;, response.getValue&#40;&#41;&#41;&#41;;
     * </pre>
     * <!-- end com.azure.data.appconfiguration.configurationasyncclient.deleteConfigurationSetting#string-string -->
     *
     * @param key The key of configuration setting to delete.
     * @param label The label of configuration setting to delete. If {@code null} no label will be used.
     * @return The deleted ConfigurationSetting or an empty Mono is also returned if the {@code key} is an invalid value
     * (which will also throw HttpResponseException described below).
     * @throws IllegalArgumentException If {@code key} is {@code null}.
     * @throws ResourceModifiedException If {@code setting} is read-only.
     * @throws HttpResponseException If {@code key} is an empty string.
     */
    @ServiceMethod(returns = ReturnType.SINGLE)
    public Mono<ConfigurationSetting> deleteConfigurationSetting(String key, String label) {
        return deleteConfigurationSetting(new ConfigurationSetting().setKey(key).setLabel(label));
    }

    /**
     * Deletes the {@link ConfigurationSetting} with a matching {@link ConfigurationSetting#getKey() key}, and optional
     * {@link ConfigurationSetting#getLabel() label} and optional ETag combination from the service.
     * For more configuration setting types, see {@link FeatureFlagConfigurationSetting} and
     * {@link SecretReferenceConfigurationSetting}.
     *
     * If {@link ConfigurationSetting#getETag() ETag} is specified and is not the wildcard character ({@code "*"}), then
     * the setting is <b>only</b> deleted if the ETag matches the current ETag; this means that no one has updated the
     * ConfigurationSetting yet.
     *
     * <p><strong>Code Samples</strong></p>
     *
     * <p>Delete the setting with the key "prodDBConnection".</p>
     *
     * <!-- src_embed com.azure.data.appconfiguration.configurationasyncclient.deleteConfigurationSetting#ConfigurationSetting -->
     * <pre>
     * client.deleteConfigurationSetting&#40;new ConfigurationSetting&#40;&#41;.setKey&#40;&quot;prodDBConnection&quot;&#41;&#41;
     *     .subscribe&#40;response -&gt; System.out.printf&#40;&quot;Key: %s, Label: %s, Value: %s&quot;,
     *         response.getKey&#40;&#41;, response.getValue&#40;&#41;&#41;&#41;;
     * </pre>
     * <!-- end com.azure.data.appconfiguration.configurationasyncclient.deleteConfigurationSetting#ConfigurationSetting -->
     *
     * @param setting The setting to delete based on its key, optional label and optional ETag combination.
     *
     * @return The deleted ConfigurationSetting or an empty Mono is also returned if the {@code key} is an invalid value
     * (which will also throw HttpResponseException described below).
     *
     * @throws IllegalArgumentException If {@link ConfigurationSetting#getKey() key} is {@code null}.
     * @throws NullPointerException When {@code setting} is {@code null}.
     * @throws ResourceModifiedException If {@code setting} is read-only.
     * @throws ResourceNotFoundException If {@link ConfigurationSetting#getETag() ETag} is specified, not the wildcard
     * character, and does not match the current ETag value.
     * @throws HttpResponseException If {@link ConfigurationSetting#getKey() key} is an empty string.
     */
    @ServiceMethod(returns = ReturnType.SINGLE)
    public Mono<ConfigurationSetting> deleteConfigurationSetting(ConfigurationSetting setting) {
        return deleteConfigurationSettingWithResponse(setting, false).map(Response::getValue);
    }

    /**
     * Deletes the {@link ConfigurationSetting} with a matching {@link ConfigurationSetting#getKey() key}, and optional
     * {@link ConfigurationSetting#getLabel() label} and optional ETag combination from the service.
     *
     * For more configuration setting types, see {@link FeatureFlagConfigurationSetting} and
     * {@link SecretReferenceConfigurationSetting}.
     *
     * If {@link ConfigurationSetting#getETag() ETag} is specified and is not the wildcard character ({@code "*"}), then
     * the setting is <b>only</b> deleted if the ETag matches the current ETag; this means that no one has updated the
     * ConfigurationSetting yet.
     *
     * <p><strong>Code Samples</strong></p>
     *
     * <p>Delete the setting with the key-label "prodDBConnection"-"westUS"</p>
     *
     * <!-- src_embed com.azure.data.appconfiguration.configurationasyncclient.deleteConfigurationSettingWithResponse#ConfigurationSetting-boolean -->
     * <pre>
     * client.deleteConfigurationSettingWithResponse&#40;
     *     new ConfigurationSetting&#40;&#41;.setKey&#40;&quot;prodDBConnection&quot;&#41;.setLabel&#40;&quot;westUS&quot;&#41;, false&#41;
     *     .contextWrite&#40;Context.of&#40;key1, value1, key2, value2&#41;&#41;
     *     .subscribe&#40;response -&gt; &#123;
     *         final ConfigurationSetting responseSetting = response.getValue&#40;&#41;;
     *         System.out.printf&#40;&quot;Key: %s, Label: %s, Value: %s&quot;,
     *             responseSetting.getKey&#40;&#41;, responseSetting.getLabel&#40;&#41;, responseSetting.getValue&#40;&#41;&#41;;
     *     &#125;&#41;;
     * </pre>
     * <!-- end com.azure.data.appconfiguration.configurationasyncclient.deleteConfigurationSettingWithResponse#ConfigurationSetting-boolean -->
     *
     * @param setting The setting to delete based on its key, optional label and optional ETag combination.
     * @param ifUnchanged Flag indicating if the {@code setting} {@link ConfigurationSetting#getETag ETag} is used as a
     * IF-MATCH header.
     * @return A REST response containing the deleted ConfigurationSetting or {@code null} if didn't exist. {@code null}
     * is also returned if the {@link ConfigurationSetting#getKey() key} is an invalid value or
     * {@link ConfigurationSetting#getETag() ETag} is set but does not match the current ETag
     * (which will also throw HttpResponseException described below).
     * @throws IllegalArgumentException If {@link ConfigurationSetting#getKey() key} is {@code null}.
     * @throws NullPointerException When {@code setting} is {@code null}.
     * @throws ResourceModifiedException If {@code setting} is read-only.
     * @throws ResourceNotFoundException If {@link ConfigurationSetting#getETag() ETag} is specified, not the wildcard
     * character, and does not match the current ETag value.
     * @throws HttpResponseException If {@link ConfigurationSetting#getKey() key} is an empty string.
     */
    @ServiceMethod(returns = ReturnType.SINGLE)
    public Mono<Response<ConfigurationSetting>> deleteConfigurationSettingWithResponse(ConfigurationSetting setting,
        boolean ifUnchanged) {
        return withContext(context -> validateSettingAsync(setting).flatMap(
            settingInternal -> serviceClient.deleteKeyValueWithResponseAsync(settingInternal.getKey(),
                settingInternal.getLabel(), getEtag(ifUnchanged, settingInternal), addTracingNamespace(context))
                                   .map(response -> toConfigurationSettingWithResponse(response))));
    }

    /**
     * Sets the read-only status for the {@link ConfigurationSetting} that matches the {@code key}, the optional
     * {@code label}.
     *
     * <p><strong>Code Samples</strong></p>
     *
     * <p>Set the setting to read-only with the key-label "prodDBConnection"-"westUS".</p>
     *
     * <!-- src_embed com.azure.data.appconfiguration.configurationasyncclient.setReadOnly#string-string-boolean -->
     * <pre>
     * client.setReadOnly&#40;&quot;prodDBConnection&quot;, &quot;westUS&quot;, true&#41;
     *     .subscribe&#40;response -&gt; System.out.printf&#40;&quot;Key: %s, Label: %s, Value: %s&quot;,
     *         response.getKey&#40;&#41;, response.getLabel&#40;&#41;, response.getValue&#40;&#41;&#41;&#41;;
     * </pre>
     * <!-- end com.azure.data.appconfiguration.configurationasyncclient.setReadOnly#string-string-boolean -->
     *
     * <p>Clear read-only of the setting with the key-label "prodDBConnection"-"westUS".</p>
     *
     * <!-- src_embed com.azure.data.appconfiguration.configurationasyncclient.setReadOnly#string-string-boolean-clearReadOnly -->
     * <pre>
     * client.setReadOnly&#40;&quot;prodDBConnection&quot;, &quot;westUS&quot;, false&#41;
     *     .contextWrite&#40;Context.of&#40;key1, value1, key2, value2&#41;&#41;
     *     .subscribe&#40;response -&gt; System.out.printf&#40;&quot;Key: %s, Value: %s&quot;, response.getKey&#40;&#41;, response.getValue&#40;&#41;&#41;&#41;;
     * </pre>
     * <!-- end com.azure.data.appconfiguration.configurationasyncclient.setReadOnly#string-string-boolean-clearReadOnly -->
     *
     * @param key The key of configuration setting to set to be read-only.
     * @param label The label of configuration setting to read-only. If {@code null} no label will be used.
     * @param isReadOnly Flag used to set the read-only status of the configuration. {@code true} will put the
     * configuration into a read-only state, {@code false} will clear the state.
     * @return The {@link ConfigurationSetting} that is read-only, or an empty Mono if a key collision occurs or the
     * key is an invalid value (which will also throw HttpResponseException described below).
     * @throws IllegalArgumentException If {@code key} is {@code null}.
     * @throws HttpResponseException If {@code key} is an empty string.
     */
    @ServiceMethod(returns = ReturnType.SINGLE)
    public Mono<ConfigurationSetting> setReadOnly(String key, String label, boolean isReadOnly) {
        return setReadOnly(new ConfigurationSetting().setKey(key).setLabel(label), isReadOnly);
    }

    /**
     * Sets the read-only status for the {@link ConfigurationSetting}.
     *
     * For more configuration setting types, see {@link FeatureFlagConfigurationSetting} and
     * {@link SecretReferenceConfigurationSetting}.
     *
     * <p><strong>Code Samples</strong></p>
     *
     * <p>Set the setting to read-only with the key-label "prodDBConnection"-"westUS".</p>
     *
     * <!-- src_embed com.azure.data.appconfiguration.configurationasyncclient.setReadOnly#ConfigurationSetting-boolean -->
     * <pre>
     * client.setReadOnly&#40;new ConfigurationSetting&#40;&#41;.setKey&#40;&quot;prodDBConnection&quot;&#41;.setLabel&#40;&quot;westUS&quot;&#41;, true&#41;
     *     .subscribe&#40;response -&gt; System.out.printf&#40;&quot;Key: %s, Label: %s, Value: %s&quot;,
     *         response.getKey&#40;&#41;, response.getLabel&#40;&#41;, response.getValue&#40;&#41;&#41;&#41;;
     * </pre>
     * <!-- end com.azure.data.appconfiguration.configurationasyncclient.setReadOnly#ConfigurationSetting-boolean -->
     *
     * <p>Clear read-only of the setting with the key-label "prodDBConnection"-"westUS".</p>
     *
     * <!-- src_embed com.azure.data.appconfiguration.configurationasyncclient.setReadOnly#ConfigurationSetting-boolean-clearReadOnly -->
     * <pre>
     * client.setReadOnly&#40;new ConfigurationSetting&#40;&#41;.setKey&#40;&quot;prodDBConnection&quot;&#41;.setLabel&#40;&quot;westUS&quot;&#41;, false&#41;
     *     .subscribe&#40;response -&gt; System.out.printf&#40;&quot;Key: %s, Value: %s&quot;, response.getKey&#40;&#41;, response.getValue&#40;&#41;&#41;&#41;;
     * </pre>
     * <!-- end com.azure.data.appconfiguration.configurationasyncclient.setReadOnly#ConfigurationSetting-boolean-clearReadOnly -->
     *
     * @param setting The configuration setting to set to read-only or not read-only based on the {@code isReadOnly}.
     * @param isReadOnly Flag used to set the read-only status of the configuration. {@code true} will put the
     * configuration into a read-only state, {@code false} will clear the state.
     *
     * @return The {@link ConfigurationSetting} that is read-only, or an empty Mono if a key collision occurs or the
     * key is an invalid value (which will also throw HttpResponseException described below).
     *
     * @throws IllegalArgumentException If {@link ConfigurationSetting#getKey() key} is {@code null}.
     * @throws HttpResponseException If {@link ConfigurationSetting#getKey() key} is an empty string.
     */
    @ServiceMethod(returns = ReturnType.SINGLE)
    public Mono<ConfigurationSetting> setReadOnly(ConfigurationSetting setting, boolean isReadOnly) {
        return setReadOnlyWithResponse(setting, isReadOnly).map(Response::getValue);
    }

    /**
     * Sets the read-only status for the {@link ConfigurationSetting}.
     *
     * For more configuration setting types, see {@link FeatureFlagConfigurationSetting} and
     * {@link SecretReferenceConfigurationSetting}.
     *
     * <p><strong>Code Samples</strong></p>
     *
     * <p>Set the setting to read-only with the key-label "prodDBConnection"-"westUS".</p>
     *
     * <!-- src_embed com.azure.data.appconfiguration.configurationasyncclient.setReadOnlyWithResponse#ConfigurationSetting-boolean -->
     * <pre>
     * client.setReadOnlyWithResponse&#40;new ConfigurationSetting&#40;&#41;.setKey&#40;&quot;prodDBConnection&quot;&#41;.setLabel&#40;&quot;westUS&quot;&#41;, true&#41;
     *     .subscribe&#40;response -&gt; &#123;
     *         final ConfigurationSetting result = response.getValue&#40;&#41;;
     *         System.out.printf&#40;&quot;Key: %s, Label: %s, Value: %s&quot;,
     *             result.getKey&#40;&#41;, result.getLabel&#40;&#41;, result.getValue&#40;&#41;&#41;;
     *     &#125;&#41;;
     * </pre>
     * <!-- end com.azure.data.appconfiguration.configurationasyncclient.setReadOnlyWithResponse#ConfigurationSetting-boolean -->
     *
     * <p>Clear read-only of the setting with the key-label "prodDBConnection"-"westUS".</p>
     *
     * <!-- src_embed com.azure.data.appconfiguration.configurationasyncclient.setReadOnlyWithResponse#ConfigurationSetting-boolean-clearReadOnly -->
     * <pre>
     * client.setReadOnlyWithResponse&#40;new ConfigurationSetting&#40;&#41;.setKey&#40;&quot;prodDBConnection&quot;&#41;.setLabel&#40;&quot;westUS&quot;&#41;, false&#41;
     *     .contextWrite&#40;Context.of&#40;key1, value1, key2, value2&#41;&#41;
     *     .subscribe&#40;response -&gt; &#123;
     *         ConfigurationSetting result = response.getValue&#40;&#41;;
     *         System.out.printf&#40;&quot;Key: %s, Value: %s&quot;, result.getKey&#40;&#41;, result.getValue&#40;&#41;&#41;;
     *     &#125;&#41;;
     * </pre>
     * <!-- end com.azure.data.appconfiguration.configurationasyncclient.setReadOnlyWithResponse#ConfigurationSetting-boolean-clearReadOnly -->
     *
     * @param setting The configuration setting to set to read-only or not read-only based on the {@code isReadOnly}.
     * @param isReadOnly Flag used to set the read-only status of the configuration. {@code true} will put the
     * configuration into a read-only state, {@code false} will clear the state.
     * @return A REST response containing the read-only or not read-only ConfigurationSetting if {@code isReadOnly}
     * is true or null, or false respectively. Or return {@code null} if the setting didn't exist.
     * {@code null} is also returned if the {@link ConfigurationSetting#getKey() key} is an invalid value.
     * (which will also throw HttpResponseException described below).
     * @throws IllegalArgumentException If {@link ConfigurationSetting#getKey() key} is {@code null}.
     * @throws HttpResponseException If {@link ConfigurationSetting#getKey() key} is an empty string.
     */
    @ServiceMethod(returns = ReturnType.SINGLE)
    public Mono<Response<ConfigurationSetting>> setReadOnlyWithResponse(ConfigurationSetting setting,
        boolean isReadOnly) {
        return withContext(context -> validateSettingAsync(setting).flatMap(
            settingInternal -> {
                final String key = settingInternal.getKey();
                final String label = settingInternal.getLabel();
                final Context contextInternal = addTracingNamespace(context);
                return (isReadOnly
                            ? serviceClient.putLockWithResponseAsync(key, label, null, null, contextInternal)
                            : serviceClient.deleteLockWithResponseAsync(key, label, null, null, contextInternal))
                           .map(response -> toConfigurationSettingWithResponse(response));
            }));
    }

    /**
     * Fetches the configuration settings that match the {@code selector}. If {@code selector} is {@code null}, then all
     * the {@link ConfigurationSetting configuration settings} are fetched with their current values.
     *
     * <p><strong>Code Samples</strong></p>
     *
     * <p>Retrieve all settings that use the key "prodDBConnection".</p>
     *
     * <!-- src_embed com.azure.data.appconfiguration.configurationasyncclient.listConfigurationSettings -->
     * <pre>
     * client.listConfigurationSettings&#40;new SettingSelector&#40;&#41;.setKeyFilter&#40;&quot;prodDBConnection&quot;&#41;&#41;
     *     .contextWrite&#40;Context.of&#40;key1, value1, key2, value2&#41;&#41;
     *     .subscribe&#40;setting -&gt;
     *         System.out.printf&#40;&quot;Key: %s, Value: %s&quot;, setting.getKey&#40;&#41;, setting.getValue&#40;&#41;&#41;&#41;;
     * </pre>
     * <!-- end com.azure.data.appconfiguration.configurationasyncclient.listConfigurationSettings -->
     *
     * @param selector Optional. Selector to filter configuration setting results from the service.
     * @return A Flux of ConfigurationSettings that matches the {@code selector}. If no options were provided, the Flux
     * contains all of the current settings in the service.
     * @throws HttpResponseException If a client or service error occurs, such as a 404, 409, 429 or 500.
     */
    @ServiceMethod(returns = ReturnType.COLLECTION)
    public PagedFlux<ConfigurationSetting> listConfigurationSettings(SettingSelector selector) {
        final String keyFilter = selector == null ? null : selector.getKeyFilter();
        final String labelFilter = selector == null ? null : selector.getLabelFilter();
        final String acceptDateTime = selector == null ? null : selector.getAcceptDateTime();
        final List<SettingFields> settingFields = selector == null ? null : toSettingFieldsList(selector.getFields());
        return new PagedFlux<>(
            () -> withContext(
                context -> serviceClient.getKeyValuesSinglePageAsync(
                    keyFilter,
                    labelFilter,
                    null,
                    acceptDateTime,
                    settingFields,
                    null,
                    addTracingNamespace(context))
                               .map(pagedResponse -> toConfigurationSettingWithPagedResponse(pagedResponse))),
            nextLink -> withContext(
                context -> serviceClient.getKeyValuesNextSinglePageAsync(
                    nextLink,
                    acceptDateTime,
                    addTracingNamespace(context))
                               .map(pagedResponse -> toConfigurationSettingWithPagedResponse(pagedResponse)))
        );
    }

    /**
     * Lists chronological/historical representation of {@link ConfigurationSetting} resource(s). Revisions are provided
     * in descending order from their {@link ConfigurationSetting#getLastModified() lastModified} date.
     * Revisions expire after a period of time, see <a href="https://azure.microsoft.com/pricing/details/app-configuration/">Pricing</a>
     * for more information.
     *
     * If {@code selector} is {@code null}, then all the {@link ConfigurationSetting ConfigurationSettings} are fetched
     * in their current state. Otherwise, the results returned match the parameters given in {@code selector}.
     *
     * <p><strong>Code Samples</strong></p>
     *
     * <p>Retrieve all revisions of the setting that has the key "prodDBConnection".</p>
     *
     * <!-- src_embed com.azure.data.appconfiguration.configurationasyncclient.listsettingrevisions -->
     * <pre>
     * client.listRevisions&#40;new SettingSelector&#40;&#41;.setKeyFilter&#40;&quot;prodDBConnection&quot;&#41;&#41;
     *     .contextWrite&#40;Context.of&#40;key1, value1, key2, value2&#41;&#41;
     *     .subscribe&#40;setting -&gt;
     *         System.out.printf&#40;&quot;Key: %s, Value: %s&quot;, setting.getKey&#40;&#41;, setting.getValue&#40;&#41;&#41;&#41;;
     * </pre>
     * <!-- end com.azure.data.appconfiguration.configurationasyncclient.listsettingrevisions -->
     *
     * @param selector Optional. Used to filter configuration setting revisions from the service.
     * @return Revisions of the ConfigurationSetting
     * @throws HttpResponseException If a client or service error occurs, such as a 404, 409, 429 or 500.
     */
    @ServiceMethod(returns = ReturnType.COLLECTION)
    public PagedFlux<ConfigurationSetting> listRevisions(SettingSelector selector) {
        final String keyFilter = selector == null ? null : selector.getKeyFilter();
        final String labelFilter = selector == null ? null : selector.getLabelFilter();
        final String acceptDateTime = selector == null ? null : selector.getAcceptDateTime();
        final List<SettingFields> settingFields = selector == null ? null : toSettingFieldsList(selector.getFields());
        return new PagedFlux<>(
            () -> withContext(
                context -> serviceClient.getRevisionsSinglePageAsync(
                    keyFilter,
                    labelFilter,
                    null,
                    acceptDateTime,
                    settingFields,
                    addTracingNamespace(context))
                               .map(pagedResponse -> toConfigurationSettingWithPagedResponse(pagedResponse))),
            nextLink -> withContext(
                context ->
                    serviceClient.getRevisionsNextSinglePageAsync(nextLink, acceptDateTime,
                        addTracingNamespace(context))
                        .map(pagedResponse -> toConfigurationSettingWithPagedResponse(pagedResponse))));
    }

    /**
     * Create snapshots
     *
     * @param name name of snapshots
     * @param filters
     * @return snapshots.
     */
    @ServiceMethod(returns = ReturnType.SINGLE)
    public Mono<ConfigurationSettingSnapshot> createSnapShot(String name, Iterable<SnapshotSettingFilter> filters) {
        return createSnapShotWithResponse(name, new ConfigurationSettingSnapshot(filters)).map(Response::getValue);
    }

    /**
     * Create snapshots
     *
     * @param name name of snapshots
     * @param snapshot snapshot
     * @return snapshots.
     */
    @ServiceMethod(returns = ReturnType.SINGLE)
    public Mono<Response<ConfigurationSettingSnapshot>> createSnapShotWithResponse(String name,
        ConfigurationSettingSnapshot snapshot) {
        return serviceClient.createSnapshotWithResponseAsync(name,
            new Snapshot()
                .setFilters(toKeyValueFilter(snapshot.getFilters()))
                .setTags(snapshot.getTags()),
            null)
                   .map(response -> new SimpleResponse<>(response,
                       toConfigurationSettingSnapshot(response.getValue())));
    }

    /**
     * Gets snapshot
     *
     * @param name snapshots
     * @return snapshots.
     */
    @ServiceMethod(returns = ReturnType.SINGLE)
    public Mono<ConfigurationSettingSnapshot> getSnapshot(String name) {
        return getSnapshotWithResponse(name).map(Response::getValue);
    }

    /**
     * Gets a snapshot
     *
     * @param name snapshots
     * @return snapshots.
     */
    @ServiceMethod(returns = ReturnType.SINGLE)
    public Mono<Response<ConfigurationSettingSnapshot>> getSnapshotWithResponse(String name) {
        return serviceClient.getSnapshotWithResponseAsync(name, null, null, null, Context.NONE)
                   .map(response -> new SimpleResponse<>(response,
                       toConfigurationSettingSnapshot(response.getValue())));
    }

    /**
     * Archiving snapshot from Ready status.
     *
     * @param name name of snapshots
     * @return snapshots.
     */
    @ServiceMethod(returns = ReturnType.SINGLE)
    public Mono<ConfigurationSettingSnapshot> archiveSnapshot(String name) {
        return archiveSnapshotWithResponse(null, false).map(Response::getValue);
    }

    /**
     * Archiving snapshot from Ready status.
     *
     * @param snapshot snapshots
     * @param ifUnchanged Flag indicating if the {@code snapshot} {@link ConfigurationSettingSnapshot#getETag ETag} is
     * used as a IF-MATCH header.
     * @return snapshots.
     */
    @ServiceMethod(returns = ReturnType.SINGLE)
    public Mono<Response<ConfigurationSettingSnapshot>> archiveSnapshotWithResponse(
        ConfigurationSettingSnapshot snapshot, boolean ifUnchanged) {
        // validate name and snapshot.getName can be null. Has to be one of
        return serviceClient.updateSnapshotWithResponseAsync(snapshot.getName(),
            new SnapshotUpdateParameters().setStatus(SnapshotStatus.ARCHIVED),
            getIfMatchETagSnapshot(ifUnchanged, snapshot), null)
                   .map(response -> new SimpleResponse<>(response,
                       toConfigurationSettingSnapshot(response.getValue())));
    }

    /**
     * recovering snapshot from archived status.
     *
     * @param name name of snapshots
     * @return snapshots.
     */
    @ServiceMethod(returns = ReturnType.SINGLE)
    public Mono<ConfigurationSettingSnapshot> recoverSnapshot(String name) {
        return recoverSnapshotWithResponse(null, false).map(Response::getValue);
    }

    /**
     * recovering snapshot from archived status.
     *
     * @param snapshot snapshots
     * @param ifUnchanged Flag indicating if the {@code snapshot} {@link ConfigurationSettingSnapshot#getETag ETag} is
     * used as a IF-MATCH header.
     * @return snapshots.
     */
    @ServiceMethod(returns = ReturnType.SINGLE)
    public Mono<Response<ConfigurationSettingSnapshot>> recoverSnapshotWithResponse(
        ConfigurationSettingSnapshot snapshot, boolean ifUnchanged) {
        return serviceClient.updateSnapshotWithResponseAsync(snapshot.getName(),
            new SnapshotUpdateParameters().setStatus(SnapshotStatus.READY),
            getIfMatchETagSnapshot(ifUnchanged, snapshot), null)
                   .map(response -> new SimpleResponse<>(response,
                       toConfigurationSettingSnapshot(response.getValue())));
    }

    /**
     * Listing snapshots
     *
     * @param selector SnapshotSelector
     * @return snapshots.
     */
    @ServiceMethod(returns = ReturnType.COLLECTION)
    public PagedFlux<ConfigurationSettingSnapshot> listSnapshots(SnapshotSelector selector) {
        try {
            return new PagedFlux<>(
                () -> withContext(
                    context -> serviceClient.getSnapshotsSinglePageAsync(
                        selector.getName(),
                        null,
                        null,
                        Arrays.asList(SnapshotStatus.fromString(selector.getSnapshotStatus().toString())),
                        addTracingNamespace(context))
                                   .map(pagedResponse -> new PagedResponseBase<>(
                                       pagedResponse.getRequest(),
                                       pagedResponse.getStatusCode(),
                                       pagedResponse.getHeaders(),
                                       pagedResponse.getValue()
                                           .stream()
                                           .map(snapshot -> toConfigurationSettingSnapshot(snapshot))
                                           .collect(Collectors.toList()),
                                       pagedResponse.getContinuationToken(),
                                       null))),
                nextLink -> withContext(
                    context ->
                        serviceClient.getSnapshotsNextSinglePageAsync(nextLink, addTracingNamespace(context))
                            .map(pagedResponse -> new PagedResponseBase<>(
                                pagedResponse.getRequest(),
                                pagedResponse.getStatusCode(),
                                pagedResponse.getHeaders(),
                                pagedResponse.getValue()
                                    .stream()
                                    .map(snapshot -> toConfigurationSettingSnapshot(snapshot))
                                    .collect(Collectors.toList()),
                                pagedResponse.getContinuationToken(), null))));
        } catch (RuntimeException ex) {
            return new PagedFlux<>(() -> monoError(LOGGER, ex));
        }
    }

    /**
     * Adds an external synchronization token to ensure service requests receive up-to-date values.
     *
     * @param token an external synchronization token to ensure service requests receive up-to-date values.
     * @throws NullPointerException if the given token is null.
     */
    public void updateSyncToken(String token) {
        Objects.requireNonNull(token, "'token' cannot be null.");
        syncTokenPolicy.updateSyncToken(token);
    }
}<|MERGE_RESOLUTION|>--- conflicted
+++ resolved
@@ -16,18 +16,15 @@
 import com.azure.core.http.rest.ResponseBase;
 import com.azure.core.http.rest.SimpleResponse;
 import com.azure.core.util.Context;
+import com.azure.core.util.IterableStream;
 import com.azure.core.util.logging.ClientLogger;
 import com.azure.data.appconfiguration.implementation.AzureAppConfigurationImpl;
 import com.azure.data.appconfiguration.implementation.SyncTokenPolicy;
 import com.azure.data.appconfiguration.implementation.models.GetKeyValueHeaders;
 import com.azure.data.appconfiguration.implementation.models.KeyValue;
-<<<<<<< HEAD
-import com.azure.data.appconfiguration.implementation.models.KeyValueFields;
 import com.azure.data.appconfiguration.implementation.models.Snapshot;
 import com.azure.data.appconfiguration.implementation.models.SnapshotStatus;
 import com.azure.data.appconfiguration.implementation.models.SnapshotUpdateParameters;
-=======
->>>>>>> a51007c9
 import com.azure.data.appconfiguration.models.ConfigurationSetting;
 import com.azure.data.appconfiguration.models.ConfigurationSettingSnapshot;
 import com.azure.data.appconfiguration.models.FeatureFlagConfigurationSetting;
@@ -39,6 +36,7 @@
 import reactor.core.publisher.Mono;
 
 import java.time.OffsetDateTime;
+import java.util.ArrayList;
 import java.util.Arrays;
 import java.util.List;
 import java.util.Objects;
@@ -55,12 +53,7 @@
 import static com.azure.data.appconfiguration.implementation.Utility.getIfMatchETagSnapshot;
 import static com.azure.data.appconfiguration.implementation.Utility.toConfigurationSettingSnapshot;
 import static com.azure.data.appconfiguration.implementation.Utility.toKeyValue;
-<<<<<<< HEAD
-import static com.azure.data.appconfiguration.implementation.Utility.toKeyValueFieldsList;
-import static com.azure.data.appconfiguration.implementation.Utility.toKeyValueFilter;
-=======
 import static com.azure.data.appconfiguration.implementation.Utility.toSettingFieldsList;
->>>>>>> a51007c9
 import static com.azure.data.appconfiguration.implementation.Utility.validateSettingAsync;
 
 /**
@@ -886,11 +879,13 @@
     @ServiceMethod(returns = ReturnType.SINGLE)
     public Mono<Response<ConfigurationSettingSnapshot>> createSnapShotWithResponse(String name,
         ConfigurationSettingSnapshot snapshot) {
+        final IterableStream<SnapshotSettingFilter> filters = snapshot.getFilters();
+        List<SnapshotSettingFilter> snapshotSettingFilters = new ArrayList<>(filters.stream().count());
+        filters.stream().forEach(filter -> {
+            snapshotSettingFilters.add(filter);
+        });
         return serviceClient.createSnapshotWithResponseAsync(name,
-            new Snapshot()
-                .setFilters(toKeyValueFilter(snapshot.getFilters()))
-                .setTags(snapshot.getTags()),
-            null)
+            new Snapshot(snapshotSettingFilters).setTags(snapshot.getTags()), null)
                    .map(response -> new SimpleResponse<>(response,
                        toConfigurationSettingSnapshot(response.getValue())));
     }
