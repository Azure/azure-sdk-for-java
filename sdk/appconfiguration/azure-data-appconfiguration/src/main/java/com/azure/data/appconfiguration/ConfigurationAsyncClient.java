// Copyright (c) Microsoft Corporation. All rights reserved.
// Licensed under the MIT License.

package com.azure.data.appconfiguration;

import com.azure.core.annotation.ReturnType;
import com.azure.core.annotation.ServiceClient;
import com.azure.core.annotation.ServiceMethod;
import com.azure.core.exception.HttpResponseException;
import com.azure.core.exception.ResourceExistsException;
import com.azure.core.exception.ResourceModifiedException;
import com.azure.core.exception.ResourceNotFoundException;
import com.azure.core.http.HttpPipeline;
import com.azure.core.http.HttpResponse;
import com.azure.core.http.rest.PagedFlux;
import com.azure.core.http.rest.PagedResponse;
import com.azure.core.http.rest.Response;
import com.azure.core.http.rest.ResponseBase;
import com.azure.core.http.rest.RestProxy;
import com.azure.core.util.Configuration;
import com.azure.core.util.Context;
import com.azure.core.util.CoreUtils;
import com.azure.core.util.FluxUtil;
import com.azure.core.util.logging.ClientLogger;
import com.azure.core.util.serializer.JacksonAdapter;
import com.azure.data.appconfiguration.implementation.ConfigurationSettingJsonDeserializer;
import com.azure.data.appconfiguration.implementation.ConfigurationSettingJsonSerializer;
import com.azure.data.appconfiguration.implementation.SyncTokenPolicy;
import com.azure.data.appconfiguration.models.ConfigurationSetting;
import com.azure.data.appconfiguration.models.SettingFields;
import com.azure.data.appconfiguration.models.SettingSelector;
import reactor.core.publisher.Mono;

import java.time.OffsetDateTime;
import java.util.Objects;
import java.util.function.Function;

import static com.azure.core.util.CoreUtils.addTelemetryValue;
import static com.azure.core.util.CoreUtils.createTelemetryValue;
import static com.azure.core.util.FluxUtil.monoError;
import static com.azure.core.util.FluxUtil.withContext;
import static com.azure.core.util.tracing.Tracer.AZ_TRACING_NAMESPACE_KEY;

/**
 * This class provides a client that contains all the operations for {@link ConfigurationSetting ConfigurationSettings}
 * in Azure App Configuration Store. Operations allowed by the client are adding, retrieving, deleting, set read-only
 * status ConfigurationSettings, and listing settings or revision of a setting based on a {@link SettingSelector
 * filter}.
 *
 * <p><strong>Instantiating an asynchronous Configuration Client</strong></p>
 *
 * {@codesnippet com.azure.data.applicationconfig.async.configurationclient.instantiation}
 *
 * <p>View {@link ConfigurationClientBuilder this} for additional ways to construct the client.</p>
 *
 * @see ConfigurationClientBuilder
 */
@ServiceClient(builder = ConfigurationClientBuilder.class, isAsync = true,
    serviceInterfaces = ConfigurationService.class)
public final class ConfigurationAsyncClient {
    // See https://docs.microsoft.com/en-us/azure/azure-resource-manager/management/azure-services-resource-providers
    // for more information on Azure resource provider namespaces.
    private static final String APP_CONFIG_TRACING_NAMESPACE_VALUE = "Microsoft.AppConfiguration";
    private static final String CLASS_NAME = ConfigurationAsyncClient.class.getSimpleName();

    private final ClientLogger logger = new ClientLogger(ConfigurationAsyncClient.class);

    private static final String ETAG_ANY = "*";
    private final String serviceEndpoint;
    private final ConfigurationService service;
    private final String apiVersion;
    private final SyncTokenPolicy syncTokenPolicy;

    /**
     * Creates a ConfigurationAsyncClient that sends requests to the configuration service at {@code serviceEndpoint}.
     * Each service call goes through the {@code pipeline}.
     *
     * @param serviceEndpoint The URL string for the App Configuration service.
     * @param pipeline HttpPipeline that the HTTP requests and responses flow through.
     * @param version {@link ConfigurationServiceVersion} of the service to be used when making requests.
     * @param syncTokenPolicy {@link SyncTokenPolicy} to be used to update the external synchronization token to ensure
     *  service requests receive up-to-date values.
     */
    ConfigurationAsyncClient(String serviceEndpoint, HttpPipeline pipeline, ConfigurationServiceVersion version,
        SyncTokenPolicy syncTokenPolicy) {

        final JacksonAdapter jacksonAdapter = new JacksonAdapter();
        jacksonAdapter.serializer().registerModule(ConfigurationSettingJsonSerializer.getModule());
        jacksonAdapter.serializer().registerModule(ConfigurationSettingJsonDeserializer.getModule());

        this.service = RestProxy.create(ConfigurationService.class, pipeline, jacksonAdapter);
        this.serviceEndpoint = serviceEndpoint;
        this.apiVersion = version.getVersion();
        this.syncTokenPolicy = syncTokenPolicy;
    }

    /**
     * Adds a configuration value in the service if that key does not exist. The {@code label} is optional.
     *
     * <p><strong>Code Samples</strong></p>
     *
     * <p>Add a setting with the key "prodDBConnection", label "westUS" and value "db_connection".</p>
     *
     * {@codesnippet com.azure.data.appconfiguration.configurationasyncclient.addConfigurationSetting#string-string-string}
     *
     * @param key The key of the configuration setting to add.
     * @param label The label of the configuration setting to add. If {@code null} no label will be used.
     * @param value The value associated with this configuration setting key.
     * @return The {@link ConfigurationSetting} that was created, or {@code null} if a key collision occurs or the key
     * is an invalid value (which will also throw HttpResponseException described below).
     * @throws IllegalArgumentException If {@code key} is {@code null}.
     * @throws ResourceModifiedException If a ConfigurationSetting with the same key exists.
     * @throws HttpResponseException If {@code key} is an empty string.
     */
    @ServiceMethod(returns = ReturnType.SINGLE)
    public Mono<ConfigurationSetting> addConfigurationSetting(String key, String label, String value) {
        return addConfigurationSettingWithResponse(createConfiguration(key, label, value)).flatMap(FluxUtil::toMono);
    }

    /**
     * Adds a configuration value in the service if that key and label does not exist. The label value of the
     * ConfigurationSetting is optional.
     *
     * <p><strong>Code Samples</strong></p>
     *
     * <p>Add a setting with the key "prodDBConnection", label "westUS", and value "db_connection".</p>
     *
     * {@codesnippet com.azure.data.appconfiguration.configurationasyncclient.addConfigurationSetting#ConfigurationSetting}
     *
     * @param setting The setting to add based on its key and optional label combination.
     *
     * @return The {@link ConfigurationSetting} that was created, or {@code null} if a key collision occurs or the key
     * is an invalid value (which will also throw HttpResponseException described below).
     *
     * @throws NullPointerException If {@code setting} is {@code null}.
     * @throws IllegalArgumentException If {@link ConfigurationSetting#getKey() key} is {@code null}.
     * @throws ResourceModifiedException If a ConfigurationSetting with the same key and label exists.
     * @throws HttpResponseException If {@link ConfigurationSetting#getKey() key} is an empty string.
     */
    @ServiceMethod(returns = ReturnType.SINGLE)
    public Mono<ConfigurationSetting> addConfigurationSetting(ConfigurationSetting setting) {
        return addConfigurationSettingWithResponse(setting).map(response -> response.getValue());
    }

    /**
     * Adds a configuration value in the service if that key and label does not exist. The label value of the
     * ConfigurationSetting is optional.
     *
     * <p><strong>Code Samples</strong></p>
     *
     * <p>Add a setting with the key "prodDBConnection", label "westUS", and value "db_connection".</p>
     *
     * {@codesnippet com.azure.data.appconfiguration.configurationasyncclient.addConfigurationSettingWithResponse#ConfigurationSetting}
     *
     * @param setting The setting to add based on its key and optional label combination.
     * @return A REST response containing the {@link ConfigurationSetting} that was created, if a key collision occurs
     * or the key is an invalid value (which will also throw HttpResponseException described below).
     * @throws NullPointerException If {@code setting} is {@code null}.
     * @throws IllegalArgumentException If {@link ConfigurationSetting#getKey() key} is {@code null}.
     * @throws ResourceModifiedException If a ConfigurationSetting with the same key and label exists.
     * @throws HttpResponseException If {@link ConfigurationSetting#getKey() key} is an empty string.
     */
    @ServiceMethod(returns = ReturnType.SINGLE)
    public Mono<Response<ConfigurationSetting>> addConfigurationSettingWithResponse(ConfigurationSetting setting) {
        return withContext(context -> addConfigurationSetting(setting, context, CLASS_NAME, true));
    }

    Mono<Response<ConfigurationSetting>> addConfigurationSetting(ConfigurationSetting setting, Context context,
        String className, boolean isAsync) {
        // Validate that setting and key is not null. The key is used in the service URL so it cannot be null.
        return validateSetting(setting, logger)
            // This service method call is similar to setConfigurationSetting except we're passing If-Not-Match = "*".
            // If the service finds any existing configuration settings, then its e-tag will match and the service will
            // return an error.
            .then(apiCallWithTelemetry(ctx -> service.setKey(serviceEndpoint, setting.getKey(), setting.getLabel(),
                apiVersion, setting, null, getETagValue(ETAG_ANY), ctx), context, className, "addConfigurationSetting",
                isAsync)
                .onErrorResume(HttpResponseException.class,
                    (Function<Throwable, Mono<Response<ConfigurationSetting>>>) throwable -> {
                        final HttpResponseException e = (HttpResponseException) throwable;
                        final HttpResponse httpResponse = e.getResponse();
                        if (httpResponse.getStatusCode() == 412) {
                            return Mono.error(new ResourceExistsException("Setting was already present.", httpResponse,
                                throwable));
                        }

                        return Mono.error(throwable);
                    })
                .doOnSubscribe(ignoredValue -> logger.info("Adding ConfigurationSetting - {}", setting))
                .doOnSuccess(response -> logger.info("Added ConfigurationSetting - {}", response.getValue()))
                .onErrorMap(ConfigurationAsyncClient::addConfigurationSettingExceptionMapper)
                .doOnError(error -> logger.warning("Failed to add ConfigurationSetting - {}", setting, error)));
    }

    /**
     * Creates or updates a configuration value in the service with the given key. the {@code label} is optional.
     *
     * <p><strong>Code Samples</strong></p>
     *
     * <p>Add a setting with the key "prodDBConnection", "westUS" and value "db_connection"</p>
     * <p>Update setting's value "db_connection" to "updated_db_connection"</p>
     *
     * {@codesnippet com.azure.data.appconfiguration.configurationasyncclient.setConfigurationSetting#string-string-string}
     *
     * @param key The key of the configuration setting to create or update.
     * @param label The label of the configuration setting to create or update, If {@code null} no label will be used.
     * @param value The value of this configuration setting.
     * @return The {@link ConfigurationSetting} that was created or updated, or an empty Mono if the key is an invalid
     * value (which will also throw HttpResponseException described below).
     * @throws IllegalArgumentException If {@code key} is {@code null}.
     * @throws ResourceModifiedException If the setting exists and is read-only.
     * @throws HttpResponseException If {@code key} is an empty string.
     */
    @ServiceMethod(returns = ReturnType.SINGLE)
    public Mono<ConfigurationSetting> setConfigurationSetting(String key, String label, String value) {
        return setConfigurationSettingWithResponse(createConfiguration(key, label, value), false)
            .flatMap(FluxUtil::toMono);
    }

    /**
     * Creates or updates a configuration value in the service. Partial updates are not supported and the entire
     * configuration setting is updated.
     *
     * <p><strong>Code Samples</strong></p>
     *
     * <p>Add a setting with the key "prodDBConnection", "westUS" and value "db_connection"</p>
     * <p>Update setting's value "db_connection" to "updated_db_connection"</p>
     *
     * {@codesnippet com.azure.data.appconfiguration.configurationasyncclient.setConfigurationSetting#ConfigurationSetting}
     *
     * @param setting The setting to add based on its key and optional label combination.
     *
     * @return The {@link ConfigurationSetting} that was created or updated, or an empty Mono if the key is an invalid
     * value (which will also throw HttpResponseException described below).
     *
     * @throws NullPointerException If {@code setting} is {@code null}.
     * @throws IllegalArgumentException If {@code key} is {@code null}.
     * @throws ResourceModifiedException If the setting exists and is read-only.
     * @throws HttpResponseException If {@code key} is an empty string.
     */
    @ServiceMethod(returns = ReturnType.SINGLE)
    public Mono<ConfigurationSetting> setConfigurationSetting(ConfigurationSetting setting) {
        return setConfigurationSettingWithResponse(setting, false).map(response -> response.getValue());
    }

    /**
     * Creates or updates a configuration value in the service. Partial updates are not supported and the entire
     * configuration setting is updated.
     *
     * If {@link ConfigurationSetting#getETag() ETag} is specified, the configuration value is updated if the current
     * setting's ETag matches. If the ETag's value is equal to the wildcard character ({@code "*"}), the setting will
     * always be updated.
     *
     * <p><strong>Code Samples</strong></p>
     *
     * <p>Add a setting with the key "prodDBConnection", label "westUS", and value "db_connection".</p>
     * <p>Update setting's value "db_connection" to "updated_db_connection"</p>
     *
     * {@codesnippet com.azure.data.appconfiguration.configurationasyncclient.setConfigurationSettingWithResponse#ConfigurationSetting-boolean}
     *
     * @param setting The setting to create or update based on its key, optional label and optional ETag combination.
     * @param ifUnchanged Flag indicating if the {@code setting} {@link ConfigurationSetting#getETag ETag} is used as a
     * IF-MATCH header.
     * @return A REST response containing the {@link ConfigurationSetting} that was created or updated, if the key is an
     * invalid value, the setting is read-only, or an ETag was provided but does not match the service's current ETag
     * value (which will also throw HttpResponseException described below).
     * @throws NullPointerException If {@code setting} is {@code null}.
     * @throws IllegalArgumentException If {@link ConfigurationSetting#getKey() key} is {@code null}.
     * @throws ResourceModifiedException If the {@link ConfigurationSetting#getETag() ETag} was specified, is not the
     * wildcard character, and the current configuration value's ETag does not match, or the setting exists and is
     * read-only.
     * @throws HttpResponseException If {@link ConfigurationSetting#getKey() key} is an empty string.
     */
    @ServiceMethod(returns = ReturnType.SINGLE)
    public Mono<Response<ConfigurationSetting>> setConfigurationSettingWithResponse(ConfigurationSetting setting,
        boolean ifUnchanged) {
        return withContext(context -> setConfigurationSetting(setting, ifUnchanged, context, CLASS_NAME, true));
    }

    Mono<Response<ConfigurationSetting>> setConfigurationSetting(ConfigurationSetting setting, boolean ifUnchanged,
        Context context, String className, boolean isAsync) {
        // Validate that setting and key is not null. The key is used in the service URL so it cannot be null.
<<<<<<< HEAD
        return validateSetting(setting, logger)
            // This service method call is similar to addConfigurationSetting except it will create or update a
            // configuration setting.
            // If the user provides an ETag value, it is passed in as If-Match = "{ETag value}". If the current value in
            // the service has a matching ETag then it matches, then its value is updated with what the user passed in.
            // Otherwise, the service throws an exception because the current configuration value was updated and we
            // have an old value locally.
            // If no ETag value was passed in, then the value is always added or updated.
            .then(apiCallWithTelemetry(ctx -> service.setKey(serviceEndpoint, setting.getKey(), setting.getLabel(),
                apiVersion, setting, ifUnchanged ? getETagValue(setting.getETag()) : null, null, ctx),
                context, className, "setConfigurationSetting", isAsync)
                .doOnSubscribe(ignoredValue -> logger.info("Setting ConfigurationSetting - {}", setting))
                .doOnSuccess(response -> logger.info("Set ConfigurationSetting - {}", response.getValue()))
                .doOnError(error -> logger.warning("Failed to set ConfigurationSetting - {}", setting, error)));
=======
        validateSetting(setting);
        context = context == null ? Context.NONE : context;

        final String ifMatchETag = ifUnchanged ? getETagValue(setting.getETag()) : null;
        // This service method call is similar to addConfigurationSetting except it will create or update a
        // configuration setting.
        // If the user provides an ETag value, it is passed in as If-Match = "{ETag value}". If the current value in the
        // service has a matching ETag then it matches, then its value is updated with what the user passed in.
        // Otherwise, the service throws an exception because the current configuration value was updated and we have an
        // old value locally.
        // If no ETag value was passed in, then the value is always added or updated.
        return service.setKey(serviceEndpoint, setting.getKey(), setting.getLabel(), apiVersion, setting, ifMatchETag,
            null, context.addData(AZ_TRACING_NAMESPACE_KEY, APP_CONFIG_TRACING_NAMESPACE_VALUE))
                   .doOnSubscribe(ignoredValue -> logger.info("Setting ConfigurationSetting - {}", setting))
                   .doOnSuccess(response -> logger.info("Set ConfigurationSetting - {}", response.getValue()))
                   .doOnError(error -> logger.warning("Failed to set ConfigurationSetting - {}", setting, error));
>>>>>>> bba99ce7
    }

    /**
     * Attempts to get a ConfigurationSetting that matches the {@code key}, and the optional {@code label} combination.
     *
     * <p><strong>Code Samples</strong></p>
     *
     * <p>Retrieve the setting with the key "prodDBConnection".</p>
     *
     * {@codesnippet com.azure.data.appconfiguration.configurationasyncclient.getConfigurationSetting#string-string}
     *
     * @param key The key of the setting to retrieve.
     * @param label The label of the configuration setting to retrieve. If {@code null} no label will be used.
     * @return The {@link ConfigurationSetting} stored in the service, or an empty Mono if the configuration value does
     * not exist or the key is an invalid value (which will also throw HttpResponseException described below).
     * @throws IllegalArgumentException If {@code key} is {@code null}.
     * @throws ResourceNotFoundException If a ConfigurationSetting with {@code key} does not exist.
     * @throws HttpResponseException If {@code key} is an empty string.
     */
    @ServiceMethod(returns = ReturnType.SINGLE)
    public Mono<ConfigurationSetting> getConfigurationSetting(String key, String label) {
        return getConfigurationSetting(key, label, null);
    }

    /**
     * Attempts to get a ConfigurationSetting that matches the {@code key}, the optional {@code label}, and the optional
     * {@code acceptDateTime} combination.
     *
     * <p><strong>Code Samples</strong></p>
     *
     * <p>Retrieve the setting with the key "prodDBConnection" and a time that one minute before now at UTC-Zone</p>
     *
     * {@codesnippet com.azure.data.appconfiguration.configurationasyncclient.getConfigurationSetting#string-string-OffsetDateTime}
     *
     * @param key The key of the setting to retrieve.
     * @param label The label of the configuration setting to retrieve. If {@code null} no label will be used.
     * @param acceptDateTime Datetime to access a past state of the configuration setting. If {@code null} then the
     * current state of the configuration setting will be returned.
     * @return The {@link ConfigurationSetting} stored in the service, or an empty Mono if the configuration value does
     * not exist or the key is an invalid value (which will also throw HttpResponseException described below).
     * @throws IllegalArgumentException If {@code key} is {@code null}.
     * @throws ResourceNotFoundException If a ConfigurationSetting with {@code key} does not exist.
     * @throws HttpResponseException If {@code key} is an empty string.
     */
    @ServiceMethod(returns = ReturnType.SINGLE)
    public Mono<ConfigurationSetting> getConfigurationSetting(String key, String label, OffsetDateTime acceptDateTime) {
        return getConfigurationSettingWithResponse(createConfiguration(key, label, null), acceptDateTime, false)
            .flatMap(FluxUtil::toMono);
    }

    /**
     * Attempts to get the ConfigurationSetting with a matching {@link ConfigurationSetting#getKey() key}, and optional
     * {@link ConfigurationSetting#getLabel() label}, optional {@code acceptDateTime} and optional ETag combination.
     *
     * <p><strong>Code Samples</strong></p>
     *
     * <p>Retrieve the setting with the key "prodDBConnection" and a time that one minute before now at UTC-Zone</p>
     *
     * {@codesnippet com.azure.data.appconfiguration.configurationasyncclient.getConfigurationSetting#ConfigurationSetting}
     *
     * @param setting The setting to retrieve.
     *
     * @return The {@link ConfigurationSetting} stored in the service, or an empty Mono if the configuration value does
     * not exist or the key is an invalid value (which will also throw HttpResponseException described below).
     *
     * @throws NullPointerException If {@code setting} is {@code null}.
     * @throws IllegalArgumentException If {@link ConfigurationSetting#getKey() key} is {@code null}.
     * @throws ResourceNotFoundException If a ConfigurationSetting with the same key and label does not exist.
     * @throws HttpResponseException If the {@link ConfigurationSetting#getKey() key} is an empty string.
     */
    @ServiceMethod(returns = ReturnType.SINGLE)
    public Mono<ConfigurationSetting> getConfigurationSetting(ConfigurationSetting setting) {
        return getConfigurationSettingWithResponse(setting, null, false).map(response -> response.getValue());
    }

    /**
     * Attempts to get the ConfigurationSetting with a matching {@link ConfigurationSetting#getKey() key}, and optional
     * {@link ConfigurationSetting#getLabel() label}, optional {@code acceptDateTime} and optional ETag combination.
     *
     * <p><strong>Code Samples</strong></p>
     *
     * <p>Retrieve the setting with the key-label "prodDBConnection"-"westUS".</p>
     *
     * {@codesnippet com.azure.data.appconfiguration.configurationasyncclient.getConfigurationSettingWithResponse#ConfigurationSetting-OffsetDateTime-boolean}
     *
     * @param setting The setting to retrieve.
     * @param acceptDateTime Datetime to access a past state of the configuration setting. If {@code null} then the
     * current state of the configuration setting will be returned.
     * @param ifChanged Flag indicating if the {@code setting} {@link ConfigurationSetting#getETag ETag} is used as a
     * If-None-Match header.
     * @return A REST response containing the {@link ConfigurationSetting} stored in the service, or {@code null} if
     * didn't exist. {@code null} is also returned if the configuration value does not exist or the key is an invalid
     * value (which will also throw HttpResponseException described below).
     * @throws NullPointerException If {@code setting} is {@code null}.
     * @throws IllegalArgumentException If {@link ConfigurationSetting#getKey() key} is {@code null}.
     * @throws ResourceNotFoundException If a ConfigurationSetting with the same key and label does not exist.
     * @throws HttpResponseException If the {@link ConfigurationSetting#getKey() key} is an empty string.
     */
    @ServiceMethod(returns = ReturnType.SINGLE)
    public Mono<Response<ConfigurationSetting>> getConfigurationSettingWithResponse(ConfigurationSetting setting,
        OffsetDateTime acceptDateTime, boolean ifChanged) {
        return withContext(context -> getConfigurationSetting(setting, acceptDateTime, ifChanged, context,
            CLASS_NAME, true));
    }

    Mono<Response<ConfigurationSetting>> getConfigurationSetting(ConfigurationSetting setting,
        OffsetDateTime acceptDateTime, boolean onlyIfChanged, Context context, String className, boolean isAsync) {
        // Validate that setting and key is not null. The key is used in the service URL so it cannot be null.
        return validateSetting(setting, logger)
            .then(apiCallWithTelemetry(ctx -> service.getKeyValue(serviceEndpoint, setting.getKey(), setting.getLabel(),
                apiVersion, null, acceptDateTime == null ? null : acceptDateTime.toString(), null,
                onlyIfChanged ? getETagValue(setting.getETag()) : null, ctx), context, className,
                "getConfigurationSetting", isAsync)
                .onErrorResume(HttpResponseException.class,
                    (Function<Throwable, Mono<Response<ConfigurationSetting>>>) throwable -> {
                        final HttpResponseException e = (HttpResponseException) throwable;
                        final HttpResponse httpResponse = e.getResponse();
                        if (httpResponse.getStatusCode() == 304) {
                            return Mono.just(new ResponseBase<Void, ConfigurationSetting>(httpResponse.getRequest(),
                                httpResponse.getStatusCode(), httpResponse.getHeaders(), null, null));
                        } else if (httpResponse.getStatusCode() == 404) {
                            return Mono.error(new ResourceNotFoundException("Setting not found.", httpResponse,
                                throwable));
                        }

                        return Mono.error(throwable);
                    })
                .doOnSubscribe(ignoredValue -> logger.info("Retrieving ConfigurationSetting - {}", setting))
                .doOnSuccess(response -> logger.info("Retrieved ConfigurationSetting - {}", response.getValue()))
                .doOnError(error -> logger.warning("Failed to get ConfigurationSetting - {}", setting, error)));
    }

    /**
     * Deletes the ConfigurationSetting with a matching {@code key} and optional {@code label} combination.
     *
     * <p><strong>Code Samples</strong></p>
     *
     * <p>Delete the setting with the key "prodDBConnection".</p>
     *
     * {@codesnippet com.azure.data.appconfiguration.configurationasyncclient.deleteConfigurationSetting#string-string}
     *
     * @param key The key of configuration setting to delete.
     * @param label The label of configuration setting to delete. If {@code null} no label will be used.
     * @return The deleted ConfigurationSetting or an empty Mono is also returned if the {@code key} is an invalid value
     * (which will also throw HttpResponseException described below).
     * @throws IllegalArgumentException If {@code key} is {@code null}.
     * @throws ResourceModifiedException If {@code setting} is read-only.
     * @throws HttpResponseException If {@code key} is an empty string.
     */
    @ServiceMethod(returns = ReturnType.SINGLE)
    public Mono<ConfigurationSetting> deleteConfigurationSetting(String key, String label) {
        return deleteConfigurationSettingWithResponse(createConfiguration(key, label, null), false)
            .flatMap(FluxUtil::toMono);
    }

    /**
     * Deletes the {@link ConfigurationSetting} with a matching {@link ConfigurationSetting#getKey() key}, and optional
     * {@link ConfigurationSetting#getLabel() label} and optional ETag combination from the service.
     *
     * If {@link ConfigurationSetting#getETag() ETag} is specified and is not the wildcard character ({@code "*"}), then
     * the setting is <b>only</b> deleted if the ETag matches the current ETag; this means that no one has updated the
     * ConfigurationSetting yet.
     *
     * <p><strong>Code Samples</strong></p>
     *
     * <p>Delete the setting with the key "prodDBConnection".</p>
     *
     * {@codesnippet com.azure.data.appconfiguration.configurationasyncclient.deleteConfigurationSetting#ConfigurationSetting}
     *
     * @param setting The setting to delete based on its key, optional label and optional ETag combination.
     *
     * @return The deleted ConfigurationSetting or an empty Mono is also returned if the {@code key} is an invalid value
     * (which will also throw HttpResponseException described below).
     *
     * @throws IllegalArgumentException If {@link ConfigurationSetting#getKey() key} is {@code null}.
     * @throws NullPointerException When {@code setting} is {@code null}.
     * @throws ResourceModifiedException If {@code setting} is read-only.
     * @throws ResourceNotFoundException If {@link ConfigurationSetting#getETag() ETag} is specified, not the wildcard
     * character, and does not match the current ETag value.
     * @throws HttpResponseException If {@link ConfigurationSetting#getKey() key} is an empty string.
     */
    @ServiceMethod(returns = ReturnType.SINGLE)
    public Mono<ConfigurationSetting> deleteConfigurationSetting(ConfigurationSetting setting) {
        return deleteConfigurationSettingWithResponse(setting, false).map(response -> response.getValue());
    }

    /**
     * Deletes the {@link ConfigurationSetting} with a matching {@link ConfigurationSetting#getKey() key}, and optional
     * {@link ConfigurationSetting#getLabel() label} and optional ETag combination from the service.
     *
     * If {@link ConfigurationSetting#getETag() ETag} is specified and is not the wildcard character ({@code "*"}), then
     * the setting is <b>only</b> deleted if the ETag matches the current ETag; this means that no one has updated the
     * ConfigurationSetting yet.
     *
     * <p><strong>Code Samples</strong></p>
     *
     * <p>Delete the setting with the key-label "prodDBConnection"-"westUS"</p>
     *
     * {@codesnippet com.azure.data.appconfiguration.configurationasyncclient.deleteConfigurationSettingWithResponse#ConfigurationSetting-boolean}
     *
     * @param setting The setting to delete based on its key, optional label and optional ETag combination.
     * @param ifUnchanged Flag indicating if the {@code setting} {@link ConfigurationSetting#getETag ETag} is used as a
     * IF-MATCH header.
     * @return A REST response containing the deleted ConfigurationSetting or {@code null} if didn't exist. {@code null}
     * is also returned if the {@link ConfigurationSetting#getKey() key} is an invalid value or {@link
     * ConfigurationSetting#getETag() ETag} is set but does not match the current ETag (which will also throw
     * HttpResponseException described below).
     * @throws IllegalArgumentException If {@link ConfigurationSetting#getKey() key} is {@code null}.
     * @throws NullPointerException When {@code setting} is {@code null}.
     * @throws ResourceModifiedException If {@code setting} is read-only.
     * @throws ResourceNotFoundException If {@link ConfigurationSetting#getETag() ETag} is specified, not the wildcard
     * character, and does not match the current ETag value.
     * @throws HttpResponseException If {@link ConfigurationSetting#getKey() key} is an empty string.
     */
    @ServiceMethod(returns = ReturnType.SINGLE)
    public Mono<Response<ConfigurationSetting>> deleteConfigurationSettingWithResponse(ConfigurationSetting setting,
        boolean ifUnchanged) {
        return withContext(context -> deleteConfigurationSetting(setting, ifUnchanged, context, CLASS_NAME, true));
    }

    Mono<Response<ConfigurationSetting>> deleteConfigurationSetting(ConfigurationSetting setting, boolean ifUnchanged,
        Context context, String className, boolean isAsync) {
        // Validate that setting and key is not null. The key is used in the service URL so it cannot be null.
        return validateSetting(setting, logger)
            .then(apiCallWithTelemetry(ctx -> service.delete(serviceEndpoint, setting.getKey(), setting.getLabel(),
                apiVersion, ifUnchanged ? getETagValue(setting.getETag()) : null, null, ctx), context, className,
                "deleteConfigurationSetting", isAsync)
                .doOnSubscribe(ignoredValue -> logger.info("Deleting ConfigurationSetting - {}", setting))
                .doOnSuccess(response -> logger.info("Deleted ConfigurationSetting - {}", response.getValue()))
                .doOnError(error -> logger.warning("Failed to delete ConfigurationSetting - {}", setting, error)));
    }

    /**
     * Sets the read-only status for the {@link ConfigurationSetting} that matches the {@code key}, the optional {@code
     * label}.
     *
     * <p><strong>Code Samples</strong></p>
     *
     * <p>Set the setting to read-only with the key-label "prodDBConnection"-"westUS".</p>
     *
     * {@codesnippet com.azure.data.appconfiguration.configurationasyncclient.setReadOnly#string-string-boolean}
     *
     * <p>Clear read-only of the setting with the key-label "prodDBConnection"-"westUS".</p>
     *
     * {@codesnippet com.azure.data.appconfiguration.configurationasyncclient.setReadOnly#string-string-boolean-clearReadOnly}
     *
     * @param key The key of configuration setting to set to be read-only.
     * @param label The label of configuration setting to read-only. If {@code null} no label will be used.
     * @param isReadOnly Flag used to set the read-only status of the configuration. {@code true} will put the
     * configuration into a read-only state, {@code false} will clear the state.
     * @return The {@link ConfigurationSetting} that is read-only, or an empty Mono if a key collision occurs or the key
     * is an invalid value (which will also throw HttpResponseException described below).
     * @throws IllegalArgumentException If {@code key} is {@code null}.
     * @throws HttpResponseException If {@code key} is an empty string.
     */
    @ServiceMethod(returns = ReturnType.SINGLE)
    public Mono<ConfigurationSetting> setReadOnly(String key, String label, boolean isReadOnly) {
        return setReadOnlyWithResponse(createConfiguration(key, label, null), isReadOnly).flatMap(FluxUtil::toMono);
    }

    /**
     * Sets the read-only status for the {@link ConfigurationSetting}.
     *
     * <p><strong>Code Samples</strong></p>
     *
     * <p>Set the setting to read-only with the key-label "prodDBConnection"-"westUS".</p>
     *
     * {@codesnippet com.azure.data.appconfiguration.configurationasyncclient.setReadOnly#ConfigurationSetting-boolean}
     *
     * <p>Clear read-only of the setting with the key-label "prodDBConnection"-"westUS".</p>
     *
     * {@codesnippet com.azure.data.appconfiguration.configurationasyncclient.setReadOnly#ConfigurationSetting-boolean-clearReadOnly}
     *
     * @param setting The configuration setting to set to read-only or not read-only based on the {@code isReadOnly}.
     * @param isReadOnly Flag used to set the read-only status of the configuration. {@code true} will put the
     * configuration into a read-only state, {@code false} will clear the state.
     *
     * @return The {@link ConfigurationSetting} that is read-only, or an empty Mono if a key collision occurs or the
     * key is an invalid value (which will also throw HttpResponseException described below).
     *
     * @throws IllegalArgumentException If {@link ConfigurationSetting#getKey() key} is {@code null}.
     * @throws HttpResponseException If {@link ConfigurationSetting#getKey() key} is an empty string.
     */
    @ServiceMethod(returns = ReturnType.SINGLE)
    public Mono<ConfigurationSetting> setReadOnly(ConfigurationSetting setting, boolean isReadOnly) {
        return setReadOnlyWithResponse(setting, isReadOnly).map(response -> response.getValue());
    }

    /**
     * Sets the read-only status for the {@link ConfigurationSetting}.
     *
     * <p><strong>Code Samples</strong></p>
     *
     * <p>Set the setting to read-only with the key-label "prodDBConnection"-"westUS".</p>
     *
     * {@codesnippet com.azure.data.appconfiguration.configurationasyncclient.setReadOnlyWithResponse#ConfigurationSetting-boolean}
     *
     * <p>Clear read-only of the setting with the key-label "prodDBConnection"-"westUS".</p>
     *
     * {@codesnippet com.azure.data.appconfiguration.configurationasyncclient.setReadOnlyWithResponse#ConfigurationSetting-boolean-clearReadOnly}
     *
     * @param setting The configuration setting to set to read-only or not read-only based on the {@code isReadOnly}.
     * @param isReadOnly Flag used to set the read-only status of the configuration. {@code true} will put the
     * configuration into a read-only state, {@code false} will clear the state.
     * @return A REST response containing the read-only or not read-only ConfigurationSetting if {@code isReadOnly} is
     * true or null, or false respectively. Or return {@code null} if the setting didn't exist. {@code null} is also
     * returned if the {@link ConfigurationSetting#getKey() key} is an invalid value. (which will also throw
     * HttpResponseException described below).
     * @throws IllegalArgumentException If {@link ConfigurationSetting#getKey() key} is {@code null}.
     * @throws HttpResponseException If {@link ConfigurationSetting#getKey() key} is an empty string.
     */
    @ServiceMethod(returns = ReturnType.SINGLE)
    public Mono<Response<ConfigurationSetting>> setReadOnlyWithResponse(ConfigurationSetting setting,
        boolean isReadOnly) {
        return withContext(context -> setReadOnly(setting, isReadOnly, context, CLASS_NAME, true));
    }

    Mono<Response<ConfigurationSetting>> setReadOnly(ConfigurationSetting setting, boolean isReadOnly,
        Context context, String className, boolean isAsync) {
        // Validate that setting and key is not null. The key is used in the service URL so it cannot be null.
<<<<<<< HEAD
        return validateSetting(setting, logger)
            .then(apiCallWithTelemetry(ctx -> {
                if (isReadOnly) {
                    return service.lockKeyValue(serviceEndpoint, setting.getKey(), setting.getLabel(), apiVersion, null,
                        null, ctx)
                        .doOnSubscribe(ignoredValue -> logger.verbose("Setting read only ConfigurationSetting - {}",
                            setting))
                        .doOnSuccess(response -> logger.info("Set read only ConfigurationSetting - {}",
                            response.getValue()))
                        .doOnError(error -> logger.warning("Failed to set read only ConfigurationSetting - {}", setting,
                            error));
                } else {
                    return service.unlockKeyValue(serviceEndpoint, setting.getKey(), setting.getLabel(), apiVersion,
                        null, null, ctx)
                        .doOnSubscribe(ignoredValue -> logger.verbose("Clearing read only ConfigurationSetting - {}",
                            setting))
                        .doOnSuccess(response -> logger.info("Cleared read only ConfigurationSetting - {}",
                            response.getValue()))
                        .doOnError(error -> logger.warning("Failed to clear read only ConfigurationSetting - {}",
                            setting, error));
                }
            }, context, className, "setReadOnly", isAsync));
=======
        validateSetting(setting);
        context = context == null ? Context.NONE : context;
        if (isReadOnly) {
            return service.lockKeyValue(serviceEndpoint, setting.getKey(), setting.getLabel(), apiVersion, null,
                null, context.addData(AZ_TRACING_NAMESPACE_KEY, APP_CONFIG_TRACING_NAMESPACE_VALUE))
                .doOnSubscribe(ignoredValue -> logger.verbose("Setting read only ConfigurationSetting - {}", setting))
                .doOnSuccess(response -> logger.info("Set read only ConfigurationSetting - {}", response.getValue()))
                .doOnError(error -> logger.warning("Failed to set read only ConfigurationSetting - {}", setting,
                    error));
        } else {
            return service.unlockKeyValue(serviceEndpoint, setting.getKey(), setting.getLabel(), apiVersion,
                null, null, context)
                .doOnSubscribe(ignoredValue -> logger.verbose("Clearing read only ConfigurationSetting - {}", setting))
                .doOnSuccess(
                    response -> logger.info("Cleared read only ConfigurationSetting - {}", response.getValue()))
                .doOnError(
                    error -> logger.warning("Failed to clear read only ConfigurationSetting - {}", setting, error));
        }
>>>>>>> bba99ce7
    }

    /**
     * Fetches the configuration settings that match the {@code selector}. If {@code selector} is {@code null}, then all
     * the {@link ConfigurationSetting configuration settings} are fetched with their current values.
     *
     * <p><strong>Code Samples</strong></p>
     *
     * <p>Retrieve all settings that use the key "prodDBConnection".</p>
     *
     * {@codesnippet com.azure.data.appconfiguration.configurationasyncclient.listsettings}
     *
     * @param selector Optional. Selector to filter configuration setting results from the service.
     * @return A Flux of ConfigurationSettings that matches the {@code selector}. If no options were provided, the Flux
     * contains all of the current settings in the service.
     */
    @ServiceMethod(returns = ReturnType.COLLECTION)
    public PagedFlux<ConfigurationSetting> listConfigurationSettings(SettingSelector selector) {
        return new PagedFlux<>(() -> withContext(context -> listFirstPageSettings(selector, context, CLASS_NAME, true)),
            continuationToken -> withContext(context -> listNextPageSettings(context, continuationToken, CLASS_NAME,
                true)));
    }

    PagedFlux<ConfigurationSetting> listConfigurationSettings(SettingSelector selector, Context context,
        String className, boolean isAsync) {
        return new PagedFlux<>(() -> listFirstPageSettings(selector, context, className, isAsync),
            continuationToken -> listNextPageSettings(context, continuationToken, className, isAsync));
    }

    private Mono<PagedResponse<ConfigurationSetting>> listNextPageSettings(Context context, String continuationToken,
        String className, boolean isAsync) {
        if (continuationToken == null || continuationToken.isEmpty()) {
            return Mono.empty();
        }

        return apiCallWithTelemetry(ctx -> service.listKeyValues(serviceEndpoint, continuationToken, ctx)
            .doOnSubscribe(ignoredValue -> logger.info("Retrieving the next listing page - Page {}", continuationToken))
            .doOnSuccess(response -> logger.info("Retrieved the next listing page - Page {}", continuationToken))
            .doOnError(error -> logger.warning("Failed to retrieve the next listing page - Page {}", continuationToken,
                error)), context, className, "listConfigurationSettings", isAsync);
    }

    private Mono<PagedResponse<ConfigurationSetting>> listFirstPageSettings(SettingSelector selector, Context context,
        String className, boolean isAsync) {
        return apiCallWithTelemetry(ctx -> {
            if (selector == null) {
                return service.listKeyValues(serviceEndpoint, null, null, apiVersion, null, null,
                    addTracingNamespace(context))
                    .doOnRequest(ignoredValue -> logger.info("Listing all ConfigurationSettings"))
                    .doOnSuccess(response -> logger.info("Listed all ConfigurationSettings"))
                    .doOnError(error -> logger.warning("Failed to list all ConfigurationSetting", error));
            }

            final String fields = CoreUtils.arrayToString(selector.getFields(), SettingFields::toStringMapper);
            final String keyFilter = selector.getKeyFilter();
            final String labelFilter = selector.getLabelFilter();

            return service.listKeyValues(serviceEndpoint, keyFilter, labelFilter, apiVersion, fields,
                selector.getAcceptDateTime(), addTracingNamespace(context))
                .doOnSubscribe(ignoredValue -> logger.info("Listing ConfigurationSettings - {}", selector))
                .doOnSuccess(response -> logger.info("Listed ConfigurationSettings - {}", selector))
                .doOnError(error -> logger.warning("Failed to list ConfigurationSetting - {}", selector, error));
        }, context, className, "listConfigurationSettings", isAsync);
    }

    /**
     * Lists chronological/historical representation of {@link ConfigurationSetting} resource(s). Revisions are provided
<<<<<<< HEAD
     * in descending order from their {@link ConfigurationSetting#getLastModified() lastModified} date. Revisions expire
     * after a period of time, see <a href="https://azure.microsoft.com/en-us/pricing/details/app-configuration/">Pricing</a>
=======
     * in descending order from their {@link ConfigurationSetting#getLastModified() lastModified} date.
     * Revisions expire after a period of time, see <a href="https://azure.microsoft.com/pricing/details/app-configuration/">Pricing</a>
>>>>>>> bba99ce7
     * for more information.
     *
     * If {@code selector} is {@code null}, then all the {@link ConfigurationSetting ConfigurationSettings} are fetched
     * in their current state. Otherwise, the results returned match the parameters given in {@code selector}.
     *
     * <p><strong>Code Samples</strong></p>
     *
     * <p>Retrieve all revisions of the setting that has the key "prodDBConnection".</p>
     *
     * {@codesnippet com.azure.data.appconfiguration.configurationasyncclient.listsettingrevisions}
     *
     * @param selector Optional. Used to filter configuration setting revisions from the service.
     * @return Revisions of the ConfigurationSetting
     */
    @ServiceMethod(returns = ReturnType.COLLECTION)
    public PagedFlux<ConfigurationSetting> listRevisions(SettingSelector selector) {
        return new PagedFlux<>(() -> withContext(context -> listRevisionsFirstPage(selector, context, CLASS_NAME,
            true)),
            continuationToken -> withContext(context -> listRevisionsNextPage(continuationToken, context, CLASS_NAME,
                true)));
    }

    Mono<PagedResponse<ConfigurationSetting>> listRevisionsFirstPage(SettingSelector selector, Context context,
        String className, boolean isAsync) {
        return apiCallWithTelemetry(ctx -> {
            if (selector != null) {
                final String fields = CoreUtils.arrayToString(selector.getFields(), SettingFields::toStringMapper);
                final String keyFilter = selector.getKeyFilter();
                final String labelFilter = selector.getLabelFilter();

                return service.listKeyValueRevisions(serviceEndpoint, keyFilter, labelFilter, apiVersion, fields,
                    selector.getAcceptDateTime(), null, addTracingNamespace(context))
                    .doOnRequest(ignoredValue -> logger.info("Listing ConfigurationSetting revisions - {}", selector))
                    .doOnSuccess(response -> logger.info("Listed ConfigurationSetting revisions - {}", selector))
                    .doOnError(error ->
                        logger.warning("Failed to list ConfigurationSetting revisions - {}", selector, error));
            } else {
                return service.listKeyValueRevisions(serviceEndpoint, null, null, apiVersion, null, null, null,
                    addTracingNamespace(context))
                    .doOnRequest(ignoredValue -> logger.info("Listing ConfigurationSetting revisions"))
                    .doOnSuccess(response -> logger.info("Listed ConfigurationSetting revisions"))
                    .doOnError(error -> logger.warning("Failed to list all ConfigurationSetting revisions", error));
            }
        }, context, className, "listRevisions", isAsync);
    }

    Mono<PagedResponse<ConfigurationSetting>> listRevisionsNextPage(String nextPageLink, Context context,
        String className, boolean isAsync) {
        return apiCallWithTelemetry(ctx -> service.listKeyValues(serviceEndpoint, nextPageLink, ctx)
            .doOnSubscribe(ignoredValue -> logger.info("Retrieving the next listing page - Page {}", nextPageLink))
            .doOnSuccess(response -> logger.info("Retrieved the next listing page - Page {}", nextPageLink))
            .doOnError(error -> logger.warning("Failed to retrieve the next listing page - Page {}", nextPageLink,
                error)), context, className, "listRevisions", isAsync);
    }

    PagedFlux<ConfigurationSetting> listRevisions(SettingSelector selector, Context context, String className,
        boolean isAsync) {
        return new PagedFlux<>(() -> listRevisionsFirstPage(selector, context, className, isAsync),
            continuationToken -> listRevisionsNextPage(continuationToken, context, className, isAsync));
    }

<<<<<<< HEAD
    private <T> Mono<T> apiCallWithTelemetry(Function<Context, Mono<T>> apiCall, Context context, String className,
        String methodName, boolean isAsync) {
        try {
            context = context == null ? Context.NONE : context;
            String telemetry = createTelemetryValue(className, methodName, isAsync);
            return apiCall.apply(addTracingNamespace(addTelemetryValue(context, telemetry)));
        } catch (RuntimeException ex) {
            return monoError(logger, ex);
        }
=======
    /**
     * Adds an external synchronization token to ensure service requests receive up-to-date values.
     *
     * @param token an external synchronization token to ensure service requests receive up-to-date values.
     * @throws NullPointerException if the given token is null.
     */
    public void updateSyncToken(String token) {
        Objects.requireNonNull(token, "'token' cannot be null.");
        syncTokenPolicy.updateSyncToken(token);
    }

    private Publisher<ConfigurationSetting> extractAndFetchConfigurationSettings(
        PagedResponse<ConfigurationSetting> page, Context context) {
        return CoreUtils.extractAndFetch(page, context, this::listConfigurationSettings);
>>>>>>> bba99ce7
    }

    /*
     * Azure Configuration service requires that the ETag value is surrounded in quotation marks.
     *
     * @param ETag The ETag to get the value for. If null is pass in, an empty string is returned.
     * @return The ETag surrounded by quotations. (ex. "ETag")
     */
    private static String getETagValue(String etag) {
        return (etag == null || etag.equals("*")) ? etag : "\"" + etag + "\"";
    }

    /*
     * Ensure that setting is not null. And, key cannot be null because it is part of the service REST URL.
     */
    private static Mono<Void> validateSetting(ConfigurationSetting setting, ClientLogger logger) {
        return Mono.fromRunnable(() -> {
            Objects.requireNonNull(setting);

            if (setting.getKey() == null) {
                throw logger.logExceptionAsError(
                    new IllegalArgumentException("Parameter 'key' is required and cannot be null."));
            }
        });
    }

    /*
     * Remaps the exception returned from the service if it is a PRECONDITION_FAILED response. This is performed since
     * add setting returns PRECONDITION_FAILED when the configuration already exists, all other uses of setKey return
     * this status when the configuration doesn't exist.
     *
     * @param throwable Error response from the service.
     *
     * @return Exception remapped to a ResourceModifiedException if the throwable was a ResourceNotFoundException,
     * otherwise the throwable is returned unmodified.
     */
    private static Throwable addConfigurationSettingExceptionMapper(Throwable throwable) {
        if (!(throwable instanceof ResourceNotFoundException)) {
            return throwable;
        }

        ResourceNotFoundException notFoundException = (ResourceNotFoundException) throwable;
        return new ResourceModifiedException(notFoundException.getMessage(), notFoundException.getResponse());
    }

    /*
     * Helper method used to create ConfigurationSettings with required properties.
     */
    static ConfigurationSetting createConfiguration(String key, String label, String value) {
        return new ConfigurationSetting().setKey(key).setLabel(label).setValue(value);
    }

    /*
     * Helper method that adds tracing namespace to Context.
     */
    private static Context addTracingNamespace(Context context) {
        return Configuration.getGlobalConfiguration().get(Configuration.PROPERTY_AZURE_TELEMETRY_DISABLED, false)
            ? context.addData(AZ_TRACING_NAMESPACE_KEY, APP_CONFIG_TRACING_NAMESPACE_VALUE)
            : context;
    }
}<|MERGE_RESOLUTION|>--- conflicted
+++ resolved
@@ -79,7 +79,7 @@
      * @param pipeline HttpPipeline that the HTTP requests and responses flow through.
      * @param version {@link ConfigurationServiceVersion} of the service to be used when making requests.
      * @param syncTokenPolicy {@link SyncTokenPolicy} to be used to update the external synchronization token to ensure
-     *  service requests receive up-to-date values.
+     * service requests receive up-to-date values.
      */
     ConfigurationAsyncClient(String serviceEndpoint, HttpPipeline pipeline, ConfigurationServiceVersion version,
         SyncTokenPolicy syncTokenPolicy) {
@@ -128,10 +128,8 @@
      * {@codesnippet com.azure.data.appconfiguration.configurationasyncclient.addConfigurationSetting#ConfigurationSetting}
      *
      * @param setting The setting to add based on its key and optional label combination.
-     *
      * @return The {@link ConfigurationSetting} that was created, or {@code null} if a key collision occurs or the key
      * is an invalid value (which will also throw HttpResponseException described below).
-     *
      * @throws NullPointerException If {@code setting} is {@code null}.
      * @throws IllegalArgumentException If {@link ConfigurationSetting#getKey() key} is {@code null}.
      * @throws ResourceModifiedException If a ConfigurationSetting with the same key and label exists.
@@ -139,7 +137,7 @@
      */
     @ServiceMethod(returns = ReturnType.SINGLE)
     public Mono<ConfigurationSetting> addConfigurationSetting(ConfigurationSetting setting) {
-        return addConfigurationSettingWithResponse(setting).map(response -> response.getValue());
+        return addConfigurationSettingWithResponse(setting).map(Response::getValue);
     }
 
     /**
@@ -167,14 +165,14 @@
 
     Mono<Response<ConfigurationSetting>> addConfigurationSetting(ConfigurationSetting setting, Context context,
         String className, boolean isAsync) {
-        // Validate that setting and key is not null. The key is used in the service URL so it cannot be null.
+        // Validate that setting and key is not null. The key is used in the service URL, so it cannot be null.
         return validateSetting(setting, logger)
             // This service method call is similar to setConfigurationSetting except we're passing If-Not-Match = "*".
             // If the service finds any existing configuration settings, then its e-tag will match and the service will
             // return an error.
             .then(apiCallWithTelemetry(ctx -> service.setKey(serviceEndpoint, setting.getKey(), setting.getLabel(),
-                apiVersion, setting, null, getETagValue(ETAG_ANY), ctx), context, className, "addConfigurationSetting",
-                isAsync)
+                    apiVersion, setting, null, getETagValue(ETAG_ANY), ctx), context, className, "addConfigurationSetting",
+                isAsync, logger)
                 .onErrorResume(HttpResponseException.class,
                     (Function<Throwable, Mono<Response<ConfigurationSetting>>>) throwable -> {
                         final HttpResponseException e = (HttpResponseException) throwable;
@@ -186,8 +184,8 @@
 
                         return Mono.error(throwable);
                     })
-                .doOnSubscribe(ignoredValue -> logger.info("Adding ConfigurationSetting - {}", setting))
-                .doOnSuccess(response -> logger.info("Added ConfigurationSetting - {}", response.getValue()))
+                .doOnSubscribe(ignoredValue -> logger.verbose("Adding ConfigurationSetting - {}", setting))
+                .doOnSuccess(response -> logger.verbose("Added ConfigurationSetting - {}", response.getValue()))
                 .onErrorMap(ConfigurationAsyncClient::addConfigurationSettingExceptionMapper)
                 .doOnError(error -> logger.warning("Failed to add ConfigurationSetting - {}", setting, error)));
     }
@@ -229,10 +227,8 @@
      * {@codesnippet com.azure.data.appconfiguration.configurationasyncclient.setConfigurationSetting#ConfigurationSetting}
      *
      * @param setting The setting to add based on its key and optional label combination.
-     *
      * @return The {@link ConfigurationSetting} that was created or updated, or an empty Mono if the key is an invalid
      * value (which will also throw HttpResponseException described below).
-     *
      * @throws NullPointerException If {@code setting} is {@code null}.
      * @throws IllegalArgumentException If {@code key} is {@code null}.
      * @throws ResourceModifiedException If the setting exists and is read-only.
@@ -240,7 +236,7 @@
      */
     @ServiceMethod(returns = ReturnType.SINGLE)
     public Mono<ConfigurationSetting> setConfigurationSetting(ConfigurationSetting setting) {
-        return setConfigurationSettingWithResponse(setting, false).map(response -> response.getValue());
+        return setConfigurationSettingWithResponse(setting, false).map(Response::getValue);
     }
 
     /**
@@ -259,7 +255,7 @@
      * {@codesnippet com.azure.data.appconfiguration.configurationasyncclient.setConfigurationSettingWithResponse#ConfigurationSetting-boolean}
      *
      * @param setting The setting to create or update based on its key, optional label and optional ETag combination.
-     * @param ifUnchanged Flag indicating if the {@code setting} {@link ConfigurationSetting#getETag ETag} is used as a
+     * @param ifUnchanged Flag indicating if the {@code setting} {@link ConfigurationSetting#getETag ETag} is used as an
      * IF-MATCH header.
      * @return A REST response containing the {@link ConfigurationSetting} that was created or updated, if the key is an
      * invalid value, the setting is read-only, or an ETag was provided but does not match the service's current ETag
@@ -279,40 +275,21 @@
 
     Mono<Response<ConfigurationSetting>> setConfigurationSetting(ConfigurationSetting setting, boolean ifUnchanged,
         Context context, String className, boolean isAsync) {
-        // Validate that setting and key is not null. The key is used in the service URL so it cannot be null.
-<<<<<<< HEAD
+        // Validate that setting and key is not null. The key is used in the service URL, so it cannot be null.
         return validateSetting(setting, logger)
             // This service method call is similar to addConfigurationSetting except it will create or update a
             // configuration setting.
             // If the user provides an ETag value, it is passed in as If-Match = "{ETag value}". If the current value in
             // the service has a matching ETag then it matches, then its value is updated with what the user passed in.
-            // Otherwise, the service throws an exception because the current configuration value was updated and we
+            // Otherwise, the service throws an exception because the current configuration value was updated, and we
             // have an old value locally.
             // If no ETag value was passed in, then the value is always added or updated.
             .then(apiCallWithTelemetry(ctx -> service.setKey(serviceEndpoint, setting.getKey(), setting.getLabel(),
-                apiVersion, setting, ifUnchanged ? getETagValue(setting.getETag()) : null, null, ctx),
-                context, className, "setConfigurationSetting", isAsync)
-                .doOnSubscribe(ignoredValue -> logger.info("Setting ConfigurationSetting - {}", setting))
-                .doOnSuccess(response -> logger.info("Set ConfigurationSetting - {}", response.getValue()))
+                    apiVersion, setting, ifUnchanged ? getETagValue(setting.getETag()) : null, null, ctx),
+                context, className, "setConfigurationSetting", isAsync, logger)
+                .doOnSubscribe(ignoredValue -> logger.verbose("Setting ConfigurationSetting - {}", setting))
+                .doOnSuccess(response -> logger.verbose("Set ConfigurationSetting - {}", response.getValue()))
                 .doOnError(error -> logger.warning("Failed to set ConfigurationSetting - {}", setting, error)));
-=======
-        validateSetting(setting);
-        context = context == null ? Context.NONE : context;
-
-        final String ifMatchETag = ifUnchanged ? getETagValue(setting.getETag()) : null;
-        // This service method call is similar to addConfigurationSetting except it will create or update a
-        // configuration setting.
-        // If the user provides an ETag value, it is passed in as If-Match = "{ETag value}". If the current value in the
-        // service has a matching ETag then it matches, then its value is updated with what the user passed in.
-        // Otherwise, the service throws an exception because the current configuration value was updated and we have an
-        // old value locally.
-        // If no ETag value was passed in, then the value is always added or updated.
-        return service.setKey(serviceEndpoint, setting.getKey(), setting.getLabel(), apiVersion, setting, ifMatchETag,
-            null, context.addData(AZ_TRACING_NAMESPACE_KEY, APP_CONFIG_TRACING_NAMESPACE_VALUE))
-                   .doOnSubscribe(ignoredValue -> logger.info("Setting ConfigurationSetting - {}", setting))
-                   .doOnSuccess(response -> logger.info("Set ConfigurationSetting - {}", response.getValue()))
-                   .doOnError(error -> logger.warning("Failed to set ConfigurationSetting - {}", setting, error));
->>>>>>> bba99ce7
     }
 
     /**
@@ -374,10 +351,8 @@
      * {@codesnippet com.azure.data.appconfiguration.configurationasyncclient.getConfigurationSetting#ConfigurationSetting}
      *
      * @param setting The setting to retrieve.
-     *
      * @return The {@link ConfigurationSetting} stored in the service, or an empty Mono if the configuration value does
      * not exist or the key is an invalid value (which will also throw HttpResponseException described below).
-     *
      * @throws NullPointerException If {@code setting} is {@code null}.
      * @throws IllegalArgumentException If {@link ConfigurationSetting#getKey() key} is {@code null}.
      * @throws ResourceNotFoundException If a ConfigurationSetting with the same key and label does not exist.
@@ -385,7 +360,7 @@
      */
     @ServiceMethod(returns = ReturnType.SINGLE)
     public Mono<ConfigurationSetting> getConfigurationSetting(ConfigurationSetting setting) {
-        return getConfigurationSettingWithResponse(setting, null, false).map(response -> response.getValue());
+        return getConfigurationSettingWithResponse(setting, null, false).map(Response::getValue);
     }
 
     /**
@@ -401,7 +376,7 @@
      * @param setting The setting to retrieve.
      * @param acceptDateTime Datetime to access a past state of the configuration setting. If {@code null} then the
      * current state of the configuration setting will be returned.
-     * @param ifChanged Flag indicating if the {@code setting} {@link ConfigurationSetting#getETag ETag} is used as a
+     * @param ifChanged Flag indicating if the {@code setting} {@link ConfigurationSetting#getETag ETag} is used as an
      * If-None-Match header.
      * @return A REST response containing the {@link ConfigurationSetting} stored in the service, or {@code null} if
      * didn't exist. {@code null} is also returned if the configuration value does not exist or the key is an invalid
@@ -420,12 +395,12 @@
 
     Mono<Response<ConfigurationSetting>> getConfigurationSetting(ConfigurationSetting setting,
         OffsetDateTime acceptDateTime, boolean onlyIfChanged, Context context, String className, boolean isAsync) {
-        // Validate that setting and key is not null. The key is used in the service URL so it cannot be null.
+        // Validate that setting and key is not null. The key is used in the service URL, so it cannot be null.
         return validateSetting(setting, logger)
             .then(apiCallWithTelemetry(ctx -> service.getKeyValue(serviceEndpoint, setting.getKey(), setting.getLabel(),
-                apiVersion, null, acceptDateTime == null ? null : acceptDateTime.toString(), null,
-                onlyIfChanged ? getETagValue(setting.getETag()) : null, ctx), context, className,
-                "getConfigurationSetting", isAsync)
+                    apiVersion, null, acceptDateTime == null ? null : acceptDateTime.toString(), null,
+                    onlyIfChanged ? getETagValue(setting.getETag()) : null, ctx), context, className,
+                "getConfigurationSetting", isAsync, logger)
                 .onErrorResume(HttpResponseException.class,
                     (Function<Throwable, Mono<Response<ConfigurationSetting>>>) throwable -> {
                         final HttpResponseException e = (HttpResponseException) throwable;
@@ -440,8 +415,8 @@
 
                         return Mono.error(throwable);
                     })
-                .doOnSubscribe(ignoredValue -> logger.info("Retrieving ConfigurationSetting - {}", setting))
-                .doOnSuccess(response -> logger.info("Retrieved ConfigurationSetting - {}", response.getValue()))
+                .doOnSubscribe(ignoredValue -> logger.verbose("Retrieving ConfigurationSetting - {}", setting))
+                .doOnSuccess(response -> logger.verbose("Retrieved ConfigurationSetting - {}", response.getValue()))
                 .doOnError(error -> logger.warning("Failed to get ConfigurationSetting - {}", setting, error)));
     }
 
@@ -483,10 +458,8 @@
      * {@codesnippet com.azure.data.appconfiguration.configurationasyncclient.deleteConfigurationSetting#ConfigurationSetting}
      *
      * @param setting The setting to delete based on its key, optional label and optional ETag combination.
-     *
      * @return The deleted ConfigurationSetting or an empty Mono is also returned if the {@code key} is an invalid value
      * (which will also throw HttpResponseException described below).
-     *
      * @throws IllegalArgumentException If {@link ConfigurationSetting#getKey() key} is {@code null}.
      * @throws NullPointerException When {@code setting} is {@code null}.
      * @throws ResourceModifiedException If {@code setting} is read-only.
@@ -496,7 +469,7 @@
      */
     @ServiceMethod(returns = ReturnType.SINGLE)
     public Mono<ConfigurationSetting> deleteConfigurationSetting(ConfigurationSetting setting) {
-        return deleteConfigurationSettingWithResponse(setting, false).map(response -> response.getValue());
+        return deleteConfigurationSettingWithResponse(setting, false).map(Response::getValue);
     }
 
     /**
@@ -514,7 +487,7 @@
      * {@codesnippet com.azure.data.appconfiguration.configurationasyncclient.deleteConfigurationSettingWithResponse#ConfigurationSetting-boolean}
      *
      * @param setting The setting to delete based on its key, optional label and optional ETag combination.
-     * @param ifUnchanged Flag indicating if the {@code setting} {@link ConfigurationSetting#getETag ETag} is used as a
+     * @param ifUnchanged Flag indicating if the {@code setting} {@link ConfigurationSetting#getETag ETag} is used as an
      * IF-MATCH header.
      * @return A REST response containing the deleted ConfigurationSetting or {@code null} if didn't exist. {@code null}
      * is also returned if the {@link ConfigurationSetting#getKey() key} is an invalid value or {@link
@@ -535,13 +508,13 @@
 
     Mono<Response<ConfigurationSetting>> deleteConfigurationSetting(ConfigurationSetting setting, boolean ifUnchanged,
         Context context, String className, boolean isAsync) {
-        // Validate that setting and key is not null. The key is used in the service URL so it cannot be null.
+        // Validate that setting and key is not null. The key is used in the service URL, so it cannot be null.
         return validateSetting(setting, logger)
             .then(apiCallWithTelemetry(ctx -> service.delete(serviceEndpoint, setting.getKey(), setting.getLabel(),
-                apiVersion, ifUnchanged ? getETagValue(setting.getETag()) : null, null, ctx), context, className,
-                "deleteConfigurationSetting", isAsync)
-                .doOnSubscribe(ignoredValue -> logger.info("Deleting ConfigurationSetting - {}", setting))
-                .doOnSuccess(response -> logger.info("Deleted ConfigurationSetting - {}", response.getValue()))
+                    apiVersion, ifUnchanged ? getETagValue(setting.getETag()) : null, null, ctx), context, className,
+                "deleteConfigurationSetting", isAsync, logger)
+                .doOnSubscribe(ignoredValue -> logger.verbose("Deleting ConfigurationSetting - {}", setting))
+                .doOnSuccess(response -> logger.verbose("Deleted ConfigurationSetting - {}", response.getValue()))
                 .doOnError(error -> logger.warning("Failed to delete ConfigurationSetting - {}", setting, error)));
     }
 
@@ -589,16 +562,14 @@
      * @param setting The configuration setting to set to read-only or not read-only based on the {@code isReadOnly}.
      * @param isReadOnly Flag used to set the read-only status of the configuration. {@code true} will put the
      * configuration into a read-only state, {@code false} will clear the state.
-     *
-     * @return The {@link ConfigurationSetting} that is read-only, or an empty Mono if a key collision occurs or the
-     * key is an invalid value (which will also throw HttpResponseException described below).
-     *
+     * @return The {@link ConfigurationSetting} that is read-only, or an empty Mono if a key collision occurs or the key
+     * is an invalid value (which will also throw HttpResponseException described below).
      * @throws IllegalArgumentException If {@link ConfigurationSetting#getKey() key} is {@code null}.
      * @throws HttpResponseException If {@link ConfigurationSetting#getKey() key} is an empty string.
      */
     @ServiceMethod(returns = ReturnType.SINGLE)
     public Mono<ConfigurationSetting> setReadOnly(ConfigurationSetting setting, boolean isReadOnly) {
-        return setReadOnlyWithResponse(setting, isReadOnly).map(response -> response.getValue());
+        return setReadOnlyWithResponse(setting, isReadOnly).map(Response::getValue);
     }
 
     /**
@@ -632,50 +603,29 @@
 
     Mono<Response<ConfigurationSetting>> setReadOnly(ConfigurationSetting setting, boolean isReadOnly,
         Context context, String className, boolean isAsync) {
-        // Validate that setting and key is not null. The key is used in the service URL so it cannot be null.
-<<<<<<< HEAD
+        // Validate that setting and key is not null. The key is used in the service URL, so it cannot be null.
         return validateSetting(setting, logger)
             .then(apiCallWithTelemetry(ctx -> {
                 if (isReadOnly) {
                     return service.lockKeyValue(serviceEndpoint, setting.getKey(), setting.getLabel(), apiVersion, null,
-                        null, ctx)
+                            null, ctx)
                         .doOnSubscribe(ignoredValue -> logger.verbose("Setting read only ConfigurationSetting - {}",
                             setting))
-                        .doOnSuccess(response -> logger.info("Set read only ConfigurationSetting - {}",
+                        .doOnSuccess(response -> logger.verbose("Set read only ConfigurationSetting - {}",
                             response.getValue()))
                         .doOnError(error -> logger.warning("Failed to set read only ConfigurationSetting - {}", setting,
                             error));
                 } else {
                     return service.unlockKeyValue(serviceEndpoint, setting.getKey(), setting.getLabel(), apiVersion,
-                        null, null, ctx)
+                            null, null, ctx)
                         .doOnSubscribe(ignoredValue -> logger.verbose("Clearing read only ConfigurationSetting - {}",
                             setting))
-                        .doOnSuccess(response -> logger.info("Cleared read only ConfigurationSetting - {}",
+                        .doOnSuccess(response -> logger.verbose("Cleared read only ConfigurationSetting - {}",
                             response.getValue()))
                         .doOnError(error -> logger.warning("Failed to clear read only ConfigurationSetting - {}",
                             setting, error));
                 }
-            }, context, className, "setReadOnly", isAsync));
-=======
-        validateSetting(setting);
-        context = context == null ? Context.NONE : context;
-        if (isReadOnly) {
-            return service.lockKeyValue(serviceEndpoint, setting.getKey(), setting.getLabel(), apiVersion, null,
-                null, context.addData(AZ_TRACING_NAMESPACE_KEY, APP_CONFIG_TRACING_NAMESPACE_VALUE))
-                .doOnSubscribe(ignoredValue -> logger.verbose("Setting read only ConfigurationSetting - {}", setting))
-                .doOnSuccess(response -> logger.info("Set read only ConfigurationSetting - {}", response.getValue()))
-                .doOnError(error -> logger.warning("Failed to set read only ConfigurationSetting - {}", setting,
-                    error));
-        } else {
-            return service.unlockKeyValue(serviceEndpoint, setting.getKey(), setting.getLabel(), apiVersion,
-                null, null, context)
-                .doOnSubscribe(ignoredValue -> logger.verbose("Clearing read only ConfigurationSetting - {}", setting))
-                .doOnSuccess(
-                    response -> logger.info("Cleared read only ConfigurationSetting - {}", response.getValue()))
-                .doOnError(
-                    error -> logger.warning("Failed to clear read only ConfigurationSetting - {}", setting, error));
-        }
->>>>>>> bba99ce7
+            }, context, className, "setReadOnly", isAsync, logger));
     }
 
     /**
@@ -690,7 +640,7 @@
      *
      * @param selector Optional. Selector to filter configuration setting results from the service.
      * @return A Flux of ConfigurationSettings that matches the {@code selector}. If no options were provided, the Flux
-     * contains all of the current settings in the service.
+     * contains all current settings in the service.
      */
     @ServiceMethod(returns = ReturnType.COLLECTION)
     public PagedFlux<ConfigurationSetting> listConfigurationSettings(SettingSelector selector) {
@@ -712,10 +662,10 @@
         }
 
         return apiCallWithTelemetry(ctx -> service.listKeyValues(serviceEndpoint, continuationToken, ctx)
-            .doOnSubscribe(ignoredValue -> logger.info("Retrieving the next listing page - Page {}", continuationToken))
-            .doOnSuccess(response -> logger.info("Retrieved the next listing page - Page {}", continuationToken))
+            .doOnSubscribe(ignoredValue -> logger.verbose("Retrieving the next listing page - Page {}", continuationToken))
+            .doOnSuccess(response -> logger.verbose("Retrieved the next listing page - Page {}", continuationToken))
             .doOnError(error -> logger.warning("Failed to retrieve the next listing page - Page {}", continuationToken,
-                error)), context, className, "listConfigurationSettings", isAsync);
+                error)), context, className, "listConfigurationSettings", isAsync, logger);
     }
 
     private Mono<PagedResponse<ConfigurationSetting>> listFirstPageSettings(SettingSelector selector, Context context,
@@ -723,9 +673,9 @@
         return apiCallWithTelemetry(ctx -> {
             if (selector == null) {
                 return service.listKeyValues(serviceEndpoint, null, null, apiVersion, null, null,
-                    addTracingNamespace(context))
-                    .doOnRequest(ignoredValue -> logger.info("Listing all ConfigurationSettings"))
-                    .doOnSuccess(response -> logger.info("Listed all ConfigurationSettings"))
+                        addTracingNamespace(context))
+                    .doOnRequest(ignoredValue -> logger.verbose("Listing all ConfigurationSettings"))
+                    .doOnSuccess(response -> logger.verbose("Listed all ConfigurationSettings"))
                     .doOnError(error -> logger.warning("Failed to list all ConfigurationSetting", error));
             }
 
@@ -734,22 +684,17 @@
             final String labelFilter = selector.getLabelFilter();
 
             return service.listKeyValues(serviceEndpoint, keyFilter, labelFilter, apiVersion, fields,
-                selector.getAcceptDateTime(), addTracingNamespace(context))
-                .doOnSubscribe(ignoredValue -> logger.info("Listing ConfigurationSettings - {}", selector))
-                .doOnSuccess(response -> logger.info("Listed ConfigurationSettings - {}", selector))
+                    selector.getAcceptDateTime(), addTracingNamespace(context))
+                .doOnSubscribe(ignoredValue -> logger.verbose("Listing ConfigurationSettings - {}", selector))
+                .doOnSuccess(response -> logger.verbose("Listed ConfigurationSettings - {}", selector))
                 .doOnError(error -> logger.warning("Failed to list ConfigurationSetting - {}", selector, error));
-        }, context, className, "listConfigurationSettings", isAsync);
+        }, context, className, "listConfigurationSettings", isAsync, logger);
     }
 
     /**
      * Lists chronological/historical representation of {@link ConfigurationSetting} resource(s). Revisions are provided
-<<<<<<< HEAD
      * in descending order from their {@link ConfigurationSetting#getLastModified() lastModified} date. Revisions expire
-     * after a period of time, see <a href="https://azure.microsoft.com/en-us/pricing/details/app-configuration/">Pricing</a>
-=======
-     * in descending order from their {@link ConfigurationSetting#getLastModified() lastModified} date.
-     * Revisions expire after a period of time, see <a href="https://azure.microsoft.com/pricing/details/app-configuration/">Pricing</a>
->>>>>>> bba99ce7
+     * after a period of time, see <a href="https://azure.microsoft.com/pricing/details/app-configuration/">Pricing</a>
      * for more information.
      *
      * If {@code selector} is {@code null}, then all the {@link ConfigurationSetting ConfigurationSettings} are fetched
@@ -781,28 +726,28 @@
                 final String labelFilter = selector.getLabelFilter();
 
                 return service.listKeyValueRevisions(serviceEndpoint, keyFilter, labelFilter, apiVersion, fields,
-                    selector.getAcceptDateTime(), null, addTracingNamespace(context))
-                    .doOnRequest(ignoredValue -> logger.info("Listing ConfigurationSetting revisions - {}", selector))
-                    .doOnSuccess(response -> logger.info("Listed ConfigurationSetting revisions - {}", selector))
+                        selector.getAcceptDateTime(), null, addTracingNamespace(context))
+                    .doOnRequest(ignoredValue -> logger.verbose("Listing ConfigurationSetting revisions - {}", selector))
+                    .doOnSuccess(response -> logger.verbose("Listed ConfigurationSetting revisions - {}", selector))
                     .doOnError(error ->
                         logger.warning("Failed to list ConfigurationSetting revisions - {}", selector, error));
             } else {
                 return service.listKeyValueRevisions(serviceEndpoint, null, null, apiVersion, null, null, null,
-                    addTracingNamespace(context))
-                    .doOnRequest(ignoredValue -> logger.info("Listing ConfigurationSetting revisions"))
-                    .doOnSuccess(response -> logger.info("Listed ConfigurationSetting revisions"))
+                        addTracingNamespace(context))
+                    .doOnRequest(ignoredValue -> logger.verbose("Listing ConfigurationSetting revisions"))
+                    .doOnSuccess(response -> logger.verbose("Listed ConfigurationSetting revisions"))
                     .doOnError(error -> logger.warning("Failed to list all ConfigurationSetting revisions", error));
             }
-        }, context, className, "listRevisions", isAsync);
+        }, context, className, "listRevisions", isAsync, logger);
     }
 
     Mono<PagedResponse<ConfigurationSetting>> listRevisionsNextPage(String nextPageLink, Context context,
         String className, boolean isAsync) {
         return apiCallWithTelemetry(ctx -> service.listKeyValues(serviceEndpoint, nextPageLink, ctx)
-            .doOnSubscribe(ignoredValue -> logger.info("Retrieving the next listing page - Page {}", nextPageLink))
-            .doOnSuccess(response -> logger.info("Retrieved the next listing page - Page {}", nextPageLink))
+            .doOnSubscribe(ignoredValue -> logger.verbose("Retrieving the next listing page - Page {}", nextPageLink))
+            .doOnSuccess(response -> logger.verbose("Retrieved the next listing page - Page {}", nextPageLink))
             .doOnError(error -> logger.warning("Failed to retrieve the next listing page - Page {}", nextPageLink,
-                error)), context, className, "listRevisions", isAsync);
+                error)), context, className, "listRevisions", isAsync, logger);
     }
 
     PagedFlux<ConfigurationSetting> listRevisions(SettingSelector selector, Context context, String className,
@@ -811,9 +756,19 @@
             continuationToken -> listRevisionsNextPage(continuationToken, context, className, isAsync));
     }
 
-<<<<<<< HEAD
-    private <T> Mono<T> apiCallWithTelemetry(Function<Context, Mono<T>> apiCall, Context context, String className,
-        String methodName, boolean isAsync) {
+    /**
+     * Adds an external synchronization token to ensure service requests receive up-to-date values.
+     *
+     * @param token an external synchronization token to ensure service requests receive up-to-date values.
+     * @throws NullPointerException if the given token is null.
+     */
+    public void updateSyncToken(String token) {
+        Objects.requireNonNull(token, "'token' cannot be null.");
+        syncTokenPolicy.updateSyncToken(token);
+    }
+
+    private static <T> Mono<T> apiCallWithTelemetry(Function<Context, Mono<T>> apiCall, Context context,
+        String className, String methodName, boolean isAsync, ClientLogger logger) {
         try {
             context = context == null ? Context.NONE : context;
             String telemetry = createTelemetryValue(className, methodName, isAsync);
@@ -821,22 +776,6 @@
         } catch (RuntimeException ex) {
             return monoError(logger, ex);
         }
-=======
-    /**
-     * Adds an external synchronization token to ensure service requests receive up-to-date values.
-     *
-     * @param token an external synchronization token to ensure service requests receive up-to-date values.
-     * @throws NullPointerException if the given token is null.
-     */
-    public void updateSyncToken(String token) {
-        Objects.requireNonNull(token, "'token' cannot be null.");
-        syncTokenPolicy.updateSyncToken(token);
-    }
-
-    private Publisher<ConfigurationSetting> extractAndFetchConfigurationSettings(
-        PagedResponse<ConfigurationSetting> page, Context context) {
-        return CoreUtils.extractAndFetch(page, context, this::listConfigurationSettings);
->>>>>>> bba99ce7
     }
 
     /*
