--- conflicted
+++ resolved
@@ -81,7 +81,7 @@
     private HttpClient httpClient;
     private HttpLogOptions httpLogOptions;
     private HttpPipeline pipeline;
-    private final RetryPolicy retryPolicy;
+    private RetryPolicy retryPolicy;
     private Configuration configuration;
 
     /**
@@ -134,11 +134,7 @@
      */
     public ConfigurationAsyncClient buildAsyncClient() {
         Configuration buildConfiguration =
-<<<<<<< HEAD
-            (configuration == null) ? ConfigurationManager.getConfiguration().clone() : configuration;
-=======
             (configuration == null) ? Configuration.getGlobalConfiguration().clone() : configuration;
->>>>>>> f9b68898
         ConfigurationClientCredentials configurationCredentials = getConfigurationCredentials(buildConfiguration);
         String buildEndpoint = getBuildEndpoint(configurationCredentials);
 
