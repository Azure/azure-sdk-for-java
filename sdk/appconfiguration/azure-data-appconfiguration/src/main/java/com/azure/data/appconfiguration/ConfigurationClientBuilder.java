// Copyright (c) Microsoft Corporation. All rights reserved.
// Licensed under the MIT License.

package com.azure.data.appconfiguration;

import com.azure.core.annotation.ServiceClientBuilder;
import com.azure.core.client.traits.ConfigurationTrait;
import com.azure.core.client.traits.ConnectionStringTrait;
import com.azure.core.client.traits.EndpointTrait;
import com.azure.core.client.traits.HttpTrait;
import com.azure.core.client.traits.TokenCredentialTrait;
import com.azure.core.credential.TokenCredential;
import com.azure.core.http.HttpClient;
import com.azure.core.http.HttpHeader;
import com.azure.core.http.HttpHeaders;
import com.azure.core.http.HttpPipeline;
import com.azure.core.http.HttpPipelineBuilder;
import com.azure.core.http.HttpPipelinePosition;
import com.azure.core.http.policy.AddDatePolicy;
import com.azure.core.http.policy.AddHeadersFromContextPolicy;
import com.azure.core.http.policy.AddHeadersPolicy;
import com.azure.core.http.policy.BearerTokenAuthenticationPolicy;
import com.azure.core.http.policy.HttpLogDetailLevel;
import com.azure.core.http.policy.HttpLogOptions;
import com.azure.core.http.policy.HttpLoggingPolicy;
import com.azure.core.http.policy.HttpPipelinePolicy;
import com.azure.core.http.policy.HttpPolicyProviders;
import com.azure.core.http.policy.RequestIdPolicy;
import com.azure.core.http.policy.RetryOptions;
import com.azure.core.http.policy.RetryPolicy;
import com.azure.core.http.policy.UserAgentPolicy;
import com.azure.core.util.ClientOptions;
import com.azure.core.util.Configuration;
import com.azure.core.util.CoreUtils;
import com.azure.core.util.HttpClientOptions;
import com.azure.core.util.TracingOptions;
import com.azure.core.util.builder.ClientBuilderUtil;
import com.azure.core.util.logging.ClientLogger;
<<<<<<< HEAD
import com.azure.core.util.serializer.JacksonAdapter;
import com.azure.core.util.serializer.SerializerAdapter;
=======
import com.azure.core.util.tracing.Tracer;
import com.azure.core.util.tracing.TracerProvider;
>>>>>>> 7a6420a7
import com.azure.data.appconfiguration.implementation.AzureAppConfigurationImpl;
import com.azure.data.appconfiguration.implementation.AzureAppConfigurationImplBuilder;
import com.azure.data.appconfiguration.implementation.ConfigurationClientCredentials;
import com.azure.data.appconfiguration.implementation.ConfigurationCredentialsPolicy;
import com.azure.data.appconfiguration.implementation.SyncTokenPolicy;

import java.net.MalformedURLException;
import java.net.URL;
import java.security.InvalidKeyException;
import java.security.NoSuchAlgorithmException;
import java.time.temporal.ChronoUnit;
import java.util.ArrayList;
import java.util.List;
import java.util.Map;
import java.util.Objects;

import static com.azure.core.util.CoreUtils.getApplicationId;
import static com.azure.data.appconfiguration.implementation.ClientConstants.APP_CONFIG_TRACING_NAMESPACE_VALUE;

/**
 * This class provides a fluent builder API to help aid the configuration and instantiation of {@link
 * ConfigurationClient ConfigurationClients} and {@link ConfigurationAsyncClient ConfigurationAsyncClients}, call {@link
 * #buildClient() buildClient} and {@link #buildAsyncClient() buildAsyncClient} respectively to construct an instance of
 * the desired client.
 *
 * <p>The client needs the service endpoint of the Azure App Configuration store and access credential.
 * {@link #connectionString(String) connectionString(String)} gives the builder the service endpoint and access
 * credential.</p>
 *
 * <p><strong>Instantiating an asynchronous Configuration Client</strong></p>
 *
 * <!-- src_embed com.azure.data.applicationconfig.async.configurationclient.instantiation -->
 * <pre>
 * ConfigurationAsyncClient configurationAsyncClient = new ConfigurationClientBuilder&#40;&#41;
 *     .connectionString&#40;connectionString&#41;
 *     .buildAsyncClient&#40;&#41;;
 * </pre>
 * <!-- end com.azure.data.applicationconfig.async.configurationclient.instantiation -->
 *
 * <p><strong>Instantiating a synchronous Configuration Client</strong></p>
 *
 * <!-- src_embed com.azure.data.applicationconfig.configurationclient.instantiation -->
 * <pre>
 * ConfigurationClient configurationClient = new ConfigurationClientBuilder&#40;&#41;
 *     .connectionString&#40;connectionString&#41;
 *     .buildClient&#40;&#41;;
 * </pre>
 * <!-- end com.azure.data.applicationconfig.configurationclient.instantiation -->
 *
 * <p>Another way to construct the client is using a {@link HttpPipeline}. The pipeline gives the client an
 * authenticated way to communicate with the service but it doesn't contain the service endpoint. Set the pipeline with
 * {@link #pipeline(HttpPipeline) this} and set the service endpoint with {@link #endpoint(String) this}. Using a
 * pipeline requires additional setup but allows for finer control on how the {@link ConfigurationClient} and {@link
 * ConfigurationAsyncClient} is built.</p>
 *
 * <!-- src_embed com.azure.data.applicationconfig.configurationclient.pipeline.instantiation -->
 * <pre>
 * HttpPipeline pipeline = new HttpPipelineBuilder&#40;&#41;
 *     .policies&#40;&#47;* add policies *&#47;&#41;
 *     .build&#40;&#41;;
 *
 * ConfigurationClient configurationClient = new ConfigurationClientBuilder&#40;&#41;
 *     .pipeline&#40;pipeline&#41;
 *     .endpoint&#40;&quot;https:&#47;&#47;myconfig.azure.net&#47;&quot;&#41;
 *     .connectionString&#40;connectionString&#41;
 *     .buildClient&#40;&#41;;
 * </pre>
 * <!-- end com.azure.data.applicationconfig.configurationclient.pipeline.instantiation -->
 *
 * @see ConfigurationAsyncClient
 * @see ConfigurationClient
 */
@ServiceClientBuilder(serviceClients = {ConfigurationAsyncClient.class, ConfigurationClient.class})
public final class ConfigurationClientBuilder implements
    TokenCredentialTrait<ConfigurationClientBuilder>,
    ConnectionStringTrait<ConfigurationClientBuilder>,
    HttpTrait<ConfigurationClientBuilder>,
    ConfigurationTrait<ConfigurationClientBuilder>,
    EndpointTrait<ConfigurationClientBuilder> {

    private static final String CLIENT_NAME;
    private static final String CLIENT_VERSION;
    private static final HttpPipelinePolicy ADD_HEADERS_POLICY;

    static {
        Map<String, String> properties = CoreUtils.getProperties("azure-data-appconfiguration.properties");
        CLIENT_NAME = properties.getOrDefault("name", "UnknownName");
        CLIENT_VERSION = properties.getOrDefault("version", "UnknownVersion");
        ADD_HEADERS_POLICY = new AddHeadersPolicy(new HttpHeaders()
            .set("x-ms-return-client-request-id", "true")
            .set("Content-Type", "application/json")
            .set("Accept", "application/vnd.microsoft.azconfig.kv+json"));
    }

    private final ClientLogger logger = new ClientLogger(ConfigurationClientBuilder.class);
    private final List<HttpPipelinePolicy> perCallPolicies = new ArrayList<>();
    private final List<HttpPipelinePolicy> perRetryPolicies = new ArrayList<>();

    private ClientOptions clientOptions;
    private ConfigurationClientCredentials credential;
    private TokenCredential tokenCredential;

    private String endpoint;
    private HttpClient httpClient;
    private HttpLogOptions httpLogOptions;
    private HttpPipeline pipeline;
    private HttpPipelinePolicy retryPolicy;
    private RetryOptions retryOptions;
    private Configuration configuration;
    private ConfigurationServiceVersion version;

    /**
     * Constructs a new builder used to configure and build {@link ConfigurationClient ConfigurationClients} and {@link
     * ConfigurationAsyncClient ConfigurationAsyncClients}.
     */
    public ConfigurationClientBuilder() {
        httpLogOptions = new HttpLogOptions();
    }

    /**
     * Creates a {@link ConfigurationClient} based on options set in the Builder. Every time {@code buildClient()} is
     * called a new instance of {@link ConfigurationClient} is created.
     * <p>
     * If {@link #pipeline(HttpPipeline) pipeline} is set, then the {@code pipeline} and {@link #endpoint(String)
     * endpoint} are used to create the {@link ConfigurationClient client}. All other builder settings are ignored.</p>
     *
     * @return A ConfigurationClient with the options set from the builder.
     * @throws NullPointerException If {@code endpoint} has not been set. This setting is automatically set when {@link
     * #connectionString(String) connectionString} is called. Or can be set explicitly by calling {@link
     * #endpoint(String)}.
     * @throws IllegalStateException If {@link #connectionString(String) connectionString} has not been set.
     * @throws IllegalStateException If both {@link #retryOptions(RetryOptions)}
     * and {@link #retryPolicy(HttpPipelinePolicy)} have been set.
     */
    public ConfigurationClient buildClient() {
        final SyncTokenPolicy syncTokenPolicy = new SyncTokenPolicy();
        return new ConfigurationClient(buildInnerClient(syncTokenPolicy), syncTokenPolicy);
    }

    /**
     * Creates a {@link ConfigurationAsyncClient} based on options set in the Builder. Every time {@code
     * buildAsyncClient()} is called a new instance of {@link ConfigurationAsyncClient} is created.
     * <p>
     * If {@link #pipeline(HttpPipeline) pipeline} is set, then the {@code pipeline} and {@link #endpoint(String)
     * endpoint} are used to create the {@link ConfigurationAsyncClient client}. All other builder settings are
     * ignored.
     *
     * @return A ConfigurationAsyncClient with the options set from the builder.
     * @throws NullPointerException If {@code endpoint} has not been set. This setting is automatically set when {@link
     * #connectionString(String) connectionString} is called. Or can be set explicitly by calling {@link
     * #endpoint(String)}.
     * @throws IllegalStateException If {@link #connectionString(String) connectionString} has not been set.
     * @throws IllegalStateException If both {@link #retryOptions(RetryOptions)}
     * and {@link #retryPolicy(HttpPipelinePolicy)} have been set.
     */
    public ConfigurationAsyncClient buildAsyncClient() {
        final SyncTokenPolicy syncTokenPolicy = new SyncTokenPolicy();
        return new ConfigurationAsyncClient(buildInnerClient(syncTokenPolicy), syncTokenPolicy);
    }

    /**
     * Builds an instance of ConfigurationClientImpl with the provided parameters.
     *
     * @return an instance of ConfigurationClientImpl.
     */
    private AzureAppConfigurationImpl buildInnerClient(SyncTokenPolicy syncTokenPolicy) {
        // Service version
        ConfigurationServiceVersion serviceVersion = (version != null)
            ? version
            : ConfigurationServiceVersion.getLatest();
        // Don't share the default auto-created pipeline between App Configuration client instances.
        return new AzureAppConfigurationImplBuilder()
                   .pipeline(pipeline == null ? createHttpPipeline(syncTokenPolicy) : pipeline)
                   .apiVersion(serviceVersion.getVersion())
                   .endpoint(endpoint)
<<<<<<< HEAD
                   .serializerAdapter(SERIALIZER_ADAPTER)
=======
>>>>>>> 7a6420a7
                   .buildClient();
    }

    private HttpPipeline createHttpPipeline(SyncTokenPolicy syncTokenPolicy) {
        // Global Env configuration store
        Configuration buildConfiguration = (configuration == null)
            ? Configuration.getGlobalConfiguration()
            : configuration;

        // Endpoint
        String buildEndpoint = endpoint;
        if (tokenCredential == null) {
            buildEndpoint = getBuildEndpoint();
        }
        // endpoint cannot be null, which is required in request authentication
        Objects.requireNonNull(buildEndpoint, "'Endpoint' is required and can not be null.");

        // Closest to API goes first, closest to wire goes last.
        final List<HttpPipelinePolicy> policies = new ArrayList<>();
        policies.add(new UserAgentPolicy(
            getApplicationId(clientOptions, httpLogOptions), CLIENT_NAME, CLIENT_VERSION, buildConfiguration));
        policies.add(new RequestIdPolicy());
        policies.add(new AddHeadersFromContextPolicy());
        policies.add(ADD_HEADERS_POLICY);

        policies.addAll(perCallPolicies);
        HttpPolicyProviders.addBeforeRetryPolicies(policies);

        policies.add(ClientBuilderUtil.validateAndGetRetryPolicy(retryPolicy, retryOptions,
            new RetryPolicy("retry-after-ms", ChronoUnit.MILLIS)));

        policies.add(new AddDatePolicy());

        if (tokenCredential != null) {
            // User token based policy
            policies.add(
                new BearerTokenAuthenticationPolicy(tokenCredential, String.format("%s/.default", buildEndpoint)));
        } else if (credential != null) {
            // Use credential based policy
            policies.add(new ConfigurationCredentialsPolicy(credential));
        } else {
            // Throw exception that credential and tokenCredential cannot be null
            throw logger.logExceptionAsError(
                new IllegalArgumentException("Missing credential information while building a client."));
        }
        policies.add(syncTokenPolicy);
        policies.addAll(perRetryPolicies);

        if (clientOptions != null) {
            List<HttpHeader> httpHeaderList = new ArrayList<>();
            clientOptions.getHeaders().forEach(
                header -> httpHeaderList.add(new HttpHeader(header.getName(), header.getValue())));
            policies.add(new AddHeadersPolicy(new HttpHeaders(httpHeaderList)));
        }

        HttpPolicyProviders.addAfterRetryPolicies(policies);
        policies.add(new HttpLoggingPolicy(httpLogOptions));

        // customized pipeline
        return new HttpPipelineBuilder()
            .policies(policies.toArray(new HttpPipelinePolicy[0]))
            .httpClient(httpClient)
            .tracer(createTracer(clientOptions))
            .build();
    }

    private static Tracer createTracer(ClientOptions clientOptions) {
        TracingOptions tracingOptions = clientOptions == null ? null : clientOptions.getTracingOptions();
        return TracerProvider.getDefaultProvider()
            .createTracer(CLIENT_NAME, CLIENT_VERSION, APP_CONFIG_TRACING_NAMESPACE_VALUE, tracingOptions);
    }

    /**
     * Sets the service endpoint for the Azure App Configuration instance.
     *
     * @param endpoint The URL of the Azure App Configuration instance.
     * @return The updated ConfigurationClientBuilder object.
     * @throws IllegalArgumentException If {@code endpoint} is null, or it cannot be parsed into a valid URL.
     */
    @Override
    public ConfigurationClientBuilder endpoint(String endpoint) {
        try {
            new URL(endpoint);
        } catch (MalformedURLException ex) {
            throw logger.logExceptionAsWarning(new IllegalArgumentException("'endpoint' must be a valid URL", ex));
        }
        this.endpoint = endpoint;
        return this;
    }

    /**
     * Allows for setting common properties such as application ID, headers, proxy configuration, etc. Note that it is
     * recommended that this method be called with an instance of the {@link HttpClientOptions}
     * class (a subclass of the {@link ClientOptions} base class). The HttpClientOptions subclass provides more
     * configuration options suitable for HTTP clients, which is applicable for any class that implements this HttpTrait
     * interface.
     *
     * <p><strong>Note:</strong> It is important to understand the precedence order of the HttpTrait APIs. In
     * particular, if a {@link HttpPipeline} is specified, this takes precedence over all other APIs in the trait, and
     * they will be ignored. If no {@link HttpPipeline} is specified, a HTTP pipeline will be constructed internally
     * based on the settings provided to this trait. Additionally, there may be other APIs in types that implement this
     * trait that are also ignored if an {@link HttpPipeline} is specified, so please be sure to refer to the
     * documentation of types that implement this trait to understand the full set of implications.</p>
     *
     * @param clientOptions A configured instance of {@link HttpClientOptions}.
     * @see HttpClientOptions
     * @return the updated ConfigurationClientBuilder object
     */
    @Override
    public ConfigurationClientBuilder clientOptions(ClientOptions clientOptions) {
        this.clientOptions = clientOptions;
        return this;
    }

    /**
     * Sets the credential to use when authenticating HTTP requests. Also, sets the {@link #endpoint(String) endpoint}
     * for this ConfigurationClientBuilder.
     *
     * @param connectionString Connection string in the format "endpoint={endpoint_value};id={id_value};
     * secret={secret_value}"
     * @return The updated ConfigurationClientBuilder object.
     * @throws NullPointerException If {@code connectionString} is null.
     * @throws IllegalArgumentException If {@code connectionString} is an empty string, the {@code connectionString}
     * secret is invalid, or the HMAC-SHA256 MAC algorithm cannot be instantiated.
     */
    @Override
    public ConfigurationClientBuilder connectionString(String connectionString) {
        Objects.requireNonNull(connectionString, "'connectionString' cannot be null.");

        if (connectionString.isEmpty()) {
            throw logger.logExceptionAsError(
                new IllegalArgumentException("'connectionString' cannot be an empty string."));
        }

        try {
            this.credential = new ConfigurationClientCredentials(connectionString);
        } catch (InvalidKeyException err) {
            throw logger.logExceptionAsError(new IllegalArgumentException(
                "The secret contained within the connection string is invalid and cannot instantiate the HMAC-SHA256"
                    + " algorithm.", err));
        } catch (NoSuchAlgorithmException err) {
            throw logger.logExceptionAsError(
                new IllegalArgumentException("HMAC-SHA256 MAC algorithm cannot be instantiated.", err));
        }

        this.endpoint = credential.getBaseUri();
        return this;
    }

    /**
     * Sets the {@link TokenCredential} used to authorize requests sent to the service. Refer to the Azure SDK for Java
     * <a href="https://aka.ms/azsdk/java/docs/identity">identity and authentication</a>
     * documentation for more details on proper usage of the {@link TokenCredential} type.
     *
     * @param tokenCredential {@link TokenCredential} used to authorize requests sent to the service.
     * @return The updated ConfigurationClientBuilder object.
     * @throws NullPointerException If {@code credential} is null.
     */
    @Override
    public ConfigurationClientBuilder credential(TokenCredential tokenCredential) {
        // token credential can not be null value
        Objects.requireNonNull(tokenCredential);
        this.tokenCredential = tokenCredential;
        return this;
    }

    /**
     * Sets the {@link HttpLogOptions logging configuration} to use when sending and receiving requests to and from
     * the service. If a {@code logLevel} is not provided, default value of {@link HttpLogDetailLevel#NONE} is set.
     *
     * <p><strong>Note:</strong> It is important to understand the precedence order of the HttpTrait APIs. In
     * particular, if a {@link HttpPipeline} is specified, this takes precedence over all other APIs in the trait, and
     * they will be ignored. If no {@link HttpPipeline} is specified, a HTTP pipeline will be constructed internally
     * based on the settings provided to this trait. Additionally, there may be other APIs in types that implement this
     * trait that are also ignored if an {@link HttpPipeline} is specified, so please be sure to refer to the
     * documentation of types that implement this trait to understand the full set of implications.</p>
     *
     * @param logOptions The {@link HttpLogOptions logging configuration} to use when sending and receiving requests to
     * and from the service.
     * @return The updated ConfigurationClientBuilder object.
     */
    @Override
    public ConfigurationClientBuilder httpLogOptions(HttpLogOptions logOptions) {
        httpLogOptions = logOptions;
        return this;
    }

    /**
     * Adds a {@link HttpPipelinePolicy pipeline policy} to apply on each request sent.
     *
     * <p><strong>Note:</strong> It is important to understand the precedence order of the HttpTrait APIs. In
     * particular, if a {@link HttpPipeline} is specified, this takes precedence over all other APIs in the trait, and
     * they will be ignored. If no {@link HttpPipeline} is specified, a HTTP pipeline will be constructed internally
     * based on the settings provided to this trait. Additionally, there may be other APIs in types that implement this
     * trait that are also ignored if an {@link HttpPipeline} is specified, so please be sure to refer to the
     * documentation of types that implement this trait to understand the full set of implications.</p>
     *
     * @param policy A {@link HttpPipelinePolicy pipeline policy}.
     * @return The updated ConfigurationClientBuilder object.
     * @throws NullPointerException If {@code policy} is null.
     */
    @Override
    public ConfigurationClientBuilder addPolicy(HttpPipelinePolicy policy) {
        Objects.requireNonNull(policy, "'policy' cannot be null.");

        if (policy.getPipelinePosition() == HttpPipelinePosition.PER_CALL) {
            perCallPolicies.add(policy);
        } else {
            perRetryPolicies.add(policy);
        }

        return this;
    }

    /**
     * Sets the {@link HttpClient} to use for sending and receiving requests to and from the service.
     *
     * <p><strong>Note:</strong> It is important to understand the precedence order of the HttpTrait APIs. In
     * particular, if a {@link HttpPipeline} is specified, this takes precedence over all other APIs in the trait, and
     * they will be ignored. If no {@link HttpPipeline} is specified, a HTTP pipeline will be constructed internally
     * based on the settings provided to this trait. Additionally, there may be other APIs in types that implement this
     * trait that are also ignored if an {@link HttpPipeline} is specified, so please be sure to refer to the
     * documentation of types that implement this trait to understand the full set of implications.</p>
     *
     * @param client The {@link HttpClient} to use for requests.
     * @return The updated ConfigurationClientBuilder object.
     */
    @Override
    public ConfigurationClientBuilder httpClient(HttpClient client) {
        if (this.httpClient != null && client == null) {
            logger.info("HttpClient is being set to 'null' when it was previously configured.");
        }

        this.httpClient = client;
        return this;
    }

    /**
     * Sets the {@link HttpPipeline} to use for the service client.
     *
     * <p><strong>Note:</strong> It is important to understand the precedence order of the HttpTrait APIs. In
     * particular, if a {@link HttpPipeline} is specified, this takes precedence over all other APIs in the trait, and
     * they will be ignored. If no {@link HttpPipeline} is specified, a HTTP pipeline will be constructed internally
     * based on the settings provided to this trait. Additionally, there may be other APIs in types that implement this
     * trait that are also ignored if an {@link HttpPipeline} is specified, so please be sure to refer to the
     * documentation of types that implement this trait to understand the full set of implications.</p>
     * <p>
     * The {@link #endpoint(String) endpoint} is not ignored when {@code pipeline} is set.
     *
     * @param pipeline {@link HttpPipeline} to use for sending service requests and receiving responses.
     * @return The updated ConfigurationClientBuilder object.
     */
    @Override
    public ConfigurationClientBuilder pipeline(HttpPipeline pipeline) {
        if (this.pipeline != null && pipeline == null) {
            logger.info("HttpPipeline is being set to 'null' when it was previously configured.");
        }

        this.pipeline = pipeline;
        return this;
    }

    /**
     * Sets the configuration store that is used during construction of the service client.
     *
     * The default configuration store is a clone of the {@link Configuration#getGlobalConfiguration() global
     * configuration store}, use {@link Configuration#NONE} to bypass using configuration settings during construction.
     *
     * @param configuration The configuration store used to
     * @return The updated ConfigurationClientBuilder object.
     */
    @Override
    public ConfigurationClientBuilder configuration(Configuration configuration) {
        this.configuration = configuration;
        return this;
    }

    /**
     * Sets the {@link HttpPipelinePolicy} that is used to retry requests.
     * <p>
     * The default retry policy will be used if not provided {@link ConfigurationClientBuilder#buildAsyncClient()} to
     * build {@link ConfigurationAsyncClient} or {@link ConfigurationClient}.
     * <p>
     * Setting this is mutually exclusive with using {@link #retryOptions(RetryOptions)}.
     *
     * @param retryPolicy The {@link HttpPipelinePolicy} that will be used to retry requests. For example,
     * {@link RetryPolicy} can be used to retry requests.
     *
     * @return The updated ConfigurationClientBuilder object.
     */
    public ConfigurationClientBuilder retryPolicy(HttpPipelinePolicy retryPolicy) {
        this.retryPolicy = retryPolicy;
        return this;
    }

    /**
     * Sets the {@link RetryOptions} for all the requests made through the client.
     *
     * <p><strong>Note:</strong> It is important to understand the precedence order of the HttpTrait APIs. In
     * particular, if a {@link HttpPipeline} is specified, this takes precedence over all other APIs in the trait, and
     * they will be ignored. If no {@link HttpPipeline} is specified, a HTTP pipeline will be constructed internally
     * based on the settings provided to this trait. Additionally, there may be other APIs in types that implement this
     * trait that are also ignored if an {@link HttpPipeline} is specified, so please be sure to refer to the
     * documentation of types that implement this trait to understand the full set of implications.</p>
     * <p>
     * Setting this is mutually exclusive with using {@link #retryPolicy(HttpPipelinePolicy)}.
     *
     * @param retryOptions The {@link RetryOptions} to use for all the requests made through the client.
     * @return The updated {@link ConfigurationClientBuilder} object.
     */
    @Override
    public ConfigurationClientBuilder retryOptions(RetryOptions retryOptions) {
        this.retryOptions = retryOptions;
        return this;
    }

    /**
     * Sets the {@link ConfigurationServiceVersion} that is used when making API requests.
     * <p>
     * If a service version is not provided, the service version that will be used will be the latest known service
     * version based on the version of the client library being used. If no service version is specified, updating to a
     * newer version the client library will have the result of potentially moving to a newer service version.
     *
     * @param version {@link ConfigurationServiceVersion} of the service to be used when making requests.
     * @return The updated ConfigurationClientBuilder object.
     */
    public ConfigurationClientBuilder serviceVersion(ConfigurationServiceVersion version) {
        this.version = version;
        return this;
    }

    private String getBuildEndpoint() {
        if (endpoint != null) {
            return endpoint;
        } else if (credential != null) {
            return credential.getBaseUri();
        } else {
            return null;
        }
    }
}
<|MERGE_RESOLUTION|>--- conflicted
+++ resolved
@@ -36,13 +36,8 @@
 import com.azure.core.util.TracingOptions;
 import com.azure.core.util.builder.ClientBuilderUtil;
 import com.azure.core.util.logging.ClientLogger;
-<<<<<<< HEAD
-import com.azure.core.util.serializer.JacksonAdapter;
-import com.azure.core.util.serializer.SerializerAdapter;
-=======
 import com.azure.core.util.tracing.Tracer;
 import com.azure.core.util.tracing.TracerProvider;
->>>>>>> 7a6420a7
 import com.azure.data.appconfiguration.implementation.AzureAppConfigurationImpl;
 import com.azure.data.appconfiguration.implementation.AzureAppConfigurationImplBuilder;
 import com.azure.data.appconfiguration.implementation.ConfigurationClientCredentials;
@@ -218,10 +213,6 @@
                    .pipeline(pipeline == null ? createHttpPipeline(syncTokenPolicy) : pipeline)
                    .apiVersion(serviceVersion.getVersion())
                    .endpoint(endpoint)
-<<<<<<< HEAD
-                   .serializerAdapter(SERIALIZER_ADAPTER)
-=======
->>>>>>> 7a6420a7
                    .buildClient();
     }
 
