// Copyright (c) Microsoft Corporation. All rights reserved.
// Licensed under the MIT License.

package com.azure.data.appconfiguration;

import com.azure.core.http.HttpPipelineBuilder;
import com.azure.core.annotation.ServiceClientBuilder;
import com.azure.core.http.policy.*;
import com.azure.core.util.logging.ClientLogger;
import com.azure.data.appconfiguration.implementation.ConfigurationClientCredentials;
import com.azure.data.appconfiguration.implementation.ConfigurationCredentialsPolicy;
import com.azure.data.appconfiguration.models.ConfigurationSetting;
import com.azure.core.util.Configuration;
import com.azure.core.http.HttpClient;
import com.azure.core.http.HttpHeaders;
import com.azure.core.http.HttpPipeline;
import com.azure.core.util.CoreUtils;

import java.net.MalformedURLException;
import java.net.URL;
import java.security.InvalidKeyException;
import java.security.NoSuchAlgorithmException;
import java.time.temporal.ChronoUnit;
import java.util.ArrayList;
import java.util.List;
import java.util.Map;
import java.util.Objects;

/**
 * This class provides a fluent builder API to help aid the configuration and instantiation of
 * {@link ConfigurationClient ConfigurationClients} and {@link ConfigurationAsyncClient ConfigurationAsyncClients},
 * call {@link #buildClient() buildClient} and {@link #buildAsyncClient() buildAsyncClient} respectively to construct
 * an instance of the desired client.
 *
 * <p>The client needs the service endpoint of the Azure App Configuration store and access credential.
 * {@link #connectionString(String) connectionString(String)} gives the builder the service endpoint and access
 * credential.</p>
 *
 * <p><strong>Instantiating an asynchronous Configuration Client</strong></p>
 *
 * {@codesnippet com.azure.data.applicationconfig.async.configurationclient.instantiation}
 *
 * <p><strong>Instantiating a synchronous Configuration Client</strong></p>
 *
 * {@codesnippet com.azure.data.applicationconfig.configurationclient.instantiation}
 *
 * <p>Another way to construct the client is using a {@link HttpPipeline}. The pipeline gives the client an
 * authenticated way to communicate with the service but it doesn't contain the service endpoint. Set the pipeline with
 * {@link #pipeline(HttpPipeline) this} and set the service endpoint with {@link #endpoint(String) this}. Using a
 * pipeline requires additional setup but allows for finer control on how the {@link ConfigurationClient} and
 * {@link ConfigurationAsyncClient} is built.</p>
 *
 * {@codesnippet com.azure.data.applicationconfig.configurationclient.pipeline.instantiation}
 *
 * @see ConfigurationAsyncClient
 * @see ConfigurationClient
 */
@ServiceClientBuilder(serviceClients = ConfigurationClient.class)
public final class ConfigurationClientBuilder {

    // This header tells the server to return the request id in the HTTP response. Useful for correlation with what
    // request was sent.
    private static final String ECHO_REQUEST_ID_HEADER = "x-ms-return-client-request-id";
    private static final String CONTENT_TYPE_HEADER = "Content-Type";
    private static final String CONTENT_TYPE_HEADER_VALUE = "application/json";
    private static final String ACCEPT_HEADER = "Accept";
    private static final String ACCEPT_HEADER_VALUE = "application/vnd.microsoft.azconfig.kv+json";
<<<<<<< HEAD
    private static final String RETRY_AFTER_MS_HEADER = "retry-after-ms";
=======
    private static final String APP_CONFIG_PROPERTIES = "azure-appconfig.properties";
    private static final String NAME = "name";
    private static final String VERSION = "version";
>>>>>>> f2680d6c

    private final ClientLogger logger = new ClientLogger(ConfigurationClientBuilder.class);
    private final List<HttpPipelinePolicy> policies;
    private final HttpHeaders headers;
    private final String clientName;
    private final String clientVersion;

    private ConfigurationClientCredentials credential;
    private String endpoint;
    private HttpClient httpClient;
    private HttpLogOptions httpLogOptions;
    private HttpPipeline pipeline;
    private HttpPipelinePolicy retryPolicy;
    private Configuration configuration;
    private ConfigurationServiceVersion version;

    /**
     * The constructor with defaults.
     */
    public ConfigurationClientBuilder() {
        policies = new ArrayList<>();
        httpLogOptions = new HttpLogOptions();

        Map<String, String> properties = CoreUtils.getProperties(APP_CONFIG_PROPERTIES);
        clientName = properties.getOrDefault(NAME, "UnknownName");
        clientVersion = properties.getOrDefault(VERSION, "UnknownVersion");

        headers = new HttpHeaders()
            .put(ECHO_REQUEST_ID_HEADER, "true")
            .put(CONTENT_TYPE_HEADER, CONTENT_TYPE_HEADER_VALUE)
            .put(ACCEPT_HEADER, ACCEPT_HEADER_VALUE);
    }

    /**
     * Creates a {@link ConfigurationClient} based on options set in the Builder. Every time {@code buildClient()} is
     * called a new instance of {@link ConfigurationClient} is created.
     *
     * <p>
     * If {@link #pipeline(HttpPipeline) pipeline} is set, then the {@code pipeline} and
     * {@link #endpoint(String) endpoint} are used to create the {@link ConfigurationClient client}. All other builder
     * settings are ignored.</p>
     *
     * @return A ConfigurationClient with the options set from the builder.
     * @throws NullPointerException If {@code endpoint} has not been set. This setting is automatically set when
     *     {@link #connectionString(String) connectionString} is called. Or can be set
     *     explicitly by calling {@link #endpoint(String)}.
     * @throws IllegalStateException If {@link #connectionString(String) connectionString} has not been set.
     */
    public ConfigurationClient buildClient() {
        return new ConfigurationClient(buildAsyncClient());
    }

    /**
     * Creates a {@link ConfigurationAsyncClient} based on options set in the Builder. Every time
     * {@code buildAsyncClient()} is called a new instance of {@link ConfigurationAsyncClient} is created.
     *
     * <p>
     * If {@link #pipeline(HttpPipeline) pipeline} is set, then the {@code pipeline} and
     * {@link #endpoint(String) endpoint} are used to create the {@link ConfigurationAsyncClient client}. All other
     * builder settings are ignored.
     * </p>
     *
     * @return A ConfigurationAsyncClient with the options set from the builder.
     * @throws NullPointerException If {@code endpoint} has not been set. This setting is automatically set when
     *     {@link #connectionString(String) connectionString} is called. Or can be set
     *     explicitly by calling {@link #endpoint(String)}.
     * @throws IllegalStateException If {@link #connectionString(String) connectionString} has not been set.
     */
    public ConfigurationAsyncClient buildAsyncClient() {
        Configuration buildConfiguration =
            (configuration == null) ? Configuration.getGlobalConfiguration().clone() : configuration;
        ConfigurationClientCredentials configurationCredentials = getConfigurationCredentials(buildConfiguration);
        String buildEndpoint = getBuildEndpoint(configurationCredentials);

        Objects.requireNonNull(buildEndpoint);
        ConfigurationServiceVersion serviceVersion = version != null
            ? version : ConfigurationServiceVersion.getLatest();

        if (pipeline != null) {
            return new ConfigurationAsyncClient(buildEndpoint, pipeline, serviceVersion);
        }

        ConfigurationClientCredentials buildCredential = (credential == null) ? configurationCredentials : credential;
        if (buildCredential == null) {
            throw logger.logExceptionAsWarning(new IllegalStateException("'credential' is required."));
        }

        // Closest to API goes first, closest to wire goes last.
        final List<HttpPipelinePolicy> policies = new ArrayList<>();

        policies.add(
            new UserAgentPolicy(clientName, clientVersion, buildConfiguration,
                serviceVersion));
        policies.add(new RequestIdPolicy());
        policies.add(new AddHeadersPolicy(headers));
        policies.add(new AddDatePolicy());
        policies.add(new ConfigurationCredentialsPolicy(buildCredential));
        HttpPolicyProviders.addBeforeRetryPolicies(policies);

        policies.add(retryPolicy == null ? new RetryPolicy( new RetryPolicyOptions(new ExponentialBackoff(),
            RETRY_AFTER_MS_HEADER, ChronoUnit.MILLIS)) : retryPolicy);

        policies.addAll(this.policies);
        HttpPolicyProviders.addAfterRetryPolicies(policies);
        policies.add(new HttpLoggingPolicy(httpLogOptions));

        HttpPipeline pipeline = new HttpPipelineBuilder()
            .policies(policies.toArray(new HttpPipelinePolicy[0]))
            .httpClient(httpClient)
            .build();

        return new ConfigurationAsyncClient(buildEndpoint, pipeline, serviceVersion);
    }

    /**
     * Sets the service endpoint for the Azure App Configuration instance.
     *
     * @param endpoint The URL of the Azure App Configuration instance to send {@link ConfigurationSetting}
     *     service requests to and receive responses from.
     * @return The updated ConfigurationClientBuilder object.
     * @throws IllegalArgumentException if {@code endpoint} is null or it cannot be parsed into a valid URL.
     */
    public ConfigurationClientBuilder endpoint(String endpoint) {
        try {
            new URL(endpoint);
        } catch (MalformedURLException ex) {
            throw logger.logExceptionAsWarning(new IllegalArgumentException("'endpoint' must be a valid URL"));
        }
        this.endpoint = endpoint;
        return this;
    }

    /**
     * Sets the credential to use when authenticating HTTP requests. Also, sets the {@link #endpoint(String) endpoint}
     * for this ConfigurationClientBuilder.
     *
     * @param connectionString Connection string in the format "endpoint={endpoint_value};id={id_value};
     * secret={secret_value}"
     * @return The updated ConfigurationClientBuilder object.
     * @throws NullPointerException If {@code credential} is {@code null}.
     */
    public ConfigurationClientBuilder connectionString(String connectionString) {
        Objects.requireNonNull(connectionString);

        try {
            this.credential = new ConfigurationClientCredentials(connectionString);
        } catch (InvalidKeyException err) {
            throw logger.logExceptionAsError(new IllegalArgumentException(
                    "The secret is invalid and cannot instantiate the HMAC-SHA256 algorithm.", err));
        } catch (NoSuchAlgorithmException err) {
            throw logger.logExceptionAsError(
                new IllegalArgumentException("HMAC-SHA256 MAC algorithm cannot be instantiated.", err));
        }

        this.endpoint = credential.getBaseUri();

        return this;
    }

    /**
     * Sets the logging configuration for HTTP requests and responses.
     *
     * <p> If logLevel is not provided, default value of {@link HttpLogDetailLevel#NONE} is set.</p>
     *
     * @param logOptions The logging configuration to use when sending and receiving HTTP requests/responses.
     * @return The updated ConfigurationClientBuilder object.
     */
    public ConfigurationClientBuilder httpLogOptions(HttpLogOptions logOptions) {
        httpLogOptions = logOptions;
        return this;
    }

    /**
     * Adds a policy to the set of existing policies that are executed after required policies.
     *
     * @param policy The retry policy for service requests.
     * @return The updated ConfigurationClientBuilder object.
     * @throws NullPointerException If {@code policy} is {@code null}.
     */
    public ConfigurationClientBuilder addPolicy(HttpPipelinePolicy policy) {
        Objects.requireNonNull(policy);
        policies.add(policy);
        return this;
    }

    /**
     * Sets the HTTP client to use for sending and receiving requests to and from the service.
     *
     * @param client The HTTP client to use for requests.
     * @return The updated ConfigurationClientBuilder object.
     */
    public ConfigurationClientBuilder httpClient(HttpClient client) {
        if (this.httpClient != null && client == null) {
            logger.info("HttpClient is being set to 'null' when it was previously configured.");
        }

        this.httpClient = client;
        return this;
    }

    /**
     * Sets the HTTP pipeline to use for the service client.
     *
     * If {@code pipeline} is set, all other settings are ignored, aside from
     * {@link ConfigurationClientBuilder#endpoint(String) endpoint} to build {@link ConfigurationAsyncClient} or {@link
     * ConfigurationClient}.
     *
     * @param pipeline The HTTP pipeline to use for sending service requests and receiving responses.
     * @return The updated ConfigurationClientBuilder object.
     */
    public ConfigurationClientBuilder pipeline(HttpPipeline pipeline) {
        if (this.pipeline != null && pipeline == null) {
            logger.info("HttpPipeline is being set to 'null' when it was previously configured.");
        }

        this.pipeline = pipeline;
        return this;
    }

    /**
     * Sets the configuration store that is used during construction of the service client.
     *
     * The default configuration store is a clone of the {@link Configuration#getGlobalConfiguration() global
     * configuration store}, use {@link Configuration#NONE} to bypass using configuration settings during construction.
     *
     * @param configuration The configuration store used to
     * @return The updated ConfigurationClientBuilder object.
     */
    public ConfigurationClientBuilder configuration(Configuration configuration) {
        this.configuration = configuration;
        return this;
    }

    /**
     * Sets the {@link HttpPipelinePolicy} that is used when each request is sent.
     *
     * The default retry policy will be used if not provided {@link ConfigurationClientBuilder#buildAsyncClient()}
     * to build {@link ConfigurationAsyncClient} or {@link ConfigurationClient}.
     * @param retryPolicy user's retry policy applied to each request.
     * @return The updated ConfigurationClientBuilder object.
     */
    public ConfigurationClientBuilder retryPolicy(HttpPipelinePolicy retryPolicy) {
        this.retryPolicy = retryPolicy;
        return this;
    }

    /**
     * Sets the {@link ConfigurationServiceVersion} that is used when making API requests.
     * <p>
     * If a service version is not provided, the service version that will be used will be the latest known service
     * version based on the version of the client library being used. If no service version is specified, updating to a
     * newer version the client library will have the result of potentially moving to a newer service version.
     *
     * @param version {@link ConfigurationServiceVersion} of the service to be used when making requests.
     * @return The updated ConfigurationClientBuilder object.
     */
    public ConfigurationClientBuilder serviceVersion(ConfigurationServiceVersion version) {
        this.version = version;
        return this;
    }

    private ConfigurationClientCredentials getConfigurationCredentials(Configuration configuration) {
        String connectionString = configuration.get("AZURE_APPCONFIG_CONNECTION_STRING");
        if (CoreUtils.isNullOrEmpty(connectionString)) {
            return credential;
        }

        try {
            return new ConfigurationClientCredentials(connectionString);
        } catch (InvalidKeyException | NoSuchAlgorithmException ex) {
            return null;
        }
    }

    private String getBuildEndpoint(ConfigurationClientCredentials buildCredentials) {
        if (endpoint != null) {
            return endpoint;
        } else if (buildCredentials != null) {
            return buildCredentials.getBaseUri();
        } else {
            return null;
        }
    }
}
<|MERGE_RESOLUTION|>--- conflicted
+++ resolved
@@ -65,13 +65,10 @@
     private static final String CONTENT_TYPE_HEADER_VALUE = "application/json";
     private static final String ACCEPT_HEADER = "Accept";
     private static final String ACCEPT_HEADER_VALUE = "application/vnd.microsoft.azconfig.kv+json";
-<<<<<<< HEAD
-    private static final String RETRY_AFTER_MS_HEADER = "retry-after-ms";
-=======
     private static final String APP_CONFIG_PROPERTIES = "azure-appconfig.properties";
     private static final String NAME = "name";
     private static final String VERSION = "version";
->>>>>>> f2680d6c
+    private static final String RETRY_AFTER_MS_HEADER = "retry-after-ms";
 
     private final ClientLogger logger = new ClientLogger(ConfigurationClientBuilder.class);
     private final List<HttpPipelinePolicy> policies;
