--- conflicted
+++ resolved
@@ -178,13 +178,9 @@
 
         // Closest to API goes first, closest to wire goes last.
         final List<HttpPipelinePolicy> policies = new ArrayList<>();
-<<<<<<< HEAD
-        policies.add(new UserAgentPolicy(clientName, clientVersion, buildConfiguration, serviceVersion));
-=======
 
         policies.add(new UserAgentPolicy(httpLogOptions.getApplicationId(), clientName,
             clientVersion, buildConfiguration, serviceVersion));
->>>>>>> c4360f67
         policies.add(new RequestIdPolicy());
         policies.add(new AddHeadersPolicy(headers));
         policies.add(new AddDatePolicy());
