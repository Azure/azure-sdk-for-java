--- conflicted
+++ resolved
@@ -48,20 +48,12 @@
     <dependency>
       <groupId>com.azure</groupId>
       <artifactId>azure-core</artifactId>
-<<<<<<< HEAD
       <version>1.24.0-beta.1</version> <!-- {x-version-update;unreleased_com.azure:azure-core;dependency} -->
-=======
-      <version>1.23.1</version> <!-- {x-version-update;com.azure:azure-core;dependency} -->
->>>>>>> 389e18c4
     </dependency>
     <dependency>
       <groupId>com.azure</groupId>
       <artifactId>azure-core-http-netty</artifactId>
-<<<<<<< HEAD
       <version>1.12.0-beta.1</version> <!-- {x-version-update;unreleased_com.azure:azure-core-http-netty;dependency} -->
-=======
-      <version>1.11.4</version> <!-- {x-version-update;com.azure:azure-core-http-netty;dependency} -->
->>>>>>> 389e18c4
     </dependency>
 
     <!-- Test dependencies -->
