<!-- Copyright (c) Microsoft Corporation. All rights reserved.
     Licensed under the MIT License. -->
<project xmlns="http://maven.apache.org/POM/4.0.0"
         xmlns:xsi="http://www.w3.org/2001/XMLSchema-instance"
         xsi:schemaLocation="http://maven.apache.org/POM/4.0.0 http://maven.apache.org/xsd/maven-4.0.0.xsd">
  <modelVersion>4.0.0</modelVersion>
  <parent>
    <groupId>com.azure</groupId>
    <artifactId>azure-client-sdk-parent</artifactId>
    <version>1.7.0</version> <!-- {x-version-update;com.azure:azure-client-sdk-parent;current} -->
    <relativePath>../../parents/azure-client-sdk-parent</relativePath>
  </parent>

  <groupId>com.azure</groupId>
  <artifactId>azure-data-appconfiguration</artifactId>
  <version>1.3.0-beta.1</version> <!-- {x-version-update;com.azure:azure-data-appconfiguration;current} -->

  <name>Microsoft Azure client library for App Configuration</name>
  <description>This package contains the Microsoft Azure App Configuration client library.</description>
  <url>https://github.com/Azure/azure-sdk-for-java</url>

  <distributionManagement>
    <site>
      <id>azure-java-build-docs</id>
      <url>${site.url}/site/${project.artifactId}</url>
    </site>
  </distributionManagement>

  <scm>
    <url>scm:git:https://github.com/Azure/azure-sdk-for-java</url>
    <connection>scm:git:git@github.com:Azure/azure-sdk-for-java.git</connection>
    <tag>HEAD</tag>
  </scm>

  <properties>
    <graalvm.enable>true</graalvm.enable>
  </properties>

  <dependencies>
    <dependency>
      <groupId>com.azure</groupId>
      <artifactId>azure-core</artifactId>
      <version>1.20.0</version> <!-- {x-version-update;com.azure:azure-core;dependency} -->
    </dependency>
    <dependency>
      <groupId>com.azure</groupId>
      <artifactId>azure-core-http-netty</artifactId>
<<<<<<< HEAD
      <version>1.11.0-beta.1</version> <!-- {x-version-update;unreleased_com.azure:azure-core-http-netty;dependency} -->
=======
      <version>1.11.0</version> <!-- {x-version-update;com.azure:azure-core-http-netty;dependency} -->
>>>>>>> 36fb682f
    </dependency>

    <!-- Test dependencies -->
    <dependency>
      <groupId>com.azure</groupId>
      <artifactId>azure-core-test</artifactId>
<<<<<<< HEAD
      <version>1.8.0-beta.1</version> <!-- {x-version-update;com.azure:azure-core-test;dependency} -->
=======
      <version>1.7.1</version> <!-- {x-version-update;com.azure:azure-core-test;dependency} -->
>>>>>>> 36fb682f
      <scope>test</scope>
    </dependency>
    <dependency>
      <groupId>com.azure</groupId>
      <artifactId>azure-core-http-okhttp</artifactId>
      <version>1.7.3</version> <!-- {x-version-update;com.azure:azure-core-http-okhttp;dependency} -->
      <scope>test</scope>
    </dependency>
    <dependency>
      <groupId>org.junit.jupiter</groupId>
      <artifactId>junit-jupiter-api</artifactId>
      <version>5.7.2</version> <!-- {x-version-update;org.junit.jupiter:junit-jupiter-api;external_dependency} -->
      <scope>test</scope>
    </dependency>
    <dependency>
      <groupId>org.junit.jupiter</groupId>
      <artifactId>junit-jupiter-engine</artifactId>
      <version>5.7.2</version> <!-- {x-version-update;org.junit.jupiter:junit-jupiter-engine;external_dependency} -->
      <scope>test</scope>
    </dependency>
    <dependency>
      <groupId>org.junit.jupiter</groupId>
      <artifactId>junit-jupiter-params</artifactId>
      <version>5.7.2</version> <!-- {x-version-update;org.junit.jupiter:junit-jupiter-params;external_dependency} -->
      <scope>test</scope>
    </dependency>
    <dependency>
      <groupId>org.hamcrest</groupId>
      <artifactId>hamcrest-library</artifactId>
      <version>2.2</version> <!-- {x-version-update;org.hamcrest:hamcrest-library;external_dependency} -->
      <scope>test</scope>
    </dependency>
    <dependency>
      <groupId>io.projectreactor</groupId>
      <artifactId>reactor-test</artifactId>
      <version>3.4.9</version> <!-- {x-version-update;io.projectreactor:reactor-test;external_dependency} -->
      <scope>test</scope>
    </dependency>
    <dependency>
      <groupId>com.azure</groupId>
      <artifactId>azure-identity</artifactId>
      <version>1.3.5</version> <!-- {x-version-update;com.azure:azure-identity;dependency} -->
      <scope>test</scope>
    </dependency>

    <!-- graalvm test -->
    <dependency>
      <groupId>org.graalvm.buildtools</groupId>
      <artifactId>junit-platform-native</artifactId>
      <version>0.9.2</version> <!-- {x-version-update;org.graalvm.buildtools:junit-platform-native;external_dependency} -->
      <scope>test</scope>
    </dependency>

    <!-- all graalvm config is in core-experimental -->
    <dependency>
      <groupId>com.azure</groupId>
      <artifactId>azure-core-experimental</artifactId>
      <version>1.0.0-beta.17</version> <!-- {x-version-update;unreleased_com.azure:azure-core-experimental;dependency} -->
      <scope>test</scope>
    </dependency>

  </dependencies>

  <profiles>
    <profile>
      <id>java-lts</id>
      <activation>
        <jdk>[11,)</jdk>
      </activation>
      <build>
        <plugins>
          <plugin>
            <groupId>org.apache.maven.plugins</groupId>
            <artifactId>maven-surefire-plugin</artifactId>
            <version>3.0.0-M3</version> <!-- {x-version-update;org.apache.maven.plugins:maven-surefire-plugin;external_dependency} -->
            <configuration>
              <argLine>
                --add-exports com.azure.core/com.azure.core.implementation.http=ALL-UNNAMED
                --add-opens com.azure.data.appconfiguration/com.azure.data.appconfiguration=ALL-UNNAMED
              </argLine>
            </configuration>
          </plugin>
        </plugins>
      </build>
    </profile>
  </profiles>
</project><|MERGE_RESOLUTION|>--- conflicted
+++ resolved
@@ -45,22 +45,14 @@
     <dependency>
       <groupId>com.azure</groupId>
       <artifactId>azure-core-http-netty</artifactId>
-<<<<<<< HEAD
-      <version>1.11.0-beta.1</version> <!-- {x-version-update;unreleased_com.azure:azure-core-http-netty;dependency} -->
-=======
-      <version>1.11.0</version> <!-- {x-version-update;com.azure:azure-core-http-netty;dependency} -->
->>>>>>> 36fb682f
+      <version>1.12.0-beta.1</version> <!-- {x-version-update;unreleased_com.azure:azure-core-http-netty;dependency} -->
     </dependency>
 
     <!-- Test dependencies -->
     <dependency>
       <groupId>com.azure</groupId>
       <artifactId>azure-core-test</artifactId>
-<<<<<<< HEAD
-      <version>1.8.0-beta.1</version> <!-- {x-version-update;com.azure:azure-core-test;dependency} -->
-=======
       <version>1.7.1</version> <!-- {x-version-update;com.azure:azure-core-test;dependency} -->
->>>>>>> 36fb682f
       <scope>test</scope>
     </dependency>
     <dependency>
@@ -118,7 +110,7 @@
     <dependency>
       <groupId>com.azure</groupId>
       <artifactId>azure-core-experimental</artifactId>
-      <version>1.0.0-beta.17</version> <!-- {x-version-update;unreleased_com.azure:azure-core-experimental;dependency} -->
+      <version>1.0.0-beta.19</version> <!-- {x-version-update;unreleased_com.azure:azure-core-experimental;dependency} -->
       <scope>test</scope>
     </dependency>
 
