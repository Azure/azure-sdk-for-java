--- conflicted
+++ resolved
@@ -51,11 +51,7 @@
     <dependency>
       <groupId>com.azure</groupId>
       <artifactId>azure-core</artifactId>
-<<<<<<< HEAD
-      <version>1.45.0-beta.1</version> <!-- {x-version-update;unreleased_com.azure:azure-core;dependency} -->
-=======
       <version>1.45.1</version> <!-- {x-version-update;com.azure:azure-core;dependency} -->
->>>>>>> dffdff68
     </dependency>
     <dependency>
       <groupId>com.azure</groupId>
@@ -71,11 +67,7 @@
     <dependency>
       <groupId>com.azure</groupId>
       <artifactId>azure-core-test</artifactId>
-<<<<<<< HEAD
-      <version>1.22.0-beta.1</version> <!-- {x-version-update;unreleased_com.azure:azure-core-test;dependency} -->
-=======
       <version>1.22.1</version> <!-- {x-version-update;com.azure:azure-core-test;dependency} -->
->>>>>>> dffdff68
       <scope>test</scope>
     </dependency>
     <dependency>
