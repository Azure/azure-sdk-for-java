<!-- Copyright (c) Microsoft Corporation. All rights reserved.
     Licensed under the MIT License. -->
<project xmlns="http://maven.apache.org/POM/4.0.0"
         xmlns:xsi="http://www.w3.org/2001/XMLSchema-instance"
         xsi:schemaLocation="http://maven.apache.org/POM/4.0.0 http://maven.apache.org/xsd/maven-4.0.0.xsd">
  <modelVersion>4.0.0</modelVersion>
  <parent>
    <groupId>com.azure</groupId>
    <artifactId>azure-client-sdk-parent</artifactId>
    <version>1.7.0</version> <!-- {x-version-update;com.azure:azure-client-sdk-parent;current} -->
    <relativePath>../../parents/azure-client-sdk-parent</relativePath>
  </parent>

  <groupId>com.azure</groupId>
  <artifactId>azure-data-appconfiguration</artifactId>
  <version>1.6.0-beta.1</version> <!-- {x-version-update;com.azure:azure-data-appconfiguration;current} -->

  <name>Microsoft Azure client library for App Configuration</name>
  <description>This package contains the Microsoft Azure App Configuration client library.</description>
  <url>https://github.com/Azure/azure-sdk-for-java</url>

  <distributionManagement>
    <site>
      <id>azure-java-build-docs</id>
      <url>${site.url}/site/${project.artifactId}</url>
    </site>
  </distributionManagement>

  <scm>
    <url>scm:git:https://github.com/Azure/azure-sdk-for-java</url>
    <connection>scm:git:git@github.com:Azure/azure-sdk-for-java.git</connection>
    <tag>HEAD</tag>
  </scm>

  <properties>
    <jacoco.min.linecoverage>0.35</jacoco.min.linecoverage>
    <jacoco.min.branchcoverage>0.40</jacoco.min.branchcoverage>

    <!-- Configures the Java 9+ run to perform the required module exports, opens, and reads that are necessary for testing but shouldn't be part of the module-info. -->
    <javaModulesSurefireArgLine>
      --add-exports com.azure.core/com.azure.core.implementation.jackson=ALL-UNNAMED
      --add-exports com.azure.core/com.azure.core.implementation.util=ALL-UNNAMED
      --add-exports com.azure.core/com.azure.core.implementation.http=ALL-UNNAMED
      --add-opens com.azure.data.appconfiguration/com.azure.data.appconfiguration=ALL-UNNAMED
    </javaModulesSurefireArgLine>
    <graalvm.disable>false</graalvm.disable>
    <nativeImage.buildArgs>--initialize-at-build-time=com.azure.data.appconfiguration.TestHelper</nativeImage.buildArgs>
  </properties>

  <dependencies>
    <dependency>
      <groupId>com.azure</groupId>
      <artifactId>azure-core</artifactId>
      <version>1.46.0</version> <!-- {x-version-update;com.azure:azure-core;dependency} -->
    </dependency>
    <dependency>
      <groupId>com.azure</groupId>
      <artifactId>azure-json</artifactId>
      <version>1.1.0</version> <!-- {x-version-update;com.azure:azure-json;dependency} -->
    </dependency>
    <dependency>
      <groupId>com.azure</groupId>
      <artifactId>azure-core-http-netty</artifactId>
      <version>1.14.0</version> <!-- {x-version-update;com.azure:azure-core-http-netty;dependency} -->
    </dependency>
    <!-- Test dependencies -->
    <dependency>
      <groupId>com.azure</groupId>
      <artifactId>azure-core-test</artifactId>
      <version>1.23.0</version> <!-- {x-version-update;com.azure:azure-core-test;dependency} -->
      <scope>test</scope>
    </dependency>
    <dependency>
      <groupId>com.azure</groupId>
      <artifactId>azure-core-http-okhttp</artifactId>
      <version>1.11.18</version> <!-- {x-version-update;com.azure:azure-core-http-okhttp;dependency} -->
      <scope>test</scope>
    </dependency>
    <dependency>
      <groupId>com.azure</groupId>
      <artifactId>azure-core-http-vertx</artifactId>
      <version>1.0.0-beta.15</version> <!-- {x-version-update;com.azure:azure-core-http-vertx;dependency} -->
      <scope>test</scope>
    </dependency>
    <dependency>
      <groupId>org.junit.jupiter</groupId>
      <artifactId>junit-jupiter-api</artifactId>
      <version>5.10.1</version> <!-- {x-version-update;org.junit.jupiter:junit-jupiter-api;external_dependency} -->
      <scope>test</scope>
    </dependency>
    <dependency>
      <groupId>org.junit.jupiter</groupId>
      <artifactId>junit-jupiter-engine</artifactId>
      <version>5.10.1</version> <!-- {x-version-update;org.junit.jupiter:junit-jupiter-engine;external_dependency} -->
      <scope>test</scope>
    </dependency>
    <dependency>
      <groupId>org.junit.jupiter</groupId>
      <artifactId>junit-jupiter-params</artifactId>
      <version>5.10.1</version> <!-- {x-version-update;org.junit.jupiter:junit-jupiter-params;external_dependency} -->
      <scope>test</scope>
    </dependency>
    <dependency>
      <groupId>org.hamcrest</groupId>
      <artifactId>hamcrest-library</artifactId>
      <version>2.2</version> <!-- {x-version-update;org.hamcrest:hamcrest-library;external_dependency} -->
      <scope>test</scope>
    </dependency>
    <dependency>
      <groupId>io.projectreactor</groupId>
      <artifactId>reactor-test</artifactId>
      <version>3.6.0</version> <!-- {x-version-update;io.projectreactor:reactor-test;external_dependency} -->
      <scope>test</scope>
    </dependency>
    <dependency>
      <groupId>com.azure</groupId>
      <artifactId>azure-identity</artifactId>
      <version>1.11.2</version> <!-- {x-version-update;com.azure:azure-identity;dependency} -->
      <scope>test</scope>
    </dependency>
  </dependencies>

  <profiles>
    <profile>
      <id>java12plus</id>
      <activation>
        <jdk>[12,)</jdk>
      </activation>
      <dependencies>
        <dependency>
          <groupId>com.azure</groupId>
          <artifactId>azure-core-http-jdk-httpclient</artifactId>
          <version>1.0.0-beta.10</version> <!-- {x-version-update;com.azure:azure-core-http-jdk-httpclient;dependency} -->
          <scope>test</scope>
        </dependency>
      </dependencies>
    </profile>
<<<<<<< HEAD

    <profile>
      <id>java9plus</id>
      <activation>
        <jdk>[9,)</jdk>
      </activation>
      <build>
        <plugins>
          <plugin>
            <groupId>org.apache.maven.plugins</groupId>
            <artifactId>maven-compiler-plugin</artifactId>
            <version>3.11.0</version> <!-- {x-version-update;org.apache.maven.plugins:maven-compiler-plugin;external_dependency} -->
            <executions>
              <execution>
                <id>default-testCompile</id>
                <phase>process-test-sources</phase>
                <goals>
                  <goal>testCompile</goal>
                </goals>
                <configuration>
                  <compilerArgs>
                    <compilerArg>--add-modules</compilerArg>
                    <compilerArg>java.sql</compilerArg>
                    <compilerArg>--add-reads</compilerArg>
                    <compilerArg>com.azure.data.appconfiguration=java.sql</compilerArg>
                  </compilerArgs>
                </configuration>
              </execution>
            </executions>
          </plugin>
        </plugins>
      </build>
    </profile>
=======
>>>>>>> ceef3747
  </profiles>
</project><|MERGE_RESOLUTION|>--- conflicted
+++ resolved
@@ -85,19 +85,19 @@
     <dependency>
       <groupId>org.junit.jupiter</groupId>
       <artifactId>junit-jupiter-api</artifactId>
-      <version>5.10.1</version> <!-- {x-version-update;org.junit.jupiter:junit-jupiter-api;external_dependency} -->
+      <version>5.9.3</version> <!-- {x-version-update;org.junit.jupiter:junit-jupiter-api;external_dependency} -->
       <scope>test</scope>
     </dependency>
     <dependency>
       <groupId>org.junit.jupiter</groupId>
       <artifactId>junit-jupiter-engine</artifactId>
-      <version>5.10.1</version> <!-- {x-version-update;org.junit.jupiter:junit-jupiter-engine;external_dependency} -->
+      <version>5.9.3</version> <!-- {x-version-update;org.junit.jupiter:junit-jupiter-engine;external_dependency} -->
       <scope>test</scope>
     </dependency>
     <dependency>
       <groupId>org.junit.jupiter</groupId>
       <artifactId>junit-jupiter-params</artifactId>
-      <version>5.10.1</version> <!-- {x-version-update;org.junit.jupiter:junit-jupiter-params;external_dependency} -->
+      <version>5.9.3</version> <!-- {x-version-update;org.junit.jupiter:junit-jupiter-params;external_dependency} -->
       <scope>test</scope>
     </dependency>
     <dependency>
@@ -109,7 +109,7 @@
     <dependency>
       <groupId>io.projectreactor</groupId>
       <artifactId>reactor-test</artifactId>
-      <version>3.6.0</version> <!-- {x-version-update;io.projectreactor:reactor-test;external_dependency} -->
+      <version>3.4.34</version> <!-- {x-version-update;io.projectreactor:reactor-test;external_dependency} -->
       <scope>test</scope>
     </dependency>
     <dependency>
@@ -135,41 +135,5 @@
         </dependency>
       </dependencies>
     </profile>
-<<<<<<< HEAD
-
-    <profile>
-      <id>java9plus</id>
-      <activation>
-        <jdk>[9,)</jdk>
-      </activation>
-      <build>
-        <plugins>
-          <plugin>
-            <groupId>org.apache.maven.plugins</groupId>
-            <artifactId>maven-compiler-plugin</artifactId>
-            <version>3.11.0</version> <!-- {x-version-update;org.apache.maven.plugins:maven-compiler-plugin;external_dependency} -->
-            <executions>
-              <execution>
-                <id>default-testCompile</id>
-                <phase>process-test-sources</phase>
-                <goals>
-                  <goal>testCompile</goal>
-                </goals>
-                <configuration>
-                  <compilerArgs>
-                    <compilerArg>--add-modules</compilerArg>
-                    <compilerArg>java.sql</compilerArg>
-                    <compilerArg>--add-reads</compilerArg>
-                    <compilerArg>com.azure.data.appconfiguration=java.sql</compilerArg>
-                  </compilerArgs>
-                </configuration>
-              </execution>
-            </executions>
-          </plugin>
-        </plugins>
-      </build>
-    </profile>
-=======
->>>>>>> ceef3747
   </profiles>
 </project>