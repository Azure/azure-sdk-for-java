--- conflicted
+++ resolved
@@ -108,11 +108,7 @@
     <dependency>
       <groupId>io.projectreactor</groupId>
       <artifactId>reactor-test</artifactId>
-<<<<<<< HEAD
-      <version>3.5.9</version> <!-- {x-version-update;io.projectreactor:reactor-test;external_dependency} -->
-=======
       <version>3.4.32</version> <!-- {x-version-update;io.projectreactor:reactor-test;external_dependency} -->
->>>>>>> 21a51c6f
       <scope>test</scope>
     </dependency>
     <dependency>
@@ -135,7 +131,7 @@
           <plugin>
             <groupId>org.apache.maven.plugins</groupId>
             <artifactId>maven-compiler-plugin</artifactId>
-            <version>3.11.0</version> <!-- {x-version-update;org.apache.maven.plugins:maven-compiler-plugin;external_dependency} -->
+            <version>3.10.1</version> <!-- {x-version-update;org.apache.maven.plugins:maven-compiler-plugin;external_dependency} -->
             <executions>
               <execution>
                 <id>default-testCompile</id>
