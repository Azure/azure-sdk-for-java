<!-- Copyright (c) Microsoft Corporation. All rights reserved.
     Licensed under the MIT License. -->
<project xmlns="http://maven.apache.org/POM/4.0.0"
         xmlns:xsi="http://www.w3.org/2001/XMLSchema-instance"
         xsi:schemaLocation="http://maven.apache.org/POM/4.0.0 http://maven.apache.org/xsd/maven-4.0.0.xsd">
  <modelVersion>4.0.0</modelVersion>
  <parent>
    <groupId>com.azure</groupId>
    <artifactId>azure-client-sdk-parent</artifactId>
    <version>1.7.0</version> <!-- {x-version-update;com.azure:azure-client-sdk-parent;current} -->
    <relativePath>../../../pom.client.xml</relativePath>
  </parent>

  <groupId>com.azure</groupId>
  <artifactId>azure-data-appconfiguration</artifactId>
  <version>1.0.1</version> <!-- {x-version-update;com.azure:azure-data-appconfiguration;current} -->

  <name>Microsoft Azure client library for App Configuration</name>
  <description>This package contains the Microsoft Azure App Configuration client library.</description>
  <url>https://github.com/Azure/azure-sdk-for-java</url>

  <distributionManagement>
    <site>
      <id>azure-java-build-docs</id>
      <url>${site.url}/site/${project.artifactId}</url>
    </site>
  </distributionManagement>

  <scm>
    <url>scm:git:https://github.com/Azure/azure-sdk-for-java</url>
    <connection>scm:git:git@github.com:Azure/azure-sdk-for-java.git</connection>
    <tag>HEAD</tag>
  </scm>

  <dependencies>
    <dependency>
      <groupId>com.azure</groupId>
      <artifactId>azure-core</artifactId>
      <version>1.3.0-beta.1</version> <!-- {x-version-update;unreleased_com.azure:azure-core;dependency} -->
    </dependency>
    <dependency>
      <groupId>org.slf4j</groupId>
      <artifactId>slf4j-api</artifactId>
      <version>1.7.28</version> <!-- {x-version-update;org.slf4j:slf4j-api;external_dependency} -->
    </dependency>
    <dependency>
      <groupId>com.azure</groupId>
      <artifactId>azure-core-http-netty</artifactId>
<<<<<<< HEAD
      <version>1.2.0-beta.1</version> <!-- {x-version-update;com.azure:azure-core-http-netty;dependency} -->
=======
      <version>1.2.0</version> <!-- {x-version-update;com.azure:azure-core-http-netty;dependency} -->
>>>>>>> 5b62f097
    </dependency>

    <!-- Test dependencies -->
    <dependency>
      <groupId>com.azure</groupId>
      <artifactId>azure-core-test</artifactId>
      <version>1.1.0</version> <!-- {x-version-update;com.azure:azure-core-test;dependency} -->
      <scope>test</scope>
    </dependency>
    <dependency>
      <groupId>org.junit.jupiter</groupId>
      <artifactId>junit-jupiter-api</artifactId>
      <version>5.4.2</version> <!-- {x-version-update;org.junit.jupiter:junit-jupiter-api;external_dependency} -->
      <scope>test</scope>
    </dependency>
    <dependency>
      <groupId>org.junit.jupiter</groupId>
      <artifactId>junit-jupiter-engine</artifactId>
      <version>5.4.2</version> <!-- {x-version-update;org.junit.jupiter:junit-jupiter-engine;external_dependency} -->
      <scope>test</scope>
    </dependency>
    <dependency>
      <groupId>org.junit.jupiter</groupId>
      <artifactId>junit-jupiter-params</artifactId>
      <version>5.4.2</version> <!-- {x-version-update;org.junit.jupiter:junit-jupiter-params;external_dependency} -->
      <scope>test</scope>
    </dependency>
    <dependency>
      <groupId>org.hamcrest</groupId>
      <artifactId>hamcrest-library</artifactId>
      <version>2.2</version> <!-- {x-version-update;org.hamcrest:hamcrest-library;external_dependency} -->
      <scope>test</scope>
    </dependency>
    <dependency>
      <groupId>org.slf4j</groupId>
      <artifactId>slf4j-simple</artifactId>
      <version>1.7.25</version> <!-- {x-version-update;org.slf4j:slf4j-simple;external_dependency} -->
      <scope>test</scope>
    </dependency>
    <dependency>
      <groupId>io.projectreactor</groupId>
      <artifactId>reactor-test</artifactId>
      <version>3.3.0.RELEASE</version> <!-- {x-version-update;io.projectreactor:reactor-test;external_dependency} -->
      <scope>test</scope>
    </dependency>
    <dependency>
      <groupId>com.azure</groupId>
      <artifactId>azure-identity</artifactId>
      <version>1.0.3</version> <!-- {x-version-update;com.azure:azure-identity;dependency} -->
      <scope>test</scope>
    </dependency>
    <dependency>
      <groupId>com.azure</groupId>
      <artifactId>azure-core-http-okhttp</artifactId>
      <version>1.1.0-beta.1</version>
      <scope>test</scope>
    </dependency>
  </dependencies>

</project><|MERGE_RESOLUTION|>--- conflicted
+++ resolved
@@ -46,11 +46,7 @@
     <dependency>
       <groupId>com.azure</groupId>
       <artifactId>azure-core-http-netty</artifactId>
-<<<<<<< HEAD
-      <version>1.2.0-beta.1</version> <!-- {x-version-update;com.azure:azure-core-http-netty;dependency} -->
-=======
-      <version>1.2.0</version> <!-- {x-version-update;com.azure:azure-core-http-netty;dependency} -->
->>>>>>> 5b62f097
+      <version>1.3.0-beta.1</version> <!-- {x-version-update;com.azure:azure-core-http-netty;dependency} -->
     </dependency>
 
     <!-- Test dependencies -->
