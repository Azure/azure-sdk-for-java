<!-- Copyright (c) Microsoft Corporation. All rights reserved.
     Licensed under the MIT License. -->
<project xmlns="http://maven.apache.org/POM/4.0.0"
         xmlns:xsi="http://www.w3.org/2001/XMLSchema-instance"
         xsi:schemaLocation="http://maven.apache.org/POM/4.0.0 http://maven.apache.org/xsd/maven-4.0.0.xsd">
  <modelVersion>4.0.0</modelVersion>
  <parent>
    <groupId>com.azure</groupId>
    <artifactId>azure-client-sdk-parent</artifactId>
    <version>1.7.0</version> <!-- {x-version-update;com.azure:azure-client-sdk-parent;current} -->
    <relativePath>../../../pom.client.xml</relativePath>
  </parent>

  <groupId>com.azure</groupId>
  <artifactId>azure-data-appconfiguration</artifactId>
<<<<<<< HEAD
  <version>1.0.0-beta.8</version> <!-- {x-version-update;com.azure:azure-data-appconfiguration;current} -->
=======
  <version>1.0.1</version> <!-- {x-version-update;com.azure:azure-data-appconfiguration;current} -->
>>>>>>> 0f276126

  <name>Microsoft Azure client library for App Configuration</name>
  <description>This package contains the Microsoft Azure App Configuration client library.</description>
  <url>https://github.com/Azure/azure-sdk-for-java</url>

  <distributionManagement>
    <site>
      <id>azure-java-build-docs</id>
      <url>${site.url}/site/${project.artifactId}</url>
    </site>
  </distributionManagement>

  <scm>
    <url>scm:git:https://github.com/Azure/azure-sdk-for-java</url>
    <connection>scm:git:git@github.com:Azure/azure-sdk-for-java.git</connection>
    <tag>HEAD</tag>
  </scm>

  <dependencies>
    <dependency>
      <groupId>com.azure</groupId>
      <artifactId>azure-core</artifactId>
<<<<<<< HEAD
      <version>1.2.0-beta.1</version> <!-- {x-version-update;unreleased_com.azure:azure-core;dependency} -->
=======
      <version>1.2.0</version> <!-- {x-version-update;com.azure:azure-core;dependency} -->
>>>>>>> 0f276126
    </dependency>
    <dependency>
      <groupId>org.slf4j</groupId>
      <artifactId>slf4j-api</artifactId>
      <version>1.7.28</version> <!-- {x-version-update;org.slf4j:slf4j-api;external_dependency} -->
    </dependency>
    <dependency>
      <groupId>com.azure</groupId>
      <artifactId>azure-core-http-netty</artifactId>
      <version>1.2.0</version> <!-- {x-version-update;com.azure:azure-core-http-netty;dependency} -->
    </dependency>

    <!-- Test dependencies -->
    <dependency>
      <groupId>com.azure</groupId>
      <artifactId>azure-core-test</artifactId>
      <version>1.1.0</version> <!-- {x-version-update;com.azure:azure-core-test;dependency} -->
      <scope>test</scope>
    </dependency>
    <dependency>
      <groupId>org.junit.jupiter</groupId>
      <artifactId>junit-jupiter-api</artifactId>
      <version>5.4.2</version> <!-- {x-version-update;org.junit.jupiter:junit-jupiter-api;external_dependency} -->
      <scope>test</scope>
    </dependency>
    <dependency>
      <groupId>org.junit.jupiter</groupId>
      <artifactId>junit-jupiter-engine</artifactId>
      <version>5.4.2</version> <!-- {x-version-update;org.junit.jupiter:junit-jupiter-engine;external_dependency} -->
      <scope>test</scope>
    </dependency>
    <dependency>
      <groupId>org.junit.jupiter</groupId>
      <artifactId>junit-jupiter-params</artifactId>
      <version>5.4.2</version> <!-- {x-version-update;org.junit.jupiter:junit-jupiter-params;external_dependency} -->
      <scope>test</scope>
    </dependency>
    <dependency>
      <groupId>org.hamcrest</groupId>
      <artifactId>hamcrest-library</artifactId>
      <version>2.2</version> <!-- {x-version-update;org.hamcrest:hamcrest-library;external_dependency} -->
      <scope>test</scope>
    </dependency>
    <dependency>
      <groupId>org.slf4j</groupId>
      <artifactId>slf4j-simple</artifactId>
      <version>1.7.25</version> <!-- {x-version-update;org.slf4j:slf4j-simple;external_dependency} -->
      <scope>test</scope>
    </dependency>
    <dependency>
      <groupId>io.projectreactor</groupId>
      <artifactId>reactor-test</artifactId>
      <version>3.3.0.RELEASE</version> <!-- {x-version-update;io.projectreactor:reactor-test;external_dependency} -->
      <scope>test</scope>
    </dependency>
    <dependency>
      <groupId>com.azure</groupId>
      <artifactId>azure-identity</artifactId>
      <version>1.0.2</version> <!-- {x-version-update;com.azure:azure-identity;dependency} -->
      <scope>test</scope>
    </dependency>
  </dependencies>

</project><|MERGE_RESOLUTION|>--- conflicted
+++ resolved
@@ -13,11 +13,7 @@
 
   <groupId>com.azure</groupId>
   <artifactId>azure-data-appconfiguration</artifactId>
-<<<<<<< HEAD
-  <version>1.0.0-beta.8</version> <!-- {x-version-update;com.azure:azure-data-appconfiguration;current} -->
-=======
   <version>1.0.1</version> <!-- {x-version-update;com.azure:azure-data-appconfiguration;current} -->
->>>>>>> 0f276126
 
   <name>Microsoft Azure client library for App Configuration</name>
   <description>This package contains the Microsoft Azure App Configuration client library.</description>
@@ -40,11 +36,7 @@
     <dependency>
       <groupId>com.azure</groupId>
       <artifactId>azure-core</artifactId>
-<<<<<<< HEAD
-      <version>1.2.0-beta.1</version> <!-- {x-version-update;unreleased_com.azure:azure-core;dependency} -->
-=======
       <version>1.2.0</version> <!-- {x-version-update;com.azure:azure-core;dependency} -->
->>>>>>> 0f276126
     </dependency>
     <dependency>
       <groupId>org.slf4j</groupId>
