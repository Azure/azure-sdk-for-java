--- conflicted
+++ resolved
@@ -36,20 +36,12 @@
     <dependency>
       <groupId>com.azure</groupId>
       <artifactId>azure-core</artifactId>
-<<<<<<< HEAD
-      <version>1.12.0-beta.1</version> <!-- {x-version-update;unreleased_com.azure:azure-core;dependency} -->
-=======
-      <version>1.12.0</version> <!-- {x-version-update;com.azure:azure-core;dependency} -->
->>>>>>> 2bbfec57
+      <version>1.13.0-beta.1</version> <!-- {x-version-update;unreleased_com.azure:azure-core;dependency} -->
     </dependency>
     <dependency>
       <groupId>com.azure</groupId>
       <artifactId>azure-core-http-netty</artifactId>
-<<<<<<< HEAD
       <version>1.8.0-beta.1</version> <!-- {x-version-update;unreleased_com.azure:azure-core-http-netty;dependency} -->
-=======
-      <version>1.7.1</version> <!-- {x-version-update;com.azure:azure-core-http-netty;dependency} -->
->>>>>>> 2bbfec57
     </dependency>
 
     <!-- Test dependencies -->
