--- conflicted
+++ resolved
@@ -1,4 +1,4 @@
-# Azure App Configuration Client library for Java
+# Azure App Configuration client library for Java
 Azure App Configuration is a managed service that helps developers centralize their application configurations simply and securely.
 
 Modern programs, especially programs running in a cloud, generally have many components that are distributed in nature. Spreading configuration settings across these components can lead to hard-to-troubleshoot errors during an application deployment. Use App Configuration to store all the settings for your application and secure their accesses in one place.
@@ -179,15 +179,7 @@
 
 ### Create a Configuration Client
 
-<<<<<<< HEAD
 Create a configuration client by using `ConfigurationClientBuilder` by passing connection string.
-=======
-Create a Configuration Setting to be stored in the Configuration Store. There are two ways to store a Configuration Setting:
-
-- addSetting creates a setting only if the setting does not already exist in the store.
-- setSetting creates a setting if it doesn't exist or overrides an existing setting.
-
->>>>>>> 4531b07a
 ```Java
 ConfigurationClient client = new ConfigurationClientBuilder()
         .connectionString(connectionString)
@@ -210,12 +202,7 @@
 
 ### Retrieve a Configuration Setting
 
-<<<<<<< HEAD
 Retrieve a previously stored configuration setting by calling `getConfigurationSetting`.
-=======
-Retrieve a previously stored Configuration Setting by calling getSetting.
-
->>>>>>> 4531b07a
 ```Java
 ConfigurationSetting setting = client.setConfigurationSetting("some_key", "some_label", "some_value");
 ConfigurationSetting retrievedSetting = client.getConfigurationSetting("some_key", "some_label");
@@ -230,12 +217,7 @@
 
 ### Update an existing Configuration Setting
 
-<<<<<<< HEAD
 Update an existing configuration setting by calling `setConfigurationSetting`.
-=======
-Update an existing Configuration Setting by calling setSetting.
-
->>>>>>> 4531b07a
 ```Java
 ConfigurationSetting setting = client.setConfigurationSetting("some_key", "some_label", "some_value");
 ConfigurationSetting updatedSetting = client.setConfigurationSetting("some_key", "some_label", "new_value");
@@ -250,12 +232,7 @@
 
 ### Delete a Configuration Setting
 
-<<<<<<< HEAD
 Delete an existing configuration setting by calling `deleteConfigurationSetting`.
-=======
-Delete an existing Configuration Setting by calling deleteSetting.
-
->>>>>>> 4531b07a
 ```Java
 ConfigurationSetting setting = client.setConfigurationSetting("some_key", "some_label", "some_value");
 ConfigurationSetting deletedSetting = client.deleteConfigurationSetting("some_key", "some_label");
