--- conflicted
+++ resolved
@@ -3,19 +3,16 @@
 ### New Features
 - Added updateSyncToken() to be able to provide external synchronization tokens to both
   `ConfigurationAsyncClient` and `ConfigurationClient` clients.
-<<<<<<< HEAD
-- New `SecretReferenceConfigurationSetting` and `FeatureFlagConfigurationSetting`
-  types to represent configuration settings that references KeyVault Secret reference and 
+- Added new `SecretReferenceConfigurationSetting` and `FeatureFlagConfigurationSetting`
+  types to represent configuration settings that references KeyVault Secret reference and
   feature flag respectively.
-=======
-- Added new convenience overload APIs that takes `ConfigurationSetting`:
+- Added new convenience overload APIs that take `ConfigurationSetting`:
   `addConfigurationSetting(ConfigurationSetting setting)`
   `getConfigurationSetting(ConfigurationSetting setting)`
   `setConfigurationSetting(ConfigurationSetting setting)`
   `deleteConfigurationSetting(ConfigurationSetting setting)`
   `setReadOnly(ConfigurationSetting setting, boolean isReadOnly)`
-- Added a new method that accept `ClientOptions` to `ConfigurationClientBuilder`.
->>>>>>> 50cb52be
+- Added a new method that accepts `ClientOptions` in `ConfigurationClientBuilder`.
 
 ## 1.1.10 (2021-03-09)
 ### Dependency updates
