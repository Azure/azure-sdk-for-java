--- conflicted
+++ resolved
@@ -7,13 +7,10 @@
 ### Breaking Changes
 
 ### Bugs Fixed
-<<<<<<< HEAD
-=======
 
 ### Other Changes
 
 ## 1.6.2 (2024-06-25)
->>>>>>> b8b90176
 
 ### Other Changes
 
