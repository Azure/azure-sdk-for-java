# Release History

## 1.9.0-beta.1 (Unreleased)

### Features Added

### Breaking Changes

### Bugs Fixed

## 1.8.4 (2025-09-25)

### Other Changes

<<<<<<< HEAD
- Added a pipeline policy to handle query parameters to make sure the keys are always in lower case and in alphabetical order.
=======
#### Dependency Updates

- Upgraded `azure-core-http-netty` from `1.16.0` to version `1.16.1`.
- Upgraded `azure-core` from `1.56.0` to version `1.56.1`.
>>>>>>> 86d7196d

## 1.8.3 (2025-08-21)

### Other Changes

#### Dependency Updates

- Upgraded `azure-core` from `1.55.5` to version `1.56.0`.
- Upgraded `azure-core-http-netty` from `1.15.13` to version `1.16.0`.

## 1.8.2 (2025-07-29)

### Other Changes

#### Dependency Updates

- Upgraded `azure-core` from `1.55.4` to version `1.55.5`.
- Upgraded `azure-core-http-netty` from `1.15.12` to version `1.15.13`.

## 1.8.1 (2025-06-19)

### Other Changes

#### Dependency Updates

- Upgraded `azure-core-http-netty` from `1.15.11` to version `1.15.12`.
- Upgraded `azure-core` from `1.55.3` to version `1.55.4`.

## 1.8.0 (2025-03-12)

### Features Added

- Added support for specifying the token credential's Microsoft Entra audience when creating a client.

### Other Changes

#### Dependency Updates

- Upgraded `azure-core-http-netty` from `1.15.10` to version `1.15.11`.
- Upgraded `azure-json` from `1.4.0` to version `1.5.0`.
- Upgraded `azure-core` from `1.55.2` to version `1.55.3`.

## 1.7.4 (2025-02-25)

### Other Changes

#### Dependency Updates

- Upgraded `azure-core-http-netty` from `1.15.7` to version `1.15.10`.
- Upgraded `azure-json` from `1.3.0` to version `1.4.0`.
- Upgraded `azure-core` from `1.54.1` to version `1.55.2`.

## 1.7.3 (2024-12-04)

### Other Changes

#### Dependency Updates

- Upgraded `azure-core` from `1.53.0` to version `1.54.1`.
- Upgraded `azure-core-http-netty` from `1.15.5` to version `1.15.7`.

## 1.7.2 (2024-10-27)

### Other Changes

#### Dependency Updates

- Upgraded `azure-core-http-netty` from `1.15.4` to version `1.15.5`.
- Upgraded `azure-core` from `1.52.0` to version `1.53.0`.

## 1.7.1 (2024-09-27)

### Other Changes

#### Dependency Updates

- Upgraded `azure-json` from `1.2.0` to version `1.3.0`.
- Upgraded `azure-core-http-netty` from `1.15.3` to version `1.15.4`.
- Upgraded `azure-core` from `1.51.0` to version `1.52.0`.

## 1.7.0 (2024-08-07)

### Features Added

- Added a new service API support: `2023-11-01`.
- Added a new method `listLabels` to support listing labels capabilities.
- Added new class `SettingLabel` and `SettingLabelSelector`, and a new enum `SettingLabelFields`.
- Added a new property `tagsFilter` to `SettingSelector` to support filtering settings or revisions with tags filter.
- Added a new property `tags` to `ConfigurationSettingsFilter` to support filtering settings with tags filter for snapshot.

### Other Changes

#### Dependency Updates

- Upgraded `azure-core` from `1.50.0` to version `1.51.0`.
- Upgraded `azure-core-http-netty` from `1.15.2` to version `1.15.3`.
- Upgraded `azure-json` from `1.1.0` to version `1.2.0`.

## 1.6.3 (2024-07-26)

### Bugs Fixed

Fixed `FeatureFlagConfigurationSetting`'s `setKey()` which should always add the feature flag prefix `.appconfig.featureflag/` before the input key. ([#33332](https://github.com/Azure/azure-sdk-for-java/issues/33332))

### Other Changes

#### Dependency Updates

- Upgraded `azure-core` from `1.49.1` to version `1.50.0`.
- Upgraded `azure-core-http-netty` from `1.15.1` to version `1.15.2`.

## 1.6.2 (2024-06-25)

### Other Changes

#### Dependency Updates

- Upgraded `azure-core` from `1.49.0` to version `1.49.1`.
- Upgraded `azure-core-http-netty` from `1.15.0` to version `1.15.1`.

## 1.6.1 (2024-05-28)

### Other Changes

#### Dependency Updates

- Upgraded `azure-core` from `1.48.0` to version `1.49.0`.
- Upgraded `azure-core-http-netty` from `1.14.2` to version `1.15.0`.

## 1.6.0 (2024-04-09)

### Features Added

- Added Page ETag support in listing configuration setting, which returns empty body and status code `304 not modified`
  if settings in the page and ETag of the page are not changed. If status code `200` returns in the page response,
  which means page's settings and ETag have changed. A full page of settings and a new page ETag will be returned in
  response.
  Use the new parameter `matchConditions` in the `SettingSelector` to assign the page ETags in the request to service.

### Other Changes

#### Dependency Updates

- Upgraded `azure-core` from `1.47.0` to version `1.48.0`.
- Upgraded `azure-core-http-netty` from `1.14.1` to version `1.14.2`.

## 1.5.3 (2024-03-20)

### Other Changes

#### Dependency Updates

- Upgraded `azure-core` from `1.46.0` to version `1.47.0`.
- Upgraded `azure-core-http-netty` from `1.14.0` to version `1.14.1`.

## 1.6.0-beta.1 (2024-03-04)

### Features Added

- Added Page ETag support in listing configuration setting, which returns empty body and status code `304 not modified` 
  if settings in the page and ETag of the page are not changed. If status code `200` returns in the page response, 
  which means page's settings and ETag have changed. A full page of settings and a new page ETag will be returned in
  response.
  Use the new parameter `matchConditions` in the `SettingSelector` to assign the page ETags in the request to service.

## 1.5.2 (2024-02-20)

### Other Changes

#### Dependency Updates

- Upgraded `azure-core-http-netty` from `1.13.11` to version `1.14.0`.
- Upgraded `azure-core` from `1.45.1` to version `1.46.0`.

## 1.5.1 (2023-12-04)

### Other Changes

#### Dependency Updates

- Upgraded `azure-core-http-netty` from `1.13.10` to version `1.13.11`.
- Upgraded `azure-core` from `1.45.0` to version `1.45.1`.

## 1.5.0 (2023-11-08)

### Features Added

- Added support for the `2023-10-01` service version.

### Breaking Changes

Note: Below breaking changes only affect the version `1.5.0-beta.2`.

- Removed `azure-core-experimental` as a dependency and replaced usage of `PollResult` by `PollOperationDetails`.

### Other Changes

#### Dependency Updates

- Upgraded `azure-core` from `1.44.1` to version `1.45.0`.
- Upgraded `azure-core-http-netty` from `1.13.9` to version `1.13.10`.

## 1.4.10 (2023-10-20)

### Other Changes
#### Dependency Updates
- Upgraded `azure-core` from `1.43.0` to version `1.44.1`.
- Upgraded `azure-core-http-netty` from `1.13.7` to version `1.13.9`.

## 1.5.0-beta.2 (2023-10-11)

### Features Added

- Added `SnapshotFields` enum to support fields selection for snapshot.
- Added a property `List<SnapshotFields> fields` in class `SnapshotSelector` to support fields selection for snapshot.

### Breaking Changes
Note: Below breaking changes only affect the version `1.5.0-beta.1`.

- Changed `listConfigurationSettingsForSnapshot` method's `SettingFields[] fields` parameter type to `List<SettingFields> fields`.
- Renamed `ConfigurationSettingSnapshot` to `ConfigurationSnapshot`.
- Renamed `ConfigurationSettingSnapshot`'s properties name,
  - `size` to `sizeInBytes`,
  - `compositionType` to `snapshotComposition`.
- Renamed `SnapshotSettingFilter` to `ConfigurationSettingsFilter`.
- Added `azure-core-experimental` as a dependency and replaced usage of `CreateSnapshotOperationDetail` by `PollResult` 
  and removed `CreateSnapshotOperationDetail` class.
- Replaced
   - `archiveSnapshotWithResponse(ConfigurationSettingsSnapshot, boolean)` by `archiveSnapshotWithResponse(String, MatchConditions)`
   - `recoverSnapshotWithResponse(ConfigurationSettingsSnapshot, boolean)` by `recoverSnapshotWithResponse(String, MatchConditions)`
   - `archiveSnapshotWithResponse(ConfigurationSettingsSnapshot, boolean, Context)` by `archiveSnapshotWithResponse(String, MatchConditions, Context)`
   - `recoverSnapshotWithResponse(ConfigurationSettingsSnapshot, boolean, Context)` by `recoverSnapshotWithResponse(String, MatchConditions, Context)`

### Bugs Fixed
- `FeatureFlagConfigurationSetting` and `SecretReferenceConfigurationSetting` will now retain custom attributes in the setting value.
  Previously, only attributes that were defined in the associated JSON schema were allowed and unknown attributes were discarded. ([#36725](https://github.com/Azure/azure-sdk-for-java/pull/36725))

### Other Changes

#### Dependency Updates

- Upgraded `azure-core` from `1.43.0` to version `1.44.0`.
- Upgraded `azure-core-http-netty` from `1.13.7` to version `1.13.8`.

## 1.4.9 (2023-09-22)

### Other Changes

#### Dependency Updates

- Upgraded `azure-core` from `1.42.0` to version `1.43.0`.
- Upgraded `azure-core-http-netty` from `1.13.6` to version `1.13.7`.

## 1.4.8 (2023-08-18)

### Other Changes

#### Dependency Updates

- Upgraded `azure-core` from `1.41.0` to version `1.42.0`.
- Upgraded `azure-core-http-netty` from `1.13.5` to version `1.13.6`.

## 1.4.7 (2023-07-25)

### Other Changes

#### Dependency Updates

- Upgraded `azure-core` from `1.40.0` to version `1.41.0`.
- Upgraded `azure-core-http-netty` from `1.13.4` to version `1.13.5`.

## 1.5.0-beta.1 (2023-07-11)

### Features Added

- Added new feature, `Configuration Setting Snapshot` to the library. You can create, get,
  update(archive and recover) a snapshot, and list snapshots.
- Added new APIs to support listing configuration settings by given snapshot name and setting 
  fields.

### Other Changes

#### Dependency Updates

- Added a new dependency `azure-json`, version `1.0.1`.
- Upgraded `azure-core` from `1.40.0` to version `1.40.1`.
- Upgraded `azure-core-http-netty` from `1.13.4` to version `1.13.5`.

## 1.4.6 (2023-06-20)

### Other Changes

#### Dependency Updates

- Upgraded `azure-core` from `1.39.0` to version `1.40.0`.
- Upgraded `azure-core-http-netty` from `1.13.3` to version `1.13.4`.

## 1.4.5 (2023-05-23)

### Other Changes

#### Dependency Updates

- Upgraded `azure-core-http-netty` from `1.13.2` to version `1.13.3`.
- Upgraded `azure-core` from `1.38.0` to version `1.39.0`.

## 1.4.4 (2023-04-18)

### Breaking Changes

- Fixed the bug that multiple authentications coexist per builder. App Configuration client builder should only
  support single authentication per builder instance.
- Moved the validation of authentication to client builder's `build()` method.

### Bugs Fixed

- Fixed a race condition of invalid signature issue by not sharing `Mac` instance in class-level per request operation.
  `Mac` isn't thread-safe, multiple threads could use it at once.

### Other Changes

#### Dependency Updates

- Upgraded `azure-core` from `1.37.0` to version `1.38.0`.
- Upgraded `azure-core-http-netty` from `1.13.1` to version `1.13.2`.

## 1.4.3 (2023-03-16)

### Other Changes

#### Dependency Updates

- Upgraded `azure-core-http-netty` from `1.13.0` to version `1.13.1`.
- Upgraded `azure-core` from `1.36.0` to version `1.37.0`.

## 1.4.2 (2023-02-16)

### Other Changes

#### Dependency Updates

- Upgraded `azure-core-http-netty` from `1.12.8` to version `1.13.0`.
- Upgraded `azure-core` from `1.35.0` to version `1.36.0`.

## 1.4.1 (2023-01-17)

### Bugs Fixed
- Fixed shared `SyncTokenToken` and `RetryPolicy` policies across Configuration clients. 

## 1.4.0 (2023-01-11)

### Features Added
- Added `getEndpoint()` method to both App Configuration synchronous and asynchronous clients.

### Other Changes

#### Dependency Updates
- Updated `azure-core` to `1.35.0`.
- Updated `azure-core-http-netty` to `1.12.8`.

## 1.3.9 (2022-11-09)

### Other Changes

#### Dependency Updates
- Updated `azure-core` to `1.34.0`.
- Updated `azure-core-http-netty` to `1.12.7`.

## 1.3.8 (2022-10-12)

### Other Changes

#### Dependency Updates
- Updated `azure-core` to `1.33.0`.
- Updated `azure-core-http-netty` to `1.12.6`.

## 1.3.7 (2022-09-06)

### Bugs Fixed
- Fixed the issue of sharing the same default http pipeline instance between App Configuration clients.

### Other Changes

#### Dependency Updates
- Updated `azure-core` to `1.32.0`.
- Updated `azure-core-http-netty` to `1.12.5`.

## 1.3.6 (2022-08-12)

### Features Added
- Integrate synchronous workflow for sync clients so that they do not block on async client APIs.

### Other Changes

#### Dependency Updates
- Updated `azure-core` to `1.31.0`.
- Updated `azure-core-http-netty` to `1.12.4`.

## 1.3.5 (2022-07-08)

### Other Changes

#### Dependency Updates
- Updated `azure-core` to `1.30.0`.
- Updated `azure-core-http-netty` to `1.12.3`.

## 1.3.4 (2022-06-08)

### Other Changes

#### Dependency Updates
- Updated `azure-core` to `1.29.1`.
- Updated `azure-core-http-netty` to `1.12.2`.

## 1.3.3 (2022-05-11)

### Other Changes

#### Dependency Updates
- Updated `azure-core` to `1.28.0`.
- Updated `azure-core-http-netty` to `1.12.0`.

## 1.3.2 (2022-04-08)

### Other Changes

#### Dependency Updates
- Updated `azure-core` to `1.27.0`.
- Updated `azure-core-http-netty` to `1.11.9`.

## 1.3.1 (2022-03-09)

### Other Changes

#### Dependency Updates
- Updated `azure-core` to `1.26.0`.
- Updated `azure-core-http-netty` to `1.11.8`.

## 1.3.0 (2022-02-10)

### Features Added
- Added interfaces from `com.azure.core.client.traits` to `ConfigurationClientBuilder`.
- Added a new method `retryOptions` to `ConfigurationClientBuilder`.

### Other Changes

#### Dependency Updates
- Updated `azure-core` to `1.25.0`.
- Updated `azure-core-http-netty` to `1.11.7`.

## 1.2.5 (2022-01-13)
### Other Changes

#### Dependency Updates
- Updated `azure-core` from `1.22.0` to `1.24.1`.
- Updated `azure-core-http-netty` from `1.11.2` to `1.11.6`.

## 1.2.4 (2021-11-11)
### Other Changes

#### Dependency Updates
- Updated `azure-core` from `1.21.0` to `1.22.0`.
- Updated `azure-core-http-netty` from `1.11.1` to `1.11.2`.

## 1.2.3 (2021-10-05)
### Other Changes

#### Dependency Updates
- Updated `azure-core` from `1.20.0` to `1.21.0`.
- Updated `azure-core-http-netty` from `1.11.0` to `1.11.1`.

## 1.2.2 (2021-09-09)
### Other Changes

#### Dependency Updates
- Updated `azure-core` from `1.19.0` to `1.20.0`.
- Updated `azure-core-http-netty` from `1.10.2` to `1.11.0`.

## 1.2.1 (2021-08-11)
### Dependency Updates
- Updated `azure-core` from `1.18.0` to `1.19.0`.
- Updated `azure-core-http-netty` from `1.10.1` to `1.10.2`.

## 1.2.0 (2021-07-08)
### Bugs Fixed
- `SecretReferenceConfigurationSetting` and `FeatureFlagConfigurationSetting` are able to update the strongly-type
  properties of setting when changing the setting's `value`, vice versa.

## 1.1.12 (2021-05-18)
### Dependency Updates
- Updated `azure-core` from `1.15.0` to `1.16.0`.
- Updated `azure-core-http-netty` from `1.9.1` to `1.9.2`.

## 1.2.0-beta.1 (2021-04-09)
### New Features
- Added updateSyncToken() to be able to provide external synchronization tokens to both
  `ConfigurationAsyncClient` and `ConfigurationClient` clients.
- Added new `SecretReferenceConfigurationSetting` and `FeatureFlagConfigurationSetting`
  types to represent configuration settings that references KeyVault Secret reference and
  feature flag respectively.
- Added new convenience overload APIs that take `ConfigurationSetting`:
  `addConfigurationSetting(ConfigurationSetting setting)`
  `getConfigurationSetting(ConfigurationSetting setting)`
  `setConfigurationSetting(ConfigurationSetting setting)`
  `deleteConfigurationSetting(ConfigurationSetting setting)`
  `setReadOnly(ConfigurationSetting setting, boolean isReadOnly)`
- Added a new method that accepts `ClientOptions` in `ConfigurationClientBuilder`.

## 1.1.10 (2021-03-09)
### Dependency updates
- Update dependency version, `azure-core` to 1.14.0 and `azure-core-http-netty` to 1.9.0.

## 1.1.9 (2021-02-10)
### Dependency updates
- Update dependency version, `azure-core` to 1.13.0 and `azure-core-http-netty` to 1.8.0.

## 1.1.8 (2021-01-14)
### Dependency updates
- Update dependency version, `azure-core` to 1.12.0 and `azure-core-http-netty` to 1.7.1.

## 1.1.7 (2020-11-12)
### Dependency updates
- Update dependency version, `azure-core` to 1.10.0 and `azure-core-http-netty` to 1.6.3.

## 1.1.6 (2020-10-06)
### Dependency updates
- Update dependency version, `azure-core` to 1.9.0 and `azure-core-http-netty` to 1.6.2.

## 1.1.5 (2020-09-10)
### Dependency updates
- Update dependency version, `azure-core` to 1.8.1 and `azure-core-http-netty` to 1.6.1.

## 1.1.4 (2020-08-11)
### Dependency updates
- Update dependency version, `azure-core` to 1.7.0 and `azure-core-http-netty` to 1.5.4.

## 1.1.3 (2020-07-07)
### Dependency updates
- Update dependency version, `azure-core` to 1.6.0 and `azure-core-http-netty` to 1.5.3.

## 1.1.2 (2020-06-09)
### Dependency updates
- Update dependency version, `azure-core` to 1.5.1 and `azure-core-http-netty` to 1.5.2.

## 1.1.1 (2020-04-06)
### Dependency updates
- Update dependency version, `azure-core` to 1.4.0 and `azure-core-http-netty` to 1.5.0.

## 1.1.0 (2020-03-11)
- Updated javadoc to support the changes that App Configuration service no longer support `*a` and `*a*` suffix and full text search.
  For more information: see [Filtering](https://github.com/Azure/AppConfiguration/blob/d7837982445b4692448c246f7b45334df1a8c89b/docs/REST/kv.md#filtering).

## 1.0.1 (2020-01-07)
- Added support for setting `x-ms-client-request-id`, `x-ms-correlation-request-id` and `correlation-context` http header values.
- Fixed `UserAgent` unknown name and unknown version bug.
- Fixed `connectionString()`, it throws `IllegalArgumentException` error when `connectionString` is an empty string, 
  the secret contained within the connection string is invalid or the HMAC-SHA256 MAC algorithm cannot be instantiated.
- No longer set `TokenCredential` to null when `connectionString` is given, or visa versa.

### Breaking changes
- SettingSelector takes a filter instead of taking a list of strings. Supported `SettingSelector` literal special character and wild card functions. 

## 1.0.0-beta.7 (2019-11-26)
- Added support for Azure Activity Directory authentication.
- Added service API version support

### Breaking Changes
- Removed clearReadOnly API, updated setReadOnly API to support setting and clearing read only based on the flag passed.
- Removed Range class, SettingSelector no longer supports Range.

## 1.0.0-preview.6 (2019-10-31)
- Renamed addSetting, getSetting, deleteSetting, setSetting, listSettings, listSettingRevisions to
  addConfigurationSetting, getConfigurationSetting, deleteConfigurationSetting, setConfigurationSetting,
  listConfigurationSettings, listRevisions for consistency naming across languages.
- Ensured exceptions are consistent for certain operations (c.f. other languages).
- Renamed asOfDayTime to acceptDateTime, and lock to isReadOnly.
- ConfigurationCredentialsPolicy no longer explored to public and moved to implementation folder.
- Fixed AzConfig Revisions Range Returns 416 Status Code
- Added ConfigurationServiceVersion class for version
- Added more samples including conditional request, setReadOnly, clearReadOnly, listRevisions, etc.

This package's 
[documentation](https://github.com/Azure/azure-sdk-for-java/blob/main/sdk/appconfiguration/azure-data-appconfiguration/README.md) 
and 
[samples](https://github.com/Azure/azure-sdk-for-java/tree/main/sdk/appconfiguration/azure-data-appconfiguration/src/samples/java/com/azure/data/appconfiguration) 

## 1.0.0-preview.5 (2019-10-11)
- Fixed a explored bug that ConfigurationClientCredential is already package-private. Using connection String instead.

This package's 
[documentation](https://github.com/Azure/azure-sdk-for-java/blob/4375acbb70d4b85db238d6b5147b697d9355f45e/sdk/appconfiguration/azure-data-appconfiguration/README.md) 
and 
[samples](https://github.com/Azure/azure-sdk-for-java/tree/4375acbb70d4b85db238d6b5147b697d9355f45e/sdk/appconfiguration/azure-data-appconfiguration/src/samples/java/com/azure/data/appconfiguration) 
demonstrate the new API.

## 1.0.0-preview.4 (2019-10-08)
- Updated addSetting, getSetting, deleteSetting, setSetting to support conditional request.
- Removed UpdateSetting.
- Allowed user to define custom equality of configuration setting.
- No public ConfigurationClientCredential.
- Removed credential and CredentialPolicy package.

This package's 
[documentation](https://github.com/Azure/azure-sdk-for-java/blob/4375acbb70d4b85db238d6b5147b697d9355f45e/sdk/appconfiguration/azure-data-appconfiguration/README.md) 
and 
[samples](https://github.com/Azure/azure-sdk-for-java/tree/4375acbb70d4b85db238d6b5147b697d9355f45e/sdk/appconfiguration/azure-data-appconfiguration/src/samples/java/com/azure/data/appconfiguration) 
demonstrate the new API.

## 1.0.0-preview.3 (2019-09-10)
- Removed dependency on Netty.
- Added logging when throwing `RuntimeException`s.

This package's 
[documentation](https://github.com/Azure/azure-sdk-for-java/blob/4375acbb70d4b85db238d6b5147b697d9355f45e/sdk/appconfiguration/azure-data-appconfiguration/README.md) 
and 
[samples](https://github.com/Azure/azure-sdk-for-java/tree/4375acbb70d4b85db238d6b5147b697d9355f45e/sdk/appconfiguration/azure-data-appconfiguration/src/samples/java/com/azure/data/appconfiguration) 
demonstrate the new API.

## 1.0.0-preview.2 (2019-08-06)
- Merged ConfigurationClientBuilder and ConfigurationAsyncClientBuilder into ConfigurationClientBuilder. Method to build each client were added.
- ConfigurationClientBuilder was made instantiable, static builder method removed from ConfigurationClient and ConfigurationAsyncClient.
- Builder method credentials renamed to credential and serviceEndpoint to endpoint.
- Listing operations return PagedFlux and PagedIterable in their respective clients.
- Asynchronous calls check subscriberContext for tracing context.
- Synchronous calls support passing tracing context in maximal overloads.

**Breaking changes: New API Design**
- Simplified API to return model types directly on non-maximal overloads. Maximal overloads return `Response<T>` and suffixed with WithResponse.

This package's 
[documentation](https://github.com/Azure/azure-sdk-for-java/blob/azure-data-appconfiguration_1.0.0-preview.2/sdk/appconfiguration/azure-data-appconfiguration/README.md) 
and 
[samples](https://github.com/Azure/azure-sdk-for-java/tree/azure-data-appconfiguration_1.0.0-preview.2/sdk/appconfiguration/azure-data-appconfiguration/src/samples/java/com/azure/data/appconfiguration) 
demonstrate the new API.

## 1.0.0-preview.1 (2019-06-28)
Version 1.0.0-preview.1 is a preview of our efforts in creating a client library that is developer-friendly, idiomatic 
to the Java ecosystem, and as consistent across different languages and platforms as possible. The principles that guide 
our efforts can be found in the [Azure SDK Design Guidelines for Java](https://azure.github.io/azure-sdk/java_introduction.html).

This package's 
[documentation](https://github.com/Azure/azure-sdk-for-java/blob/azure-data-appconfiguration_1.0.0-preview.1/appconfiguration/client/README.md) 
and 
[samples](https://github.com/Azure/azure-sdk-for-java/tree/azure-data-appconfiguration_1.0.0-preview.1/appconfiguration/client/src/samples/java) 
demonstrate the new API.

- Initial release. Please see the README and wiki for information on the new design.<|MERGE_RESOLUTION|>--- conflicted
+++ resolved
@@ -3,6 +3,7 @@
 ## 1.9.0-beta.1 (Unreleased)
 
 ### Features Added
+- Added a pipeline policy to handle query parameters to make sure the keys are always in lower case and in alphabetical order.
 
 ### Breaking Changes
 
@@ -12,14 +13,10 @@
 
 ### Other Changes
 
-<<<<<<< HEAD
-- Added a pipeline policy to handle query parameters to make sure the keys are always in lower case and in alphabetical order.
-=======
 #### Dependency Updates
 
 - Upgraded `azure-core-http-netty` from `1.16.0` to version `1.16.1`.
 - Upgraded `azure-core` from `1.56.0` to version `1.56.1`.
->>>>>>> 86d7196d
 
 ## 1.8.3 (2025-08-21)
 
