<project xmlns:xsi="http://www.w3.org/2001/XMLSchema-instance" xmlns="http://maven.apache.org/POM/4.0.0" xsi:schemaLocation="http://maven.apache.org/POM/4.0.0 http://maven.apache.org/xsd/maven-4.0.0.xsd">
    <parent>
        <groupId>com.azure</groupId>
        <artifactId>azure-client-sdk-parent</artifactId>
        <version>1.7.0</version> <!-- {x-version-update;com.azure:azure-client-sdk-parent;current} -->
        <relativePath>../../parents/azure-client-sdk-parent</relativePath>
    </parent>
    <modelVersion>4.0.0</modelVersion>

<<<<<<< HEAD
    <groupId>com.azure.spring</groupId>
    <artifactId>azure-spring-cloud-feature-management</artifactId>
    <version>2.5.0-beta.1</version> <!-- {x-version-update;com.azure.spring:azure-spring-cloud-feature-management;current} -->
    <name>Azure Spring Cloud Feature Management</name>
    <description>Adds Feature Management into Spring</description>
=======
  <groupId>com.azure.spring</groupId>
  <artifactId>azure-spring-cloud-feature-management</artifactId>
  <version>2.6.0-beta.1</version> <!-- {x-version-update;com.azure.spring:azure-spring-cloud-feature-management;current} -->
  <name>Azure Spring Cloud Feature Management</name>
  <description>Adds Feature Management into Spring</description>
>>>>>>> 94cb2902

    <properties>
        <checkstyle.skip>true</checkstyle.skip>
    </properties>

<<<<<<< HEAD
    <dependencies>
        <dependency>
            <groupId>org.springframework</groupId>
            <artifactId>spring-context</artifactId>
            <version>5.3.15</version> <!-- {x-version-update;org.springframework:spring-context;external_dependency} -->
        </dependency>
        <dependency>
            <groupId>org.springframework.boot</groupId>
            <artifactId>spring-boot-starter</artifactId>
            <version>2.6.3</version> <!-- {x-version-update;org.springframework.boot:spring-boot-starter;external_dependency} -->
        </dependency>
        <dependency>
            <groupId>org.springframework.boot</groupId>
            <artifactId>spring-boot-starter-validation</artifactId>
            <version>2.6.3</version> <!-- {x-version-update;org.springframework.boot:spring-boot-starter-validation;external_dependency} -->
        </dependency>
        <dependency>
            <groupId>com.fasterxml.jackson.core</groupId>
            <artifactId>jackson-annotations</artifactId>
            <version>2.13.2</version> <!-- {x-version-update;com.fasterxml.jackson.core:jackson-annotations;external_dependency} -->
        </dependency>
        <dependency>
            <groupId>com.fasterxml.jackson.core</groupId>
            <artifactId>jackson-databind</artifactId>
            <version>2.13.2.1</version> <!-- {x-version-update;com.fasterxml.jackson.core:jackson-databind;external_dependency} -->
        </dependency>
        <dependency>
            <groupId>io.projectreactor.netty</groupId>
            <artifactId>reactor-netty</artifactId>
            <version>1.0.15</version> <!-- {x-version-update;io.projectreactor.netty:reactor-netty;external_dependency} -->
        </dependency>
        <dependency>
            <groupId>org.springframework.boot</groupId>
            <artifactId>spring-boot-starter-test</artifactId>
            <version>2.6.3</version> <!-- {x-version-update;org.springframework.boot:spring-boot-starter-test;external_dependency} -->
            <scope>test</scope>
        </dependency>
    </dependencies>
    <build>
        <plugins>
            <plugin>
                <groupId>org.apache.maven.plugins</groupId>
                <artifactId>maven-enforcer-plugin</artifactId>
                <version>3.0.0-M3</version> <!-- {x-version-update;org.apache.maven.plugins:maven-enforcer-plugin;external_dependency} -->
                <configuration>
                    <rules>
                        <bannedDependencies>
                            <includes>
                                <include>com.fasterxml.jackson.core:jackson-annotations:[2.13.2]</include> <!-- {x-include-update;com.fasterxml.jackson.core:jackson-annotations;external_dependency} -->
                                <include>com.fasterxml.jackson.core:jackson-databind:[2.13.2.1]</include> <!-- {x-include-update;com.fasterxml.jackson.core:jackson-databind;external_dependency} -->
                                <include>io.projectreactor.netty:reactor-netty:[1.0.15]</include> <!-- {x-include-update;io.projectreactor.netty:reactor-netty;external_dependency} -->
                                <include>org.springframework.boot:spring-boot-starter:[2.6.3]</include> <!-- {x-include-update;org.springframework.boot:spring-boot-starter;external_dependency} -->
                                <include>org.springframework.boot:spring-boot-starter-validation:[2.6.3]</include> <!-- {x-include-update;org.springframework.boot:spring-boot-starter-validation;external_dependency} -->
                                <include>org.springframework:spring-context:[5.3.15]</include> <!-- {x-include-update;org.springframework:spring-context;external_dependency} -->
                            </includes>
                        </bannedDependencies>
                    </rules>
                </configuration>
            </plugin>
        </plugins>
    </build>
=======
  <dependencies>
    <dependency>
      <groupId>org.springframework</groupId>
      <artifactId>spring-context</artifactId>
      <version>5.3.19</version> <!-- {x-version-update;org.springframework:spring-context;external_dependency} -->
    </dependency>
    <dependency>
      <groupId>org.springframework.boot</groupId>
      <artifactId>spring-boot-starter</artifactId>
      <version>2.6.7</version> <!-- {x-version-update;org.springframework.boot:spring-boot-starter;external_dependency} -->
    </dependency>
    <dependency>
      <groupId>com.fasterxml.jackson.core</groupId>
      <artifactId>jackson-annotations</artifactId>
      <version>2.13.2</version> <!-- {x-version-update;com.fasterxml.jackson.core:jackson-annotations;external_dependency} -->
    </dependency>
    <dependency>
      <groupId>com.fasterxml.jackson.core</groupId>
      <artifactId>jackson-databind</artifactId>
      <version>2.13.2.2</version> <!-- {x-version-update;com.fasterxml.jackson.core:jackson-databind;external_dependency} -->
    </dependency>
    <dependency>
      <groupId>io.projectreactor.netty</groupId>
      <artifactId>reactor-netty</artifactId>
      <version>1.0.18</version> <!-- {x-version-update;io.projectreactor.netty:reactor-netty;external_dependency} -->
    </dependency>
    <dependency>
      <groupId>org.springframework.boot</groupId>
      <artifactId>spring-boot-starter-test</artifactId>
      <version>2.6.7</version> <!-- {x-version-update;org.springframework.boot:spring-boot-starter-test;external_dependency} -->
      <scope>test</scope>
    </dependency>
  </dependencies>
  <build>
    <plugins>
      <plugin>
        <groupId>org.apache.maven.plugins</groupId>
        <artifactId>maven-enforcer-plugin</artifactId>
        <version>3.0.0-M3</version> <!-- {x-version-update;org.apache.maven.plugins:maven-enforcer-plugin;external_dependency} -->
        <configuration>
          <rules>
            <bannedDependencies>
              <includes>
                <include>com.fasterxml.jackson.core:jackson-annotations:[2.13.2]</include> <!-- {x-include-update;com.fasterxml.jackson.core:jackson-annotations;external_dependency} -->
                <include>com.fasterxml.jackson.core:jackson-databind:[2.13.2.2]</include> <!-- {x-include-update;com.fasterxml.jackson.core:jackson-databind;external_dependency} -->
                <include>io.projectreactor.netty:reactor-netty:[1.0.18]</include> <!-- {x-include-update;io.projectreactor.netty:reactor-netty;external_dependency} -->
                <include>org.springframework.boot:spring-boot-starter:[2.6.7]</include> <!-- {x-include-update;org.springframework.boot:spring-boot-starter;external_dependency} -->
                <include>org.springframework:spring-context:[5.3.19]</include> <!-- {x-include-update;org.springframework:spring-context;external_dependency} -->
              </includes>
            </bannedDependencies>
          </rules>
        </configuration>
      </plugin>
    </plugins>
  </build>
>>>>>>> 94cb2902
</project><|MERGE_RESOLUTION|>--- conflicted
+++ resolved
@@ -7,87 +7,16 @@
     </parent>
     <modelVersion>4.0.0</modelVersion>
 
-<<<<<<< HEAD
-    <groupId>com.azure.spring</groupId>
-    <artifactId>azure-spring-cloud-feature-management</artifactId>
-    <version>2.5.0-beta.1</version> <!-- {x-version-update;com.azure.spring:azure-spring-cloud-feature-management;current} -->
-    <name>Azure Spring Cloud Feature Management</name>
-    <description>Adds Feature Management into Spring</description>
-=======
   <groupId>com.azure.spring</groupId>
   <artifactId>azure-spring-cloud-feature-management</artifactId>
   <version>2.6.0-beta.1</version> <!-- {x-version-update;com.azure.spring:azure-spring-cloud-feature-management;current} -->
   <name>Azure Spring Cloud Feature Management</name>
   <description>Adds Feature Management into Spring</description>
->>>>>>> 94cb2902
 
     <properties>
         <checkstyle.skip>true</checkstyle.skip>
     </properties>
 
-<<<<<<< HEAD
-    <dependencies>
-        <dependency>
-            <groupId>org.springframework</groupId>
-            <artifactId>spring-context</artifactId>
-            <version>5.3.15</version> <!-- {x-version-update;org.springframework:spring-context;external_dependency} -->
-        </dependency>
-        <dependency>
-            <groupId>org.springframework.boot</groupId>
-            <artifactId>spring-boot-starter</artifactId>
-            <version>2.6.3</version> <!-- {x-version-update;org.springframework.boot:spring-boot-starter;external_dependency} -->
-        </dependency>
-        <dependency>
-            <groupId>org.springframework.boot</groupId>
-            <artifactId>spring-boot-starter-validation</artifactId>
-            <version>2.6.3</version> <!-- {x-version-update;org.springframework.boot:spring-boot-starter-validation;external_dependency} -->
-        </dependency>
-        <dependency>
-            <groupId>com.fasterxml.jackson.core</groupId>
-            <artifactId>jackson-annotations</artifactId>
-            <version>2.13.2</version> <!-- {x-version-update;com.fasterxml.jackson.core:jackson-annotations;external_dependency} -->
-        </dependency>
-        <dependency>
-            <groupId>com.fasterxml.jackson.core</groupId>
-            <artifactId>jackson-databind</artifactId>
-            <version>2.13.2.1</version> <!-- {x-version-update;com.fasterxml.jackson.core:jackson-databind;external_dependency} -->
-        </dependency>
-        <dependency>
-            <groupId>io.projectreactor.netty</groupId>
-            <artifactId>reactor-netty</artifactId>
-            <version>1.0.15</version> <!-- {x-version-update;io.projectreactor.netty:reactor-netty;external_dependency} -->
-        </dependency>
-        <dependency>
-            <groupId>org.springframework.boot</groupId>
-            <artifactId>spring-boot-starter-test</artifactId>
-            <version>2.6.3</version> <!-- {x-version-update;org.springframework.boot:spring-boot-starter-test;external_dependency} -->
-            <scope>test</scope>
-        </dependency>
-    </dependencies>
-    <build>
-        <plugins>
-            <plugin>
-                <groupId>org.apache.maven.plugins</groupId>
-                <artifactId>maven-enforcer-plugin</artifactId>
-                <version>3.0.0-M3</version> <!-- {x-version-update;org.apache.maven.plugins:maven-enforcer-plugin;external_dependency} -->
-                <configuration>
-                    <rules>
-                        <bannedDependencies>
-                            <includes>
-                                <include>com.fasterxml.jackson.core:jackson-annotations:[2.13.2]</include> <!-- {x-include-update;com.fasterxml.jackson.core:jackson-annotations;external_dependency} -->
-                                <include>com.fasterxml.jackson.core:jackson-databind:[2.13.2.1]</include> <!-- {x-include-update;com.fasterxml.jackson.core:jackson-databind;external_dependency} -->
-                                <include>io.projectreactor.netty:reactor-netty:[1.0.15]</include> <!-- {x-include-update;io.projectreactor.netty:reactor-netty;external_dependency} -->
-                                <include>org.springframework.boot:spring-boot-starter:[2.6.3]</include> <!-- {x-include-update;org.springframework.boot:spring-boot-starter;external_dependency} -->
-                                <include>org.springframework.boot:spring-boot-starter-validation:[2.6.3]</include> <!-- {x-include-update;org.springframework.boot:spring-boot-starter-validation;external_dependency} -->
-                                <include>org.springframework:spring-context:[5.3.15]</include> <!-- {x-include-update;org.springframework:spring-context;external_dependency} -->
-                            </includes>
-                        </bannedDependencies>
-                    </rules>
-                </configuration>
-            </plugin>
-        </plugins>
-    </build>
-=======
   <dependencies>
     <dependency>
       <groupId>org.springframework</groupId>
@@ -143,5 +72,4 @@
       </plugin>
     </plugins>
   </build>
->>>>>>> 94cb2902
 </project>