<project xmlns:xsi="http://www.w3.org/2001/XMLSchema-instance"
         xmlns="http://maven.apache.org/POM/4.0.0"
         xsi:schemaLocation="http://maven.apache.org/POM/4.0.0 http://maven.apache.org/xsd/maven-4.0.0.xsd">
  <parent>
    <groupId>com.azure</groupId>
    <artifactId>azure-client-sdk-parent</artifactId>
    <version>1.7.0</version> <!-- {x-version-update;com.azure:azure-client-sdk-parent;current} -->
    <relativePath>../../parents/azure-client-sdk-parent</relativePath>
  </parent>
  <modelVersion>4.0.0</modelVersion>

  <groupId>com.azure.spring</groupId>
  <artifactId>azure-spring-cloud-feature-management</artifactId>
  <version>2.1.0-beta.1</version> <!-- {x-version-update;com.azure.spring:azure-spring-cloud-feature-management;current} -->
  <name>Azure Spring Cloud Feature Management</name>
  <description>Adds Feature Management into Spring</description>

  <dependencies>
    <dependency>
      <groupId>org.springframework</groupId>
      <artifactId>spring-context</artifactId>
      <version>5.3.9</version> <!-- {x-version-update;org.springframework:spring-context;external_dependency} -->
    </dependency>
    <dependency>
      <groupId>org.springframework.boot</groupId>
      <artifactId>spring-boot-starter</artifactId>
      <version>2.5.4</version> <!-- {x-version-update;org.springframework.boot:spring-boot-starter;external_dependency} -->
    </dependency>
    <dependency>
      <groupId>com.fasterxml.jackson.core</groupId>
      <artifactId>jackson-annotations</artifactId>
      <version>2.11.4</version> <!-- {x-version-update;appconfig_spring_com.fasterxml.jackson.core:jackson-annotations;external_dependency} -->
    </dependency>
    <dependency>
      <groupId>com.fasterxml.jackson.core</groupId>
      <artifactId>jackson-databind</artifactId>
      <version>2.11.4</version>  <!-- {x-version-update;appconfig_spring_com.fasterxml.jackson.core:jackson-databind;external_dependency} -->
    </dependency>
    <dependency>
      <groupId>io.projectreactor.netty</groupId>
      <artifactId>reactor-netty</artifactId>
      <version>1.0.10</version> <!-- {x-version-update;io.projectreactor.netty:reactor-netty;external_dependency} -->
<<<<<<< HEAD
    </dependency>
    <dependency>
      <groupId>junit</groupId>
      <artifactId>junit</artifactId>
      <version>4.13.2</version> <!-- {x-version-update;junit:junit;external_dependency} -->
      <scope>test</scope>
    </dependency>
    <dependency>
      <groupId>org.mockito</groupId>
      <artifactId>mockito-core</artifactId>
      <version>3.9.0</version><!-- {x-version-update;org.mockito:mockito-core;external_dependency} -->
      <scope>test</scope>
=======
>>>>>>> c8fc8cd6
    </dependency>
    <dependency>
      <groupId>org.springframework.boot</groupId>
      <artifactId>spring-boot-starter-test</artifactId>
      <version>2.5.4</version> <!-- {x-version-update;org.springframework.boot:spring-boot-starter-test;external_dependency} -->
      <scope>test</scope>
    </dependency>
    <dependency>
      <groupId>org.powermock</groupId>
      <artifactId>powermock-module-junit4</artifactId>
      <version>2.0.2</version> <!-- {x-version-update;org.powermock:powermock-module-junit4;external_dependency} -->
      <scope>test</scope>
    </dependency>
    <dependency>
      <groupId>org.powermock</groupId>
      <artifactId>powermock-api-mockito2</artifactId>
      <version>2.0.2</version> <!-- {x-version-update;org.powermock:powermock-api-mockito2;external_dependency} -->
      <scope>test</scope>
    </dependency>
  </dependencies>
  <build>
    <plugins>
      <plugin>
        <groupId>org.apache.maven.plugins</groupId>
        <artifactId>maven-enforcer-plugin</artifactId>
        <version>3.0.0-M3</version> <!-- {x-version-update;org.apache.maven.plugins:maven-enforcer-plugin;external_dependency} -->
        <configuration>
          <rules>
            <bannedDependencies>
              <includes>
                <include>com.fasterxml.jackson.core:jackson-annotations:[2.11.4]</include> <!-- {x-include-update;appconfig_spring_com.fasterxml.jackson.core:jackson-annotations;external_dependency} -->
                <include>com.fasterxml.jackson.core:jackson-databind:[2.11.4]</include> <!-- {x-include-update;appconfig_spring_com.fasterxml.jackson.core:jackson-databind;external_dependency} -->
                <include>io.projectreactor.netty:reactor-netty:[1.0.10]</include> <!-- {x-include-update;io.projectreactor.netty:reactor-netty;external_dependency} -->
                <include>org.springframework.boot:spring-boot-starter:[2.5.4]</include> <!-- {x-include-update;org.springframework.boot:spring-boot-starter;external_dependency} -->
                <include>org.springframework:spring-context:[5.3.9]</include> <!-- {x-include-update;org.springframework:spring-context;external_dependency} -->
              </includes>
            </bannedDependencies>
          </rules>
        </configuration>
      </plugin>
    </plugins>
  </build>
</project><|MERGE_RESOLUTION|>--- conflicted
+++ resolved
@@ -40,21 +40,6 @@
       <groupId>io.projectreactor.netty</groupId>
       <artifactId>reactor-netty</artifactId>
       <version>1.0.10</version> <!-- {x-version-update;io.projectreactor.netty:reactor-netty;external_dependency} -->
-<<<<<<< HEAD
-    </dependency>
-    <dependency>
-      <groupId>junit</groupId>
-      <artifactId>junit</artifactId>
-      <version>4.13.2</version> <!-- {x-version-update;junit:junit;external_dependency} -->
-      <scope>test</scope>
-    </dependency>
-    <dependency>
-      <groupId>org.mockito</groupId>
-      <artifactId>mockito-core</artifactId>
-      <version>3.9.0</version><!-- {x-version-update;org.mockito:mockito-core;external_dependency} -->
-      <scope>test</scope>
-=======
->>>>>>> c8fc8cd6
     </dependency>
     <dependency>
       <groupId>org.springframework.boot</groupId>
