<project xmlns:xsi="http://www.w3.org/2001/XMLSchema-instance"
         xmlns="http://maven.apache.org/POM/4.0.0"
         xsi:schemaLocation="http://maven.apache.org/POM/4.0.0 http://maven.apache.org/xsd/maven-4.0.0.xsd">
  <parent>
    <groupId>com.azure</groupId>
    <artifactId>azure-client-sdk-parent</artifactId>
    <version>1.7.0</version> <!-- {x-version-update;com.azure:azure-client-sdk-parent;current} -->
    <relativePath>../../parents/azure-client-sdk-parent</relativePath>
  </parent>
  <modelVersion>4.0.0</modelVersion>

  <groupId>com.azure.spring</groupId>
  <artifactId>azure-spring-cloud-feature-management</artifactId>
  <version>2.9.0-beta.1</version> <!-- {x-version-update;com.azure.spring:azure-spring-cloud-feature-management;current} -->
  <name>Azure Spring Cloud Feature Management</name>
  <description>Adds Feature Management into Spring</description>

  <properties>
    <checkstyle.skip>true</checkstyle.skip>
  </properties>

  <dependencies>
    <dependency>
      <groupId>org.springframework</groupId>
      <artifactId>spring-context</artifactId>
      <version>6.0.0-M6</version> <!-- {x-version-update;org.springframework:spring-context;external_dependency} -->
    </dependency>
    <dependency>
      <groupId>org.springframework.boot</groupId>
      <artifactId>spring-boot-starter</artifactId>
      <version>3.0.0-M5</version> <!-- {x-version-update;org.springframework.boot:spring-boot-starter;external_dependency} -->
    </dependency>
    <dependency>
      <groupId>com.fasterxml.jackson.core</groupId>
      <artifactId>jackson-annotations</artifactId>
      <version>2.13.4</version> <!-- {x-version-update;com.fasterxml.jackson.core:jackson-annotations;external_dependency} -->
    </dependency>
    <dependency>
      <groupId>com.fasterxml.jackson.core</groupId>
      <artifactId>jackson-databind</artifactId>
      <version>2.13.4.2</version> <!-- {x-version-update;com.fasterxml.jackson.core:jackson-databind;external_dependency} -->
    </dependency>
    <dependency>
      <groupId>io.projectreactor.netty</groupId>
      <artifactId>reactor-netty</artifactId>
      <version>1.0.21</version> <!-- {x-version-update;io.projectreactor.netty:reactor-netty;external_dependency} -->
    </dependency>
    <dependency>
      <groupId>org.springframework.boot</groupId>
      <artifactId>spring-boot-starter-test</artifactId>
      <version>3.0.0-M5</version> <!-- {x-version-update;org.springframework.boot:spring-boot-starter-test;external_dependency} -->
      <scope>test</scope>
    </dependency>
  </dependencies>
  <build>
    <plugins>
      <plugin>
        <groupId>org.apache.maven.plugins</groupId>
        <artifactId>maven-enforcer-plugin</artifactId>
        <version>3.0.0-M3</version> <!-- {x-version-update;org.apache.maven.plugins:maven-enforcer-plugin;external_dependency} -->
        <configuration>
          <rules>
            <bannedDependencies>
              <includes>
                <include>com.fasterxml.jackson.core:jackson-annotations:[2.13.4]</include> <!-- {x-include-update;com.fasterxml.jackson.core:jackson-annotations;external_dependency} -->
<<<<<<< HEAD
                <include>com.fasterxml.jackson.core:jackson-databind:[2.13.4]</include> <!-- {x-include-update;com.fasterxml.jackson.core:jackson-databind;external_dependency} -->
                <include>io.projectreactor.netty:reactor-netty:[1.0.21]</include> <!-- {x-include-update;io.projectreactor.netty:reactor-netty;external_dependency} -->
                <include>org.springframework.boot:spring-boot-starter:[3.0.0-M5]</include> <!-- {x-include-update;org.springframework.boot:spring-boot-starter;external_dependency} -->
                <include>org.springframework:spring-context:[6.0.0-M6]</include> <!-- {x-include-update;org.springframework:spring-context;external_dependency} -->
=======
                <include>com.fasterxml.jackson.core:jackson-databind:[2.13.4.2]</include> <!-- {x-include-update;com.fasterxml.jackson.core:jackson-databind;external_dependency} -->
                <include>io.projectreactor.netty:reactor-netty:[1.0.23]</include> <!-- {x-include-update;io.projectreactor.netty:reactor-netty;external_dependency} -->
                <include>org.springframework.boot:spring-boot-starter:[2.7.4]</include> <!-- {x-include-update;org.springframework.boot:spring-boot-starter;external_dependency} -->
                <include>org.springframework:spring-context:[5.3.23]</include> <!-- {x-include-update;org.springframework:spring-context;external_dependency} -->
>>>>>>> d62f8faa
              </includes>
            </bannedDependencies>
          </rules>
        </configuration>
      </plugin>
    </plugins>
  </build>
</project><|MERGE_RESOLUTION|>--- conflicted
+++ resolved
@@ -23,12 +23,12 @@
     <dependency>
       <groupId>org.springframework</groupId>
       <artifactId>spring-context</artifactId>
-      <version>6.0.0-M6</version> <!-- {x-version-update;org.springframework:spring-context;external_dependency} -->
+      <version>5.3.23</version> <!-- {x-version-update;org.springframework:spring-context;external_dependency} -->
     </dependency>
     <dependency>
       <groupId>org.springframework.boot</groupId>
       <artifactId>spring-boot-starter</artifactId>
-      <version>3.0.0-M5</version> <!-- {x-version-update;org.springframework.boot:spring-boot-starter;external_dependency} -->
+      <version>2.7.4</version> <!-- {x-version-update;org.springframework.boot:spring-boot-starter;external_dependency} -->
     </dependency>
     <dependency>
       <groupId>com.fasterxml.jackson.core</groupId>
@@ -43,12 +43,12 @@
     <dependency>
       <groupId>io.projectreactor.netty</groupId>
       <artifactId>reactor-netty</artifactId>
-      <version>1.0.21</version> <!-- {x-version-update;io.projectreactor.netty:reactor-netty;external_dependency} -->
+      <version>1.0.23</version> <!-- {x-version-update;io.projectreactor.netty:reactor-netty;external_dependency} -->
     </dependency>
     <dependency>
       <groupId>org.springframework.boot</groupId>
       <artifactId>spring-boot-starter-test</artifactId>
-      <version>3.0.0-M5</version> <!-- {x-version-update;org.springframework.boot:spring-boot-starter-test;external_dependency} -->
+      <version>2.7.4</version> <!-- {x-version-update;org.springframework.boot:spring-boot-starter-test;external_dependency} -->
       <scope>test</scope>
     </dependency>
   </dependencies>
@@ -63,17 +63,10 @@
             <bannedDependencies>
               <includes>
                 <include>com.fasterxml.jackson.core:jackson-annotations:[2.13.4]</include> <!-- {x-include-update;com.fasterxml.jackson.core:jackson-annotations;external_dependency} -->
-<<<<<<< HEAD
-                <include>com.fasterxml.jackson.core:jackson-databind:[2.13.4]</include> <!-- {x-include-update;com.fasterxml.jackson.core:jackson-databind;external_dependency} -->
-                <include>io.projectreactor.netty:reactor-netty:[1.0.21]</include> <!-- {x-include-update;io.projectreactor.netty:reactor-netty;external_dependency} -->
-                <include>org.springframework.boot:spring-boot-starter:[3.0.0-M5]</include> <!-- {x-include-update;org.springframework.boot:spring-boot-starter;external_dependency} -->
-                <include>org.springframework:spring-context:[6.0.0-M6]</include> <!-- {x-include-update;org.springframework:spring-context;external_dependency} -->
-=======
                 <include>com.fasterxml.jackson.core:jackson-databind:[2.13.4.2]</include> <!-- {x-include-update;com.fasterxml.jackson.core:jackson-databind;external_dependency} -->
                 <include>io.projectreactor.netty:reactor-netty:[1.0.23]</include> <!-- {x-include-update;io.projectreactor.netty:reactor-netty;external_dependency} -->
                 <include>org.springframework.boot:spring-boot-starter:[2.7.4]</include> <!-- {x-include-update;org.springframework.boot:spring-boot-starter;external_dependency} -->
                 <include>org.springframework:spring-context:[5.3.23]</include> <!-- {x-include-update;org.springframework:spring-context;external_dependency} -->
->>>>>>> d62f8faa
               </includes>
             </bannedDependencies>
           </rules>
