<project xmlns:xsi="http://www.w3.org/2001/XMLSchema-instance"
         xmlns="http://maven.apache.org/POM/4.0.0"
         xsi:schemaLocation="http://maven.apache.org/POM/4.0.0 http://maven.apache.org/xsd/maven-4.0.0.xsd">
  <parent>
    <groupId>com.azure</groupId>
    <artifactId>azure-client-sdk-parent</artifactId>
    <version>1.7.0</version> <!-- {x-version-update;com.azure:azure-client-sdk-parent;current} -->
    <relativePath>../../parents/azure-client-sdk-parent</relativePath>
  </parent>
  <modelVersion>4.0.0</modelVersion>

  <groupId>com.azure.spring</groupId>
  <artifactId>azure-spring-cloud-feature-management</artifactId>
  <version>2.1.0-beta.1</version> <!-- {x-version-update;com.azure.spring:azure-spring-cloud-feature-management;current} -->
  <name>Azure Spring Cloud Feature Management</name>
  <description>Adds Feature Management into Spring</description>

  <dependencies>
    <dependency>
      <groupId>org.springframework</groupId>
      <artifactId>spring-context</artifactId>
      <version>5.3.9</version> <!-- {x-version-update;org.springframework:spring-context;external_dependency} -->
    </dependency>
    <dependency>
      <groupId>org.springframework.boot</groupId>
      <artifactId>spring-boot-starter</artifactId>
      <version>2.5.4</version> <!-- {x-version-update;org.springframework.boot:spring-boot-starter;external_dependency} -->
    </dependency>
    <dependency>
      <groupId>com.fasterxml.jackson.core</groupId>
      <artifactId>jackson-annotations</artifactId>
      <version>2.11.4</version> <!-- {x-version-update;appconfig_spring_com.fasterxml.jackson.core:jackson-annotations;external_dependency} -->
    </dependency>
    <dependency>
      <groupId>com.fasterxml.jackson.core</groupId>
      <artifactId>jackson-databind</artifactId>
      <version>2.11.4</version>  <!-- {x-version-update;appconfig_spring_com.fasterxml.jackson.core:jackson-databind;external_dependency} -->
    </dependency>
    <dependency>
      <groupId>io.projectreactor.netty</groupId>
      <artifactId>reactor-netty</artifactId>
<<<<<<< HEAD
      <version>1.0.10</version> <!-- {x-version-update;io.projectreactor.netty:reactor-netty;external_dependency} -->
=======
      <version>1.0.11</version> <!-- {x-version-update;io.projectreactor.netty:reactor-netty;external_dependency} -->
>>>>>>> e3fc57fe
    </dependency>
    <dependency>
      <groupId>org.springframework.boot</groupId>
      <artifactId>spring-boot-starter-test</artifactId>
      <version>2.5.4</version> <!-- {x-version-update;org.springframework.boot:spring-boot-starter-test;external_dependency} -->
      <scope>test</scope>
    </dependency>
    <dependency>
      <groupId>org.powermock</groupId>
      <artifactId>powermock-module-junit4</artifactId>
      <version>2.0.9</version> <!-- {x-version-update;org.powermock:powermock-module-junit4;external_dependency} -->
      <scope>test</scope>
    </dependency>
    <dependency>
      <groupId>org.powermock</groupId>
      <artifactId>powermock-api-mockito2</artifactId>
      <version>2.0.9</version> <!-- {x-version-update;org.powermock:powermock-api-mockito2;external_dependency} -->
      <scope>test</scope>
    </dependency>
  </dependencies>
  <build>
    <plugins>
      <plugin>
        <groupId>org.apache.maven.plugins</groupId>
        <artifactId>maven-enforcer-plugin</artifactId>
        <version>3.0.0-M3</version> <!-- {x-version-update;org.apache.maven.plugins:maven-enforcer-plugin;external_dependency} -->
        <configuration>
          <rules>
            <bannedDependencies>
              <includes>
                <include>com.fasterxml.jackson.core:jackson-annotations:[2.11.4]</include> <!-- {x-include-update;appconfig_spring_com.fasterxml.jackson.core:jackson-annotations;external_dependency} -->
                <include>com.fasterxml.jackson.core:jackson-databind:[2.11.4]</include> <!-- {x-include-update;appconfig_spring_com.fasterxml.jackson.core:jackson-databind;external_dependency} -->
                <include>io.projectreactor.netty:reactor-netty:[1.0.11]</include> <!-- {x-include-update;io.projectreactor.netty:reactor-netty;external_dependency} -->
                <include>org.springframework.boot:spring-boot-starter:[2.5.4]</include> <!-- {x-include-update;org.springframework.boot:spring-boot-starter;external_dependency} -->
                <include>org.springframework:spring-context:[5.3.9]</include> <!-- {x-include-update;org.springframework:spring-context;external_dependency} -->
              </includes>
            </bannedDependencies>
          </rules>
        </configuration>
      </plugin>
    </plugins>
  </build>
</project><|MERGE_RESOLUTION|>--- conflicted
+++ resolved
@@ -39,11 +39,7 @@
     <dependency>
       <groupId>io.projectreactor.netty</groupId>
       <artifactId>reactor-netty</artifactId>
-<<<<<<< HEAD
-      <version>1.0.10</version> <!-- {x-version-update;io.projectreactor.netty:reactor-netty;external_dependency} -->
-=======
       <version>1.0.11</version> <!-- {x-version-update;io.projectreactor.netty:reactor-netty;external_dependency} -->
->>>>>>> e3fc57fe
     </dependency>
     <dependency>
       <groupId>org.springframework.boot</groupId>
