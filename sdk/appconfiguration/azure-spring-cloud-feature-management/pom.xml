<project xmlns:xsi="http://www.w3.org/2001/XMLSchema-instance"
         xmlns="http://maven.apache.org/POM/4.0.0"
         xsi:schemaLocation="http://maven.apache.org/POM/4.0.0 http://maven.apache.org/xsd/maven-4.0.0.xsd">
  <parent>
    <groupId>com.azure</groupId>
    <artifactId>azure-client-sdk-parent</artifactId>
    <version>1.7.0</version> <!-- {x-version-update;com.azure:azure-client-sdk-parent;current} -->
    <relativePath>../../parents/azure-client-sdk-parent</relativePath>
  </parent>
  <modelVersion>4.0.0</modelVersion>

  <groupId>com.azure.spring</groupId>
  <artifactId>azure-spring-cloud-feature-management</artifactId>
<<<<<<< HEAD
  <version>2.6.0-beta.1</version> <!-- {x-version-update;com.azure.spring:azure-spring-cloud-feature-management;current} -->
=======
  <version>2.7.0-beta.1</version> <!-- {x-version-update;com.azure.spring:azure-spring-cloud-feature-management;current} -->
>>>>>>> 8d609db9
  <name>Azure Spring Cloud Feature Management</name>
  <description>Adds Feature Management into Spring</description>

  <properties>
    <checkstyle.skip>true</checkstyle.skip>
  </properties>

  <dependencies>
    <dependency>
      <groupId>org.springframework</groupId>
      <artifactId>spring-context</artifactId>
<<<<<<< HEAD
      <version>5.3.19</version> <!-- {x-version-update;org.springframework:spring-context;external_dependency} -->
=======
      <version>5.3.20</version> <!-- {x-version-update;org.springframework:spring-context;external_dependency} -->
>>>>>>> 8d609db9
    </dependency>
    <dependency>
      <groupId>org.springframework.boot</groupId>
      <artifactId>spring-boot-starter</artifactId>
      <version>2.6.7</version> <!-- {x-version-update;org.springframework.boot:spring-boot-starter;external_dependency} -->
    </dependency>
    <dependency>
      <groupId>com.fasterxml.jackson.core</groupId>
      <artifactId>jackson-annotations</artifactId>
      <version>2.13.2</version> <!-- {x-version-update;com.fasterxml.jackson.core:jackson-annotations;external_dependency} -->
    </dependency>
    <dependency>
      <groupId>com.fasterxml.jackson.core</groupId>
      <artifactId>jackson-databind</artifactId>
      <version>2.13.2.2</version> <!-- {x-version-update;com.fasterxml.jackson.core:jackson-databind;external_dependency} -->
    </dependency>
    <dependency>
      <groupId>io.projectreactor.netty</groupId>
      <artifactId>reactor-netty</artifactId>
      <version>1.0.18</version> <!-- {x-version-update;io.projectreactor.netty:reactor-netty;external_dependency} -->
    </dependency>
    <dependency>
      <groupId>org.springframework.boot</groupId>
      <artifactId>spring-boot-starter-test</artifactId>
      <version>2.6.7</version> <!-- {x-version-update;org.springframework.boot:spring-boot-starter-test;external_dependency} -->
      <scope>test</scope>
    </dependency>
  </dependencies>
  <build>
    <plugins>
      <plugin>
        <groupId>org.apache.maven.plugins</groupId>
        <artifactId>maven-enforcer-plugin</artifactId>
        <version>3.0.0-M3</version> <!-- {x-version-update;org.apache.maven.plugins:maven-enforcer-plugin;external_dependency} -->
        <configuration>
          <rules>
            <bannedDependencies>
              <includes>
                <include>com.fasterxml.jackson.core:jackson-annotations:[2.13.2]</include> <!-- {x-include-update;com.fasterxml.jackson.core:jackson-annotations;external_dependency} -->
                <include>com.fasterxml.jackson.core:jackson-databind:[2.13.2.2]</include> <!-- {x-include-update;com.fasterxml.jackson.core:jackson-databind;external_dependency} -->
                <include>io.projectreactor.netty:reactor-netty:[1.0.18]</include> <!-- {x-include-update;io.projectreactor.netty:reactor-netty;external_dependency} -->
                <include>org.springframework.boot:spring-boot-starter:[2.6.7]</include> <!-- {x-include-update;org.springframework.boot:spring-boot-starter;external_dependency} -->
<<<<<<< HEAD
                <include>org.springframework:spring-context:[5.3.19]</include> <!-- {x-include-update;org.springframework:spring-context;external_dependency} -->
=======
                <include>org.springframework:spring-context:[5.3.20]</include> <!-- {x-include-update;org.springframework:spring-context;external_dependency} -->
>>>>>>> 8d609db9
              </includes>
            </bannedDependencies>
          </rules>
        </configuration>
      </plugin>
    </plugins>
  </build>
</project><|MERGE_RESOLUTION|>--- conflicted
+++ resolved
@@ -11,11 +11,7 @@
 
   <groupId>com.azure.spring</groupId>
   <artifactId>azure-spring-cloud-feature-management</artifactId>
-<<<<<<< HEAD
-  <version>2.6.0-beta.1</version> <!-- {x-version-update;com.azure.spring:azure-spring-cloud-feature-management;current} -->
-=======
   <version>2.7.0-beta.1</version> <!-- {x-version-update;com.azure.spring:azure-spring-cloud-feature-management;current} -->
->>>>>>> 8d609db9
   <name>Azure Spring Cloud Feature Management</name>
   <description>Adds Feature Management into Spring</description>
 
@@ -27,11 +23,7 @@
     <dependency>
       <groupId>org.springframework</groupId>
       <artifactId>spring-context</artifactId>
-<<<<<<< HEAD
-      <version>5.3.19</version> <!-- {x-version-update;org.springframework:spring-context;external_dependency} -->
-=======
       <version>5.3.20</version> <!-- {x-version-update;org.springframework:spring-context;external_dependency} -->
->>>>>>> 8d609db9
     </dependency>
     <dependency>
       <groupId>org.springframework.boot</groupId>
@@ -74,11 +66,7 @@
                 <include>com.fasterxml.jackson.core:jackson-databind:[2.13.2.2]</include> <!-- {x-include-update;com.fasterxml.jackson.core:jackson-databind;external_dependency} -->
                 <include>io.projectreactor.netty:reactor-netty:[1.0.18]</include> <!-- {x-include-update;io.projectreactor.netty:reactor-netty;external_dependency} -->
                 <include>org.springframework.boot:spring-boot-starter:[2.6.7]</include> <!-- {x-include-update;org.springframework.boot:spring-boot-starter;external_dependency} -->
-<<<<<<< HEAD
-                <include>org.springframework:spring-context:[5.3.19]</include> <!-- {x-include-update;org.springframework:spring-context;external_dependency} -->
-=======
                 <include>org.springframework:spring-context:[5.3.20]</include> <!-- {x-include-update;org.springframework:spring-context;external_dependency} -->
->>>>>>> 8d609db9
               </includes>
             </bannedDependencies>
           </rules>
