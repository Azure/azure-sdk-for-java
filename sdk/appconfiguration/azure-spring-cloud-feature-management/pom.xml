<project xmlns:xsi="http://www.w3.org/2001/XMLSchema-instance"
         xmlns="http://maven.apache.org/POM/4.0.0"
         xsi:schemaLocation="http://maven.apache.org/POM/4.0.0 http://maven.apache.org/xsd/maven-4.0.0.xsd">
  <parent>
    <groupId>com.azure</groupId>
    <artifactId>azure-client-sdk-parent</artifactId>
    <version>1.7.0</version> <!-- {x-version-update;com.azure:azure-client-sdk-parent;current} -->
    <relativePath>../../parents/azure-client-sdk-parent</relativePath>
  </parent>
  <modelVersion>4.0.0</modelVersion>

  <groupId>com.azure.spring</groupId>
  <artifactId>azure-spring-cloud-feature-management</artifactId>
  <version>2.9.0-beta.1</version> <!-- {x-version-update;com.azure.spring:azure-spring-cloud-feature-management;current} -->
  <name>Azure Spring Cloud Feature Management</name>
  <description>Adds Feature Management into Spring</description>

  <properties>
    <checkstyle.skip>true</checkstyle.skip>
  </properties>

  <dependencies>
    <dependency>
      <groupId>org.springframework</groupId>
      <artifactId>spring-context</artifactId>
      <version>5.3.23</version> <!-- {x-version-update;org.springframework:spring-context;external_dependency} -->
    </dependency>
    <dependency>
      <groupId>org.springframework.boot</groupId>
      <artifactId>spring-boot-starter</artifactId>
<<<<<<< HEAD
      <version>2.7.3</version> <!-- {x-version-update;org.springframework.boot:spring-boot-starter;external_dependency} -->
=======
      <version>2.7.4</version> <!-- {x-version-update;org.springframework.boot:spring-boot-starter;external_dependency} -->
>>>>>>> 8a6962b0
    </dependency>
    <dependency>
      <groupId>com.fasterxml.jackson.core</groupId>
      <artifactId>jackson-annotations</artifactId>
      <version>2.13.4</version> <!-- {x-version-update;com.fasterxml.jackson.core:jackson-annotations;external_dependency} -->
    </dependency>
    <dependency>
      <groupId>com.fasterxml.jackson.core</groupId>
      <artifactId>jackson-databind</artifactId>
      <version>2.13.4</version> <!-- {x-version-update;com.fasterxml.jackson.core:jackson-databind;external_dependency} -->
    </dependency>
    <dependency>
      <groupId>io.projectreactor.netty</groupId>
      <artifactId>reactor-netty</artifactId>
<<<<<<< HEAD
      <version>1.0.22</version> <!-- {x-version-update;io.projectreactor.netty:reactor-netty;external_dependency} -->
=======
      <version>1.0.23</version> <!-- {x-version-update;io.projectreactor.netty:reactor-netty;external_dependency} -->
>>>>>>> 8a6962b0
    </dependency>
    <dependency>
      <groupId>org.springframework.boot</groupId>
      <artifactId>spring-boot-starter-test</artifactId>
<<<<<<< HEAD
      <version>2.7.3</version> <!-- {x-version-update;org.springframework.boot:spring-boot-starter-test;external_dependency} -->
=======
      <version>2.7.4</version> <!-- {x-version-update;org.springframework.boot:spring-boot-starter-test;external_dependency} -->
>>>>>>> 8a6962b0
      <scope>test</scope>
    </dependency>
  </dependencies>
  <build>
    <plugins>
      <plugin>
        <groupId>org.apache.maven.plugins</groupId>
        <artifactId>maven-enforcer-plugin</artifactId>
        <version>3.0.0-M3</version> <!-- {x-version-update;org.apache.maven.plugins:maven-enforcer-plugin;external_dependency} -->
        <configuration>
          <rules>
            <bannedDependencies>
              <includes>
<<<<<<< HEAD
                <include>com.fasterxml.jackson.core:jackson-annotations:[2.13.3]</include> <!-- {x-include-update;com.fasterxml.jackson.core:jackson-annotations;external_dependency} -->
                <include>com.fasterxml.jackson.core:jackson-databind:[2.13.3]</include> <!-- {x-include-update;com.fasterxml.jackson.core:jackson-databind;external_dependency} -->
                <include>io.projectreactor.netty:reactor-netty:[1.0.22]</include> <!-- {x-include-update;io.projectreactor.netty:reactor-netty;external_dependency} -->
                <include>org.springframework.boot:spring-boot-starter:[2.7.3]</include> <!-- {x-include-update;org.springframework.boot:spring-boot-starter;external_dependency} -->
                <include>org.springframework:spring-context:[5.3.22]</include> <!-- {x-include-update;org.springframework:spring-context;external_dependency} -->
=======
                <include>com.fasterxml.jackson.core:jackson-annotations:[2.13.4]</include> <!-- {x-include-update;com.fasterxml.jackson.core:jackson-annotations;external_dependency} -->
                <include>com.fasterxml.jackson.core:jackson-databind:[2.13.4]</include> <!-- {x-include-update;com.fasterxml.jackson.core:jackson-databind;external_dependency} -->
                <include>io.projectreactor.netty:reactor-netty:[1.0.23]</include> <!-- {x-include-update;io.projectreactor.netty:reactor-netty;external_dependency} -->
                <include>org.springframework.boot:spring-boot-starter:[2.7.4]</include> <!-- {x-include-update;org.springframework.boot:spring-boot-starter;external_dependency} -->
                <include>org.springframework:spring-context:[5.3.23]</include> <!-- {x-include-update;org.springframework:spring-context;external_dependency} -->
>>>>>>> 8a6962b0
              </includes>
            </bannedDependencies>
          </rules>
        </configuration>
      </plugin>
    </plugins>
  </build>
</project><|MERGE_RESOLUTION|>--- conflicted
+++ resolved
@@ -28,11 +28,7 @@
     <dependency>
       <groupId>org.springframework.boot</groupId>
       <artifactId>spring-boot-starter</artifactId>
-<<<<<<< HEAD
-      <version>2.7.3</version> <!-- {x-version-update;org.springframework.boot:spring-boot-starter;external_dependency} -->
-=======
       <version>2.7.4</version> <!-- {x-version-update;org.springframework.boot:spring-boot-starter;external_dependency} -->
->>>>>>> 8a6962b0
     </dependency>
     <dependency>
       <groupId>com.fasterxml.jackson.core</groupId>
@@ -47,20 +43,12 @@
     <dependency>
       <groupId>io.projectreactor.netty</groupId>
       <artifactId>reactor-netty</artifactId>
-<<<<<<< HEAD
-      <version>1.0.22</version> <!-- {x-version-update;io.projectreactor.netty:reactor-netty;external_dependency} -->
-=======
       <version>1.0.23</version> <!-- {x-version-update;io.projectreactor.netty:reactor-netty;external_dependency} -->
->>>>>>> 8a6962b0
     </dependency>
     <dependency>
       <groupId>org.springframework.boot</groupId>
       <artifactId>spring-boot-starter-test</artifactId>
-<<<<<<< HEAD
-      <version>2.7.3</version> <!-- {x-version-update;org.springframework.boot:spring-boot-starter-test;external_dependency} -->
-=======
       <version>2.7.4</version> <!-- {x-version-update;org.springframework.boot:spring-boot-starter-test;external_dependency} -->
->>>>>>> 8a6962b0
       <scope>test</scope>
     </dependency>
   </dependencies>
@@ -74,19 +62,11 @@
           <rules>
             <bannedDependencies>
               <includes>
-<<<<<<< HEAD
-                <include>com.fasterxml.jackson.core:jackson-annotations:[2.13.3]</include> <!-- {x-include-update;com.fasterxml.jackson.core:jackson-annotations;external_dependency} -->
-                <include>com.fasterxml.jackson.core:jackson-databind:[2.13.3]</include> <!-- {x-include-update;com.fasterxml.jackson.core:jackson-databind;external_dependency} -->
-                <include>io.projectreactor.netty:reactor-netty:[1.0.22]</include> <!-- {x-include-update;io.projectreactor.netty:reactor-netty;external_dependency} -->
-                <include>org.springframework.boot:spring-boot-starter:[2.7.3]</include> <!-- {x-include-update;org.springframework.boot:spring-boot-starter;external_dependency} -->
-                <include>org.springframework:spring-context:[5.3.22]</include> <!-- {x-include-update;org.springframework:spring-context;external_dependency} -->
-=======
                 <include>com.fasterxml.jackson.core:jackson-annotations:[2.13.4]</include> <!-- {x-include-update;com.fasterxml.jackson.core:jackson-annotations;external_dependency} -->
                 <include>com.fasterxml.jackson.core:jackson-databind:[2.13.4]</include> <!-- {x-include-update;com.fasterxml.jackson.core:jackson-databind;external_dependency} -->
                 <include>io.projectreactor.netty:reactor-netty:[1.0.23]</include> <!-- {x-include-update;io.projectreactor.netty:reactor-netty;external_dependency} -->
                 <include>org.springframework.boot:spring-boot-starter:[2.7.4]</include> <!-- {x-include-update;org.springframework.boot:spring-boot-starter;external_dependency} -->
                 <include>org.springframework:spring-context:[5.3.23]</include> <!-- {x-include-update;org.springframework:spring-context;external_dependency} -->
->>>>>>> 8a6962b0
               </includes>
             </bannedDependencies>
           </rules>
