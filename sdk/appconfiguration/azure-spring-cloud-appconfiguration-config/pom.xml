--- conflicted
+++ resolved
@@ -26,58 +26,38 @@
         <dependency>
             <groupId>org.springframework.boot</groupId>
             <artifactId>spring-boot-autoconfigure-processor</artifactId>
-<<<<<<< HEAD
             <version>3.0.0-M4</version> <!-- {x-version-update;org.springframework.boot:spring-boot-autoconfigure-processor;external_dependency} -->
-=======
-            <version>2.7.4</version> <!-- {x-version-update;org.springframework.boot:spring-boot-autoconfigure-processor;external_dependency} -->
->>>>>>> a6c8651f
         </dependency>
         <dependency>
             <groupId>org.springframework.boot</groupId>
             <artifactId>spring-boot-autoconfigure</artifactId>
-<<<<<<< HEAD
             <version>3.0.0-M4</version> <!-- {x-version-update;org.springframework.boot:spring-boot-autoconfigure;external_dependency} -->
-=======
-            <version>2.7.4</version> <!-- {x-version-update;org.springframework.boot:spring-boot-autoconfigure;external_dependency} -->
->>>>>>> a6c8651f
         </dependency>
         <dependency>
             <groupId>org.springframework.boot</groupId>
             <artifactId>spring-boot-configuration-processor</artifactId>
-<<<<<<< HEAD
             <version>3.0.0-M4</version> <!-- {x-version-update;org.springframework.boot:spring-boot-configuration-processor;external_dependency} -->
-=======
-            <version>2.7.4</version> <!-- {x-version-update;org.springframework.boot:spring-boot-configuration-processor;external_dependency} -->
->>>>>>> a6c8651f
             <optional>true</optional>
         </dependency>
         <dependency>
             <groupId>org.springframework.cloud</groupId>
             <artifactId>spring-cloud-starter-bootstrap</artifactId>
-<<<<<<< HEAD
             <version>4.0.0-M4</version> <!-- {x-version-update;org.springframework.cloud:spring-cloud-starter-bootstrap;external_dependency} -->
-=======
-            <version>3.1.4</version> <!-- {x-version-update;org.springframework.cloud:spring-cloud-starter-bootstrap;external_dependency} -->
->>>>>>> a6c8651f
         </dependency>
         <dependency>
             <groupId>org.springframework.cloud</groupId>
             <artifactId>spring-cloud-context</artifactId>
-<<<<<<< HEAD
             <version>4.0.0-M4</version> <!-- {x-version-update;org.springframework.cloud:spring-cloud-context;external_dependency} -->
-=======
-            <version>3.1.4</version> <!-- {x-version-update;org.springframework.cloud:spring-cloud-context;external_dependency} -->
->>>>>>> a6c8651f
         </dependency>
         <dependency>
             <groupId>com.fasterxml.jackson.core</groupId>
             <artifactId>jackson-annotations</artifactId>
-            <version>2.13.4</version> <!-- {x-version-update;com.fasterxml.jackson.core:jackson-annotations;external_dependency} -->
+            <version>2.13.3</version> <!-- {x-version-update;com.fasterxml.jackson.core:jackson-annotations;external_dependency} -->
         </dependency>
         <dependency>
             <groupId>com.fasterxml.jackson.core</groupId>
             <artifactId>jackson-databind</artifactId>
-            <version>2.13.4</version> <!-- {x-version-update;com.fasterxml.jackson.core:jackson-databind;external_dependency} -->
+            <version>2.13.3</version> <!-- {x-version-update;com.fasterxml.jackson.core:jackson-databind;external_dependency} -->
         </dependency>
         <!--Azure Java SDK -->
         <dependency>
@@ -108,31 +88,19 @@
         <dependency>
             <groupId>org.hibernate.validator</groupId>
             <artifactId>hibernate-validator</artifactId>
-<<<<<<< HEAD
             <version>7.0.4.Final</version> <!-- {x-version-update;org.hibernate.validator:hibernate-validator;external_dependency} -->
-=======
-            <version>6.2.5.Final</version> <!-- {x-version-update;org.hibernate.validator:hibernate-validator;external_dependency} -->
->>>>>>> a6c8651f
         </dependency>
         <dependency>
             <groupId>org.springframework.boot</groupId>
             <artifactId>spring-boot-actuator-autoconfigure</artifactId>
-<<<<<<< HEAD
             <version>3.0.0-M4</version> <!-- {x-version-update;org.springframework.boot:spring-boot-actuator-autoconfigure;external_dependency} -->
-=======
-            <version>2.7.4</version> <!-- {x-version-update;org.springframework.boot:spring-boot-actuator-autoconfigure;external_dependency} -->
->>>>>>> a6c8651f
         </dependency>
 
         <!-- Test Dependencies -->
         <dependency>
             <groupId>org.springframework.boot</groupId>
             <artifactId>spring-boot-starter-test</artifactId>
-<<<<<<< HEAD
             <version>3.0.0-M4</version> <!-- {x-version-update;org.springframework.boot:spring-boot-starter-test;external_dependency} -->
-=======
-            <version>2.7.4</version> <!-- {x-version-update;org.springframework.boot:spring-boot-starter-test;external_dependency} -->
->>>>>>> a6c8651f
             <scope>test</scope>
         </dependency>
 
@@ -164,12 +132,11 @@
                     <rules>
                         <bannedDependencies>
                             <includes>
-                                <include>com.fasterxml.jackson.core:jackson-annotations:[2.13.4]</include> <!-- {x-include-update;com.fasterxml.jackson.core:jackson-annotations;external_dependency} -->
-                                <include>com.fasterxml.jackson.core:jackson-databind:[2.13.4]</include> <!-- {x-include-update;com.fasterxml.jackson.core:jackson-databind;external_dependency} -->
+                                <include>com.fasterxml.jackson.core:jackson-annotations:[2.13.3]</include> <!-- {x-include-update;com.fasterxml.jackson.core:jackson-annotations;external_dependency} -->
+                                <include>com.fasterxml.jackson.core:jackson-databind:[2.13.3]</include> <!-- {x-include-update;com.fasterxml.jackson.core:jackson-databind;external_dependency} -->
                                 <include>javax.annotation:javax.annotation-api:[1.3.2]</include> <!-- {x-include-update;javax.annotation:javax.annotation-api;external_dependency} -->
                                 <include>org.apache.commons:commons-lang3:[3.12.0]</include> <!-- {x-include-update;org.apache.commons:commons-lang3;external_dependency} -->
                                 <include>org.apache.httpcomponents:httpclient:[4.5.13]</include> <!-- {x-include-update;org.apache.httpcomponents:httpclient;external_dependency} -->
-<<<<<<< HEAD
                                 <include>org.hibernate.validator:hibernate-validator:[7.0.4.Final]</include> <!-- {x-include-update;org.hibernate.validator:hibernate-validator;external_dependency} -->
                                 <include>org.springframework.boot:spring-boot-autoconfigure-processor:[3.0.0-M4]</include> <!-- {x-include-update;org.springframework.boot:spring-boot-autoconfigure-processor;external_dependency} -->
                                 <include>org.springframework.boot:spring-boot-autoconfigure:[3.0.0-M4]</include> <!-- {x-include-update;org.springframework.boot:spring-boot-autoconfigure;external_dependency} -->
@@ -178,16 +145,6 @@
                                 <include>org.springframework.cloud:spring-cloud-context:[4.0.0-M4]</include> <!-- {x-include-update;org.springframework.cloud:spring-cloud-context;external_dependency} -->
                                 <include>org.springframework.cloud:spring-cloud-starter-bootstrap:[4.0.0-M4]</include> <!-- {x-include-update;org.springframework.cloud:spring-cloud-starter-bootstrap;external_dependency} -->
                                 <include>org.springframework:spring-web:[6.0.0-M5]</include> <!-- {x-include-update;org.springframework:spring-web;external_dependency} -->
-=======
-                                <include>org.hibernate.validator:hibernate-validator:[6.2.5.Final]</include> <!-- {x-include-update;org.hibernate.validator:hibernate-validator;external_dependency} -->
-                                <include>org.springframework.boot:spring-boot-autoconfigure-processor:[2.7.4]</include> <!-- {x-include-update;org.springframework.boot:spring-boot-autoconfigure-processor;external_dependency} -->
-                                <include>org.springframework.boot:spring-boot-autoconfigure:[2.7.4]</include> <!-- {x-include-update;org.springframework.boot:spring-boot-autoconfigure;external_dependency} -->
-                                <include>org.springframework.boot:spring-boot-actuator-autoconfigure:[2.7.4]</include> <!-- {x-include-update;org.springframework.boot:spring-boot-actuator-autoconfigure;external_dependency} -->
-                                <include>org.springframework.boot:spring-boot-configuration-processor:[2.7.4]</include> <!-- {x-include-update;org.springframework.boot:spring-boot-configuration-processor;external_dependency} -->
-                                <include>org.springframework.cloud:spring-cloud-context:[3.1.4]</include> <!-- {x-include-update;org.springframework.cloud:spring-cloud-context;external_dependency} -->
-                                <include>org.springframework.cloud:spring-cloud-starter-bootstrap:[3.1.4]</include> <!-- {x-include-update;org.springframework.cloud:spring-cloud-starter-bootstrap;external_dependency} -->
-                                <include>org.springframework:spring-web:[5.3.23]</include> <!-- {x-include-update;org.springframework:spring-web;external_dependency} -->
->>>>>>> a6c8651f
                             </includes>
                         </bannedDependencies>
                     </rules>
