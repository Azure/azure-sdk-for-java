--- conflicted
+++ resolved
@@ -104,30 +104,16 @@
             <artifactId>spring-boot-actuator-autoconfigure</artifactId>
             <version>2.6.0-M2</version> <!-- {x-version-update;org.springframework.boot:spring-boot-actuator-autoconfigure;external_dependency} -->
         </dependency>
-<<<<<<< HEAD
-        <dependency>
-            <groupId>junit</groupId>
-            <artifactId>junit</artifactId>
-            <version>4.13.2</version> <!-- {x-version-update;junit:junit;external_dependency} -->
-            <scope>test</scope>
-        </dependency>
-        <dependency>
-            <groupId>org.mockito</groupId>
-            <artifactId>mockito-core</artifactId>
-            <version>3.11.2</version><!-- {x-version-update;org.mockito:mockito-core;external_dependency} -->
-            <scope>test</scope>
-        </dependency>
-=======
+
 
         <!-- Test Dependencies -->
->>>>>>> 51ea350a
         <dependency>
             <groupId>org.springframework.boot</groupId>
             <artifactId>spring-boot-starter-test</artifactId>
             <version>2.6.0-M2</version> <!-- {x-version-update;org.springframework.boot:spring-boot-starter-test;external_dependency} -->
             <scope>test</scope>
         </dependency>
-        
+
         <!-- Added this dependency to include necessary annotations used 
             by reactor core. Without this dependency, javadoc throws a warning as it 
             cannot find enum When.MAYBE which is used in @Nullable annotation in reactor 
