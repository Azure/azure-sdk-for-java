// Copyright (c) Microsoft Corporation. All rights reserved.
// Licensed under the MIT License.
package com.azure.spring.cloud.config.implementation;

import static org.springframework.cloud.bootstrap.config.PropertySourceBootstrapConfiguration.BOOTSTRAP_PROPERTY_SOURCE_NAME;

import java.time.Instant;
import java.util.ArrayList;
import java.util.Arrays;
import java.util.Collections;
import java.util.Iterator;
import java.util.List;
import java.util.concurrent.atomic.AtomicBoolean;

import org.slf4j.Logger;
import org.slf4j.LoggerFactory;
import org.springframework.cloud.bootstrap.config.PropertySourceLocator;
import org.springframework.core.env.CompositePropertySource;
import org.springframework.core.env.ConfigurableEnvironment;
import org.springframework.core.env.Environment;
import org.springframework.core.env.PropertySource;

import com.azure.core.http.rest.PagedIterable;
import com.azure.data.appconfiguration.models.ConfigurationSetting;
import com.azure.data.appconfiguration.models.SettingSelector;
import com.azure.spring.cloud.config.KeyVaultCredentialProvider;
import com.azure.spring.cloud.config.KeyVaultSecretProvider;
import com.azure.spring.cloud.config.NormalizeNull;
import com.azure.spring.cloud.config.SecretClientBuilderSetup;
import com.azure.spring.cloud.config.feature.management.entity.FeatureSet;
import com.azure.spring.cloud.config.properties.AppConfigurationProperties;
import com.azure.spring.cloud.config.properties.AppConfigurationProviderProperties;
import com.azure.spring.cloud.config.properties.AppConfigurationStoreSelects;
import com.azure.spring.cloud.config.properties.AppConfigurationStoreTrigger;
import com.azure.spring.cloud.config.properties.ConfigStore;

/**
 * Locates Azure App Configuration Property Sources.
 */
public final class AppConfigurationPropertySourceLocator implements PropertySourceLocator {

    private static final Logger LOGGER = LoggerFactory.getLogger(AppConfigurationPropertySourceLocator.class);

    private static final String PROPERTY_SOURCE_NAME = "azure-config-store";

    private static final String REFRESH_ARGS_PROPERTY_SOURCE = "refreshArgs";

    private final AppConfigurationProperties properties;

    private final List<ConfigStore> configStores;

    private final AppConfigurationProviderProperties appProperties;

    private final AppConfigurationReplicaClientFactory clientFactory;

    private final KeyVaultCredentialProvider keyVaultCredentialProvider;

    private final SecretClientBuilderSetup keyVaultClientProvider;

    private final KeyVaultSecretProvider keyVaultSecretProvider;

    static final AtomicBoolean STARTUP = new AtomicBoolean(true);

    /**
     * Loads all Azure App Configuration Property Sources configured.
     * @param properties Configurations for stores to be loaded.
     * @param appProperties Configurations for the library.
     * @param clientFactory factory for creating clients for connecting to Azure App Configuration.
     * @param keyVaultCredentialProvider optional provider for Key Vault Credentials
     * @param keyVaultClientProvider optional provider for modifying the Key Vault Client
     * @param keyVaultSecretProvider optional provider for loading secrets instead of connecting to Key Vault
     */
    public AppConfigurationPropertySourceLocator(AppConfigurationProperties properties,
        AppConfigurationProviderProperties appProperties, AppConfigurationReplicaClientFactory clientFactory,
        KeyVaultCredentialProvider keyVaultCredentialProvider, SecretClientBuilderSetup keyVaultClientProvider,
        KeyVaultSecretProvider keyVaultSecretProvider) {
        this.properties = properties;
        this.appProperties = appProperties;
        this.configStores = properties.getStores();
        this.clientFactory = clientFactory;
        this.keyVaultCredentialProvider = keyVaultCredentialProvider;
        this.keyVaultClientProvider = keyVaultClientProvider;
        this.keyVaultSecretProvider = keyVaultSecretProvider;
    }

    @Override
    public PropertySource<?> locate(Environment environment) {
        if (!(environment instanceof ConfigurableEnvironment)) {
            return null;
        }

        ConfigurableEnvironment env = (ConfigurableEnvironment) environment;
        boolean currentlyLoaded = env.getPropertySources().stream().anyMatch(source -> {
            String storeName = configStores.get(0).getEndpoint();
            AppConfigurationStoreSelects selectedKey = configStores.get(0).getSelects().get(0);
            return source.getName()
                .startsWith(BOOTSTRAP_PROPERTY_SOURCE_NAME + "-" + selectedKey.getKeyFilter() + storeName + "/");
        });
        if (currentlyLoaded && !env.getPropertySources().contains(REFRESH_ARGS_PROPERTY_SOURCE)) {
            return null;
        }

        List<String> profiles = Arrays.asList(env.getActiveProfiles());

        CompositePropertySource composite = new CompositePropertySource(PROPERTY_SOURCE_NAME);
        Collections.reverse(configStores); // Last store has the highest precedence

        StateHolder newState = new StateHolder();
        newState.setNextForcedRefresh(properties.getRefreshInterval());

        Iterator<ConfigStore> configStoreIterator = configStores.iterator();
        // Feature Management needs to be set in the last config store.
        while (configStoreIterator.hasNext()) {
            ConfigStore configStore = configStoreIterator.next();

            boolean loadNewPropertySources = STARTUP.get() || StateHolder.getLoadState(configStore.getEndpoint());

            if (configStore.isEnabled() && loadNewPropertySources) {
                // There is only one Feature Set for all AppConfigurationPropertySources
                FeatureSet featureSet = new FeatureSet();

                List<AppConfigurationReplicaClient> clients = clientFactory
                    .getAvailableClients(configStore.getEndpoint(), true);

                boolean generatedPropertySources = false;

                List<AppConfigurationPropertySource> sourceList = new ArrayList<>();
                boolean reloadFailed = false;

                for (AppConfigurationReplicaClient client : clients) {
                    sourceList = new ArrayList<>();

                    if (!STARTUP.get() && reloadFailed
<<<<<<< HEAD
                        && !AppConfigurationRefreshUtil.checkStoreAfterRefreshFailed(client, clientFactory,
                            configStore.getFeatureFlags())) {
=======
                        && !AppConfigurationRefreshUtil.checkStoreAfterRefreshFailed(configStore.getFeatureFlags(), client,
                            clientFactory)) {
>>>>>>> 38ee2120
                        // This store doesn't have any changes where to refresh store did. Skipping Checking next.
                        continue;
                    }

                    // Reverse in order to add Profile specific properties earlier, and last profile
                    // comes first
                    try {
                        sourceList
                            .addAll(create(client, configStore, profiles, !configStoreIterator.hasNext(), featureSet));

                        LOGGER.debug("PropertySource context.");

                        // Setting new ETag values for Watch
                        List<ConfigurationSetting> watchKeysSettings = getWatchKeys(client,
                            configStore.getMonitoring().getTriggers());
                        getFeatureFlagWatchKeys(client, configStore, newState);

                        newState.setState(configStore.getEndpoint(), watchKeysSettings,
                            configStore.getMonitoring().getRefreshInterval());
                        newState.setLoadState(configStore.getEndpoint(), true);
                        generatedPropertySources = true;
                    } catch (AppConfigurationStatusException e) {
                        reloadFailed = true;
                        clientFactory.backoffClientClient(configStore.getEndpoint(), client.getEndpoint());
                    } catch (Exception e) {
                        newState = failedToGeneratePropertySource(configStore, newState, e);

                        // Not a retiable error
                        break;
                    }
                    if (generatedPropertySources) {
                        break;
                    }
                }

                if (generatedPropertySources) {
                    // Updating list of propertySources
                    sourceList.forEach(composite::addPropertySource);
                } else if (!STARTUP.get() || (configStore.isFailFast() && STARTUP.get())) {
                    String message = "Failed to generate property sources for " + configStore.getEndpoint();

                    // Refresh failed for a config store ending attempt
                    failedToGeneratePropertySource(configStore, newState, new RuntimeException(message));
                }

            } else if (!configStore.isEnabled() && loadNewPropertySources) {
                LOGGER.info("Not loading configurations from {} as it is not enabled.", configStore.getEndpoint());
            } else {
                LOGGER.warn("Not loading configurations from {} as it failed on startup.", configStore.getEndpoint());
            }
        }

        StateHolder.updateState(newState);
        STARTUP.set(false);

        return composite;
    }

    private List<ConfigurationSetting> getWatchKeys(AppConfigurationReplicaClient client,
        List<AppConfigurationStoreTrigger> triggers) {
        List<ConfigurationSetting> watchKeysSettings = new ArrayList<>();
        for (AppConfigurationStoreTrigger trigger : triggers) {
            ConfigurationSetting watchKey = client.getWatchKey(trigger.getKey(), trigger.getLabel());
            if (watchKey != null) {
                watchKeysSettings.add(watchKey);
            } else {
                watchKeysSettings
                    .add(new ConfigurationSetting().setKey(trigger.getKey())
                        .setLabel(trigger.getLabel()));
            }
        }
        return watchKeysSettings;
    }

    private void getFeatureFlagWatchKeys(AppConfigurationReplicaClient client, ConfigStore configStore,
        StateHolder newState) {
        List<ConfigurationSetting> watchKeysFeatures = new ArrayList<>();

        if (configStore.getFeatureFlags().getEnabled()) {
            SettingSelector settingSelector = new SettingSelector()
                .setKeyFilter(configStore.getFeatureFlags().getKeyFilter())
                .setLabelFilter(configStore.getFeatureFlags().getLabelFilter());

            PagedIterable<ConfigurationSetting> watchKeys = client.listSettings(settingSelector);

            watchKeys
                .forEach(watchKey -> watchKeysFeatures.add(NormalizeNull.normalizeNullLabel(watchKey)));

            newState.setStateFeatureFlag(configStore.getEndpoint(), watchKeysFeatures,
                configStore.getMonitoring().getFeatureFlagRefreshInterval());
            newState.setLoadStateFeatureFlag(configStore.getEndpoint(), true);
        }
    }

    private StateHolder failedToGeneratePropertySource(ConfigStore configStore, StateHolder newState, Exception e) {
        String message = "Failed to generate property sources for " + configStore.getEndpoint();
        if (!STARTUP.get()) {
            // Need to check for refresh first, or reset will never happen if fail fast is true.
            LOGGER.error(
                "Refreshing failed while reading configuration from Azure App Configuration store "
                    + configStore.getEndpoint() + ".");

            if (properties.getRefreshInterval() != null) {
                // The next refresh will happen sooner if refresh interval is expired.
                newState.updateNextRefreshTime(properties.getRefreshInterval(), appProperties);
            }
            throw new RuntimeException(message, e);
        } else if (configStore.isFailFast()) {
            LOGGER.error(
                "Fail fast is set and there was an error reading configuration from Azure App "
                    + "Configuration store " + configStore.getEndpoint() + ".");
            delayException();
            throw new RuntimeException(message, e);
        } else {
            LOGGER.warn(
                "Unable to load configuration from Azure AppConfiguration store "
                    + configStore.getEndpoint() + ".",
                e);
            newState.setLoadState(configStore.getEndpoint(), false);
        }
        return newState;
    }

    /**
     * Creates a new set of AppConfigurationPropertySources, 1 per Label.
     *
     * @param client client for connecting to App Configuration
     * @param store Config Store the PropertySource is being generated from
     * @param initFeatures determines if Feature Management is set in the PropertySource. When generating more than one
     * @param profiles active profiles to be used as labels. it needs to be in the last one.
     * @return a list of AppConfigurationPropertySources
     */
    private List<AppConfigurationPropertySource> create(AppConfigurationReplicaClient client, ConfigStore store,
        List<String> profiles, boolean initFeatures, FeatureSet featureSet) throws Exception {
        List<AppConfigurationPropertySource> sourceList = new ArrayList<>();

        List<AppConfigurationStoreSelects> selects = store.getSelects();

        for (AppConfigurationStoreSelects selectedKeys : selects) {
            AppConfigurationPropertySource propertySource = new AppConfigurationPropertySource(store, selectedKeys,
                profiles, properties, client, appProperties, keyVaultCredentialProvider,
                keyVaultClientProvider, keyVaultSecretProvider);

            propertySource.initProperties(featureSet);
            if (initFeatures) {
                propertySource.initFeatures(featureSet);
            }
            sourceList.add(propertySource);
        }

        return sourceList;
    }

    private void delayException() {
        Instant currentDate = Instant.now();
        Instant preKillTIme = appProperties.getStartDate().plusSeconds(appProperties.getPrekillTime());
        if (currentDate.isBefore(preKillTIme)) {
            long diffInMillies = Math.abs(preKillTIme.toEpochMilli() - currentDate.toEpochMilli());
            try {
                Thread.sleep(diffInMillies);
            } catch (InterruptedException e) {
                LOGGER.error("Failed to wait before fast fail.");
            }
        }
    }
}<|MERGE_RESOLUTION|>--- conflicted
+++ resolved
@@ -131,13 +131,8 @@
                     sourceList = new ArrayList<>();
 
                     if (!STARTUP.get() && reloadFailed
-<<<<<<< HEAD
                         && !AppConfigurationRefreshUtil.checkStoreAfterRefreshFailed(client, clientFactory,
                             configStore.getFeatureFlags())) {
-=======
-                        && !AppConfigurationRefreshUtil.checkStoreAfterRefreshFailed(configStore.getFeatureFlags(), client,
-                            clientFactory)) {
->>>>>>> 38ee2120
                         // This store doesn't have any changes where to refresh store did. Skipping Checking next.
                         continue;
                     }
