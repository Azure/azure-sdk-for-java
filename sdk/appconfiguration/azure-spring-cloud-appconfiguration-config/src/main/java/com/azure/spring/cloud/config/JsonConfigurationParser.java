// Copyright (c) Microsoft Corporation. All rights reserved.
// Licensed under the MIT License.
package com.azure.spring.cloud.config;

import java.util.Arrays;
import java.util.HashMap;
import java.util.Iterator;
import java.util.List;

import org.springframework.util.StringUtils;

import com.azure.data.appconfiguration.models.ConfigurationSetting;
import com.fasterxml.jackson.core.JsonProcessingException;
import com.fasterxml.jackson.databind.JsonMappingException;
import com.fasterxml.jackson.databind.JsonNode;
import com.fasterxml.jackson.databind.ObjectMapper;

<<<<<<< HEAD
class JsonConfigurationParser {
    private static final ObjectMapper MAPPER = new ObjectMapper();
=======
final class JsonConfigurationParser {
>>>>>>> 8bc54586

    static boolean isJsonContentType(String contentType) {
        String acceptedMainType = "application";
        String acceptedSubType = "json";

        if (!StringUtils.hasText(contentType)) {
            return false;
        }

        if (contentType.contains("/")) {
            String mainType = contentType.split("/")[0];
            String subType = contentType.split("/")[1];

            if (mainType.equalsIgnoreCase(acceptedMainType)) {
                if (subType.contains("+")) {
                    List<String> subtypes = Arrays.asList(subType.split("\\+"));
                    return subtypes.contains(acceptedSubType);
                } else if (subType.equalsIgnoreCase(acceptedSubType)) {
                    return true;
                }
            }
        }

        return false;
    }

    static HashMap<String, Object> parseJsonSetting(ConfigurationSetting setting)
        throws JsonMappingException, JsonProcessingException {
        HashMap<String, Object> settings = new HashMap<String, Object>();
        JsonNode json = MAPPER.readTree(setting.getValue());
        parseSetting(setting.getKey(), json, settings);
        return settings;
    }

    static void parseSetting(String currentKey, JsonNode currentValue, HashMap<String, Object> settings) {
        switch (currentValue.getNodeType()) {
            case ARRAY:
                for (int i = 0; i < currentValue.size(); i++) {
                    String newKey = currentKey + "[" + i + "]";
                    parseSetting(newKey, currentValue.get(i), settings);
                }
                break;
            case OBJECT:
                Iterator<String> fieldNames = currentValue.fieldNames();
                while (fieldNames.hasNext()) {
                    String fieldName = fieldNames.next();
                    String newKey = currentKey + "." + fieldName;
                    parseSetting(newKey, currentValue.get(fieldName), settings);
                }
                break;
            default:
                settings.put(currentKey, currentValue);
                break;
        }
    }

}<|MERGE_RESOLUTION|>--- conflicted
+++ resolved
@@ -15,12 +15,8 @@
 import com.fasterxml.jackson.databind.JsonNode;
 import com.fasterxml.jackson.databind.ObjectMapper;
 
-<<<<<<< HEAD
-class JsonConfigurationParser {
+final class JsonConfigurationParser {
     private static final ObjectMapper MAPPER = new ObjectMapper();
-=======
-final class JsonConfigurationParser {
->>>>>>> 8bc54586
 
     static boolean isJsonContentType(String contentType) {
         String acceptedMainType = "application";
