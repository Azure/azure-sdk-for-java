--- conflicted
+++ resolved
@@ -22,11 +22,7 @@
 
     private static final String PACKAGE_NAME = BaseAppConfigurationPolicy.class.getPackage().getImplementationTitle();
 
-<<<<<<< HEAD
-    private static final String USER_AGENT = String.format("%s/%s", StringUtils.remove(PACKAGE_NAME, " "),
-=======
     public static final String USER_AGENT = String.format("%s/%s", StringUtils.replace(PACKAGE_NAME, " ", ""),
->>>>>>> de4601d2
         BaseAppConfigurationPolicy.class.getPackage().getImplementationVersion());
     
     public static final String USER_AGENT_TYPE = "User-Agent";
@@ -107,13 +103,8 @@
 
     @Override
     public Mono<HttpResponse> process(HttpPipelineCallContext context, HttpPipelineNextPolicy next) {
-<<<<<<< HEAD
-        String sdkUserAgent = context.getHttpRequest().getHeaders().get(HttpHeaders.USER_AGENT).getValue();
-        context.getHttpRequest().getHeaders().set(HttpHeaders.USER_AGENT, USER_AGENT + " " + sdkUserAgent);
-=======
         String sdkUserAgent = context.getHttpRequest().getHeaders().get(USER_AGENT_TYPE).getValue();
         context.getHttpRequest().getHeaders().set(USER_AGENT_TYPE, USER_AGENT + " " + sdkUserAgent);
->>>>>>> de4601d2
         context.getHttpRequest().getHeaders().set(RequestTracingConstants.CORRELATION_CONTEXT_HEADER.toString(),
             getTracingInfo(context.getHttpRequest()));
 
