--- conflicted
+++ resolved
@@ -42,8 +42,6 @@
 
                 eventData.setMessage(eventDataInfo);
             }
-
-<<<<<<< HEAD
             for (Entry<String, ConnectionManager> entry : clientFactory.getConnections().entrySet()) {
 
                 String originEndpoint = entry.getKey();
@@ -57,57 +55,27 @@
                 if (monitor.isEnabled() && StateHolder.getLoadState(originEndpoint)) {
                     for (AppConfigurationReplicaClient client : clients) {
                         try {
-                            refreshWithTime(client, StateHolder.getState(originEndpoint), originEndpoint,
-                                monitor.getRefreshInterval(), eventData);
+                            refreshWithTime(client, StateHolder.getState(originEndpoint), monitor.getRefreshInterval(),
+                                eventData);
                             if (eventData.getDoRefresh()) {
-                                clientFactory.setCurrentConfigStoreClient(originEndpoint,
-                                    client.getEndpoint());
+                                clientFactory.setCurrentConfigStoreClient(originEndpoint, client.getEndpoint());
                                 return eventData;
-=======
-            for (ConfigStore configStore : configStores) {
-                if (configStore.isEnabled()) {
-                    // For safety reset current used replica.
-                    clientFactory.setCurrentConfigStoreClient(configStore.getEndpoint(), configStore.getEndpoint());
-
-                    String originEndpoint = configStore.getEndpoint();
-                    AppConfigurationStoreMonitoring monitor = configStore.getMonitoring();
-
-                    List<AppConfigurationReplicaClient> clients = clientFactory.getAvailableClients(originEndpoint);
-
-                    if (monitor.isEnabled() && StateHolder.getLoadState(originEndpoint)) {
-                        for (AppConfigurationReplicaClient client : clients) {
-                            try {
-                                refreshWithTime(client, StateHolder.getState(originEndpoint), monitor.getRefreshInterval(), eventData);
-                                if (eventData.getDoRefresh()) {
-                                    clientFactory.setCurrentConfigStoreClient(configStore.getEndpoint(),
-                                        client.getEndpoint());
-                                    return eventData;
-                                }
-                                // If check didn't throw an error other clients don't need to be checked.
-                                break;
-                            } catch (AppConfigurationStatusException e) {
-                                LOGGER.warn("Failed attempting to connect to " + client.getEndpoint()
-                                    + " during refresh check.");
-
-                                clientFactory.backoffClientClient(configStore.getEndpoint(), client.getEndpoint());
-                                continue;
->>>>>>> 38ee2120
                             }
                             // If check didn't throw an error other clients don't need to be checked.
                             break;
                         } catch (AppConfigurationStatusException e) {
                             LOGGER.warn("Failed attempting to connect to " + client.getEndpoint()
-                                + " durring refresh check.");
+                                + " during refresh check.");
 
                             clientFactory.backoffClientClient(originEndpoint, client.getEndpoint());
                             continue;
                         }
+
                     }
                 } else {
                     LOGGER.debug("Skipping configuration refresh check for " + originEndpoint);
                 }
 
-<<<<<<< HEAD
                 FeatureFlagStore featureStore = connection.getFeatureFlagStore();
 
                 if (featureStore.getEnabled() && StateHolder.getLoadStateFeatureFlag(originEndpoint)) {
@@ -121,30 +89,6 @@
                                 clientFactory.setCurrentConfigStoreClient(originEndpoint,
                                     client.getEndpoint());
                                 return eventData;
-=======
-                    FeatureFlagStore featureStore = configStore.getFeatureFlags();
-
-                    if (featureStore.getEnabled() && StateHolder.getLoadStateFeatureFlag(originEndpoint)) {
-                        for (AppConfigurationReplicaClient client : clients) {
-                            try {
-                                refreshWithTimeFeatureFlags(client, configStore.getFeatureFlags(),
-                                    StateHolder.getStateFeatureFlag(originEndpoint),
-                                    monitor.getFeatureFlagRefreshInterval(),
-                                    eventData);
-                                if (eventData.getDoRefresh()) {
-                                    clientFactory.setCurrentConfigStoreClient(configStore.getEndpoint(),
-                                        client.getEndpoint());
-                                    return eventData;
-                                }
-                                // If check didn't throw an error other clients don't need to be checked.
-                                break;
-                            } catch (AppConfigurationStatusException e) {
-                                LOGGER.warn("Failed attempting to connect to " + client.getEndpoint()
-                                    + " during refresh check.");
-
-                                clientFactory.backoffClientClient(configStore.getEndpoint(), client.getEndpoint());
-                                continue;
->>>>>>> 38ee2120
                             }
                             // If check didn't throw an error other clients don't need to be checked.
                             break;
@@ -159,8 +103,11 @@
                 } else {
                     LOGGER.debug("Skipping feature flag refresh check for " + originEndpoint);
                 }
-            }
-        } catch (Exception e) {
+
+            }
+        } catch (
+
+        Exception e) {
             // The next refresh will happen sooner if refresh interval is expired.
             StateHolder.getCurrentState().updateNextRefreshTime(refreshInterval, appProperties);
             throw e;
@@ -168,35 +115,19 @@
         return eventData;
     }
 
-<<<<<<< HEAD
     static boolean checkStoreAfterRefreshFailed(AppConfigurationReplicaClient client,
         AppConfigurationReplicaClientFactory clientFactory, FeatureFlagStore featureStore) {
-        return refreshStoreCheck(client, clientFactory)
-            || refreshStoreFeatureFlagCheck(client, clientFactory, featureStore);
-=======
-    static boolean checkStoreAfterRefreshFailed(FeatureFlagStore featureStore, AppConfigurationReplicaClient client,
-        AppConfigurationReplicaClientFactory clientFactory) {
         return refreshStoreCheck(client, clientFactory.findOriginForEndpoint(client.getEndpoint()))
             || refreshStoreFeatureFlagCheck(featureStore, client);
->>>>>>> 38ee2120
     }
 
     /**
      * This is for a <b>refresh fail only</b>.
-<<<<<<< HEAD
      * @param client
-     * @param clientFactory
+     * @param originEndpoint
      * @return
      */
-    private static boolean refreshStoreCheck(AppConfigurationReplicaClient client,
-        AppConfigurationReplicaClientFactory clientFactory) {
-=======
-     * @param client Replica Client doing the refresh check
-     * @param originEndpoint originEndpoint for the replica
-     * @return true if refresh should be triggered.
-     */
     private static boolean refreshStoreCheck(AppConfigurationReplicaClient client, String originEndpoint) {
->>>>>>> 38ee2120
         RefreshEventData eventData = new RefreshEventData();
         if (StateHolder.getLoadState(originEndpoint)) {
             refreshWithoutTime(client, StateHolder.getState(originEndpoint).getWatchKeys(), eventData);
@@ -206,20 +137,12 @@
 
     /**
      * This is for a <b>refresh fail only</b>.
-<<<<<<< HEAD
+     * @param featureStore
      * @param client
-     * @param clientFactory
      * @return
      */
-    private static boolean refreshStoreFeatureFlagCheck(AppConfigurationReplicaClient client,
-        AppConfigurationReplicaClientFactory clientFactory, FeatureFlagStore featureStore) {
-=======
-     * @param featureStore Config Store configurations for feature flags.
-     * @param client client doing the refresh check
-     * @return true if a refresh should be triggered
-     */
-    private static boolean refreshStoreFeatureFlagCheck(FeatureFlagStore featureStore, AppConfigurationReplicaClient client) {
->>>>>>> 38ee2120
+    private static boolean refreshStoreFeatureFlagCheck(FeatureFlagStore featureStore,
+        AppConfigurationReplicaClient client) {
         RefreshEventData eventData = new RefreshEventData();
         String endpoint = client.getEndpoint();
 
@@ -238,13 +161,15 @@
      * @param state The refresh state of the endpoint being checked.
      * @param refreshInterval Amount of time to wait until next check of this endpoint.
      */
-    private static void refreshWithTime(AppConfigurationReplicaClient client, State state, Duration refreshInterval, RefreshEventData eventData) throws AppConfigurationStatusException {
+    private static void refreshWithTime(AppConfigurationReplicaClient client, State state, Duration refreshInterval,
+        RefreshEventData eventData) throws AppConfigurationStatusException {
         if (Instant.now().isAfter(state.getNextRefreshCheck())) {
 
             refreshWithoutTime(client, state.getWatchKeys(), eventData);
 
             if (eventData.getDoRefresh()) {
-                // Just need to reset refreshInterval, if a refresh was triggered it will br updated after loading the new configurations.
+                // Just need to reset refreshInterval, if a refresh was triggered it will br updated after loading the
+                // new configurations.
                 StateHolder.getCurrentState().updateStateRefresh(state, refreshInterval);
             }
         }
