// Copyright (c) Microsoft Corporation. All rights reserved.
// Licensed under the MIT License.
package com.azure.spring.cloud.config;

/**
 * Constants used for processing Azure App Configuration Config info.
 */
public class AppConfigurationConstants {

    /**
     * App Configurations Feature Flag Content Type
     */
    public static final String FEATURE_FLAG_CONTENT_TYPE = "application/vnd.microsoft.appconfig.ff+json;charset=utf-8";

    /**
     * App Configurations Key Vault Reference Content Type
     */
    public static final String KEY_VAULT_CONTENT_TYPE = "application/vnd.microsoft.appconfig.keyvaultref+json;charset=utf-8";
<<<<<<< HEAD

    public static final String DYNAMIC_FEATURE_CONTENT_TYPE = "application/vnd.microsoft.appconfig.df+json;charset=utf-8";
    
    public static final String AZURE_APP_CONFIGURATION_FEATURE_MANAGEMENT_SCHEMA_VERSION = "AZURE_APP_CONFIGURATION_FEATURE_MANAGEMENT_SCHEMA_VERSION";
    
    /**
     * Feature Management Key Prefix V1 Schema
     */
    public static final String FEATURE_MANAGEMENT_KEY_V1 = "feature-management";

    /**
     * Feature Management Key Prefix V2 Schema
     */
    public static final String FEATURE_MANAGEMENT_KEY_V2 = "feature-management.feature-flags";
    
    public static final Integer FEATURE_MANAGEMENT_V1_SCHEMA = 1;
    
    public static final Integer FEATURE_MANAGEMENT_V2_SCHEMA = 2;
    
=======

    /**
     * App Configurations Dynamic Feature Content Type
     */
    public static final String DYNAMIC_FEATURE_CONTENT_TYPE = "application/vnd.microsoft.appconfig.df+json;charset=utf-8";
    
    /**
     * Environment variable name for the feature management schema
     */
    public static final String AZURE_APP_CONFIGURATION_FEATURE_MANAGEMENT_SCHEMA_VERSION = "AZURE_APP_CONFIGURATION_FEATURE_MANAGEMENT_SCHEMA_VERSION";
    
    /**
     * Feature Management Key Prefix V1 Schema
     */
    public static final String FEATURE_MANAGEMENT_KEY_V1 = "feature-management";

    /**
     * Feature Management Key Prefix V2 Schema
     */
    public static final String FEATURE_MANAGEMENT_KEY_V2 = "feature-management.feature-flags";
    
    /**
     * Value of Feature Management Schema V1
     */
    public static final Integer FEATURE_MANAGEMENT_V1_SCHEMA = 1;
    
    /**
     * Value of Feature Management Schema V2
     */
    public static final Integer FEATURE_MANAGEMENT_V2_SCHEMA = 2;
    
    /**
     * Prefix for Dynamic Feature property keys names
     */
>>>>>>> 64bc5661
    public static final String DYNAMIC_FEATURE_KEY = "feature-management.dynamic-features.";

    /**
     * Feature Flag Prefix
     */
    public static final String FEATURE_FLAG_PREFIX = ".appconfig.featureflag/";

    /**
     * Feature Store Prefix
     */
    public static final String FEATURE_STORE_SUFFIX = ".appconfig";

    /**
     * Key for returning all feature flags
     */
    public static final String FEATURE_STORE_WATCH_KEY = FEATURE_STORE_SUFFIX + "*";
    
    /**
     * Constant for tracing if the library is being used with a dev profile.
     */
    public static final String DEV_ENV_TRACING = "Dev";
    
    /**
     * Constant for tracing if Key Vault is configured for use.
     */
    public static final String KEY_VAULT_CONFIGURED_TRACING = "UsesKeyVault";
    
    /**
     * Http Header User Agent
     */
    public static final String USER_AGENT_TYPE = "User-Agent";
    
    /**
     * Http Header Correlation Context
     */
    public static final String CORRELATION_CONTEXT = "Correlation-Context";
    
    /**
     * Configuration Label for loading configurations with no label.
     */
    public static final String EMPTY_LABEL = "\0";
}<|MERGE_RESOLUTION|>--- conflicted
+++ resolved
@@ -16,27 +16,6 @@
      * App Configurations Key Vault Reference Content Type
      */
     public static final String KEY_VAULT_CONTENT_TYPE = "application/vnd.microsoft.appconfig.keyvaultref+json;charset=utf-8";
-<<<<<<< HEAD
-
-    public static final String DYNAMIC_FEATURE_CONTENT_TYPE = "application/vnd.microsoft.appconfig.df+json;charset=utf-8";
-    
-    public static final String AZURE_APP_CONFIGURATION_FEATURE_MANAGEMENT_SCHEMA_VERSION = "AZURE_APP_CONFIGURATION_FEATURE_MANAGEMENT_SCHEMA_VERSION";
-    
-    /**
-     * Feature Management Key Prefix V1 Schema
-     */
-    public static final String FEATURE_MANAGEMENT_KEY_V1 = "feature-management";
-
-    /**
-     * Feature Management Key Prefix V2 Schema
-     */
-    public static final String FEATURE_MANAGEMENT_KEY_V2 = "feature-management.feature-flags";
-    
-    public static final Integer FEATURE_MANAGEMENT_V1_SCHEMA = 1;
-    
-    public static final Integer FEATURE_MANAGEMENT_V2_SCHEMA = 2;
-    
-=======
 
     /**
      * App Configurations Dynamic Feature Content Type
@@ -71,7 +50,6 @@
     /**
      * Prefix for Dynamic Feature property keys names
      */
->>>>>>> 64bc5661
     public static final String DYNAMIC_FEATURE_KEY = "feature-management.dynamic-features.";
 
     /**
