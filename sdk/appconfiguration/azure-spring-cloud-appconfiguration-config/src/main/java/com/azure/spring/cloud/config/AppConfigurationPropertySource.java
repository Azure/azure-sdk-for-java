// Copyright (c) Microsoft Corporation. All rights reserved.
// Licensed under the MIT License.
package com.azure.spring.cloud.config;

<<<<<<< HEAD
=======
import static com.azure.spring.cloud.config.AppConfigurationConstants.FEATURE_FLAG_PREFIX;
import static com.azure.spring.cloud.config.AppConfigurationConstants.FEATURE_MANAGEMENT_KEY;
import static java.util.Collections.emptyList;
import static java.util.stream.Collectors.toMap;

import java.io.IOException;
import java.net.URI;
import java.net.URISyntaxException;
import java.util.Arrays;
import java.util.Collections;
import java.util.Date;
import java.util.HashMap;
import java.util.LinkedHashMap;
import java.util.List;
import java.util.Map;
import java.util.Map.Entry;
import java.util.Set;
import java.util.stream.IntStream;

import org.slf4j.Logger;
import org.slf4j.LoggerFactory;
import org.springframework.core.env.EnumerablePropertySource;
import org.springframework.util.ReflectionUtils;
import org.springframework.util.StringUtils;

import com.azure.core.http.rest.PagedIterable;
>>>>>>> 8bc54586
import com.azure.data.appconfiguration.ConfigurationClient;
import com.azure.data.appconfiguration.models.ConfigurationSetting;
import com.azure.data.appconfiguration.models.FeatureFlagConfigurationSetting;
import com.azure.data.appconfiguration.models.FeatureFlagFilter;
import com.azure.data.appconfiguration.models.SecretReferenceConfigurationSetting;
import com.azure.data.appconfiguration.models.SettingSelector;
import com.azure.security.keyvault.secrets.models.KeyVaultSecret;
import com.azure.spring.cloud.config.feature.management.entity.Feature;
import com.azure.spring.cloud.config.feature.management.entity.FeatureSet;
import com.azure.spring.cloud.config.properties.AppConfigurationProperties;
import com.azure.spring.cloud.config.properties.AppConfigurationProviderProperties;
import com.azure.spring.cloud.config.properties.AppConfigurationStoreSelects;
import com.azure.spring.cloud.config.properties.ConfigStore;
import com.azure.spring.cloud.config.stores.ClientStore;
import com.azure.spring.cloud.config.stores.KeyVaultClient;
import com.fasterxml.jackson.core.type.TypeReference;
import com.fasterxml.jackson.databind.MapperFeature;
import com.fasterxml.jackson.databind.ObjectMapper;
import com.fasterxml.jackson.databind.PropertyNamingStrategies;
import org.slf4j.Logger;
import org.slf4j.LoggerFactory;
import org.springframework.core.env.EnumerablePropertySource;
import org.springframework.util.ReflectionUtils;
import org.springframework.util.StringUtils;

import java.io.IOException;
import java.net.URI;
import java.net.URISyntaxException;
import java.util.ArrayList;
import java.util.Arrays;
import java.util.Collections;
import java.util.Date;
import java.util.HashMap;
import java.util.LinkedHashMap;
import java.util.List;
import java.util.Map;
import java.util.Map.Entry;
import java.util.Set;
import java.util.stream.IntStream;

import static com.azure.spring.cloud.config.Constants.FEATURE_FLAG_PREFIX;
import static com.azure.spring.cloud.config.Constants.FEATURE_MANAGEMENT_KEY;
import static java.util.Collections.emptyList;
import static java.util.stream.Collectors.toMap;

/**
 * Azure App Configuration PropertySource unique per Store Label(Profile) combo.
 *
 * <p>i.e. If connecting to 2 stores and have 2 labels set 4 AppConfigurationPropertySources need to be created.</p>
 */
public final class AppConfigurationPropertySource extends EnumerablePropertySource<ConfigurationClient> {

    private static final Logger LOGGER = LoggerFactory.getLogger(AppConfigurationPropertySource.class);

    private static final String USERS = "users";

    private static final String USERS_CAPS = "Users";

    private static final String AUDIENCE = "Audience";

    private static final String GROUPS = "groups";

    private static final String GROUPS_CAPS = "Groups";

    private static final String TARGETING_FILTER = "targetingFilter";

    private static final String DEFAULT_ROLLOUT_PERCENTAGE = "defaultRolloutPercentage";

    private static final String DEFAULT_ROLLOUT_PERCENTAGE_CAPS = "DefaultRolloutPercentage";

    private static final ObjectMapper CASE_INSENSITIVE_MAPPER = new ObjectMapper()
        .configure(MapperFeature.ACCEPT_CASE_INSENSITIVE_PROPERTIES, true);

    private static final ObjectMapper FEATURE_MAPPER = new ObjectMapper()
        .setPropertyNamingStrategy(PropertyNamingStrategies.KEBAB_CASE);

    private final AppConfigurationStoreSelects selectedKeys;

    private final List<String> profiles;

    private final Map<String, Object> properties = new LinkedHashMap<>();

    private final AppConfigurationProperties appConfigurationProperties;

    private final HashMap<String, KeyVaultClient> keyVaultClients;

    private final ClientStore clients;

    private final KeyVaultCredentialProvider keyVaultCredentialProvider;

    private final SecretClientBuilderSetup keyVaultClientProvider;

    private final KeyVaultSecretProvider keyVaultSecretProvider;

    private final AppConfigurationProviderProperties appProperties;

    private final ConfigStore configStore;

    AppConfigurationPropertySource(String context, ConfigStore configStore, AppConfigurationStoreSelects selectedKeys,
        List<String> profiles,
        AppConfigurationProperties appConfigurationProperties, ClientStore clients,
        AppConfigurationProviderProperties appProperties, KeyVaultCredentialProvider keyVaultCredentialProvider,
        SecretClientBuilderSetup keyVaultClientProvider, KeyVaultSecretProvider keyVaultSecretProvider) {
        // The context alone does not uniquely define a PropertySource, append storeName
        // and label to uniquely define a PropertySource
        super(context + configStore.getEndpoint() + "/" + selectedKeys.getLabelFilterText(profiles));
        this.configStore = configStore;
        this.selectedKeys = selectedKeys;
        this.profiles = profiles;
        this.appConfigurationProperties = appConfigurationProperties;
        this.appProperties = appProperties;
        this.keyVaultClients = new HashMap<String, KeyVaultClient>();
        this.clients = clients;
        this.keyVaultCredentialProvider = keyVaultCredentialProvider;
        this.keyVaultClientProvider = keyVaultClientProvider;
        this.keyVaultSecretProvider = keyVaultSecretProvider;
    }

    private static List<Object> convertToListOrEmptyList(Map<String, Object> parameters, String key) {
        List<Object> listObjects = CASE_INSENSITIVE_MAPPER.convertValue(
            parameters.get(key),
            new TypeReference<List<Object>>() {
            });
        return listObjects == null ? emptyList() : listObjects;
    }

    @Override
    public String[] getPropertyNames() {
        Set<String> keySet = properties.keySet();
        return keySet.toArray(new String[keySet.size()]);
    }

    @Override
    public Object getProperty(String name) {
        return properties.get(name);
    }

    /**
     * <p>
     * Gets settings from Azure/Cache to set as configurations. Updates the cache.
     * </p>
     *
     * <p>
     * <b>Note</b>: Doesn't update Feature Management, just stores values in cache. Call {@code initFeatures} to update
     * Feature Management, but make sure its done in the last {@code
     * AppConfigurationPropertySource}
     * </p>
     *
     * @param featureSet The set of Feature Management Flags from various config stores.
     * @return Updated Feature Set from Property Source
     * @throws IOException Thrown when processing key/value failed when reading feature flags
     */
    FeatureSet initProperties(FeatureSet featureSet) throws IOException {
        String storeName = configStore.getEndpoint();
        Date date = new Date();
        SettingSelector settingSelector = new SettingSelector();

<<<<<<< HEAD
        List<ConfigurationSetting> features = new ArrayList<>();
=======
        PagedIterable<ConfigurationSetting> features = null;
>>>>>>> 8bc54586
        // Reading In Features
        if (configStore.getFeatureFlags().getEnabled()) {
            settingSelector.setKeyFilter(configStore.getFeatureFlags().getKeyFilter())
                .setLabelFilter(configStore.getFeatureFlags().getLabelFilter());
            features = clients.listSettings(settingSelector, storeName);

            if (features == null) {
                throw new IOException("Unable to load properties from App Configuration Store.");
            }
        }

        List<String> labels = Arrays.asList(selectedKeys.getLabelFilter(profiles));
        Collections.reverse(labels);

        for (String label : labels) {
            settingSelector = new SettingSelector().setKeyFilter(selectedKeys.getKeyFilter() + "*")
                .setLabelFilter(label);

            // * for wildcard match
<<<<<<< HEAD
            List<ConfigurationSetting> settings = clients.listSettings(settingSelector, storeName);
=======
            PagedIterable<ConfigurationSetting> settings = clients.listSettings(settingSelector, storeName);
>>>>>>> 8bc54586

            if (settings == null) {
                throw new IOException("Unable to load properties from App Configuration Store.");
            }

            for (ConfigurationSetting setting : settings) {
                String key = setting.getKey().trim().substring(selectedKeys.getKeyFilter().length()).replace('/', '.');
                if (setting instanceof SecretReferenceConfigurationSetting) {
                    String entry = getKeyVaultEntry((SecretReferenceConfigurationSetting) setting);

                    // Null in the case of failFast is false, will just skip entry.
                    if (entry != null) {
                        properties.put(key, entry);
                    }
                } else if (StringUtils.hasText(setting.getContentType())
                    && JsonConfigurationParser.isJsonContentType(setting.getContentType())) {
                    HashMap<String, Object> jsonSettings = JsonConfigurationParser.parseJsonSetting(setting);
                    for (Entry<String, Object> jsonSetting : jsonSettings.entrySet()) {
                        key = jsonSetting.getKey().trim().substring(selectedKeys.getKeyFilter().length());
                        properties.put(key, jsonSetting.getValue());
                    }
                } else {
                    properties.put(key, setting.getValue());
                }
            }
        }
        return addToFeatureSet(featureSet, features, date);
    }

    /**
     * Given a Setting's Key Vault Reference stored in the Settings value, it will get its entry in Key Vault.
     *
     * @param secretReference {"uri": "&lt;your-vault-url&gt;/secret/&lt;secret&gt;/&lt;version&gt;"}
     * @return Key Vault Secret Value
     */
    private String getKeyVaultEntry(SecretReferenceConfigurationSetting secretReference) {
        String secretValue = null;
        try {
            URI uri = null;

            // Parsing Key Vault Reference for URI
            try {
                uri = new URI(secretReference.getSecretId());
            } catch (URISyntaxException e) {
                LOGGER.error("Error Processing Key Vault Entry URI.");
                ReflectionUtils.rethrowRuntimeException(e);
            }

            // Check if we already have a client for this key vault, if not we will make
            // one
            if (!keyVaultClients.containsKey(uri.getHost())) {
                KeyVaultClient client = new KeyVaultClient(appConfigurationProperties, uri, keyVaultCredentialProvider,
                    keyVaultClientProvider, keyVaultSecretProvider);
                keyVaultClients.put(uri.getHost(), client);
            }
            KeyVaultSecret secret = keyVaultClients.get(uri.getHost()).getSecret(uri, appProperties.getMaxRetryTime());
            if (secret == null) {
                throw new IOException("No Key Vault Secret found for Reference.");
            }
            secretValue = secret.getValue();
        } catch (RuntimeException | IOException e) {
            LOGGER.error("Error Retreiving Key Vault Entry");
            ReflectionUtils.rethrowRuntimeException(e);
        }
        return secretValue;
    }

    /**
     * Initializes Feature Management configurations. Only one {@code AppConfigurationPropertySource} can call this, and
     * it needs to be done after the rest have run initProperties.
     *
     * @param featureSet Feature Flag info to be set to this property source.
     */
    void initFeatures(FeatureSet featureSet) {
        properties.put(FEATURE_MANAGEMENT_KEY,
            FEATURE_MAPPER.convertValue(featureSet.getFeatureManagement(), LinkedHashMap.class));
    }

<<<<<<< HEAD
    private FeatureSet addToFeatureSet(FeatureSet featureSet, List<ConfigurationSetting> settings, Date date) {
=======
    private FeatureSet addToFeatureSet(FeatureSet featureSet, PagedIterable<ConfigurationSetting> features, Date date)
        throws IOException {
        if (features == null) {
            return featureSet;
        }
>>>>>>> 8bc54586
        // Reading In Features
        for (ConfigurationSetting setting : features) {
            if (setting instanceof FeatureFlagConfigurationSetting) {
                Object feature = createFeature((FeatureFlagConfigurationSetting) setting);
                if (feature != null) {
                    featureSet.addFeature(setting.getKey().trim().substring(FEATURE_FLAG_PREFIX.length()), feature);
                }
            }
        }
        return featureSet;
    }

    /**
     * Creates a {@code Feature} from a {@code KeyValueItem}
     *
     * @param item Used to create Features before being converted to be set into properties.
     * @return Feature created from KeyValueItem
     */
    @SuppressWarnings("unchecked")
    private Object createFeature(FeatureFlagConfigurationSetting item) {
        String key = getFeatureSimpleName(item);
        Feature feature = new Feature(key, item);
        Map<Integer, FeatureFlagFilter> featureEnabledFor = feature.getEnabledFor();

        // Setting Enabled For to null, but enabled = true will result in the feature
        // being on. This is the case of a feature is on/off and set to on. This is to
        // tell the difference between conditional/off which looks exactly the same...
        // It should never be the case of Conditional On, and no filters coming from
        // Azure, but it is a valid way from the config file, which should result in
        // false being returned.
        if (featureEnabledFor.size() == 0 && item.isEnabled()) {
            return true;
        } else if (!item.isEnabled()) {
            return false;
        }
        for (int filter = 0; filter < feature.getEnabledFor().size(); filter++) {
            FeatureFlagFilter featureFilterEvaluationContext = featureEnabledFor.get(filter);
            Map<String, Object> parameters = featureFilterEvaluationContext.getParameters();

            if (parameters == null || !TARGETING_FILTER.equals(featureEnabledFor.get(filter).getName())) {
                continue;
            }

            Object audienceObject = parameters.get(AUDIENCE);
            if (audienceObject != null) {
                parameters = (Map<String, Object>) audienceObject;
            }

            List<Object> users = convertToListOrEmptyList(parameters, USERS_CAPS);
            List<Object> groupRollouts = convertToListOrEmptyList(parameters, GROUPS_CAPS);

            switchKeyValues(parameters, USERS_CAPS, USERS, mapValuesByIndex(users));
            switchKeyValues(parameters, GROUPS_CAPS, GROUPS, mapValuesByIndex(groupRollouts));
            switchKeyValues(parameters, DEFAULT_ROLLOUT_PERCENTAGE_CAPS, DEFAULT_ROLLOUT_PERCENTAGE,
                parameters.get(DEFAULT_ROLLOUT_PERCENTAGE_CAPS));

            featureFilterEvaluationContext.setParameters(parameters);
            featureEnabledFor.put(filter, featureFilterEvaluationContext);
            feature.setEnabledFor(featureEnabledFor);
        }
        return feature;

    }

    private String getFeatureSimpleName(ConfigurationSetting setting) {
        return setting.getKey().trim().substring(FEATURE_FLAG_PREFIX.length());
    }

    private Map<String, Object> mapValuesByIndex(List<Object> users) {
        return IntStream.range(0, users.size()).boxed().collect(toMap(String::valueOf, users::get));
    }

    private void switchKeyValues(Map<String, Object> parameters, String oldKey, String newKey, Object value) {
        parameters.put(newKey, value);
        parameters.remove(oldKey);
    }
}<|MERGE_RESOLUTION|>--- conflicted
+++ resolved
@@ -2,35 +2,7 @@
 // Licensed under the MIT License.
 package com.azure.spring.cloud.config;
 
-<<<<<<< HEAD
-=======
-import static com.azure.spring.cloud.config.AppConfigurationConstants.FEATURE_FLAG_PREFIX;
-import static com.azure.spring.cloud.config.AppConfigurationConstants.FEATURE_MANAGEMENT_KEY;
-import static java.util.Collections.emptyList;
-import static java.util.stream.Collectors.toMap;
-
-import java.io.IOException;
-import java.net.URI;
-import java.net.URISyntaxException;
-import java.util.Arrays;
-import java.util.Collections;
-import java.util.Date;
-import java.util.HashMap;
-import java.util.LinkedHashMap;
-import java.util.List;
-import java.util.Map;
-import java.util.Map.Entry;
-import java.util.Set;
-import java.util.stream.IntStream;
-
-import org.slf4j.Logger;
-import org.slf4j.LoggerFactory;
-import org.springframework.core.env.EnumerablePropertySource;
-import org.springframework.util.ReflectionUtils;
-import org.springframework.util.StringUtils;
-
 import com.azure.core.http.rest.PagedIterable;
->>>>>>> 8bc54586
 import com.azure.data.appconfiguration.ConfigurationClient;
 import com.azure.data.appconfiguration.models.ConfigurationSetting;
 import com.azure.data.appconfiguration.models.FeatureFlagConfigurationSetting;
@@ -59,7 +31,6 @@
 import java.io.IOException;
 import java.net.URI;
 import java.net.URISyntaxException;
-import java.util.ArrayList;
 import java.util.Arrays;
 import java.util.Collections;
 import java.util.Date;
@@ -71,8 +42,8 @@
 import java.util.Set;
 import java.util.stream.IntStream;
 
-import static com.azure.spring.cloud.config.Constants.FEATURE_FLAG_PREFIX;
-import static com.azure.spring.cloud.config.Constants.FEATURE_MANAGEMENT_KEY;
+import static com.azure.spring.cloud.config.AppConfigurationConstants.FEATURE_FLAG_PREFIX;
+import static com.azure.spring.cloud.config.AppConfigurationConstants.FEATURE_MANAGEMENT_KEY;
 import static java.util.Collections.emptyList;
 import static java.util.stream.Collectors.toMap;
 
@@ -188,11 +159,7 @@
         Date date = new Date();
         SettingSelector settingSelector = new SettingSelector();
 
-<<<<<<< HEAD
-        List<ConfigurationSetting> features = new ArrayList<>();
-=======
         PagedIterable<ConfigurationSetting> features = null;
->>>>>>> 8bc54586
         // Reading In Features
         if (configStore.getFeatureFlags().getEnabled()) {
             settingSelector.setKeyFilter(configStore.getFeatureFlags().getKeyFilter())
@@ -212,11 +179,7 @@
                 .setLabelFilter(label);
 
             // * for wildcard match
-<<<<<<< HEAD
-            List<ConfigurationSetting> settings = clients.listSettings(settingSelector, storeName);
-=======
             PagedIterable<ConfigurationSetting> settings = clients.listSettings(settingSelector, storeName);
->>>>>>> 8bc54586
 
             if (settings == null) {
                 throw new IOException("Unable to load properties from App Configuration Store.");
@@ -295,15 +258,11 @@
             FEATURE_MAPPER.convertValue(featureSet.getFeatureManagement(), LinkedHashMap.class));
     }
 
-<<<<<<< HEAD
-    private FeatureSet addToFeatureSet(FeatureSet featureSet, List<ConfigurationSetting> settings, Date date) {
-=======
     private FeatureSet addToFeatureSet(FeatureSet featureSet, PagedIterable<ConfigurationSetting> features, Date date)
         throws IOException {
         if (features == null) {
             return featureSet;
         }
->>>>>>> 8bc54586
         // Reading In Features
         for (ConfigurationSetting setting : features) {
             if (setting instanceof FeatureFlagConfigurationSetting) {
