// Copyright (c) Microsoft Corporation. All rights reserved.
// Licensed under the MIT License.
package com.azure.spring.cloud.config;

import static com.azure.spring.cloud.config.Constants.FEATURE_FLAG_PREFIX;
import static com.azure.spring.cloud.config.Constants.FEATURE_MANAGEMENT_KEY;
import static java.util.Collections.emptyList;
import static java.util.stream.Collectors.toMap;

import java.io.IOException;
import java.net.URI;
import java.net.URISyntaxException;
import java.util.ArrayList;
import java.util.Date;
import java.util.HashMap;
import java.util.LinkedHashMap;
import java.util.List;
import java.util.Map;
import java.util.Map.Entry;
import java.util.Set;
import java.util.stream.IntStream;

import org.slf4j.Logger;
import org.slf4j.LoggerFactory;
import org.springframework.core.env.EnumerablePropertySource;
import org.springframework.util.ReflectionUtils;
import org.springframework.util.StringUtils;

import com.azure.data.appconfiguration.ConfigurationClient;
import com.azure.data.appconfiguration.models.ConfigurationSetting;
import com.azure.data.appconfiguration.models.FeatureFlagConfigurationSetting;
import com.azure.data.appconfiguration.models.FeatureFlagFilter;
import com.azure.data.appconfiguration.models.SecretReferenceConfigurationSetting;
import com.azure.data.appconfiguration.models.SettingSelector;
import com.azure.security.keyvault.secrets.models.KeyVaultSecret;
import com.azure.spring.cloud.config.feature.management.entity.Feature;
import com.azure.spring.cloud.config.feature.management.entity.FeatureSet;
import com.azure.spring.cloud.config.properties.AppConfigurationProperties;
import com.azure.spring.cloud.config.properties.AppConfigurationProviderProperties;
import com.azure.spring.cloud.config.properties.ConfigStore;
import com.azure.spring.cloud.config.stores.ClientStore;
import com.azure.spring.cloud.config.stores.KeyVaultClient;
import com.fasterxml.jackson.core.type.TypeReference;
import com.fasterxml.jackson.databind.MapperFeature;
import com.fasterxml.jackson.databind.ObjectMapper;
import com.fasterxml.jackson.databind.PropertyNamingStrategies;

/**
 * Azure App Configuration PropertySource unique per Store Label(Profile) combo.
 *
 * <p>i.e. If connecting to 2 stores and have 2 labels set 4 AppConfigurationPropertySources need to be created.</p>
 */
public class AppConfigurationPropertySource extends EnumerablePropertySource<ConfigurationClient> {

    private static final Logger LOGGER = LoggerFactory.getLogger(AppConfigurationPropertySource.class);

    private static final String USERS = "users";

    private static final String USERS_CAPS = "Users";

    private static final String AUDIENCE = "Audience";

    private static final String GROUPS = "groups";

    private static final String GROUPS_CAPS = "Groups";

    private static final String TARGETING_FILTER = "targetingFilter";

    private static final String DEFAULT_ROLLOUT_PERCENTAGE = "defaultRolloutPercentage";

    private static final String DEFAULT_ROLLOUT_PERCENTAGE_CAPS = "DefaultRolloutPercentage";

    private static final ObjectMapper CASE_INSENSITIVE_MAPPER = new ObjectMapper()
        .configure(MapperFeature.ACCEPT_CASE_INSENSITIVE_PROPERTIES, true);

    private static final ObjectMapper FEATURE_MAPPER = new ObjectMapper()
        .setPropertyNamingStrategy(PropertyNamingStrategy.KEBAB_CASE);

    private final String context;

    private final String label;

    private final Map<String, Object> properties = new LinkedHashMap<>();

    private final AppConfigurationProperties appConfigurationProperties;

    private final HashMap<String, KeyVaultClient> keyVaultClients;

    private final ClientStore clients;

    private final KeyVaultCredentialProvider keyVaultCredentialProvider;

    private final SecretClientBuilderSetup keyVaultClientProvider;

    private final AppConfigurationProviderProperties appProperties;

    private final ConfigStore configStore;

    AppConfigurationPropertySource(String context, ConfigStore configStore, String label,
        AppConfigurationProperties appConfigurationProperties, ClientStore clients,
        AppConfigurationProviderProperties appProperties, KeyVaultCredentialProvider keyVaultCredentialProvider,
        SecretClientBuilderSetup keyVaultClientProvider) {
        // The context alone does not uniquely define a PropertySource, append storeName
        // and label to uniquely define a PropertySource
        super(context + configStore.getEndpoint() + "/" + label);
        this.context = context;
        this.configStore = configStore;
        this.label = label;
        this.appConfigurationProperties = appConfigurationProperties;
        this.appProperties = appProperties;
        this.keyVaultClients = new HashMap<String, KeyVaultClient>();
        this.clients = clients;
        this.keyVaultCredentialProvider = keyVaultCredentialProvider;
        this.keyVaultClientProvider = keyVaultClientProvider;
    }

    private static List<Object> convertToListOrEmptyList(Map<String, Object> parameters, String key) {
        List<Object> listObjects = CASE_INSENSITIVE_MAPPER.convertValue(
            parameters.get(key),
            new TypeReference<List<Object>>() {
            });
        return listObjects == null ? emptyList() : listObjects;
    }

    @Override
    public String[] getPropertyNames() {
        Set<String> keySet = properties.keySet();
        return keySet.toArray(new String[keySet.size()]);
    }

    @Override
    public Object getProperty(String name) {
        return properties.get(name);
    }

    /**
     * <p>
     * Gets settings from Azure/Cache to set as configurations. Updates the cache.
     * </p>
     *
     * <p>
     * <b>Note</b>: Doesn't update Feature Management, just stores values in cache. Call {@code initFeatures} to update
     * Feature Management, but make sure its done in the last {@code
     * AppConfigurationPropertySource}
     * </p>
     *
     * @param featureSet The set of Feature Management Flags from various config stores.
     * @return Updated Feature Set from Property Source
     * @throws IOException Thrown when processing key/value failed when reading feature flags
     */
    FeatureSet initProperties(FeatureSet featureSet) throws IOException {
        String storeName = configStore.getEndpoint();
        Date date = new Date();
        SettingSelector settingSelector = new SettingSelector().setLabelFilter(label);

        // * for wildcard match
        settingSelector.setKeyFilter(context + "*");
        List<ConfigurationSetting> settings = clients.listSettings(settingSelector, storeName);

        List<ConfigurationSetting> features = new ArrayList<>();
        // Reading In Features
        if (configStore.getFeatureFlags().getEnabled()) {
            settingSelector.setKeyFilter(configStore.getFeatureFlags().getKeyFilter())
                .setLabelFilter(configStore.getFeatureFlags().getLabelFilter());
            features = clients.listSettings(settingSelector, storeName);

            if (features == null) {
                throw new IOException("Unable to load properties from App Configuration Store.");
            }
        }

        if (settings == null) {
            throw new IOException("Unable to load properties from App Configuration Store.");
        }
        for (ConfigurationSetting setting : settings) {
            String key = setting.getKey().trim().substring(context.length()).replace('/', '.');
            if (setting instanceof SecretReferenceConfigurationSetting) {
                String entry = getKeyVaultEntry((SecretReferenceConfigurationSetting) setting);

                // Null in the case of failFast is false, will just skip entry.
                if (entry != null) {
                    properties.put(key, entry);
                }
            } else if (StringUtils.hasText(setting.getContentType())
                && JsonConfigurationParser.isJsonContentType(setting.getContentType())) {
                HashMap<String, Object> jsonSettings = JsonConfigurationParser.parseJsonSetting(setting);
                for (Entry<String, Object> jsonSetting : jsonSettings.entrySet()) {
                    key = jsonSetting.getKey().trim().substring(context.length());
                    properties.put(key, jsonSetting.getValue());
                }
            } else {
                properties.put(key, setting.getValue());
            }
        }

        return addToFeatureSet(featureSet, features, date);
    }

    /**
     * Given a Setting's Key Vault Reference stored in the Settings value, it will get its entry in Key Vault.
     *
     * @param value {"uri": "&lt;your-vault-url&gt;/secret/&lt;secret&gt;/&lt;version&gt;"}
     * @return Key Vault Secret Value
     */
    private String getKeyVaultEntry(SecretReferenceConfigurationSetting secretReference) {
        String secretValue = null;
        try {
            URI uri = null;

            // Parsing Key Vault Reference for URI
            try {
                uri = new URI(secretReference.getSecretId());
            } catch (URISyntaxException e) {
                LOGGER.error("Error Processing Key Vault Entry URI.");
                ReflectionUtils.rethrowRuntimeException(e);
            }

            // Check if we already have a client for this key vault, if not we will make
            // one
            if (!keyVaultClients.containsKey(uri.getHost())) {
                KeyVaultClient client = new KeyVaultClient(appConfigurationProperties, uri, keyVaultCredentialProvider,
                    keyVaultClientProvider);
                keyVaultClients.put(uri.getHost(), client);
            }
            KeyVaultSecret secret = keyVaultClients.get(uri.getHost()).getSecret(uri, appProperties.getMaxRetryTime());
            if (secret == null) {
                throw new IOException("No Key Vault Secret found for Reference.");
            }
            secretValue = secret.getValue();
        } catch (RuntimeException | IOException e) {
            LOGGER.error("Error Retreiving Key Vault Entry");
            ReflectionUtils.rethrowRuntimeException(e);
        }
        return secretValue;
    }

    /**
     * Initializes Feature Management configurations. Only one {@code AppConfigurationPropertySource} can call this, and
     * it needs to be done after the rest have run initProperties.
     *
     * @param featureSet Feature Flag info to be set to this property source.
     */
    void initFeatures(FeatureSet featureSet) {
<<<<<<< HEAD
=======
        ObjectMapper featureMapper = new ObjectMapper();
        featureMapper.setPropertyNamingStrategy(PropertyNamingStrategies.KEBAB_CASE);
>>>>>>> 3e179187
        properties.put(FEATURE_MANAGEMENT_KEY,
            FEATURE_MAPPER.convertValue(featureSet.getFeatureManagement(), LinkedHashMap.class));
    }

    private FeatureSet addToFeatureSet(FeatureSet featureSet, List<ConfigurationSetting> settings, Date date)
        throws IOException {
        // Reading In Features
        for (ConfigurationSetting setting : settings) {
            if (setting instanceof FeatureFlagConfigurationSetting) {
                Object feature = createFeature((FeatureFlagConfigurationSetting) setting);
                if (feature != null) {
                    featureSet.addFeature(setting.getKey().trim().substring(FEATURE_FLAG_PREFIX.length()), feature);
                }
            }
        }
        return featureSet;
    }

    /**
     * Creates a {@code Feature} from a {@code KeyValueItem}
     *
     * @param item Used to create Features before being converted to be set into properties.
     * @return Feature created from KeyValueItem
     * @throws IOException - If a ConfigurationSetting isn't of the feature flag content type.
     */
    @SuppressWarnings("unchecked")
    private Object createFeature(FeatureFlagConfigurationSetting item) throws IOException {
        String key = getFeatureSimpleName(item);
        Feature feature = new Feature(key, item);
        Map<Integer, FeatureFlagFilter> featureEnabledFor = feature.getEnabledFor();

        // Setting Enabled For to null, but enabled = true will result in the feature
        // being on. This is the case of a feature is on/off and set to on. This is to
        // tell the difference between conditional/off which looks exactly the same...
        // It should never be the case of Conditional On, and no filters coming from
        // Azure, but it is a valid way from the config file, which should result in
        // false being returned.
        if (featureEnabledFor.size() == 0 && item.isEnabled()) {
            return true;
        } else if (!item.isEnabled()) {
            return false;
        }
        for (int filter = 0; filter < feature.getEnabledFor().size(); filter++) {
            FeatureFlagFilter featureFilterEvaluationContext = featureEnabledFor.get(filter);
            Map<String, Object> parameters = featureFilterEvaluationContext.getParameters();
            
            if (parameters == null || !TARGETING_FILTER.equals(featureEnabledFor.get(filter).getName())) {
                continue;
            }

            Object audienceObject = parameters.get(AUDIENCE);
            if (audienceObject != null) {
                parameters = (Map<String, Object>) audienceObject;
            }

            List<Object> users = convertToListOrEmptyList(parameters, USERS_CAPS);
            List<Object> groupRollouts = convertToListOrEmptyList(parameters, GROUPS_CAPS);

            switchKeyValues(parameters, USERS_CAPS, USERS, mapValuesByIndex(users));
            switchKeyValues(parameters, GROUPS_CAPS, GROUPS, mapValuesByIndex(groupRollouts));
            switchKeyValues(parameters, DEFAULT_ROLLOUT_PERCENTAGE_CAPS, DEFAULT_ROLLOUT_PERCENTAGE,
                parameters.get(DEFAULT_ROLLOUT_PERCENTAGE_CAPS));

            featureFilterEvaluationContext.setParameters(parameters);
            featureEnabledFor.put(filter, featureFilterEvaluationContext);
            feature.setEnabledFor(featureEnabledFor);
        }
        return feature;

    }

    private String getFeatureSimpleName(ConfigurationSetting setting) {
        return setting.getKey().trim().substring(FEATURE_FLAG_PREFIX.length());
    }

    private Map<String, Object> mapValuesByIndex(List<Object> users) {
        return IntStream.range(0, users.size()).boxed().collect(toMap(String::valueOf, users::get));
    }

    private void switchKeyValues(Map<String, Object> parameters, String oldKey, String newKey, Object value) {
        parameters.put(newKey, value);
        parameters.remove(oldKey);
    }
}<|MERGE_RESOLUTION|>--- conflicted
+++ resolved
@@ -20,6 +20,7 @@
 import java.util.Set;
 import java.util.stream.IntStream;
 
+import com.fasterxml.jackson.databind.PropertyNamingStrategy;
 import org.slf4j.Logger;
 import org.slf4j.LoggerFactory;
 import org.springframework.core.env.EnumerablePropertySource;
@@ -199,7 +200,7 @@
     /**
      * Given a Setting's Key Vault Reference stored in the Settings value, it will get its entry in Key Vault.
      *
-     * @param value {"uri": "&lt;your-vault-url&gt;/secret/&lt;secret&gt;/&lt;version&gt;"}
+     * @param secretReference {"uri": "&lt;your-vault-url&gt;/secret/&lt;secret&gt;/&lt;version&gt;"}
      * @return Key Vault Secret Value
      */
     private String getKeyVaultEntry(SecretReferenceConfigurationSetting secretReference) {
@@ -241,11 +242,6 @@
      * @param featureSet Feature Flag info to be set to this property source.
      */
     void initFeatures(FeatureSet featureSet) {
-<<<<<<< HEAD
-=======
-        ObjectMapper featureMapper = new ObjectMapper();
-        featureMapper.setPropertyNamingStrategy(PropertyNamingStrategies.KEBAB_CASE);
->>>>>>> 3e179187
         properties.put(FEATURE_MANAGEMENT_KEY,
             FEATURE_MAPPER.convertValue(featureSet.getFeatureManagement(), LinkedHashMap.class));
     }
@@ -291,7 +287,7 @@
         for (int filter = 0; filter < feature.getEnabledFor().size(); filter++) {
             FeatureFlagFilter featureFilterEvaluationContext = featureEnabledFor.get(filter);
             Map<String, Object> parameters = featureFilterEvaluationContext.getParameters();
-            
+
             if (parameters == null || !TARGETING_FILTER.equals(featureEnabledFor.get(filter).getName())) {
                 continue;
             }
