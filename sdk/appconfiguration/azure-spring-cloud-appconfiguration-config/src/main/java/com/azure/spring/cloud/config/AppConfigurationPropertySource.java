--- conflicted
+++ resolved
@@ -251,12 +251,8 @@
             FEATURE_MAPPER.convertValue(featureSet.getFeatureManagement(), LinkedHashMap.class));
     }
 
-<<<<<<< HEAD
     private FeatureSet addToFeatureSet(FeatureSet featureSet, PagedIterable<ConfigurationSetting> features)
         throws IOException {
-=======
-    private FeatureSet addToFeatureSet(FeatureSet featureSet, PagedIterable<ConfigurationSetting> features, Date date) {
->>>>>>> f551c89d
         if (features == null) {
             return featureSet;
         }
