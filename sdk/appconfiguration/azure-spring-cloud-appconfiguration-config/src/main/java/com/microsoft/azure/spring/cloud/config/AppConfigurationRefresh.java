--- conflicted
+++ resolved
@@ -33,14 +33,8 @@
     private final AtomicBoolean running = new AtomicBoolean(false);
 
     private final List<ConfigStore> configStores;
-
     private ApplicationEventPublisher publisher;
-<<<<<<< HEAD
-
-    private ClientStore clientStore;
-=======
     private final ClientStore clientStore;
->>>>>>> eda6cd65
 
     private String eventDataInfo;
 
