// Copyright (c) Microsoft Corporation. All rights reserved.
// Licensed under the MIT License.
package com.microsoft.azure.spring.cloud.config.stores;

import java.time.Duration;
import java.util.HashMap;
import java.util.List;
import java.util.Optional;

import org.apache.commons.lang3.StringUtils;
import org.slf4j.Logger;
import org.slf4j.LoggerFactory;

import com.azure.core.credential.TokenCredential;
import com.azure.core.http.policy.ExponentialBackoff;
import com.azure.core.http.policy.RetryPolicy;
import com.azure.data.appconfiguration.ConfigurationAsyncClient;
import com.azure.data.appconfiguration.ConfigurationClientBuilder;
import com.azure.data.appconfiguration.models.ConfigurationSetting;
import com.azure.data.appconfiguration.models.SettingSelector;
import com.azure.identity.ManagedIdentityCredentialBuilder;
import com.microsoft.azure.spring.cloud.config.AppConfigurationCredentialProvider;
import com.microsoft.azure.spring.cloud.config.ConfigurationClientBuilderSetup;
import com.microsoft.azure.spring.cloud.config.pipline.policies.BaseAppConfigurationPolicy;
import com.microsoft.azure.spring.cloud.config.properties.AppConfigurationProviderProperties;
import com.microsoft.azure.spring.cloud.config.resource.Connection;
import com.microsoft.azure.spring.cloud.config.resource.ConnectionPool;

public class ClientStore {

    private static final Logger LOGGER = LoggerFactory.getLogger(ClientStore.class);

    private AppConfigurationProviderProperties appProperties;

    private ConnectionPool pool;

    private AppConfigurationCredentialProvider tokenCredentialProvider;

    private ConfigurationClientBuilderSetup clientProvider;
    
    private HashMap<String, ConfigurationAsyncClient> clients;

    public ClientStore(AppConfigurationProviderProperties appProperties, ConnectionPool pool,
        AppConfigurationCredentialProvider tokenCredentialProvider,
        ConfigurationClientBuilderSetup clientProvider) {
        this.appProperties = appProperties;
        this.pool = pool;
        this.tokenCredentialProvider = tokenCredentialProvider;
        this.clientProvider = clientProvider;
        this.clients = new HashMap<String, ConfigurationAsyncClient>();
    }

    private ConfigurationAsyncClient getClient(String store) throws IllegalArgumentException {
        if (clients.containsKey(store)) {
            return clients.get(store);
        }
        ExponentialBackoff retryPolicy = new ExponentialBackoff(appProperties.getMaxRetries(),
            Duration.ofMillis(800), Duration.ofSeconds(8));
        ConfigurationClientBuilder builder = getBuilder()
            .addPolicy(new BaseAppConfigurationPolicy())
            .retryPolicy(new RetryPolicy(retryPolicy));

        TokenCredential tokenCredential = null;
        Connection connection = pool.get(store);

        String endpoint = Optional.ofNullable(connection)
            .map(Connection::getEndpoint)
            .orElse(null);

        if (tokenCredentialProvider != null) {
            tokenCredential = tokenCredentialProvider.getAppConfigCredential(endpoint);
        }

        String clientId = Optional.ofNullable(connection)
            .map(Connection::getClientId)
            .orElse(null);
        boolean clientIdIsPresent = StringUtils.isNotEmpty(clientId);
        boolean tokenCredentialIsPresent = tokenCredential != null;
        boolean connectionStringIsPresent = Optional.ofNullable(connection)
            .map(Connection::getConnectionString)
            .filter(StringUtils::isNotEmpty)
            .isPresent();
        boolean endPointIsPresent = Optional.ofNullable(connection)
            .map(Connection::getEndpoint)
            .filter(StringUtils::isNotEmpty)
            .isPresent();
        if ((tokenCredentialIsPresent || clientIdIsPresent)
            && connectionStringIsPresent
        ) {
            throw new IllegalArgumentException(
                "More than 1 Conncetion method was set for connecting to App Configuration.");
        } else if (tokenCredential != null && clientIdIsPresent) {
            throw new IllegalArgumentException(
                "More than 1 Conncetion method was set for connecting to App Configuration.");
        }

        if (tokenCredential != null) {
            // User Provided Token Credential
            LOGGER.debug("Connecting to " + endpoint + " using AppConfigurationCredentialProvider.");
            builder.credential(tokenCredential);
        } else if (clientIdIsPresent && endPointIsPresent) {
            // User Assigned Identity - Client ID through configuration file.
            LOGGER.debug("Connecting to " + endpoint + " using Client ID from configuration file.");
            ManagedIdentityCredentialBuilder micBuilder = new ManagedIdentityCredentialBuilder()
                .clientId(clientId);
            builder.credential(micBuilder.build());
        } else if (connectionStringIsPresent) {
            // Connection String
            LOGGER.debug("Connecting to " + endpoint + " using Connecting String.");
            builder.connectionString(connection.getConnectionString());
        } else if (endPointIsPresent) {
            // System Assigned Identity. Needs to be checked last as all of the above
            // should have a Endpoint.
            LOGGER.debug("Connecting to " + endpoint
                + " using Azure System Assigned Identity or Azure User Assigned Identity.");
            ManagedIdentityCredentialBuilder micBuilder = new ManagedIdentityCredentialBuilder();
            builder.credential(micBuilder.build());
        } else {
            throw new IllegalArgumentException("No Configuration method was set for connecting to App Configuration");
        }

        builder.endpoint(endpoint);

        if (clientProvider != null) {
            clientProvider.setup(builder, endpoint);
        }

<<<<<<< HEAD
        clients.put(store, builder.buildAsyncClient());
        return clients.get(store);
=======
        return builder.buildAsyncClient();
>>>>>>> 0a58771a
    }

    /**
     * Gets the latest Configuration Setting from the revisions given config store that match the Setting Selector
     * criteria.
     *
     * @param settingSelector Information on which setting to pull. i.e. number of results, key value...
     * @param storeName       Name of the App Configuration store to query against.
     * @return List of Configuration Settings.
     */
    public final ConfigurationSetting getRevison(SettingSelector settingSelector, String storeName) {
        ConfigurationAsyncClient client = getClient(storeName);
        return client.listRevisions(settingSelector).blockFirst();
    }

    /**
     * Gets a list of Configuration Settings from the given config store that match the Setting Selector criteria.
     *
     * @param settingSelector Information on which setting to pull. i.e. number of results, key value...
     * @param storeName       Name of the App Configuration store to query against.
     * @return List of Configuration Settings.
     */
    public final List<ConfigurationSetting> listSettings(SettingSelector settingSelector, String storeName) {
        ConfigurationAsyncClient client = getClient(storeName);

        return client.listConfigurationSettings(settingSelector).collectList().block();
    }

    ConfigurationClientBuilder getBuilder() {
        return new ConfigurationClientBuilder();
    }
}<|MERGE_RESOLUTION|>--- conflicted
+++ resolved
@@ -37,12 +37,12 @@
     private AppConfigurationCredentialProvider tokenCredentialProvider;
 
     private ConfigurationClientBuilderSetup clientProvider;
-    
+
     private HashMap<String, ConfigurationAsyncClient> clients;
 
     public ClientStore(AppConfigurationProviderProperties appProperties, ConnectionPool pool,
-        AppConfigurationCredentialProvider tokenCredentialProvider,
-        ConfigurationClientBuilderSetup clientProvider) {
+            AppConfigurationCredentialProvider tokenCredentialProvider,
+            ConfigurationClientBuilderSetup clientProvider) {
         this.appProperties = appProperties;
         this.pool = pool;
         this.tokenCredentialProvider = tokenCredentialProvider;
@@ -55,43 +55,42 @@
             return clients.get(store);
         }
         ExponentialBackoff retryPolicy = new ExponentialBackoff(appProperties.getMaxRetries(),
-            Duration.ofMillis(800), Duration.ofSeconds(8));
+                Duration.ofMillis(800), Duration.ofSeconds(8));
         ConfigurationClientBuilder builder = getBuilder()
-            .addPolicy(new BaseAppConfigurationPolicy())
-            .retryPolicy(new RetryPolicy(retryPolicy));
+                .addPolicy(new BaseAppConfigurationPolicy())
+                .retryPolicy(new RetryPolicy(retryPolicy));
 
         TokenCredential tokenCredential = null;
         Connection connection = pool.get(store);
 
         String endpoint = Optional.ofNullable(connection)
-            .map(Connection::getEndpoint)
-            .orElse(null);
+                .map(Connection::getEndpoint)
+                .orElse(null);
 
         if (tokenCredentialProvider != null) {
             tokenCredential = tokenCredentialProvider.getAppConfigCredential(endpoint);
         }
 
         String clientId = Optional.ofNullable(connection)
-            .map(Connection::getClientId)
-            .orElse(null);
+                .map(Connection::getClientId)
+                .orElse(null);
         boolean clientIdIsPresent = StringUtils.isNotEmpty(clientId);
         boolean tokenCredentialIsPresent = tokenCredential != null;
         boolean connectionStringIsPresent = Optional.ofNullable(connection)
-            .map(Connection::getConnectionString)
-            .filter(StringUtils::isNotEmpty)
-            .isPresent();
+                .map(Connection::getConnectionString)
+                .filter(StringUtils::isNotEmpty)
+                .isPresent();
         boolean endPointIsPresent = Optional.ofNullable(connection)
-            .map(Connection::getEndpoint)
-            .filter(StringUtils::isNotEmpty)
-            .isPresent();
+                .map(Connection::getEndpoint)
+                .filter(StringUtils::isNotEmpty)
+                .isPresent();
         if ((tokenCredentialIsPresent || clientIdIsPresent)
-            && connectionStringIsPresent
-        ) {
+                && connectionStringIsPresent) {
             throw new IllegalArgumentException(
-                "More than 1 Conncetion method was set for connecting to App Configuration.");
+                    "More than 1 Conncetion method was set for connecting to App Configuration.");
         } else if (tokenCredential != null && clientIdIsPresent) {
             throw new IllegalArgumentException(
-                "More than 1 Conncetion method was set for connecting to App Configuration.");
+                    "More than 1 Conncetion method was set for connecting to App Configuration.");
         }
 
         if (tokenCredential != null) {
@@ -102,7 +101,7 @@
             // User Assigned Identity - Client ID through configuration file.
             LOGGER.debug("Connecting to " + endpoint + " using Client ID from configuration file.");
             ManagedIdentityCredentialBuilder micBuilder = new ManagedIdentityCredentialBuilder()
-                .clientId(clientId);
+                    .clientId(clientId);
             builder.credential(micBuilder.build());
         } else if (connectionStringIsPresent) {
             // Connection String
@@ -112,7 +111,7 @@
             // System Assigned Identity. Needs to be checked last as all of the above
             // should have a Endpoint.
             LOGGER.debug("Connecting to " + endpoint
-                + " using Azure System Assigned Identity or Azure User Assigned Identity.");
+                    + " using Azure System Assigned Identity or Azure User Assigned Identity.");
             ManagedIdentityCredentialBuilder micBuilder = new ManagedIdentityCredentialBuilder();
             builder.credential(micBuilder.build());
         } else {
@@ -125,20 +124,17 @@
             clientProvider.setup(builder, endpoint);
         }
 
-<<<<<<< HEAD
         clients.put(store, builder.buildAsyncClient());
         return clients.get(store);
-=======
-        return builder.buildAsyncClient();
->>>>>>> 0a58771a
     }
 
     /**
-     * Gets the latest Configuration Setting from the revisions given config store that match the Setting Selector
-     * criteria.
+     * Gets the latest Configuration Setting from the revisions given config store that
+     * match the Setting Selector criteria.
      *
-     * @param settingSelector Information on which setting to pull. i.e. number of results, key value...
-     * @param storeName       Name of the App Configuration store to query against.
+     * @param settingSelector Information on which setting to pull. i.e. number of
+     * results, key value...
+     * @param storeName Name of the App Configuration store to query against.
      * @return List of Configuration Settings.
      */
     public final ConfigurationSetting getRevison(SettingSelector settingSelector, String storeName) {
@@ -147,10 +143,12 @@
     }
 
     /**
-     * Gets a list of Configuration Settings from the given config store that match the Setting Selector criteria.
+     * Gets a list of Configuration Settings from the given config store that match the
+     * Setting Selector criteria.
      *
-     * @param settingSelector Information on which setting to pull. i.e. number of results, key value...
-     * @param storeName       Name of the App Configuration store to query against.
+     * @param settingSelector Information on which setting to pull. i.e. number of
+     * results, key value...
+     * @param storeName Name of the App Configuration store to query against.
      * @return List of Configuration Settings.
      */
     public final List<ConfigurationSetting> listSettings(SettingSelector settingSelector, String storeName) {
