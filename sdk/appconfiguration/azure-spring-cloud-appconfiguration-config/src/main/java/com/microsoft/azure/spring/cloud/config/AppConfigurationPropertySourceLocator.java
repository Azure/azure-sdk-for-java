// Copyright (c) Microsoft Corporation. All rights reserved.
// Licensed under the MIT License.
package com.microsoft.azure.spring.cloud.config;

import java.util.ArrayList;
import java.util.Arrays;
import java.util.Collections;
import java.util.Date;
import java.util.Iterator;
import java.util.List;
import java.util.Map;
import java.util.concurrent.ConcurrentHashMap;
import java.util.concurrent.atomic.AtomicBoolean;
import java.util.regex.Matcher;
import java.util.regex.Pattern;

import org.apache.commons.lang3.time.DateUtils;
import org.slf4j.Logger;
import org.slf4j.LoggerFactory;
import org.springframework.cloud.bootstrap.config.PropertySourceLocator;
import org.springframework.core.env.CompositePropertySource;
import org.springframework.core.env.ConfigurableEnvironment;
import org.springframework.core.env.Environment;
import org.springframework.core.env.PropertySource;
import org.springframework.lang.NonNull;
import org.springframework.util.ReflectionUtils;
import org.springframework.util.StringUtils;

import com.azure.data.appconfiguration.models.ConfigurationSetting;
import com.azure.data.appconfiguration.models.SettingSelector;
import com.microsoft.azure.spring.cloud.config.feature.management.entity.FeatureSet;
import com.microsoft.azure.spring.cloud.config.properties.AppConfigurationProperties;
import com.microsoft.azure.spring.cloud.config.properties.AppConfigurationProviderProperties;
import com.microsoft.azure.spring.cloud.config.properties.AppConfigurationStoreTrigger;
import com.microsoft.azure.spring.cloud.config.properties.ConfigStore;
import com.microsoft.azure.spring.cloud.config.stores.ClientStore;

public class AppConfigurationPropertySourceLocator implements PropertySourceLocator {

    private static final Logger LOGGER = LoggerFactory.getLogger(AppConfigurationPropertySourceLocator.class);

    private static final String SPRING_APP_NAME_PROP = "spring.application.name";

    private static final String PROPERTY_SOURCE_NAME = "azure-config-store";

<<<<<<< HEAD
    private static final String REFRESH_ARGS_PROPERTY_SOURCE = "refreshArgs";
    
=======
>>>>>>> 3482442a
    private static final String PATH_SPLITTER = "/";

    private final AppConfigurationProperties properties;

    private final List<ConfigStore> configStores;

    private final Map<String, List<String>> storeContextsMap = new ConcurrentHashMap<>();

    private final AppConfigurationProviderProperties appProperties;

    private final ClientStore clients;

    private final KeyVaultCredentialProvider keyVaultCredentialProvider;

    private final SecretClientBuilderSetup keyVaultClientProvider;

    private static AtomicBoolean configLoaded = new AtomicBoolean(false);

    private static AtomicBoolean startup = new AtomicBoolean(true);

    public AppConfigurationPropertySourceLocator(AppConfigurationProperties properties,
        AppConfigurationProviderProperties appProperties, ClientStore clients,
        KeyVaultCredentialProvider keyVaultCredentialProvider, SecretClientBuilderSetup keyVaultClientProvider) {
        this.properties = properties;
        this.appProperties = appProperties;
        this.configStores = properties.getStores();
        this.clients = clients;
        this.keyVaultCredentialProvider = keyVaultCredentialProvider;
        this.keyVaultClientProvider = keyVaultClientProvider;
    }

    @Override
    public PropertySource<?> locate(Environment environment) {
        LOGGER.error(environment.getProperty("spring.jmx.default-domain"));
        if (!(environment instanceof ConfigurableEnvironment)) {
            return null;
        }

        ConfigurableEnvironment env = (ConfigurableEnvironment) environment;
        if (configLoaded.get() && !env.getPropertySources().contains(REFRESH_ARGS_PROPERTY_SOURCE)) {
            return null;
        }

        String applicationName = this.properties.getName();
        if (!StringUtils.hasText(applicationName)) {
            applicationName = env.getProperty(SPRING_APP_NAME_PROP);
        }

        List<String> profiles = Arrays.asList(env.getActiveProfiles());

        CompositePropertySource composite = new CompositePropertySource(PROPERTY_SOURCE_NAME);
        Collections.reverse(configStores); // Last store has highest precedence

        Iterator<ConfigStore> configStoreIterator = configStores.iterator();
        // Feature Management needs to be set in the last config store.
        while (configStoreIterator.hasNext()) {
            ConfigStore configStore = configStoreIterator.next();
            if (configStore.isEnabled() && (startup.get() || StateHolder.getLoadState(configStore.getEndpoint()))) {
                addPropertySource(composite, configStore, applicationName, profiles, storeContextsMap,
                    !configStoreIterator.hasNext());
            } else if (!configStore.isEnabled() && (startup.get() || StateHolder.getLoadState(configStore.getEndpoint()))) {
                LOGGER.info("Not loading configurations from {} as it is not enabled.", configStore.getEndpoint());
            } else {
                LOGGER.warn("Not loading configurations from {} as it failed on startup.", configStore.getEndpoint());
            }
        }
        configLoaded.set(true);
        startup.set(false);
        return composite;
    }

    public Map<String, List<String>> getStoreContextsMap() {
        return this.storeContextsMap;
    }

    /**
     * Adds a new Property Source
     *
     * @param composite PropertySource being added
     * @param store Config Store the PropertySource is being generated from
     * @param applicationName Name of the application
     * @param profiles Active profiles in the Store
     * @param storeContextsMap the Map storing the storeName -> List of contexts map
     * @param initFeatures determines if Feature Management is set in the PropertySource. When generating more than one
     * it needs to be in the last one.
     */
    private void addPropertySource(CompositePropertySource composite, ConfigStore store, String applicationName,
        List<String> profiles, Map<String, List<String>> storeContextsMap, boolean initFeatures) {
        /*
         * Generate which contexts(key prefixes) will be used for key-value items search If key prefix is empty, default
         * context is: application, current application name is: foo, active profile is: dev, profileSeparator is: _
         * Will generate these contexts: /application/, /application_dev/, /foo/, /foo_dev/
         */
        List<String> contexts = new ArrayList<>();
        contexts.addAll(generateContexts(this.properties.getDefaultContext(), store));
        contexts.addAll(generateContexts(applicationName, store));

        // There is only one Feature Set for all AppConfigurationPropertySources
        FeatureSet featureSet = new FeatureSet();

        List<AppConfigurationPropertySource> sourceList = new ArrayList<AppConfigurationPropertySource>();

        // Reverse in order to add Profile specific properties earlier, and last profile
        // comes first
        Collections.reverse(contexts);
        for (String sourceContext : contexts) {
            try {
                sourceList.addAll(create(sourceContext, store, storeContextsMap, profiles, initFeatures, featureSet));

                LOGGER.debug("PropertySource context [{}] is added.", sourceContext);
            } catch (Exception e) {
                if (store.isFailFast() || !startup.get()) {
                    LOGGER.error(
                        "Fail fast is set and there was an error reading configuration from Azure App "
                            + "Configuration store " + store.getEndpoint()
                            + ". The configuration starting with " + sourceContext + " failed to load.");
                    ReflectionUtils.rethrowRuntimeException(e);
                } else {
                    LOGGER.warn(
                        "Unable to load configuration from Azure AppConfiguration store " + store.getEndpoint()
                            + ". The configurations starting with " + sourceContext + "failed to load.",
                        e);
                    StateHolder.setLoadState(store.getEndpoint(), false);
                }
                // If anything breaks we skip out on loading the rest of the store.
                return;
            }
        }
        sourceList.forEach(composite::addPropertySource);
    }

    private List<String> generateContexts(String applicationName, ConfigStore configStore) {
        List<String> result = new ArrayList<>();
        if (!StringUtils.hasText(applicationName)) {
            return result; // Ignore null or empty application name
        }

        String prefix = configStore.getPrefix();

        String prefixedContext = propWithAppName(prefix, applicationName);
        result.add(prefixedContext + PATH_SPLITTER);

        return result;
    }

    private String propWithAppName(String prefix, String applicationName) {
        if (StringUtils.hasText(prefix)) {
            return prefix.startsWith(PATH_SPLITTER) ? prefix + PATH_SPLITTER + applicationName
                : PATH_SPLITTER + prefix + PATH_SPLITTER + applicationName;
        }

        return PATH_SPLITTER + applicationName;
    }

    /**
     * Creates a new set of AppConfigurationProertySources, 1 per Label.
     *
     * @param context Context of the application, part of uniquely define a PropertySource
     * @param store Config Store the PropertySource is being generated from
     * @param storeContextsMap the Map storing the storeName -> List of contexts map
     * @param initFeatures determines if Feature Management is set in the PropertySource. When generating more than one
     * it needs to be in the last one.
     * @return a list of AppConfigurationPropertySources
     */
    private List<AppConfigurationPropertySource> create(String context, ConfigStore store,
        Map<String, List<String>> storeContextsMap, List<String> profiles, boolean initFeatures, FeatureSet featureSet)
        throws Exception {
        List<AppConfigurationPropertySource> sourceList = new ArrayList<>();

        try {
            String[] labels = store.getLabels(profiles);

            for (String label : labels) {
                putStoreContext(store.getEndpoint(), context, storeContextsMap);
                AppConfigurationPropertySource propertySource = new AppConfigurationPropertySource(context, store,
                    label, properties, clients, appProperties, keyVaultCredentialProvider, keyVaultClientProvider);

                propertySource.initProperties(featureSet);
                if (initFeatures) {
                    propertySource.initFeatures(featureSet);
                }
                sourceList.add(propertySource);
            }

            // Setting new ETag values for Watch
            List<ConfigurationSetting> watchKeys = new ArrayList<ConfigurationSetting>();

            for (AppConfigurationStoreTrigger trigger : store.getMonitoring().getTriggers()) {
                SettingSelector settingSelector = new SettingSelector().setKeyFilter(trigger.getKey())
                    .setLabelFilter(trigger.getLabel());

                ConfigurationSetting configurationRevision = clients.getRevison(settingSelector,
                    store.getEndpoint());
                watchKeys.add(configurationRevision);
            }
            StateHolder.setState(store.getEndpoint(), watchKeys, store.getMonitoring());
            StateHolder.setLoadState(store.getEndpoint(), true);
        } catch (Exception e) {
            delayException();
            throw e;
        }

        return sourceList;
    }

    /**
     * Put certain context to the store contexts map
     *
     * @param storeName the name of the configuration store
     * @param context the context text for the PropertySource, e.g., "/application"
     * @param storeContextsMap the Map storing the storeName -> List of contexts map
     */
    private void putStoreContext(String storeName, String context,
        @NonNull Map<String, List<String>> storeContextsMap) {
        if (!StringUtils.hasText(context) || !StringUtils.hasText(storeName)) {
            return;
        }

        List<String> contexts = storeContextsMap.get(storeName);
        if (contexts == null) {
            contexts = new ArrayList<String>();
        }
        contexts.add(context);

        storeContextsMap.put(storeName, contexts);
    }

    private void delayException() {
        Date currentDate = new Date();
        Date maxRetryDate = DateUtils.addSeconds(appProperties.getStartDate(),
            appProperties.getPrekillTime());
        if (currentDate.before(maxRetryDate)) {
            long diffInMillies = Math.abs(maxRetryDate.getTime() - currentDate.getTime());
            try {
                Thread.sleep(diffInMillies);
            } catch (InterruptedException e) {
                LOGGER.error("Failed to wait before fast fail.");
            }
        }
    }
}<|MERGE_RESOLUTION|>--- conflicted
+++ resolved
@@ -43,11 +43,8 @@
 
     private static final String PROPERTY_SOURCE_NAME = "azure-config-store";
 
-<<<<<<< HEAD
     private static final String REFRESH_ARGS_PROPERTY_SOURCE = "refreshArgs";
-    
-=======
->>>>>>> 3482442a
+
     private static final String PATH_SPLITTER = "/";
 
     private final AppConfigurationProperties properties;
