--- conflicted
+++ resolved
@@ -211,7 +211,7 @@
     }
 
     @Test
-    public void testPropCanBeInitAndQueried() {
+    public void testPropCanBeInitAndQueried() throws AppConfigurationStatusException, IOException {
         when(pagedFluxMock.iterator()).thenReturn(testItems.iterator()).thenReturn(FEATURE_ITEMS.iterator());
         when(clientMock.listSettings(Mockito.any())).thenReturn(pagedFluxMock)
             .thenReturn(pagedFluxMock);
@@ -238,7 +238,7 @@
     }
 
     @Test
-    public void testPropertyNameSlashConvertedToDots() {
+    public void testPropertyNameSlashConvertedToDots() throws AppConfigurationStatusException, IOException {
         ConfigurationSetting slashedProp = createItem(KEY_FILTER, TEST_SLASH_KEY, TEST_SLASH_VALUE, null,
             EMPTY_CONTENT_TYPE);
         List<ConfigurationSetting> settings = new ArrayList<>();
@@ -301,7 +301,7 @@
     }
 
     @Test
-    public void testFeatureFlagDisabled() {
+    public void testFeatureFlagDisabled() throws AppConfigurationStatusException, IOException {
         when(pagedFluxMock.iterator()).thenReturn(Collections.emptyIterator())
             .thenReturn(FEATURE_ITEMS.iterator());
         when(clientMock.listSettings(Mockito.any()))
@@ -377,7 +377,7 @@
     }
 
     @Test
-    public void initNullValidContentTypeTest() {
+    public void initNullValidContentTypeTest() throws AppConfigurationStatusException, IOException {
         ArrayList<ConfigurationSetting> items = new ArrayList<>();
         items.add(ITEM_NULL);
         when(pagedFluxMock.iterator()).thenReturn(items.iterator())
@@ -395,7 +395,7 @@
     }
 
     @Test
-    public void initNullInvalidContentTypeFeatureFlagTest() {
+    public void initNullInvalidContentTypeFeatureFlagTest() throws AppConfigurationStatusException, IOException {
         ArrayList<ConfigurationSetting> items = new ArrayList<>();
         items.add(FEATURE_ITEM_NULL);
         when(pagedFluxMock.iterator()).thenReturn(Collections.emptyIterator())
@@ -404,15 +404,7 @@
             .thenReturn(pagedFluxMock).thenReturn(pagedFluxMock);
 
         FeatureSet featureSet = new FeatureSet();
-<<<<<<< HEAD
-        propertySource.initProperties(featureSet);
-=======
-        try {
-            propertySource.initProperties(featureSet);
-        } catch (IOException e) {
-            fail();
-        }
->>>>>>> 38ee2120
+        propertySource.initProperties(featureSet);
 
         String[] keyNames = propertySource.getPropertyNames();
         String[] expectedKeyNames = {};
@@ -421,7 +413,7 @@
     }
 
     @Test
-    public void testFeatureFlagTargeting() {
+    public void testFeatureFlagTargeting() throws AppConfigurationStatusException, IOException {
         when(pagedFluxMock.iterator()).thenReturn(Collections.emptyIterator())
             .thenReturn(FEATURE_ITEMS_TARGETING.iterator());
         when(clientMock.listSettings(Mockito.any()))
