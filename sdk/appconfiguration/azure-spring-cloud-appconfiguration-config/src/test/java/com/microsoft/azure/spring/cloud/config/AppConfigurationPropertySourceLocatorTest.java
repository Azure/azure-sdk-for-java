// Copyright (c) Microsoft Corporation. All rights reserved.
// Licensed under the MIT License.
package com.microsoft.azure.spring.cloud.config;

import static com.microsoft.azure.spring.cloud.config.Constants.FEATURE_FLAG_CONTENT_TYPE;
import static com.microsoft.azure.spring.cloud.config.TestConstants.FEATURE_LABEL;
import static com.microsoft.azure.spring.cloud.config.TestConstants.FEATURE_VALUE;
import static com.microsoft.azure.spring.cloud.config.TestConstants.TEST_CONN_STRING;
import static com.microsoft.azure.spring.cloud.config.TestConstants.TEST_CONN_STRING_2;
import static com.microsoft.azure.spring.cloud.config.TestConstants.TEST_CONTEXT;
import static com.microsoft.azure.spring.cloud.config.TestConstants.TEST_KEY_1;
import static com.microsoft.azure.spring.cloud.config.TestConstants.TEST_LABEL_1;
import static com.microsoft.azure.spring.cloud.config.TestConstants.TEST_STORE_NAME;
import static com.microsoft.azure.spring.cloud.config.TestConstants.TEST_STORE_NAME_1;
import static com.microsoft.azure.spring.cloud.config.TestConstants.TEST_STORE_NAME_2;
import static com.microsoft.azure.spring.cloud.config.TestConstants.TEST_VALUE_1;
import static com.microsoft.azure.spring.cloud.config.TestUtils.createItem;
import static org.assertj.core.api.Assertions.assertThat;
import static org.junit.Assert.assertThrows;
import static org.junit.Assert.assertTrue;
import static org.mockito.Mockito.times;
import static org.mockito.Mockito.verify;
import static org.mockito.Mockito.when;

import java.io.IOException;
import java.lang.reflect.Field;
import java.util.ArrayList;
import java.util.Collection;
import java.util.Date;
import java.util.Iterator;
import java.util.List;
import java.util.concurrent.atomic.AtomicBoolean;

import org.junit.After;
import org.junit.Before;
import org.junit.Test;
import org.mockito.Mock;
import org.mockito.Mockito;
import org.mockito.MockitoAnnotations;
import org.springframework.core.env.CompositePropertySource;
import org.springframework.core.env.ConfigurableEnvironment;
import org.springframework.core.env.Environment;
import org.springframework.core.env.PropertySource;

import com.azure.core.http.rest.PagedFlux;
import com.azure.core.http.rest.PagedResponse;
import com.azure.data.appconfiguration.ConfigurationAsyncClient;
import com.azure.data.appconfiguration.models.ConfigurationSetting;
import com.microsoft.azure.spring.cloud.config.properties.AppConfigurationProperties;
import com.microsoft.azure.spring.cloud.config.properties.AppConfigurationProviderProperties;
import com.microsoft.azure.spring.cloud.config.properties.AppConfigurationStoreMonitoring;
import com.microsoft.azure.spring.cloud.config.properties.AppConfigurationStoreTrigger;
import com.microsoft.azure.spring.cloud.config.properties.ConfigStore;
<<<<<<< HEAD
import com.microsoft.azure.spring.cloud.config.properties.FeatureFlagStore;
=======
>>>>>>> 519e2ea7
import com.microsoft.azure.spring.cloud.config.stores.ClientStore;

import reactor.core.publisher.Flux;

public class AppConfigurationPropertySourceLocatorTest {

    private static final String APPLICATION_NAME = "foo";

    private static final String PROFILE_NAME_1 = "dev";

    private static final String PROFILE_NAME_2 = "prod";

    private static final ConfigurationSetting featureItem = createItem(".appconfig.featureflag/", "Alpha",
        FEATURE_VALUE, FEATURE_LABEL, FEATURE_FLAG_CONTENT_TYPE);
    private static final String EMPTY_CONTENT_TYPE = "";
    private static final ConfigurationSetting item1 = createItem(TEST_CONTEXT, TEST_KEY_1, TEST_VALUE_1, TEST_LABEL_1,
        EMPTY_CONTENT_TYPE);
    
    @Mock
    private ConfigurableEnvironment environment;
    @Mock
    private ClientStore clientStoreMock;
    @Mock
    private ConfigStore configStore;
    @Mock
    private FeatureFlagStore featureFlagStoreMock;
    @Mock
    private ConfigurationAsyncClient configClientMock;
    @Mock
    private PagedFlux<ConfigurationSetting> settingsMock;
    @Mock
    private Iterable<PagedResponse<ConfigurationSetting>> iterableMock;
    @Mock
    private Iterator<PagedResponse<ConfigurationSetting>> iteratorMock;
    @Mock
    private Flux<PagedResponse<ConfigurationSetting>> pageMock;
    @Mock
    private PagedResponse<ConfigurationSetting> pagedMock;
    @Mock
    private List<ConfigStore> configStoresMock;
    @Mock
    private ConfigStore configStoreMock;
    @Mock
    private Iterator<ConfigStore> configStoreIterator;
    @Mock
    private AppConfigurationProviderProperties appPropertiesMock;
    @Mock
    private AppConfigurationProperties properties;
    private AppConfigurationPropertySourceLocator locator;
    private AppConfigurationProviderProperties appProperties;
    private KeyVaultCredentialProvider tokenCredentialProvider = null;

    @Before
    public void setup() {
        MockitoAnnotations.initMocks(this);
        when(environment.getActiveProfiles()).thenReturn(new String[]{PROFILE_NAME_1, PROFILE_NAME_2});

        when(properties.getName()).thenReturn(APPLICATION_NAME);
        when(properties.getStores()).thenReturn(configStoresMock);
        when(properties.isEnabled()).thenReturn(true);
        when(configStoresMock.iterator()).thenReturn(configStoreIterator);
        when(configStoreIterator.hasNext()).thenReturn(true).thenReturn(false);
        when(configStoreIterator.next()).thenReturn(configStoreMock);

        when(configStoreMock.getConnectionString()).thenReturn(TEST_CONN_STRING);
        when(configStoreMock.getEndpoint()).thenReturn(TEST_STORE_NAME);
        when(configStoreMock.isEnabled()).thenReturn(true);

        AppConfigurationStoreMonitoring monitoring = new AppConfigurationStoreMonitoring();
        monitoring.setEnabled(false);
        AppConfigurationStoreTrigger trigger = new AppConfigurationStoreTrigger();
        trigger.setKey("sentinal");
        trigger.setKey("test");
        ArrayList<AppConfigurationStoreTrigger> triggers = new ArrayList<AppConfigurationStoreTrigger>();
        triggers.add(trigger);
        monitoring.setTriggers(triggers);
        when(configStoreMock.getMonitoring()).thenReturn(monitoring);

        when(configClientMock.listConfigurationSettings(Mockito.any())).thenReturn(settingsMock);
        when(settingsMock.byPage()).thenReturn(pageMock);
        when(iterableMock.iterator()).thenReturn(iteratorMock);
        when(iteratorMock.hasNext()).thenReturn(true).thenReturn(false);
        when(iteratorMock.next()).thenReturn(pagedMock);
        when(pagedMock.getItems()).thenReturn(new ArrayList<ConfigurationSetting>());

        appProperties = new AppConfigurationProviderProperties();
        appProperties.setVersion("1.0");
        appProperties.setMaxRetries(12);
        appProperties.setMaxRetryTime(0);
    }

    @After
    public void cleanup()
        throws NoSuchFieldException, SecurityException, IllegalArgumentException, IllegalAccessException {
        Field field = AppConfigurationPropertySourceLocator.class.getDeclaredField("startup");
        field.setAccessible(true);
        field.set(null, new AtomicBoolean(true));
        StateHolder.setLoadState(TEST_STORE_NAME, false);
    }

    @Test
    public void compositeSourceIsCreated() {
        String[] labels = new String[1];
        labels[0] = "\0";
        when(configStoreMock.getLabels(Mockito.any())).thenReturn(labels);
        when(configStoreMock.getFeatureFlags()).thenReturn(featureFlagStoreMock);
        when(properties.getDefaultContext()).thenReturn("application");

        locator = new AppConfigurationPropertySourceLocator(properties, appProperties, clientStoreMock,
            tokenCredentialProvider, null);
        PropertySource<?> source = locator.locate(environment);
        assertThat(source).isInstanceOf(CompositePropertySource.class);

        Collection<PropertySource<?>> sources = ((CompositePropertySource) source).getPropertySources();
        
        String[] expectedSourceNames = new String[]{
            "/foo/store1/\0",
            "/application/store1/\0"
        };
        assertThat(sources.size()).isEqualTo(2);
        assertThat(sources.stream().map(s -> s.getName()).toArray()).containsExactly((Object[]) expectedSourceNames);
    }
    
    @Test
    public void storeCreatedWithFeatureFlags() {
        String[] labels = new String[1];
        labels[0] = "\0";
        when(configStoreMock.getLabels(Mockito.any())).thenReturn(labels);
        when(properties.getDefaultContext()).thenReturn("application");
        when(clientStoreMock.getRevison(Mockito.any(), Mockito.anyString())).thenReturn(item1)
        .thenReturn(featureItem);
        
        FeatureFlagStore featureFlagStore = new FeatureFlagStore();
        featureFlagStore.setEnabled(true);
        
        when(configStoreMock.getFeatureFlags()).thenReturn(featureFlagStore);

        locator = new AppConfigurationPropertySourceLocator(properties, appProperties, clientStoreMock,
            tokenCredentialProvider, null);
        PropertySource<?> source = locator.locate(environment);
        assertThat(source).isInstanceOf(CompositePropertySource.class);

        Collection<PropertySource<?>> sources = ((CompositePropertySource) source).getPropertySources();
        // Application name: foo and active profile: dev,prod, should construct below
        // composite Property Source:
        // [/foo_prod/, /foo_dev/, /foo/, /application_prod/, /application_dev/,
        // /application/]
        String[] expectedSourceNames = new String[]{
            "/foo/store1/\0",
            "/application/store1/\0"
        };
        assertThat(sources.size()).isEqualTo(2);
        assertThat(sources.stream().map(s -> s.getName()).toArray()).containsExactly((Object[]) expectedSourceNames);
    }

    @Test
    public void revisionsCheck() {
        String[] labels = new String[1];
        labels[0] = "\0";
        when(configStoreMock.getLabels(Mockito.any())).thenReturn(labels);
        when(configStoreMock.getFeatureFlags()).thenReturn(featureFlagStoreMock);
        when(properties.getDefaultContext()).thenReturn("application");
        when(clientStoreMock.getRevison(Mockito.any(), Mockito.anyString())).thenReturn(item1)
            .thenReturn(featureItem);

        locator = new AppConfigurationPropertySourceLocator(properties, appProperties, clientStoreMock,
            tokenCredentialProvider, null);
        PropertySource<?> source = locator.locate(environment);
        assertThat(source).isInstanceOf(CompositePropertySource.class);

        Collection<PropertySource<?>> sources = ((CompositePropertySource) source).getPropertySources();
        // Application name: foo and active profile: dev,prod, should construct below
        // composite Property Source:
        // [/foo_prod/, /foo_dev/, /foo/, /application_prod/, /application_dev/,
        // /application/]
        String[] expectedSourceNames = new String[]{
            "/foo/store1/\0",
            "/application/store1/\0"
        };
        assertThat(sources.size()).isEqualTo(2);
        assertThat(sources.stream().map(s -> s.getName()).toArray()).containsExactly((Object[]) expectedSourceNames);
    }

    @Test
<<<<<<< HEAD
    public void compositeSourceIsCreatedForPrefixedConfig() {
        String[] labels = new String[1];
        labels[0] = "\0";
        when(configStoreMock.getLabels(Mockito.any())).thenReturn(labels);
        when(configStoreMock.getPrefix()).thenReturn(PREFIX);
        when(configStoreMock.getFeatureFlags()).thenReturn(featureFlagStoreMock);
        when(properties.getDefaultContext()).thenReturn("application");
        locator = new AppConfigurationPropertySourceLocator(
            properties,
            appProperties,
            clientStoreMock,
            tokenCredentialProvider,
            null
        );

        PropertySource<?> source = locator.locate(environment);

        assertThat(source).isInstanceOf(CompositePropertySource.class);

        Collection<PropertySource<?>> sources = ((CompositePropertySource) source).getPropertySources();
        // Application name: foo, active profile: dev,prod and prefix: /config,
        // should construct below composite Property Source:
        // [/config/foo_prod/, /config/foo_dev/, /config/foo/, /config/application_prod/,
        // /config/application_dev/, /config/application/]
        String[] expectedSourceNames = new String[]{
            "/config/foo/store1/\0",
            "/config/application/store1/\0"
        };
        assertThat(sources.size()).isEqualTo(2);
        assertThat(sources.stream().map(s -> s.getName()).toArray()).containsExactly((Object[]) expectedSourceNames);
    }

    @Test
=======
>>>>>>> 519e2ea7
    public void nullApplicationNameCreateDefaultContextOnly() {
        String[] labels = new String[1];
        labels[0] = "\0";
        when(configStoreMock.getLabels(Mockito.any())).thenReturn(labels);
        when(configStoreMock.getFeatureFlags()).thenReturn(featureFlagStoreMock);
        when(environment.getActiveProfiles()).thenReturn(new String[]{});
        when(environment.getProperty("spring.application.name")).thenReturn(null);
        when(properties.getDefaultContext()).thenReturn("application");
        when(properties.getName()).thenReturn(null);

        locator = new AppConfigurationPropertySourceLocator(properties, appProperties,
            clientStoreMock, tokenCredentialProvider, null);

        PropertySource<?> source = locator.locate(environment);
        assertThat(source).isInstanceOf(CompositePropertySource.class);

        Collection<PropertySource<?>> sources = ((CompositePropertySource) source).getPropertySources();
        // Default context, null application name, empty active profile,
        // should construct composite Property Source: [/application/]
        String[] expectedSourceNames = new String[]{"/application/store1/\0"};
        assertThat(sources.size()).isEqualTo(1);
        assertThat(sources.stream().map(s -> s.getName()).toArray()).containsExactly((Object[]) expectedSourceNames);
    }

    @Test
    public void emptyApplicationNameCreateDefaultContextOnly() {
        String[] labels = new String[1];
        labels[0] = "\0";
        when(configStoreMock.getLabels(Mockito.any())).thenReturn(labels);
        when(configStoreMock.getFeatureFlags()).thenReturn(featureFlagStoreMock);
        when(environment.getActiveProfiles()).thenReturn(new String[]{});
        when(environment.getProperty("spring.application.name")).thenReturn("");
        when(properties.getName()).thenReturn("");
        when(properties.getDefaultContext()).thenReturn("application");
        locator = new AppConfigurationPropertySourceLocator(properties, appProperties,
            clientStoreMock, tokenCredentialProvider, null);

        PropertySource<?> source = locator.locate(environment);
        assertThat(source).isInstanceOf(CompositePropertySource.class);

        Collection<PropertySource<?>> sources = ((CompositePropertySource) source).getPropertySources();
        // Default context, empty application name, empty active profile,
        // should construct composite Property Source: [/application/]
        String[] expectedSourceNames = new String[]{"/application/store1/\0"};
        assertThat(sources.size()).isEqualTo(1);
        assertThat(sources.stream().map(s -> s.getName()).toArray()).containsExactly((Object[]) expectedSourceNames);
    }

    @Test
    public void defaultFailFastThrowException() throws IOException {
        when(configStoreMock.isFailFast()).thenReturn(true);
        when(properties.getDefaultContext()).thenReturn("application");

        locator = new AppConfigurationPropertySourceLocator(properties, appProperties,
            clientStoreMock, tokenCredentialProvider, null);

        when(clientStoreMock.listSettings(Mockito.any(), Mockito.anyString())).thenThrow(new RuntimeException());
        NullPointerException e = assertThrows(NullPointerException.class, () -> locator.locate(environment));
        assertThat(e).hasMessage(null);
        verify(configStoreMock, times(1)).isFailFast();
    }

    @Test
    public void refreshThrowException() throws IOException, NoSuchFieldException, SecurityException,
        IllegalArgumentException, IllegalAccessException {
        Field field = AppConfigurationPropertySourceLocator.class.getDeclaredField("startup");
        field.setAccessible(true);
        field.set(null, new AtomicBoolean(false));
        StateHolder.setLoadState(TEST_STORE_NAME, true);

        when(environment.getActiveProfiles()).thenReturn(new String[]{});
        when(environment.getProperty("spring.application.name")).thenReturn(null);

        locator = new AppConfigurationPropertySourceLocator(properties, appProperties,
            clientStoreMock, tokenCredentialProvider, null);
        
        NullPointerException e = assertThrows(NullPointerException.class, () -> locator.locate(environment));
        assertThat(e).hasMessage(null);
    }

    @Test
    public void notFailFastShouldPass() throws IOException {
        when(configStoreMock.isFailFast()).thenReturn(false);
        locator = new AppConfigurationPropertySourceLocator(properties, appProperties,
            clientStoreMock, tokenCredentialProvider, null);

        when(configStoreMock.isFailFast()).thenReturn(false);
        when(clientStoreMock.listSettings(Mockito.any(), Mockito.anyString())).thenThrow(new RuntimeException());
        when(configStoreMock.getEndpoint()).thenReturn(TEST_STORE_NAME);

        PropertySource<?> source = locator.locate(environment);
        assertThat(source).isInstanceOf(CompositePropertySource.class);

        // Once a store fails it should stop attempting to load
        verify(configStoreMock, times(1)).isFailFast();
    }

    @Test
    public void multiplePropertySourcesExistForMultiStores() {
        String[] labels = new String[1];
        labels[0] = "\0";
        when(configStoreMock.getLabels(Mockito.any())).thenReturn(labels);
        when(environment.getActiveProfiles()).thenReturn(new String[]{});
        when(configStoreMock.getEndpoint()).thenReturn(TEST_STORE_NAME);

        properties = new AppConfigurationProperties();
        TestUtils.addStore(properties, TEST_STORE_NAME_1, TEST_CONN_STRING);
        TestUtils.addStore(properties, TEST_STORE_NAME_2, TEST_CONN_STRING_2);

        locator = new AppConfigurationPropertySourceLocator(properties, appProperties,
            clientStoreMock, tokenCredentialProvider, null);

        PropertySource<?> source = locator.locate(environment);
        assertThat(source).isInstanceOf(CompositePropertySource.class);

        Collection<PropertySource<?>> sources = ((CompositePropertySource) source).getPropertySources();
        String[] expectedSourceNames = new String[]{"/application/" + TEST_STORE_NAME_2 + "/\0",
            "/application/" + TEST_STORE_NAME_1 + "/\0"};
        assertThat(sources.size()).isEqualTo(2);
        assertThat(sources.stream().map(s -> s.getName()).toArray()).containsExactly((Object[]) expectedSourceNames);
    }

    @Test
    public void awaitOnError() throws Exception {
        List<ConfigStore> configStores = new ArrayList<ConfigStore>();
        configStores.add(configStore);
        AppConfigurationProperties properties = new AppConfigurationProperties();
        properties.setName("TestStoreName");
        properties.setStores(configStores);

        appPropertiesMock.setPrekillTime(5);

        Environment env = Mockito.mock(ConfigurableEnvironment.class);
        String[] array = {};
        when(env.getActiveProfiles()).thenReturn(array);
        String[] labels = {""};
        when(configStore.getLabels(Mockito.any())).thenReturn(labels);
        when(configStore.isEnabled()).thenReturn(true);
        when(clientStoreMock.listSettings(Mockito.any(), Mockito.any())).thenThrow(new NullPointerException(""));
        when(appPropertiesMock.getPrekillTime()).thenReturn(-60);
        when(appPropertiesMock.getStartDate()).thenReturn(new Date());

        locator = new AppConfigurationPropertySourceLocator(properties, appPropertiesMock, clientStoreMock,
            tokenCredentialProvider, null);

        boolean threwException = false;
        try {
            locator.locate(env);
        } catch (Exception e) {
            threwException = true;
        }
        assertTrue(threwException);
        verify(appPropertiesMock, times(1)).getPrekillTime();
    }
}<|MERGE_RESOLUTION|>--- conflicted
+++ resolved
@@ -51,10 +51,7 @@
 import com.microsoft.azure.spring.cloud.config.properties.AppConfigurationStoreMonitoring;
 import com.microsoft.azure.spring.cloud.config.properties.AppConfigurationStoreTrigger;
 import com.microsoft.azure.spring.cloud.config.properties.ConfigStore;
-<<<<<<< HEAD
 import com.microsoft.azure.spring.cloud.config.properties.FeatureFlagStore;
-=======
->>>>>>> 519e2ea7
 import com.microsoft.azure.spring.cloud.config.stores.ClientStore;
 
 import reactor.core.publisher.Flux;
@@ -239,7 +236,6 @@
     }
 
     @Test
-<<<<<<< HEAD
     public void compositeSourceIsCreatedForPrefixedConfig() {
         String[] labels = new String[1];
         labels[0] = "\0";
@@ -273,8 +269,6 @@
     }
 
     @Test
-=======
->>>>>>> 519e2ea7
     public void nullApplicationNameCreateDefaultContextOnly() {
         String[] labels = new String[1];
         labels[0] = "\0";
