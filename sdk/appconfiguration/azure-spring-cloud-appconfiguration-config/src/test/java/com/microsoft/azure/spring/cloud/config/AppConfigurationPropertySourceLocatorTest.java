// Copyright (c) Microsoft Corporation. All rights reserved.
// Licensed under the MIT License.
package com.microsoft.azure.spring.cloud.config;

import static com.microsoft.azure.spring.cloud.config.Constants.FEATURE_FLAG_CONTENT_TYPE;
import static com.microsoft.azure.spring.cloud.config.TestConstants.FEATURE_LABEL;
import static com.microsoft.azure.spring.cloud.config.TestConstants.FEATURE_VALUE;
import static com.microsoft.azure.spring.cloud.config.TestConstants.TEST_CONN_STRING;
import static com.microsoft.azure.spring.cloud.config.TestConstants.TEST_CONN_STRING_2;
import static com.microsoft.azure.spring.cloud.config.TestConstants.TEST_CONTEXT;
import static com.microsoft.azure.spring.cloud.config.TestConstants.TEST_KEY_1;
import static com.microsoft.azure.spring.cloud.config.TestConstants.TEST_LABEL_1;
import static com.microsoft.azure.spring.cloud.config.TestConstants.TEST_STORE_NAME;
import static com.microsoft.azure.spring.cloud.config.TestConstants.TEST_STORE_NAME_1;
import static com.microsoft.azure.spring.cloud.config.TestConstants.TEST_STORE_NAME_2;
import static com.microsoft.azure.spring.cloud.config.TestConstants.TEST_VALUE_1;
import static com.microsoft.azure.spring.cloud.config.TestUtils.createItem;
import static org.assertj.core.api.Assertions.assertThat;
import static org.junit.Assert.assertThrows;
import static org.junit.Assert.assertTrue;
import static org.mockito.Mockito.times;
import static org.mockito.Mockito.verify;
import static org.mockito.Mockito.when;

import java.io.IOException;
import java.lang.reflect.Field;
import java.util.ArrayList;
import java.util.Collection;
import java.util.Date;
import java.util.Iterator;
import java.util.List;
import java.util.concurrent.atomic.AtomicBoolean;

import org.junit.After;
import org.junit.Before;
import org.junit.Ignore;
import org.junit.Test;
import org.mockito.Mock;
import org.mockito.Mockito;
import org.mockito.MockitoAnnotations;
import org.springframework.core.env.CompositePropertySource;
import org.springframework.core.env.ConfigurableEnvironment;
import org.springframework.core.env.Environment;
import org.springframework.core.env.MutablePropertySources;
import org.springframework.core.env.PropertySource;

import com.azure.core.http.rest.PagedFlux;
import com.azure.core.http.rest.PagedResponse;
import com.azure.data.appconfiguration.ConfigurationAsyncClient;
import com.azure.data.appconfiguration.models.ConfigurationSetting;
import com.microsoft.azure.spring.cloud.config.properties.AppConfigurationProperties;
import com.microsoft.azure.spring.cloud.config.properties.AppConfigurationProviderProperties;
import com.microsoft.azure.spring.cloud.config.properties.AppConfigurationStoreMonitoring;
import com.microsoft.azure.spring.cloud.config.properties.AppConfigurationStoreTrigger;
import com.microsoft.azure.spring.cloud.config.properties.ConfigStore;
import com.microsoft.azure.spring.cloud.config.properties.FeatureFlagStore;
import com.microsoft.azure.spring.cloud.config.stores.ClientStore;

import reactor.core.publisher.Flux;

public class AppConfigurationPropertySourceLocatorTest {

    private static final String APPLICATION_NAME = "foo";

    private static final String PROFILE_NAME_1 = "dev";

    private static final String PROFILE_NAME_2 = "prod";

    private static final ConfigurationSetting featureItem = createItem(".appconfig.featureflag/", "Alpha",
        FEATURE_VALUE, FEATURE_LABEL, FEATURE_FLAG_CONTENT_TYPE);
    private static final String EMPTY_CONTENT_TYPE = "";
    private static final ConfigurationSetting item1 = createItem(TEST_CONTEXT, TEST_KEY_1, TEST_VALUE_1, TEST_LABEL_1,
        EMPTY_CONTENT_TYPE);
    
    @Mock
    private ConfigurableEnvironment environment;
    @Mock
    private ClientStore clientStoreMock;
    @Mock
    private ConfigStore configStore;
    @Mock
    private FeatureFlagStore featureFlagStoreMock;
    @Mock
    private ConfigurationAsyncClient configClientMock;
    @Mock
    private PagedFlux<ConfigurationSetting> settingsMock;
    @Mock
    private Iterable<PagedResponse<ConfigurationSetting>> iterableMock;
    @Mock
    private Iterator<PagedResponse<ConfigurationSetting>> iteratorMock;
    @Mock
    private Flux<PagedResponse<ConfigurationSetting>> pageMock;
    @Mock
    private PagedResponse<ConfigurationSetting> pagedMock;
    @Mock
    private List<ConfigStore> configStoresMock;
    @Mock
    private ConfigStore configStoreMock;
    @Mock
    private Iterator<ConfigStore> configStoreIterator;
    @Mock
    private AppConfigurationProviderProperties appPropertiesMock;
    @Mock
    private AppConfigurationProperties properties;
    private AppConfigurationPropertySourceLocator locator;
    private AppConfigurationProviderProperties appProperties;
    private KeyVaultCredentialProvider tokenCredentialProvider = null;

    @Before
    public void setup() {
        MockitoAnnotations.initMocks(this);
        when(environment.getActiveProfiles()).thenReturn(new String[]{PROFILE_NAME_1, PROFILE_NAME_2});
        MutablePropertySources sources = new MutablePropertySources();
<<<<<<< HEAD

=======
        
>>>>>>> eda6cd65
        sources.addFirst(new PropertySource<String>("refreshArgs") {

            @Override
            public Object getProperty(String name) {
                return null;
            }
        });
<<<<<<< HEAD

=======
        
>>>>>>> eda6cd65
        when(environment.getPropertySources()).thenReturn(sources);

        when(properties.getName()).thenReturn(APPLICATION_NAME);
        when(properties.getStores()).thenReturn(configStoresMock);
        when(properties.isEnabled()).thenReturn(true);
        when(configStoresMock.iterator()).thenReturn(configStoreIterator);
        when(configStoreIterator.hasNext()).thenReturn(true).thenReturn(false);
        when(configStoreIterator.next()).thenReturn(configStoreMock);

        when(configStoreMock.getConnectionString()).thenReturn(TEST_CONN_STRING);
        when(configStoreMock.getEndpoint()).thenReturn(TEST_STORE_NAME);
        when(configStoreMock.isEnabled()).thenReturn(true);
        when(configStoreMock.isEnabled()).thenReturn(true);

        AppConfigurationStoreMonitoring monitoring = new AppConfigurationStoreMonitoring();
        monitoring.setEnabled(false);
        AppConfigurationStoreTrigger trigger = new AppConfigurationStoreTrigger();
        trigger.setKey("sentinal");
        trigger.setKey("test");
        ArrayList<AppConfigurationStoreTrigger> triggers = new ArrayList<AppConfigurationStoreTrigger>();
        triggers.add(trigger);
        monitoring.setTriggers(triggers);
        when(configStoreMock.getMonitoring()).thenReturn(monitoring);

        when(configClientMock.listConfigurationSettings(Mockito.any())).thenReturn(settingsMock);
        when(settingsMock.byPage()).thenReturn(pageMock);
        when(iterableMock.iterator()).thenReturn(iteratorMock);
        when(iteratorMock.hasNext()).thenReturn(true).thenReturn(false);
        when(iteratorMock.next()).thenReturn(pagedMock);
        when(pagedMock.getItems()).thenReturn(new ArrayList<ConfigurationSetting>());

        appProperties = new AppConfigurationProviderProperties();
        appProperties.setVersion("1.0");
        appProperties.setMaxRetries(12);
        appProperties.setMaxRetryTime(0);
    }

    @After
    public void cleanup()
        throws NoSuchFieldException, SecurityException, IllegalArgumentException, IllegalAccessException {
        Field field = AppConfigurationPropertySourceLocator.class.getDeclaredField("startup");
        field.setAccessible(true);
        field.set(null, new AtomicBoolean(true));
        StateHolder.setLoadState(TEST_STORE_NAME, false);
    }

    @Test
    public void compositeSourceIsCreated() {
        String[] labels = new String[1];
        labels[0] = "\0";
        when(configStoreMock.getLabels(Mockito.any())).thenReturn(labels);
        when(configStoreMock.getFeatureFlags()).thenReturn(featureFlagStoreMock);
        when(properties.getDefaultContext()).thenReturn("application");

        locator = new AppConfigurationPropertySourceLocator(properties, appProperties, clientStoreMock,
            tokenCredentialProvider, null);
        PropertySource<?> source = locator.locate(environment);
        assertThat(source).isInstanceOf(CompositePropertySource.class);

        Collection<PropertySource<?>> sources = ((CompositePropertySource) source).getPropertySources();
        
        String[] expectedSourceNames = new String[]{
            "/foo/store1/\0",
            "/application/store1/\0"
        };
        assertThat(sources.size()).isEqualTo(2);
        assertThat(sources.stream().map(s -> s.getName()).toArray()).containsExactly((Object[]) expectedSourceNames);
    }
    
    @Test
    public void storeCreatedWithFeatureFlags() {
        String[] labels = new String[1];
        labels[0] = "\0";
        when(configStoreMock.getLabels(Mockito.any())).thenReturn(labels);
        when(properties.getDefaultContext()).thenReturn("application");
        when(clientStoreMock.getRevison(Mockito.any(), Mockito.anyString())).thenReturn(item1)
        .thenReturn(featureItem);
        
        FeatureFlagStore featureFlagStore = new FeatureFlagStore();
        featureFlagStore.setEnabled(true);
        
        when(configStoreMock.getFeatureFlags()).thenReturn(featureFlagStore);

        locator = new AppConfigurationPropertySourceLocator(properties, appProperties, clientStoreMock,
            tokenCredentialProvider, null);
        PropertySource<?> source = locator.locate(environment);
        assertThat(source).isInstanceOf(CompositePropertySource.class);

        Collection<PropertySource<?>> sources = ((CompositePropertySource) source).getPropertySources();
        // Application name: foo and active profile: dev,prod, should construct below
        // composite Property Source:
        // [/foo_prod/, /foo_dev/, /foo/, /application_prod/, /application_dev/,
        // /application/]
        String[] expectedSourceNames = new String[]{
            "/foo/store1/\0",
            "/application/store1/\0"
        };
        assertThat(sources.size()).isEqualTo(2);
        assertThat(sources.stream().map(s -> s.getName()).toArray()).containsExactly((Object[]) expectedSourceNames);
    }

    @Test
    public void revisionsCheck() {
        String[] labels = new String[1];
        labels[0] = "\0";
        when(configStoreMock.getLabels(Mockito.any())).thenReturn(labels);
        when(configStoreMock.getFeatureFlags()).thenReturn(featureFlagStoreMock);
        when(properties.getDefaultContext()).thenReturn("application");
        when(clientStoreMock.getRevison(Mockito.any(), Mockito.anyString())).thenReturn(item1)
            .thenReturn(featureItem);

        locator = new AppConfigurationPropertySourceLocator(properties, appProperties, clientStoreMock,
            tokenCredentialProvider, null);
        PropertySource<?> source = locator.locate(environment);
        assertThat(source).isInstanceOf(CompositePropertySource.class);

        Collection<PropertySource<?>> sources = ((CompositePropertySource) source).getPropertySources();
        // Application name: foo and active profile: dev,prod, should construct below
        // composite Property Source:
        // [/foo_prod/, /foo_dev/, /foo/, /application_prod/, /application_dev/,
        // /application/]
        String[] expectedSourceNames = new String[]{
            "/foo/store1/\0",
            "/application/store1/\0"
        };
        assertThat(sources.size()).isEqualTo(2);
        assertThat(sources.stream().map(s -> s.getName()).toArray()).containsExactly((Object[]) expectedSourceNames);
    }

    @Test
    public void nullApplicationNameCreateDefaultContextOnly() {
        String[] labels = new String[1];
        labels[0] = "\0";
        when(configStoreMock.getLabels(Mockito.any())).thenReturn(labels);
        when(configStoreMock.getFeatureFlags()).thenReturn(featureFlagStoreMock);
        when(environment.getActiveProfiles()).thenReturn(new String[]{});
        when(environment.getProperty("spring.application.name")).thenReturn(null);
        when(properties.getDefaultContext()).thenReturn("application");
        when(properties.getName()).thenReturn(null);

        locator = new AppConfigurationPropertySourceLocator(properties, appProperties,
            clientStoreMock, tokenCredentialProvider, null);

        PropertySource<?> source = locator.locate(environment);
        assertThat(source).isInstanceOf(CompositePropertySource.class);

        Collection<PropertySource<?>> sources = ((CompositePropertySource) source).getPropertySources();
        // Default context, null application name, empty active profile,
        // should construct composite Property Source: [/application/]
        String[] expectedSourceNames = new String[]{"/application/store1/\0"};
        assertThat(sources.size()).isEqualTo(1);
        assertThat(sources.stream().map(s -> s.getName()).toArray()).containsExactly((Object[]) expectedSourceNames);
    }

    @Test
    public void emptyApplicationNameCreateDefaultContextOnly() {
        String[] labels = new String[1];
        labels[0] = "\0";
        when(configStoreMock.getLabels(Mockito.any())).thenReturn(labels);
        when(configStoreMock.getFeatureFlags()).thenReturn(featureFlagStoreMock);
        when(environment.getActiveProfiles()).thenReturn(new String[]{});
        when(environment.getProperty("spring.application.name")).thenReturn("");
        when(properties.getName()).thenReturn("");
        when(properties.getDefaultContext()).thenReturn("application");
        locator = new AppConfigurationPropertySourceLocator(properties, appProperties,
            clientStoreMock, tokenCredentialProvider, null);

        PropertySource<?> source = locator.locate(environment);
        assertThat(source).isInstanceOf(CompositePropertySource.class);

        Collection<PropertySource<?>> sources = ((CompositePropertySource) source).getPropertySources();
        // Default context, empty application name, empty active profile,
        // should construct composite Property Source: [/application/]
        String[] expectedSourceNames = new String[]{"/application/store1/\0"};
        assertThat(sources.size()).isEqualTo(1);
        assertThat(sources.stream().map(s -> s.getName()).toArray()).containsExactly((Object[]) expectedSourceNames);
    }

    @Test
    public void defaultFailFastThrowException() throws IOException {
        when(configStoreMock.isFailFast()).thenReturn(true);
        when(properties.getDefaultContext()).thenReturn("application");

        locator = new AppConfigurationPropertySourceLocator(properties, appProperties,
            clientStoreMock, tokenCredentialProvider, null);

        when(clientStoreMock.listSettings(Mockito.any(), Mockito.anyString())).thenThrow(new RuntimeException());
        NullPointerException e = assertThrows(NullPointerException.class, () -> locator.locate(environment));
        assertThat(e).hasMessage(null);
        verify(configStoreMock, times(1)).isFailFast();
    }

    @Test
    public void refreshThrowException() throws IOException, NoSuchFieldException, SecurityException,
        IllegalArgumentException, IllegalAccessException {
        Field field = AppConfigurationPropertySourceLocator.class.getDeclaredField("startup");
        field.setAccessible(true);
        field.set(null, new AtomicBoolean(false));
        StateHolder.setLoadState(TEST_STORE_NAME, true);

        when(environment.getActiveProfiles()).thenReturn(new String[]{});
        when(environment.getProperty("spring.application.name")).thenReturn(null);

        locator = new AppConfigurationPropertySourceLocator(properties, appProperties,
            clientStoreMock, tokenCredentialProvider, null);
        
        NullPointerException e = assertThrows(NullPointerException.class, () -> locator.locate(environment));
        assertThat(e).hasMessage(null);
    }

    @Test
    public void notFailFastShouldPass() throws IOException {
        when(configStoreMock.isFailFast()).thenReturn(false);
        locator = new AppConfigurationPropertySourceLocator(properties, appProperties,
            clientStoreMock, tokenCredentialProvider, null);

        when(configStoreMock.isFailFast()).thenReturn(false);
        when(clientStoreMock.listSettings(Mockito.any(), Mockito.anyString())).thenThrow(new RuntimeException());
        when(configStoreMock.getEndpoint()).thenReturn(TEST_STORE_NAME);

        PropertySource<?> source = locator.locate(environment);
        assertThat(source).isInstanceOf(CompositePropertySource.class);

        // Once a store fails it should stop attempting to load
        verify(configStoreMock, times(1)).isFailFast();
    }

    @Test
    public void multiplePropertySourcesExistForMultiStores() {
        String[] labels = new String[1];
        labels[0] = "\0";
        when(configStoreMock.getLabels(Mockito.any())).thenReturn(labels);
        when(environment.getActiveProfiles()).thenReturn(new String[]{});
        when(configStoreMock.getEndpoint()).thenReturn(TEST_STORE_NAME);

        properties = new AppConfigurationProperties();
        TestUtils.addStore(properties, TEST_STORE_NAME_1, TEST_CONN_STRING);
        TestUtils.addStore(properties, TEST_STORE_NAME_2, TEST_CONN_STRING_2);

        locator = new AppConfigurationPropertySourceLocator(properties, appProperties,
            clientStoreMock, tokenCredentialProvider, null);

        PropertySource<?> source = locator.locate(environment);
        assertThat(source).isInstanceOf(CompositePropertySource.class);

        Collection<PropertySource<?>> sources = ((CompositePropertySource) source).getPropertySources();
        String[] expectedSourceNames = new String[]{"/application/" + TEST_STORE_NAME_2 + "/\0",
            "/application/" + TEST_STORE_NAME_1 + "/\0"};
        assertThat(sources.size()).isEqualTo(2);
        assertThat(sources.stream().map(s -> s.getName()).toArray()).containsExactly((Object[]) expectedSourceNames);
    }

    @Test
    public void awaitOnError() throws Exception {
        List<ConfigStore> configStores = new ArrayList<ConfigStore>();
        configStores.add(configStore);
        AppConfigurationProperties properties = new AppConfigurationProperties();
        properties.setName("TestStoreName");
        properties.setStores(configStores);
<<<<<<< HEAD

=======
        
>>>>>>> eda6cd65
        when(appPropertiesMock.getPrekillTime()).thenReturn(5);

        ConfigurableEnvironment env = Mockito.mock(ConfigurableEnvironment.class);
        MutablePropertySources sources = new MutablePropertySources();

        sources.addFirst(new PropertySource<String>("refreshArgs") {

            @Override
            public Object getProperty(String name) {
                return null;
            }
        });

        when(env.getPropertySources()).thenReturn(sources);
        
        String[] array = {};
        when(env.getActiveProfiles()).thenReturn(array);
        String[] labels = {""};
        when(configStore.getLabels(Mockito.any())).thenReturn(labels);
        when(configStore.isEnabled()).thenReturn(true);
        when(clientStoreMock.listSettings(Mockito.any(), Mockito.any())).thenThrow(new NullPointerException(""));
        when(appPropertiesMock.getPrekillTime()).thenReturn(-60);
        when(appPropertiesMock.getStartDate()).thenReturn(new Date());

        locator = new AppConfigurationPropertySourceLocator(properties, appPropertiesMock, clientStoreMock,
            tokenCredentialProvider, null);

        boolean threwException = false;
        try {
            locator.locate(env);
        } catch (Exception e) {
            threwException = true;
        }
        assertTrue(threwException);
        verify(appPropertiesMock, times(1)).getPrekillTime();
    }
}<|MERGE_RESOLUTION|>--- conflicted
+++ resolved
@@ -111,11 +111,7 @@
         MockitoAnnotations.initMocks(this);
         when(environment.getActiveProfiles()).thenReturn(new String[]{PROFILE_NAME_1, PROFILE_NAME_2});
         MutablePropertySources sources = new MutablePropertySources();
-<<<<<<< HEAD
-
-=======
-        
->>>>>>> eda6cd65
+        
         sources.addFirst(new PropertySource<String>("refreshArgs") {
 
             @Override
@@ -123,11 +119,7 @@
                 return null;
             }
         });
-<<<<<<< HEAD
-
-=======
-        
->>>>>>> eda6cd65
+        
         when(environment.getPropertySources()).thenReturn(sources);
 
         when(properties.getName()).thenReturn(APPLICATION_NAME);
@@ -387,11 +379,8 @@
         AppConfigurationProperties properties = new AppConfigurationProperties();
         properties.setName("TestStoreName");
         properties.setStores(configStores);
-<<<<<<< HEAD
-
-=======
-        
->>>>>>> eda6cd65
+        
+        when(appPropertiesMock.getPrekillTime()).thenReturn(5);
         when(appPropertiesMock.getPrekillTime()).thenReturn(5);
 
         ConfigurableEnvironment env = Mockito.mock(ConfigurableEnvironment.class);
