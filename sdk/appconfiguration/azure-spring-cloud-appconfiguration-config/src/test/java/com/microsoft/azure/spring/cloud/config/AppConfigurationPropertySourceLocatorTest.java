--- conflicted
+++ resolved
@@ -111,11 +111,7 @@
         MockitoAnnotations.initMocks(this);
         when(environment.getActiveProfiles()).thenReturn(new String[]{PROFILE_NAME_1, PROFILE_NAME_2});
         MutablePropertySources sources = new MutablePropertySources();
-<<<<<<< HEAD
-        
-=======
-      
->>>>>>> 6b634d6a
+        
         sources.addFirst(new PropertySource<String>("refreshArgs") {
 
             @Override
@@ -123,10 +119,7 @@
                 return null;
             }
         });
-<<<<<<< HEAD
-        
-=======
->>>>>>> 6b634d6a
+        
         when(environment.getPropertySources()).thenReturn(sources);
 
         when(properties.getName()).thenReturn(APPLICATION_NAME);
@@ -386,11 +379,7 @@
         AppConfigurationProperties properties = new AppConfigurationProperties();
         properties.setName("TestStoreName");
         properties.setStores(configStores);
-<<<<<<< HEAD
-        
-        when(appPropertiesMock.getPrekillTime()).thenReturn(5);
-=======
->>>>>>> 6b634d6a
+        
         when(appPropertiesMock.getPrekillTime()).thenReturn(5);
 
         ConfigurableEnvironment env = Mockito.mock(ConfigurableEnvironment.class);
