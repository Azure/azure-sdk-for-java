// Copyright (c) Microsoft Corporation. All rights reserved.
// Licensed under the MIT License.
package com.azure.spring.cloud.config.implementation;

import java.time.Duration;
import java.util.ArrayList;
import java.util.List;
import java.util.regex.Matcher;
import java.util.regex.Pattern;

import org.slf4j.Logger;
import org.slf4j.LoggerFactory;
import org.springframework.context.EnvironmentAware;
import org.springframework.core.env.Environment;
import org.springframework.util.Assert;
import org.springframework.util.StringUtils;

import com.azure.core.credential.TokenCredential;
import com.azure.core.http.policy.ExponentialBackoff;
import com.azure.core.http.policy.RetryPolicy;
import com.azure.data.appconfiguration.ConfigurationClientBuilder;
import com.azure.identity.ManagedIdentityCredentialBuilder;
import com.azure.spring.cloud.config.AppConfigurationCredentialProvider;
import com.azure.spring.cloud.config.ConfigurationClientBuilderSetup;
import com.azure.spring.cloud.config.implementation.pipline.policies.BaseAppConfigurationPolicy;
import com.azure.spring.cloud.config.implementation.properties.ConfigStore;

public class AppConfigurationReplicaClientsBuilder implements EnvironmentAware {

    private static final Logger LOGGER = LoggerFactory.getLogger(AppConfigurationReplicaClientsBuilder.class);

    /**
     * Invalid Connection String error message
     */
    public static final String NON_EMPTY_MSG = "%s property should not be null or empty in the connection string of Azure Config Service.";

    private static final Duration DEFAULT_MIN_RETRY_POLICY = Duration.ofMillis(800);

    private static final Duration DEFAULT_MAX_RETRY_POLICY = Duration.ofSeconds(8);

    /**
     * Connection String Regex format
     */
    private static final String CONN_STRING_REGEXP = "Endpoint=([^;]+);Id=([^;]+);Secret=([^;]+)";

    /**
     * Invalid Formatted Connection String Error message
     */
    public static final String ENDPOINT_ERR_MSG = String.format("Connection string does not follow format %s.",
        CONN_STRING_REGEXP);

    private static final Pattern CONN_STRING_PATTERN = Pattern.compile(CONN_STRING_REGEXP);

    private AppConfigurationCredentialProvider tokenCredentialProvider;

    private ConfigurationClientBuilderSetup clientProvider;

    private boolean isDev = false;

<<<<<<< HEAD
    private boolean isKeyVaultConfigured = false;

    private String clientId = "";
=======
    private boolean isKeyVaultConfigured;

    private String clientId;
>>>>>>> afebced1

    private final int maxRetries;

    public AppConfigurationReplicaClientsBuilder(int maxRetries) {
        this.maxRetries = maxRetries;
<<<<<<< HEAD
    }

    /**
     * @param tokenCredentialProvider the tokenCredentialProvider to set
     */
    public void setTokenCredentialProvider(AppConfigurationCredentialProvider tokenCredentialProvider) {
        this.tokenCredentialProvider = tokenCredentialProvider;
    }

    /**
     * @param clientProvider the clientProvider to set
     */
    public void setClientProvider(ConfigurationClientBuilderSetup clientProvider) {
        this.clientProvider = clientProvider;
    }

    /**
     * @param isKeyVaultConfigured the isKeyVaultConfigured to set
     */
    public void setKeyVaultConfigured(boolean isKeyVaultConfigured) {
        this.isKeyVaultConfigured = isKeyVaultConfigured;
    }

    /**
     * @param clientId the clientId to set
     */
    public void setClientId(String clientId) {
        this.clientId = clientId;
=======
>>>>>>> afebced1
    }

    /**
     * Given a connection string, returns the endpoint inside of it.
     * @param connectionString connection string to app configuration
     * @return endpoint
     * @throws IllegalStateException when connection string isn't valid.
     */
    public static String getEndpointFromConnectionString(String connectionString) {
        Assert.hasText(connectionString, "Connection string cannot be empty.");

        Matcher matcher = CONN_STRING_PATTERN.matcher(connectionString);
        if (!matcher.find()) {
            throw new IllegalStateException(ENDPOINT_ERR_MSG);
        }

        String endpoint = matcher.group(1);

        Assert.hasText(endpoint, String.format(NON_EMPTY_MSG, "Endpoint"));

        return endpoint;
    }

    /**
     * @param tokenCredentialProvider the tokenCredentialProvider to set
     */
    public void setTokenCredentialProvider(AppConfigurationCredentialProvider tokenCredentialProvider) {
        this.tokenCredentialProvider = tokenCredentialProvider;
    }

    /**
     * @param clientProvider the clientProvider to set
     */
    public void setClientProvider(ConfigurationClientBuilderSetup clientProvider) {
        this.clientProvider = clientProvider;
    }

    /**
     * @param isDev the isDev to set
     */
    public void setDev(boolean isDev) {
        this.isDev = isDev;
    }

    /**
     * @param isKeyVaultConfigured the isKeyVaultConfigured to set
     */
    public void setKeyVaultConfigured(boolean isKeyVaultConfigured) {
        this.isKeyVaultConfigured = isKeyVaultConfigured;
    }

    /**
     * @param clientId the clientId to set
     */
    public void setClientId(String clientId) {
        this.clientId = clientId;
    }

    /**
     * Builds all the clients for a connection.
     * @throws IllegalArgumentException when more than 1 connection method is given.
     */
    List<AppConfigurationReplicaClient> buildClients(ConfigStore configStore) {
        List<AppConfigurationReplicaClient> clients = new ArrayList<>();
        // Single client or Multiple?
        // If single call buildClient
        int hasSingleConnectionString = StringUtils.hasText(configStore.getConnectionString()) ? 1 : 0;
        int hasMultiEndpoints = configStore.getEndpoints().size() > 0 ? 1 : 0;
        int hasMultiConnectionString = configStore.getConnectionStrings().size() > 0 ? 1 : 0;

        if (hasSingleConnectionString + hasMultiEndpoints + hasMultiConnectionString > 1) {
            throw new IllegalArgumentException(
                "More than 1 Connection method was set for connecting to App Configuration.");
        }

        TokenCredential tokenCredential = null;

        if (tokenCredentialProvider != null) {
            tokenCredential = tokenCredentialProvider.getAppConfigCredential(configStore.getEndpoint());
        }

        boolean clientIdIsPresent = StringUtils.hasText(clientId);
        boolean tokenCredentialIsPresent = tokenCredential != null;
        boolean connectionStringIsPresent = configStore.getConnectionString() != null;

        if ((tokenCredentialIsPresent || clientIdIsPresent)
            && connectionStringIsPresent) {
            throw new IllegalArgumentException(
                "More than 1 Connection method was set for connecting to App Configuration.");
        } else if (tokenCredential != null && clientIdIsPresent) {
            throw new IllegalArgumentException(
                "More than 1 Connection method was set for connecting to App Configuration.");
        }

        ConfigurationClientBuilder builder = getBuilder();

        if (configStore.getConnectionString() != null) {
            clients.add(buildClientConnectionString(configStore.getConnectionString(), builder));
        } else if (configStore.getConnectionStrings().size() > 0) {
            for (String connectionString : configStore.getConnectionStrings()) {
                clients.add(buildClientConnectionString(connectionString, builder));
            }
        } else if (configStore.getEndpoints().size() > 0) {
            for (String endpoint : configStore.getEndpoints()) {
                clients.add(buildClientEndpoint(tokenCredential, endpoint, builder, clientIdIsPresent));
            }
        } else if (configStore.getEndpoint() != null) {
            clients.add(buildClientEndpoint(tokenCredential, configStore.getEndpoint(), builder, clientIdIsPresent));
        }
        return clients;
    }

    /**
     * @return creates an instance of ConfigurationClientBuilder
     */
    ConfigurationClientBuilder getBuilder() {
        return new ConfigurationClientBuilder();
    }

    private AppConfigurationReplicaClient buildClientEndpoint(TokenCredential tokenCredential,
        String endpoint, ConfigurationClientBuilder builder, boolean clientIdIsPresent)
        throws IllegalArgumentException {
        if (tokenCredential != null) {
            // User Provided Token Credential
            LOGGER.debug("Connecting to " + endpoint + " using AppConfigurationCredentialProvider.");
            builder.credential(tokenCredential);
        } else if (clientIdIsPresent) {
            // User Assigned Identity - Client ID through configuration file.
            LOGGER.debug("Connecting to " + endpoint + " using Client ID from configuration file.");
            ManagedIdentityCredentialBuilder micBuilder = new ManagedIdentityCredentialBuilder()
                .clientId(clientId);
            builder.credential(micBuilder.build());
        } else {
            // System Assigned Identity. Needs to be checked last as all of the above should have an Endpoint.
            LOGGER.debug("Connecting to " + endpoint
                + " using Azure System Assigned Identity or Azure User Assigned Identity.");
            ManagedIdentityCredentialBuilder micBuilder = new ManagedIdentityCredentialBuilder();
            builder.credential(micBuilder.build());
        }

        builder.endpoint(endpoint);

        return modifyAndBuildClient(builder, endpoint);
    }

    private AppConfigurationReplicaClient buildClientConnectionString(String connectionString,
        ConfigurationClientBuilder builder)
        throws IllegalArgumentException {
        String endpoint = getEndpointFromConnectionString(connectionString);
        LOGGER.debug("Connecting to " + endpoint + " using Connecting String.");

        builder.connectionString(connectionString);

        return modifyAndBuildClient(builder, endpoint);
    }

    private AppConfigurationReplicaClient modifyAndBuildClient(ConfigurationClientBuilder builder, String endpoint) {
        ExponentialBackoff retryPolicy = new ExponentialBackoff(maxRetries, DEFAULT_MIN_RETRY_POLICY,
            DEFAULT_MAX_RETRY_POLICY);

        builder.addPolicy(new BaseAppConfigurationPolicy(isDev, isKeyVaultConfigured))
            .retryPolicy(new RetryPolicy(retryPolicy));

        if (clientProvider != null) {
            clientProvider.setup(builder, endpoint);
        }

        return new AppConfigurationReplicaClient(endpoint, builder.buildClient());
    }

    @Override
    public void setEnvironment(Environment environment) {
        for (String profile : environment.getActiveProfiles()) {
            if ("dev".equalsIgnoreCase(profile)) {
                this.isDev = true;
                break;
            }
        }
    }
}<|MERGE_RESOLUTION|>--- conflicted
+++ resolved
@@ -57,51 +57,14 @@
 
     private boolean isDev = false;
 
-<<<<<<< HEAD
     private boolean isKeyVaultConfigured = false;
 
     private String clientId = "";
-=======
-    private boolean isKeyVaultConfigured;
-
-    private String clientId;
->>>>>>> afebced1
 
     private final int maxRetries;
 
     public AppConfigurationReplicaClientsBuilder(int maxRetries) {
         this.maxRetries = maxRetries;
-<<<<<<< HEAD
-    }
-
-    /**
-     * @param tokenCredentialProvider the tokenCredentialProvider to set
-     */
-    public void setTokenCredentialProvider(AppConfigurationCredentialProvider tokenCredentialProvider) {
-        this.tokenCredentialProvider = tokenCredentialProvider;
-    }
-
-    /**
-     * @param clientProvider the clientProvider to set
-     */
-    public void setClientProvider(ConfigurationClientBuilderSetup clientProvider) {
-        this.clientProvider = clientProvider;
-    }
-
-    /**
-     * @param isKeyVaultConfigured the isKeyVaultConfigured to set
-     */
-    public void setKeyVaultConfigured(boolean isKeyVaultConfigured) {
-        this.isKeyVaultConfigured = isKeyVaultConfigured;
-    }
-
-    /**
-     * @param clientId the clientId to set
-     */
-    public void setClientId(String clientId) {
-        this.clientId = clientId;
-=======
->>>>>>> afebced1
     }
 
     /**
