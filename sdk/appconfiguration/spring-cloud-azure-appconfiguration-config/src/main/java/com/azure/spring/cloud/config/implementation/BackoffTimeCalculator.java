--- conflicted
+++ resolved
@@ -20,13 +20,7 @@
     private static Long minBackoff = (long) 30;
     
     /**
-<<<<<<< HEAD
      * 
-=======
-     * Calculates the new Backoff time for requests.
-     *
-     * @param attempts Number of attempts so far
->>>>>>> afebced1
      * @param maxBackoff maximum amount of time between requests
      * @param minBackoff minimum amount of time between requests
      */
@@ -37,7 +31,7 @@
 
     /**
      * Calculates the new Backoff time for requests.
-     * 
+     *
      * @param attempts Number of attempts so far
      * @return Nano Seconds to the next request
      * @throws IllegalArgumentException when backofftime or attempt number is invalid
