// Copyright (c) Microsoft Corporation. All rights reserved.
// Licensed under the MIT License.
package com.azure.spring.cloud.config.implementation.config;

import java.util.Optional;

import org.slf4j.Logger;
import org.slf4j.LoggerFactory;
import org.springframework.beans.factory.annotation.Autowired;
import org.springframework.boot.autoconfigure.condition.ConditionalOnClass;
import org.springframework.boot.autoconfigure.condition.ConditionalOnMissingBean;
import org.springframework.boot.autoconfigure.condition.ConditionalOnProperty;
import org.springframework.boot.context.properties.EnableConfigurationProperties;
import org.springframework.context.ApplicationContext;
import org.springframework.context.annotation.Bean;
import org.springframework.context.annotation.Configuration;

import com.azure.spring.cloud.config.AppConfigurationCredentialProvider;
import com.azure.spring.cloud.config.ConfigurationClientBuilderSetup;
import com.azure.spring.cloud.config.KeyVaultCredentialProvider;
import com.azure.spring.cloud.config.KeyVaultSecretProvider;
import com.azure.spring.cloud.config.SecretClientBuilderSetup;
import com.azure.spring.cloud.config.implementation.AppConfigurationPropertySourceLocator;
import com.azure.spring.cloud.config.implementation.AppConfigurationReplicaClientFactory;
import com.azure.spring.cloud.config.implementation.AppConfigurationReplicaClientsBuilder;
import com.azure.spring.cloud.config.implementation.properties.AppConfigurationProperties;
import com.azure.spring.cloud.config.implementation.properties.AppConfigurationProviderProperties;

/**
 * Setup ConnectionPool, AppConfigurationPropertySourceLocator, and ClientStore when
 * <i>spring.cloud.azure.appconfiguration.enabled</i> is enabled.
 */
@Configuration
@EnableConfigurationProperties({ AppConfigurationProperties.class, AppConfigurationProviderProperties.class })
@ConditionalOnClass(AppConfigurationPropertySourceLocator.class)
@ConditionalOnProperty(prefix = AppConfigurationProperties.CONFIG_PREFIX, name = "enabled", matchIfMissing = true)
public class AppConfigurationBootstrapConfiguration {

    private static final Logger LOGGER = LoggerFactory.getLogger(AppConfigurationBootstrapConfiguration.class);
    
    @Autowired
    private transient ApplicationContext context;

    /**
     *
     * @param properties Client properties
     * @param appProperties Library properties
     * @param clientFactory Store Connections
     * @return AppConfigurationPropertySourceLocator
     * @throws IllegalArgumentException if both KeyVaultClientProvider and KeyVaultSecretProvider exist.
     */
    @Bean
    AppConfigurationPropertySourceLocator sourceLocator(AppConfigurationProperties properties,
        AppConfigurationProviderProperties appProperties,
        AppConfigurationReplicaClientFactory clientFactory) throws IllegalArgumentException {

        KeyVaultCredentialProvider keyVaultCredentialProvider = context
            .getBeanProvider(KeyVaultCredentialProvider.class).getIfAvailable();
        SecretClientBuilderSetup keyVaultClientProvider = context.getBeanProvider(SecretClientBuilderSetup.class)
            .getIfAvailable();
        KeyVaultSecretProvider keyVaultSecretProvider = context.getBeanProvider(KeyVaultSecretProvider.class)
            .getIfAvailable();

        if (keyVaultClientProvider != null && keyVaultSecretProvider != null) {
            throw new IllegalArgumentException(
                "KeyVaultClientProvider and KeyVaultSecretProvider both can't have Beans supplied.");
        }

        return new AppConfigurationPropertySourceLocator(properties, appProperties, clientFactory,
            keyVaultCredentialProvider, keyVaultClientProvider, keyVaultSecretProvider);
    }

    /**
     * Factory for working with App Configuration Clients
     *
     * @param clientBuilder Builder for configuration clients
     * @param properties Client configurations for setting up connections to each config store.
     * @return AppConfigurationReplicaClientFactory
     */
    @Bean
    @ConditionalOnMissingBean
    AppConfigurationReplicaClientFactory buildClientFactory(AppConfigurationReplicaClientsBuilder clientBuilder,
        AppConfigurationProperties properties) {
        return new AppConfigurationReplicaClientFactory(clientBuilder, properties);
    }

    /**
     * Builder for clients connecting to App Configuration.
     *
     * @param properties Client configurations for setting up connections to each config store.
     * @param appProperties Library configurations for setting up connections to each config store.
     * @param tokenCredentialProviderOptional Optional provider for overriding Token Credentials for connecting to App
     * Configuration.
     * @param clientProviderOptional Optional client for overriding Client Connections to App Configuration stores.
     * @param keyVaultCredentialProviderOptional optional provider, used to see if Key Vault is configured
     * @param keyVaultClientProviderOptional optional client, used to see if Key Vault is configured
     * @return ClientStore
     */
    @Bean
    @ConditionalOnMissingBean
    AppConfigurationReplicaClientsBuilder replicaClientBuilder(AppConfigurationProperties properties,
<<<<<<< HEAD
        AppConfigurationProviderProperties appProperties) {

        AppConfigurationReplicaClientsBuilder clientBuilder = new AppConfigurationReplicaClientsBuilder(
            appProperties.getMaxRetries());

        clientBuilder.setTokenCredentialProvider(
            context.getBeanProvider(AppConfigurationCredentialProvider.class).getIfAvailable());
        clientBuilder
            .setClientProvider(context.getBeanProvider(ConfigurationClientBuilderSetup.class).getIfAvailable());
        clientBuilder.setClientId(properties.getClientId());

        KeyVaultCredentialProvider keyVaultCredentialProvider = context
            .getBeanProvider(KeyVaultCredentialProvider.class).getIfAvailable();
        SecretClientBuilderSetup keyVaultClientProvider = context.getBeanProvider(SecretClientBuilderSetup.class)
            .getIfAvailable();

        if (keyVaultCredentialProvider != null || keyVaultClientProvider != null) {
=======
        AppConfigurationProviderProperties appProperties,
        Optional<AppConfigurationCredentialProvider> tokenCredentialProviderOptional,
        Optional<ConfigurationClientBuilderSetup> clientProviderOptional,
        Optional<KeyVaultCredentialProvider> keyVaultCredentialProviderOptional,
        Optional<SecretClientBuilderSetup> keyVaultClientProviderOptional) {

        AppConfigurationReplicaClientsBuilder clientBuilder = new AppConfigurationReplicaClientsBuilder(
            appProperties.getMaxRetries());

        if (!tokenCredentialProviderOptional.isPresent()) {
            LOGGER.debug("No AppConfigurationCredentialProvider found.");
        } else {
            clientBuilder.setTokenCredentialProvider(tokenCredentialProviderOptional.get());
        }

        if (!clientProviderOptional.isPresent()) {
            LOGGER.debug("No AppConfigurationClientProvider found.");
        } else {
            clientBuilder.setClientProvider(clientProviderOptional.get());
        }

        if (keyVaultCredentialProviderOptional.isPresent() || keyVaultClientProviderOptional.isPresent()) {
>>>>>>> afebced1
            clientBuilder.setKeyVaultConfigured(true);
        }
        
        clientBuilder.setClientId(properties.getClientId());

        return clientBuilder;
    }
}<|MERGE_RESOLUTION|>--- conflicted
+++ resolved
@@ -36,8 +36,6 @@
 @ConditionalOnProperty(prefix = AppConfigurationProperties.CONFIG_PREFIX, name = "enabled", matchIfMissing = true)
 public class AppConfigurationBootstrapConfiguration {
 
-    private static final Logger LOGGER = LoggerFactory.getLogger(AppConfigurationBootstrapConfiguration.class);
-    
     @Autowired
     private transient ApplicationContext context;
 
@@ -99,7 +97,6 @@
     @Bean
     @ConditionalOnMissingBean
     AppConfigurationReplicaClientsBuilder replicaClientBuilder(AppConfigurationProperties properties,
-<<<<<<< HEAD
         AppConfigurationProviderProperties appProperties) {
 
         AppConfigurationReplicaClientsBuilder clientBuilder = new AppConfigurationReplicaClientsBuilder(
@@ -117,34 +114,8 @@
             .getIfAvailable();
 
         if (keyVaultCredentialProvider != null || keyVaultClientProvider != null) {
-=======
-        AppConfigurationProviderProperties appProperties,
-        Optional<AppConfigurationCredentialProvider> tokenCredentialProviderOptional,
-        Optional<ConfigurationClientBuilderSetup> clientProviderOptional,
-        Optional<KeyVaultCredentialProvider> keyVaultCredentialProviderOptional,
-        Optional<SecretClientBuilderSetup> keyVaultClientProviderOptional) {
-
-        AppConfigurationReplicaClientsBuilder clientBuilder = new AppConfigurationReplicaClientsBuilder(
-            appProperties.getMaxRetries());
-
-        if (!tokenCredentialProviderOptional.isPresent()) {
-            LOGGER.debug("No AppConfigurationCredentialProvider found.");
-        } else {
-            clientBuilder.setTokenCredentialProvider(tokenCredentialProviderOptional.get());
-        }
-
-        if (!clientProviderOptional.isPresent()) {
-            LOGGER.debug("No AppConfigurationClientProvider found.");
-        } else {
-            clientBuilder.setClientProvider(clientProviderOptional.get());
-        }
-
-        if (keyVaultCredentialProviderOptional.isPresent() || keyVaultClientProviderOptional.isPresent()) {
->>>>>>> afebced1
             clientBuilder.setKeyVaultConfigured(true);
         }
-        
-        clientBuilder.setClientId(properties.getClientId());
 
         return clientBuilder;
     }
