--- conflicted
+++ resolved
@@ -96,13 +96,8 @@
      * @param settingSelector Information on which setting to pull. i.e. number of results, key value...
      * @return List of Configuration Settings.
      */
-<<<<<<< HEAD
-    PagedIterable<ConfigurationSetting> listConfigurationSettings(SettingSelector settingSelector)
-        throws HttpResponseException, AppConfigurationStatusException {
-=======
     PagedIterable<ConfigurationSetting> listSettings(SettingSelector settingSelector)
         throws HttpResponseException {
->>>>>>> afebced1
         try {
             PagedIterable<ConfigurationSetting> settings = client.listConfigurationSettings(settingSelector);
             this.failedAttempts = 0;
