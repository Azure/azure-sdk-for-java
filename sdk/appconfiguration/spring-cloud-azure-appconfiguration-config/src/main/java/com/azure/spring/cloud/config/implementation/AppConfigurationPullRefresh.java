--- conflicted
+++ resolved
@@ -52,18 +52,10 @@
      * @param clientFactory Clients stores used to connect to App Configuration. * @param defaultMinBackoff default
      * minimum backoff time
      */
-<<<<<<< HEAD
-    public AppConfigurationPullRefresh(AppConfigurationProperties properties,
-        AppConfigurationReplicaClientFactory clientFactory, Long defaultMinBackoff) {
+    public AppConfigurationPullRefresh(AppConfigurationReplicaClientFactory clientFactory, Duration refreshInterval,
+        Long defaultMinBackoff) {
         this.defaultMinBackoff = defaultMinBackoff;
-        this.configStores = properties.getStores();
-        this.refreshInterval = properties.getRefreshInterval();
-=======
-    public AppConfigurationPullRefresh(AppConfigurationProviderProperties appProperties,
-        AppConfigurationReplicaClientFactory clientFactory, Duration refreshInterval) {
-        this.appProperties = appProperties;
         this.refreshInterval = refreshInterval;
->>>>>>> afebced1
         this.clientFactory = clientFactory;
 
     }
@@ -114,14 +106,8 @@
         if (running.compareAndSet(false, true)) {
             BaseAppConfigurationPolicy.setWatchRequests(true);
             try {
-
-<<<<<<< HEAD
                 RefreshEventData eventData = AppConfigurationRefreshUtil.refreshStoresCheck(clientFactory, configStores,
                     refreshInterval, profiles, defaultMinBackoff);
-=======
-                RefreshEventData eventData = AppConfigurationRefreshUtil.refreshStoresCheck(appProperties,
-                    clientFactory, refreshInterval, profiles);
->>>>>>> afebced1
                 if (eventData.getDoRefresh()) {
                     publisher.publishEvent(new RefreshEvent(this, eventData, eventData.getMessage()));
                     return true;
