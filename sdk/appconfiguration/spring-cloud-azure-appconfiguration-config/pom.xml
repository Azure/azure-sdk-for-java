<?xml version="1.0" encoding="UTF-8"?>
<project xmlns:xsi="http://www.w3.org/2001/XMLSchema-instance"
         xmlns="http://maven.apache.org/POM/4.0.0"
         xsi:schemaLocation="http://maven.apache.org/POM/4.0.0 http://maven.apache.org/xsd/maven-4.0.0.xsd">
  <parent>
    <groupId>com.azure</groupId>
    <artifactId>azure-client-sdk-parent</artifactId>
    <version>1.7.0</version> <!-- {x-version-update;com.azure:azure-client-sdk-parent;current} -->
    <relativePath>../../parents/azure-client-sdk-parent</relativePath>
  </parent>
  <modelVersion>4.0.0</modelVersion>

  <groupId>com.microsoft.azure</groupId>
  <artifactId>spring-cloud-azure-appconfiguration-config</artifactId>
  <version>1.4.0-beta.1</version> <!-- {x-version-update;com.microsoft.azure:spring-cloud-azure-appconfiguration-config;current} -->
  <name>Spring Cloud Azure App Configuration Config</name>
  <description>Integration of Spring Cloud Config and Azure App Configuration Service</description>

  <properties>
    <!-- TODO: Remove this once all Javadoc warnings and errors are resolved -->
    <doclint>all,-missing</doclint>
  </properties>

  <dependencies>
    <dependency>
      <groupId>org.springframework.boot</groupId>
      <artifactId>spring-boot-autoconfigure-processor</artifactId>
      <version>2.6.3</version> <!-- {x-version-update;org.springframework.boot:spring-boot-autoconfigure-processor;external_dependency} -->
    </dependency>
    <dependency>
      <groupId>org.springframework.boot</groupId>
      <artifactId>spring-boot-autoconfigure</artifactId>
      <version>2.6.3</version> <!-- {x-version-update;org.springframework.boot:spring-boot-autoconfigure;external_dependency} -->
    </dependency>
    <dependency>
      <groupId>org.springframework.boot</groupId>
      <artifactId>spring-boot-configuration-processor</artifactId>
      <version>2.6.3</version> <!-- {x-version-update;org.springframework.boot:spring-boot-configuration-processor;external_dependency} -->
      <optional>true</optional>
    </dependency>
    <dependency>
      <groupId>org.springframework.cloud</groupId>
      <artifactId>spring-cloud-context</artifactId>
      <version>3.1.1</version> <!-- {x-version-update;org.springframework.cloud:spring-cloud-context;external_dependency} -->
    </dependency>
    <dependency>
        <groupId>org.springframework.cloud</groupId>
        <artifactId>spring-cloud-starter-bootstrap</artifactId>
        <version>3.1.1</version> <!-- {x-version-update;org.springframework.cloud:spring-cloud-starter-bootstrap;external_dependency} -->
    </dependency>
    <dependency>
      <groupId>com.fasterxml.jackson.core</groupId>
      <artifactId>jackson-annotations</artifactId>
      <version>2.13.1</version> <!-- {x-version-update;com.fasterxml.jackson.core:jackson-annotations;external_dependency} -->
    </dependency>
    <dependency>
      <groupId>com.fasterxml.jackson.core</groupId>
      <artifactId>jackson-databind</artifactId>
      <version>2.13.1</version>  <!-- {x-version-update;com.fasterxml.jackson.core:jackson-databind;external_dependency} -->
    </dependency>
    <dependency>
      <groupId>org.springframework</groupId>
      <artifactId>spring-web</artifactId>
      <version>5.3.15</version> <!-- {x-version-update;org.springframework:spring-web;external_dependency} -->
    </dependency>
    <!--Azure Java SDK-->
    <dependency>
      <groupId>com.azure</groupId>
      <artifactId>azure-core</artifactId>
      <version>1.25.0</version> <!-- {x-version-update;com.azure:azure-core;dependency} -->
    </dependency>
    <dependency>
      <groupId>com.azure</groupId>
      <artifactId>azure-data-appconfiguration</artifactId>
      <version>1.3.0</version> <!-- {x-version-update;com.azure:azure-data-appconfiguration;dependency} -->
    </dependency>
    <dependency>
      <groupId>com.azure</groupId>
      <artifactId>azure-identity</artifactId>
      <version>1.4.4</version> <!-- {x-version-update;com.azure:azure-identity;dependency} -->
    </dependency>
    <dependency>
      <groupId>com.azure</groupId>
      <artifactId>azure-security-keyvault-secrets</artifactId>
      <version>4.3.7</version> <!-- {x-version-update;com.azure:azure-security-keyvault-secrets;dependency} -->
    </dependency>
    <dependency>
      <groupId>com.azure</groupId>
      <artifactId>azure-core-http-netty</artifactId>
      <version>1.11.7</version> <!-- {x-version-update;com.azure:azure-core-http-netty;dependency} -->
    </dependency>
    <dependency>
      <groupId>org.apache.commons</groupId>
      <artifactId>commons-lang3</artifactId>
      <version>3.12.0</version> <!-- {x-version-update;org.apache.commons:commons-lang3;external_dependency} -->
    </dependency>
    <dependency>
      <groupId>org.springframework.boot</groupId>
      <artifactId>spring-boot-actuator-autoconfigure</artifactId>
      <version>2.6.3</version> <!-- {x-version-update;org.springframework.boot:spring-boot-actuator-autoconfigure;external_dependency} -->
    </dependency>
    <dependency>
      <groupId>org.apache.httpcomponents</groupId>
      <artifactId>httpclient</artifactId>
      <version>4.5.13</version> <!-- {x-version-update;org.apache.httpcomponents:httpclient;external_dependency} -->
    </dependency>
    <dependency>
      <groupId>org.hibernate.validator</groupId>
      <artifactId>hibernate-validator</artifactId>
      <version>6.2.0.Final</version> <!-- {x-version-update;org.hibernate.validator:hibernate-validator;external_dependency} -->
    </dependency>
    <dependency>
      <groupId>junit</groupId>
      <artifactId>junit</artifactId>
      <version>4.13.2</version> <!-- {x-version-update;junit:junit;external_dependency} -->
      <scope>test</scope>
    </dependency>
    <dependency>
      <groupId>org.mockito</groupId>
      <artifactId>mockito-core</artifactId>
      <version>4.0.0</version><!-- {x-version-update;org.mockito:mockito-core;external_dependency} -->
      <scope>test</scope>
    </dependency>
    <dependency>
      <groupId>org.springframework.boot</groupId>
      <artifactId>spring-boot-starter-test</artifactId>
      <version>2.6.3</version> <!-- {x-version-update;org.springframework.boot:spring-boot-starter-test;external_dependency} -->
<<<<<<< HEAD
      <scope>test</scope>
    </dependency>
    <dependency>
      <groupId>org.powermock</groupId>
      <artifactId>powermock-module-junit4</artifactId>
      <version>2.0.9</version> <!-- {x-version-update;org.powermock:powermock-module-junit4;external_dependency} -->
      <scope>test</scope>
    </dependency>
    <dependency>
      <groupId>org.powermock</groupId>
      <artifactId>powermock-api-mockito2</artifactId>
      <version>2.0.9</version> <!-- {x-version-update;org.powermock:powermock-api-mockito2;external_dependency} -->
=======
>>>>>>> a7a934a0
      <scope>test</scope>
    </dependency>
    <!-- Added this dependency to include necessary annotations used by reactor core.
    Without this dependency, javadoc throws a warning as it cannot find enum When.MAYBE
    which is used in @Nullable annotation in reactor core classes -->
    <dependency>
      <groupId>com.google.code.findbugs</groupId>
      <artifactId>jsr305</artifactId>
      <version>3.0.2</version> <!-- {x-version-update;com.google.code.findbugs:jsr305;external_dependency} -->
      <scope>provided</scope>
    </dependency>
    <dependency>
      <groupId>javax.annotation</groupId>
      <artifactId>javax.annotation-api</artifactId>
      <version>1.3.2</version> <!-- {x-version-update;javax.annotation:javax.annotation-api;external_dependency} -->
    </dependency>
  </dependencies>

  <build>
    <plugins>
      <plugin>
        <groupId>org.apache.maven.plugins</groupId>
        <artifactId>maven-enforcer-plugin</artifactId>
        <version>3.0.0-M3</version> <!-- {x-version-update;org.apache.maven.plugins:maven-enforcer-plugin;external_dependency} -->
        <configuration>
          <rules>
            <bannedDependencies>
              <includes>
                <include>com.fasterxml.jackson.core:jackson-annotations:[2.13.1]</include> <!-- {x-include-update;com.fasterxml.jackson.core:jackson-annotations;external_dependency} -->
                <include>com.fasterxml.jackson.core:jackson-databind:[2.13.1]</include> <!-- {x-include-update;com.fasterxml.jackson.core:jackson-databind;external_dependency} -->
                <include>javax.annotation:javax.annotation-api:[1.3.2]</include> <!-- {x-include-update;javax.annotation:javax.annotation-api;external_dependency} -->
                <include>org.apache.commons:commons-lang3:[3.12.0]</include> <!-- {x-include-update;org.apache.commons:commons-lang3;external_dependency} -->
                <include>org.apache.httpcomponents:httpclient:[4.5.13]</include> <!-- {x-include-update;org.apache.httpcomponents:httpclient;external_dependency} -->
                <include>org.hibernate.validator:hibernate-validator:[6.2.0.Final]</include> <!-- {x-include-update;org.hibernate.validator:hibernate-validator;external_dependency} -->
                <include>org.springframework.boot:spring-boot-autoconfigure-processor:[2.6.3]</include> <!-- {x-include-update;org.springframework.boot:spring-boot-autoconfigure-processor;external_dependency} -->
                <include>org.springframework.boot:spring-boot-autoconfigure:[2.6.3]</include> <!-- {x-include-update;org.springframework.boot:spring-boot-autoconfigure;external_dependency} -->
                <include>org.springframework.boot:spring-boot-actuator-autoconfigure:[2.6.3]</include> <!-- {x-include-update;org.springframework.boot:spring-boot-actuator-autoconfigure;external_dependency} -->
                <include>org.springframework.boot:spring-boot-configuration-processor:[2.6.3]</include> <!-- {x-include-update;org.springframework.boot:spring-boot-configuration-processor;external_dependency} -->
                <include>org.springframework.cloud:spring-cloud-context:[3.1.1]</include> <!-- {x-include-update;org.springframework.cloud:spring-cloud-context;external_dependency} -->
                <include>org.springframework.cloud:spring-cloud-starter-bootstrap:[3.1.1]</include> <!-- {x-include-update;org.springframework.cloud:spring-cloud-starter-bootstrap;external_dependency} -->
                <include>org.springframework:spring-web:[5.3.15]</include> <!-- {x-include-update;org.springframework:spring-web;external_dependency} -->
              </includes>
            </bannedDependencies>
          </rules>
        </configuration>
      </plugin>
      <plugin>
        <groupId>org.apache.maven.plugins</groupId>
        <artifactId>maven-jar-plugin</artifactId>
        <version>3.1.2</version> <!-- {x-version-update;org.apache.maven.plugins:maven-jar-plugin;external_dependency} -->
        <configuration>
          <archive>
            <manifest>
              <addDefaultImplementationEntries>true</addDefaultImplementationEntries>
              <addDefaultSpecificationEntries>true</addDefaultSpecificationEntries>
            </manifest>
          </archive>
        </configuration>
      </plugin>
    </plugins>
  </build>
</project><|MERGE_RESOLUTION|>--- conflicted
+++ resolved
@@ -125,7 +125,6 @@
       <groupId>org.springframework.boot</groupId>
       <artifactId>spring-boot-starter-test</artifactId>
       <version>2.6.3</version> <!-- {x-version-update;org.springframework.boot:spring-boot-starter-test;external_dependency} -->
-<<<<<<< HEAD
       <scope>test</scope>
     </dependency>
     <dependency>
@@ -138,8 +137,6 @@
       <groupId>org.powermock</groupId>
       <artifactId>powermock-api-mockito2</artifactId>
       <version>2.0.9</version> <!-- {x-version-update;org.powermock:powermock-api-mockito2;external_dependency} -->
-=======
->>>>>>> a7a934a0
       <scope>test</scope>
     </dependency>
     <!-- Added this dependency to include necessary annotations used by reactor core.
