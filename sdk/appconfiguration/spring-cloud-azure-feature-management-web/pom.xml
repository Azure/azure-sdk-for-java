<project xmlns:xsi="http://www.w3.org/2001/XMLSchema-instance"
         xmlns="http://maven.apache.org/POM/4.0.0"
         xsi:schemaLocation="http://maven.apache.org/POM/4.0.0 http://maven.apache.org/xsd/maven-4.0.0.xsd">
  <parent>
    <groupId>com.azure</groupId>
    <artifactId>azure-client-sdk-parent</artifactId>
    <version>1.7.0</version> <!-- {x-version-update;com.azure:azure-client-sdk-parent;current} -->
    <relativePath>../../parents/azure-client-sdk-parent</relativePath>
  </parent>
  <modelVersion>4.0.0</modelVersion>

  <groupId>com.microsoft.azure</groupId>
  <artifactId>spring-cloud-azure-feature-management-web</artifactId>
  <version>1.4.0-beta.1</version> <!-- {x-version-update;com.microsoft.azure:spring-cloud-azure-feature-management-web;current} -->
  <name>Spring Cloud Azure Feature Management Web</name>
  <description>Adds Feature Management into Spring Web</description>

  <dependencies>
    <dependency>
      <groupId>org.springframework.boot</groupId>
      <artifactId>spring-boot-starter-test</artifactId>
<<<<<<< HEAD
      <version>2.7.0-M3</version> <!-- {x-version-update;org.springframework.boot:spring-boot-starter-test;external_dependency} -->
=======
      <version>2.6.6</version> <!-- {x-version-update;org.springframework.boot:spring-boot-starter-test;external_dependency} -->
>>>>>>> 31f08490
      <scope>test</scope>
    </dependency>
    <dependency>
      <groupId>org.springframework</groupId>
      <artifactId>spring-web</artifactId>
<<<<<<< HEAD
      <version>5.3.17</version> <!-- {x-version-update;org.springframework:spring-web;external_dependency} -->
=======
      <version>5.3.18</version> <!-- {x-version-update;org.springframework:spring-web;external_dependency} -->
>>>>>>> 31f08490
    </dependency>
    <dependency>
      <groupId>org.springframework</groupId>
      <artifactId>spring-webmvc</artifactId>
<<<<<<< HEAD
      <version>5.3.17</version> <!-- {x-version-update;org.springframework:spring-webmvc;external_dependency} -->
=======
      <version>5.3.18</version> <!-- {x-version-update;org.springframework:spring-webmvc;external_dependency} -->
>>>>>>> 31f08490
    </dependency>
    <dependency>
      <groupId>javax.servlet</groupId>
      <artifactId>javax.servlet-api</artifactId>
      <version>4.0.1</version> <!-- {x-version-update;javax.servlet:javax.servlet-api;external_dependency} -->
      <scope>provided</scope>
    </dependency>
    <dependency>
      <groupId>com.microsoft.azure</groupId>
      <artifactId>spring-cloud-azure-feature-management</artifactId>
      <version>1.4.0-beta.1</version> <!-- {x-version-update;com.microsoft.azure:spring-cloud-azure-feature-management;current} -->
    </dependency>
    <!-- Added this dependency to include necessary annotations used by reactor core.
    Without this dependency, javadoc throws a warning as it cannot find enum When.MAYBE
    which is used in @Nullable annotation in reactor core classes -->
    <dependency>
      <groupId>com.google.code.findbugs</groupId>
      <artifactId>jsr305</artifactId>
      <version>3.0.2</version> <!-- {x-version-update;com.google.code.findbugs:jsr305;external_dependency} -->
      <scope>provided</scope>
    </dependency>

    <dependency>
      <groupId>junit</groupId>
      <artifactId>junit</artifactId>
      <version>4.13.2</version> <!-- {x-version-update;junit:junit;external_dependency} -->
      <scope>test</scope>
    </dependency>
  </dependencies>
  <build>
    <plugins>
      <plugin>
        <groupId>org.apache.maven.plugins</groupId>
        <artifactId>maven-enforcer-plugin</artifactId>
        <version>3.0.0-M3</version> <!-- {x-version-update;org.apache.maven.plugins:maven-enforcer-plugin;external_dependency} -->
        <configuration>
          <rules>
            <bannedDependencies>
              <includes>
                <include>com.microsoft.azure:spring-cloud-azure-feature-management:[1.4.0-beta.1]</include> <!-- {x-include-update;com.microsoft.azure:spring-cloud-azure-feature-management;current} -->
                <include>javax.servlet:javax.servlet-api:[4.0.1]</include> <!-- {x-include-update;javax.servlet:javax.servlet-api;external_dependency} -->
<<<<<<< HEAD
                <include>org.springframework:spring-web:[5.3.17]</include> <!-- {x-include-update;org.springframework:spring-web;external_dependency} -->
                <include>org.springframework:spring-webmvc:[5.3.17]</include> <!-- {x-include-update;org.springframework:spring-webmvc;external_dependency} -->
=======
                <include>org.springframework:spring-web:[5.3.18]</include> <!-- {x-include-update;org.springframework:spring-web;external_dependency} -->
                <include>org.springframework:spring-webmvc:[5.3.18]</include> <!-- {x-include-update;org.springframework:spring-webmvc;external_dependency} -->
>>>>>>> 31f08490
              </includes>
            </bannedDependencies>
          </rules>
        </configuration>
      </plugin>
    </plugins>
  </build>
</project><|MERGE_RESOLUTION|>--- conflicted
+++ resolved
@@ -19,30 +19,18 @@
     <dependency>
       <groupId>org.springframework.boot</groupId>
       <artifactId>spring-boot-starter-test</artifactId>
-<<<<<<< HEAD
       <version>2.7.0-M3</version> <!-- {x-version-update;org.springframework.boot:spring-boot-starter-test;external_dependency} -->
-=======
-      <version>2.6.6</version> <!-- {x-version-update;org.springframework.boot:spring-boot-starter-test;external_dependency} -->
->>>>>>> 31f08490
       <scope>test</scope>
     </dependency>
     <dependency>
       <groupId>org.springframework</groupId>
       <artifactId>spring-web</artifactId>
-<<<<<<< HEAD
-      <version>5.3.17</version> <!-- {x-version-update;org.springframework:spring-web;external_dependency} -->
-=======
       <version>5.3.18</version> <!-- {x-version-update;org.springframework:spring-web;external_dependency} -->
->>>>>>> 31f08490
     </dependency>
     <dependency>
       <groupId>org.springframework</groupId>
       <artifactId>spring-webmvc</artifactId>
-<<<<<<< HEAD
-      <version>5.3.17</version> <!-- {x-version-update;org.springframework:spring-webmvc;external_dependency} -->
-=======
       <version>5.3.18</version> <!-- {x-version-update;org.springframework:spring-webmvc;external_dependency} -->
->>>>>>> 31f08490
     </dependency>
     <dependency>
       <groupId>javax.servlet</groupId>
@@ -84,13 +72,8 @@
               <includes>
                 <include>com.microsoft.azure:spring-cloud-azure-feature-management:[1.4.0-beta.1]</include> <!-- {x-include-update;com.microsoft.azure:spring-cloud-azure-feature-management;current} -->
                 <include>javax.servlet:javax.servlet-api:[4.0.1]</include> <!-- {x-include-update;javax.servlet:javax.servlet-api;external_dependency} -->
-<<<<<<< HEAD
-                <include>org.springframework:spring-web:[5.3.17]</include> <!-- {x-include-update;org.springframework:spring-web;external_dependency} -->
-                <include>org.springframework:spring-webmvc:[5.3.17]</include> <!-- {x-include-update;org.springframework:spring-webmvc;external_dependency} -->
-=======
                 <include>org.springframework:spring-web:[5.3.18]</include> <!-- {x-include-update;org.springframework:spring-web;external_dependency} -->
                 <include>org.springframework:spring-webmvc:[5.3.18]</include> <!-- {x-include-update;org.springframework:spring-webmvc;external_dependency} -->
->>>>>>> 31f08490
               </includes>
             </bannedDependencies>
           </rules>
