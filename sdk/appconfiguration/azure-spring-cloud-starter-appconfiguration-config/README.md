# Azure Spring cloud starter App Configuration client library for Java

This package helps Spring Application to load properties from Azure Configuration Store.

[Package (Maven)][package] | [API reference documentation][refdocs] | [Samples][app_configuration_sample]

## Getting started
### Prerequisites
- Java Development Kit (JDK) with version 8 or above
- [Azure Subscription][azure_subscription]
- [Maven][maven] 3.0 and above

### Include the package
<<<<<<< HEAD
There are two libraries that can be used azure-spring-cloud-appconfiguration-config and azure-spring-cloud-appconfiguration-config-web. There are two differences between them the first being the web version takes on spring-web as a dependency, and the web version will attempt a refresh when the application is active when the cache expires. For more information on refresh see the [Configuration Refresh](#Configuration-Refresh) section.
=======
There are two libraries that can be used spring-cloud-azure-appconfiguration-config and spring-cloud-azure-appconfiguration-config-web. There are two differences between them the first being the web version takes on spring-web as a dependency, and the web version will attempt a refresh when the application is active when the cache expires. For more information on refresh see the [Configuration Refresh](#configuration-refresh) section.
>>>>>>> 8b6d1243

[//]: # ({x-version-update-start;com.azure.spring:azure-spring-cloud-appconfiguration-config;current})
```xml
<dependency>
    <groupId>com.azure.spring</groupId>
    <artifactId>azure-spring-cloud-appconfiguration-config</artifactId>
    <version>1.2.8-beta.1</version>
</dependency>
```
[//]: # ({x-version-update-end})

or

[//]: # ({x-version-update-start;com.azure.spring:azure-spring-cloud-appconfiguration-config;current})
```xml
<dependency>
    <groupId>com.azure.spring</groupId>
    <artifactId>azure-spring-cloud-appconfiguration-config-web</artifactId>
    <version>1.2.8-beta.1</version>
</dependency>
```
[//]: # ({x-version-update-end})

## Key concepts
Azure App Configuration provides a service to centrally manage application settings and feature flags. Modern programs, especially programs running in a cloud, generally have many components that are distributed in nature. Spreading configuration settings across these components can lead to hard-to-troubleshoot errors during an application deployment. Use App Configuration to store all the settings for your application and secure their accesses in one place. 

## Examples

Please use this `sample` as a reference for how to use this starter.

### Supported properties

Name | Description | Required | Default
---|---|---|---
spring.cloud.azure.appconfiguration.stores | List of configuration stores from which to load configuration properties | Yes | true
spring.cloud.azure.appconfiguration.enabled | Whether enable spring-cloud-azure-appconfiguration-config or not | No | true
spring.cloud.azure.appconfiguration.default-context | Default context path to load properties from | No | application
spring.cloud.azure.appconfiguration.name | Alternative to Spring application name, if not configured, fallback to default Spring application name | No | ${spring.application.name}
spring.cloud.azure.appconfiguration.profile-separator | Profile separator for the key name, e.g., /foo-app_dev/db.connection.key, must follow format `^[a-zA-Z0-9_@]+$` | No | `_`
spring.cloud.azure.appconfiguration.cache-expiration | Amount of time, of type [Duration][spring_conversion_duration], configurations are stored before a check can occur. | No | 30s
spring.cloud.azure.appconfiguration.managed-identity.client-id | Client id of the user assigned managed identity, only required when choosing to use user assigned managed identity on Azure | No | null

`spring.cloud.azure.appconfiguration.stores` is a List of stores, for each store should follow below format:

Name | Description | Required | Default
---|---|---|---
spring.cloud.azure.appconfiguration.stores[0].endpoint | When the endpoint of an App Configuration store is specified, a managed identity or a token credential provided using `AppConfigCredentialProvider` will be used to connect to the App Configuration service. An `IllegalArgumentException` will be thrown if the endpoint and connection-string are specified at the same time. | Conditional | null
spring.cloud.azure.appconfiguration.stores[0].prefix | The prefix of the key name in the configuration store, e.g., /my-prefix/application/key.name | No |  null
spring.cloud.azure.appconfiguration.stores[0].connection-string | When the connection-string of an App Configuration store is specified, HMAC authentication will be used to connect to the App Configuration service. An `IllegalArgumentException` will be thrown if the endpoint and connection-string are specified at the same time. | Conditional | null
spring.cloud.azure.appconfiguration.stores[0].label | Comma separated list of label values, by default will query *(No label)* labeled values. If you want to specify *(No label)* label explicitly, use `\0`, e.g., spring.cloud.azure.appconfiguration.stores[0].label=\0,v0 | No |  null
spring.cloud.azure.appconfiguration.stores[0].fail-fast | Whether throw `RuntimeException` or not when fail to read App Configuration during application start-up. If an exception does occur during startup when set to false the store is skipped. | No |  true
spring.cloud.azure.appconfiguration.stores[0].watched-key | The single watched key(or by default *) used to indicate configuration change.  | No | *

### Advanced usage

#### Load from multiple configuration stores

If the application needs to load configuration properties from multiple stores, following configuration sample describes how the bootstrap.properties(or .yaml) can be configured.

```properties
spring.cloud.azure.appconfiguration.stores[0].connection-string=[first-store-connection-string]
spring.cloud.azure.appconfiguration.stores[0].prefix=[my-prefix]
spring.cloud.azure.appconfiguration.stores[0].label=[my-label]
spring.cloud.azure.appconfiguration.stores[1].connection-string=[second-store-connection-string]
```

If duplicate keys exists for multiple stores, the last configuration store has the highest priority.

#### Load from multiple labels

If the application needs to load property values from multiple labels in the same configuration store, following configuration can be used:

```properties
spring.cloud.azure.appconfiguration.stores[0].connection-string=[first-store-connection-string]
spring.cloud.azure.appconfiguration.stores[0].label=[my-label1], [my-label2]
```

Multiple labels can be separated with comma, if duplicate keys exists for multiple labels, the last label has highest priority.

#### Spring Profiles

Spring Profiles are supported by setting labels on your configurations that match your profile. Then set your label on your config store:

```properties
spring.cloud.azure.appconfiguration.stores[0].label=${spring.profiles.active}
```

#### Configuration Refresh

Configuration Refresh feature allows the application to load the latest property value from configuration store automatically, without restarting the application.

Changing a property key in the configuration store on Azure Portal, e.g., /application/config.message, log similar with below will be printed on the console.

```console
INFO 17496 --- [TaskScheduler-1] o.s.c.e.event.RefreshEventListener       : Refresh keys changed: [config.message]
```

The application now will be using the updated properties. By default, `@ConfigurationProperties` annotated beans will be automatically refreshed. Use `@RefreshScope` on beans which are required to be refreshed when properties are changed.

By default, all the keys in a configuration store will be watched. To prevent configuration changes are picked up in the middle of an update of multiple keys, you are recommended to use the watched-key property to watch a specific key that signals the completion of your update so all configuration changes can be refreshed together.

```properties
spring.cloud.azure.appconfiguration.stores[0].watched-key=[my-watched-key]
```

When using the web library, applications will attempt a refresh whenever a servlet request occurs after the cache expiration time.

In the console library calling refreshConfiguration on `AzureCloudConfigRefresh` will result in a refresh if the cache has expired. The web library can also use this method along with servlet request method.

#### Push Based Refresh

The Web Provider can be connect to your Azure App Configuration store via an Azure Event Grid Web Hook to trigger a refresh event. By adding the Spring Actuator as a dependency you can add App Configuration Refresh as an exposed endpoint. There are two options appconfiguration-refresh and appconfiguration-refresh-bus. These endpoints work just like there counterparts refresh and refresh-bus, but have the required web hook authorization to work with Azure Event Grid.

```properties
management.endpoints.web.exposure.include= appconfiguration-refresh, appconfiguration-refresh-bus
```

In addition a required query parameter has been added for security. No token name or value is set by default, but setting one is required in order to use the endpoints. We suggest you set up your token value in Key Vault and add it to your store through a key vault reference. The values should be:

```properties
/application/spring.cloud.appconfiguration.token-name
/application/spring.cloud.appconfiguration.token-secret

 or

/YOUR_APPLICATION_NAME/spring.cloud.appconfiguration.token-name
/YOUR_APPLICATION_NAME/spring.cloud.appconfiguration.token-secret
```

To setup the webhook open your app store and open the events tab. Select "+ Event Subscription". Set the name of your Event and selent the Endpoint type of Web Hook. Select "Select an endpoint". You endpoint will be your look as following:

`http://myApplication.azurewebsites.net/actuator/appconfiguration-refresh?myTokenName=mySecret`

Your application will need to be up and running with token-name and token-secret set as Selecting Confirm Selection will validate the endpoint.

Note: This validation only happens on the creation/modification of the endpoint.

It is also highly recommended that filters are setup as otherwise a refresh will be triggered after every key creation and modification.

#### Failfast

Failfast feature decides whether throw RuntimeException or not when exception happens. If an exception does occur when false the store is skipped. Any store skipped on startup will be automatically skipped on Refresh. By default, failfast is enabled, it can be disabled with below configuration:

```properties
spring.cloud.azure.appconfiguration.stores[0].fail-fast=false
```

#### Placeholders in App Configuration

The values in App Configuration are filtered through the existing Environment when they are used. Placeholders can be used just like in `application.properties`, but with the added benefit of support for key vault references. Example with kafka:

```properties
/application/app.name=MyApp
/application/app.description=${app.name} is configured with Azure App Configuration
```

#### Use Managed Identity to access App Configuration

[Managed identity][azure_managed_identity] allows application to access [Azure Active Directory][azure_active_directory] protected resource on [Azure][azure].

In this library, [Azure Identity SDK][azure_identity_sdk] is used to access Azure App Configuration and optionally Azure Key Vault, for secrets. Only one method of authentication can be set at one time. When not using the AppConfigCredentialProvider and/or KeyVaultCredentialProvider the same authentication method is used for both App Configuration and Key Vault.

Follow the below steps to enable accessing App Configuration with managed identity:

1. [Enable managed identities][enable_managed_identities] for the [supported Azure services][support_azure_services], for example, virtual machine or App Service, on which the application will be deployed.

1. Configure the [Azure RBAC][azure_rbac] of your App Configuration store to grant access to the Azure service where your application is running. Select the App Configuration Data Reader. The App Configuration Data Owner role is not required but can be used if needed.

1. Configure bootstrap.properties(or .yaml) in the Spring Boot application.

The configuration store endpoint must be configured when `connection-string` is empty. When using a User Assigned Id the value `spring.cloud.azure.appconfiguration.managed-identity.client-id=[client-id]` must be set.

##### bootstrap.application

```application
spring.cloud.azure.appconfiguration.stores[0].endpoint=[config-store-endpoint]

#If Using User Assigned Identity
spring.cloud.azure.appconfiguration.managed-identity.client-id=[client-id]
```

#### Token Credential Provider

Another method of authentication is using AppConfigCredentialProvider and/or KeyVaultCredentialProvider. By implementing either of these classes and providing and generating a @Bean of them will enable authentication through any method defined by the [Java Azure SDK][azure_identity_sdk]. The uri value is the endpoint/dns name of the connection service, so if needed different credentials can be used per config store/key vault.

```java
public class MyCredentials implements AppConfigCredentialProvider, KeyVaultCredentialProvider {

    @Override
    public TokenCredential getAppConfigCredential(String uri) {
            return buildCredential();
    }

    @Override
    public TokenCredential getKeyVaultCredential(String uri) {
            return buildCredential();
    }

    TokenCredential buildCredential() {
            return new DefaultAzureCredentialBuilder().build();
    }

}
```

#### Client Builder Customization

The service client builders used for connecting to App Configuration and Key Vault can be customized by implementing interfaces `ConfigurationClientBuilderSetup` and `SecretClientBuilderSetup` respectively. Generating and providing a `@Bean` of them will update the default service client builders used in [App Configuration SDK][app_configuration_SDK] and [Key Vault SDK][key_vault_SDK]. If necessary, the customization can be done per App Configuration store or Key Vault instance.

```java
public interface ConfigurationClientBuilderSetup {
    public void setup(ConfigurationClientBuilder builder, String endpoint);
}

public interface SecretClientBuilderSetup {
    public void setup(SecretClientBuilder builder, String uri);
}
```

For example, the following implementation of `MyClient` replaces the default `HttpClient` with one using a proxy for all traffic to App Configuration and Key Vault.

```java
public class MyClient implements ConfigurationClientBuilderSetup, SecretClientBuilderSetup {

    @Override
    public void setup(ConfigurationClientBuilder builder, String endpoint) {
        builder.httpClient(buildHttpClient());
    }

    @Override
    public void setup(SecretClientBuilder builder, String uri) {
        builder.httpClient(buildHttpClient());
    }

    private HttpClient buildHttpClient() {
        String hostname = System.getProperty("https.proxyHosts");
        String portString = System.getProperty("https.proxyPort");
        int port = Integer.valueOf(portString);

        ProxyOptions proxyOptions = new ProxyOptions(ProxyOptions.Type.HTTP,
                new InetSocketAddress(hostname, port));
        return new NettyAsyncHttpClientBuilder()
                .proxy(proxyOptions)
                .build();
    }

}
```

## Troubleshooting
### Enable client logging
Azure SDKs for Java offers a consistent logging story to help aid in troubleshooting application errors and expedite their resolution. The logs produced will capture the flow of an application before reaching the terminal state to help locate the root issue. View the [logging][logging] wiki for guidance about enabling logging.

### Enable Spring logging
Spring allow all the supported logging systems to set logger levels set in the Spring Environment (for example, in application.properties) by using `logging.level.<logger-name>=<level>` where level is one of TRACE, DEBUG, INFO, WARN, ERROR, FATAL, or OFF. The root logger can be configured by using logging.level.root.

The following example shows potential logging settings in `application.properties`:

```properties
logging.level.root=WARN
logging.level.org.springframework.web=DEBUG
logging.level.org.hibernate=ERROR
```

For more information about setting logging in spring, please refer to the [official doc][logging_doc].
 

## Next steps

The following section provide a sample project illustrating how to use the starter.
### More sample code
- [Azure App Configuration][app_configuration_sample]
- [Azure App Configuration Conversation Complete][app_configuration_conversation_complete_sample]
- [Azure App Configuration Conversation Initial][app_configuration_conversation_initail_sample]

## Contributing
This project welcomes contributions and suggestions.  Most contributions require you to agree to a Contributor License Agreement (CLA) declaring that you have the right to, and actually do, grant us the rights to use your contribution. For details, visit https://cla.microsoft.com.

Please follow [instructions here][contributing_md] to build from source or contribute.

<!-- Link -->
[package]: https://mvnrepository.com/artifact/com.microsoft.azure/spring-cloud-azure-appconfiguration-config
[refdocs]: https://azure.github.io/azure-sdk-for-java/spring.html#spring-cloud-starter-azure-appconfiguration-config
[app_configuration_sample]: https://github.com/Azure/azure-sdk-for-java/tree/master/sdk/spring/azure-spring-boot-samples/azure-spring-cloud-sample-appconfiguration
[app_configuration_conversation_complete_sample]: https://github.com/Azure/azure-sdk-for-java/tree/master/sdk/spring/azure-spring-boot-samples/azure-spring-cloud-sample-appconfiguration-conversion-complete
[app_configuration_conversation_initail_sample]: https://github.com/Azure/azure-sdk-for-java/tree/master/sdk/spring/azure-spring-boot-samples/azure-spring-cloud-sample-appconfiguration-conversion-initial
[logging]: https://github.com/Azure/azure-sdk-for-java/wiki/Logging-with-Azure-SDK#use-logback-logging-framework-in-a-spring-boot-application
[azure_subscription]: https://azure.microsoft.com/free
[logging_doc]: https://docs.spring.io/spring-boot/docs/current/reference/html/spring-boot-features.html#boot-features-logging
[contributing_md]: https://github.com/Azure/azure-sdk-for-java/tree/master/sdk/spring/CONTRIBUTING.md
[maven]: http://maven.apache.org/
[spring_conversion_duration]: https://docs.spring.io/spring-boot/docs/current/reference/html/boot-features-external-config.html#boot-features-external-config-conversion-duration
[azure_managed_identity]: https://docs.microsoft.com/azure/active-directory/managed-identities-azure-resources/overview
[enable_managed_identities]: https://docs.microsoft.com/azure/active-directory/managed-identities-azure-resources/overview#how-can-i-use-managed-identities-for-azure-resources
[support_azure_services]: https://docs.microsoft.com/azure/active-directory/managed-identities-azure-resources/services-support-managed-identities
[azure]: https://azure.microsoft.com
[azure_active_directory]: https://azure.microsoft.com/services/active-directory/
[azure_identity_sdk]: https://github.com/Azure/azure-sdk-for-java/tree/master/sdk/identity/azure-identity
[azure_rbac]: https://docs.microsoft.com/azure/role-based-access-control/role-assignments-portal
[app_configuration_SDK]: https://github.com/Azure/azure-sdk-for-java/tree/master/sdk/appconfiguration/azure-data-appconfiguration#key-concepts
[key_vault_SDK]: https://github.com/Azure/azure-sdk-for-java/tree/master/sdk/keyvault/azure-security-keyvault-secrets#key-concepts<|MERGE_RESOLUTION|>--- conflicted
+++ resolved
@@ -11,11 +11,7 @@
 - [Maven][maven] 3.0 and above
 
 ### Include the package
-<<<<<<< HEAD
-There are two libraries that can be used azure-spring-cloud-appconfiguration-config and azure-spring-cloud-appconfiguration-config-web. There are two differences between them the first being the web version takes on spring-web as a dependency, and the web version will attempt a refresh when the application is active when the cache expires. For more information on refresh see the [Configuration Refresh](#Configuration-Refresh) section.
-=======
-There are two libraries that can be used spring-cloud-azure-appconfiguration-config and spring-cloud-azure-appconfiguration-config-web. There are two differences between them the first being the web version takes on spring-web as a dependency, and the web version will attempt a refresh when the application is active when the cache expires. For more information on refresh see the [Configuration Refresh](#configuration-refresh) section.
->>>>>>> 8b6d1243
+There are two libraries that can be used azure-spring-cloud-appconfiguration-config and azure-spring-cloud-appconfiguration-config-web. There are two differences between them the first being the web version takes on spring-web as a dependency, and the web version will attempt a refresh when the application is active when the cache expires. For more information on refresh see the [Configuration Refresh](#Configuration-refresh) section.
 
 [//]: # ({x-version-update-start;com.azure.spring:azure-spring-cloud-appconfiguration-config;current})
 ```xml
