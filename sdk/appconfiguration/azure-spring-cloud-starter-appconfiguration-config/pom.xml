--- conflicted
+++ resolved
@@ -12,14 +12,8 @@
   <groupId>com.azure.spring</groupId>
   <artifactId>azure-spring-cloud-starter-appconfiguration-config</artifactId>
   <version>1.2.8-beta.1</version> <!-- {x-version-update;com.azure.spring:azure-spring-cloud-starter-appconfiguration-config;current} -->
-<<<<<<< HEAD
-
-  <name>Azure Spring Cloud Appconfiguration Config</name>
-
-=======
   <name>Azure Spring Cloud Starter App Configuration Config</name>
 
->>>>>>> e2018a87
   <dependencies>
     <dependency>
       <groupId>com.azure.spring</groupId>
