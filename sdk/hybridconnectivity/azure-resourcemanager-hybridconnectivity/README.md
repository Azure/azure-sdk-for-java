# Azure Resource Manager Hybrid Connectivity client library for Java

Azure Resource Manager Hybrid Connectivity client library for Java.

This package contains Microsoft Azure SDK for Hybrid Connectivity Management SDK. REST API for public clouds. For documentation on how to use this package, please see [Azure Management Libraries for Java](https://aka.ms/azsdk/java/mgmt).

## We'd love to hear your feedback

We're always working on improving our products and the way we communicate with our users. So we'd love to learn what's working and how we can do better.

If you haven't already, please take a few minutes to [complete this short survey][survey] we have put together.

Thank you in advance for your collaboration. We really appreciate your time!

## Documentation

Various documentation is available to help you get started

- [API reference documentation][docs]

## Getting started

### Prerequisites

- [Java Development Kit (JDK)][jdk] with version 8 or above
- [Azure Subscription][azure_subscription]

### Adding the package to your product

[//]: # ({x-version-update-start;com.azure.resourcemanager:azure-resourcemanager-hybridconnectivity;current})
```xml
<dependency>
    <groupId>com.azure.resourcemanager</groupId>
    <artifactId>azure-resourcemanager-hybridconnectivity</artifactId>
<<<<<<< HEAD
    <version>1.2.0-beta.1</version>
=======
    <version>1.2.0-beta.2</version>
>>>>>>> 54d401de
</dependency>
```
[//]: # ({x-version-update-end})

### Include the recommended packages

Azure Management Libraries require a `TokenCredential` implementation for authentication and an `HttpClient` implementation for HTTP client.

[Azure Identity][azure_identity] and [Azure Core Netty HTTP][azure_core_http_netty] packages provide the default implementation.

### Authentication

Microsoft Entra ID token authentication relies on the [credential class][azure_identity_credentials] from [Azure Identity][azure_identity] package.

Azure subscription ID can be configured via `AZURE_SUBSCRIPTION_ID` environment variable.

Assuming the use of the `DefaultAzureCredential` credential class, the client can be authenticated using the following code:

```java
AzureProfile profile = new AzureProfile(AzureCloud.AZURE_PUBLIC_CLOUD);
TokenCredential credential = new DefaultAzureCredentialBuilder()
    .authorityHost(profile.getEnvironment().getActiveDirectoryEndpoint())
    .build();
HybridConnectivityManager manager = HybridConnectivityManager
    .authenticate(credential, profile);
```

The sample code assumes global Azure. Please change the `AzureCloud.AZURE_PUBLIC_CLOUD` variable if otherwise.

See [Authentication][authenticate] for more options.

## Key concepts

See [API design][design] for general introduction on design and key concepts on Azure Management Libraries.

## Examples

[Code snippets and samples](https://github.com/Azure/azure-sdk-for-java/blob/main/sdk/hybridconnectivity/azure-resourcemanager-hybridconnectivity/SAMPLE.md)


## Troubleshooting

## Next steps

## Contributing

For details on contributing to this repository, see the [contributing guide][cg].

This project welcomes contributions and suggestions. Most contributions require you to agree to a Contributor License Agreement (CLA) declaring that you have the right to, and actually do, grant us the rights to use your contribution. For details, visit <https://cla.microsoft.com>.

When you submit a pull request, a CLA-bot will automatically determine whether you need to provide a CLA and decorate the PR appropriately (e.g., label, comment). Simply follow the instructions provided by the bot. You will only need to do this once across all repositories using our CLA.

This project has adopted the [Microsoft Open Source Code of Conduct][coc]. For more information see the [Code of Conduct FAQ][coc_faq] or contact <opencode@microsoft.com> with any additional questions or comments.

<!-- LINKS -->
[survey]: https://microsoft.qualtrics.com/jfe/form/SV_ehN0lIk2FKEBkwd?Q_CHL=DOCS
[docs]: https://azure.github.io/azure-sdk-for-java/
[jdk]: https://learn.microsoft.com/azure/developer/java/fundamentals/
[azure_subscription]: https://azure.microsoft.com/free/
[azure_identity]: https://github.com/Azure/azure-sdk-for-java/blob/main/sdk/identity/azure-identity
[azure_identity_credentials]: https://github.com/Azure/azure-sdk-for-java/tree/main/sdk/identity/azure-identity#credentials
[azure_core_http_netty]: https://github.com/Azure/azure-sdk-for-java/blob/main/sdk/core/azure-core-http-netty
[authenticate]: https://github.com/Azure/azure-sdk-for-java/blob/main/sdk/resourcemanager/docs/AUTH.md
[design]: https://github.com/Azure/azure-sdk-for-java/blob/main/sdk/resourcemanager/docs/DESIGN.md
[cg]: https://github.com/Azure/azure-sdk-for-java/blob/main/CONTRIBUTING.md
[coc]: https://opensource.microsoft.com/codeofconduct/
[coc_faq]: https://opensource.microsoft.com/codeofconduct/faq/<|MERGE_RESOLUTION|>--- conflicted
+++ resolved
@@ -32,11 +32,7 @@
 <dependency>
     <groupId>com.azure.resourcemanager</groupId>
     <artifactId>azure-resourcemanager-hybridconnectivity</artifactId>
-<<<<<<< HEAD
-    <version>1.2.0-beta.1</version>
-=======
     <version>1.2.0-beta.2</version>
->>>>>>> 54d401de
 </dependency>
 ```
 [//]: # ({x-version-update-end})
