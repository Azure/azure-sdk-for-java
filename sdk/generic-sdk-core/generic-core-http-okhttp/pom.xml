<!--
  ~ Copyright (c) Microsoft Corporation. All rights reserved.
  ~ Licensed under the MIT License.
  -->
<project xmlns="http://maven.apache.org/POM/4.0.0" xmlns:xsi="http://www.w3.org/2001/XMLSchema-instance"
         xsi:schemaLocation="http://maven.apache.org/POM/4.0.0 http://maven.apache.org/xsd/maven-4.0.0.xsd">
  <modelVersion>4.0.0</modelVersion>
  <parent>
    <groupId>com.azure</groupId>
    <artifactId>azure-client-sdk-parent</artifactId>
    <version>1.7.0</version> <!-- {x-version-update;com.azure:azure-client-sdk-parent;current} -->
    <relativePath>../../parents/azure-client-sdk-parent</relativePath>
  </parent>

  <groupId>com.generic</groupId>
  <artifactId>generic-core-http-okhttp</artifactId>
  <packaging>jar</packaging>
  <version>1.0.0-beta.1</version> <!-- {x-version-update;com.generic:generic-core-http-okhttp;current} -->

  <name>Java OkHttp HTTP Client Library</name>
  <description>This package contains the OkHttp HTTP client plugin for generic-core.</description>
  <url>https://github.com/Azure/azure-sdk-for-java</url>

  <licenses>
    <license>
      <name>The MIT License (MIT)</name>
      <url>http://opensource.org/licenses/MIT</url>
      <distribution>repo</distribution>
    </license>
  </licenses>

  <scm>
    <url>https://github.com/Azure/azure-sdk-for-java</url>
    <connection>scm:git:https://github.com/Azure/azure-sdk-for-java.git</connection>
    <developerConnection>scm:git:https://github.com/Azure/azure-sdk-for-java.git</developerConnection>
  </scm>

  <properties>
    <project.build.sourceEncoding>UTF-8</project.build.sourceEncoding>
    <legal><![CDATA[[INFO] Any downloads listed may be third party software.  Microsoft grants you no rights for third party software.]]></legal>
    <jacoco.min.linecoverage>0.80</jacoco.min.linecoverage>
    <jacoco.min.branchcoverage>0.75</jacoco.min.branchcoverage>
    <javaModulesSurefireArgLine>
      --add-exports com.generic.core/com.generic.core.implementation.http=ALL-UNNAMED
      --add-exports com.generic.core/com.generic.core.implementation.http.serializer=ALL-UNNAMED
      --add-exports com.generic.core/com.generic.core.implementation.util=ALL-UNNAMED

      --add-opens com.generic.core.http.okhttp/com.generic.core.http.okhttp=ALL-UNNAMED
      --add-opens com.generic.core.http.okhttp/com.generic.core.http.okhttp.implementation=ALL-UNNAMED
    </javaModulesSurefireArgLine>

    <!-- Enables fail on deprecated API usage. -->
    <compiler.failondeprecatedstatus/>

    <javadoc.excludePackageNames>
<<<<<<< HEAD
      com.generic.core.annotation,com.generic.core.credential,com.generic.core.http,com.generic.core.http*,
      com.generic.core.implementation,com.generic.core.implementation*,com.generic.core.models,com.generic.core.util,
      com.generic.core.util*,com.generic.json
=======
      com.generic.core.annotation,com.generic.core.credential,com.generic.core.http,com.generic.core.http.annotation,com.generic.core.http.client,
      com.generic.core.http.exception,com.generic.core.http.models,com.generic.core.http.pipeline,com.generic.core.http.policy,com.generic.core.implementation,
      com.generic.core.implementation*,com.generic.core.models,com.generic.core.util,com.generic.core.util*,com.generic.json,
      com.azure.json,com.azure.xml,com.azure.core*
>>>>>>> 1c804711
    </javadoc.excludePackageNames>
  </properties>

  <dependencies>
    <dependency>
      <groupId>com.generic</groupId>
      <artifactId>generic-core</artifactId>
      <version>1.0.0-beta.1</version> <!-- {x-version-update;com.generic:generic-core;current} -->
    </dependency>

    <dependency>
      <groupId>com.squareup.okhttp3</groupId>
      <artifactId>okhttp</artifactId>
      <version>4.12.0</version> <!-- {x-version-update;com.squareup.okhttp3:okhttp;external_dependency} -->
    </dependency>

    <dependency>
      <groupId>com.squareup.okio</groupId>
      <artifactId>okio-jvm</artifactId>
      <version>3.6.0</version> <!-- {x-version-update;com.squareup.okio:okio-jvm;external_dependency} -->
    </dependency>

    <dependency>
      <groupId>com.squareup.okio</groupId>
      <artifactId>okio</artifactId>
      <version>3.6.0</version> <!-- {x-version-update;com.squareup.okio:okio;external_dependency} -->
    </dependency>

    <!-- Test dependencies on generic-core, because we want to run tests inherited from this module using OkHttp -->
    <dependency>
      <groupId>com.generic</groupId>
      <artifactId>generic-core</artifactId>
      <version>1.0.0-beta.1</version> <!-- {x-version-update;com.generic:generic-core;current} -->
      <type>test-jar</type>
      <scope>test</scope>
    </dependency>
    <dependency>
      <groupId>org.junit.jupiter</groupId>
      <artifactId>junit-jupiter-api</artifactId>
      <version>5.9.3</version> <!-- {x-version-update;org.junit.jupiter:junit-jupiter-api;external_dependency} -->
      <scope>test</scope>
    </dependency>
    <dependency>
      <groupId>org.junit.jupiter</groupId>
      <artifactId>junit-jupiter-engine</artifactId>
      <version>5.9.3</version> <!-- {x-version-update;org.junit.jupiter:junit-jupiter-engine;external_dependency} -->
      <scope>test</scope>
    </dependency>
    <dependency>
      <groupId>org.junit.jupiter</groupId>
      <artifactId>junit-jupiter-params</artifactId>
      <version>5.9.3</version> <!-- {x-version-update;org.junit.jupiter:junit-jupiter-params;external_dependency} -->
      <scope>test</scope>
    </dependency>
    <dependency>
      <groupId>org.mockito</groupId>
      <artifactId>mockito-core</artifactId>
      <version>4.11.0</version><!-- {x-version-update;org.mockito:mockito-core;external_dependency} -->
      <scope>test</scope>
    </dependency>
    <dependency>
      <groupId>org.eclipse.jetty</groupId>
      <artifactId>jetty-server</artifactId>
      <version>9.4.53.v20231009</version> <!-- {x-version-update;org.eclipse.jetty:jetty-server;external_dependency} -->
      <scope>test</scope>
    </dependency>
    <dependency>
      <groupId>org.eclipse.jetty</groupId>
      <artifactId>jetty-servlet</artifactId>
      <version>9.4.53.v20231009</version> <!-- {x-version-update;org.eclipse.jetty:jetty-servlet;external_dependency} -->
      <scope>test</scope>
    </dependency>
  </dependencies>

  <build>
    <plugins>
      <plugin>
        <groupId>org.apache.maven.plugins</groupId>
        <artifactId>maven-enforcer-plugin</artifactId>
        <version>3.0.0-M3</version> <!-- {x-version-update;org.apache.maven.plugins:maven-enforcer-plugin;external_dependency} -->
        <configuration>
          <rules>
            <bannedDependencies>
              <includes>
                <include>com.squareup.okhttp3:okhttp:[4.12.0]</include> <!-- {x-include-update;com.squareup.okhttp3:okhttp;external_dependency} -->
                <include>com.squareup.okio:okio-jvm:[3.6.0]</include> <!-- {x-include-update;com.squareup.okio:okio-jvm;external_dependency} -->
                <include>com.squareup.okio:okio:[3.6.0]</include> <!-- {x-include-update;com.squareup.okio:okio;external_dependency} -->
              </includes>
            </bannedDependencies>
          </rules>
        </configuration>
      </plugin>
    </plugins>
  </build>
</project><|MERGE_RESOLUTION|>--- conflicted
+++ resolved
@@ -53,16 +53,10 @@
     <compiler.failondeprecatedstatus/>
 
     <javadoc.excludePackageNames>
-<<<<<<< HEAD
-      com.generic.core.annotation,com.generic.core.credential,com.generic.core.http,com.generic.core.http*,
-      com.generic.core.implementation,com.generic.core.implementation*,com.generic.core.models,com.generic.core.util,
-      com.generic.core.util*,com.generic.json
-=======
       com.generic.core.annotation,com.generic.core.credential,com.generic.core.http,com.generic.core.http.annotation,com.generic.core.http.client,
       com.generic.core.http.exception,com.generic.core.http.models,com.generic.core.http.pipeline,com.generic.core.http.policy,com.generic.core.implementation,
       com.generic.core.implementation*,com.generic.core.models,com.generic.core.util,com.generic.core.util*,com.generic.json,
       com.azure.json,com.azure.xml,com.azure.core*
->>>>>>> 1c804711
     </javadoc.excludePackageNames>
   </properties>
 
@@ -72,23 +66,20 @@
       <artifactId>generic-core</artifactId>
       <version>1.0.0-beta.1</version> <!-- {x-version-update;com.generic:generic-core;current} -->
     </dependency>
-
     <dependency>
       <groupId>com.squareup.okhttp3</groupId>
       <artifactId>okhttp</artifactId>
       <version>4.12.0</version> <!-- {x-version-update;com.squareup.okhttp3:okhttp;external_dependency} -->
     </dependency>
-
+    <dependency>
+      <groupId>com.squareup.okio</groupId>
+      <artifactId>okio</artifactId>
+      <version>3.6.0</version> <!-- {x-version-update;com.squareup.okio:okio;external_dependency} -->
+    </dependency>
     <dependency>
       <groupId>com.squareup.okio</groupId>
       <artifactId>okio-jvm</artifactId>
       <version>3.6.0</version> <!-- {x-version-update;com.squareup.okio:okio-jvm;external_dependency} -->
-    </dependency>
-
-    <dependency>
-      <groupId>com.squareup.okio</groupId>
-      <artifactId>okio</artifactId>
-      <version>3.6.0</version> <!-- {x-version-update;com.squareup.okio:okio;external_dependency} -->
     </dependency>
 
     <!-- Test dependencies on generic-core, because we want to run tests inherited from this module using OkHttp -->
@@ -97,6 +88,18 @@
       <artifactId>generic-core</artifactId>
       <version>1.0.0-beta.1</version> <!-- {x-version-update;com.generic:generic-core;current} -->
       <type>test-jar</type>
+      <scope>test</scope>
+    </dependency>
+    <dependency>
+      <groupId>org.eclipse.jetty</groupId>
+      <artifactId>jetty-server</artifactId>
+      <version>9.4.53.v20231009</version> <!-- {x-version-update;org.eclipse.jetty:jetty-server;external_dependency} -->
+      <scope>test</scope>
+    </dependency>
+    <dependency>
+      <groupId>org.eclipse.jetty</groupId>
+      <artifactId>jetty-servlet</artifactId>
+      <version>9.4.53.v20231009</version> <!-- {x-version-update;org.eclipse.jetty:jetty-servlet;external_dependency} -->
       <scope>test</scope>
     </dependency>
     <dependency>
@@ -123,18 +126,6 @@
       <version>4.11.0</version><!-- {x-version-update;org.mockito:mockito-core;external_dependency} -->
       <scope>test</scope>
     </dependency>
-    <dependency>
-      <groupId>org.eclipse.jetty</groupId>
-      <artifactId>jetty-server</artifactId>
-      <version>9.4.53.v20231009</version> <!-- {x-version-update;org.eclipse.jetty:jetty-server;external_dependency} -->
-      <scope>test</scope>
-    </dependency>
-    <dependency>
-      <groupId>org.eclipse.jetty</groupId>
-      <artifactId>jetty-servlet</artifactId>
-      <version>9.4.53.v20231009</version> <!-- {x-version-update;org.eclipse.jetty:jetty-servlet;external_dependency} -->
-      <scope>test</scope>
-    </dependency>
   </dependencies>
 
   <build>
@@ -148,8 +139,8 @@
             <bannedDependencies>
               <includes>
                 <include>com.squareup.okhttp3:okhttp:[4.12.0]</include> <!-- {x-include-update;com.squareup.okhttp3:okhttp;external_dependency} -->
+                <include>com.squareup.okio:okio:[3.6.0]</include> <!-- {x-include-update;com.squareup.okio:okio;external_dependency} -->
                 <include>com.squareup.okio:okio-jvm:[3.6.0]</include> <!-- {x-include-update;com.squareup.okio:okio-jvm;external_dependency} -->
-                <include>com.squareup.okio:okio:[3.6.0]</include> <!-- {x-include-update;com.squareup.okio:okio;external_dependency} -->
               </includes>
             </bannedDependencies>
           </rules>
