--- conflicted
+++ resolved
@@ -72,7 +72,9 @@
     <!-- Enables fail on deprecated API usage. -->
     <compiler.failondeprecatedstatus/>
 
-    <javadoc.excludePackageNames>com.generic.json,com.azure.json,com.azure.xml,com.azure.core*</javadoc.excludePackageNames>
+    <javadoc.excludePackageNames>
+      com.generic.json,com.azure.json,com.azure.xml,com.azure.core*1
+    </javadoc.excludePackageNames>
   </properties>
 
   <dependencies>
@@ -88,58 +90,6 @@
     </dependency>
 
     <!-- Test dependencies -->
-    <dependency>
-      <groupId>com.generic</groupId>
-      <artifactId>generic-json</artifactId>
-      <version>1.0.0-beta.1</version> <!-- {x-version-update;com.generic:generic-core-json;dependency} -->
-      <type>test-jar</type>
-      <scope>test</scope>
-    </dependency>
-    <dependency>
-      <groupId>org.openjdk.jmh</groupId>
-      <artifactId>jmh-generator-annprocess</artifactId>
-      <version>1.36</version> <!-- {x-version-update;org.openjdk.jmh:jmh-generator-annprocess;external_dependency} -->
-      <scope>test</scope>
-    </dependency>
-    <dependency>
-      <groupId>org.eclipse.jetty</groupId>
-      <artifactId>jetty-server</artifactId>
-<<<<<<< HEAD
-      <version>9.4.52.v20230823</version> <!-- {x-version-update;org.eclipse.jetty:jetty-server;external_dependency} -->
-      <scope>test</scope>
-=======
-      <version>9.4.53.v20231009</version> <!-- {x-version-update;org.eclipse.jetty:jetty-server;external_dependency} -->
->>>>>>> 1c804711
-    </dependency>
-    <dependency>
-      <groupId>org.eclipse.jetty</groupId>
-      <artifactId>jetty-servlet</artifactId>
-<<<<<<< HEAD
-      <version>9.4.52.v20230823</version> <!-- {x-version-update;org.eclipse.jetty:jetty-servlet;external_dependency} -->
-      <scope>test</scope>
-=======
-      <version>9.4.53.v20231009</version> <!-- {x-version-update;org.eclipse.jetty:jetty-servlet;external_dependency} -->
-    </dependency>
-    <dependency>
-      <groupId>org.junit.jupiter</groupId>
-      <artifactId>junit-jupiter-api</artifactId>
-      <version>5.9.3</version> <!-- {x-version-update;org.junit.jupiter:junit-jupiter-api;external_dependency} -->
->>>>>>> 1c804711
-    </dependency>
-    <dependency>
-      <groupId>org.junit.jupiter</groupId>
-      <artifactId>junit-jupiter-engine</artifactId>
-      <version>5.9.3</version> <!-- {x-version-update;org.junit.jupiter:junit-jupiter-engine;external_dependency} -->
-      <scope>test</scope>
-    </dependency>
-    <dependency>
-      <groupId>org.junit.jupiter</groupId>
-      <artifactId>junit-jupiter-params</artifactId>
-      <version>5.9.3</version> <!-- {x-version-update;org.junit.jupiter:junit-jupiter-params;external_dependency} -->
-<<<<<<< HEAD
-=======
-    </dependency>
-
     <dependency>
       <groupId>com.generic</groupId>
       <artifactId>generic-json</artifactId>
@@ -148,28 +98,45 @@
       <scope>test</scope>
     </dependency>
     <dependency>
-      <groupId>org.openjdk.jmh</groupId>
-      <artifactId>jmh-core</artifactId>
-      <version>1.36</version> <!-- {x-version-update;org.openjdk.jmh:jmh-core;external_dependency} -->
+      <groupId>javax.json</groupId>
+      <artifactId>javax.json-api</artifactId>
+      <version>1.1.4</version> <!-- {x-version-update;javax.json:javax.json-api;external_dependency} -->
+      <scope>test</scope>
+    </dependency>
+    <dependency>
+      <groupId>org.apache.commons</groupId>
+      <artifactId>commons-compress</artifactId>
+      <version>1.24.0</version>  <!-- {x-version-update;org.apache.commons:commons-compress;external_dependency} -->
+      <scope>test</scope>
+    </dependency>
+    <dependency>
+      <groupId>org.eclipse.jetty</groupId>
+      <artifactId>jetty-server</artifactId>
+      <version>9.4.53.v20231009</version> <!-- {x-version-update;org.eclipse.jetty:jetty-server;external_dependency} -->
+      <scope>test</scope>
+    </dependency>
+    <dependency>
+      <groupId>org.eclipse.jetty</groupId>
+      <artifactId>jetty-servlet</artifactId>
+      <version>9.4.53.v20231009</version> <!-- {x-version-update;org.eclipse.jetty:jetty-servlet;external_dependency} -->
+      <scope>test</scope>
+    </dependency>
+    <dependency>
+      <groupId>org.junit.jupiter</groupId>
+      <artifactId>junit-jupiter-engine</artifactId>
+      <version>5.9.3</version> <!-- {x-version-update;org.junit.jupiter:junit-jupiter-engine;external_dependency} -->
+      <scope>test</scope>
+    </dependency>
+    <dependency>
+      <groupId>org.junit.jupiter</groupId>
+      <artifactId>junit-jupiter-params</artifactId>
+      <version>5.9.3</version> <!-- {x-version-update;org.junit.jupiter:junit-jupiter-params;external_dependency} -->
       <scope>test</scope>
     </dependency>
     <dependency>
       <groupId>org.openjdk.jmh</groupId>
       <artifactId>jmh-generator-annprocess</artifactId>
       <version>1.36</version> <!-- {x-version-update;org.openjdk.jmh:jmh-generator-annprocess;external_dependency} -->
-      <scope>test</scope>
-    </dependency>
-    <dependency>
-      <groupId>org.apache.commons</groupId>
-      <artifactId>commons-compress</artifactId>
-      <version>1.24.0</version>  <!-- {x-version-update;org.apache.commons:commons-compress;external_dependency} -->
-      <scope>test</scope>
-    </dependency>
-    <dependency>
-      <groupId>javax.json</groupId>
-      <artifactId>javax.json-api</artifactId>
-      <version>1.1.4</version> <!-- {x-version-update;javax.json:javax.json-api;external_dependency} -->
->>>>>>> 1c804711
       <scope>test</scope>
     </dependency>
   </dependencies>
@@ -201,14 +168,6 @@
             <bannedDependencies>
               <includes>
                 <include>org.slf4j:slf4j-api:[1.7.36]</include> <!-- {x-include-update;org.slf4j:slf4j-api;external_dependency} -->
-<<<<<<< HEAD
-=======
-                <include>org.junit.jupiter:junit-jupiter-api:[5.9.3]</include> <!-- {x-include-update;org.junit.jupiter:junit-jupiter-api;external_dependency} -->
-                <include>org.junit.jupiter:junit-jupiter-params:[5.9.3]</include> <!-- {x-include-update;org.junit.jupiter:junit-jupiter-params;external_dependency} -->
-                <include>org.junit.jupiter:junit-jupiter-engine:[5.9.3]</include> <!-- {x-include-update;org.junit.jupiter:junit-jupiter-engine;external_dependency} -->
-                <include>org.eclipse.jetty:jetty-server:[9.4.53.v20231009]</include> <!-- {x-include-update;org.eclipse.jetty:jetty-server;external_dependency} -->
-                <include>org.eclipse.jetty:jetty-servlet:[9.4.53.v20231009]</include> <!-- {x-include-update;org.eclipse.jetty:jetty-servlet;external_dependency} -->
->>>>>>> 1c804711
               </includes>
             </bannedDependencies>
           </rules>
