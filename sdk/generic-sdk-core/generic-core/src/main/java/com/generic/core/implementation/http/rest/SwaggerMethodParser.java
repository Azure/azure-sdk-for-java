// Copyright (c) Microsoft Corporation. All rights reserved.
// Licensed under the MIT License.

package com.generic.core.implementation.http.rest;

import com.generic.core.http.RestProxy;
import com.generic.core.http.annotation.BodyParam;
import com.generic.core.http.annotation.FormParam;
import com.generic.core.http.annotation.HeaderParam;
import com.generic.core.http.annotation.HostParam;
import com.generic.core.http.annotation.HttpRequestInformation;
import com.generic.core.http.annotation.PathParam;
import com.generic.core.http.annotation.QueryParam;
import com.generic.core.http.annotation.UnexpectedResponseExceptionDetail;
import com.generic.core.http.exception.HttpExceptionType;
import com.generic.core.http.models.ContentType;
import com.generic.core.http.models.HttpHeaderName;
import com.generic.core.http.models.HttpHeaders;
import com.generic.core.http.models.HttpMethod;
import com.generic.core.http.models.RequestOptions;
import com.generic.core.http.models.Response;
import com.generic.core.implementation.TypeUtil;
import com.generic.core.implementation.http.UnexpectedExceptionInformation;
import com.generic.core.implementation.http.serializer.HttpResponseDecodeData;
import com.generic.core.implementation.util.Base64Url;
import com.generic.core.implementation.util.CoreUtils;
import com.generic.core.implementation.util.DateTimeRfc1123;
import com.generic.core.implementation.util.UrlBuilder;
import com.generic.core.util.ClientLogger;
import com.generic.core.util.Context;
import com.generic.core.util.ExpandableEnum;
import com.generic.core.util.binarydata.BinaryData;
import com.generic.core.util.serializer.ObjectSerializer;

import java.io.ByteArrayOutputStream;
import java.io.IOException;
import java.io.InputStream;
import java.io.OutputStream;
import java.lang.annotation.Annotation;
import java.lang.reflect.Method;
import java.lang.reflect.Type;
import java.nio.ByteBuffer;
import java.time.OffsetDateTime;
import java.time.format.DateTimeFormatter;
import java.util.ArrayList;
import java.util.Arrays;
import java.util.BitSet;
import java.util.Collections;
import java.util.HashMap;
import java.util.List;
import java.util.Map;
import java.util.Objects;
import java.util.SortedMap;
import java.util.TreeMap;
import java.util.function.Predicate;
import java.util.stream.Collectors;

import static com.generic.core.implementation.TypeUtil.typeImplementsInterface;

/**
 * This class contains the metadata of a {@link Method} contained in a Swagger interface used to make REST API calls in
 * {@link RestProxy}.
 */
public class SwaggerMethodParser implements HttpResponseDecodeData {
    // TODO (alzimmer): There are many optimizations available to SwaggerMethodParser with regards to runtime.
    // The replacement locations and parameter ordering should remain consistent for the lifetime of an application,
    // so these values can be determined once and used for optimizations.
    // For example substitutions should be able to track which location in the raw value they replace without needing
    // to search the raw value on each call.
    private final String rawHost;
    private final String fullyQualifiedMethodName;
    private final ClientLogger methodLogger;
    private final HttpMethod httpMethod;
    private final String relativePath;
    final List<RangeReplaceSubstitution> hostSubstitutions = new ArrayList<>();
    private final List<RangeReplaceSubstitution> pathSubstitutions = new ArrayList<>();
    private final List<QuerySubstitution> querySubstitutions = new ArrayList<>();
    private final List<Substitution> formSubstitutions = new ArrayList<>();
    private final List<HeaderSubstitution> headerSubstitutions = new ArrayList<>();
    private final HttpHeaders requestHeaders = new HttpHeaders();
    private final Integer bodyContentMethodParameterIndex;
    private final String bodyContentType;
    private final Type bodyJavaType;
    private final BitSet expectedStatusCodes;
    private final Type returnType;
    private final Type returnValueWireType;
    private final UnexpectedResponseExceptionDetail[] unexpectedResponseExceptionDetails;
    private final int requestOptionsPosition;
    private final boolean returnTypeDecodable;
    private final boolean headersEagerlyConverted;

    private Map<Integer, UnexpectedExceptionInformation> exceptionMapping;
    private UnexpectedExceptionInformation defaultException;

    /**
     * Create a SwaggerMethodParser object using the provided fully qualified method name.
     *
     * @param swaggerMethod the Swagger method to parse.
     */
    public SwaggerMethodParser(Method swaggerMethod) {
        this(SwaggerInterfaceParser.getInstance(swaggerMethod.getDeclaringClass()), swaggerMethod);
    }

    SwaggerMethodParser(SwaggerInterfaceParser interfaceParser, Method swaggerMethod) {
        this.rawHost = interfaceParser.getHost();
        final Class<?> swaggerInterface = swaggerMethod.getDeclaringClass();
        fullyQualifiedMethodName = swaggerInterface.getName() + "." + swaggerMethod.getName();
        methodLogger = new ClientLogger(fullyQualifiedMethodName);

        if (!swaggerMethod.isAnnotationPresent(HttpRequestInformation.class)) {
            // Should this also check whether there are multiple HTTP method annotations as well?
            throw new MissingRequiredAnnotationException(Collections.singletonList(HttpRequestInformation.class),
                swaggerMethod);
        }

        HttpRequestInformation httpRequestInformation =
            swaggerMethod.getAnnotation(HttpRequestInformation.class);

        this.httpMethod = httpRequestInformation.method();
        this.relativePath = httpRequestInformation.path();

        returnType = swaggerMethod.getGenericReturnType();

        final String[] requestHeaders = httpRequestInformation.requestHeaders();

        if (requestHeaders != null) {
            for (final String requestHeader : requestHeaders) {
                final int colonIndex = requestHeader.indexOf(":");

                if (colonIndex >= 0) {
                    final String headerName = requestHeader.substring(0, colonIndex).trim();

                    if (!headerName.isEmpty()) {
                        final String headerValue = requestHeader.substring(colonIndex + 1).trim();

                        if (!headerValue.isEmpty()) {
                            if (headerValue.contains(",")) {
                                // There are multiple values for this header, so we split them out.
                                this.requestHeaders.set(HttpHeaderName.fromString(headerName),
                                    Arrays.asList(headerValue.split(",")));
                            } else {
                                this.requestHeaders.set(HttpHeaderName.fromString(headerName), headerValue);
                            }
                        }
                    }
                }
            }
        }

        Class<?> returnValueWireType = httpRequestInformation.returnValueWireType();

        if (returnValueWireType == Base64Url.class || returnValueWireType == DateTimeRfc1123.class) {
            this.returnValueWireType = returnValueWireType;
        } else if (TypeUtil.isTypeOrSubTypeOf(returnValueWireType, List.class)) {
            this.returnValueWireType = returnValueWireType.getGenericInterfaces()[0];
        } else {
            this.returnValueWireType = null;
        }

        final int[] expectedResponses = httpRequestInformation.expectedStatusCodes();

        if (expectedResponses.length > 0) {
            expectedStatusCodes = new BitSet();

            for (int code : expectedResponses) {
                expectedStatusCodes.set(code);
            }
        } else {
            expectedStatusCodes = null;
        }

        unexpectedResponseExceptionDetails =
            swaggerMethod.getAnnotationsByType(UnexpectedResponseExceptionDetail.class);

        Integer bodyContentMethodParameterIndex = null;
        String bodyContentType = null;
        Type bodyJavaType = null;
        final Annotation[][] allParametersAnnotations = swaggerMethod.getParameterAnnotations();

        for (int parameterIndex = 0; parameterIndex < allParametersAnnotations.length; ++parameterIndex) {
            final Annotation[] parameterAnnotations = swaggerMethod.getParameterAnnotations()[parameterIndex];

            for (final Annotation annotation : parameterAnnotations) {
                final Class<? extends Annotation> annotationType = annotation.annotationType();

                if (annotationType.equals(HostParam.class)) {
                    final HostParam hostParamAnnotation = (HostParam) annotation;

                    hostSubstitutions.add(new RangeReplaceSubstitution(hostParamAnnotation.value(), parameterIndex,
                        !hostParamAnnotation.encoded(), rawHost));
                } else if (annotationType.equals(PathParam.class)) {
                    final PathParam pathParamAnnotation = (PathParam) annotation;

                    pathSubstitutions.add(new RangeReplaceSubstitution(pathParamAnnotation.value(), parameterIndex,
                        !pathParamAnnotation.encoded(), relativePath));
                } else if (annotationType.equals(QueryParam.class)) {
                    final QueryParam queryParamAnnotation = (QueryParam) annotation;

                    querySubstitutions.add(new QuerySubstitution(queryParamAnnotation.value(), parameterIndex,
                        !queryParamAnnotation.encoded(), queryParamAnnotation.multipleQueryParams()));
                } else if (annotationType.equals(HeaderParam.class)) {
                    final HeaderParam headerParamAnnotation = (HeaderParam) annotation;

                    headerSubstitutions.add(new HeaderSubstitution(headerParamAnnotation.value(), parameterIndex,
                        false));
                } else if (annotationType.equals(BodyParam.class)) {
                    final BodyParam bodyParamAnnotation = (BodyParam) annotation;
                    bodyContentMethodParameterIndex = parameterIndex;
                    bodyContentType = bodyParamAnnotation.value();
                    bodyJavaType = swaggerMethod.getGenericParameterTypes()[parameterIndex];
                } else if (annotationType.equals(FormParam.class)) {
                    final FormParam formParamAnnotation = (FormParam) annotation;

                    formSubstitutions.add(new Substitution(formParamAnnotation.value(), parameterIndex,
                        !formParamAnnotation.encoded()));

                    bodyContentType = ContentType.APPLICATION_X_WWW_FORM_URLENCODED;
                    bodyJavaType = String.class;
                }
            }
        }

        this.bodyContentMethodParameterIndex = bodyContentMethodParameterIndex;
        this.bodyContentType = bodyContentType;
        this.bodyJavaType = bodyJavaType;
        Class<?>[] parameterTypes = swaggerMethod.getParameterTypes();
        int contextPosition = -1;
        int requestOptionsPosition = -1;

        for (int i = 0; i < parameterTypes.length; i++) {
            Class<?> parameterType = parameterTypes[i];
            // Check for the Context and RequestOptions position.
            // To retain previous behavior, only track the first instance found.

            if (parameterType == Context.class && contextPosition == -1) {
                contextPosition = i;
            } else if (parameterType == RequestOptions.class && requestOptionsPosition == -1) {
                requestOptionsPosition = i;
            }
        }

        this.requestOptionsPosition = requestOptionsPosition;
        this.headersEagerlyConverted = TypeUtil.isTypeOrSubTypeOf(Response.class, returnType);
        Type unwrappedReturnType = unwrapReturnType(returnType);
        this.returnTypeDecodable = isReturnTypeDecodable(unwrappedReturnType);
<<<<<<< HEAD
        this.spanName = interfaceParser.getServiceName() + "." + swaggerMethod.getName();
=======
        this.responseEagerlyRead = isResponseEagerlyRead(unwrappedReturnType);
        this.ignoreResponseBody = isResponseBodyIgnored(unwrappedReturnType);
>>>>>>> a476e124
    }

    /**
     * Get the fully qualified method that was called to invoke this HTTP request.
     *
     * @return The fully qualified method that was called to invoke this HTTP request.
     */
    public String getFullyQualifiedMethodName() {
        return fullyQualifiedMethodName;
    }

    /**
     * Gets the {@link ClientLogger} that will be used to log during the request and response.
     *
     * @return The {@link ClientLogger} that will be used to log during the request and response.
     */
    public ClientLogger getMethodLogger() {
        return methodLogger;
    }

    /**
     * Get the HTTP method that will be used to complete the Swagger method's request.
     *
     * @return The HTTP method that will be used to complete the Swagger method's request.
     */
    public HttpMethod getHttpMethod() {
        return httpMethod;
    }

    /**
     * Sets the scheme and host to use for HTTP requests for this Swagger method.
     *
     * @param swaggerMethodArguments The arguments to use for scheme and host substitutions.
     * @param urlBuilder The {@link UrlBuilder} that will have its scheme and host set.
     * @param serializer {@link ObjectSerializer} that is used to encode host substitutions.
     */
    public void setSchemeAndHost(Object[] swaggerMethodArguments, UrlBuilder urlBuilder, ObjectSerializer serializer) {
        setSchemeAndHost(rawHost, hostSubstitutions, swaggerMethodArguments, urlBuilder, serializer);
    }

    static void setSchemeAndHost(String rawHost, List<RangeReplaceSubstitution> hostSubstitutions,
                                 Object[] swaggerMethodArguments, UrlBuilder urlBuilder, ObjectSerializer serializer) {
        final String substitutedHost =
            applySubstitutions(rawHost, hostSubstitutions, swaggerMethodArguments, serializer);
        int index = substitutedHost.indexOf("://");

        if (index == -1) {
            urlBuilder.setHost(substitutedHost);
        } else {
            urlBuilder.setScheme(substitutedHost.substring(0, index));

            String host = substitutedHost.substring(index + 3);

            if (!CoreUtils.isNullOrEmpty(host)) {
                urlBuilder.setHost(host);
            } else {
                urlBuilder.setHost(substitutedHost);
            }
        }
    }

    /**
     * Get the path that will be used to complete the Swagger method's request.
     *
     * @param methodArguments The method arguments to use with the path substitutions.
     * @param serializer {@link ObjectSerializer} that is used to encode path substitutions.
     *
     * @return The path value with its placeholders replaced by the matching substitutions.
     */
    public String setPath(Object[] methodArguments, ObjectSerializer serializer) {
        return applySubstitutions(relativePath, pathSubstitutions, methodArguments, serializer);
    }

    /**
     * Sets the encoded query parameters that have been added to this value based on the provided method arguments into
     * the passed {@link UrlBuilder}.
     *
     * @param swaggerMethodArguments The arguments that will be used to create the query parameters' values.
     * @param urlBuilder The {@link UrlBuilder} where the encoded query parameters will be set.
     * @param serializer {@link ObjectSerializer} that is used to encode the query parameters.
     */
    @SuppressWarnings("unchecked")
    public void setEncodedQueryParameters(Object[] swaggerMethodArguments, UrlBuilder urlBuilder,
                                          ObjectSerializer serializer) {
        if (swaggerMethodArguments == null) {
            return;
        }

        for (QuerySubstitution substitution : querySubstitutions) {
            final int parameterIndex = substitution.getMethodParameterIndex();

            if (0 <= parameterIndex && parameterIndex < swaggerMethodArguments.length) {
                final Object methodArgument = swaggerMethodArguments[substitution.getMethodParameterIndex()];

                if (substitution.mergeParameters() && methodArgument instanceof List) {
                    List<Object> methodArguments = (List<Object>) methodArgument;

                    for (Object argument : methodArguments) {
                        addSerializedQueryParameter(serializer, argument, substitution.shouldEncode(),
                            urlBuilder, substitution.getUrlParameterName());
                    }
                } else {
                    addSerializedQueryParameter(serializer, methodArgument, substitution.shouldEncode(),
                        urlBuilder, substitution.getUrlParameterName());
                }
            }
        }
    }

    /**
     * Sets the headers that have been added to this value based on the provided method arguments into the passed
     * {@link HttpHeaders}.
     *
     * @param swaggerMethodArguments The arguments that will be used to create the headers' values.
     * @param headers The {@link HttpHeaders} where the header values will be set.
     * @param serializer {@link ObjectSerializer} that is used to serialize the header values.
     */
    public void setHeaders(Object[] swaggerMethodArguments, HttpHeaders headers, ObjectSerializer serializer) {
        headers.setAll(requestHeaders);

        if (swaggerMethodArguments == null) {
            return;
        }

        for (HeaderSubstitution headerSubstitution : headerSubstitutions) {
            final int parameterIndex = headerSubstitution.getMethodParameterIndex();

            if (0 <= parameterIndex && parameterIndex < swaggerMethodArguments.length) {
                final Object methodArgument = swaggerMethodArguments[headerSubstitution.getMethodParameterIndex()];

                if (methodArgument instanceof Map) {
                    @SuppressWarnings("unchecked") final Map<HttpHeaderName, ?> headerCollection =
                        (Map<HttpHeaderName, ?>) methodArgument;
                    final String headerCollectionPrefix = headerSubstitution.getUrlParameterName();

                    for (final Map.Entry<HttpHeaderName, ?> headerCollectionEntry : headerCollection.entrySet()) {
                        final String headerName = headerCollectionPrefix + headerCollectionEntry.getKey();
                        final String headerValue = serialize(serializer, headerCollectionEntry.getValue());

                        if (headerValue != null) {
                            headers.set(HttpHeaderName.fromString(headerName), headerValue);
                        }
                    }
                } else {
                    final String headerValue = serialize(serializer, methodArgument);

                    if (headerValue != null) {
                        headers.set(headerSubstitution.getHeaderName(), headerValue);
                    }
                }
            }
        }
    }

    /**
     * Get the {@link RequestOptions} passed into the proxy method.
     *
     * @param swaggerMethodArguments The arguments passed to the proxy method.
     *
     * @return The request options.
     */
    public RequestOptions setRequestOptions(Object[] swaggerMethodArguments) {
        return requestOptionsPosition < 0 ? null : (RequestOptions) swaggerMethodArguments[requestOptionsPosition];
    }

    /**
     * Whether the provided response status code is one of the expected status codes for this Swagger method.
     *
     * <ol>
     *     <li>If the returned {@code int[]} is {@code null}, then all {@code 2XX} status codes are considered as
     * success code.</li>
 *         <li>If the returned {@code int[]} is not {@code null}, only the codes in the array are considered as success
     * code.</li>
     * </ol>
     *
     * @param statusCode The HTTP status code returned in a response.
     *
     * @return Whether the provided response status code is one of the expected status codes for this Swagger method.
     */
    @Override
    public boolean isExpectedResponseStatusCode(final int statusCode) {
        return expectedStatusCodes == null ? statusCode < 400 : expectedStatusCodes.get(statusCode);
    }

    /**
     * Get the {@link UnexpectedExceptionInformation} that will be used to generate a RestException if the HTTP response
     * status code is not one of the expected status codes.
     *
     * <p>If an UnexpectedExceptionInformation is not found for the status code the default
     * UnexpectedExceptionInformation will be returned.
     *
     * @param code Exception HTTP status code return from a REST API.
     *
     * @return The {@link UnexpectedExceptionInformation} to generate an exception to throw or return.
     */
    @Override
    public UnexpectedExceptionInformation getUnexpectedException(int code) {
        if (exceptionMapping == null) {
            exceptionMapping = processUnexpectedResponseExceptionTypes();
        }

        return exceptionMapping.getOrDefault(code, defaultException);
    }

    /**
     * Get the object to be used as the value of the HTTP request.
     *
     * @param swaggerMethodArguments The method arguments to get the value object from.
     * @param serializer The {@link ObjectSerializer} used to encode the request body if it's an
     * {@code application/x-www-form-urlencoded} request.
     *
     * @return The object that will be used as the body of the HTTP request.
     */
    public Object setBody(Object[] swaggerMethodArguments, ObjectSerializer serializer) {
        Object result = null;

        if (bodyContentMethodParameterIndex != null
            && swaggerMethodArguments != null
            && 0 <= bodyContentMethodParameterIndex
            && bodyContentMethodParameterIndex < swaggerMethodArguments.length) {

            result = swaggerMethodArguments[bodyContentMethodParameterIndex];
        }

        if (!CoreUtils.isNullOrEmpty(formSubstitutions) && swaggerMethodArguments != null) {
            result = formSubstitutions.stream()
                .map(substitution -> serializeFormData(serializer, substitution.getUrlParameterName(),
                    swaggerMethodArguments[substitution.getMethodParameterIndex()], substitution.shouldEncode()))
                .filter(Objects::nonNull)
                .collect(Collectors.joining("&"));
        }

        return result;
    }

    /**
     * Get the Content-Type of the body of this Swagger method.
     *
     * @return The Content-Type of the body of this Swagger method.
     */
    public String getBodyContentType() {
        return bodyContentType;
    }

    /**
     * Get the return type for the method that this object describes.
     *
     * @return The return type for the method that this object describes.
     */
    @Override
    public Type getReturnType() {
        return returnType;
    }


    /**
     * Get the type of the body parameter to this method, if present.
     *
     * @return The return type of the body parameter to this method.
     */
    public Type getBodyJavaType() {
        return bodyJavaType;
    }

    /**
     * Get the type that the return value will be sent across the network as. If returnValueWireType is not null, then
     * the raw HTTP response body will need to parsed to this type and then converted to the actual returnType.
     *
     * @return The type that the raw HTTP response body will be sent as.
     */
    @Override
    public Type getReturnValueWireType() {
        return returnValueWireType;
    }

    private static void addSerializedQueryParameter(ObjectSerializer adapter, Object value, boolean shouldEncode,
                                                    UrlBuilder urlBuilder, String parameterName) {
        String parameterValue = serialize(adapter, value);

        if (parameterValue != null) {
            if (shouldEncode) {
                parameterValue = UrlEscapers.QUERY_ESCAPER.escape(parameterValue);
            }

            // Add parameter to the urlBuilder.
            urlBuilder.addQueryParameter(parameterName, parameterValue);
        }
    }

    private static String serialize(ObjectSerializer serializer, Object value) {
        if (value == null) {
            return null;
        }

        if (value instanceof ExpandableEnum) {
            value = serialize(serializer, ((ExpandableEnum<?>) value).getValue());
        }

        if (value instanceof String) {
            return (String) value;
        } else if (value.getClass().isPrimitive()
            || value.getClass().isEnum()
            || value instanceof Number
            || value instanceof Boolean
            || value instanceof Character
            || value instanceof DateTimeRfc1123) {

            return String.valueOf(value);
        } else if (value instanceof OffsetDateTime) {
            return ((OffsetDateTime) value).format(DateTimeFormatter.ISO_INSTANT);
        } else {
            try (OutputStream outputStream = new ByteArrayOutputStream()) {
                serializer.serializeToStream(outputStream, value);

                return outputStream.toString();
            } catch (IOException e) {
                throw new RuntimeException(e);
            }
        }
    }

    private static String serializeFormData(ObjectSerializer serializer, String key, Object value,
                                            boolean shouldEncode) {
        if (value == null) {
            return null;
        }

        String encodedKey = UrlEscapers.FORM_ESCAPER.escape(key);

        if (value instanceof List<?>) {
            return ((List<?>) value).stream()
                .map(element -> serializeAndEncodeFormValue(serializer, element, shouldEncode))
                .filter(Objects::nonNull)
                .map(formValue -> encodedKey + "=" + formValue)
                .collect(Collectors.joining("&"));
        } else {
            return encodedKey + "=" + serializeAndEncodeFormValue(serializer, value, shouldEncode);
        }
    }

    private static String serializeAndEncodeFormValue(ObjectSerializer serializer, Object value, boolean shouldEncode) {
        if (value == null) {
            return null;
        }

        String serializedValue = serialize(serializer, value);

        return shouldEncode ? UrlEscapers.FORM_ESCAPER.escape(serializedValue) : serializedValue;
    }

    private static String applySubstitutions(String originalValue, List<RangeReplaceSubstitution> substitutions,
                                             Object[] methodArguments, ObjectSerializer serializer) {
        if (methodArguments == null || CoreUtils.isNullOrEmpty(substitutions)) {
            return originalValue;
        }

        int originalSize = originalValue.length();
        int substitutionSize = originalSize;
        SortedMap<RangeReplaceSubstitution.Range, String> replacements = new TreeMap<>();

        for (RangeReplaceSubstitution substitution : substitutions) {
            final int substitutionParameterIndex = substitution.getMethodParameterIndex();

            if (substitutionParameterIndex >= 0 && substitutionParameterIndex < methodArguments.length) {
                final Object methodArgument = methodArguments[substitutionParameterIndex];

                String substitutionValue = serialize(serializer, methodArgument);

                if (substitutionValue != null && !substitutionValue.isEmpty() && substitution.shouldEncode()) {
                    substitutionValue = UrlEscapers.PATH_ESCAPER.escape(substitutionValue);
                }
                // if a parameter is null, we treat it as empty string. This is
                // assuming no {...} will be allowed otherwise in a path template
                if (substitutionValue == null) {
                    substitutionValue = "";
                }

                for (RangeReplaceSubstitution.Range range : substitution.getRanges()) {
                    substitutionSize += substitutionValue.length() - range.getSize();

                    replacements.put(range, substitutionValue);
                }
            }
        }

        int last = 0;
        StringBuilder builder = new StringBuilder(substitutionSize);

        for (Map.Entry<RangeReplaceSubstitution.Range, String> replacement : replacements.entrySet()) {
            if (last < replacement.getKey().getStart()) {
                builder.append(originalValue, last, replacement.getKey().getStart());
            }

            builder.append(replacement.getValue());

            last = replacement.getKey().getEnd();
        }

        if (last < originalSize) {
            builder.append(originalValue, last, originalSize);
        }

        return builder.toString();
    }

    private Map<Integer, UnexpectedExceptionInformation> processUnexpectedResponseExceptionTypes() {
        HashMap<Integer, UnexpectedExceptionInformation> exceptionHashMap = new HashMap<>();

        for (UnexpectedResponseExceptionDetail exceptionAnnotation : unexpectedResponseExceptionDetails) {
            UnexpectedExceptionInformation exception =
                new UnexpectedExceptionInformation(
                    HttpExceptionType.fromString(exceptionAnnotation.exceptionTypeName()),
                    exceptionAnnotation.exceptionBodyClass());

            if (exceptionAnnotation.statusCode().length == 0) {
                defaultException = exception;
            } else {
                for (int statusCode : exceptionAnnotation.statusCode()) {
                    exceptionHashMap.put(statusCode, exception);
                }
            }
        }

        if (defaultException == null) {
            defaultException = new UnexpectedExceptionInformation(null, null);
        }

        return exceptionHashMap;
    }

    @Override
    public boolean isReturnTypeDecodable() {
        return returnTypeDecodable;
    }

    @Override
    public boolean isHeadersEagerlyConverted() {
        return headersEagerlyConverted;
    }

    public static boolean isReturnTypeDecodable(Type unwrappedReturnType) {
        if (unwrappedReturnType == null) {
            return false;
        }

        return !TypeUtil.isTypeOrSubTypeOf(unwrappedReturnType, BinaryData.class)
            && !TypeUtil.isTypeOrSubTypeOf(unwrappedReturnType, byte[].class)
            && !TypeUtil.isTypeOrSubTypeOf(unwrappedReturnType, ByteBuffer.class)
            && !TypeUtil.isTypeOrSubTypeOf(unwrappedReturnType, InputStream.class)
            && !TypeUtil.isTypeOrSubTypeOf(unwrappedReturnType, Void.TYPE)
            && !TypeUtil.isTypeOrSubTypeOf(unwrappedReturnType, Void.class);
    }

    public static Type unwrapReturnType(Type returnType) {
        if (returnType == null) {
            return null;
        }

        // Then check if the return type is assignable to Response. If it is, begin walking up the super type hierarchy
        // until the raw type implements Response. Then unwrap its only generic type.
        if (TypeUtil.isTypeOrSubTypeOf(returnType, Response.class)) {
            // Handling for Response is slightly different as it is an interface unlike HttpResponse which is a class.
            // The super class hierarchy needs be walked until the super class itself implements Response.
            returnType = walkSuperTypesUntil(returnType, type -> typeImplementsInterface(type, Response.class));

            return unwrapReturnType(TypeUtil.getTypeArgument(returnType));
        }

        // Finally, there is no more unwrapping to perform and return The type as-is.
        return returnType;
    }

    /*
     * Helper method that walks up the super types until the type is an instance of the Class.
     */
    private static Type walkSuperTypesUntil(Type type, Predicate<Type> untilChecker) {
        while (!untilChecker.test(type)) {
            type = TypeUtil.getSuperType(type);
        }

        return type;
    }
}<|MERGE_RESOLUTION|>--- conflicted
+++ resolved
@@ -243,12 +243,6 @@
         this.headersEagerlyConverted = TypeUtil.isTypeOrSubTypeOf(Response.class, returnType);
         Type unwrappedReturnType = unwrapReturnType(returnType);
         this.returnTypeDecodable = isReturnTypeDecodable(unwrappedReturnType);
-<<<<<<< HEAD
-        this.spanName = interfaceParser.getServiceName() + "." + swaggerMethod.getName();
-=======
-        this.responseEagerlyRead = isResponseEagerlyRead(unwrappedReturnType);
-        this.ignoreResponseBody = isResponseBodyIgnored(unwrappedReturnType);
->>>>>>> a476e124
     }
 
     /**
