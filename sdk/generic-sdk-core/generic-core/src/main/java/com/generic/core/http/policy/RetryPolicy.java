// Copyright (c) Microsoft Corporation. All rights reserved.
// Licensed under the MIT License.

package com.generic.core.http.policy;

import com.generic.core.http.models.HttpRequest;
import com.generic.core.http.models.HttpResponse;
import com.generic.core.http.models.RetryOptions;
import com.generic.core.http.pipeline.HttpPipelineNextPolicy;
import com.generic.core.http.pipeline.HttpPipelinePolicy;
import com.generic.core.implementation.http.policy.ExponentialBackoffDelay;
import com.generic.core.implementation.util.ImplUtils;
import com.generic.core.implementation.util.LoggingKeys;
import com.generic.core.models.Headers;
import com.generic.core.util.ClientLogger;
import com.generic.core.util.configuration.Configuration;

import java.io.IOException;
import java.io.UncheckedIOException;
import java.net.HttpURLConnection;
import java.time.Duration;
import java.time.OffsetDateTime;
import java.util.LinkedList;
import java.util.List;
import java.util.Objects;
import java.util.concurrent.TimeoutException;
import java.util.function.Function;
import java.util.function.Supplier;

import static com.generic.core.implementation.util.CoreUtils.isNullOrEmpty;
import static com.generic.core.util.configuration.Configuration.PROPERTY_REQUEST_RETRY_COUNT;

/**
 * A pipeline policy that retries when a recoverable HTTP error or exception occurs.
 */
public class RetryPolicy implements HttpPipelinePolicy {
    // RetryPolicy is a commonly used policy, use a static logger.
    private static final ClientLogger LOGGER = new ClientLogger(RetryPolicy.class);
    private final int maxRetries;
    private final RetryStrategy retryStrategy;
    private final Function<Headers, Duration> delayFromHeaders;

    private static final int DEFAULT_MAX_RETRIES;

    static {
        String envDefaultMaxRetries = Configuration.getGlobalConfiguration().get(PROPERTY_REQUEST_RETRY_COUNT);

        int defaultMaxRetries = 3;
        if (!isNullOrEmpty(envDefaultMaxRetries)) {
            try {
                defaultMaxRetries = Integer.parseInt(envDefaultMaxRetries);
                if (defaultMaxRetries < 0) {
                    defaultMaxRetries = 3;
                }
            } catch (NumberFormatException ignored) {
                LOGGER.log(ClientLogger.LogLevel.VERBOSE,
                    () -> PROPERTY_REQUEST_RETRY_COUNT + " was loaded but is an invalid "
                        + "number. Using 3 retries as the maximum.");
            }
        }

        DEFAULT_MAX_RETRIES = defaultMaxRetries;
    }

    /**
     * Creates {@link RetryPolicy} using {@link ExponentialBackoffDelay} as the {@link RetryStrategy} and defaulting to
     * three retries.
     */
    public RetryPolicy() {
        this(new ExponentialBackoffDelay(), DEFAULT_MAX_RETRIES, null);
    }

    /**
     * Creates a {@link RetryPolicy} with the provided {@link RetryOptions}.
     *
     * @param retryOptions The {@link RetryOptions} used to configure this {@link RetryPolicy}.
     * @throws NullPointerException If {@code retryOptions} is null.
     */
    RetryPolicy(RetryOptions retryOptions) {
        this(ImplUtils.getRetryStrategyFromOptions(retryOptions), retryOptions.getMaxRetries(),
            retryOptions.getDelayFromHeaders());
    }

    /**
     * Creates {@link RetryPolicy} with the provided {@link RetryStrategy} and default {@link ExponentialBackoffDelay} as
     * {@link RetryStrategy}. It will use provided {@code retryAfterHeader} in {@link HttpResponse} headers for
     * calculating retry delay.
     *
     * @param retryStrategy The {@link RetryStrategy} used for retries.
     * @param maxRetries The maximum number of retry attempts to be made.
     * @param delayFromHeaders The header set to look for retry after duration.
     * @throws NullPointerException If {@code retryStrategy} is null or when {@code retryAfterTimeUnit} is null and
     * {@code retryAfterHeader} is not null.
     */
    RetryPolicy(RetryStrategy retryStrategy, int maxRetries, Function<Headers, Duration> delayFromHeaders) {
        this.maxRetries = maxRetries;
        this.retryStrategy = Objects.requireNonNull(retryStrategy, "'retryStrategy' cannot be null.");
        this.delayFromHeaders = delayFromHeaders;
    }

    @Override
    public HttpResponse process(HttpRequest httpRequest, HttpPipelineNextPolicy next) {
        try {
            return attempt(httpRequest, next, 0, null);
        } catch (IOException e) {
            throw new UncheckedIOException(e);
        }
    }

    /*
     * Determines the delay duration that should be waited before retrying using the well-known retry headers.
     */
    static Duration getWellKnownRetryDelay(Headers responseHeaders, int tryCount, RetryStrategy retryStrategy,
        Supplier<OffsetDateTime> nowSupplier) {
        Duration retryDelay = ImplUtils.getRetryAfterFromHeaders(responseHeaders, nowSupplier);
        if (retryDelay != null) {
            return retryDelay;
        }

        // None of the well-known headers have been found, return the default delay duration.
        return retryStrategy.calculateRetryDelay(tryCount);
    }

    /**
     * The interface for determining the retry strategy of clients.
     */
    @FunctionalInterface
    public interface RetryStrategy {

        /**
         * Computes the delay between each retry.
         *
         * @param retryAttempts The number of retry attempts completed so far.
         * @return The delay duration before the next retry.
         */
        Duration calculateRetryDelay(int retryAttempts);

        /**
         * Determines if a request should be retried based on the provided {@link RequestRetryCondition}.
         *
         * @param requestRetryCondition The condition to determine if the request should be retried.
         * @return Whether the request should be retried.
         */
        default boolean shouldRetryCondition(RequestRetryCondition requestRetryCondition) {
            if (requestRetryCondition.getResponse() != null) {
                int code = requestRetryCondition.getResponse().getStatusCode();
                return (code == HttpURLConnection.HTTP_CLIENT_TIMEOUT || (code >= HttpURLConnection.HTTP_INTERNAL_ERROR
                    && code != HttpURLConnection.HTTP_NOT_IMPLEMENTED && code != HttpURLConnection.HTTP_VERSION));
            } else {
                return requestRetryCondition.getException() instanceof Exception;
            }
        }
    }

<<<<<<< HEAD
    private HttpResponse attempt(final HttpRequest httpRequest, final HttpPipelineNextPolicy next,
                                    final int tryCount, final List<Exception> suppressed) throws IOException {
=======
    private HttpResponse attempt(final HttpRequest httpRequest, final HttpPipelineNextPolicy next, final int tryCount,
        final List<Exception> suppressed) {
>>>>>>> f6881bff
        httpRequest.getMetadata().setRetryCount(tryCount + 1);

        HttpResponse httpResponse;

        try {
            httpResponse = next.clone().process();
        } catch (RuntimeException err) {
            if (shouldRetryException(retryStrategy, err, tryCount, suppressed)) {
                logRetryWithError(LOGGER.atVerbose(), tryCount, "Error resume.", err);

                try {
                    Thread.sleep(retryStrategy.calculateRetryDelay(tryCount).toMillis());
                } catch (InterruptedException ie) {
                    throw LOGGER.logThrowableAsError(err);
                }

                List<Exception> suppressedLocal = suppressed == null ? new LinkedList<>() : suppressed;

                suppressedLocal.add(err);

                return attempt(httpRequest, next, tryCount + 1, suppressedLocal);
            } else {
                logRetryWithError(LOGGER.atError(), tryCount, "Retry attempts have been exhausted.", err);

                if (suppressed != null) {
                    suppressed.forEach(err::addSuppressed);
                }

                throw LOGGER.logThrowableAsError(err);
            }
        }

        if (shouldRetryResponse(retryStrategy, httpResponse, tryCount, suppressed)) {
            final Duration delayDuration = determineDelayDuration(httpResponse, tryCount, retryStrategy,
                delayFromHeaders);

            logRetry(tryCount, delayDuration);

            try {
                httpResponse.close();
            } catch (IOException e) {
                throw LOGGER.logThrowableAsError(new UncheckedIOException(e));
            }

            try {
                Thread.sleep(retryStrategy.calculateRetryDelay(tryCount).toMillis());
            } catch (InterruptedException ie) {
                throw LOGGER.logThrowableAsError(new RuntimeException(ie));
            }

            return attempt(httpRequest, next, tryCount + 1, suppressed);
        } else {
            if (tryCount >= maxRetries) {
                logRetryExhausted(tryCount);
            }

            return httpResponse;
        }
    }

    /*
     * Determines the delay duration that should be waited before retrying.
     */
    private static Duration determineDelayDuration(HttpResponse response, int tryCount, RetryStrategy retryStrategy,
        Function<Headers, Duration> delayFromHeaders) {
        // If the retry after header hasn't been configured, attempt to look up the well-known headers.
        if (delayFromHeaders == null) {
            return getWellKnownRetryDelay(response.getHeaders(), tryCount, retryStrategy, OffsetDateTime::now);
        }

        Duration delay = delayFromHeaders.apply(response.getHeaders());
        if (delay != null) {
            return delay;
        }

        // Retry header is missing or empty, return the default delay duration.
        return retryStrategy.calculateRetryDelay(tryCount);
    }

    private boolean shouldRetryResponse(RetryStrategy retryStrategy, HttpResponse response, int tryCount,
        List<Exception> retriedExceptions) {
        return tryCount < maxRetries && retryStrategy.shouldRetryCondition(
            new RequestRetryCondition(response, null, tryCount, retriedExceptions));
    }

    private boolean shouldRetryException(RetryStrategy retryStrategy, Exception exception, int tryCount,
        List<Exception> retriedExceptions) {
        // Check if there are any retry attempts still available.
        if (tryCount >= maxRetries) {
            return false;
        }

        // Unwrap the throwable.
        Throwable causalThrowable = exception.getCause();
        RequestRetryCondition requestRetryCondition = new RequestRetryCondition(null, exception, tryCount,
            retriedExceptions);

        // Check all causal exceptions in the exception chain.
        while (causalThrowable instanceof IOException || causalThrowable instanceof TimeoutException) {
            if (retryStrategy.shouldRetryCondition(requestRetryCondition)) {
                return true;
            }

            causalThrowable = causalThrowable.getCause();
        }

        // Finally just return false as this can't be retried.
        return false;
    }

    private static void logRetry(int tryCount, Duration delayDuration) {
        LOGGER.atVerbose()
            .addKeyValue(LoggingKeys.TRY_COUNT_KEY, tryCount)
            .addKeyValue(LoggingKeys.DURATION_MS_KEY, delayDuration.toMillis())
            .log("Retrying.");
    }

    private static void logRetryExhausted(int tryCount) {
        LOGGER.atInfo().addKeyValue(LoggingKeys.TRY_COUNT_KEY, tryCount).log("Retry attempts have been exhausted.");
    }

    private static void logRetryWithError(ClientLogger.LoggingEventBuilder loggingEventBuilder, int tryCount,
<<<<<<< HEAD
                                          String format, Throwable throwable) {
        loggingEventBuilder
            .addKeyValue(LoggingKeys.TRY_COUNT_KEY, tryCount)
            .log(format, throwable);
=======
        String format, Throwable throwable) {
        loggingEventBuilder.addKeyValue(LoggingKeys.TRY_COUNT_KEY, tryCount).log(format, throwable);
>>>>>>> f6881bff
    }
}<|MERGE_RESOLUTION|>--- conflicted
+++ resolved
@@ -152,13 +152,8 @@
         }
     }
 
-<<<<<<< HEAD
     private HttpResponse attempt(final HttpRequest httpRequest, final HttpPipelineNextPolicy next,
-                                    final int tryCount, final List<Exception> suppressed) throws IOException {
-=======
-    private HttpResponse attempt(final HttpRequest httpRequest, final HttpPipelineNextPolicy next, final int tryCount,
-        final List<Exception> suppressed) {
->>>>>>> f6881bff
+                                 final int tryCount, final List<Exception> suppressed) throws IOException {
         httpRequest.getMetadata().setRetryCount(tryCount + 1);
 
         HttpResponse httpResponse;
@@ -281,14 +276,9 @@
     }
 
     private static void logRetryWithError(ClientLogger.LoggingEventBuilder loggingEventBuilder, int tryCount,
-<<<<<<< HEAD
                                           String format, Throwable throwable) {
         loggingEventBuilder
             .addKeyValue(LoggingKeys.TRY_COUNT_KEY, tryCount)
             .log(format, throwable);
-=======
-        String format, Throwable throwable) {
-        loggingEventBuilder.addKeyValue(LoggingKeys.TRY_COUNT_KEY, tryCount).log(format, throwable);
->>>>>>> f6881bff
     }
 }