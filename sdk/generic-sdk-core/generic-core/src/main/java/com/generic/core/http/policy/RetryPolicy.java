--- conflicted
+++ resolved
@@ -278,14 +278,9 @@
     }
 
     private static void logRetryWithError(ClientLogger.LoggingEventBuilder loggingEventBuilder, int tryCount,
-<<<<<<< HEAD
                                           String format, Throwable throwable) {
         loggingEventBuilder
             .addKeyValue(LoggingKeys.TRY_COUNT_KEY, tryCount)
-            .log(format, throwable);
-=======
-        String format, Throwable throwable) {
-        loggingEventBuilder.addKeyValue(LoggingKeys.TRY_COUNT_KEY, tryCount).log(() -> format, throwable);
->>>>>>> c618cfa1
+            .log(() -> format, throwable);
     }
 }