--- conflicted
+++ resolved
@@ -65,14 +65,9 @@
     /**
      * Synchronously send an {@link HttpRequest}.
      *
-<<<<<<< HEAD
      * @param httpRequest The {@link HttpRequest} being sent.
      *
      * @return The corresponding {@link HttpResponse}.
-=======
-     * @param httpRequest The HTTP request being sent
-     * @return The HttpResponse object
->>>>>>> 3e036a9e
      */
     @Override
     public HttpResponse send(HttpRequest httpRequest) {
@@ -90,14 +85,9 @@
     /**
      * Synchronously sends a {@code PATCH} request via a socket client.
      *
-<<<<<<< HEAD
      * @param httpRequest The {@link HttpRequest} being sent.
      *
      * @return The corresponding {@link HttpResponse}.
-=======
-     * @param httpRequest The HTTP request being sent
-     * @return The HttpResponse object
->>>>>>> 3e036a9e
      */
     private HttpResponse sendPatchViaSocket(HttpRequest httpRequest) {
         try {
@@ -113,14 +103,9 @@
      * <p>If a proxy is specified, the authorization type will default to 'Basic' unless digest authentication is
      * specified in the 'Authorization' header.</p>
      *
-<<<<<<< HEAD
      * @param httpRequest The {@link HttpRequest} being sent.
      *
      * @return An instance of {@link HttpURLConnection}.
-=======
-     * @param httpRequest The HTTP Request being sent
-     * @return The HttpURLConnection object
->>>>>>> 3e036a9e
      */
     private HttpURLConnection connect(HttpRequest httpRequest) {
         try {
@@ -176,14 +161,8 @@
     /**
      * Synchronously sends the content of a request via an {@link HttpURLConnection} instance.
      *
-<<<<<<< HEAD
      * @param httpRequest The {@link HttpRequest} being sent.
-     * @param progressReporter A reporter for the progress of the request.
      * @param connection The {@link HttpURLConnection} used to send the request.
-=======
-     * @param httpRequest The HTTP Request being sent
-     * @param connection The HttpURLConnection that is being sent to
->>>>>>> 3e036a9e
      */
     private void sendBody(HttpRequest httpRequest, HttpURLConnection connection) {
         BinaryData body = httpRequest.getBody();
@@ -220,16 +199,10 @@
     /**
      * Receive the response from the remote server.
      *
-<<<<<<< HEAD
      * @param httpRequest The {@link HttpRequest} being sent.
      * @param connection The {@link HttpURLConnection} used to send the request.
      *
      * @return An instance of {@link HttpResponse}.
-=======
-     * @param httpRequest The HTTP Request being sent
-     * @param connection The HttpURLConnection being sent to
-     * @return A HttpResponse object
->>>>>>> 3e036a9e
      */
     private HttpResponse receiveResponse(HttpRequest httpRequest, HttpURLConnection connection) {
         try {
@@ -275,15 +248,6 @@
         responseHeaders.get(HeaderName.CONTENT_TYPE).getValue().equals(ContentType.TEXT_EVENT_STREAM);
     }
 
-<<<<<<< HEAD
-            try (InputStream errorStream = connection.getErrorStream();
-                 InputStream inputStream = (errorStream == null) ? connection.getInputStream() : errorStream) {
-                byte[] buffer = new byte[8192];
-                int length;
-
-                while ((length = inputStream.read(buffer)) != -1) {
-                    outputStream.write(buffer, 0, length);
-=======
     /**
      * Processes the sse buffer and dispatches the event
      *
@@ -303,7 +267,6 @@
                         listener.onEvent(event);
                     }
                     collectedData = new StringBuilder(); // clear the collected data
->>>>>>> 3e036a9e
                 }
             }
             listener.onClose();
@@ -407,6 +370,7 @@
         }
         return responseHeaders;
     }
+
     private static AccessibleByteArrayOutputStream getAccessibleByteArrayOutputStream(HttpURLConnection connection) throws IOException {
         AccessibleByteArrayOutputStream outputStream = new AccessibleByteArrayOutputStream();
 
@@ -414,10 +378,12 @@
              InputStream inputStream = (errorStream == null) ? connection.getInputStream() : errorStream) {
             byte[] buffer = new byte[8192];
             int length;
+
             while ((length = inputStream.read(buffer)) != -1) {
                 outputStream.write(buffer, 0, length);
             }
         }
+
         return outputStream;
     }
 
@@ -454,16 +420,12 @@
         private static final SSLSocketFactory SSL_SOCKET_FACTORY = (SSLSocketFactory) SSLSocketFactory.getDefault();
 
         /**
-<<<<<<< HEAD
          * Opens a socket connection, then writes the {@code PATCH} request across the connection and reads the
          * response.
          *
          * @param httpRequest The {@link HttpRequest} being sent.
          *
          * @return An instance of {@link HttpResponse}.
-=======
-         * Opens a socket connection, then writes the PATCH request across the connection and reads the response
->>>>>>> 3e036a9e
          *
          * @throws ProtocolException If the protocol is not {@code HTTP} or {@code HTTPS}.
          * @throws IOException If an I/O error occurs.
@@ -492,13 +454,8 @@
         }
 
         /**
-<<<<<<< HEAD
          * Calls {@link #buildAndSend} to send a {@link String} representation of the request across the output stream,
          * then calls buildResponse to get an instance of {@link HttpResponse} from the input stream.
-=======
-         * Calls buildAndSend to send a String representation of the request across the output stream, then calls
-         * buildResponse to get an instance of HttpUrlConnectionResponse from the input stream
->>>>>>> 3e036a9e
          *
          * @param httpRequest The {@link HttpRequest} being sent..
          * @param socket An instance of the SocketClient.
@@ -506,11 +463,7 @@
          * @return an instance of HttpUrlConnectionResponse.
          */
         @SuppressWarnings("deprecation")
-<<<<<<< HEAD
         private static HttpResponse doInputOutput(HttpRequest httpRequest, Socket socket)
-=======
-        private static DefaultHttpClientResponse doInputOutput(HttpRequest httpRequest, Socket socket)
->>>>>>> 3e036a9e
             throws IOException {
             httpRequest.setHeader(HeaderName.HOST, httpRequest.getUrl().getHost());
 
@@ -518,16 +471,10 @@
                 httpRequest.setHeader(HeaderName.CONNECTION, "close");
             }
 
-<<<<<<< HEAD
             try (
                 BufferedReader in =
                     new BufferedReader(new InputStreamReader(socket.getInputStream(), StandardCharsets.UTF_8));
                 OutputStreamWriter out = new OutputStreamWriter(socket.getOutputStream())) {
-=======
-            try (BufferedReader in = new BufferedReader(
-                new InputStreamReader(socket.getInputStream(), StandardCharsets.UTF_8));
-                 OutputStreamWriter out = new OutputStreamWriter(socket.getOutputStream())) {
->>>>>>> 3e036a9e
 
                 buildAndSend(httpRequest, out);
 
@@ -550,12 +497,8 @@
         }
 
         /**
-<<<<<<< HEAD
          * Converts an instance of {@link HttpRequest} to a {@link String} representation for sending over an output
          * stream.
-=======
-         * Converts an instance of HttpRequest to a String representation for sending over the output stream
->>>>>>> 3e036a9e
          *
          * @param httpRequest The {@link HttpRequest} being sent.
          * @param out {@link OutputStreamWriter} for writing the request to.
@@ -583,14 +526,10 @@
 
         /**
          * Reads the response from the input stream and extracts the information needed to construct an instance of
-<<<<<<< HEAD
          * {@link HttpResponse}.
          *
          * @param httpRequest The {@link HttpRequest} being sent.
          * @param reader A {@link BufferedReader} created from the input stream from the socket.
-=======
-         * HttpUrlConnectionResponse
->>>>>>> 3e036a9e
          *
          * @return An instance of {@link HttpResponse}.
          *
@@ -606,21 +545,14 @@
             String line;
 
             while ((line = reader.readLine()) != null && !line.isEmpty()) {
-<<<<<<< HEAD
-                String[] kv = line.split(": ", 2);
-                String k = kv[0];
-                String v = kv[1];
-
-                headers.add(HeaderName.fromString(k), v);
-=======
                 // Headers may have optional leading and trailing whitespace around the header value.
                 // https://tools.ietf.org/html/rfc7230#section-3.2
                 // Process this accordingly.
                 int split = line.indexOf(':'); // Find ':' to split the header name and value.
                 String key = line.substring(0, split); // Get the header name.
                 String value = line.substring(split + 1).trim(); // Get the header value and trim whitespace.
+
                 headers.add(HeaderName.fromString(key), value);
->>>>>>> 3e036a9e
             }
 
             StringBuilder bodyString = new StringBuilder();
