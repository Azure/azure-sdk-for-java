// Copyright (c) Microsoft Corporation. All rights reserved.
// Licensed under the MIT License.

package com.generic.core.http.client;

import com.generic.core.http.models.HttpMethod;
import com.generic.core.http.models.HttpRequest;
import com.generic.core.http.models.HttpResponse;
import com.generic.core.http.models.ProxyOptions;
import com.generic.core.http.models.ServerSentEvent;
import com.generic.core.http.models.ServerSentEventListener;
import com.generic.core.implementation.AccessibleByteArrayOutputStream;
import com.generic.core.implementation.http.ContentType;
import com.generic.core.implementation.util.ServerSentEventHelper;
import com.generic.core.models.BinaryData;
import com.generic.core.models.Header;
import com.generic.core.models.HeaderName;
import com.generic.core.models.Headers;
import com.generic.core.util.ClientLogger;

import javax.net.ssl.SSLSocket;
import javax.net.ssl.SSLSocketFactory;
import java.io.BufferedReader;
import java.io.DataOutputStream;
import java.io.IOException;
import java.io.InputStream;
import java.io.InputStreamReader;
import java.io.OutputStreamWriter;
import java.io.UncheckedIOException;
import java.net.ConnectException;
import java.net.HttpURLConnection;
import java.net.InetSocketAddress;
import java.net.ProtocolException;
import java.net.Proxy;
import java.net.Socket;
import java.net.URL;
import java.nio.ByteBuffer;
import java.nio.charset.StandardCharsets;
import java.time.Duration;
import java.util.ArrayList;
import java.util.Base64;
import java.util.List;
import java.util.Map;
import java.util.Objects;
import java.util.regex.Pattern;

/**
 * {@link HttpClient} implementation using {@link HttpURLConnection} to send requests and receive responses.
 */
class DefaultHttpClient implements HttpClient {
    private static final ClientLogger LOGGER = new ClientLogger(DefaultHttpClient.class);
    private final long connectionTimeout;
    private final long readTimeout;
    private final ProxyOptions proxyOptions;
    private static final String LAST_EVENT_ID = "Last-Event-Id";
    private static final String DEFAULT_EVENT = "message";
    private static final Pattern DIGITS_ONLY = Pattern.compile("^[\\d]*$");

    DefaultHttpClient(Duration connectionTimeout, Duration readTimeout, ProxyOptions proxyOptions) {
        this.connectionTimeout = connectionTimeout == null ? -1 : connectionTimeout.toMillis();
        this.readTimeout = readTimeout == null ? -1 : readTimeout.toMillis();
        this.proxyOptions = proxyOptions;
    }

    /**
     * Synchronously send an {@link HttpRequest}.
     *
     * @param httpRequest The {@link HttpRequest} being sent.
     *
     * @return The corresponding {@link HttpResponse}.
     */
    @Override
    public HttpResponse send(HttpRequest httpRequest) {
        if (httpRequest.getHttpMethod() == HttpMethod.PATCH) {
            return sendPatchViaSocket(httpRequest);
        }

        HttpURLConnection connection = connect(httpRequest);

        sendBody(httpRequest, connection);

        return receiveResponse(httpRequest, connection);
    }

    /**
     * Synchronously sends a {@code PATCH} request via a socket client.
     *
     * @param httpRequest The {@link HttpRequest} being sent.
     *
     * @return The corresponding {@link HttpResponse}.
     */
    private HttpResponse sendPatchViaSocket(HttpRequest httpRequest) {
        try {
            return SocketClient.sendPatchRequest(httpRequest);
        } catch (IOException e) {
            throw LOGGER.logThrowableAsWarning(new UncheckedIOException(e));
        }
    }

    /**
     * Open a connection based on the request URL.
     *
     * <p>If a proxy is specified, the authorization type will default to 'Basic' unless digest authentication is
     * specified in the 'Authorization' header.</p>
     *
     * @param httpRequest The {@link HttpRequest} being sent.
     *
     * @return An instance of {@link HttpURLConnection}.
     */
    private HttpURLConnection connect(HttpRequest httpRequest) {
        try {
            HttpURLConnection connection;
            URL url = httpRequest.getUrl();

            if (proxyOptions != null) {
                InetSocketAddress address = proxyOptions.getAddress();

                if (address != null) {
                    Proxy proxy = new Proxy(Proxy.Type.HTTP, address);
                    connection = (HttpURLConnection) url.openConnection(proxy);

                    if (proxyOptions.getUsername() != null && proxyOptions.getPassword() != null) {
                        String authString = proxyOptions.getUsername() + ":" + proxyOptions.getPassword();
                        String authStringEnc = Base64.getEncoder().encodeToString(authString.getBytes());

                        connection.setRequestProperty("Proxy-Authorization", "Basic " + authStringEnc);
                    }
                } else {
                    throw LOGGER.logThrowableAsWarning(new ConnectException("Invalid proxy address"));
                }
            } else {
                connection = (HttpURLConnection) url.openConnection();
            }

            if (connectionTimeout != -1) {
                connection.setConnectTimeout((int) connectionTimeout);
            }

            if (readTimeout != -1) {
                connection.setReadTimeout((int) readTimeout);
            }

            try {
                connection.setRequestMethod(httpRequest.getHttpMethod().toString());
            } catch (ProtocolException e) {
                throw LOGGER.logThrowableAsError(new RuntimeException(e));
            }

            for (Header header : httpRequest.getHeaders()) {
                for (String value : header.getValues()) {
                    connection.addRequestProperty(header.getName(), value);
                }
            }

            return connection;
        } catch (IOException e) {
            throw LOGGER.logThrowableAsError(new UncheckedIOException(e));
        }
    }

    /**
     * Synchronously sends the content of a request via an {@link HttpURLConnection} instance.
     *
     * @param httpRequest The {@link HttpRequest} being sent.
     * @param connection The {@link HttpURLConnection} used to send the request.
     */
    private void sendBody(HttpRequest httpRequest, HttpURLConnection connection) {
        BinaryData body = httpRequest.getBody();

        if (body == null) {
            return;
        }

        HttpMethod method = httpRequest.getHttpMethod();
        switch (httpRequest.getHttpMethod()) {
            case GET:
            case HEAD:
                return;
            case OPTIONS:
            case TRACE:
            case CONNECT:
            case POST:
            case PUT:
            case DELETE:
                connection.setDoOutput(true);

                try (DataOutputStream os = new DataOutputStream(connection.getOutputStream())) {
                    body.writeTo(os);
                    os.flush();
                } catch (IOException e) {
                    throw LOGGER.logThrowableAsError(new UncheckedIOException(e));
                }
                return;
            default:
                throw LOGGER.logThrowableAsError(new IllegalStateException("Unknown HTTP Method: " + method));
        }
    }

    /**
     * Receive the response from the remote server.
     *
     * @param httpRequest The {@link HttpRequest} being sent.
     * @param connection The {@link HttpURLConnection} used to send the request.
     *
     * @return An instance of {@link HttpResponse}.
     */
    private HttpResponse receiveResponse(HttpRequest httpRequest, HttpURLConnection connection) {
        try {
            int responseCode = connection.getResponseCode();
            Headers responseHeaders = getResponseHeaders(connection);

            ServerSentEventListener listener = httpRequest.getServerSentEventListener();

            if (connection.getErrorStream() == null && isTextEventStream(responseHeaders)) {
                if (listener != null) {
                    processTextEventStream(httpRequest, connection, listener);
                } else {
                    LOGGER.log(ClientLogger.LogLevel.INFORMATIONAL, () -> "No listener attached to the server sent "
                        + "event http request. Treating response as regular response.");
                }

                return new HttpResponse(httpRequest, responseCode, responseHeaders, null);
            } else {
                AccessibleByteArrayOutputStream outputStream = getAccessibleByteArrayOutputStream(connection);

                return new HttpResponse(httpRequest, responseCode, responseHeaders,
                    BinaryData.fromByteBuffer(outputStream.toByteBuffer()));
            }
        } catch (IOException e) {
            throw LOGGER.logThrowableAsError(new UncheckedIOException(e));
        } finally {
            connection.disconnect();
        }
    }

    private void processTextEventStream(HttpRequest httpRequest, HttpURLConnection connection,
        ServerSentEventListener listener) {
        RetrySSEResult retrySSEResult;
        try (BufferedReader reader = new BufferedReader(new InputStreamReader(connection.getInputStream(), "UTF-8"))) {
            retrySSEResult = processBuffer(reader, listener);
            if (retrySSEResult != null) {
                retryExceptionForSSE(retrySSEResult, listener, httpRequest);
            }
        } catch (IOException e) {
            throw LOGGER.logThrowableAsError(new UncheckedIOException(e));
        }
    }

    private static boolean isTextEventStream(Headers responseHeaders) {
        return Objects.equals(ContentType.TEXT_EVENT_STREAM, responseHeaders.getValue(HeaderName.CONTENT_TYPE));
    }

    /**
     * Processes the sse buffer and dispatches the event
     *
     * @param reader The BufferedReader object
     * @param listener The listener object attached with the httpRequest
     * @return A retry result if a retry is needed, otherwise null
     */
    private RetrySSEResult processBuffer(BufferedReader reader, ServerSentEventListener listener) {
        StringBuilder collectedData = new StringBuilder();
        ServerSentEvent event = null;
        try {
            String line;
            while ((line = reader.readLine()) != null) {
                collectedData.append(line).append("\n");
                if (isEndOfBlock(collectedData)) {
                    event = processLines(collectedData.toString().split("\n"));
                    if (!Objects.equals(event.getEvent(), DEFAULT_EVENT) || event.getData() != null) {
                        listener.onEvent(event);
                    }
                    collectedData = new StringBuilder(); // clear the collected data
                }
            }
            listener.onClose();
        } catch (IOException e) {
            if (event != null) {
                return new RetrySSEResult(e, event.getId(), ServerSentEventHelper.getRetryAfter(event));
            } else {
                return new RetrySSEResult(e, -1, null);
            }
        }
        return null;
    }

    private boolean isEndOfBlock(StringBuilder sb) {
        // blocks of data are separated by double newlines
        // add more end of blocks here if needed
        return sb.indexOf("\n\n") >= 0;
    }

    private ServerSentEvent processLines(String[] lines) {
        List<String> eventData = null;
        ServerSentEvent event = new ServerSentEvent();

        for (String line : lines) {
            int idx = line.indexOf(':');
            if (idx == 0) {
                ServerSentEventHelper.setComment(event, line.substring(1).trim());
                continue;
            }
            String field = line.substring(0, idx < 0 ? lines.length : idx).trim().toLowerCase();
            String value = idx < 0 ? "" : line.substring(idx + 1).trim();

            switch (field) {
                case "event":
                    ServerSentEventHelper.setEvent(event, value);
                    break;
                case "data":
                    if (eventData == null) {
                        eventData = new ArrayList<>();
                    }
                    eventData.add(value);
                    break;
                case "id":
                    if (!value.isEmpty()) {
                        ServerSentEventHelper.setId(event, Long.parseLong(value));
                    }
                    break;
                case "retry":
                    if (!value.isEmpty() && DIGITS_ONLY.matcher(value).matches()) {
                        ServerSentEventHelper.setRetryAfter(event, Duration.ofMillis(Long.parseLong(value)));
                    }
                    break;
                default:
                    throw LOGGER.logThrowableAsWarning(
                        new IllegalArgumentException("Invalid data received from server"));
            }
        }

        if (event.getEvent() == null) {
            ServerSentEventHelper.setEvent(event, DEFAULT_EVENT);
        }
        if (eventData != null) {
            ServerSentEventHelper.setData(event, eventData);
        }

        return event;
    }

    /**
     * Retries the request if the listener allows it
     *
     * @param retrySSEResult the result of the retry
     * @param listener The listener object attached with the httpRequest
     * @param httpRequest the HTTP Request being sent
     */
    private void retryExceptionForSSE(RetrySSEResult retrySSEResult, ServerSentEventListener listener,
        HttpRequest httpRequest) {
        if (Thread.currentThread().isInterrupted() || !listener.shouldRetry(retrySSEResult.getException(),
            retrySSEResult.getRetryAfter(), retrySSEResult.getLastEventId())) {
            listener.onError(retrySSEResult.getException());
            return;
        }

        if (retrySSEResult.getLastEventId() != -1) {
            httpRequest.getHeaders()
                .add(HeaderName.fromString(LAST_EVENT_ID), String.valueOf(retrySSEResult.getLastEventId()));
        }

        try {
            if (retrySSEResult.getRetryAfter() != null) {
                Thread.sleep(retrySSEResult.getRetryAfter().toMillis());
            }
        } catch (InterruptedException ignored) {
            return;
        }

        if (!Thread.currentThread().isInterrupted()) {
            this.send(httpRequest);
        }
    }

    private Headers getResponseHeaders(HttpURLConnection connection) {
        Map<String, List<String>> hucHeaders = connection.getHeaderFields();
        Headers responseHeaders = new Headers(hucHeaders.size());
        for (Map.Entry<String, List<String>> entry : hucHeaders.entrySet()) {
            if (entry.getKey() != null) {
                responseHeaders.add(HeaderName.fromString(entry.getKey()), entry.getValue());
            }
        }
        return responseHeaders;
    }

<<<<<<< HEAD
    private static AccessibleByteArrayOutputStream getAccessibleByteArrayOutputStream(HttpURLConnection connection) throws IOException {
=======
    private static AccessibleByteArrayOutputStream getAccessibleByteArrayOutputStream(HttpURLConnection connection)
        throws IOException {
>>>>>>> f6881bff
        AccessibleByteArrayOutputStream outputStream = new AccessibleByteArrayOutputStream();

        try (InputStream errorStream = connection.getErrorStream();
            InputStream inputStream = (errorStream == null) ? connection.getInputStream() : errorStream) {
            byte[] buffer = new byte[8192];
            int length;

            while ((length = inputStream.read(buffer)) != -1) {
                outputStream.write(buffer, 0, length);
            }
        }

        return outputStream;
    }

    /**
     * Inner class to hold the result for a retry of an SSE request
     */
    private static class RetrySSEResult {
        private final long lastEventId;
        private final Duration retryAfter;
        private final IOException ioException;

        RetrySSEResult(IOException e, long lastEventId, Duration retryAfter) {
            this.ioException = e;
            this.lastEventId = lastEventId;
            this.retryAfter = retryAfter;
        }

        public long getLastEventId() {
            return lastEventId;
        }

        public Duration getRetryAfter() {
            return retryAfter;
        }

        public IOException getException() {
            return ioException;
        }
    }

    private static class SocketClient {
        private static final String HTTP_VERSION = " HTTP/1.1";
        private static final SSLSocketFactory SSL_SOCKET_FACTORY = (SSLSocketFactory) SSLSocketFactory.getDefault();

        /**
         * Opens a socket connection, then writes the {@code PATCH} request across the connection and reads the
         * response.
         *
         * @param httpRequest The {@link HttpRequest} being sent.
         *
         * @return An instance of {@link HttpResponse}.
         *
         * @throws ProtocolException If the protocol is not {@code HTTP} or {@code HTTPS}.
         * @throws IOException If an I/O error occurs.
         */
        public static HttpResponse sendPatchRequest(HttpRequest httpRequest) throws IOException {
            final URL requestUrl = httpRequest.getUrl();
            final String protocol = requestUrl.getProtocol();
            final String host = requestUrl.getHost();
            final int port = requestUrl.getPort();

            switch (protocol) {
                case "https":
                    try (SSLSocket socket = (SSLSocket) SSL_SOCKET_FACTORY.createSocket(host, port)) {
                        return doInputOutput(httpRequest, socket);
                    }

                case "http":
                    try (Socket socket = new Socket(host, port)) {
                        return doInputOutput(httpRequest, socket);
                    }

                default:
                    throw LOGGER.logThrowableAsWarning(
                        new ProtocolException("Only HTTP and HTTPS are supported by this client."));
            }
        }

        /**
         * Calls {@link #buildAndSend} to send a {@link String} representation of the request across the output stream,
         * then calls buildResponse to get an instance of {@link HttpResponse} from the input stream.
         *
         * @param httpRequest The {@link HttpRequest} being sent..
         * @param socket An instance of the SocketClient.
         *
         * @return an instance of HttpUrlConnectionResponse.
         */
        @SuppressWarnings("deprecation")
        private static HttpResponse doInputOutput(HttpRequest httpRequest, Socket socket)
            throws IOException {
<<<<<<< HEAD
            httpRequest.setHeader(HeaderName.HOST, httpRequest.getUrl().getHost());

=======
            httpRequest.getHeaders().set(HeaderName.HOST, httpRequest.getUrl().getHost());
>>>>>>> f6881bff
            if (!"keep-alive".equalsIgnoreCase(httpRequest.getHeaders().getValue(HeaderName.CONNECTION))) {
                httpRequest.getHeaders().set(HeaderName.CONNECTION, "close");
            }

<<<<<<< HEAD
            try (
                BufferedReader in =
                    new BufferedReader(new InputStreamReader(socket.getInputStream(), StandardCharsets.UTF_8));
=======
            try (BufferedReader in = new BufferedReader(
                new InputStreamReader(socket.getInputStream(), StandardCharsets.UTF_8));
>>>>>>> f6881bff
                OutputStreamWriter out = new OutputStreamWriter(socket.getOutputStream())) {

                buildAndSend(httpRequest, out);

                HttpResponse response = buildResponse(httpRequest, in);
                Header locationHeader = response.getHeaders().get(HeaderName.LOCATION);
                String redirectLocation = (locationHeader == null) ? null : locationHeader.getValue();

                if (redirectLocation != null) {
                    if (redirectLocation.startsWith("http")) {
                        httpRequest.setUrl(redirectLocation);
                    } else {
                        httpRequest.setUrl(new URL(httpRequest.getUrl(), redirectLocation));
                    }

                    return sendPatchRequest(httpRequest);
                }

                return response;
            }
        }

        /**
         * Converts an instance of {@link HttpRequest} to a {@link String} representation for sending over an output
         * stream.
         *
         * @param httpRequest The {@link HttpRequest} being sent.
         * @param out {@link OutputStreamWriter} for writing the request to.
         *
         * @throws IOException If an I/O error occurs.
         */
        private static void buildAndSend(HttpRequest httpRequest, OutputStreamWriter out) throws IOException {
            final StringBuilder request = new StringBuilder();

            request.append("PATCH ").append(httpRequest.getUrl().getPath()).append(HTTP_VERSION).append("\r\n");

            if (httpRequest.getHeaders().getSize() > 0) {
                for (Header header : httpRequest.getHeaders()) {
                    header.getValuesList()
                        .forEach(value -> request.append(header.getName()).append(':').append(value).append("\r\n"));
                }
            }
            if (httpRequest.getBody() != null) {
                request.append("\r\n").append(httpRequest.getBody().toString()).append("\r\n");
            }

            out.write(request.toString());
            out.flush();
        }

        /**
         * Reads the response from the input stream and extracts the information needed to construct an instance of
         * {@link HttpResponse}.
         *
         * @param httpRequest The {@link HttpRequest} being sent.
         * @param reader A {@link BufferedReader} created from the input stream from the socket.
         *
         * @return An instance of {@link HttpResponse}.
         *
         * @throws IOException If an I/O error occurs.
         */
        private static HttpResponse buildResponse(HttpRequest httpRequest, BufferedReader reader)
            throws IOException {
            String statusLine = reader.readLine();
            int dotIndex = statusLine.indexOf('.');
            int statusCode = Integer.parseInt(statusLine.substring(dotIndex + 3, dotIndex + 6));

            Headers headers = new Headers();
            String line;

            while ((line = reader.readLine()) != null && !line.isEmpty()) {
                // Headers may have optional leading and trailing whitespace around the header value.
                // https://tools.ietf.org/html/rfc7230#section-3.2
                // Process this accordingly.
                int split = line.indexOf(':'); // Find ':' to split the header name and value.
                String key = line.substring(0, split); // Get the header name.
                String value = line.substring(split + 1).trim(); // Get the header value and trim whitespace.

                headers.add(HeaderName.fromString(key), value);
            }

            StringBuilder bodyString = new StringBuilder();

            while ((line = reader.readLine()) != null) {
                bodyString.append(line);
            }

            BinaryData body = BinaryData.fromByteBuffer(ByteBuffer.wrap(bodyString.toString().getBytes()));

            return new HttpResponse(httpRequest, statusCode, headers, body);
        }
    }
}<|MERGE_RESOLUTION|>--- conflicted
+++ resolved
@@ -234,10 +234,12 @@
     }
 
     private void processTextEventStream(HttpRequest httpRequest, HttpURLConnection connection,
-        ServerSentEventListener listener) {
+                                        ServerSentEventListener listener) {
         RetrySSEResult retrySSEResult;
+
         try (BufferedReader reader = new BufferedReader(new InputStreamReader(connection.getInputStream(), "UTF-8"))) {
             retrySSEResult = processBuffer(reader, listener);
+
             if (retrySSEResult != null) {
                 retryExceptionForSSE(retrySSEResult, listener, httpRequest);
             }
@@ -255,6 +257,7 @@
      *
      * @param reader The BufferedReader object
      * @param listener The listener object attached with the httpRequest
+     *
      * @return A retry result if a retry is needed, otherwise null
      */
     private RetrySSEResult processBuffer(BufferedReader reader, ServerSentEventListener listener) {
@@ -284,8 +287,8 @@
     }
 
     private boolean isEndOfBlock(StringBuilder sb) {
-        // blocks of data are separated by double newlines
-        // add more end of blocks here if needed
+        // Blocks of data are separated by double newlines.
+        // Add more end of blocks here if needed.
         return sb.indexOf("\n\n") >= 0;
     }
 
@@ -295,32 +298,40 @@
 
         for (String line : lines) {
             int idx = line.indexOf(':');
+
             if (idx == 0) {
                 ServerSentEventHelper.setComment(event, line.substring(1).trim());
+
                 continue;
             }
+
             String field = line.substring(0, idx < 0 ? lines.length : idx).trim().toLowerCase();
             String value = idx < 0 ? "" : line.substring(idx + 1).trim();
 
             switch (field) {
                 case "event":
                     ServerSentEventHelper.setEvent(event, value);
+
                     break;
                 case "data":
                     if (eventData == null) {
                         eventData = new ArrayList<>();
                     }
+
                     eventData.add(value);
+
                     break;
                 case "id":
                     if (!value.isEmpty()) {
                         ServerSentEventHelper.setId(event, Long.parseLong(value));
                     }
+
                     break;
                 case "retry":
                     if (!value.isEmpty() && DIGITS_ONLY.matcher(value).matches()) {
                         ServerSentEventHelper.setRetryAfter(event, Duration.ofMillis(Long.parseLong(value)));
                     }
+
                     break;
                 default:
                     throw LOGGER.logThrowableAsWarning(
@@ -331,6 +342,7 @@
         if (event.getEvent() == null) {
             ServerSentEventHelper.setEvent(event, DEFAULT_EVENT);
         }
+
         if (eventData != null) {
             ServerSentEventHelper.setData(event, eventData);
         }
@@ -346,10 +358,11 @@
      * @param httpRequest the HTTP Request being sent
      */
     private void retryExceptionForSSE(RetrySSEResult retrySSEResult, ServerSentEventListener listener,
-        HttpRequest httpRequest) {
+                                      HttpRequest httpRequest) {
         if (Thread.currentThread().isInterrupted() || !listener.shouldRetry(retrySSEResult.getException(),
             retrySSEResult.getRetryAfter(), retrySSEResult.getLastEventId())) {
             listener.onError(retrySSEResult.getException());
+
             return;
         }
 
@@ -374,20 +387,19 @@
     private Headers getResponseHeaders(HttpURLConnection connection) {
         Map<String, List<String>> hucHeaders = connection.getHeaderFields();
         Headers responseHeaders = new Headers(hucHeaders.size());
+
         for (Map.Entry<String, List<String>> entry : hucHeaders.entrySet()) {
             if (entry.getKey() != null) {
                 responseHeaders.add(HeaderName.fromString(entry.getKey()), entry.getValue());
             }
         }
+
         return responseHeaders;
     }
 
-<<<<<<< HEAD
-    private static AccessibleByteArrayOutputStream getAccessibleByteArrayOutputStream(HttpURLConnection connection) throws IOException {
-=======
     private static AccessibleByteArrayOutputStream getAccessibleByteArrayOutputStream(HttpURLConnection connection)
         throws IOException {
->>>>>>> f6881bff
+
         AccessibleByteArrayOutputStream outputStream = new AccessibleByteArrayOutputStream();
 
         try (InputStream errorStream = connection.getErrorStream();
@@ -480,24 +492,16 @@
         @SuppressWarnings("deprecation")
         private static HttpResponse doInputOutput(HttpRequest httpRequest, Socket socket)
             throws IOException {
-<<<<<<< HEAD
-            httpRequest.setHeader(HeaderName.HOST, httpRequest.getUrl().getHost());
-
-=======
+
             httpRequest.getHeaders().set(HeaderName.HOST, httpRequest.getUrl().getHost());
->>>>>>> f6881bff
+
             if (!"keep-alive".equalsIgnoreCase(httpRequest.getHeaders().getValue(HeaderName.CONNECTION))) {
                 httpRequest.getHeaders().set(HeaderName.CONNECTION, "close");
             }
 
-<<<<<<< HEAD
-            try (
-                BufferedReader in =
-                    new BufferedReader(new InputStreamReader(socket.getInputStream(), StandardCharsets.UTF_8));
-=======
             try (BufferedReader in = new BufferedReader(
                 new InputStreamReader(socket.getInputStream(), StandardCharsets.UTF_8));
->>>>>>> f6881bff
+
                 OutputStreamWriter out = new OutputStreamWriter(socket.getOutputStream())) {
 
                 buildAndSend(httpRequest, out);
@@ -540,6 +544,7 @@
                         .forEach(value -> request.append(header.getName()).append(':').append(value).append("\r\n"));
                 }
             }
+
             if (httpRequest.getBody() != null) {
                 request.append("\r\n").append(httpRequest.getBody().toString()).append("\r\n");
             }
@@ -561,6 +566,7 @@
          */
         private static HttpResponse buildResponse(HttpRequest httpRequest, BufferedReader reader)
             throws IOException {
+
             String statusLine = reader.readLine();
             int dotIndex = statusLine.indexOf('.');
             int statusCode = Integer.parseInt(statusLine.substring(dotIndex + 3, dotIndex + 6));
