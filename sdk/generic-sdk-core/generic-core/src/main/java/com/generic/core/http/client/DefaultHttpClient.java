// Copyright (c) Microsoft Corporation. All rights reserved.
// Licensed under the MIT License.

package com.generic.core.http.client;

import com.generic.core.http.models.HttpHeader;
import com.generic.core.http.models.HttpHeaderName;
import com.generic.core.http.models.HttpHeaders;
import com.generic.core.http.models.HttpMethod;
import com.generic.core.http.models.HttpRequest;
import com.generic.core.http.models.HttpRequestMetadata;
import com.generic.core.http.models.HttpResponse;
import com.generic.core.http.models.ProxyOptions;
import com.generic.core.http.models.Response;
import com.generic.core.http.models.ServerSentEvent;
import com.generic.core.http.models.ServerSentEventListener;
import com.generic.core.implementation.AccessibleByteArrayOutputStream;
import com.generic.core.implementation.http.ContentType;
import com.generic.core.implementation.http.HttpResponseAccessHelper;
import com.generic.core.implementation.util.ServerSentEventHelper;
import com.generic.core.util.ClientLogger;
import com.generic.core.util.binarydata.BinaryData;

import javax.net.ssl.SSLSocket;
import javax.net.ssl.SSLSocketFactory;
import java.io.BufferedReader;
import java.io.DataOutputStream;
import java.io.IOException;
import java.io.InputStream;
import java.io.InputStreamReader;
import java.io.OutputStreamWriter;
import java.io.UncheckedIOException;
import java.net.ConnectException;
import java.net.HttpURLConnection;
import java.net.InetSocketAddress;
import java.net.ProtocolException;
import java.net.Proxy;
import java.net.Socket;
import java.net.URL;
import java.nio.ByteBuffer;
import java.nio.charset.StandardCharsets;
import java.time.Duration;
import java.util.ArrayList;
import java.util.Base64;
import java.util.List;
import java.util.Map;
import java.util.Objects;
import java.util.regex.Pattern;

/**
 * HttpClient implementation using {@link HttpURLConnection} to send requests and receive responses.
 */
class DefaultHttpClient implements HttpClient {
    private static final ClientLogger LOGGER = new ClientLogger(DefaultHttpClient.class);
    private final long connectionTimeout;
    private final long readTimeout;
    private final ProxyOptions proxyOptions;
    private static final BinaryData EMPTY_BODY = BinaryData.fromBytes(new byte[0]);
    private static final String LAST_EVENT_ID = "Last-Event-Id";
    private static final String DEFAULT_EVENT = "message";
    private static final Pattern DIGITS_ONLY = Pattern.compile("^[\\d]*$");

    DefaultHttpClient(Duration connectionTimeout, Duration readTimeout, ProxyOptions proxyOptions) {
        this.connectionTimeout = connectionTimeout == null ? -1 : connectionTimeout.toMillis();
        this.readTimeout = readTimeout == null ? -1 : readTimeout.toMillis();
        this.proxyOptions = proxyOptions;
    }

    /**
     * Synchronously send the HttpRequest.
     *
     * @param httpRequest The HTTP request being sent
     * @return The Response object
     */
    @Override
    public Response<?> send(HttpRequest httpRequest) {
        if (httpRequest.getHttpMethod() == HttpMethod.PATCH) {
            return sendPatchViaSocket(httpRequest);
        }

        HttpURLConnection connection = connect(httpRequest);

        sendBody(httpRequest, connection);

        return receiveResponse(httpRequest, connection);
    }

    /**
     * Synchronously sends a PATCH request via a socket client.
     *
     * @param httpRequest The HTTP request being sent
     * @return The Response object
     */
    private Response<?> sendPatchViaSocket(HttpRequest httpRequest) {
        try {
            return SocketClient.sendPatchRequest(httpRequest);
        } catch (IOException e) {
            throw LOGGER.logThrowableAsWarning(new UncheckedIOException(e));
        }
    }

    /**
     * Open a connection based on the HttpRequest URL
     *
     * <p>If a proxy is specified, the authorization type will default to 'Basic' unless Digest authentication is
     * specified in the 'Authorization' header.</p>
     *
     * @param httpRequest The HTTP Request being sent
     * @return The HttpURLConnection object
     */
    private HttpURLConnection connect(HttpRequest httpRequest) {
        try {
            HttpURLConnection connection;
            URL url = httpRequest.getUrl();

            if (proxyOptions != null) {
                InetSocketAddress address = proxyOptions.getAddress();

                if (address != null) {
                    Proxy proxy = new Proxy(Proxy.Type.HTTP, address);
                    connection = (HttpURLConnection) url.openConnection(proxy);

                    if (proxyOptions.getUsername() != null && proxyOptions.getPassword() != null) {
                        String authString = proxyOptions.getUsername() + ":" + proxyOptions.getPassword();
                        String authStringEnc = Base64.getEncoder().encodeToString(authString.getBytes());
                        connection.setRequestProperty("Proxy-Authorization", "Basic " + authStringEnc);
                    }
                } else {
                    throw LOGGER.logThrowableAsWarning(new ConnectException("Invalid proxy address"));
                }
            } else {
                connection = (HttpURLConnection) url.openConnection();
            }

            if (connectionTimeout != -1) {
                connection.setConnectTimeout((int) connectionTimeout);
            }

            if (readTimeout != -1) {
                connection.setReadTimeout((int) readTimeout);
            }

            try {
                connection.setRequestMethod(httpRequest.getHttpMethod().toString());
            } catch (ProtocolException e) {
                throw LOGGER.logThrowableAsError(new RuntimeException(e));
            }

            for (HttpHeader header : httpRequest.getHeaders()) {
                for (String value : header.getValues()) {
                    connection.addRequestProperty(header.getName(), value);
                }
            }

            return connection;
        } catch (IOException e) {
            throw LOGGER.logThrowableAsError(new UncheckedIOException(e));
        }
    }

    /**
     * Synchronously sends the content of an HttpRequest via an HttpUrlConnection instance.
     *
     * @param httpRequest The HTTP Request being sent
     * @param connection The HttpURLConnection that is being sent to
     */
    private void sendBody(HttpRequest httpRequest, HttpURLConnection connection) {
        BinaryData body = httpRequest.getBody();
        if (body == null) {
            return;
        }

        HttpMethod method = httpRequest.getHttpMethod();
        switch (httpRequest.getHttpMethod()) {
            case GET:
            case HEAD:
                return;

            case OPTIONS:
            case TRACE:
            case CONNECT:
            case POST:
            case PUT:
            case DELETE:
                connection.setDoOutput(true);

                try (DataOutputStream os = new DataOutputStream(connection.getOutputStream())) {
                    body.writeTo(os);
                    os.flush();
                } catch (IOException e) {
                    throw LOGGER.logThrowableAsError(new UncheckedIOException(e));
                }
                return;

            default:
                throw LOGGER.logThrowableAsError(new IllegalStateException("Unknown HTTP Method: " + method));
        }
    }

    /**
     * Receive the response from the remote server
     *
     * @param httpRequest The HTTP Request being sent
     * @param connection The HttpURLConnection being sent to
     * @return A HttpResponse object
     */
    private Response<?> receiveResponse(HttpRequest httpRequest, HttpURLConnection connection) {
<<<<<<< HEAD
        Headers responseHeaders = getResponseHeaders(connection);
        HttpResponse<?> httpResponse = createHttpResponse(httpRequest, connection);
=======
        try {
            int responseCode = connection.getResponseCode();
            HttpHeaders responseHeaders = getResponseHeaders(connection);
>>>>>>> a923d3f4

        if (connection.getErrorStream() == null && isTextEventStream(responseHeaders)) {
            ServerSentEventListener listener = httpRequest.getServerSentEventListener();

            if (listener != null) {
                processTextEventStream(httpRequest, connection, listener);
            } else {
                LOGGER.atInfo().log("No listener attached to the server sent event http request. Treating response as "
                    + "regular response.");
            }
        } else {
            HttpRequestMetadata metadata = httpRequest.getMetadata();

            if (metadata != null && metadata.getResponseBodyHandling() != null) {
                switch (metadata.getResponseBodyHandling()) {
                    case STREAM:
                        setResponseBodySupplier(httpResponse, connection);

                        break;
                    case IGNORE:
                        ignoreResponseBody(httpResponse, connection);

                        break;
                    case BUFFER:
                    case DESERIALIZE:
                    default:
                        eagerlyBufferResponseBody(httpResponse, connection);
                }
            } else {
                eagerlyBufferResponseBody(httpResponse, connection);
            }
        }

        return httpResponse;
    }

    private HttpResponse<?> createHttpResponse(HttpRequest httpRequest, HttpURLConnection connection) {
        try {
            return new HttpResponse<>(httpRequest, connection.getResponseCode(), getResponseHeaders(connection), null);
        } catch (IOException e) {
            connection.disconnect();

            throw LOGGER.logThrowableAsError(new UncheckedIOException(e));
        }
    }

    private void processTextEventStream(HttpRequest httpRequest, HttpURLConnection connection,
        ServerSentEventListener listener) {
        RetrySSEResult retrySSEResult;
        try (BufferedReader reader = new BufferedReader(new InputStreamReader(connection.getInputStream(), "UTF-8"))) {
            retrySSEResult = processBuffer(reader, listener);
            if (retrySSEResult != null) {
                retryExceptionForSSE(retrySSEResult, listener, httpRequest);
            }
        } catch (IOException e) {
            throw LOGGER.logThrowableAsError(new UncheckedIOException(e));
        } finally {
            connection.disconnect();
        }
    }

    private static boolean isTextEventStream(HttpHeaders responseHeaders) {
        return Objects.equals(ContentType.TEXT_EVENT_STREAM, responseHeaders.getValue(HttpHeaderName.CONTENT_TYPE));
    }

    private void setResponseBodySupplier(HttpResponse<?> httpResponse, HttpURLConnection connection) {
        HttpResponseAccessHelper.setBodySupplier(httpResponse, () -> {
            try {
                return BinaryData.fromByteBuffer(getAccessibleByteArrayOutputStream(connection).toByteBuffer());
            } catch (IOException e) {
                throw LOGGER.logThrowableAsError(new UncheckedIOException(e));
            } finally {
                connection.disconnect();
            }
        });
    }

    private void ignoreResponseBody(HttpResponse<?> httpResponse, HttpURLConnection connection) {
        HttpResponseAccessHelper.setBody(httpResponse, EMPTY_BODY);

        connection.disconnect();
    }

    private void eagerlyBufferResponseBody(HttpResponse<?> httpResponse, HttpURLConnection connection) {
        try {
            AccessibleByteArrayOutputStream outputStream = getAccessibleByteArrayOutputStream(connection);

            HttpResponseAccessHelper.setBody(httpResponse, BinaryData.fromByteBuffer(outputStream.toByteBuffer()));
        } catch (IOException e) {
            throw LOGGER.logThrowableAsError(new UncheckedIOException(e));
        } finally {
            connection.disconnect();
        }
    }

    /**
     * Processes the sse buffer and dispatches the event
     *
     * @param reader The BufferedReader object
     * @param listener The listener object attached with the httpRequest
     * @return A retry result if a retry is needed, otherwise null
     */
    private RetrySSEResult processBuffer(BufferedReader reader, ServerSentEventListener listener) {
        StringBuilder collectedData = new StringBuilder();
        ServerSentEvent event = null;
        try {
            String line;
            while ((line = reader.readLine()) != null) {
                collectedData.append(line).append("\n");
                if (isEndOfBlock(collectedData)) {
                    event = processLines(collectedData.toString().split("\n"));
                    if (!Objects.equals(event.getEvent(), DEFAULT_EVENT) || event.getData() != null) {
                        listener.onEvent(event);
                    }
                    collectedData = new StringBuilder(); // clear the collected data
                }
            }
            listener.onClose();
        } catch (IOException e) {
            if (event != null) {
                return new RetrySSEResult(e, event.getId(), ServerSentEventHelper.getRetryAfter(event));
            } else {
                return new RetrySSEResult(e, -1, null);
            }
        }
        return null;
    }

    private boolean isEndOfBlock(StringBuilder sb) {
        // blocks of data are separated by double newlines
        // add more end of blocks here if needed
        return sb.indexOf("\n\n") >= 0;
    }

    private ServerSentEvent processLines(String[] lines) {
        List<String> eventData = null;
        ServerSentEvent event = new ServerSentEvent();

        for (String line : lines) {
            int idx = line.indexOf(':');
            if (idx == 0) {
                ServerSentEventHelper.setComment(event, line.substring(1).trim());
                continue;
            }
            String field = line.substring(0, idx < 0 ? lines.length : idx).trim().toLowerCase();
            String value = idx < 0 ? "" : line.substring(idx + 1).trim();

            switch (field) {
                case "event":
                    ServerSentEventHelper.setEvent(event, value);
                    break;
                case "data":
                    if (eventData == null) {
                        eventData = new ArrayList<>();
                    }
                    eventData.add(value);
                    break;
                case "id":
                    if (!value.isEmpty()) {
                        ServerSentEventHelper.setId(event, Long.parseLong(value));
                    }
                    break;
                case "retry":
                    if (!value.isEmpty() && DIGITS_ONLY.matcher(value).matches()) {
                        ServerSentEventHelper.setRetryAfter(event, Duration.ofMillis(Long.parseLong(value)));
                    }
                    break;
                default:
                    throw LOGGER.logThrowableAsWarning(
                        new IllegalArgumentException("Invalid data received from server"));
            }
        }

        if (event.getEvent() == null) {
            ServerSentEventHelper.setEvent(event, DEFAULT_EVENT);
        }
        if (eventData != null) {
            ServerSentEventHelper.setData(event, eventData);
        }

        return event;
    }

    /**
     * Retries the request if the listener allows it
     *
     * @param retrySSEResult the result of the retry
     * @param listener The listener object attached with the httpRequest
     * @param httpRequest the HTTP Request being sent
     */
    private void retryExceptionForSSE(RetrySSEResult retrySSEResult, ServerSentEventListener listener,
        HttpRequest httpRequest) {
        if (Thread.currentThread().isInterrupted() || !listener.shouldRetry(retrySSEResult.getException(),
            retrySSEResult.getRetryAfter(), retrySSEResult.getLastEventId())) {
            listener.onError(retrySSEResult.getException());
            return;
        }

        if (retrySSEResult.getLastEventId() != -1) {
            httpRequest.getHeaders()
                .add(HttpHeaderName.fromString(LAST_EVENT_ID), String.valueOf(retrySSEResult.getLastEventId()));
        }

        try {
            if (retrySSEResult.getRetryAfter() != null) {
                Thread.sleep(retrySSEResult.getRetryAfter().toMillis());
            }
        } catch (InterruptedException ignored) {
            return;
        }

        if (!Thread.currentThread().isInterrupted()) {
            this.send(httpRequest);
        }
    }

    private HttpHeaders getResponseHeaders(HttpURLConnection connection) {
        Map<String, List<String>> hucHeaders = connection.getHeaderFields();
        HttpHeaders responseHeaders = new HttpHeaders(hucHeaders.size());
        for (Map.Entry<String, List<String>> entry : hucHeaders.entrySet()) {
            if (entry.getKey() != null) {
                responseHeaders.add(HttpHeaderName.fromString(entry.getKey()), entry.getValue());
            }
        }
        return responseHeaders;
    }

    private static AccessibleByteArrayOutputStream getAccessibleByteArrayOutputStream(HttpURLConnection connection)
        throws IOException {
        AccessibleByteArrayOutputStream outputStream = new AccessibleByteArrayOutputStream();

        try (InputStream errorStream = connection.getErrorStream();
            InputStream inputStream = (errorStream == null) ? connection.getInputStream() : errorStream) {
            byte[] buffer = new byte[8192];
            int length;
            while ((length = inputStream.read(buffer)) != -1) {
                outputStream.write(buffer, 0, length);
            }
        }
        return outputStream;
    }

    /**
     * Inner class to hold the result for a retry of an SSE request
     */
    private static class RetrySSEResult {
        private final long lastEventId;
        private final Duration retryAfter;
        private final IOException ioException;

        RetrySSEResult(IOException e, long lastEventId, Duration retryAfter) {
            this.ioException = e;
            this.lastEventId = lastEventId;
            this.retryAfter = retryAfter;
        }

        public long getLastEventId() {
            return lastEventId;
        }

        public Duration getRetryAfter() {
            return retryAfter;
        }

        public IOException getException() {
            return ioException;
        }
    }

    private static class SocketClient {

        private static final String HTTP_VERSION = " HTTP/1.1";
        private static final SSLSocketFactory SSL_SOCKET_FACTORY = (SSLSocketFactory) SSLSocketFactory.getDefault();

        /**
         * Opens a socket connection, then writes the PATCH request across the connection and reads the response
         *
         * @param httpRequest The HTTP Request being sent
         * @return an instance of HttpUrlConnectionResponse
         * @throws ProtocolException If the protocol is not HTTP or HTTPS
         * @throws IOException If an I/O error occurs
         */
        public static Response<?> sendPatchRequest(HttpRequest httpRequest) throws IOException {
            final URL requestUrl = httpRequest.getUrl();
            final String protocol = requestUrl.getProtocol();
            final String host = requestUrl.getHost();
            final int port = requestUrl.getPort();

            switch (protocol) {
                case "https":
                    try (SSLSocket socket = (SSLSocket) SSL_SOCKET_FACTORY.createSocket(host, port)) {
                        return doInputOutput(httpRequest, socket);
                    }

                case "http":
                    try (Socket socket = new Socket(host, port)) {
                        return doInputOutput(httpRequest, socket);
                    }

                default:
                    throw LOGGER.logThrowableAsWarning(
                        new ProtocolException("Only HTTP and HTTPS are supported by this client."));
            }
        }

        /**
         * Calls buildAndSend to send a String representation of the request across the output stream, then calls
         * buildResponse to get an instance of HttpUrlConnectionResponse from the input stream
         *
         * @param httpRequest The HTTP Request being sent
         * @param socket An instance of the SocketClient
         * @return an instance of Response
         */
        @SuppressWarnings("deprecation")
        private static Response<?> doInputOutput(HttpRequest httpRequest, Socket socket) throws IOException {
            httpRequest.getHeaders().set(HttpHeaderName.HOST, httpRequest.getUrl().getHost());
            if (!"keep-alive".equalsIgnoreCase(httpRequest.getHeaders().getValue(HttpHeaderName.CONNECTION))) {
                httpRequest.getHeaders().set(HttpHeaderName.CONNECTION, "close");
            }

            try (BufferedReader in = new BufferedReader(
                new InputStreamReader(socket.getInputStream(), StandardCharsets.UTF_8));
                OutputStreamWriter out = new OutputStreamWriter(socket.getOutputStream())) {

                buildAndSend(httpRequest, out);

                Response<?> response = buildResponse(httpRequest, in);
                HttpHeader locationHeader = response.getHeaders().get(HttpHeaderName.LOCATION);
                String redirectLocation = (locationHeader == null) ? null : locationHeader.getValue();

                if (redirectLocation != null) {
                    if (redirectLocation.startsWith("http")) {
                        httpRequest.setUrl(redirectLocation);
                    } else {
                        httpRequest.setUrl(new URL(httpRequest.getUrl(), redirectLocation));
                    }
                    return sendPatchRequest(httpRequest);
                }
                return response;
            }
        }

        /**
         * Converts an instance of HttpRequest to a String representation for sending over the output stream
         *
         * @param httpRequest The HTTP Request being sent
         * @param out output stream for writing the request
         * @throws IOException If an I/O error occurs
         */
        private static void buildAndSend(HttpRequest httpRequest, OutputStreamWriter out) throws IOException {
            final StringBuilder request = new StringBuilder();

            request.append("PATCH ").append(httpRequest.getUrl().getPath()).append(HTTP_VERSION).append("\r\n");

            if (httpRequest.getHeaders().getSize() > 0) {
                for (HttpHeader header : httpRequest.getHeaders()) {
                    header.getValues()
                        .forEach(value -> request.append(header.getName()).append(':').append(value).append("\r\n"));
                }
            }
            if (httpRequest.getBody() != null) {
                request.append("\r\n").append(httpRequest.getBody().toString()).append("\r\n");
            }

            out.write(request.toString());
            out.flush();
        }

        /**
         * Reads the response from the input stream and extracts the information needed to construct an instance of
         * HttpUrlConnectionResponse
         *
         * @param httpRequest The HTTP Request being sent
         * @param reader the input stream from the socket
         * @return an instance of HttpUrlConnectionResponse
         * @throws IOException If an I/O error occurs
         */
        private static Response<?> buildResponse(HttpRequest httpRequest, BufferedReader reader) throws IOException {
            String statusLine = reader.readLine();
            int dotIndex = statusLine.indexOf('.');
            int statusCode = Integer.parseInt(statusLine.substring(dotIndex + 3, dotIndex + 6));

            HttpHeaders headers = new HttpHeaders();
            String line;
            while ((line = reader.readLine()) != null && !line.isEmpty()) {
                // Headers may have optional leading and trailing whitespace around the header value.
                // https://tools.ietf.org/html/rfc7230#section-3.2
                // Process this accordingly.
                int split = line.indexOf(':'); // Find ':' to split the header name and value.
                String key = line.substring(0, split); // Get the header name.
                String value = line.substring(split + 1).trim(); // Get the header value and trim whitespace.
                headers.add(HttpHeaderName.fromString(key), value);
            }

            StringBuilder bodyString = new StringBuilder();
            while ((line = reader.readLine()) != null) {
                bodyString.append(line);
            }

            BinaryData body = BinaryData.fromByteBuffer(ByteBuffer.wrap(bodyString.toString().getBytes()));

            return new HttpResponse<>(httpRequest, statusCode, headers, body);
        }
    }
}<|MERGE_RESOLUTION|>--- conflicted
+++ resolved
@@ -205,14 +205,8 @@
      * @return A HttpResponse object
      */
     private Response<?> receiveResponse(HttpRequest httpRequest, HttpURLConnection connection) {
-<<<<<<< HEAD
-        Headers responseHeaders = getResponseHeaders(connection);
+        HttpHeaders responseHeaders = getResponseHeaders(connection);
         HttpResponse<?> httpResponse = createHttpResponse(httpRequest, connection);
-=======
-        try {
-            int responseCode = connection.getResponseCode();
-            HttpHeaders responseHeaders = getResponseHeaders(connection);
->>>>>>> a923d3f4
 
         if (connection.getErrorStream() == null && isTextEventStream(responseHeaders)) {
             ServerSentEventListener listener = httpRequest.getServerSentEventListener();
