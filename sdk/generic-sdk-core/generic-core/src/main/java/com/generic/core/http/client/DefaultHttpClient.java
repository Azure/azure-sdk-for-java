// Copyright (c) Microsoft Corporation. All rights reserved.
// Licensed under the MIT License.

package com.generic.core.http.client;

import com.generic.core.http.Response;
import com.generic.core.http.models.HttpMethod;
import com.generic.core.http.models.HttpRequest;
import com.generic.core.http.models.HttpRequestMetadata;
import com.generic.core.http.models.HttpResponse;
import com.generic.core.http.models.ProxyOptions;
import com.generic.core.http.models.ServerSentEvent;
import com.generic.core.http.models.ServerSentEventListener;
import com.generic.core.implementation.AccessibleByteArrayOutputStream;
import com.generic.core.implementation.http.ContentType;
import com.generic.core.implementation.http.HttpResponseAccessHelper;
import com.generic.core.implementation.util.ServerSentEventHelper;
import com.generic.core.models.BinaryData;
import com.generic.core.models.Header;
import com.generic.core.models.HeaderName;
import com.generic.core.models.Headers;
import com.generic.core.util.ClientLogger;

import javax.net.ssl.SSLSocket;
import javax.net.ssl.SSLSocketFactory;
import java.io.BufferedReader;
import java.io.DataOutputStream;
import java.io.IOException;
import java.io.InputStream;
import java.io.InputStreamReader;
import java.io.OutputStreamWriter;
import java.io.UncheckedIOException;
import java.net.ConnectException;
import java.net.HttpURLConnection;
import java.net.InetSocketAddress;
import java.net.ProtocolException;
import java.net.Proxy;
import java.net.Socket;
import java.net.URL;
import java.nio.ByteBuffer;
import java.nio.charset.StandardCharsets;
import java.time.Duration;
import java.util.ArrayList;
import java.util.Base64;
import java.util.List;
import java.util.Map;
import java.util.Objects;
import java.util.regex.Pattern;

/**
 * HttpClient implementation using {@link HttpURLConnection} to send requests and receive responses.
 */
class DefaultHttpClient implements HttpClient {
    private static final ClientLogger LOGGER = new ClientLogger(DefaultHttpClient.class);
    private final long connectionTimeout;
    private final long readTimeout;
    private final ProxyOptions proxyOptions;
    private static final BinaryData EMPTY_BODY = BinaryData.fromBytes(new byte[0]);
    private static final String LAST_EVENT_ID = "Last-Event-Id";
    private static final String DEFAULT_EVENT = "message";
    private static final Pattern DIGITS_ONLY = Pattern.compile("^[\\d]*$");

    DefaultHttpClient(Duration connectionTimeout, Duration readTimeout, ProxyOptions proxyOptions) {
        this.connectionTimeout = connectionTimeout == null ? -1 : connectionTimeout.toMillis();
        this.readTimeout = readTimeout == null ? -1 : readTimeout.toMillis();
        this.proxyOptions = proxyOptions;
    }

    /**
     * Synchronously send the HttpRequest.
     *
     * @param httpRequest The HTTP request being sent
     * @return The Response object
     */
    @Override
    public Response<?> send(HttpRequest httpRequest) {
        if (httpRequest.getHttpMethod() == HttpMethod.PATCH) {
            return sendPatchViaSocket(httpRequest);
        }

        HttpURLConnection connection = connect(httpRequest);

        sendBody(httpRequest, connection);

        return receiveResponse(httpRequest, connection);
    }

    /**
     * Synchronously sends a PATCH request via a socket client.
     *
     * @param httpRequest The HTTP request being sent
     * @return The Response object
     */
    private Response<?> sendPatchViaSocket(HttpRequest httpRequest) {
        try {
            return SocketClient.sendPatchRequest(httpRequest);
        } catch (IOException e) {
            throw LOGGER.logThrowableAsWarning(new UncheckedIOException(e));
        }
    }

    /**
     * Open a connection based on the HttpRequest URL
     *
     * <p>If a proxy is specified, the authorization type will default to 'Basic' unless Digest authentication is
     * specified in the 'Authorization' header.</p>
     *
     * @param httpRequest The HTTP Request being sent
     * @return The HttpURLConnection object
     */
    private HttpURLConnection connect(HttpRequest httpRequest) {
        try {
            HttpURLConnection connection;
            URL url = httpRequest.getUrl();

            if (proxyOptions != null) {
                InetSocketAddress address = proxyOptions.getAddress();

                if (address != null) {
                    Proxy proxy = new Proxy(Proxy.Type.HTTP, address);
                    connection = (HttpURLConnection) url.openConnection(proxy);

                    if (proxyOptions.getUsername() != null && proxyOptions.getPassword() != null) {
                        String authString = proxyOptions.getUsername() + ":" + proxyOptions.getPassword();
                        String authStringEnc = Base64.getEncoder().encodeToString(authString.getBytes());
                        connection.setRequestProperty("Proxy-Authorization", "Basic " + authStringEnc);
                    }
                } else {
                    throw LOGGER.logThrowableAsWarning(new ConnectException("Invalid proxy address"));
                }
            } else {
                connection = (HttpURLConnection) url.openConnection();
            }

            if (connectionTimeout != -1) {
                connection.setConnectTimeout((int) connectionTimeout);
            }

            if (readTimeout != -1) {
                connection.setReadTimeout((int) readTimeout);
            }

            try {
                connection.setRequestMethod(httpRequest.getHttpMethod().toString());
            } catch (ProtocolException e) {
                throw LOGGER.logThrowableAsError(new RuntimeException(e));
            }

            for (Header header : httpRequest.getHeaders()) {
                for (String value : header.getValues()) {
                    connection.addRequestProperty(header.getName(), value);
                }
            }

            return connection;
        } catch (IOException e) {
            throw LOGGER.logThrowableAsError(new UncheckedIOException(e));
        }
    }

    /**
     * Synchronously sends the content of an HttpRequest via an HttpUrlConnection instance.
     *
     * @param httpRequest The HTTP Request being sent
     * @param connection The HttpURLConnection that is being sent to
     */
    private void sendBody(HttpRequest httpRequest, HttpURLConnection connection) {
        BinaryData body = httpRequest.getBody();
        if (body == null) {
            return;
        }

        HttpMethod method = httpRequest.getHttpMethod();
        switch (httpRequest.getHttpMethod()) {
            case GET:
            case HEAD:
                return;

            case OPTIONS:
            case TRACE:
            case CONNECT:
            case POST:
            case PUT:
            case DELETE:
                connection.setDoOutput(true);

                try (DataOutputStream os = new DataOutputStream(connection.getOutputStream())) {
                    body.writeTo(os);
                    os.flush();
                } catch (IOException e) {
                    throw LOGGER.logThrowableAsError(new UncheckedIOException(e));
                }
                return;

            default:
                throw LOGGER.logThrowableAsError(new IllegalStateException("Unknown HTTP Method: " + method));
        }
    }

    /**
     * Receive the response from the remote server
     *
     * @param httpRequest The HTTP Request being sent
     * @param connection The HttpURLConnection being sent to
     * @return A HttpResponse object
     */
    private Response<?> receiveResponse(HttpRequest httpRequest, HttpURLConnection connection) {
        Headers responseHeaders = getResponseHeaders(connection);
        HttpResponse<?> httpResponse = createHttpResponse(httpRequest, connection);

        if (connection.getErrorStream() == null && isTextEventStream(responseHeaders)) {
            ServerSentEventListener listener = httpRequest.getServerSentEventListener();
<<<<<<< HEAD
=======
            if (connection.getErrorStream() == null && isTextEventStream(responseHeaders)) {
                if (listener != null) {
                    processTextEventStream(httpRequest, connection, listener);
                } else {
                    LOGGER.atInfo().log("No listener attached to the server sent "
                        + "event http request. Treating response as regular response.");
                }
>>>>>>> 86b5707c

            if (listener != null) {
                processTextEventStream(httpRequest, connection, listener);
            } else {
                LOGGER.atInfo().log(() -> "No listener attached to the server sent "
                    + "event http request. Treating response as regular response.");
            }
        } else {
            HttpRequestMetadata metadata = httpRequest.getMetadata();

            if (metadata != null && metadata.getResponseBodyHandling() != null) {
                switch (metadata.getResponseBodyHandling()) {
                    case STREAM:
                        setResponseBodySupplier(httpResponse, connection);

                        break;
                    case IGNORE:
                        ignoreResponseBody(httpResponse, connection);

                        break;
                    case BUFFER:
                    case DESERIALIZE:
                    default:
                        eagerlyBufferResponseBody(httpResponse, connection);
                }
            } else {
                eagerlyBufferResponseBody(httpResponse, connection);
            }
        }

        return httpResponse;
    }

    private HttpResponse<?> createHttpResponse(HttpRequest httpRequest, HttpURLConnection connection) {
        try {
            return new HttpResponse<>(httpRequest, connection.getResponseCode(), getResponseHeaders(connection), null);
        } catch (IOException e) {
            connection.disconnect();

            throw LOGGER.logThrowableAsError(new UncheckedIOException(e));
        }
    }

    private void processTextEventStream(HttpRequest httpRequest, HttpURLConnection connection,
        ServerSentEventListener listener) {
        RetrySSEResult retrySSEResult;
        try (BufferedReader reader = new BufferedReader(new InputStreamReader(connection.getInputStream(), "UTF-8"))) {
            retrySSEResult = processBuffer(reader, listener);
            if (retrySSEResult != null) {
                retryExceptionForSSE(retrySSEResult, listener, httpRequest);
            }
        } catch (IOException e) {
            throw LOGGER.logThrowableAsError(new UncheckedIOException(e));
        } finally {
            connection.disconnect();
        }
    }

    private static boolean isTextEventStream(Headers responseHeaders) {
        return Objects.equals(ContentType.TEXT_EVENT_STREAM, responseHeaders.getValue(HeaderName.CONTENT_TYPE));
    }

    private void setResponseBodySupplier(HttpResponse<?> httpResponse, HttpURLConnection connection) {
        HttpResponseAccessHelper.setBodySupplier(httpResponse, () -> {
            try {
                return BinaryData.fromByteBuffer(getAccessibleByteArrayOutputStream(connection).toByteBuffer());
            } catch (IOException e) {
                throw LOGGER.logThrowableAsError(new UncheckedIOException(e));
            } finally {
                connection.disconnect();
            }
        });
    }

    private void ignoreResponseBody(HttpResponse<?> httpResponse, HttpURLConnection connection) {
        HttpResponseAccessHelper.setBody(httpResponse, EMPTY_BODY);

        connection.disconnect();
    }

    private void eagerlyBufferResponseBody(HttpResponse<?> httpResponse, HttpURLConnection connection) {
        try {
            AccessibleByteArrayOutputStream outputStream = getAccessibleByteArrayOutputStream(connection);

            HttpResponseAccessHelper.setBody(httpResponse, BinaryData.fromByteBuffer(outputStream.toByteBuffer()));
        } catch (IOException e) {
            throw LOGGER.logThrowableAsError(new UncheckedIOException(e));
        } finally {
            connection.disconnect();
        }
    }

    /**
     * Processes the sse buffer and dispatches the event
     *
     * @param reader The BufferedReader object
     * @param listener The listener object attached with the httpRequest
     * @return A retry result if a retry is needed, otherwise null
     */
    private RetrySSEResult processBuffer(BufferedReader reader, ServerSentEventListener listener) {
        StringBuilder collectedData = new StringBuilder();
        ServerSentEvent event = null;
        try {
            String line;
            while ((line = reader.readLine()) != null) {
                collectedData.append(line).append("\n");
                if (isEndOfBlock(collectedData)) {
                    event = processLines(collectedData.toString().split("\n"));
                    if (!Objects.equals(event.getEvent(), DEFAULT_EVENT) || event.getData() != null) {
                        listener.onEvent(event);
                    }
                    collectedData = new StringBuilder(); // clear the collected data
                }
            }
            listener.onClose();
        } catch (IOException e) {
            if (event != null) {
                return new RetrySSEResult(e, event.getId(), ServerSentEventHelper.getRetryAfter(event));
            } else {
                return new RetrySSEResult(e, -1, null);
            }
        }
        return null;
    }

    private boolean isEndOfBlock(StringBuilder sb) {
        // blocks of data are separated by double newlines
        // add more end of blocks here if needed
        return sb.indexOf("\n\n") >= 0;
    }

    private ServerSentEvent processLines(String[] lines) {
        List<String> eventData = null;
        ServerSentEvent event = new ServerSentEvent();

        for (String line : lines) {
            int idx = line.indexOf(':');
            if (idx == 0) {
                ServerSentEventHelper.setComment(event, line.substring(1).trim());
                continue;
            }
            String field = line.substring(0, idx < 0 ? lines.length : idx).trim().toLowerCase();
            String value = idx < 0 ? "" : line.substring(idx + 1).trim();

            switch (field) {
                case "event":
                    ServerSentEventHelper.setEvent(event, value);
                    break;
                case "data":
                    if (eventData == null) {
                        eventData = new ArrayList<>();
                    }
                    eventData.add(value);
                    break;
                case "id":
                    if (!value.isEmpty()) {
                        ServerSentEventHelper.setId(event, Long.parseLong(value));
                    }
                    break;
                case "retry":
                    if (!value.isEmpty() && DIGITS_ONLY.matcher(value).matches()) {
                        ServerSentEventHelper.setRetryAfter(event, Duration.ofMillis(Long.parseLong(value)));
                    }
                    break;
                default:
                    throw LOGGER.logThrowableAsWarning(
                        new IllegalArgumentException("Invalid data received from server"));
            }
        }

        if (event.getEvent() == null) {
            ServerSentEventHelper.setEvent(event, DEFAULT_EVENT);
        }
        if (eventData != null) {
            ServerSentEventHelper.setData(event, eventData);
        }

        return event;
    }

    /**
     * Retries the request if the listener allows it
     *
     * @param retrySSEResult the result of the retry
     * @param listener The listener object attached with the httpRequest
     * @param httpRequest the HTTP Request being sent
     */
    private void retryExceptionForSSE(RetrySSEResult retrySSEResult, ServerSentEventListener listener,
        HttpRequest httpRequest) {
        if (Thread.currentThread().isInterrupted() || !listener.shouldRetry(retrySSEResult.getException(),
            retrySSEResult.getRetryAfter(), retrySSEResult.getLastEventId())) {
            listener.onError(retrySSEResult.getException());
            return;
        }

        if (retrySSEResult.getLastEventId() != -1) {
            httpRequest.getHeaders()
                .add(HeaderName.fromString(LAST_EVENT_ID), String.valueOf(retrySSEResult.getLastEventId()));
        }

        try {
            if (retrySSEResult.getRetryAfter() != null) {
                Thread.sleep(retrySSEResult.getRetryAfter().toMillis());
            }
        } catch (InterruptedException ignored) {
            return;
        }

        if (!Thread.currentThread().isInterrupted()) {
            this.send(httpRequest);
        }
    }

    private Headers getResponseHeaders(HttpURLConnection connection) {
        Map<String, List<String>> hucHeaders = connection.getHeaderFields();
        Headers responseHeaders = new Headers(hucHeaders.size());
        for (Map.Entry<String, List<String>> entry : hucHeaders.entrySet()) {
            if (entry.getKey() != null) {
                responseHeaders.add(HeaderName.fromString(entry.getKey()), entry.getValue());
            }
        }
        return responseHeaders;
    }

    private static AccessibleByteArrayOutputStream getAccessibleByteArrayOutputStream(HttpURLConnection connection)
        throws IOException {
        AccessibleByteArrayOutputStream outputStream = new AccessibleByteArrayOutputStream();

        try (InputStream errorStream = connection.getErrorStream();
            InputStream inputStream = (errorStream == null) ? connection.getInputStream() : errorStream) {
            byte[] buffer = new byte[8192];
            int length;
            while ((length = inputStream.read(buffer)) != -1) {
                outputStream.write(buffer, 0, length);
            }
        }
        return outputStream;
    }

    /**
     * Inner class to hold the result for a retry of an SSE request
     */
    private static class RetrySSEResult {
        private final long lastEventId;
        private final Duration retryAfter;
        private final IOException ioException;

        RetrySSEResult(IOException e, long lastEventId, Duration retryAfter) {
            this.ioException = e;
            this.lastEventId = lastEventId;
            this.retryAfter = retryAfter;
        }

        public long getLastEventId() {
            return lastEventId;
        }

        public Duration getRetryAfter() {
            return retryAfter;
        }

        public IOException getException() {
            return ioException;
        }
    }

    private static class SocketClient {

        private static final String HTTP_VERSION = " HTTP/1.1";
        private static final SSLSocketFactory SSL_SOCKET_FACTORY = (SSLSocketFactory) SSLSocketFactory.getDefault();

        /**
         * Opens a socket connection, then writes the PATCH request across the connection and reads the response
         *
         * @param httpRequest The HTTP Request being sent
         * @return an instance of HttpUrlConnectionResponse
         * @throws ProtocolException If the protocol is not HTTP or HTTPS
         * @throws IOException If an I/O error occurs
         */
        public static Response<?> sendPatchRequest(HttpRequest httpRequest) throws IOException {
            final URL requestUrl = httpRequest.getUrl();
            final String protocol = requestUrl.getProtocol();
            final String host = requestUrl.getHost();
            final int port = requestUrl.getPort();

            switch (protocol) {
                case "https":
                    try (SSLSocket socket = (SSLSocket) SSL_SOCKET_FACTORY.createSocket(host, port)) {
                        return doInputOutput(httpRequest, socket);
                    }

                case "http":
                    try (Socket socket = new Socket(host, port)) {
                        return doInputOutput(httpRequest, socket);
                    }

                default:
                    throw LOGGER.logThrowableAsWarning(
                        new ProtocolException("Only HTTP and HTTPS are supported by this client."));
            }
        }

        /**
         * Calls buildAndSend to send a String representation of the request across the output stream, then calls
         * buildResponse to get an instance of HttpUrlConnectionResponse from the input stream
         *
         * @param httpRequest The HTTP Request being sent
         * @param socket An instance of the SocketClient
         * @return an instance of Response
         */
        @SuppressWarnings("deprecation")
        private static Response<?> doInputOutput(HttpRequest httpRequest, Socket socket) throws IOException {
            httpRequest.getHeaders().set(HeaderName.HOST, httpRequest.getUrl().getHost());
            if (!"keep-alive".equalsIgnoreCase(httpRequest.getHeaders().getValue(HeaderName.CONNECTION))) {
                httpRequest.getHeaders().set(HeaderName.CONNECTION, "close");
            }

            try (BufferedReader in = new BufferedReader(
                new InputStreamReader(socket.getInputStream(), StandardCharsets.UTF_8));
                OutputStreamWriter out = new OutputStreamWriter(socket.getOutputStream())) {

                buildAndSend(httpRequest, out);

                Response<?> response = buildResponse(httpRequest, in);
                Header locationHeader = response.getHeaders().get(HeaderName.LOCATION);
                String redirectLocation = (locationHeader == null) ? null : locationHeader.getValue();

                if (redirectLocation != null) {
                    if (redirectLocation.startsWith("http")) {
                        httpRequest.setUrl(redirectLocation);
                    } else {
                        httpRequest.setUrl(new URL(httpRequest.getUrl(), redirectLocation));
                    }
                    return sendPatchRequest(httpRequest);
                }
                return response;
            }
        }

        /**
         * Converts an instance of HttpRequest to a String representation for sending over the output stream
         *
         * @param httpRequest The HTTP Request being sent
         * @param out output stream for writing the request
         * @throws IOException If an I/O error occurs
         */
        private static void buildAndSend(HttpRequest httpRequest, OutputStreamWriter out) throws IOException {
            final StringBuilder request = new StringBuilder();

            request.append("PATCH ").append(httpRequest.getUrl().getPath()).append(HTTP_VERSION).append("\r\n");

            if (httpRequest.getHeaders().getSize() > 0) {
                for (Header header : httpRequest.getHeaders()) {
                    header.getValues()
                        .forEach(value -> request.append(header.getName()).append(':').append(value).append("\r\n"));
                }
            }
            if (httpRequest.getBody() != null) {
                request.append("\r\n").append(httpRequest.getBody().toString()).append("\r\n");
            }

            out.write(request.toString());
            out.flush();
        }

        /**
         * Reads the response from the input stream and extracts the information needed to construct an instance of
         * HttpUrlConnectionResponse
         *
         * @param httpRequest The HTTP Request being sent
         * @param reader the input stream from the socket
         * @return an instance of HttpUrlConnectionResponse
         * @throws IOException If an I/O error occurs
         */
        private static Response<?> buildResponse(HttpRequest httpRequest, BufferedReader reader) throws IOException {
            String statusLine = reader.readLine();
            int dotIndex = statusLine.indexOf('.');
            int statusCode = Integer.parseInt(statusLine.substring(dotIndex + 3, dotIndex + 6));

            Headers headers = new Headers();
            String line;
            while ((line = reader.readLine()) != null && !line.isEmpty()) {
                // Headers may have optional leading and trailing whitespace around the header value.
                // https://tools.ietf.org/html/rfc7230#section-3.2
                // Process this accordingly.
                int split = line.indexOf(':'); // Find ':' to split the header name and value.
                String key = line.substring(0, split); // Get the header name.
                String value = line.substring(split + 1).trim(); // Get the header value and trim whitespace.
                headers.add(HeaderName.fromString(key), value);
            }

            StringBuilder bodyString = new StringBuilder();
            while ((line = reader.readLine()) != null) {
                bodyString.append(line);
            }

            BinaryData body = BinaryData.fromByteBuffer(ByteBuffer.wrap(bodyString.toString().getBytes()));

            return new HttpResponse<>(httpRequest, statusCode, headers, body);
        }
    }
}<|MERGE_RESOLUTION|>--- conflicted
+++ resolved
@@ -210,22 +210,12 @@
 
         if (connection.getErrorStream() == null && isTextEventStream(responseHeaders)) {
             ServerSentEventListener listener = httpRequest.getServerSentEventListener();
-<<<<<<< HEAD
-=======
-            if (connection.getErrorStream() == null && isTextEventStream(responseHeaders)) {
-                if (listener != null) {
-                    processTextEventStream(httpRequest, connection, listener);
-                } else {
-                    LOGGER.atInfo().log("No listener attached to the server sent "
-                        + "event http request. Treating response as regular response.");
-                }
->>>>>>> 86b5707c
 
             if (listener != null) {
                 processTextEventStream(httpRequest, connection, listener);
             } else {
-                LOGGER.atInfo().log(() -> "No listener attached to the server sent "
-                    + "event http request. Treating response as regular response.");
+                LOGGER.atInfo().log("No listener attached to the server sent event http request. Treating response as "
+                    + "regular response.");
             }
         } else {
             HttpRequestMetadata metadata = httpRequest.getMetadata();
