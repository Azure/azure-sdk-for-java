// Copyright (c) Microsoft Corporation. All rights reserved.
// Licensed under the MIT License.

module com.generic.core {
<<<<<<< HEAD
    requires io.clientcore.json;
=======
    requires transitive com.generic.json;
>>>>>>> a476e124
    requires transitive org.slf4j;

    // public API surface area
    exports com.generic.core.annotation;
    exports com.generic.core.credential;
    exports com.generic.core.http;
    exports com.generic.core.http.annotation;
    exports com.generic.core.http.client;
    exports com.generic.core.http.exception;
    exports com.generic.core.http.models;
    exports com.generic.core.http.pipeline;
    exports com.generic.core.models.traits;
    exports com.generic.core.util;
    exports com.generic.core.util.binarydata;
    exports com.generic.core.util.configuration;
    exports com.generic.core.util.serializer;

    exports com.generic.core.implementation.util to com.generic.core.http.okhttp;

    uses com.generic.core.http.client.HttpClientProvider;
}<|MERGE_RESOLUTION|>--- conflicted
+++ resolved
@@ -2,11 +2,7 @@
 // Licensed under the MIT License.
 
 module com.generic.core {
-<<<<<<< HEAD
-    requires io.clientcore.json;
-=======
-    requires transitive com.generic.json;
->>>>>>> a476e124
+    requires transitive io.clientcore.json;
     requires transitive org.slf4j;
 
     // public API surface area
