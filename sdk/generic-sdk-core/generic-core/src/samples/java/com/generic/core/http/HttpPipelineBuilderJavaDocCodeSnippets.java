--- conflicted
+++ resolved
@@ -21,13 +21,8 @@
     public void defaultHttpClientWithRetryPolicyBuild() {
         // BEGIN: com.generic.core.http.HttpPipelineBuilder.defaultHttpClientWithRetryPolicy
         HttpPipeline pipeline = new HttpPipelineBuilder()
-<<<<<<< HEAD
             .httpClient(HttpClient.getNewInstance())
-            .policies(new RetryPolicy())
-=======
-            .httpClient(HttpClient.createDefault())
             .policies(new HttpRetryPolicy())
->>>>>>> a476e124
             .build();
         // END: com.generic.core.http.HttpPipelineBuilder.defaultHttpClientWithRetryPolicy
     }
