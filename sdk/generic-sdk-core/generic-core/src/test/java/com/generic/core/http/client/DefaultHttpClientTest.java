--- conflicted
+++ resolved
@@ -215,13 +215,8 @@
     public void testEmptyBufferResponse() throws IOException {
         HttpClient client = new DefaultHttpClientBuilder().build();
 
-<<<<<<< HEAD
-        try (Response<?> response = getResponse(client, "/empty", Context.NONE)) {
+        try (Response<?> response = getResponse(client, "/empty", Context.EMPTY)) {
             assertEquals(0L, response.getBody().toBytes().length);
-=======
-        try (Response<?> response = getResponse(client, "/empty", Context.EMPTY)) {
-            assertEquals(0L, response.getBody().getLength());
->>>>>>> a476e124
         }
     }
 
