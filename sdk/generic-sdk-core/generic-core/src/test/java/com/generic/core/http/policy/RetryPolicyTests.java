// Copyright (c) Microsoft Corporation. All rights reserved.
// Licensed under the MIT License.

package com.generic.core.http.policy;

import com.generic.core.http.MockHttpResponse;
import com.generic.core.http.NoOpHttpClient;
import com.generic.core.http.models.HttpMethod;
import com.generic.core.http.models.HttpRequest;
import com.generic.core.http.models.HttpResponse;
import com.generic.core.http.models.RetryOptions;
import com.generic.core.http.pipeline.HttpPipeline;
import com.generic.core.http.pipeline.HttpPipelineBuilder;
import com.generic.core.implementation.http.policy.ExponentialBackoffDelay;
import com.generic.core.implementation.http.policy.FixedDelay;
import com.generic.core.implementation.util.DateTimeRfc1123;
import com.generic.core.models.HeaderName;
import com.generic.core.models.Headers;
import org.junit.jupiter.api.Assertions;
import org.junit.jupiter.api.Test;
import org.junit.jupiter.params.ParameterizedTest;
import org.junit.jupiter.params.provider.Arguments;
import org.junit.jupiter.params.provider.MethodSource;
import org.junit.jupiter.params.provider.ValueSource;

import java.io.IOException;
import java.io.UncheckedIOException;
import java.time.Duration;
import java.time.OffsetDateTime;
import java.time.ZoneOffset;
import java.time.format.DateTimeFormatter;
import java.util.Arrays;
import java.util.concurrent.TimeoutException;
import java.util.concurrent.atomic.AtomicInteger;
import java.util.stream.Stream;

import static org.junit.jupiter.api.Assertions.assertEquals;
import static org.junit.jupiter.api.Assertions.assertTrue;
import static org.junit.jupiter.api.Assertions.fail;

/**
 * Tests {@link RetryPolicy}.
 */
public class RetryPolicyTests {

    @ParameterizedTest
<<<<<<< HEAD
    @ValueSource(ints = { 408, 500, 502, 503 })
    public void defaultRetryPolicyRetriesExpectedErrorCodes(int returnCode) {
=======
    @ValueSource(ints = {408, 500, 502, 503})
    public void defaultRetryPolicyRetriesExpectedErrorCodes(int returnCode) throws IOException {
>>>>>>> f49d9fad
        AtomicInteger attemptCount = new AtomicInteger();
        HttpPipeline pipeline = new HttpPipelineBuilder().policies(new RetryPolicy()).httpClient(new NoOpHttpClient() {
            @Override
            public HttpResponse send(HttpRequest request) {
                int count = attemptCount.getAndIncrement();

                if (count == 0) {
                    return new MockHttpResponse(request, returnCode);
                } else if (count == 1) {
                    return new MockHttpResponse(request, 200);
                } else {
                    // Too many requests have been made.
                    return new MockHttpResponse(request, 400);
                }
            }
        }).build();

        try (HttpResponse response = sendRequest(pipeline)) {
            assertEquals(200, response.getStatusCode());
        }
    }

    @ParameterizedTest
<<<<<<< HEAD
    @ValueSource(ints = { 400, 401, 402, 403, 404, 409, 412, 501, 505 })
    public void defaultRetryPolicyDoesntRetryOnErrorCodes(int returnCode) {
=======
    @ValueSource(ints = {400, 401, 402, 403, 404, 409, 412, 501, 505})
    public void defaultRetryPolicyDoesntRetryOnErrorCodes(int returnCode) throws IOException {
>>>>>>> f49d9fad
        AtomicInteger attemptCount = new AtomicInteger();
        HttpPipeline pipeline = new HttpPipelineBuilder().policies(new RetryPolicy()).httpClient(new NoOpHttpClient() {

            @Override
            public HttpResponse send(HttpRequest request) {
                int count = attemptCount.getAndIncrement();

                if (count == 0) {
                    return new MockHttpResponse(request, returnCode);
                } else {
                    return new MockHttpResponse(request, 200);
                }
            }
        }).build();

        try (HttpResponse response = sendRequest(pipeline)) {
            assertEquals(returnCode, response.getStatusCode());
        }
    }

    @Test
    public void defaultRetryPolicyRetriesIOException() throws IOException {
        AtomicInteger attemptCount = new AtomicInteger();
        HttpPipeline pipeline = new HttpPipelineBuilder().policies(new RetryPolicy()).httpClient(new NoOpHttpClient() {
            @Override
            public HttpResponse send(HttpRequest request) {
                int count = attemptCount.getAndIncrement();

                if (count == 0) {
                    try {
                        throw new IOException();
                    } catch (IOException e) {
                        throw new RuntimeException(e);
                    }
                } else {
                    return new MockHttpResponse(request, 200);
                }
            }
        }).build();

        try (HttpResponse response = sendRequest(pipeline)) {
            assertEquals(200, response.getStatusCode());
        }
    }


    @ParameterizedTest
    @MethodSource("customRetryPolicyCanDetermineRetryStatusCodesSupplier")
<<<<<<< HEAD
    public void customRetryPolicyCanDetermineRetryStatusCodes(RetryPolicy.RetryStrategy retryStrategy,
        int[] statusCodes, int expectedStatusCode) {
=======
    public void customRetryPolicyCanDetermineRetryStatusCodes(RetryPolicy.RetryStrategy retryStrategy, int[] statusCodes,
                                                              int expectedStatusCode) throws IOException {
>>>>>>> f49d9fad
        AtomicInteger attempt = new AtomicInteger();
        HttpPipeline pipeline = new HttpPipelineBuilder().policies(new RetryPolicy(retryStrategy, 2, null))
            .httpClient(new NoOpHttpClient() {

                @Override
                public HttpResponse send(HttpRequest request) {
                    return new MockHttpResponse(request, statusCodes[attempt.getAndIncrement()]);
                }
            })
            .build();

        try (HttpResponse response = sendRequest(pipeline)) {
            assertEquals(expectedStatusCode, response.getStatusCode());
        }
    }

    @Test
    public void retryMax() throws IOException {
        final int maxRetries = 5;
        final HttpPipeline pipeline = new HttpPipelineBuilder().httpClient(new NoOpHttpClient() {
            int count = -1;

            @Override
            public HttpResponse send(HttpRequest request) {
                Assertions.assertTrue(count++ < maxRetries);
                return new MockHttpResponse(request, 500);
            }
        }).policies(new RetryPolicy(new FixedDelay(Duration.ofMillis(1)), 5, null)).build();

        try (HttpResponse response = sendRequest(pipeline)) {
            assertEquals(500, response.getStatusCode());
        }
    }

    @Test
    public void fixedDelayRetry() throws IOException {
        final int maxRetries = 5;
        final long delayMillis = 500;
        final HttpPipeline pipeline = new HttpPipelineBuilder().httpClient(new NoOpHttpClient() {
            int count = -1;
            long previousAttemptMadeAt = -1;

            private void beforeSendingRequest() {
                if (count > 0) {
                    assertTrue(System.currentTimeMillis() >= previousAttemptMadeAt + delayMillis);
                }

                assertTrue(count++ < maxRetries);

                previousAttemptMadeAt = System.currentTimeMillis();
            }

            @Override
            public HttpResponse send(HttpRequest request) {
                beforeSendingRequest();
                return new MockHttpResponse(request, 500);
            }
        }).policies(new RetryPolicy(new FixedDelay(Duration.ofMillis(delayMillis)), 5, null)).build();

        try (HttpResponse response = sendRequest(pipeline)) {
            assertEquals(500, response.getStatusCode());
        }
    }

    @Test
    public void exponentialDelayRetry() throws IOException {
        final int maxRetries = 5;
        final long baseDelayMillis = 100;
        final long maxDelayMillis = 1000;
        ExponentialBackoffDelay exponentialBackoff = new ExponentialBackoffDelay(Duration.ofMillis(baseDelayMillis),
            Duration.ofMillis(maxDelayMillis));
        final HttpPipeline pipeline = new HttpPipelineBuilder().httpClient(new NoOpHttpClient() {
            int count = -1;
            long previousAttemptMadeAt = -1;

            private void beforeSendingRequest() {
                if (count > 0) {
                    long requestMadeAt = System.currentTimeMillis();
                    long expectedToBeMadeAt = previousAttemptMadeAt + ((1L << (count - 1)) * (long) (baseDelayMillis
                        * 0.95));
                    assertTrue(requestMadeAt >= expectedToBeMadeAt);
                }

                assertTrue(count++ < maxRetries);

                previousAttemptMadeAt = System.currentTimeMillis();
            }

            @Override
            public HttpResponse send(HttpRequest request) {
                beforeSendingRequest();

                return new MockHttpResponse(request, 503);
            }
        }).policies(new RetryPolicy(exponentialBackoff, 5, null)).build();

        try (HttpResponse response = sendRequest(pipeline)) {
            assertEquals(503, response.getStatusCode());
        }
    }

    @Test
    public void retryConsumesBody() {
        AtomicInteger closeCalls = new AtomicInteger();
        HttpResponse closeTrackingHttpResponse = new MockHttpResponse(null, 503, new Headers()) {
            @Override
            public void close() throws IOException {
                closeCalls.incrementAndGet();
                super.close();
            }
        };

        final HttpPipeline pipeline = new HttpPipelineBuilder()
            .policies(new RetryPolicy(new RetryOptions(2, Duration.ofMillis(1))))
            .httpClient(new NoOpHttpClient() {

                @Override
                public HttpResponse send(HttpRequest request) {
                    return closeTrackingHttpResponse;
                }
            })
            .build();

        sendRequest(pipeline);
        assertEquals(2, closeCalls.get());
    }

    @Test
    public void propagatingExceptionHasOtherErrorsAsSuppressedExceptions() {
        AtomicInteger count = new AtomicInteger();
        final HttpPipeline pipeline = new HttpPipelineBuilder()
            .policies(new RetryPolicy(new RetryOptions(2, Duration.ofMillis(1))))
            .httpClient(new NoOpHttpClient() {
                @Override
                public HttpResponse send(HttpRequest request) {
                    throw new UncheckedIOException(new IOException("Attempt " + count.incrementAndGet()));
                }
            })
            .build();
        
        try {
            sendRequest(pipeline);
            fail("Should throw");
        } catch (Exception e) {
            boolean hasAttempt1 = false;
            boolean hasAttempt2 = false;

            for (Throwable suppressed : e.getSuppressed()) {
                if (suppressed.getMessage().contains("Attempt 1")) {
                    hasAttempt1 = true;
                } else if (suppressed.getMessage().contains("Attempt 2")) {
                    hasAttempt2 = true;
                }
            }

            assertTrue(hasAttempt1, "Did not find suppressed with 'Attempt 1' in message.");
            assertTrue(hasAttempt2, "Did not find suppressed with 'Attempt 2' in message.");
        }
    }

    @ParameterizedTest
    @MethodSource("getWellKnownRetryDelaySupplier")
    public void getWellKnownRetryDelay(Headers responseHeaders, RetryPolicy.RetryStrategy retryStrategy,
        Duration expected) {
        assertEquals(expected,
            RetryPolicy.getWellKnownRetryDelay(responseHeaders, 1, retryStrategy, OffsetDateTime::now));
    }

    @Test
    public void retryAfterDateTime() {
        OffsetDateTime now = OffsetDateTime.now().withNano(0);
        Headers headers = new Headers().set(HeaderName.RETRY_AFTER,
            new DateTimeRfc1123(now.plusSeconds(30)).toString());
        Duration actual = RetryPolicy.getWellKnownRetryDelay(headers, 1, null, () -> now);

        assertEquals(Duration.ofSeconds(30), actual);
    }

    @Test
    public void retryOptionsCanConfigureHttpResponseRetryLogic() {
        // Fixed delay retry options which only retries on 429 responses
        RetryOptions retryOptions = new RetryOptions(1, Duration.ofMillis(1)).setShouldRetryCondition(
            retryInfo -> retryInfo.getResponse() != null && retryInfo.getResponse().getStatusCode() == 429);

        AtomicInteger attemptCount = new AtomicInteger();
        HttpPipeline pipeline = new HttpPipelineBuilder().policies(new RetryPolicy(retryOptions))
            .httpClient(request -> {
                int count = attemptCount.getAndIncrement();
                if (count == 0) {
                    return new MockHttpResponse(request, 503);
                } else {
                    return new MockHttpResponse(request, 200);
                }
            })
            .build();

        HttpResponse response = pipeline.send(new HttpRequest(HttpMethod.GET, "http://localhost/"));
        assertEquals(503, response.getStatusCode());

        assertEquals(1, attemptCount.get());
    }

    @Test
    public void retryOptionsCanConfigureThrowableRetryLogic() {
        // Fixed delay retry options which only retries IOException-based exceptions.
        RetryOptions retryOptions = new RetryOptions(1, Duration.ofMillis(1)).setShouldRetryCondition(
            retryInfo -> retryInfo.getException() instanceof TimeoutException);

        AtomicInteger attemptCount = new AtomicInteger();
        HttpPipeline pipeline = new HttpPipelineBuilder().policies(new RetryPolicy(retryOptions))
            .httpClient(request -> {
                int count = attemptCount.getAndIncrement();
                if (count == 0) {
                    throw new UncheckedIOException(new IOException());
                } else {
                    return new MockHttpResponse(request, 200);
                }
            })
            .build();

        try {
            pipeline.send(new HttpRequest(HttpMethod.GET, "http://localhost/"));
            assertEquals(1, attemptCount.get());
            fail("Expected exception to be thrown");
        } catch (Exception e) {
            // Expected
            assertTrue(e instanceof UncheckedIOException);
        }
    }

    @Test
    public void retryOptionsCanConfigureRetryHeaders() {
        RetryOptions retryOptions = new RetryOptions(1, Duration.ofMillis(1)).setDelayFromHeaders(headers -> {
            String retryAfter = headers.getValue(HeaderName.RETRY_AFTER);
            return retryAfter == null ? null : Duration.ofSeconds(10);
        });
        Headers headers = new Headers().set(HeaderName.RETRY_AFTER, "10");

        AtomicInteger attemptCount = new AtomicInteger();
        HttpPipeline pipeline = new HttpPipelineBuilder().policies(new RetryPolicy(retryOptions))
            .httpClient(request -> {
                int count = attemptCount.getAndIncrement();
                if (count == 0) {
                    return new MockHttpResponse(request, 503, headers);
                } else {
                    return new MockHttpResponse(request, 200);
                }
            })
            .build();

        HttpResponse response = pipeline.send(new HttpRequest(HttpMethod.GET, "http://localhost/"));
        assertEquals(200, response.getStatusCode());
        assertEquals(2, attemptCount.get());
    }

    static Stream<Arguments> customRetryPolicyCanDetermineRetryStatusCodesSupplier() {
        RetryPolicy.RetryStrategy onlyRetries429And503 = createStatusCodeRetryStrategy(429, 503);
        RetryPolicy.RetryStrategy onlyRetries409And412 = createStatusCodeRetryStrategy(409, 412);

        return Stream.of(Arguments.of(onlyRetries429And503, new int[] { 429, 503, 404 }, 404),
            Arguments.of(onlyRetries429And503, new int[] { 429, 404 }, 404),
            Arguments.of(onlyRetries429And503, new int[] { 503, 404 }, 404),
            Arguments.of(onlyRetries429And503, new int[] { 429, 503, 503 }, 503),
            Arguments.of(onlyRetries429And503, new int[] { 429, 503, 429 }, 429),

            Arguments.of(onlyRetries409And412, new int[] { 409, 412, 404 }, 404),
            Arguments.of(onlyRetries409And412, new int[] { 409, 404 }, 404),
            Arguments.of(onlyRetries409And412, new int[] { 412, 404 }, 404),
            Arguments.of(onlyRetries409And412, new int[] { 409, 412, 409 }, 409),
            Arguments.of(onlyRetries409And412, new int[] { 409, 412, 412 }, 412));
    }

    static HttpResponse sendRequest(HttpPipeline pipeline) {
        return pipeline.send(new HttpRequest(HttpMethod.GET, "http://localhost/"));
    }

    static RetryPolicy.RetryStrategy createStatusCodeRetryStrategy(int... retriableErrorCodes) {
        return new RetryPolicy.RetryStrategy() {

            @Override
            public Duration calculateRetryDelay(int retryAttempts) {
                return Duration.ofMillis(1);
            }

            @Override
            public boolean shouldRetryCondition(RequestRetryCondition requestRetryCondition) {
                return Arrays.stream(retriableErrorCodes)
                    .anyMatch(retriableErrorCode -> requestRetryCondition.getResponse().getStatusCode()
                        == retriableErrorCode);
            }
        };
    }

    private static final HeaderName X_MS_RETRY_AFTER_MS = HeaderName.fromString("x-ms-retry-after-ms");
    private static final HeaderName RETRY_AFTER_MS = HeaderName.fromString("retry-after-ms");

    static Stream<Arguments> getWellKnownRetryDelaySupplier() {
        RetryPolicy.RetryStrategy retryStrategy = retryAttempts -> Duration.ofSeconds(1);

        return Stream.of(
            // No well-known headers, fallback to the default.
            Arguments.of(new Headers(), retryStrategy, Duration.ofSeconds(1)),

            // x-ms-retry-after-ms should be respected as milliseconds.
            Arguments.of(new Headers().set(X_MS_RETRY_AFTER_MS, "10"), retryStrategy, Duration.ofMillis(10)),

            // x-ms-retry-after-ms wasn't a valid number, fallback to the default.
            Arguments.of(new Headers().set(X_MS_RETRY_AFTER_MS, "-10"), retryStrategy, Duration.ofSeconds(1)),
            Arguments.of(new Headers().set(X_MS_RETRY_AFTER_MS, "ten"), retryStrategy, Duration.ofSeconds(1)),

            // retry-after-ms should be respected as milliseconds.
            Arguments.of(new Headers().set(RETRY_AFTER_MS, "64"), retryStrategy, Duration.ofMillis(64)),

            // retry-after-ms wasn't a valid number, fallback to the default.
            Arguments.of(new Headers().set(RETRY_AFTER_MS, "-10"), retryStrategy, Duration.ofSeconds(1)),
            Arguments.of(new Headers().set(RETRY_AFTER_MS, "ten"), retryStrategy, Duration.ofSeconds(1)),

            // Retry-After should be respected as seconds.
            Arguments.of(new Headers().set(HeaderName.RETRY_AFTER, "10"), retryStrategy, Duration.ofSeconds(10)),

            // Retry-After wasn't a valid number, fallback to the default.
            Arguments.of(new Headers().set(HeaderName.RETRY_AFTER, "-10"), retryStrategy, Duration.ofSeconds(1)),
            Arguments.of(new Headers().set(HeaderName.RETRY_AFTER, "ten"), retryStrategy, Duration.ofSeconds(1)),

            // Retry-After was before the current time, fallback to the default.
            Arguments.of(new Headers().set(HeaderName.RETRY_AFTER, OffsetDateTime.now()
                .minusMinutes(1)
                .atZoneSameInstant(ZoneOffset.UTC)
                .format(DateTimeFormatter.RFC_1123_DATE_TIME)), retryStrategy, Duration.ofSeconds(1)));
    }
}<|MERGE_RESOLUTION|>--- conflicted
+++ resolved
@@ -44,13 +44,8 @@
 public class RetryPolicyTests {
 
     @ParameterizedTest
-<<<<<<< HEAD
     @ValueSource(ints = { 408, 500, 502, 503 })
-    public void defaultRetryPolicyRetriesExpectedErrorCodes(int returnCode) {
-=======
-    @ValueSource(ints = {408, 500, 502, 503})
     public void defaultRetryPolicyRetriesExpectedErrorCodes(int returnCode) throws IOException {
->>>>>>> f49d9fad
         AtomicInteger attemptCount = new AtomicInteger();
         HttpPipeline pipeline = new HttpPipelineBuilder().policies(new RetryPolicy()).httpClient(new NoOpHttpClient() {
             @Override
@@ -74,13 +69,8 @@
     }
 
     @ParameterizedTest
-<<<<<<< HEAD
     @ValueSource(ints = { 400, 401, 402, 403, 404, 409, 412, 501, 505 })
-    public void defaultRetryPolicyDoesntRetryOnErrorCodes(int returnCode) {
-=======
-    @ValueSource(ints = {400, 401, 402, 403, 404, 409, 412, 501, 505})
     public void defaultRetryPolicyDoesntRetryOnErrorCodes(int returnCode) throws IOException {
->>>>>>> f49d9fad
         AtomicInteger attemptCount = new AtomicInteger();
         HttpPipeline pipeline = new HttpPipelineBuilder().policies(new RetryPolicy()).httpClient(new NoOpHttpClient() {
 
@@ -129,13 +119,8 @@
 
     @ParameterizedTest
     @MethodSource("customRetryPolicyCanDetermineRetryStatusCodesSupplier")
-<<<<<<< HEAD
     public void customRetryPolicyCanDetermineRetryStatusCodes(RetryPolicy.RetryStrategy retryStrategy,
-        int[] statusCodes, int expectedStatusCode) {
-=======
-    public void customRetryPolicyCanDetermineRetryStatusCodes(RetryPolicy.RetryStrategy retryStrategy, int[] statusCodes,
-                                                              int expectedStatusCode) throws IOException {
->>>>>>> f49d9fad
+        int[] statusCodes, int expectedStatusCode) throws IOException {
         AtomicInteger attempt = new AtomicInteger();
         HttpPipeline pipeline = new HttpPipelineBuilder().policies(new RetryPolicy(retryStrategy, 2, null))
             .httpClient(new NoOpHttpClient() {
@@ -275,7 +260,7 @@
                 }
             })
             .build();
-        
+
         try {
             sendRequest(pipeline);
             fail("Should throw");
