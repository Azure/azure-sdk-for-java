// Copyright (c) Microsoft Corporation. All rights reserved.
// Licensed under the MIT License.

package com.generic.core.implementation.http.rest;

import com.generic.core.models.HeaderName;
import com.generic.core.http.models.HttpMethod;
import com.generic.core.http.models.HttpRequest;
import com.generic.core.models.BinaryData;
import com.generic.core.models.Headers;
import org.junit.jupiter.api.Named;
import org.junit.jupiter.api.Test;
import org.junit.jupiter.params.ParameterizedTest;
import org.junit.jupiter.params.provider.Arguments;
import org.junit.jupiter.params.provider.MethodSource;

import java.io.ByteArrayInputStream;
import java.io.IOException;
import java.io.InputStream;
import java.nio.charset.StandardCharsets;
import java.nio.file.Files;
import java.nio.file.Path;
import java.util.stream.Stream;

import static com.generic.core.util.TestUtils.assertArraysEqual;
import static org.junit.jupiter.api.Assertions.assertEquals;
import static org.junit.jupiter.api.Assertions.assertNotNull;
import static org.junit.jupiter.api.Assertions.assertNull;
import static org.junit.jupiter.api.Assertions.assertThrows;

public class RestProxyUtilsTests {
    private static final String SAMPLE = "sample";
    private static final byte[] EXPECTED = SAMPLE.getBytes(StandardCharsets.UTF_8);

    @ParameterizedTest
    @MethodSource("expectedBodyLengthDataProvider")
    public void expectedBodyLength(HttpRequest httpRequest) {
        BinaryData binaryData = RestProxyUtils.validateLength(httpRequest);

        assertNotNull(binaryData);
        assertArraysEqual(EXPECTED, binaryData.toBytes());
    }

    public static Stream<Arguments> expectedBodyLengthDataProvider() throws Exception {
        return dataProvider(EXPECTED.length);
    }

    @Test
    public void emptyRequestBody() {
        HttpRequest httpRequest = new HttpRequest(HttpMethod.GET, "http://localhost");

        assertNull(RestProxyUtils.validateLength(httpRequest));
    }

    @ParameterizedTest
    @MethodSource("unexpectedBodyLengthTooSmallDataProvider")
    public void unexpectedBodyLengthTooSmall(HttpRequest httpRequest) {
        assertThrows(IllegalStateException.class, () -> validateAndCollectRequest(httpRequest), "Request body "
            + "emitted " + EXPECTED.length + " bytes, less than the expected " + (EXPECTED.length + 1) + " bytes.");
    }

    public static Stream<Arguments> unexpectedBodyLengthTooSmallDataProvider() throws Exception {
        return dataProvider(EXPECTED.length + 1);
    }

    @ParameterizedTest
    @MethodSource("unexpectedBodyLengthTooLargeDataProvider")
    public void unexpectedBodyLengthTooLarge(HttpRequest httpRequest) {
        assertThrows(IllegalStateException.class, () -> validateAndCollectRequest(httpRequest), "Request body "
            + "emitted " + EXPECTED.length + " bytes, more than the expected " + (EXPECTED.length - 1) + " bytes.");
    }

    public static Stream<Arguments> unexpectedBodyLengthTooLargeDataProvider() throws Exception {
        return dataProvider(EXPECTED.length - 1);
    }

    @Test
    public void multipleToBytesToCheckBodyLength() {
        HttpRequest httpRequest = new HttpRequest(HttpMethod.GET, "http://localhost")
            .setBody(BinaryData.fromBytes(EXPECTED));
<<<<<<< HEAD
        httpRequest.getHeaders().set(HeaderName.CONTENT_LENGTH, String.valueOf(EXPECTED.length));
=======
        httpRequest
            .getHeaders().set(HeaderName.CONTENT_LENGTH, String.valueOf(EXPECTED.length));
>>>>>>> f49d9fad

        BinaryData binaryData = RestProxyUtils.validateLength(httpRequest);

        assertNotNull(binaryData);
        assertArraysEqual(EXPECTED, binaryData.toBytes());
        assertArraysEqual(EXPECTED, binaryData.toBytes());
    }

    private static Stream<Arguments> dataProvider(int contentLength) throws Exception {
        Path file = Files.createTempFile(RestProxyUtils.class.getSimpleName(), null);
        file.toFile().deleteOnExit();
        Files.write(file, EXPECTED);

        return Stream.of(
            Arguments.of(
<<<<<<< HEAD
                Named.of("bytes", new HttpRequest(HttpMethod.GET, "http://localhost")
                    .setBody(BinaryData.fromBytes(EXPECTED))
                    .setHeaders(new Headers().set(HeaderName.CONTENT_LENGTH, String.valueOf(contentLength))))
            ),
            Arguments.of(
                Named.of("string", new HttpRequest(HttpMethod.GET, "http://localhost")
                    .setBody(BinaryData.fromString(SAMPLE))
                    .setHeaders(new Headers().set(HeaderName.CONTENT_LENGTH, String.valueOf(contentLength))))
            ),
            Arguments.of(
                Named.of("stream", new HttpRequest(HttpMethod.GET, "http://localhost")
                    .setBody(BinaryData.fromStream(new ByteArrayInputStream(EXPECTED), (long) EXPECTED.length))
                    .setHeaders(new Headers().set(HeaderName.CONTENT_LENGTH, String.valueOf(contentLength))))
            ),
            Arguments.of(
                Named.of("file", new HttpRequest(HttpMethod.GET, "http://localhost")
                    .setBody(BinaryData.fromFile(file))
                    .setHeaders(new Headers().set(HeaderName.CONTENT_LENGTH, String.valueOf(contentLength))))
=======
                Named.of("bytes", createHttpRequest("http://localhost", BinaryData.fromBytes(EXPECTED), contentLength))
            ),
            Arguments.of(
                Named.of("string", createHttpRequest("http://localhost", BinaryData.fromString(SAMPLE), contentLength))
            ),
            Arguments.of(
                Named.of("stream", createHttpRequest("http://localhost", BinaryData.fromFile(file), contentLength))
            ),
            Arguments.of(
                Named.of("file", createHttpRequest("http://localhost", BinaryData.fromFile(file), contentLength))
>>>>>>> f49d9fad
            )
        );
    }

    private static HttpRequest createHttpRequest(String url, BinaryData body, int contentLength) {
        HttpRequest httpRequest = new HttpRequest(HttpMethod.GET, url)
            .setBody(body);
        httpRequest.getHeaders().set(HeaderName.CONTENT_LENGTH, String.valueOf(contentLength));
        return httpRequest;
    }


    @Test
    public void userProvidedLengthShouldNotBeTrustedTooLarge() throws IOException {
        try (InputStream byteArrayInputStream = new ByteArrayInputStream(EXPECTED)) {
            HttpRequest httpRequest = new HttpRequest(HttpMethod.GET, "http://localhost")
                .setBody(BinaryData.fromStream(byteArrayInputStream, EXPECTED.length - 1L));
<<<<<<< HEAD
            httpRequest.getHeaders().set(HeaderName.CONTENT_LENGTH, String.valueOf(EXPECTED.length - 1L));
=======
            httpRequest
                .getHeaders().set(HeaderName.CONTENT_LENGTH, String.valueOf(EXPECTED.length - 1L));
>>>>>>> f49d9fad

            IllegalStateException thrown =
                assertThrows(IllegalStateException.class, () -> validateAndCollectRequest(httpRequest),
                    "Expected validateLength() to throw, but it didn't");
            assertEquals("Request body emitted " + EXPECTED.length + " bytes, more than the expected "
                + (EXPECTED.length - 1) + " bytes.", thrown.getMessage());
        }
    }

    @Test
    public void userProvidedLengthShouldNotBeTrustedTooSmall() throws IOException {
        try (InputStream byteArrayInputStream = new ByteArrayInputStream(EXPECTED)) {
            HttpRequest httpRequest = new HttpRequest(HttpMethod.GET, "http://localhost")
                .setBody(BinaryData.fromStream(byteArrayInputStream, EXPECTED.length + 1L));
<<<<<<< HEAD
            httpRequest.getHeaders().set(HeaderName.CONTENT_LENGTH, String.valueOf(EXPECTED.length + 1L));
=======
            httpRequest
                .getHeaders().set(HeaderName.CONTENT_LENGTH, String.valueOf(EXPECTED.length + 1L));
>>>>>>> f49d9fad

            IllegalStateException thrown =
                assertThrows(IllegalStateException.class, () -> validateAndCollectRequest(httpRequest),
                    "Expected validateLength() to throw, but it didn't");

            assertEquals("Request body emitted " + EXPECTED.length + " bytes, less than the expected "
                + (EXPECTED.length + 1) + " bytes.", thrown.getMessage());
        }
    }

    @Test
    public void expectedBodyLength() throws IOException {
        try (InputStream byteArrayInputStream = new ByteArrayInputStream(EXPECTED)) {
            HttpRequest httpRequest = new HttpRequest(HttpMethod.GET, "http://localhost")
                .setBody(BinaryData.fromStream(byteArrayInputStream, (long) EXPECTED.length));
<<<<<<< HEAD
            httpRequest.getHeaders().set(HeaderName.CONTENT_LENGTH, String.valueOf(EXPECTED.length));
=======
            httpRequest
                .getHeaders().set(HeaderName.CONTENT_LENGTH, String.valueOf(EXPECTED.length));
>>>>>>> f49d9fad

            assertArraysEqual(EXPECTED, validateAndCollectRequest(httpRequest));
        }
    }

    private static byte[] validateAndCollectRequest(HttpRequest request) {
        return RestProxyUtils.validateLength(request).toBytes();
    }
}<|MERGE_RESOLUTION|>--- conflicted
+++ resolved
@@ -3,11 +3,10 @@
 
 package com.generic.core.implementation.http.rest;
 
-import com.generic.core.models.HeaderName;
 import com.generic.core.http.models.HttpMethod;
 import com.generic.core.http.models.HttpRequest;
 import com.generic.core.models.BinaryData;
-import com.generic.core.models.Headers;
+import com.generic.core.models.HeaderName;
 import org.junit.jupiter.api.Named;
 import org.junit.jupiter.api.Test;
 import org.junit.jupiter.params.ParameterizedTest;
@@ -78,12 +77,7 @@
     public void multipleToBytesToCheckBodyLength() {
         HttpRequest httpRequest = new HttpRequest(HttpMethod.GET, "http://localhost")
             .setBody(BinaryData.fromBytes(EXPECTED));
-<<<<<<< HEAD
         httpRequest.getHeaders().set(HeaderName.CONTENT_LENGTH, String.valueOf(EXPECTED.length));
-=======
-        httpRequest
-            .getHeaders().set(HeaderName.CONTENT_LENGTH, String.valueOf(EXPECTED.length));
->>>>>>> f49d9fad
 
         BinaryData binaryData = RestProxyUtils.validateLength(httpRequest);
 
@@ -99,26 +93,6 @@
 
         return Stream.of(
             Arguments.of(
-<<<<<<< HEAD
-                Named.of("bytes", new HttpRequest(HttpMethod.GET, "http://localhost")
-                    .setBody(BinaryData.fromBytes(EXPECTED))
-                    .setHeaders(new Headers().set(HeaderName.CONTENT_LENGTH, String.valueOf(contentLength))))
-            ),
-            Arguments.of(
-                Named.of("string", new HttpRequest(HttpMethod.GET, "http://localhost")
-                    .setBody(BinaryData.fromString(SAMPLE))
-                    .setHeaders(new Headers().set(HeaderName.CONTENT_LENGTH, String.valueOf(contentLength))))
-            ),
-            Arguments.of(
-                Named.of("stream", new HttpRequest(HttpMethod.GET, "http://localhost")
-                    .setBody(BinaryData.fromStream(new ByteArrayInputStream(EXPECTED), (long) EXPECTED.length))
-                    .setHeaders(new Headers().set(HeaderName.CONTENT_LENGTH, String.valueOf(contentLength))))
-            ),
-            Arguments.of(
-                Named.of("file", new HttpRequest(HttpMethod.GET, "http://localhost")
-                    .setBody(BinaryData.fromFile(file))
-                    .setHeaders(new Headers().set(HeaderName.CONTENT_LENGTH, String.valueOf(contentLength))))
-=======
                 Named.of("bytes", createHttpRequest("http://localhost", BinaryData.fromBytes(EXPECTED), contentLength))
             ),
             Arguments.of(
@@ -129,7 +103,6 @@
             ),
             Arguments.of(
                 Named.of("file", createHttpRequest("http://localhost", BinaryData.fromFile(file), contentLength))
->>>>>>> f49d9fad
             )
         );
     }
@@ -147,12 +120,7 @@
         try (InputStream byteArrayInputStream = new ByteArrayInputStream(EXPECTED)) {
             HttpRequest httpRequest = new HttpRequest(HttpMethod.GET, "http://localhost")
                 .setBody(BinaryData.fromStream(byteArrayInputStream, EXPECTED.length - 1L));
-<<<<<<< HEAD
             httpRequest.getHeaders().set(HeaderName.CONTENT_LENGTH, String.valueOf(EXPECTED.length - 1L));
-=======
-            httpRequest
-                .getHeaders().set(HeaderName.CONTENT_LENGTH, String.valueOf(EXPECTED.length - 1L));
->>>>>>> f49d9fad
 
             IllegalStateException thrown =
                 assertThrows(IllegalStateException.class, () -> validateAndCollectRequest(httpRequest),
@@ -167,12 +135,7 @@
         try (InputStream byteArrayInputStream = new ByteArrayInputStream(EXPECTED)) {
             HttpRequest httpRequest = new HttpRequest(HttpMethod.GET, "http://localhost")
                 .setBody(BinaryData.fromStream(byteArrayInputStream, EXPECTED.length + 1L));
-<<<<<<< HEAD
             httpRequest.getHeaders().set(HeaderName.CONTENT_LENGTH, String.valueOf(EXPECTED.length + 1L));
-=======
-            httpRequest
-                .getHeaders().set(HeaderName.CONTENT_LENGTH, String.valueOf(EXPECTED.length + 1L));
->>>>>>> f49d9fad
 
             IllegalStateException thrown =
                 assertThrows(IllegalStateException.class, () -> validateAndCollectRequest(httpRequest),
@@ -188,12 +151,7 @@
         try (InputStream byteArrayInputStream = new ByteArrayInputStream(EXPECTED)) {
             HttpRequest httpRequest = new HttpRequest(HttpMethod.GET, "http://localhost")
                 .setBody(BinaryData.fromStream(byteArrayInputStream, (long) EXPECTED.length));
-<<<<<<< HEAD
             httpRequest.getHeaders().set(HeaderName.CONTENT_LENGTH, String.valueOf(EXPECTED.length));
-=======
-            httpRequest
-                .getHeaders().set(HeaderName.CONTENT_LENGTH, String.valueOf(EXPECTED.length));
->>>>>>> f49d9fad
 
             assertArraysEqual(EXPECTED, validateAndCollectRequest(httpRequest));
         }
