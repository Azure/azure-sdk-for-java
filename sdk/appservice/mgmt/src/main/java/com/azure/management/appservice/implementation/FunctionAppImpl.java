// Copyright (c) Microsoft Corporation. All rights reserved.
// Licensed under the MIT License.

package com.azure.management.appservice.implementation;

import com.azure.core.annotation.BodyParam;
import com.azure.core.annotation.Delete;
import com.azure.core.annotation.Get;
import com.azure.core.annotation.HeaderParam;
import com.azure.core.annotation.Headers;
import com.azure.core.annotation.Host;
import com.azure.core.annotation.HostParam;
import com.azure.core.annotation.PathParam;
import com.azure.core.annotation.Post;
import com.azure.core.annotation.Put;
import com.azure.core.annotation.QueryParam;
import com.azure.core.annotation.ServiceInterface;
import com.azure.core.credential.AccessToken;
import com.azure.core.credential.TokenCredential;
import com.azure.core.credential.TokenRequestContext;
import com.azure.core.http.HttpPipelineCallContext;
import com.azure.core.http.HttpPipelineNextPolicy;
import com.azure.core.http.HttpResponse;
import com.azure.core.http.policy.HttpLogDetailLevel;
import com.azure.core.http.policy.HttpLogOptions;
import com.azure.core.http.policy.HttpPipelinePolicy;
import com.azure.core.http.rest.RestProxy;
import com.azure.core.management.CloudException;
import com.azure.core.util.UrlBuilder;
import com.azure.management.RestClient;
import com.azure.management.appservice.AppServicePlan;
import com.azure.management.appservice.FunctionApp;
import com.azure.management.appservice.FunctionDeploymentSlots;
import com.azure.management.appservice.FunctionRuntimeStack;
import com.azure.management.appservice.NameValuePair;
import com.azure.management.appservice.OperatingSystem;
import com.azure.management.appservice.PricingTier;
import com.azure.management.appservice.SkuDescription;
import com.azure.management.appservice.SkuName;
import com.azure.management.appservice.models.SiteConfigResourceInner;
import com.azure.management.appservice.models.SiteInner;
import com.azure.management.appservice.models.SiteLogsConfigInner;
import com.azure.management.resources.fluentcore.model.Creatable;
import com.azure.management.resources.fluentcore.model.Indexable;
import com.azure.management.storage.StorageAccount;
import com.azure.management.storage.StorageAccountKey;
import com.azure.management.storage.StorageAccountSkuType;
import com.fasterxml.jackson.annotation.JsonProperty;
import reactor.core.publisher.Flux;
import reactor.core.publisher.Mono;

import java.io.File;
import java.io.FileInputStream;
import java.io.IOException;
import java.io.InputStream;
import java.net.MalformedURLException;
import java.time.Instant;
import java.time.OffsetDateTime;
import java.time.ZoneOffset;
import java.util.Base64;
import java.util.HashMap;
import java.util.List;
import java.util.Map;
import java.util.function.Function;
import java.util.regex.Matcher;
import java.util.regex.Pattern;

/**
 * The implementation for FunctionApp.
 */
class FunctionAppImpl
    extends AppServiceBaseImpl<FunctionApp, FunctionAppImpl, FunctionApp.DefinitionStages.WithCreate, FunctionApp.Update>
    implements
        FunctionApp,
        FunctionApp.Definition,
        FunctionApp.DefinitionStages.NewAppServicePlanWithGroup,
        FunctionApp.DefinitionStages.ExistingLinuxPlanWithGroup,
        FunctionApp.Update {

    private static final String SETTING_FUNCTIONS_WORKER_RUNTIME = "FUNCTIONS_WORKER_RUNTIME";
    private static final String SETTING_FUNCTIONS_EXTENSION_VERSION = "FUNCTIONS_EXTENSION_VERSION";
    private static final String SETTING_WEBSITE_CONTENTAZUREFILECONNECTIONSTRING = "WEBSITE_CONTENTAZUREFILECONNECTIONSTRING";
    private static final String SETTING_WEBSITE_CONTENTSHARE = "WEBSITE_CONTENTSHARE";
    private static final String SETTING_WEB_JOBS_STORAGE = "AzureWebJobsStorage";
    private static final String SETTING_WEB_JOBS_DASHBOARD = "AzureWebJobsDashboard";

    private Creatable<StorageAccount> storageAccountCreatable;
    private StorageAccount storageAccountToSet;
    private StorageAccount currentStorageAccount;
    private final FunctionAppKeyService functionAppKeyService;
    private FunctionService functionService;
    private FunctionDeploymentSlots deploymentSlots;

    private Function<AppServicePlan, SiteConfigResourceInner> linuxFxVersionSetter = null;
    private Mono<AppServicePlan> cachedAppServicePlanObservable = null; // potentially shared between submitSiteConfig and submitAppSettings

    private String functionAppKeyServiceHost;
    private String functionServiceHost;

    FunctionAppImpl(final String name, SiteInner innerObject, SiteConfigResourceInner siteConfig, SiteLogsConfigInner logConfig, AppServiceManager manager) {
        super(name, innerObject, siteConfig, logConfig, manager);
        functionAppKeyServiceHost = manager.restClient().getBaseUrl().toString();
        functionAppKeyService = RestProxy.create(FunctionAppKeyService.class, manager.restClient().getHttpPipeline());
        if (!isInCreateMode()) {
            initializeFunctionService();
        }
    }

    private void initializeFunctionService() {
        if (functionService == null) {
            UrlBuilder urlBuilder = UrlBuilder.parse(defaultHostName());
            String baseUrl;
            if (urlBuilder.getScheme() == null) {
                urlBuilder.setScheme("https");
            }
            try {
                baseUrl = urlBuilder.toUrl().toString();
            } catch (MalformedURLException e) {
                throw new IllegalStateException(e);
            }
            RestClient client = manager().restClient().newBuilder()
                    .withBaseUrl(baseUrl)
<<<<<<< HEAD
//                    .withCredential(new FunctionCredential(this))
                    .withPolicy(new FunctionAuthenticationPolicy(this))
                    .withHttpLogOptions(new HttpLogOptions().setLogLevel(HttpLogDetailLevel.BODY_AND_HEADERS))
=======
                    .withCredential(new FunctionCredential(this))
//                    .withPolicy(new FunctionAuthenticationPolicy(this))
>>>>>>> d21eb4ce
                    .buildClient();
            functionServiceHost = client.getBaseUrl().toString();
            functionService = RestProxy.create(FunctionService.class, client.getHttpPipeline(), client.getSerializerAdapter());
        }
    }

    @Override
    public void setInner(SiteInner innerObject) {
        super.setInner(innerObject);
    }

    @Override
    public FunctionDeploymentSlots deploymentSlots() {
        if (deploymentSlots == null) {
            deploymentSlots = new FunctionDeploymentSlotsImpl(this);
        }
        return deploymentSlots;
    }

    @Override
    public FunctionAppImpl withNewConsumptionPlan() {
        return withNewAppServicePlan(OperatingSystem.WINDOWS, new PricingTier(SkuName.DYNAMIC.toString(), "Y1"));
    }

    @Override
    public FunctionAppImpl withNewConsumptionPlan(String appServicePlanName) {
        return withNewAppServicePlan(appServicePlanName, OperatingSystem.WINDOWS, new PricingTier(SkuName.DYNAMIC.toString(), "Y1"));
    }

    @Override
    public FunctionAppImpl withRuntime(String runtime) {
        return withAppSetting(SETTING_FUNCTIONS_WORKER_RUNTIME, runtime);
    }

    @Override
    public FunctionAppImpl withRuntimeVersion(String version) {
        return withAppSetting(SETTING_FUNCTIONS_EXTENSION_VERSION, version.startsWith("~") ? version : "~" + version);
    }

    @Override
    public FunctionAppImpl withLatestRuntimeVersion() {
        return withRuntimeVersion("latest");
    }

    @Override
    Mono<Indexable> submitSiteConfig() {
        if (linuxFxVersionSetter != null) {
            cachedAppServicePlanObservable = this.cachedAppServicePlanObservable(); // first usage, so get a new one
            return cachedAppServicePlanObservable
                    .map(linuxFxVersionSetter)
                    .flatMap(ignored -> FunctionAppImpl.super.submitSiteConfig());
        } else {
            return super.submitSiteConfig();
        }
    }

    @Override
    Mono<Indexable> submitAppSettings() {
        if (storageAccountCreatable != null && this.taskResult(storageAccountCreatable.key()) != null) {
            storageAccountToSet = this.taskResult(storageAccountCreatable.key());
        }
        if (storageAccountToSet == null) {
            return super.submitAppSettings();
        } else {
            if (cachedAppServicePlanObservable == null) {
                cachedAppServicePlanObservable = this.cachedAppServicePlanObservable();
            }
            return Flux.concat(storageAccountToSet.getKeysAsync()
                    .map(storageAccountKeys -> storageAccountKeys.get(0))
                    .zipWith(cachedAppServicePlanObservable, (StorageAccountKey storageAccountKey, AppServicePlan appServicePlan) -> {
                        String connectionString = String.format("DefaultEndpointsProtocol=https;AccountName=%s;AccountKey=%s",
                                storageAccountToSet.name(), storageAccountKey.value());
                        addAppSettingIfNotModified(SETTING_WEB_JOBS_STORAGE, connectionString);
                        addAppSettingIfNotModified(SETTING_WEB_JOBS_DASHBOARD, connectionString);
                        if (OperatingSystem.WINDOWS.equals(operatingSystem()) && // as Portal logic, only Windows plan would have following appSettings
                                (appServicePlan == null || isConsumptionOrPremiumAppServicePlan(appServicePlan.pricingTier()))) {
                            addAppSettingIfNotModified(SETTING_WEBSITE_CONTENTAZUREFILECONNECTIONSTRING, connectionString);
                            addAppSettingIfNotModified(SETTING_WEBSITE_CONTENTSHARE, this.manager().getSdkContext().randomResourceName(name(), 32));
                        }
                        return FunctionAppImpl.super.submitAppSettings();
                    })).last()
                    .then(Mono.fromCallable(() -> {
                        currentStorageAccount = storageAccountToSet;
                        storageAccountToSet = null;
                        storageAccountCreatable = null;
                        cachedAppServicePlanObservable = null;
                        return this;
                    }));
        }
    }

    @Override
    public OperatingSystem operatingSystem() {
        return (inner().reserved() == null || !inner().reserved())
                ? OperatingSystem.WINDOWS
                : OperatingSystem.LINUX;
    }

    private void addAppSettingIfNotModified(String key, String value) {
        if (!appSettingModified(key)) {
            withAppSetting(key, value);
        }
    }

    private boolean appSettingModified(String key) {
        return (appSettingsToAdd != null && appSettingsToAdd.containsKey(key))
                || (appSettingsToRemove != null && appSettingsToRemove.contains(key));
    }

    private static boolean isConsumptionOrPremiumAppServicePlan(PricingTier pricingTier) {
        if (pricingTier == null || pricingTier.toSkuDescription() == null) {
            return true;
        }
        SkuDescription description = pricingTier.toSkuDescription();
        return SkuName.DYNAMIC.toString().equalsIgnoreCase(description.tier()) || SkuName.ELASTIC_PREMIUM.toString().equalsIgnoreCase(description.tier());
    }

    private static boolean isConsumptionPlan(PricingTier pricingTier) {
        if (pricingTier == null || pricingTier.toSkuDescription() == null) {
            return true;
        }
        SkuDescription description = pricingTier.toSkuDescription();
        return SkuName.DYNAMIC.toString().equalsIgnoreCase(description.tier());
    }

    @Override
    FunctionAppImpl withNewAppServicePlan(OperatingSystem operatingSystem, PricingTier pricingTier) {
        return super.withNewAppServicePlan(operatingSystem, pricingTier).autoSetAlwaysOn(pricingTier);
    }

    @Override
    FunctionAppImpl withNewAppServicePlan(String appServicePlan, OperatingSystem operatingSystem, PricingTier pricingTier) {
        return super.withNewAppServicePlan(appServicePlan, operatingSystem, pricingTier).autoSetAlwaysOn(pricingTier);
    }

    @Override
    public FunctionAppImpl withExistingAppServicePlan(AppServicePlan appServicePlan) {
        super.withExistingAppServicePlan(appServicePlan);
        return autoSetAlwaysOn(appServicePlan.pricingTier());
    }

    private FunctionAppImpl autoSetAlwaysOn(PricingTier pricingTier) {
        SkuDescription description = pricingTier.toSkuDescription();
        if (description.tier().equalsIgnoreCase(SkuName.BASIC.toString())
                || description.tier().equalsIgnoreCase(SkuName.STANDARD.toString())
                || description.tier().equalsIgnoreCase(SkuName.PREMIUM.toString())
                || description.tier().equalsIgnoreCase(SkuName.PREMIUM_V2.toString())) {
            return withWebAppAlwaysOn(true);
        } else {
            return withWebAppAlwaysOn(false);
        }
    }

    @Override
    public FunctionAppImpl withNewStorageAccount(String name, com.azure.management.storage.SkuName sku) {
        StorageAccount.DefinitionStages.WithGroup storageDefine = manager().storageManager().storageAccounts()
            .define(name)
            .withRegion(regionName());
        if (super.creatableGroup != null && isInCreateMode()) {
            storageAccountCreatable = storageDefine.withNewResourceGroup(super.creatableGroup)
                .withGeneralPurposeAccountKind()
                .withSku(sku);
        } else {
            storageAccountCreatable = storageDefine.withExistingResourceGroup(resourceGroupName())
                .withGeneralPurposeAccountKind()
                .withSku(sku);
        }
        this.addDependency(storageAccountCreatable);
        return this;
    }

    @Override
    public FunctionAppImpl withNewStorageAccount(String name, StorageAccountSkuType sku) {
        StorageAccount.DefinitionStages.WithGroup storageDefine = manager().storageManager().storageAccounts()
                .define(name)
                .withRegion(regionName());
        if (super.creatableGroup != null && isInCreateMode()) {
            storageAccountCreatable = storageDefine.withNewResourceGroup(super.creatableGroup)
                    .withGeneralPurposeAccountKind()
                    .withSku(sku);
        } else {
            storageAccountCreatable = storageDefine.withExistingResourceGroup(resourceGroupName())
                    .withGeneralPurposeAccountKind()
                    .withSku(sku);
        }
        this.addDependency(storageAccountCreatable);
        return this;
    }

    @Override
    public FunctionAppImpl withExistingStorageAccount(StorageAccount storageAccount) {
        this.storageAccountToSet = storageAccount;
        return this;
    }

    @Override
    public FunctionAppImpl withDailyUsageQuota(int quota) {
        inner().withDailyMemoryTimeQuota(quota);
        return this;
    }

    @Override
    public FunctionAppImpl withoutDailyUsageQuota() {
        return withDailyUsageQuota(0);
    }

    @Override
    public FunctionAppImpl withNewLinuxConsumptionPlan() {
        return withNewAppServicePlan(OperatingSystem.LINUX, new PricingTier(SkuName.DYNAMIC.toString(), "Y1"));
    }

    @Override
    public FunctionAppImpl withNewLinuxConsumptionPlan(String appServicePlanName) {
        return withNewAppServicePlan(appServicePlanName, OperatingSystem.LINUX, new PricingTier(SkuName.DYNAMIC.toString(), "Y1"));
    }

    @Override
    public FunctionAppImpl withNewLinuxAppServicePlan(PricingTier pricingTier) {
        return super.withNewAppServicePlan(OperatingSystem.LINUX, pricingTier);
    }

    @Override
    public FunctionAppImpl withNewLinuxAppServicePlan(String appServicePlanName, PricingTier pricingTier) {
        return super.withNewAppServicePlan(appServicePlanName, OperatingSystem.LINUX, pricingTier);
    }

    @Override
    public FunctionAppImpl withNewLinuxAppServicePlan(Creatable<AppServicePlan> appServicePlanCreatable) {
        super.withNewAppServicePlan(appServicePlanCreatable);
        if (appServicePlanCreatable instanceof AppServicePlan) {
            this.autoSetAlwaysOn(((AppServicePlan) appServicePlanCreatable).pricingTier());
        }
        return this;
    }

    @Override
    public FunctionAppImpl withExistingLinuxAppServicePlan(AppServicePlan appServicePlan) {
        return super.withExistingAppServicePlan(appServicePlan).autoSetAlwaysOn(appServicePlan.pricingTier());
    }

    @Override
    public FunctionAppImpl withBuiltInImage(final FunctionRuntimeStack runtimeStack) {
        ensureLinuxPlan();
        cleanUpContainerSettings();
        if (siteConfig == null) {
            siteConfig = new SiteConfigResourceInner();
        }
        withRuntime(runtimeStack.runtime());
        withRuntimeVersion(runtimeStack.version());
        linuxFxVersionSetter = appServicePlan -> {
            if (appServicePlan == null || isConsumptionPlan(appServicePlan.pricingTier())) {
                siteConfig.withLinuxFxVersion(runtimeStack.getLinuxFxVersionForConsumptionPlan());
            } else {
                siteConfig.withLinuxFxVersion(runtimeStack.getLinuxFxVersionForDedicatedPlan());
            }
            return siteConfig;
        };
        return this;
    }

    @Override
    public FunctionAppImpl withPublicDockerHubImage(String imageAndTag) {
        ensureLinuxPlan();
        return super.withPublicDockerHubImage(imageAndTag);
    }

    @Override
    public FunctionAppImpl withPrivateDockerHubImage(String imageAndTag) {
        ensureLinuxPlan();
        return super.withPublicDockerHubImage(imageAndTag);
    }

    @Override
    public FunctionAppImpl withPrivateRegistryImage(String imageAndTag, String serverUrl) {
        ensureLinuxPlan();
        return super.withPrivateRegistryImage(imageAndTag, serverUrl);
    }

    @Override
    protected void cleanUpContainerSettings() {
        linuxFxVersionSetter = null;
        if (siteConfig != null && siteConfig.linuxFxVersion() != null) {
            siteConfig.withLinuxFxVersion(null);
        }
        // Docker Hub
        withoutAppSetting(SETTING_DOCKER_IMAGE);
        withoutAppSetting(SETTING_REGISTRY_SERVER);
        withoutAppSetting(SETTING_REGISTRY_USERNAME);
        withoutAppSetting(SETTING_REGISTRY_PASSWORD);
    }

    @Override
    protected OperatingSystem appServicePlanOperatingSystem(AppServicePlan appServicePlan) {
        // Consumption plan or premium (elastic) plan would have "functionapp" or "elastic" in "kind" property, no "linux" in it.
        return (appServicePlan.inner().reserved() == null || !appServicePlan.inner().reserved())
                ? OperatingSystem.WINDOWS
                : OperatingSystem.LINUX;
    }

    private Mono<AppServicePlan> cachedAppServicePlanObservable() {
        // it could get more than one subscriber, so hot observable + caching
        return this.manager().appServicePlans().getByIdAsync(this.appServicePlanId()).cache();
    }

    @Override
    public StorageAccount storageAccount() {
        return currentStorageAccount;
    }

    @Override
    public String getMasterKey() {
        return getMasterKeyAsync().block();
    }

    @Override
    public Mono<String> getMasterKeyAsync() {
        return functionAppKeyService.listKeys(functionAppKeyServiceHost, resourceGroupName(), name(), manager().getSubscriptionId(), "2019-08-01")
                .map(ListKeysResult::getMasterKey);
    }

    @Override
    public Map<String, String> listFunctionKeys(String functionName) {
        return listFunctionKeysAsync(functionName).block();
    }

    @Override
    public Mono<Map<String, String>> listFunctionKeysAsync(final String functionName) {
        return functionService.listFunctionKeys(functionServiceHost, functionName)
                .map(result -> {
                    Map<String, String> keys = new HashMap<>();
                    if (result.keys != null) {
                        for (NameValuePair pair : result.keys) {
                            keys.put(pair.name(), pair.value());
                        }
                    }
                    return keys;
                });
    }

    @Override
    public NameValuePair addFunctionKey(String functionName, String keyName, String keyValue) {
        return addFunctionKeyAsync(functionName, keyName, keyValue).block();
    }

    @Override
    public Mono<NameValuePair> addFunctionKeyAsync(String functionName, String keyName, String keyValue) {
        if (keyValue != null) {
            return functionService.addFunctionKey(functionServiceHost, functionName, keyName, new NameValuePair().withName(keyName).withValue(keyValue));
        } else {
            return functionService.generateFunctionKey(functionServiceHost, functionName, keyName);
        }
    }

    @Override
    public void removeFunctionKey(String functionName, String keyName) {
        removeFunctionKeyAsync(functionName, keyName).block();
    }

    @Override
    public Mono<Void> removeFunctionKeyAsync(String functionName, String keyName) {
        return functionService.deleteFunctionKey(functionServiceHost, functionName, keyName);
    }

    @Override
    public void triggerFunction(String functionName, Object payload) {
        triggerFunctionAsync(functionName, payload).block();
    }

    @Override
    public Mono<Void> triggerFunctionAsync(String functionName, Object payload) {
        return functionService.triggerFunction(functionServiceHost, functionName, payload);
    }

    @Override
    public void syncTriggers() {
        syncTriggersAsync().block();
    }

    @Override
    public Mono<Void> syncTriggersAsync() {
        return manager().inner().webApps().syncFunctionTriggersAsync(resourceGroupName(), name())
                .onErrorResume(throwable -> {
                    if (throwable instanceof CloudException && ((CloudException) throwable).getResponse().getStatusCode() == 200) {
                        return Mono.empty();
                    } else {
                        return Mono.error(throwable);
                    }
                });
    }

    @Override
    public Flux<String> streamApplicationLogsAsync() {
        return functionService.ping(functionServiceHost)
                .then(functionService.getHostStatus(functionServiceHost))
                .thenMany(FunctionAppImpl.super.streamApplicationLogsAsync());
    }

    @Override
    public Flux<String> streamHttpLogsAsync() {
        return functionService.ping(functionServiceHost)
                .then(functionService.getHostStatus(functionServiceHost))
                .thenMany(FunctionAppImpl.super.streamHttpLogsAsync());
    }

    @Override
    public Flux<String> streamTraceLogsAsync() {
        return functionService.ping(functionServiceHost)
                .then(functionService.getHostStatus(functionServiceHost))
                .thenMany(FunctionAppImpl.super.streamTraceLogsAsync());
    }

    @Override
    public Flux<String> streamDeploymentLogsAsync() {
        return functionService.ping(functionServiceHost)
                .then(functionService.getHostStatus(functionServiceHost))
                .thenMany(FunctionAppImpl.super.streamDeploymentLogsAsync());
    }

    @Override
    public Flux<String> streamAllLogsAsync() {
        return functionService.ping(functionServiceHost)
                .then(functionService.getHostStatus(functionServiceHost))
                .thenMany(FunctionAppImpl.super.streamAllLogsAsync());
    }

    @Override
    public Mono<Void> zipDeployAsync(File zipFile) {
        try {
            return zipDeployAsync(new FileInputStream(zipFile));
        } catch (IOException e) {
            return Mono.error(e);
        }
    }

    @Override
    public void zipDeploy(File zipFile) {
        zipDeployAsync(zipFile).block();
    }

    @Override
    public Mono<Void> zipDeployAsync(InputStream zipFile) {
        return kuduClient.zipDeployAsync(zipFile);
    }

    @Override
    public void zipDeploy(InputStream zipFile) {
        zipDeployAsync(zipFile).block();
    }

    @Override
    public Flux<Indexable> createAsync() {
        if (this.isInCreateMode()) {
            if (inner().serverFarmId() == null) {
                withNewConsumptionPlan();
            }
            if (currentStorageAccount == null && storageAccountToSet == null && storageAccountCreatable == null) {
                withNewStorageAccount(this.manager().getSdkContext().randomResourceName(name(), 20), com.azure.management.storage.SkuName.STANDARD_GRS);
            }
        }
        return super.createAsync();
    }

    @Override
    public Mono<Void> afterPostRunAsync(final boolean isGroupFaulted) {
        if (!isGroupFaulted) {
            initializeFunctionService();
        }
        return super.afterPostRunAsync(isGroupFaulted);
    }

    private static class ListKeysResult {
        @JsonProperty("masterKey")
        private String masterKey;

        @JsonProperty("functionKeys")
        private Map<String, String> functionKeys;

        @JsonProperty("systemKeys")
        private Map<String, String> systemKeys;

        public String getMasterKey() {
            return masterKey;
        }
    }

    @Host("{$host}")
    @ServiceInterface(name = "FunctionAppKeyService")
    private interface FunctionAppKeyService {
        @Headers({ "Content-Type: application/json; charset=utf-8", "x-ms-logging-context: com.microsoft.azure.management.appservice.WebApps listKeys" })
        @Post("subscriptions/{subscriptionId}/resourceGroups/{resourceGroupName}/providers/Microsoft.Web/sites/{name}/host/default/listkeys")
        Mono<ListKeysResult> listKeys(@HostParam("$host") String host, @PathParam("resourceGroupName") String resourceGroupName, @PathParam("name") String name, @PathParam("subscriptionId") String subscriptionId, @QueryParam("api-version") String apiVersion);
    }

    @Host("{$host}")
    @ServiceInterface(name = "FunctionService")
    private interface FunctionService {
        @Headers({ "Content-Type: application/json; charset=utf-8", "x-ms-logging-context: com.microsoft.azure.management.appservice.WebApps listFunctionKeys" })
        @Get("admin/functions/{name}/keys")
        Mono<FunctionKeyListResult> listFunctionKeys(@HostParam("$host") String host, @PathParam("name") String functionName);

        @Headers({ "Content-Type: application/json; charset=utf-8", "x-ms-logging-context: com.microsoft.azure.management.appservice.WebApps addFunctionKey" })
        @Put("admin/functions/{name}/keys/{keyName}")
        Mono<NameValuePair> addFunctionKey(@HostParam("$host") String host, @PathParam("name") String functionName, @PathParam("keyName") String keyName, @BodyParam("application/json") NameValuePair key);

        @Headers({ "Content-Type: application/json; charset=utf-8", "x-ms-logging-context: com.microsoft.azure.management.appservice.WebApps generateFunctionKey" })
        @Post("admin/functions/{name}/keys/{keyName}")
        Mono<NameValuePair> generateFunctionKey(@HostParam("$host") String host, @PathParam("name") String functionName, @PathParam("keyName") String keyName);

        @Headers({ "Content-Type: application/json; charset=utf-8", "x-ms-logging-context: com.microsoft.azure.management.appservice.WebApps deleteFunctionKey" })
        @Delete("admin/functions/{name}/keys/{keyName}")
        Mono<Void> deleteFunctionKey(@HostParam("$host") String host, @PathParam("name") String functionName, @PathParam("keyName") String keyName);

        @Headers({ "Content-Type: application/json; charset=utf-8", "x-ms-logging-context: com.microsoft.azure.management.appservice.WebApps ping" })
        @Post("admin/host/ping")
        Mono<Void> ping(@HostParam("$host") String host);

        @Headers({ "Content-Type: application/json; charset=utf-8", "x-ms-logging-context: com.microsoft.azure.management.appservice.WebApps getHostStatus" })
        @Get("admin/host/status")
        Mono<Void> getHostStatus(@HostParam("$host") String host);

        @Headers({ "Content-Type: application/json; charset=utf-8", "x-ms-logging-context: com.microsoft.azure.management.appservice.WebApps triggerFunction" })
        @Post("admin/functions/{name}")
        Mono<Void> triggerFunction(@HostParam("$host") String host, @PathParam("name") String functionName, @BodyParam("application/json") Object payload);
    }

    private static class FunctionKeyListResult {
        @JsonProperty("keys")
        private List<NameValuePair> keys;
    }

    private static final class FunctionAuthenticationPolicy implements HttpPipelinePolicy {
        private final FunctionAppImpl functionApp;
        private final static String HEADER_NAME = "x-functions-key";
        private String masterKey;

        private FunctionAuthenticationPolicy(FunctionAppImpl functionApp) {
            this.functionApp = functionApp;
        }

        @Override
        public Mono<HttpResponse> process(HttpPipelineCallContext context, HttpPipelineNextPolicy next) {
            Mono<String> masterKeyMono = masterKey == null
                    ? functionApp.getMasterKeyAsync().map(key -> { masterKey = key; return key; })
                    : Mono.just(masterKey);
            return masterKeyMono.flatMap(key -> {
                context.getHttpRequest().setHeader(HEADER_NAME, key);
                return next.process();
            });
        }
    }

    /*
    private static final class FunctionCredential implements TokenCredential {
        private final FunctionAppImpl functionApp;

        private FunctionCredential(FunctionAppImpl functionApp) {
            this.functionApp = functionApp;
        }

        @Override
        public Mono<AccessToken> getToken(TokenRequestContext request) {
            return functionApp.manager().inner().webApps()
                    .getFunctionsAdminTokenAsync(functionApp.resourceGroupName(), functionApp.name())
                    .map(token -> {
                        String jwt = new String(Base64.getUrlDecoder().decode(token.split("\\.")[1]));
                        Pattern pattern = Pattern.compile("\"exp\": *([0-9]+),");
                        Matcher matcher = pattern.matcher(jwt);
                        matcher.find();
                        long expire = Long.parseLong(matcher.group(1));
                        return new AccessToken(token, OffsetDateTime.ofInstant(Instant.ofEpochMilli(expire), ZoneOffset.UTC));
                    });
        }
    }
    */
}<|MERGE_RESOLUTION|>--- conflicted
+++ resolved
@@ -120,14 +120,8 @@
             }
             RestClient client = manager().restClient().newBuilder()
                     .withBaseUrl(baseUrl)
-<<<<<<< HEAD
 //                    .withCredential(new FunctionCredential(this))
                     .withPolicy(new FunctionAuthenticationPolicy(this))
-                    .withHttpLogOptions(new HttpLogOptions().setLogLevel(HttpLogDetailLevel.BODY_AND_HEADERS))
-=======
-                    .withCredential(new FunctionCredential(this))
-//                    .withPolicy(new FunctionAuthenticationPolicy(this))
->>>>>>> d21eb4ce
                     .buildClient();
             functionServiceHost = client.getBaseUrl().toString();
             functionService = RestProxy.create(FunctionService.class, client.getHttpPipeline(), client.getSerializerAdapter());
