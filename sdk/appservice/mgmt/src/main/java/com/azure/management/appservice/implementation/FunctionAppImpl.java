--- conflicted
+++ resolved
@@ -638,13 +638,8 @@
             }
             if (currentStorageAccount == null && storageAccountToSet == null && storageAccountCreatable == null) {
                 withNewStorageAccount(
-<<<<<<< HEAD
-                    this.manager().getSdkContext().randomResourceName(name(), 20),
+                    this.manager().sdkContext().randomResourceName(name(), 20),
                     com.azure.management.storage.models.SkuName.STANDARD_GRS);
-=======
-                    this.manager().sdkContext().randomResourceName(name(), 20),
-                    com.azure.management.storage.SkuName.STANDARD_GRS);
->>>>>>> 7337ac25
             }
         }
         return super.createAsync();
