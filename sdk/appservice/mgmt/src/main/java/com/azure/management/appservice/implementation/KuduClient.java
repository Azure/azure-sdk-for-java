--- conflicted
+++ resolved
@@ -58,10 +58,6 @@
         this.host = "https://" + host;
         RestClient client = webAppBase.manager().restClient().newBuilder()
                 .withBaseUrl(this.host)
-<<<<<<< HEAD
-                .withHttpLogOptions(new HttpLogOptions().setLogLevel(HttpLogDetailLevel.BODY_AND_HEADERS))
-=======
->>>>>>> d21eb4ce
                 .withPolicy(new KuduAuthenticationPolicy(webAppBase))
                 // TODO (weidxu) support timeout
 //                .withConnectionTimeout(3, TimeUnit.MINUTES)
