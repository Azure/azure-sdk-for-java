<!--
 ~ Copyright (c) Microsoft Corporation. All rights reserved.
 ~ Licensed under the MIT License.
 ~ Code generated by Microsoft (R) AutoRest Code Generator.
 -->
<project xmlns="http://maven.apache.org/POM/4.0.0" xsi:schemaLocation="http://maven.apache.org/POM/4.0.0 http://maven.apache.org/xsd/maven-4.0.0.xsd" xmlns:xsi="http://www.w3.org/2001/XMLSchema-instance">
  <modelVersion>4.0.0</modelVersion>
  <parent>
    <groupId>com.azure</groupId>
    <artifactId>azure-client-sdk-parent</artifactId>
    <version>1.7.0</version> <!-- {x-version-update;com.azure:azure-client-sdk-parent;current} -->
    <relativePath>../../parents/azure-client-sdk-parent</relativePath>
  </parent>

  <groupId>com.azure.resourcemanager</groupId>
  <artifactId>azure-resourcemanager-voiceservices</artifactId>
  <version>1.2.0-beta.1</version> <!-- {x-version-update;com.azure.resourcemanager:azure-resourcemanager-voiceservices;current} -->
  <packaging>jar</packaging>

  <name>Microsoft Azure SDK for Voice Services Management</name>
  <description>This package contains Microsoft Azure SDK for Voice Services Management SDK. For documentation on how to use this package, please see https://aka.ms/azsdk/java/mgmt.  Package tag package-2023-01-31.</description>
  <url>https://github.com/Azure/azure-sdk-for-java</url>

  <licenses>
    <license>
      <name>The MIT License (MIT)</name>
      <url>http://opensource.org/licenses/MIT</url>
      <distribution>repo</distribution>
    </license>
  </licenses>

  <scm>
    <url>https://github.com/Azure/azure-sdk-for-java</url>
    <connection>scm:git:git@github.com:Azure/azure-sdk-for-java.git</connection>
    <developerConnection>scm:git:git@github.com:Azure/azure-sdk-for-java.git</developerConnection>
    <tag>HEAD</tag>
  </scm>
  <developers>
    <developer>
      <id>microsoft</id>
      <name>Microsoft</name>
    </developer>
  </developers>
  <properties>
    <project.build.sourceEncoding>UTF-8</project.build.sourceEncoding>
    <jacoco.min.linecoverage>0</jacoco.min.linecoverage>
    <jacoco.min.branchcoverage>0</jacoco.min.branchcoverage>
    <spotless.skip>false</spotless.skip>
  </properties>
  <dependencies>
    <dependency>
      <groupId>com.azure</groupId>
      <artifactId>azure-core</artifactId>
<<<<<<< HEAD
      <version>1.55.1</version> <!-- {x-version-update;com.azure:azure-core;dependency} -->
=======
      <version>1.55.2</version> <!-- {x-version-update;com.azure:azure-core;dependency} -->
>>>>>>> fe2a4254
    </dependency>
    <dependency>
      <groupId>com.azure</groupId>
      <artifactId>azure-core-management</artifactId>
<<<<<<< HEAD
      <version>1.16.1</version> <!-- {x-version-update;com.azure:azure-core-management;dependency} -->
=======
      <version>1.16.2</version> <!-- {x-version-update;com.azure:azure-core-management;dependency} -->
>>>>>>> fe2a4254
    </dependency>
    <dependency>
      <groupId>com.azure</groupId>
      <artifactId>azure-core-test</artifactId>
<<<<<<< HEAD
      <version>1.27.0-beta.6</version> <!-- {x-version-update;com.azure:azure-core-test;dependency} -->
=======
      <version>1.27.0-beta.7</version> <!-- {x-version-update;com.azure:azure-core-test;dependency} -->
>>>>>>> fe2a4254
      <scope>test</scope>
    </dependency>
    <dependency>
      <groupId>com.azure</groupId>
      <artifactId>azure-identity</artifactId>
<<<<<<< HEAD
      <version>1.15.2</version> <!-- {x-version-update;com.azure:azure-identity;dependency} -->
=======
      <version>1.15.3</version> <!-- {x-version-update;com.azure:azure-identity;dependency} -->
>>>>>>> fe2a4254
      <scope>test</scope>
    </dependency>
    <dependency>
      <groupId>org.mockito</groupId>
      <artifactId>mockito-core</artifactId>
      <version>4.11.0</version> <!-- {x-version-update;org.mockito:mockito-core;external_dependency} -->
      <scope>test</scope>
    </dependency>
    <dependency>
      <groupId>net.bytebuddy</groupId>
      <artifactId>byte-buddy</artifactId>
      <version>1.15.5</version> <!-- {x-version-update;testdep_net.bytebuddy:byte-buddy;external_dependency} -->
      <scope>test</scope>
    </dependency>
    <dependency>
      <groupId>net.bytebuddy</groupId>
      <artifactId>byte-buddy-agent</artifactId>
      <version>1.15.5</version> <!-- {x-version-update;testdep_net.bytebuddy:byte-buddy-agent;external_dependency} -->
      <scope>test</scope>
    </dependency>
  </dependencies>
</project><|MERGE_RESOLUTION|>--- conflicted
+++ resolved
@@ -51,39 +51,23 @@
     <dependency>
       <groupId>com.azure</groupId>
       <artifactId>azure-core</artifactId>
-<<<<<<< HEAD
-      <version>1.55.1</version> <!-- {x-version-update;com.azure:azure-core;dependency} -->
-=======
       <version>1.55.2</version> <!-- {x-version-update;com.azure:azure-core;dependency} -->
->>>>>>> fe2a4254
     </dependency>
     <dependency>
       <groupId>com.azure</groupId>
       <artifactId>azure-core-management</artifactId>
-<<<<<<< HEAD
-      <version>1.16.1</version> <!-- {x-version-update;com.azure:azure-core-management;dependency} -->
-=======
       <version>1.16.2</version> <!-- {x-version-update;com.azure:azure-core-management;dependency} -->
->>>>>>> fe2a4254
     </dependency>
     <dependency>
       <groupId>com.azure</groupId>
       <artifactId>azure-core-test</artifactId>
-<<<<<<< HEAD
-      <version>1.27.0-beta.6</version> <!-- {x-version-update;com.azure:azure-core-test;dependency} -->
-=======
       <version>1.27.0-beta.7</version> <!-- {x-version-update;com.azure:azure-core-test;dependency} -->
->>>>>>> fe2a4254
       <scope>test</scope>
     </dependency>
     <dependency>
       <groupId>com.azure</groupId>
       <artifactId>azure-identity</artifactId>
-<<<<<<< HEAD
-      <version>1.15.2</version> <!-- {x-version-update;com.azure:azure-identity;dependency} -->
-=======
       <version>1.15.3</version> <!-- {x-version-update;com.azure:azure-identity;dependency} -->
->>>>>>> fe2a4254
       <scope>test</scope>
     </dependency>
     <dependency>
