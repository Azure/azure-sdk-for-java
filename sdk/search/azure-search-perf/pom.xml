<?xml version="1.0" encoding="UTF-8"?>
<project xmlns="http://maven.apache.org/POM/4.0.0"
         xmlns:xsi="http://www.w3.org/2001/XMLSchema-instance"
         xsi:schemaLocation="http://maven.apache.org/POM/4.0.0 http://maven.apache.org/xsd/maven-4.0.0.xsd">
  <modelVersion>4.0.0</modelVersion>

  <parent>
    <groupId>com.azure</groupId>
    <artifactId>azure-perf-test-parent</artifactId>
    <version>1.0.0-beta.1</version> <!-- {x-version-update;com.azure:azure-perf-test-parent;current} -->
    <relativePath>../../parents/azure-perf-test-parent</relativePath>
  </parent>

  <groupId>com.azure</groupId>
  <artifactId>azure-search-perf</artifactId>
  <version>1.0.0-beta.1</version> <!-- {x-version-update;com.azure:azure-search-perf;current} -->
  <packaging>jar</packaging>

  <properties>
    <perf.test.mainClass>com.azure.search.perf.App</perf.test.mainClass>
  </properties>

  <dependencies>
    <dependency>
      <groupId>com.azure</groupId>
      <artifactId>perf-test-core</artifactId>
      <version>1.0.0-beta.1</version> <!-- {x-version-update;com.azure:perf-test-core;current} -->
    </dependency>
    <dependency>
      <groupId>com.azure</groupId>
      <artifactId>azure-search-documents</artifactId>
      <version>11.6.0-beta.5</version> <!-- {x-version-update;com.azure:azure-search-documents;current} -->
    </dependency>
<<<<<<< HEAD
=======

    <dependency>
      <groupId>com.azure</groupId>
      <artifactId>azure-core</artifactId>
      <version>1.35.0</version> <!-- {x-version-update;com.azure:azure-core;dependency} -->
    </dependency>
    <dependency>
      <groupId>com.azure</groupId>
      <artifactId>azure-core-http-netty</artifactId>
      <version>1.12.8</version> <!-- {x-version-update;com.azure:azure-core-http-netty;dependency} -->
    </dependency>
>>>>>>> 419521b4
  </dependencies>
</project><|MERGE_RESOLUTION|>--- conflicted
+++ resolved
@@ -31,8 +31,6 @@
       <artifactId>azure-search-documents</artifactId>
       <version>11.6.0-beta.5</version> <!-- {x-version-update;com.azure:azure-search-documents;current} -->
     </dependency>
-<<<<<<< HEAD
-=======
 
     <dependency>
       <groupId>com.azure</groupId>
@@ -44,6 +42,5 @@
       <artifactId>azure-core-http-netty</artifactId>
       <version>1.12.8</version> <!-- {x-version-update;com.azure:azure-core-http-netty;dependency} -->
     </dependency>
->>>>>>> 419521b4
   </dependencies>
 </project>