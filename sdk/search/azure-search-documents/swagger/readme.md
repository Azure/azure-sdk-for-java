# Azure Search Documents for Java
    
> see https://aka.ms/autorest

This is the AutoRest configuration file for SearchServiceClient and SearchIndexClient.
---
## Getting Started 

To build the SDK for SearchServiceClient and SearchIndexClient, simply [Install AutoRest](https://aka.ms/autorest/install) and in this folder, run:

> `autorest`

To see additional help and options, run:

> `autorest --help`
---

---
### Generation

There are two swaggers for search: index and service. They always under same package version, e.g. `--tag=package-2019-05-searchindex-preview` and `--tag=package-2019-05-searchservice-preview`.

```ps
cd <swagger-folder>
autorest --use=@microsoft.azure/autorest.java@3.0.3 --tag=${package} --version=2.0.4413 
```

e.g.
```ps
cd <swagger-folder>
autorest --use=@microsoft.azure/autorest.java@3.0.3 --tag=package-2019-05-searchindex-preview --version=2.0.4413 
autorest --use=@microsoft.azure/autorest.java@3.0.3 --tag=package-2019-05-searchservice-preview --version=2.0.4413 
```
## Configuration

### Basic Information 
These are the global settings for SearchServiceClient and SearchIndexClient.

``` yaml
opt-in-extensible-enums: true
openapi-type: data-plane
```

### Tag: package-2019-05-searchservice-preview

These settings apply only when `--tag=package-2019-05-searchservice-preview` is specified on the command line.

``` yaml $(tag) == 'package-2019-05-searchservice-preview'
namespace: com.azure.search.documents.indexes
input-file:
- https://github.com/Azure/azure-rest-api-specs/blob/master/specification/search/data-plane/Azure.Search/preview/2019-05-06-preview/searchservice.json
title: SearchServiceRestClient
models-subpackage: implementation.models
custom-types-subpackage: models
```

### Tag: package-2019-05-searchindex-preview

These settings apply only when `--tag=package-2019-05-searchindex-preview` is specified on the command line.

``` yaml $(tag) == 'package-2019-05-searchindex-preview'
namespace: com.azure.search.documents
input-file:
- https://github.com/Azure/azure-rest-api-specs/blob/master/specification/search/data-plane/Azure.Search/preview/2019-05-06-preview/searchindex.json
title: SearchIndexRestClient
models-subpackage: implementation.models
custom-types-subpackage: models
```

### Tag: package-2019-05-searchservice

These settings apply only when `--tag=package-2019-05-searchservice` is specified on the command line.

``` yaml $(tag) == 'package-2019-05-searchservice'
input-file:
- https://github.com/Azure/azure-rest-api-specs/blob/master/specification/search/data-plane/Azure.Search/stable/2019-05-06/searchservice.json
```

### Tag: package-2019-05-searchindex

These settings apply only when `--tag=package-2019-05-searchindex` is specified on the command line.

``` yaml $(tag) == 'package-2019-05-searchindex'
input-file:
- https://github.com/Azure/azure-rest-api-specs/blob/master/specification/search/data-plane/Azure.Search/stable/2019-05-06/searchindex.json
```

---
# Code Generation

!!! READ THIS !!!
This swagger is ready for C# and Java.
!!! READ THIS !!!

## Java

``` yaml
output-folder: ../
java: true
sync-methods: none
add-context-parameter: true
generate-client-interfaces: false
license-header: |-
  Copyright (c) Microsoft Corporation. All rights reserved.
  Licensed under the MIT License.
  Code generated by Microsoft (R) AutoRest Code Generator.
  Changes may cause incorrect behavior and will be lost if the code is regenerated.

vararg-properties: >-
  AutocompleteOptions.searchFields,
  SearchOptions.facets, SearchOptions.highlightFields, SearchOptions.orderBy, SearchOptions.scoringParameters, SearchOptions.searchFields, SearchOptions.select,
  SuggestOptions.orderBy, SuggestOptions.searchFields, SuggestOptions.select, CorsOptions.allowedOrigins
```

``` yaml $(java)
directive:
    # Change DocumentsImpl to take Accept header parameter
    - from: DocumentsImpl.java
      where: $
      transform: >-
          return $
          .replace(/(\@HostParam\(\"indexName\"\) String indexName)/g, "$1\, @HeaderParam\(\"accept\"\) String accept")
          .replace(/(this.client.getIndexName\(\),)/g, "$1 accept,")
          .replace(/(public Mono\<(.*)\) \{)/g, "$1\n\t\tfinal String accept \= \"application\/json\;odata\.metadata\=none\"\;\n")

    - from: 
        - DataSourcesImpl.java
        - IndexersImpl.java
        - IndexesImpl.java
        - SkillsetsImpl.java
        - SynonymMapsImpl.java
      where: $
      transform: >-
          return $
          .replace(/(\@QueryParam\(\"api\-version\"\) String apiVersion)/g, "$1\, @HeaderParam\(\"accept\"\) String accept")
          .replace(/(this\.client\.getApiVersion\(\)\,)/g, "$1 accept,")
          .replace(/(public Mono\<(.*)\) \{)/g, "$1\n\t\tfinal String accept \= \"application\/json\;odata\.metadata\=minimal\"\;\n")

<<<<<<< HEAD
    # Enable configuration of RestProxy serializer
    - from: DocumentsImpl.java
      where: $
      transform: >-
          return $
          .replace(/(import com.azure.core.util.serializer.JacksonAdapter;)/g, "$1\nimport com.azure.core.util.serializer.SerializerAdapter;")
          .replace(/(import java.util.List;)/g, "$1\nimport java.util.Map;")
          .replace(/(Mono\<SimpleResponse\<Object\>\>)/g, "Mono<SimpleResponse<Map<? extends String, Object>>>")
          .replace(/(@param client the instance of the service client containing this operation class.)/g, "$1\n     \* @param serializer the serializer to be used for service client requests.")
          .replace(/(public DocumentsImpl\(SearchIndexRestClientImpl client\) {)/g, "public DocumentsImpl(SearchIndexRestClientImpl client, SerializerAdapter serializer) {")
          .replace(/(this.service = RestProxy.create\(DocumentsService.class, client.getHttpPipeline\(\)\);)/g, "this.service = RestProxy.create(DocumentsService.class, client.getHttpPipeline(), serializer);")

    # Enable configuration of RestProxy serializer
    - from: SearchIndexRestClientImpl.java
      where: $
      transform: >-
          return $
          .replace(/(void setApiVersion)/g, "public void setApiVersion")
          .replace(/(void setIndexName)/g, "public void setIndexName")
          .replace(/(void setSearchDnsSuffix)/g, "public void setSearchDnsSuffix")
          .replace(/(void setSearchServiceName)/g, "public void setSearchServiceName")
          .replace(/(package com.azure.search.documents.implementation;)/g, "$1\nimport com.azure.core.util.serializer.JacksonAdapter;\nimport com.azure.core.util.serializer.SerializerAdapter;")
          .replace(/(this\(RestProxy.createDefaultPipeline\(\)\);)/g, "this(RestProxy.createDefaultPipeline(), JacksonAdapter.createDefaultSerializerAdapter());")
          .replace(/(@param httpPipeline The HTTP pipeline to send requests through.)/g, "$1\n     \* @param serializer the serializer to be used for service client requests.")
          .replace(/(this\(new HttpPipelineBuilder\(\)\.policies\(new UserAgentPolicy\(\)\, new RetryPolicy\(\)\, new CookiePolicy\(\)\)\.build\(\)\)\;)/g, "this(new HttpPipelineBuilder().policies(new UserAgentPolicy(), new RetryPolicy(), new CookiePolicy()).build(), new JacksonAdapter());")
          .replace(/(public SearchIndexRestClientImpl\(HttpPipeline httpPipeline\) {)/g, "public SearchIndexRestClientImpl(HttpPipeline httpPipeline, SerializerAdapter serializer) {")
          .replace(/(this.documents = new DocumentsImpl\(this\);)/g, "this.documents = new DocumentsImpl(this, serializer);")

    # Enable configuration of RestProxy serializer
    - from: SearchIndexRestClientBuilder.java
      where: $
      transform: >-
          return $
          .replace(/(package com.azure.search.documents.implementation;)/g, "$1\nimport com.azure.core.util.serializer.SerializerAdapter;")
          .replace(/(\* The HTTP pipeline to send requests through)/g, "\* The serializer to use for requests\n     \*\/\n    private SerializerAdapter serializer;\n\n    \/\*\*\n     \* Sets The serializer to use for requests.\n     \*\n     \* @param serializer the serializer value.\n     \* @return the SearchIndexRestClientBuilder.\n     \*\/\n    public SearchIndexRestClientBuilder serializer\(SerializerAdapter serializer\) {\n        this.serializer = serializer;\n        return this;\n    }\n\n    \/\*\n     $1")
          .replace(/(new SearchIndexRestClientImpl\(pipeline)/g, "$1, serializer")
          .replace(/(this.pipeline = RestProxy.createDefaultPipeline\(\);\s+})/g, "$1\n        if \(serializer == null\) {\n            this.serializer = JacksonAdapter.createDefaultSerializerAdapter\(\);\n        }")
    
=======
>>>>>>> 72d53830
    # Workaround to fix bad host path parameters
    - from:
        - SkillsetsImpl.java
        - DatasetsImpl.java
        - DataSourcesImpl.java
        - IndexersImpl.java
        - IndexesImpl.java
        - SynonymMapsImpl.java
      where: $
      transform: >-
        return $
        .replace(/(this.getSearchServiceName)/g, "this.client.getSearchServiceName")
        .replace(/(this.getEndpoint)/g, "this.client.getEndpoint")
        .replace(/(this.getSearchDnsSuffix)/g, "this.client.getSearchDnsSuffix")

    # Add RestProxy import
    - from:
        - SearchServiceRestClientImpl.java
      where: $
      transform: >-
        return $.replace(/(package com.azure.search.documents.implementation;)/g, "$1\nimport com.azure.core.http.rest.RestProxy;")

    # Add @JsonAnyGetter for IndexAction.java
    - from: IndexAction.java
      where: $
      transform: >-
        return $
        .replace(/(import com\.azure\.core\.annotation\.Fluent\;)/g, "$1\nimport com.fasterxml.jackson.annotation.JsonAnyGetter;")
        .replace(/(    public Map\<String\, Object\> getAdditionalProperties\(\) \{)/g, "    @JsonAnyGetter\n$1")
```<|MERGE_RESOLUTION|>--- conflicted
+++ resolved
@@ -136,47 +136,6 @@
           .replace(/(this\.client\.getApiVersion\(\)\,)/g, "$1 accept,")
           .replace(/(public Mono\<(.*)\) \{)/g, "$1\n\t\tfinal String accept \= \"application\/json\;odata\.metadata\=minimal\"\;\n")
 
-<<<<<<< HEAD
-    # Enable configuration of RestProxy serializer
-    - from: DocumentsImpl.java
-      where: $
-      transform: >-
-          return $
-          .replace(/(import com.azure.core.util.serializer.JacksonAdapter;)/g, "$1\nimport com.azure.core.util.serializer.SerializerAdapter;")
-          .replace(/(import java.util.List;)/g, "$1\nimport java.util.Map;")
-          .replace(/(Mono\<SimpleResponse\<Object\>\>)/g, "Mono<SimpleResponse<Map<? extends String, Object>>>")
-          .replace(/(@param client the instance of the service client containing this operation class.)/g, "$1\n     \* @param serializer the serializer to be used for service client requests.")
-          .replace(/(public DocumentsImpl\(SearchIndexRestClientImpl client\) {)/g, "public DocumentsImpl(SearchIndexRestClientImpl client, SerializerAdapter serializer) {")
-          .replace(/(this.service = RestProxy.create\(DocumentsService.class, client.getHttpPipeline\(\)\);)/g, "this.service = RestProxy.create(DocumentsService.class, client.getHttpPipeline(), serializer);")
-
-    # Enable configuration of RestProxy serializer
-    - from: SearchIndexRestClientImpl.java
-      where: $
-      transform: >-
-          return $
-          .replace(/(void setApiVersion)/g, "public void setApiVersion")
-          .replace(/(void setIndexName)/g, "public void setIndexName")
-          .replace(/(void setSearchDnsSuffix)/g, "public void setSearchDnsSuffix")
-          .replace(/(void setSearchServiceName)/g, "public void setSearchServiceName")
-          .replace(/(package com.azure.search.documents.implementation;)/g, "$1\nimport com.azure.core.util.serializer.JacksonAdapter;\nimport com.azure.core.util.serializer.SerializerAdapter;")
-          .replace(/(this\(RestProxy.createDefaultPipeline\(\)\);)/g, "this(RestProxy.createDefaultPipeline(), JacksonAdapter.createDefaultSerializerAdapter());")
-          .replace(/(@param httpPipeline The HTTP pipeline to send requests through.)/g, "$1\n     \* @param serializer the serializer to be used for service client requests.")
-          .replace(/(this\(new HttpPipelineBuilder\(\)\.policies\(new UserAgentPolicy\(\)\, new RetryPolicy\(\)\, new CookiePolicy\(\)\)\.build\(\)\)\;)/g, "this(new HttpPipelineBuilder().policies(new UserAgentPolicy(), new RetryPolicy(), new CookiePolicy()).build(), new JacksonAdapter());")
-          .replace(/(public SearchIndexRestClientImpl\(HttpPipeline httpPipeline\) {)/g, "public SearchIndexRestClientImpl(HttpPipeline httpPipeline, SerializerAdapter serializer) {")
-          .replace(/(this.documents = new DocumentsImpl\(this\);)/g, "this.documents = new DocumentsImpl(this, serializer);")
-
-    # Enable configuration of RestProxy serializer
-    - from: SearchIndexRestClientBuilder.java
-      where: $
-      transform: >-
-          return $
-          .replace(/(package com.azure.search.documents.implementation;)/g, "$1\nimport com.azure.core.util.serializer.SerializerAdapter;")
-          .replace(/(\* The HTTP pipeline to send requests through)/g, "\* The serializer to use for requests\n     \*\/\n    private SerializerAdapter serializer;\n\n    \/\*\*\n     \* Sets The serializer to use for requests.\n     \*\n     \* @param serializer the serializer value.\n     \* @return the SearchIndexRestClientBuilder.\n     \*\/\n    public SearchIndexRestClientBuilder serializer\(SerializerAdapter serializer\) {\n        this.serializer = serializer;\n        return this;\n    }\n\n    \/\*\n     $1")
-          .replace(/(new SearchIndexRestClientImpl\(pipeline)/g, "$1, serializer")
-          .replace(/(this.pipeline = RestProxy.createDefaultPipeline\(\);\s+})/g, "$1\n        if \(serializer == null\) {\n            this.serializer = JacksonAdapter.createDefaultSerializerAdapter\(\);\n        }")
-    
-=======
->>>>>>> 72d53830
     # Workaround to fix bad host path parameters
     - from:
         - SkillsetsImpl.java
