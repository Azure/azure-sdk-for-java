--- conflicted
+++ resolved
@@ -51,17 +51,10 @@
         if (obj == null) {
             return null;
         }
-<<<<<<< HEAD
         Objects.requireNonNull(obj.getName(), "The SearchIndexerSkillset name cannot be null");
         List<com.azure.search.documents.indexes.implementation.models.SearchIndexerSkill> skills =
             obj.getSkills() == null ? null
                 : obj.getSkills().stream().map(SearchIndexerSkillConverter::map).collect(Collectors.toList());
-=======
-
-        List<com.azure.search.documents.indexes.implementation.models.SearchIndexerSkill> skills =
-            obj.getSkills() == null ? null
-            : obj.getSkills().stream().map(SearchIndexerSkillConverter::map).collect(Collectors.toList());
->>>>>>> dbfff9a9
         com.azure.search.documents.indexes.implementation.models.SearchIndexerSkillset searchIndexerSkillset =
             new com.azure.search.documents.indexes.implementation.models.SearchIndexerSkillset(obj.getName(), skills);
 
