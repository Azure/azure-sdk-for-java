// Copyright (c) Microsoft Corporation. All rights reserved.
// Licensed under the MIT License.

package com.azure.search.documents.implementation.converters;

import com.azure.search.documents.indexes.models.ScoringFunctionInterpolation;
import com.azure.search.documents.indexes.models.TagScoringFunction;
import com.azure.search.documents.indexes.models.TagScoringParameters;

/**
 * A converter between {@link com.azure.search.documents.indexes.implementation.models.TagScoringFunction} and
 * {@link TagScoringFunction}.
 */
public final class TagScoringFunctionConverter {
    /**
     * Maps from {@link com.azure.search.documents.indexes.implementation.models.TagScoringFunction} to
     * {@link TagScoringFunction}.
     */
    public static TagScoringFunction map(com.azure.search.documents.indexes.implementation.models.TagScoringFunction obj) {
        if (obj == null) {
            return null;
        }

        TagScoringParameters parameters = obj.getParameters() == null ? null
            : TagScoringParametersConverter.map(obj.getParameters());
        TagScoringFunction tagScoringFunction = new TagScoringFunction(obj.getFieldName(), obj.getBoost(), parameters);

        if (obj.getInterpolation() != null) {
            ScoringFunctionInterpolation interpolation =
                ScoringFunctionInterpolationConverter.map(obj.getInterpolation());
            tagScoringFunction.setInterpolation(interpolation);
        }

        return tagScoringFunction;
    }

    /**
     * Maps from {@link TagScoringFunction} to
     * {@link com.azure.search.documents.indexes.implementation.models.TagScoringFunction}.
     */
    public static com.azure.search.documents.indexes.implementation.models.TagScoringFunction map(TagScoringFunction obj) {
        if (obj == null) {
            return null;
        }

        com.azure.search.documents.indexes.implementation.models.TagScoringParameters parameters =
            obj.getParameters() == null ? null
<<<<<<< HEAD
                : TagScoringParametersConverter.map(obj.getParameters());
        com.azure.search.documents.indexes.implementation.models.TagScoringFunction tagScoringFunction =
            new com.azure.search.documents.indexes.implementation.models.TagScoringFunction(
                obj.getFieldName(), obj.getBoost(), parameters);
=======
            : TagScoringParametersConverter.map(obj.getParameters());
        com.azure.search.documents.indexes.implementation.models.TagScoringFunction tagScoringFunction =
            new com.azure.search.documents.indexes.implementation.models.TagScoringFunction(obj.getBoost(),
                obj.getFieldName(), parameters);
>>>>>>> dbfff9a9

        if (obj.getInterpolation() != null) {
            com.azure.search.documents.indexes.implementation.models.ScoringFunctionInterpolation interpolation =
                ScoringFunctionInterpolationConverter.map(obj.getInterpolation());
            tagScoringFunction.setInterpolation(interpolation);
        }
        tagScoringFunction.validate();
        return tagScoringFunction;
    }

    private TagScoringFunctionConverter() {
    }
}<|MERGE_RESOLUTION|>--- conflicted
+++ resolved
@@ -45,17 +45,10 @@
 
         com.azure.search.documents.indexes.implementation.models.TagScoringParameters parameters =
             obj.getParameters() == null ? null
-<<<<<<< HEAD
                 : TagScoringParametersConverter.map(obj.getParameters());
         com.azure.search.documents.indexes.implementation.models.TagScoringFunction tagScoringFunction =
             new com.azure.search.documents.indexes.implementation.models.TagScoringFunction(
                 obj.getFieldName(), obj.getBoost(), parameters);
-=======
-            : TagScoringParametersConverter.map(obj.getParameters());
-        com.azure.search.documents.indexes.implementation.models.TagScoringFunction tagScoringFunction =
-            new com.azure.search.documents.indexes.implementation.models.TagScoringFunction(obj.getBoost(),
-                obj.getFieldName(), parameters);
->>>>>>> dbfff9a9
 
         if (obj.getInterpolation() != null) {
             com.azure.search.documents.indexes.implementation.models.ScoringFunctionInterpolation interpolation =
