--- conflicted
+++ resolved
@@ -54,7 +54,6 @@
 
         com.azure.search.documents.indexes.implementation.models.IndexerStatus status =
             obj.getStatus() == null ? null
-<<<<<<< HEAD
                 : IndexerStatusConverter.map(obj.getStatus());
 
         List<com.azure.search.documents.indexes.implementation.models.IndexerExecutionResult> executionHistory =
@@ -64,17 +63,6 @@
         com.azure.search.documents.indexes.implementation.models.SearchIndexerLimits limits =
             obj.getLimits() == null ? null
                 : SearchIndexerLimitsConverter.map(obj.getLimits());
-=======
-            : IndexerStatusConverter.map(obj.getStatus());
-
-        List<com.azure.search.documents.indexes.implementation.models.IndexerExecutionResult> executionHistory =
-            obj.getExecutionHistory() == null ? null
-            : obj.getExecutionHistory().stream().map(IndexerExecutionResultConverter::map).collect(Collectors.toList());
-
-        com.azure.search.documents.indexes.implementation.models.SearchIndexerLimits limits =
-            obj.getLimits() == null ? null
-            : SearchIndexerLimitsConverter.map(obj.getLimits());
->>>>>>> dbfff9a9
 
         com.azure.search.documents.indexes.implementation.models.SearchIndexerStatus searchIndexerStatus =
             new com.azure.search.documents.indexes.implementation.models.SearchIndexerStatus(status, executionHistory,
