--- conflicted
+++ resolved
@@ -236,50 +236,33 @@
      * help with debugging.
      * @return a list of DataSources
      */
-<<<<<<< HEAD
-    public PagedFlux<SearchIndexerDataSourceConnection> listDataSourceConnections(String select,
-        RequestOptions requestOptions) {
+    public PagedFlux<SearchIndexerDataSourceConnection> listDataSourceConnection(RequestOptions requestOptions) {
         try {
             return new PagedFlux<>(() ->
-                withContext(context -> this.listDataSourceConnectionsWithResponse(select, requestOptions, context)));
-=======
-    public PagedFlux<SearchIndexerDataSource> listDataSources(RequestOptions requestOptions) {
-        try {
-            return new PagedFlux<>(() ->
-                withContext(context -> this.listDataSourcesWithResponse(null, requestOptions, context))
+                withContext(context -> this.listDataSourceConnectionsWithResponse(null, requestOptions, context))
                     .map(MappingUtils::mappingPagingDataSource));
->>>>>>> 5d193ebd
-        } catch (RuntimeException ex) {
-            return pagedFluxError(logger, ex);
-        }
-    }
-
-<<<<<<< HEAD
-    PagedFlux<SearchIndexerDataSourceConnection> listDataSourceConnections(String select,
-        RequestOptions requestOptions, Context context) {
-        try {
-            return new PagedFlux<>(() -> this.listDataSourceConnectionsWithResponse(select, requestOptions, context));
-=======
-    PagedFlux<SearchIndexerDataSource> listDataSources(RequestOptions requestOptions, Context context) {
-        try {
-            return new PagedFlux<>(() -> this.listDataSourcesWithResponse(null, requestOptions, context)
+        } catch (RuntimeException ex) {
+            return pagedFluxError(logger, ex);
+        }
+    }
+
+    PagedFlux<SearchIndexerDataSourceConnection> listDataSourceConnections(RequestOptions requestOptions,
+        Context context) {
+        try {
+            return new PagedFlux<>(() -> this.listDataSourceConnectionsWithResponse(null, requestOptions, context)
                 .map(MappingUtils::mappingPagingDataSource));
->>>>>>> 5d193ebd
-        } catch (RuntimeException ex) {
-            return pagedFluxError(logger, ex);
-        }
-    }
-
-<<<<<<< HEAD
-    private Mono<PagedResponse<SearchIndexerDataSourceConnection>> listDataSourceConnectionsWithResponse(String select,
-=======
+        } catch (RuntimeException ex) {
+            return pagedFluxError(logger, ex);
+        }
+    }
+
     /**
      * List all DataSource names from an Azure Cognitive Search service.
      *
      * @return a list of DataSource names
      */
-    public PagedFlux<SearchIndexerDataSource> listDataSourceNames() {
-        return listDataSources(null, null);
+    public PagedFlux<String> listDataSourceConnectionNames() {
+        return listDataSourceConnectionNames(null, null);
     }
 
     /**
@@ -289,27 +272,26 @@
      * help with debugging.
      * @return a list of DataSource names
      */
-    public PagedFlux<String> listDataSourceNames(RequestOptions requestOptions) {
+    public PagedFlux<String> listDataSourceConnectionNames(RequestOptions requestOptions) {
         try {
             return new PagedFlux<>(() ->
-                withContext(context -> this.listDataSourcesWithResponse("name", requestOptions, context))
+                withContext(context -> this.listDataSourceConnectionsWithResponse("name", requestOptions, context))
                     .map(MappingUtils::mappingPagingDataSourceNames));
         } catch (RuntimeException ex) {
             return pagedFluxError(logger, ex);
         }
     }
 
-    PagedFlux<String> listDataSourceNames(RequestOptions requestOptions, Context context) {
-        try {
-            return new PagedFlux<>(() -> this.listDataSourcesWithResponse("name", requestOptions, context)
+    PagedFlux<String> listDataSourceConnectionNames(RequestOptions requestOptions, Context context) {
+        try {
+            return new PagedFlux<>(() -> this.listDataSourceConnectionsWithResponse("name", requestOptions, context)
                 .map(MappingUtils::mappingPagingDataSourceNames));
         } catch (RuntimeException ex) {
             return pagedFluxError(logger, ex);
         }
     }
 
-    private Mono<SimpleResponse<ListDataSourcesResult>> listDataSourcesWithResponse(String select,
->>>>>>> 5d193ebd
+    private Mono<SimpleResponse<ListDataSourcesResult>> listDataSourceConnectionsWithResponse(String select,
         RequestOptions requestOptions, Context context) {
         return restClient.dataSources()
             .listWithRestResponseAsync(select, RequestOptionsIndexesConverter.map(requestOptions), context)
