--- conflicted
+++ resolved
@@ -70,19 +70,11 @@
 
         List<com.azure.search.documents.indexes.implementation.models.SearchIndexerWarning> warnings =
             obj.getWarnings() == null ? null
-<<<<<<< HEAD
                 : obj.getWarnings().stream().map(SearchIndexerWarningConverter::map).collect(Collectors.toList());
 
         List<com.azure.search.documents.indexes.implementation.models.SearchIndexerError> errors =
             obj.getErrors() == null ? null
                 : obj.getErrors().stream().map(SearchIndexerErrorConverter::map).collect(Collectors.toList());
-=======
-            : obj.getWarnings().stream().map(SearchIndexerWarningConverter::map).collect(Collectors.toList());
-
-        List<com.azure.search.documents.indexes.implementation.models.SearchIndexerError> errors =
-            obj.getErrors() == null ? null
-            : obj.getErrors().stream().map(SearchIndexerErrorConverter::map).collect(Collectors.toList());
->>>>>>> dbfff9a9
 
         com.azure.search.documents.indexes.implementation.models.IndexerExecutionStatus status =
             IndexerExecutionStatusConverter.map(obj.getStatus());
