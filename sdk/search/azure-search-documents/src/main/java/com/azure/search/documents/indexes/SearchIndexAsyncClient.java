--- conflicted
+++ resolved
@@ -77,10 +77,7 @@
 
         this.restClient = new SearchServiceClientImplBuilder()
             .endpoint(endpoint)
-<<<<<<< HEAD
-=======
           //  .apiVersion(serviceVersion.getVersion())
->>>>>>> dbfff9a9
             .pipeline(httpPipeline)
             .buildClient();
     }
