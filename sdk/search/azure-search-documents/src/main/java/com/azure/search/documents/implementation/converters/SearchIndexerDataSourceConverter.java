// Copyright (c) Microsoft Corporation. All rights reserved.
// Licensed under the MIT License.

package com.azure.search.documents.implementation.converters;

import com.azure.search.documents.indexes.implementation.models.DataSourceCredentials;
import com.azure.search.documents.indexes.implementation.models.SearchIndexerDataSource;
import com.azure.search.documents.indexes.models.DataChangeDetectionPolicy;
import com.azure.search.documents.indexes.models.DataDeletionDetectionPolicy;
import com.azure.search.documents.indexes.models.SearchIndexerDataContainer;
import com.azure.search.documents.indexes.models.SearchIndexerDataSourceConnection;
import com.azure.search.documents.indexes.models.SearchIndexerDataSourceType;

import java.util.Objects;

/**
 * A converter between {@link SearchIndexerDataSource} and
 * {@link SearchIndexerDataSourceConnection}.
 */
public final class SearchIndexerDataSourceConverter {
    /**
     * Maps from {@link SearchIndexerDataSource} to
     * {@link SearchIndexerDataSourceConnection}.
     */
    public static SearchIndexerDataSourceConnection map(SearchIndexerDataSource obj) {
        if (obj == null) {
            return null;
        }

        SearchIndexerDataSourceType type = obj.getType() == null ? null
        : SearchIndexerDataSourceTypeConverter.map(obj.getType());
        String connectionString = obj.getCredentials() == null ? null
            : obj.getCredentials().getConnectionString();
        SearchIndexerDataContainer container = obj.getContainer() == null ? null
            : SearchIndexerDataContainerConverter.map(obj.getContainer());
        SearchIndexerDataSourceConnection searchIndexerDataSourceConnection = new SearchIndexerDataSourceConnection(
            obj.getName(), type, connectionString, container);


        if (obj.getDataChangeDetectionPolicy() != null) {
            DataChangeDetectionPolicy dataChangeDetectionPolicy =
                DataChangeDetectionPolicyConverter.map(obj.getDataChangeDetectionPolicy());
            searchIndexerDataSourceConnection.setDataChangeDetectionPolicy(dataChangeDetectionPolicy);
        }

        String description = obj.getDescription();
        searchIndexerDataSourceConnection.setDescription(description);

        if (obj.getDataDeletionDetectionPolicy() != null) {
            DataDeletionDetectionPolicy dataDeletionDetectionPolicy =
                DataDeletionDetectionPolicyConverter.map(obj.getDataDeletionDetectionPolicy());
            searchIndexerDataSourceConnection.setDataDeletionDetectionPolicy(dataDeletionDetectionPolicy);
        }

        String eTag = obj.getETag();
        searchIndexerDataSourceConnection.setETag(eTag);

        return searchIndexerDataSourceConnection;
    }

    /**
     * Maps from {@link SearchIndexerDataSourceConnection} to
     * {@link SearchIndexerDataSource}.
     */
    public static SearchIndexerDataSource map(SearchIndexerDataSourceConnection obj) {
        if (obj == null) {
            return null;
        }
<<<<<<< HEAD
        Objects.requireNonNull(obj.getName(), "The SearchIndexerDataSourceConnection name cannot be null");
        com.azure.search.documents.indexes.implementation.models.SearchIndexerDataSourceType type =
            obj.getType() == null ? null
                : SearchIndexerDataSourceTypeConverter.map(obj.getType());

        com.azure.search.documents.indexes.implementation.models.SearchIndexerDataContainer container =
            obj.getContainer() == null ? null
                : SearchIndexerDataContainerConverter.map(obj.getContainer());
=======

        com.azure.search.documents.indexes.implementation.models.SearchIndexerDataSourceType type =
            obj.getType() == null ? null
            : SearchIndexerDataSourceTypeConverter.map(obj.getType());

        com.azure.search.documents.indexes.implementation.models.SearchIndexerDataContainer container =
            obj.getContainer() == null ? null
            : SearchIndexerDataContainerConverter.map(obj.getContainer());
>>>>>>> dbfff9a9
        DataSourceCredentials credentials = new DataSourceCredentials();
        credentials.setConnectionString(obj.getConnectionString());
        SearchIndexerDataSource searchIndexerDataSource =
            new SearchIndexerDataSource(obj.getName(), type, credentials, container);

        if (obj.getDataChangeDetectionPolicy() != null) {
            com.azure.search.documents.indexes.implementation.models.DataChangeDetectionPolicy
                dataChangeDetectionPolicy = DataChangeDetectionPolicyConverter.map(obj.getDataChangeDetectionPolicy());
            searchIndexerDataSource.setDataChangeDetectionPolicy(dataChangeDetectionPolicy);
        }

        String description = obj.getDescription();
        searchIndexerDataSource.setDescription(description);

        if (obj.getDataDeletionDetectionPolicy() != null) {
            com.azure.search.documents.indexes.implementation.models.DataDeletionDetectionPolicy dataDeletionDetectionPolicy
                = DataDeletionDetectionPolicyConverter.map(obj.getDataDeletionDetectionPolicy());
            searchIndexerDataSource.setDataDeletionDetectionPolicy(dataDeletionDetectionPolicy);
        }

        String eTag = obj.getETag();
        searchIndexerDataSource.setETag(eTag);

        return searchIndexerDataSource;
    }

    private SearchIndexerDataSourceConverter() {
    }
}<|MERGE_RESOLUTION|>--- conflicted
+++ resolved
@@ -66,7 +66,6 @@
         if (obj == null) {
             return null;
         }
-<<<<<<< HEAD
         Objects.requireNonNull(obj.getName(), "The SearchIndexerDataSourceConnection name cannot be null");
         com.azure.search.documents.indexes.implementation.models.SearchIndexerDataSourceType type =
             obj.getType() == null ? null
@@ -75,16 +74,6 @@
         com.azure.search.documents.indexes.implementation.models.SearchIndexerDataContainer container =
             obj.getContainer() == null ? null
                 : SearchIndexerDataContainerConverter.map(obj.getContainer());
-=======
-
-        com.azure.search.documents.indexes.implementation.models.SearchIndexerDataSourceType type =
-            obj.getType() == null ? null
-            : SearchIndexerDataSourceTypeConverter.map(obj.getType());
-
-        com.azure.search.documents.indexes.implementation.models.SearchIndexerDataContainer container =
-            obj.getContainer() == null ? null
-            : SearchIndexerDataContainerConverter.map(obj.getContainer());
->>>>>>> dbfff9a9
         DataSourceCredentials credentials = new DataSourceCredentials();
         credentials.setConnectionString(obj.getConnectionString());
         SearchIndexerDataSource searchIndexerDataSource =
