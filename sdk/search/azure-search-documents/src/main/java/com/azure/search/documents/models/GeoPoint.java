--- conflicted
+++ resolved
@@ -116,15 +116,9 @@
     @Override
     public String toString() {
         if (isValid()) {
-            String longitude = ("" + coordinates.get(0)).contains(".")
-                ? "" + coordinates.get(0) : "" + coordinates.get(0) + ".0";
-<<<<<<< HEAD
-            String latitude = ("" + coordinates.get(1)).contains(".")
-                ? "" + coordinates.get(1) : "" + coordinates.get(1) + ".0";
+            String longitude = Double.toString(coordinates.get(0));
+            String latitude = Double.toString(coordinates.get(1));
 
-=======
-            String latitude = Double.toString(coordinates.get(1));
->>>>>>> 18194cb0
             return String.format(
                 Locale.ROOT,
                 "{type=Point, coordinates=[%s, %s], crs={%s}}", "" + longitude, latitude,
