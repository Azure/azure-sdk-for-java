--- conflicted
+++ resolved
@@ -103,11 +103,7 @@
         if (obj == null) {
             return null;
         }
-<<<<<<< HEAD
         Objects.requireNonNull(obj.getName(), "The SearchIndex name cannot be null");
-=======
-
->>>>>>> dbfff9a9
         List<com.azure.search.documents.indexes.implementation.models.SearchField> fields = obj.getFields() == null ?
             null : obj.getFields().stream().map(SearchFieldConverter::map).collect(Collectors.toList());
         com.azure.search.documents.indexes.implementation.models.SearchIndex searchIndex =
