--- conflicted
+++ resolved
@@ -7,14 +7,6 @@
 import com.azure.core.http.rest.Page;
 import com.azure.core.http.rest.PagedResponseBase;
 import com.azure.core.http.rest.Response;
-<<<<<<< HEAD
-import com.azure.search.documents.SearchServiceVersion;
-import com.azure.search.documents.implementation.converters.FacetResultConverter;
-import com.azure.search.documents.implementation.converters.SearchResultConverter;
-import com.azure.search.documents.implementation.models.SearchContinuationToken;
-import com.azure.search.documents.implementation.models.SearchDocumentsResult;
-=======
->>>>>>> 88421478
 import com.azure.search.documents.models.FacetResult;
 import com.azure.search.documents.models.SearchResult;
 
@@ -44,39 +36,6 @@
      * @param count Total number of documents available as a result for the search.
      * @param coverage Percent of the index used in the search operation.
      */
-<<<<<<< HEAD
-    public SearchPagedResponse(Response<SearchDocumentsResult> documentSearchResponse,
-        SearchServiceVersion serviceVersion) {
-        super(documentSearchResponse.getRequest(),
-            documentSearchResponse.getStatusCode(),
-            documentSearchResponse.getHeaders(),
-            documentSearchResponse.getValue().getResults().stream()
-                .map(SearchResultConverter::map).collect(Collectors.toList()),
-            createContinuationToken(documentSearchResponse, serviceVersion),
-            null);
-
-        SearchDocumentsResult documentsResult = documentSearchResponse.getValue();
-        this.value = documentsResult.getResults().stream().map(SearchResultConverter::map)
-            .collect(Collectors.toList());
-        this.facets = documentsResult.getFacets() == null ? null : new HashMap<>();
-        if (this.facets != null) {
-            documentsResult.getFacets().forEach((key, values) -> {
-                this.facets.put(key, values.stream().map(FacetResultConverter::map).collect(Collectors.toList()));
-            });
-        }
-        this.count = documentsResult.getCount();
-        this.coverage = documentsResult.getCoverage();
-    }
-
-    private static String createContinuationToken(Response<SearchDocumentsResult> documentSearchResponse,
-        SearchServiceVersion serviceVersion) {
-        SearchDocumentsResult documentsResult = documentSearchResponse.getValue();
-        if (documentsResult == null) {
-            return null;
-        }
-        return SearchContinuationToken.serializeToken(serviceVersion.getVersion(), documentsResult.getNextLink(),
-            documentsResult.getNextPageParameters());
-=======
     public SearchPagedResponse(Response<List<SearchResult>> response, String continuationToken,
         Map<String, List<FacetResult>> facets, Long count, Double coverage) {
         super(response.getRequest(), response.getStatusCode(), response.getHeaders(), response.getValue(),
@@ -86,7 +45,6 @@
         this.facets = facets;
         this.count = count;
         this.coverage = coverage;
->>>>>>> 88421478
     }
 
     /**
