--- conflicted
+++ resolved
@@ -1112,11 +1112,7 @@
      *
      * <!-- src_embed com.azure.search.documents.indexes.SearchIndexClient.createOrUpdateSynonymMap#SynonymMap -->
      * <pre>
-<<<<<<< HEAD
-     * SynonymMap synonymMap = SEARCH_INDEX_CLIENT.getSynonymMap&#40;&quot;synonymMap&quot;&#41;;
-=======
      * SynonymMap synonymMap = SEARCH_INDEX_CLIENT.getSynonymMap&#40;&quot;synonymMapName&quot;&#41;;
->>>>>>> eb87ff16
      * synonymMap.setSynonyms&#40;&quot;United States, United States of America, USA, America&#92;nWashington, Wash. =&gt; WA&quot;&#41;;
      * SynonymMap updatedSynonymMap = SEARCH_INDEX_CLIENT.createOrUpdateSynonymMap&#40;synonymMap&#41;;
      * System.out.printf&#40;&quot;The synonym map name is %s. The synonyms are %s.%n&quot;, updatedSynonymMap.getName&#40;&#41;,
