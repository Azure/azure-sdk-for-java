--- conflicted
+++ resolved
@@ -207,11 +207,7 @@
      */
     @ServiceMethod(returns = ReturnType.SINGLE)
     public void deleteIndex(String indexName) {
-<<<<<<< HEAD
-        deleteIndexWithResponse(new SearchIndex().setName(indexName), false, Context.NONE);
-=======
-        deleteIndexWithResponse(new SearchIndex(indexName), false, null, Context.NONE);
->>>>>>> 61b0ac23
+        deleteIndexWithResponse(new SearchIndex(indexName), false, Context.NONE);
     }
 
     /**
@@ -379,11 +375,7 @@
      */
     @ServiceMethod(returns = ReturnType.SINGLE)
     public void deleteSynonymMap(String synonymMapName) {
-<<<<<<< HEAD
-        deleteSynonymMapWithResponse(new SynonymMap().setName(synonymMapName), false, Context.NONE);
-=======
-        deleteSynonymMapWithResponse(new SynonymMap(synonymMapName), false, null, Context.NONE);
->>>>>>> 61b0ac23
+        deleteSynonymMapWithResponse(new SynonymMap(synonymMapName), false, Context.NONE);
     }
 
     /**
