// Copyright (c) Microsoft Corporation. All rights reserved.
// Licensed under the MIT License.

package com.azure.search.documents.implementation.converters;

import com.azure.search.documents.indexes.models.InputFieldMappingEntry;
import com.azure.search.documents.indexes.models.LanguageDetectionSkill;
import com.azure.search.documents.indexes.models.OutputFieldMappingEntry;

import java.util.List;
import java.util.stream.Collectors;

/**
 * A converter between {@link com.azure.search.documents.indexes.implementation.models.LanguageDetectionSkill} and
 * {@link LanguageDetectionSkill}.
 */
public final class LanguageDetectionSkillConverter {
    /**
     * Maps from {@link com.azure.search.documents.indexes.implementation.models.LanguageDetectionSkill} to
     * {@link LanguageDetectionSkill}.
     */
    public static LanguageDetectionSkill map(com.azure.search.documents.indexes.implementation.models.LanguageDetectionSkill obj) {
        if (obj == null) {
            return null;
        }

        List<OutputFieldMappingEntry> outputs = obj.getOutputs() == null ? null :
            obj.getOutputs().stream().map(OutputFieldMappingEntryConverter::map).collect(Collectors.toList());

        List<InputFieldMappingEntry> inputs = obj.getInputs() == null ? null :
            obj.getInputs().stream().map(InputFieldMappingEntryConverter::map).collect(Collectors.toList());
        LanguageDetectionSkill languageDetectionSkill = new LanguageDetectionSkill(inputs, outputs);

        String name = obj.getName();
        languageDetectionSkill.setName(name);

        String context = obj.getContext();
        languageDetectionSkill.setContext(context);

        String description = obj.getDescription();
        languageDetectionSkill.setDescription(description);
        return languageDetectionSkill;
    }

    /**
     * Maps from {@link LanguageDetectionSkill} to
     * {@link com.azure.search.documents.indexes.implementation.models.LanguageDetectionSkill}.
     */
    public static com.azure.search.documents.indexes.implementation.models.LanguageDetectionSkill map(LanguageDetectionSkill obj) {
        if (obj == null) {
            return null;
        }

        List<com.azure.search.documents.indexes.implementation.models.OutputFieldMappingEntry> outputs =
            obj.getOutputs() == null ? null :
                obj.getOutputs().stream().map(OutputFieldMappingEntryConverter::map).collect(Collectors.toList());

        List<com.azure.search.documents.indexes.implementation.models.InputFieldMappingEntry> inputs =
            obj.getOutputs() == null ? null :
                obj.getInputs().stream().map(InputFieldMappingEntryConverter::map).collect(Collectors.toList());
        com.azure.search.documents.indexes.implementation.models.LanguageDetectionSkill languageDetectionSkill =
<<<<<<< HEAD
            new com.azure.search.documents.indexes.implementation.models.LanguageDetectionSkill(inputs, outputs);
=======
            new com.azure.search.documents.indexes.implementation.models.LanguageDetectionSkill(outputs, inputs);
>>>>>>> dbfff9a9

        String name = obj.getName();
        languageDetectionSkill.setName(name);

        String context = obj.getContext();
        languageDetectionSkill.setContext(context);

        String description = obj.getDescription();
        languageDetectionSkill.setDescription(description);
        languageDetectionSkill.validate();
        return languageDetectionSkill;
    }

    private LanguageDetectionSkillConverter() {
    }
}<|MERGE_RESOLUTION|>--- conflicted
+++ resolved
@@ -59,11 +59,7 @@
             obj.getOutputs() == null ? null :
                 obj.getInputs().stream().map(InputFieldMappingEntryConverter::map).collect(Collectors.toList());
         com.azure.search.documents.indexes.implementation.models.LanguageDetectionSkill languageDetectionSkill =
-<<<<<<< HEAD
             new com.azure.search.documents.indexes.implementation.models.LanguageDetectionSkill(inputs, outputs);
-=======
-            new com.azure.search.documents.indexes.implementation.models.LanguageDetectionSkill(outputs, inputs);
->>>>>>> dbfff9a9
 
         String name = obj.getName();
         languageDetectionSkill.setName(name);
