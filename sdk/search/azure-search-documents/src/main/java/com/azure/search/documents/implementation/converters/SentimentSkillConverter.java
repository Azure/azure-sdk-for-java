// Copyright (c) Microsoft Corporation. All rights reserved.
// Licensed under the MIT License.

package com.azure.search.documents.implementation.converters;

import com.azure.search.documents.indexes.models.InputFieldMappingEntry;
import com.azure.search.documents.indexes.models.OutputFieldMappingEntry;
import com.azure.search.documents.indexes.models.SentimentSkill;
import com.azure.search.documents.indexes.models.SentimentSkillLanguage;

import java.util.List;
import java.util.stream.Collectors;

/**
 * A converter between {@link com.azure.search.documents.indexes.implementation.models.SentimentSkill} and
 * {@link SentimentSkill}.
 */
public final class SentimentSkillConverter {
    /**
     * Maps from {@link com.azure.search.documents.indexes.implementation.models.SentimentSkill} to {@link SentimentSkill}.
     */
    public static SentimentSkill map(com.azure.search.documents.indexes.implementation.models.SentimentSkill obj) {
        if (obj == null) {
            return null;
        }

        List<OutputFieldMappingEntry> outputs = obj.getOutputs() == null ? null
            : obj.getOutputs().stream().map(OutputFieldMappingEntryConverter::map).collect(Collectors.toList());

        List<InputFieldMappingEntry> inputs = obj.getInputs() == null ? null
            : obj.getInputs().stream().map(InputFieldMappingEntryConverter::map).collect(Collectors.toList());

        SentimentSkill sentimentSkill = new SentimentSkill(inputs, outputs);

        String name = obj.getName();
        sentimentSkill.setName(name);

        String context = obj.getContext();
        sentimentSkill.setContext(context);

        String description = obj.getDescription();
        sentimentSkill.setDescription(description);

        if (obj.getDefaultLanguageCode() != null) {
            SentimentSkillLanguage defaultLanguageCode =
                SentimentSkillLanguageConverter.map(obj.getDefaultLanguageCode());
            sentimentSkill.setDefaultLanguageCode(defaultLanguageCode);
        }
        return sentimentSkill;
    }

    /**
     * Maps from {@link SentimentSkill} to {@link com.azure.search.documents.indexes.implementation.models.SentimentSkill}.
     */
    public static com.azure.search.documents.indexes.implementation.models.SentimentSkill map(SentimentSkill obj) {
        if (obj == null) {
            return null;
        }

        List<com.azure.search.documents.indexes.implementation.models.OutputFieldMappingEntry> outputs =
            obj.getOutputs() == null ? null
<<<<<<< HEAD
                : obj.getOutputs().stream().map(OutputFieldMappingEntryConverter::map).collect(Collectors.toList());

        List<com.azure.search.documents.indexes.implementation.models.InputFieldMappingEntry> inputs =
            obj.getOutputs() == null ? null
                : obj.getInputs().stream().map(InputFieldMappingEntryConverter::map).collect(Collectors.toList());

        com.azure.search.documents.indexes.implementation.models.SentimentSkill sentimentSkill =
            new com.azure.search.documents.indexes.implementation.models.SentimentSkill(inputs, outputs);
=======
            : obj.getOutputs().stream().map(OutputFieldMappingEntryConverter::map).collect(Collectors.toList());

        List<com.azure.search.documents.indexes.implementation.models.InputFieldMappingEntry> inputs =
            obj.getOutputs() == null ? null
            : obj.getInputs().stream().map(InputFieldMappingEntryConverter::map).collect(Collectors.toList());

        com.azure.search.documents.indexes.implementation.models.SentimentSkill sentimentSkill =
            new com.azure.search.documents.indexes.implementation.models.SentimentSkill(outputs, inputs);
>>>>>>> dbfff9a9


        String name = obj.getName();
        sentimentSkill.setName(name);

        String context = obj.getContext();
        sentimentSkill.setContext(context);

        String description = obj.getDescription();
        sentimentSkill.setDescription(description);

        if (obj.getDefaultLanguageCode() != null) {
            com.azure.search.documents.indexes.implementation.models.SentimentSkillLanguage defaultLanguageCode =
                SentimentSkillLanguageConverter.map(obj.getDefaultLanguageCode());
            sentimentSkill.setDefaultLanguageCode(defaultLanguageCode);
        }
        sentimentSkill.validate();
        return sentimentSkill;
    }

    private SentimentSkillConverter() {
    }
}<|MERGE_RESOLUTION|>--- conflicted
+++ resolved
@@ -59,7 +59,6 @@
 
         List<com.azure.search.documents.indexes.implementation.models.OutputFieldMappingEntry> outputs =
             obj.getOutputs() == null ? null
-<<<<<<< HEAD
                 : obj.getOutputs().stream().map(OutputFieldMappingEntryConverter::map).collect(Collectors.toList());
 
         List<com.azure.search.documents.indexes.implementation.models.InputFieldMappingEntry> inputs =
@@ -68,16 +67,6 @@
 
         com.azure.search.documents.indexes.implementation.models.SentimentSkill sentimentSkill =
             new com.azure.search.documents.indexes.implementation.models.SentimentSkill(inputs, outputs);
-=======
-            : obj.getOutputs().stream().map(OutputFieldMappingEntryConverter::map).collect(Collectors.toList());
-
-        List<com.azure.search.documents.indexes.implementation.models.InputFieldMappingEntry> inputs =
-            obj.getOutputs() == null ? null
-            : obj.getInputs().stream().map(InputFieldMappingEntryConverter::map).collect(Collectors.toList());
-
-        com.azure.search.documents.indexes.implementation.models.SentimentSkill sentimentSkill =
-            new com.azure.search.documents.indexes.implementation.models.SentimentSkill(outputs, inputs);
->>>>>>> dbfff9a9
 
 
         String name = obj.getName();
