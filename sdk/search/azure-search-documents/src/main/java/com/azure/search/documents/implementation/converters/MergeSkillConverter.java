// Copyright (c) Microsoft Corporation. All rights reserved.
// Licensed under the MIT License.

package com.azure.search.documents.implementation.converters;

import com.azure.search.documents.indexes.models.InputFieldMappingEntry;
import com.azure.search.documents.indexes.models.MergeSkill;
import com.azure.search.documents.indexes.models.OutputFieldMappingEntry;

import java.util.List;
import java.util.stream.Collectors;

/**
 * A converter between {@link com.azure.search.documents.indexes.implementation.models.MergeSkill} and {@link MergeSkill}.
 */
public final class MergeSkillConverter {
    /**
     * Maps from {@link com.azure.search.documents.indexes.implementation.models.MergeSkill} to {@link MergeSkill}.
     */
    public static MergeSkill map(com.azure.search.documents.indexes.implementation.models.MergeSkill obj) {
        if (obj == null) {
            return null;
        }

        List<OutputFieldMappingEntry> outputs = obj.getOutputs() == null ? null
            : obj.getOutputs().stream().map(OutputFieldMappingEntryConverter::map).collect(Collectors.toList());
        List<InputFieldMappingEntry> inputs = obj.getInputs() == null ? null
            : obj.getInputs().stream().map(InputFieldMappingEntryConverter::map).collect(Collectors.toList());
        MergeSkill mergeSkill = new MergeSkill(inputs, outputs);

        String name = obj.getName();
        mergeSkill.setName(name);

        String context = obj.getContext();
        mergeSkill.setContext(context);

        String description = obj.getDescription();
        mergeSkill.setDescription(description);

        String insertPostTag = obj.getInsertPostTag();
        mergeSkill.setInsertPostTag(insertPostTag);

        String insertPreTag = obj.getInsertPreTag();
        mergeSkill.setInsertPreTag(insertPreTag);
        return mergeSkill;
    }

    /**
     * Maps from {@link MergeSkill} to {@link com.azure.search.documents.indexes.implementation.models.MergeSkill}.
     */
    public static com.azure.search.documents.indexes.implementation.models.MergeSkill map(MergeSkill obj) {
        if (obj == null) {
            return null;
        }

        List<com.azure.search.documents.indexes.implementation.models.OutputFieldMappingEntry> outputs =
            obj.getOutputs() == null ? null
<<<<<<< HEAD
                : obj.getOutputs().stream().map(OutputFieldMappingEntryConverter::map).collect(Collectors.toList());

        List<com.azure.search.documents.indexes.implementation.models.InputFieldMappingEntry> inputs =
            obj.getInputs() == null ? null
                : obj.getInputs().stream().map(InputFieldMappingEntryConverter::map).collect(Collectors.toList());
        com.azure.search.documents.indexes.implementation.models.MergeSkill mergeSkill =
            new com.azure.search.documents.indexes.implementation.models.MergeSkill(inputs, outputs);
=======
            : obj.getOutputs().stream().map(OutputFieldMappingEntryConverter::map).collect(Collectors.toList());

        List<com.azure.search.documents.indexes.implementation.models.InputFieldMappingEntry> inputs =
            obj.getInputs() == null ? null
            : obj.getInputs().stream().map(InputFieldMappingEntryConverter::map).collect(Collectors.toList());
        com.azure.search.documents.indexes.implementation.models.MergeSkill mergeSkill =
            new com.azure.search.documents.indexes.implementation.models.MergeSkill(outputs, inputs);
>>>>>>> dbfff9a9

        String name = obj.getName();
        mergeSkill.setName(name);

        String context = obj.getContext();
        mergeSkill.setContext(context);

        String description = obj.getDescription();
        mergeSkill.setDescription(description);

        String insertPostTag = obj.getInsertPostTag();
        mergeSkill.setInsertPostTag(insertPostTag);

        String insertPreTag = obj.getInsertPreTag();
        mergeSkill.setInsertPreTag(insertPreTag);
        mergeSkill.validate();
        return mergeSkill;
    }

    private MergeSkillConverter() {
    }
}<|MERGE_RESOLUTION|>--- conflicted
+++ resolved
@@ -55,7 +55,6 @@
 
         List<com.azure.search.documents.indexes.implementation.models.OutputFieldMappingEntry> outputs =
             obj.getOutputs() == null ? null
-<<<<<<< HEAD
                 : obj.getOutputs().stream().map(OutputFieldMappingEntryConverter::map).collect(Collectors.toList());
 
         List<com.azure.search.documents.indexes.implementation.models.InputFieldMappingEntry> inputs =
@@ -63,15 +62,6 @@
                 : obj.getInputs().stream().map(InputFieldMappingEntryConverter::map).collect(Collectors.toList());
         com.azure.search.documents.indexes.implementation.models.MergeSkill mergeSkill =
             new com.azure.search.documents.indexes.implementation.models.MergeSkill(inputs, outputs);
-=======
-            : obj.getOutputs().stream().map(OutputFieldMappingEntryConverter::map).collect(Collectors.toList());
-
-        List<com.azure.search.documents.indexes.implementation.models.InputFieldMappingEntry> inputs =
-            obj.getInputs() == null ? null
-            : obj.getInputs().stream().map(InputFieldMappingEntryConverter::map).collect(Collectors.toList());
-        com.azure.search.documents.indexes.implementation.models.MergeSkill mergeSkill =
-            new com.azure.search.documents.indexes.implementation.models.MergeSkill(outputs, inputs);
->>>>>>> dbfff9a9
 
         String name = obj.getName();
         mergeSkill.setName(name);
