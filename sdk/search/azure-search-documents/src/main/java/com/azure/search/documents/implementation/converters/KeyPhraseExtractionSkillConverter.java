--- conflicted
+++ resolved
@@ -71,11 +71,7 @@
                 : obj.getInputs().stream().map(InputFieldMappingEntryConverter::map).collect(Collectors.toList());
 
         com.azure.search.documents.indexes.implementation.models.KeyPhraseExtractionSkill keyPhraseExtractionSkill =
-<<<<<<< HEAD
             new com.azure.search.documents.indexes.implementation.models.KeyPhraseExtractionSkill(inputs, outputs);
-=======
-            new com.azure.search.documents.indexes.implementation.models.KeyPhraseExtractionSkill(outputs, inputs);
->>>>>>> dbfff9a9
 
         String name = obj.getName();
         keyPhraseExtractionSkill.setName(name);
