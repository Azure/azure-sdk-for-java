--- conflicted
+++ resolved
@@ -86,24 +86,7 @@
         Map<String, String> properties = CoreUtils.getProperties("azure-search-documents.properties");
         CLIENT_NAME = properties.getOrDefault("name", "UnknownName");
         CLIENT_VERSION = properties.getOrDefault("version", "UnknownVersion");
-<<<<<<< HEAD
-=======
         STATIC_ENABLE_REST_PROXY_CONTEXT = Context.NONE.addData(HTTP_REST_PROXY_SYNC_PROXY_ENABLE, true);
-
-        JacksonAdapter adapter = new JacksonAdapter();
-
-        UntypedObjectDeserializer defaultDeserializer = new UntypedObjectDeserializer(null, null);
-        Iso8601DateDeserializer iso8601DateDeserializer = new Iso8601DateDeserializer(defaultDeserializer);
-        SimpleModule module = new SimpleModule();
-        module.addDeserializer(Object.class, iso8601DateDeserializer);
-
-        adapter.serializer()
-            .disable(DeserializationFeature.ADJUST_DATES_TO_CONTEXT_TIME_ZONE)
-            .registerModule(Iso8601DateSerializer.getModule())
-            .registerModule(module);
-
-        DEFAULT_SERIALIZER_ADAPTER = adapter;
->>>>>>> 19437519
     }
 
     public static SerializerAdapter getDefaultSerializerAdapter() {
