--- conflicted
+++ resolved
@@ -56,11 +56,7 @@
             obj.getOutputs() == null ? null
                 : obj.getInputs().stream().map(InputFieldMappingEntryConverter::map).collect(Collectors.toList());
         com.azure.search.documents.indexes.implementation.models.ShaperSkill shaperSkill =
-<<<<<<< HEAD
             new com.azure.search.documents.indexes.implementation.models.ShaperSkill(inputs, outputs);
-=======
-            new com.azure.search.documents.indexes.implementation.models.ShaperSkill(outputs, inputs);
->>>>>>> dbfff9a9
 
 
         String name = obj.getName();
