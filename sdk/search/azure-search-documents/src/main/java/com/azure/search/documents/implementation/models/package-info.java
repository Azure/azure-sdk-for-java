--- conflicted
+++ resolved
@@ -5,13 +5,7 @@
 // regenerated.
 
 /**
-<<<<<<< HEAD
- * Package containing the data models for SearchIndexRestClient.
- * Client that can be used to query an index and upload, merge, or delete
- * documents.
-=======
  * Package containing the data models for SearchIndexClient. Client that can be used to query an index and upload,
  * merge, or delete documents.
->>>>>>> 846f5853
  */
 package com.azure.search.documents.implementation.models;