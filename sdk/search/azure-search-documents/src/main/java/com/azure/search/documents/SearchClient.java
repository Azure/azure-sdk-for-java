// Copyright (c) Microsoft Corporation. All rights reserved.
// Licensed under the MIT License.

package com.azure.search.documents;

import com.azure.core.annotation.ReturnType;
import com.azure.core.annotation.ServiceClient;
import com.azure.core.annotation.ServiceMethod;
import com.azure.core.http.HttpPipeline;
import com.azure.core.http.rest.Response;
import com.azure.core.util.Context;
import com.azure.search.documents.models.AutocompleteOptions;
import com.azure.search.documents.models.IndexBatchException;
import com.azure.search.documents.indexes.models.IndexDocumentsBatch;
import com.azure.search.documents.models.IndexDocumentsResult;
import com.azure.search.documents.models.RequestOptions;
import com.azure.search.documents.models.IndexDocumentsOptions;
import com.azure.search.documents.models.SearchOptions;
import com.azure.search.documents.models.SearchResult;
import com.azure.search.documents.models.SuggestOptions;
import com.azure.search.documents.models.SuggestResult;
import com.azure.search.documents.util.AutocompletePagedIterable;
import com.azure.search.documents.util.SearchPagedIterable;
import com.azure.search.documents.util.SearchPagedResponse;
import com.azure.search.documents.util.SuggestPagedIterable;
import com.azure.search.documents.util.SuggestPagedResponse;

import java.util.List;

/**
 * Cognitive Search Synchronous Client to query an index and upload, merge, or delete documents
 */
@ServiceClient(builder = SearchClientBuilder.class)
public final class SearchClient {

    private final SearchAsyncClient asyncClient;

    /**
     * Package private constructor to be used by {@link SearchClientBuilder}
     *
     * @param searchAsyncClient Async SearchIndex Client
     */
    SearchClient(SearchAsyncClient searchAsyncClient) {
        this.asyncClient = searchAsyncClient;
    }

    /**
     * Gets the name of the Azure Cognitive Search index.
     *
     * @return the indexName value.
     */
    public String getIndexName() {
        return asyncClient.getIndexName();
    }

    /**
     * Gets the {@link HttpPipeline} powering this client.
     *
     * @return the pipeline.
     */
    HttpPipeline getHttpPipeline() {
        return this.asyncClient.getHttpPipeline();
    }

    /**
     * Uploads a collection of documents to the target index.
     *
     * @param documents collection of documents to upload to the target Index.
     * @return document index result.
     * @throws IndexBatchException If some of the indexing actions fail but other actions succeed and modify the state
     * of the index. This can happen when the Search Service is under heavy indexing load. It is important to explicitly
     * catch this exception and check the return value {@link IndexBatchException#getIndexingResults()}. The indexing
     * result reports the status of each indexing action in the batch, making it possible to determine the state of the
     * index after a partial failure.
     * @see <a href="https://docs.microsoft.com/rest/api/searchservice/addupdate-or-delete-documents">Add, update, or
     * delete documents</a>
     */
    @ServiceMethod(returns = ReturnType.SINGLE)
    public IndexDocumentsResult uploadDocuments(Iterable<?> documents) {
        return uploadDocumentsWithResponse(documents, null, Context.NONE).getValue();
    }

    /**
     * Uploads a collection of documents to the target index.
     *
     * @param documents collection of documents to upload to the target Index.
<<<<<<< HEAD
     * @param requestOptions additional parameters for the operation. Contains the tracking ID sent with the request to
     * help with debugging
=======
     * @param options Options that allow specifying document indexing behavior.
>>>>>>> 88421478
     * @param context additional context that is passed through the Http pipeline during the service call
     * @return response containing the document index result.
     * @throws IndexBatchException If some of the indexing actions fail but other actions succeed and modify the state
     * of the index. This can happen when the Search Service is under heavy indexing load. It is important to explicitly
     * catch this exception and check the return value {@link IndexBatchException#getIndexingResults()}. The indexing
     * result reports the status of each indexing action in the batch, making it possible to determine the state of the
     * index after a partial failure.
     * @see <a href="https://docs.microsoft.com/rest/api/searchservice/addupdate-or-delete-documents">Add, update, or
     * delete documents</a>
     */
    @ServiceMethod(returns = ReturnType.SINGLE)
    public Response<IndexDocumentsResult> uploadDocumentsWithResponse(Iterable<?> documents,
<<<<<<< HEAD
        RequestOptions requestOptions, Context context) {
        return asyncClient.uploadDocumentsWithResponse(documents, requestOptions, context).block();
=======
        IndexDocumentsOptions options, Context context) {
        return asyncClient.uploadDocumentsWithResponse(documents, options, context).block();
>>>>>>> 88421478
    }

    /**
     * Merges a collection of documents with existing documents in the target index.
     * <p>
     * If the type of the document contains non-nullable primitive-typed properties, these properties may not merge
     * correctly. If you do not set such a property, it will automatically take its default value (for example, {@code
     * 0} for {@code int} or {@code false} for {@code boolean}), which will override the value of the property currently
     * stored in the index, even if this was not your intent. For this reason, it is strongly recommended that you
     * always declare primitive-typed properties with their class equivalents (for example, an integer property should
     * be of type {@code Integer} instead of {@code int}).
     *
     * @param documents collection of documents to be merged
     * @return document index result
     * @throws IndexBatchException If some of the indexing actions fail but other actions succeed and modify the state
     * of the index. This can happen when the Search Service is under heavy indexing load. It is important to explicitly
     * catch this exception and check the return value {@link IndexBatchException#getIndexingResults()}. The indexing
     * result reports the status of each indexing action in the batch, making it possible to determine the state of the
     * index after a partial failure.
     * @see <a href="https://docs.microsoft.com/rest/api/searchservice/addupdate-or-delete-documents">Add, update, or
     * delete documents</a>
     */
    @ServiceMethod(returns = ReturnType.SINGLE)
    public IndexDocumentsResult mergeDocuments(Iterable<?> documents) {
        return mergeDocumentsWithResponse(documents, null, Context.NONE).getValue();
    }

    /**
     * Merges a collection of documents with existing documents in the target index.
     * <p>
     * If the type of the document contains non-nullable primitive-typed properties, these properties may not merge
     * correctly. If you do not set such a property, it will automatically take its default value (for example, {@code
     * 0} for {@code int} or {@code false} for {@code boolean}), which will override the value of the property currently
     * stored in the index, even if this was not your intent. For this reason, it is strongly recommended that you
     * always declare primitive-typed properties with their class equivalents (for example, an integer property should
     * be of type {@code Integer} instead of {@code int}).
     *
     * @param documents collection of documents to be merged
<<<<<<< HEAD
     * @param requestOptions additional parameters for the operation. Contains the tracking ID sent with the request to
     * help with debugging
=======
     * @param options Options that allow specifying document indexing behavior.
>>>>>>> 88421478
     * @param context additional context that is passed through the Http pipeline during the service call
     * @return response containing the document index result.
     * @throws IndexBatchException If some of the indexing actions fail but other actions succeed and modify the state
     * of the index. This can happen when the Search Service is under heavy indexing load. It is important to explicitly
     * catch this exception and check the return value {@link IndexBatchException#getIndexingResults()}. The indexing
     * result reports the status of each indexing action in the batch, making it possible to determine the state of the
     * index after a partial failure.
     * @see <a href="https://docs.microsoft.com/rest/api/searchservice/addupdate-or-delete-documents">Add, update, or
     * delete documents</a>
     */
    @ServiceMethod(returns = ReturnType.SINGLE)
    public Response<IndexDocumentsResult> mergeDocumentsWithResponse(Iterable<?> documents,
<<<<<<< HEAD
        RequestOptions requestOptions, Context context) {
        return asyncClient.mergeDocumentsWithResponse(documents, requestOptions, context).block();
=======
        IndexDocumentsOptions options, Context context) {
        return asyncClient.mergeDocumentsWithResponse(documents, options, context).block();
>>>>>>> 88421478
    }

    /**
     * This action behaves like merge if a document with the given key already exists in the index. If the document does
     * not exist, it behaves like upload with a new document.
     * <p>
     * If the type of the document contains non-nullable primitive-typed properties, these properties may not merge
     * correctly. If you do not set such a property, it will automatically take its default value (for example, {@code
     * 0} for {@code int} or {@code false} for {@code boolean}), which will override the value of the property currently
     * stored in the index, even if this was not your intent. For this reason, it is strongly recommended that you
     * always declare primitive-typed properties with their class equivalents (for example, an integer property should
     * be of type {@code Integer} instead of {@code int}).
     *
     * @param documents collection of documents to be merged, if exists, otherwise uploaded
     * @return document index result
     * @throws IndexBatchException If some of the indexing actions fail but other actions succeed and modify the state
     * of the index. This can happen when the Search Service is under heavy indexing load. It is important to explicitly
     * catch this exception and check the return value {@link IndexBatchException#getIndexingResults()}. The indexing
     * result reports the status of each indexing action in the batch, making it possible to determine the state of the
     * index after a partial failure.
     * @see <a href="https://docs.microsoft.com/rest/api/searchservice/addupdate-or-delete-documents">Add, update, or
     * delete documents</a>
     */
    @ServiceMethod(returns = ReturnType.SINGLE)
    public IndexDocumentsResult mergeOrUploadDocuments(Iterable<?> documents) {
        return mergeOrUploadDocumentsWithResponse(documents, null, Context.NONE).getValue();
    }

    /**
     * This action behaves like merge if a document with the given key already exists in the index. If the document does
     * not exist, it behaves like upload with a new document.
     * <p>
     * If the type of the document contains non-nullable primitive-typed properties, these properties may not merge
     * correctly. If you do not set such a property, it will automatically take its default value (for example, {@code
     * 0} for {@code int} or {@code false} for {@code boolean}), which will override the value of the property currently
     * stored in the index, even if this was not your intent. For this reason, it is strongly recommended that you
     * always declare primitive-typed properties with their class equivalents (for example, an integer property should
     * be of type {@code Integer} instead of {@code int}).
     *
     * @param documents collection of documents to be merged, if exists, otherwise uploaded
<<<<<<< HEAD
     * @param requestOptions additional parameters for the operation. Contains the tracking ID sent with the request to
     * help with debugging
=======
     * @param options Options that allow specifying document indexing behavior.
>>>>>>> 88421478
     * @param context additional context that is passed through the Http pipeline during the service call
     * @return response containing a document index result
     * @throws IndexBatchException If some of the indexing actions fail but other actions succeed and modify the state
     * of the index. This can happen when the Search Service is under heavy indexing load. It is important to explicitly
     * catch this exception and check the return value {@link IndexBatchException#getIndexingResults()}. The indexing
     * result reports the status of each indexing action in the batch, making it possible to determine the state of the
     * index after a partial failure.
     * @see <a href="https://docs.microsoft.com/rest/api/searchservice/addupdate-or-delete-documents">Add, update, or
     * delete documents</a>
     */
    @ServiceMethod(returns = ReturnType.SINGLE)
    public Response<IndexDocumentsResult> mergeOrUploadDocumentsWithResponse(Iterable<?> documents,
<<<<<<< HEAD
        RequestOptions requestOptions, Context context) {
        return asyncClient.mergeOrUploadDocumentsWithResponse(documents, requestOptions, context).block();
=======
        IndexDocumentsOptions options, Context context) {
        return asyncClient.mergeOrUploadDocumentsWithResponse(documents, options, context).block();
>>>>>>> 88421478
    }

    /**
     * Deletes a collection of documents from the target index.
     *
     * @param documents collection of documents to delete from the target Index. Fields other than the key are ignored.
     * @return document index result.
     * @throws IndexBatchException If some of the indexing actions fail but other actions succeed and modify the state
     * of the index. This can happen when the Search Service is under heavy indexing load. It is important to explicitly
     * catch this exception and check the return value {@link IndexBatchException#getIndexingResults()}. The indexing
     * result reports the status of each indexing action in the batch, making it possible to determine the state of the
     * index after a partial failure.
     * @see <a href="https://docs.microsoft.com/rest/api/searchservice/addupdate-or-delete-documents">Add, update, or
     * delete documents</a>
     */
    @ServiceMethod(returns = ReturnType.SINGLE)
    public IndexDocumentsResult deleteDocuments(Iterable<?> documents) {
        return deleteDocumentsWithResponse(documents, null, Context.NONE).getValue();
    }

    /**
     * Deletes a collection of documents from the target index.
     *
     * @param documents collection of documents to delete from the target Index. Fields other than the key are ignored.
<<<<<<< HEAD
     * @param requestOptions additional parameters for the operation. Contains the tracking ID sent with the request to
     * help with debugging
=======
     * @param options Options that allow specifying document indexing behavior.
>>>>>>> 88421478
     * @param context additional context that is passed through the Http pipeline during the service call
     * @return response containing a document index result.
     * @throws IndexBatchException If some of the indexing actions fail but other actions succeed and modify the state
     * of the index. This can happen when the Search Service is under heavy indexing load. It is important to explicitly
     * catch this exception and check the return value {@link IndexBatchException#getIndexingResults()}. The indexing
     * result reports the status of each indexing action in the batch, making it possible to determine the state of the
     * index after a partial failure.
     * @see <a href="https://docs.microsoft.com/rest/api/searchservice/addupdate-or-delete-documents">Add, update, or
     * delete documents</a>
     */
    @ServiceMethod(returns = ReturnType.SINGLE)
    public Response<IndexDocumentsResult> deleteDocumentsWithResponse(Iterable<?> documents,
<<<<<<< HEAD
        RequestOptions requestOptions, Context context) {
        return asyncClient.deleteDocumentsWithResponse(documents, requestOptions, context).block();
=======
        IndexDocumentsOptions options, Context context) {
        return asyncClient.deleteDocumentsWithResponse(documents, options, context).block();
>>>>>>> 88421478
    }

    /**
     * Gets the endpoint for the Azure Cognitive Search service.
     *
     * @return the endpoint value.
     */
    public String getEndpoint() {
        return asyncClient.getEndpoint();
    }

    /**
     * Queries the number of documents in the search index.
     *
     * @return the number of documents.
     */
    @ServiceMethod(returns = ReturnType.SINGLE)
    public long getDocumentCount() {
        return getDocumentCountWithResponse(null, Context.NONE).getValue();
    }

    /**
     * Queries the number of documents in the search index.
     *
     * @param requestOptions additional parameters for the operation. Contains the tracking ID sent with the request to
     * help with debugging
     * @param context additional context that is passed through the Http pipeline during the service call
     * @return response containing the number of documents.
     */
    @ServiceMethod(returns = ReturnType.SINGLE)
    public Response<Long> getDocumentCountWithResponse(RequestOptions requestOptions, Context context) {
        return asyncClient.getDocumentCountWithResponse(requestOptions, context).block();
    }

    /**
     * Searches for documents in the Azure Cognitive Search index.
     * <p>
     * If {@code searchText} is set to {@code null} or {@code "*"} all documents will be matched, see
     * <a href="https://docs.microsoft.com/rest/api/searchservice/Simple-query-syntax-in-Azure-Search">simple query
     * syntax in Azure Search</a> for more information about search query syntax.
     *
     * @param searchText A full-text search query expression.
     * @return A {@link SearchPagedIterable} that iterates over {@link SearchResult} objects and provides access to the
     * {@link SearchPagedResponse} object for each page containing HTTP response and count, facet, and coverage
     * information.
     * @see <a href="https://docs.microsoft.com/rest/api/searchservice/Search-Documents">Search documents</a>
     */
    public SearchPagedIterable search(String searchText) {
        return search(searchText, null, null, Context.NONE);
    }

    /**
     * Searches for documents in the Azure Cognitive Search index.
     * <p>
     * If {@code searchText} is set to {@code null} or {@code "*"} all documents will be matched, see
     * <a href="https://docs.microsoft.com/rest/api/searchservice/Simple-query-syntax-in-Azure-Search">simple query
     * syntax in Azure Search</a> for more information about search query syntax.
     *
     * @param searchText A full-text search query expression.
     * @param searchOptions Parameters to further refine the search query
     * @param requestOptions additional parameters for the operation. Contains the tracking ID sent with the request to
     * help with debugging
     * @param context additional context that is passed through the Http pipeline during the service call
     * @return A {@link SearchPagedIterable} that iterates over {@link SearchResult} objects and provides access to the
     * {@link SearchPagedResponse} object for each page containing HTTP response and count, facet, and coverage
     * information.
     * @see <a href="https://docs.microsoft.com/rest/api/searchservice/Search-Documents">Search documents</a>
     */
    public SearchPagedIterable search(String searchText, SearchOptions searchOptions,
        RequestOptions requestOptions, Context context) {
        return new SearchPagedIterable(asyncClient.search(searchText, searchOptions, requestOptions, context));
    }

    /**
     * Retrieves a document from the Azure Cognitive Search index.
     * <p>
     * View <a href="https://docs.microsoft.com/rest/api/searchservice/Naming-rules">naming rules</a> for guidelines on
     * constructing valid document keys.
     *
     * @param key The key of the document to retrieve.
     * @param modelClass The model class converts to.
     * @param <T> Convert document to the generic type.
     * @return document object
     * @see <a href="https://docs.microsoft.com/rest/api/searchservice/Lookup-Document">Lookup document</a>
     */
    @ServiceMethod(returns = ReturnType.SINGLE)
    public <T> T getDocument(String key, Class<T> modelClass) {
        return getDocumentWithResponse(key, modelClass, null, null, Context.NONE).getValue();
    }

    /**
     * Retrieves a document from the Azure Cognitive Search index.
     * <p>
     * View <a href="https://docs.microsoft.com/rest/api/searchservice/Naming-rules">naming rules</a> for guidelines on
     * constructing valid document keys.
     *
     * @param key The key of the document to retrieve.
     * @param modelClass The model class converts to.
     * @param <T> Convert document to the generic type.
     * @param selectedFields List of field names to retrieve for the document; Any field not retrieved will have null or
     * default as its corresponding property value in the returned object.
     * @param requestOptions additional parameters for the operation. Contains the tracking ID sent with the request to
     * help with debugging
     * @param context additional context that is passed through the Http pipeline during the service call
     * @return response containing a document object
     * @see <a href="https://docs.microsoft.com/rest/api/searchservice/Lookup-Document">Lookup document</a>
     */
    @ServiceMethod(returns = ReturnType.SINGLE)
    public <T> Response<T> getDocumentWithResponse(String key, Class<T> modelClass, List<String> selectedFields,
        RequestOptions requestOptions, Context context) {
        return asyncClient.getDocumentWithResponse(key, modelClass, selectedFields, requestOptions, context).block();
    }

    /**
     * Suggests documents in the index that match the given partial query.
     *
     * @param searchText The search text on which to base suggestions
     * @param suggesterName The name of the suggester as specified in the suggesters collection that's part of the index
     * definition
     * @return A {@link SuggestPagedIterable} that iterates over {@link SuggestResult} objects and provides access to
     * the {@link SuggestPagedResponse} object for each page containing HTTP response and coverage information.
     * @see <a href="https://docs.microsoft.com/rest/api/searchservice/Suggestions">Suggestions</a>
     */
    public SuggestPagedIterable suggest(String searchText, String suggesterName) {
        return suggest(searchText, suggesterName, null, null, Context.NONE);
    }

    /**
     * Suggests documents in the index that match the given partial query.
     *
     * @param searchText The search text on which to base suggestions
     * @param suggesterName The name of the suggester as specified in the suggesters collection that's part of the index
     * definition
     * @param suggestOptions Parameters to further refine the suggestion query.
     * @param requestOptions additional parameters for the operation. Contains the tracking ID sent with the request to
     * help with debugging
     * @param context additional context that is passed through the Http pipeline during the service call
     * @return A {@link SuggestPagedIterable} that iterates over {@link SuggestResult} objects and provides access to
     * the {@link SuggestPagedResponse} object for each page containing HTTP response and coverage information.
     * @see <a href="https://docs.microsoft.com/rest/api/searchservice/Suggestions">Suggestions</a>
     */
    public SuggestPagedIterable suggest(String searchText, String suggesterName, SuggestOptions suggestOptions,
        RequestOptions requestOptions, Context context) {
        return new SuggestPagedIterable(asyncClient.suggest(searchText, suggesterName, suggestOptions, requestOptions,
            context));
    }

    /**
     * Sends a batch of upload, merge, and/or delete actions to the search index.
     *
     * @param batch The batch of index actions
     * @return Response containing the status of operations for all actions in the batch
     * @throws IndexBatchException If some of the indexing actions fail but other actions succeed and modify the state
     * of the index. This can happen when the Search Service is under heavy indexing load. It is important to explicitly
     * catch this exception and check the return value {@link IndexBatchException#getIndexingResults()}. The indexing
     * result reports the status of each indexing action in the batch, making it possible to determine the state of the
     * index after a partial failure.
     * @see <a href="https://docs.microsoft.com/rest/api/searchservice/addupdate-or-delete-documents">Add, update, or
     * delete documents</a>
     */
    @ServiceMethod(returns = ReturnType.SINGLE)
    public IndexDocumentsResult indexDocuments(IndexDocumentsBatch<?> batch) {
        return indexDocumentsWithResponse(batch, null, Context.NONE).getValue();
    }

    /**
     * Sends a batch of upload, merge, and/or delete actions to the search index.
     *
     * @param batch The batch of index actions
<<<<<<< HEAD
     * @param requestOptions additional parameters for the operation. Contains the tracking ID sent with the request to
     * help with debugging
=======
     * @param options Options that allow specifying document indexing behavior.
>>>>>>> 88421478
     * @param context additional context that is passed through the Http pipeline during the service call
     * @return Response containing the status of operations for all actions in the batch
     * @throws IndexBatchException If some of the indexing actions fail but other actions succeed and modify the state
     * of the index. This can happen when the Search Service is under heavy indexing load. It is important to explicitly
     * catch this exception and check the return value {@link IndexBatchException#getIndexingResults()}. The indexing
     * result reports the status of each indexing action in the batch, making it possible to determine the state of the
     * index after a partial failure.
     * @see <a href="https://docs.microsoft.com/rest/api/searchservice/addupdate-or-delete-documents">Add, update, or
     * delete documents</a>
     */
    @ServiceMethod(returns = ReturnType.SINGLE)
    public Response<IndexDocumentsResult> indexDocumentsWithResponse(IndexDocumentsBatch<?> batch,
<<<<<<< HEAD
        RequestOptions requestOptions, Context context) {
        return asyncClient.indexDocumentsWithResponse(batch, requestOptions, context).block();
=======
        IndexDocumentsOptions options, Context context) {
        return asyncClient.indexDocumentsWithResponse(batch, options, context).block();
>>>>>>> 88421478
    }

    /**
     * Autocompletes incomplete query terms based on input text and matching terms in the index.
     *
     * @param searchText search text
     * @param suggesterName suggester name
     * @return auto complete result.
     */
    public AutocompletePagedIterable autocomplete(String searchText, String suggesterName) {
        return autocomplete(searchText, suggesterName, null, null, Context.NONE);
    }

    /**
     * Autocompletes incomplete query terms based on input text and matching terms in the index.
     *
     * @param searchText search text
     * @param suggesterName suggester name
     * @param autocompleteOptions autocomplete options
     * @param requestOptions additional parameters for the operation. Contains the tracking ID sent with the request to
     * help with debugging
     * @param context additional context that is passed through the HTTP pipeline during the service call
     * @return auto complete result.
     */
    public AutocompletePagedIterable autocomplete(String searchText, String suggesterName,
        AutocompleteOptions autocompleteOptions, RequestOptions requestOptions, Context context) {
        return new AutocompletePagedIterable(asyncClient.autocomplete(searchText, suggesterName, autocompleteOptions,
            requestOptions, context));
    }
}<|MERGE_RESOLUTION|>--- conflicted
+++ resolved
@@ -77,19 +77,16 @@
      */
     @ServiceMethod(returns = ReturnType.SINGLE)
     public IndexDocumentsResult uploadDocuments(Iterable<?> documents) {
-        return uploadDocumentsWithResponse(documents, null, Context.NONE).getValue();
+        return uploadDocumentsWithResponse(documents, null, null, Context.NONE).getValue();
     }
 
     /**
      * Uploads a collection of documents to the target index.
      *
      * @param documents collection of documents to upload to the target Index.
-<<<<<<< HEAD
-     * @param requestOptions additional parameters for the operation. Contains the tracking ID sent with the request to
-     * help with debugging
-=======
      * @param options Options that allow specifying document indexing behavior.
->>>>>>> 88421478
+     * @param requestOptions additional parameters for the operation. Contains the tracking ID sent with the request to
+     * help with debugging
      * @param context additional context that is passed through the Http pipeline during the service call
      * @return response containing the document index result.
      * @throws IndexBatchException If some of the indexing actions fail but other actions succeed and modify the state
@@ -102,13 +99,9 @@
      */
     @ServiceMethod(returns = ReturnType.SINGLE)
     public Response<IndexDocumentsResult> uploadDocumentsWithResponse(Iterable<?> documents,
-<<<<<<< HEAD
-        RequestOptions requestOptions, Context context) {
-        return asyncClient.uploadDocumentsWithResponse(documents, requestOptions, context).block();
-=======
-        IndexDocumentsOptions options, Context context) {
-        return asyncClient.uploadDocumentsWithResponse(documents, options, context).block();
->>>>>>> 88421478
+        IndexDocumentsOptions options, RequestOptions requestOptions, Context context) {
+        return asyncClient.uploadDocumentsWithResponse(documents, options, requestOptions,
+            context).block();
     }
 
     /**
@@ -133,7 +126,7 @@
      */
     @ServiceMethod(returns = ReturnType.SINGLE)
     public IndexDocumentsResult mergeDocuments(Iterable<?> documents) {
-        return mergeDocumentsWithResponse(documents, null, Context.NONE).getValue();
+        return mergeDocumentsWithResponse(documents, null, null, Context.NONE).getValue();
     }
 
     /**
@@ -147,12 +140,9 @@
      * be of type {@code Integer} instead of {@code int}).
      *
      * @param documents collection of documents to be merged
-<<<<<<< HEAD
-     * @param requestOptions additional parameters for the operation. Contains the tracking ID sent with the request to
-     * help with debugging
-=======
      * @param options Options that allow specifying document indexing behavior.
->>>>>>> 88421478
+     * @param requestOptions additional parameters for the operation. Contains the tracking ID sent with the request to
+     * help with debugging
      * @param context additional context that is passed through the Http pipeline during the service call
      * @return response containing the document index result.
      * @throws IndexBatchException If some of the indexing actions fail but other actions succeed and modify the state
@@ -165,13 +155,9 @@
      */
     @ServiceMethod(returns = ReturnType.SINGLE)
     public Response<IndexDocumentsResult> mergeDocumentsWithResponse(Iterable<?> documents,
-<<<<<<< HEAD
-        RequestOptions requestOptions, Context context) {
-        return asyncClient.mergeDocumentsWithResponse(documents, requestOptions, context).block();
-=======
-        IndexDocumentsOptions options, Context context) {
-        return asyncClient.mergeDocumentsWithResponse(documents, options, context).block();
->>>>>>> 88421478
+        IndexDocumentsOptions options, RequestOptions requestOptions, Context context) {
+        return asyncClient.mergeDocumentsWithResponse(documents, options, requestOptions,
+            context).block();
     }
 
     /**
@@ -197,7 +183,7 @@
      */
     @ServiceMethod(returns = ReturnType.SINGLE)
     public IndexDocumentsResult mergeOrUploadDocuments(Iterable<?> documents) {
-        return mergeOrUploadDocumentsWithResponse(documents, null, Context.NONE).getValue();
+        return mergeOrUploadDocumentsWithResponse(documents, null, null, Context.NONE).getValue();
     }
 
     /**
@@ -212,12 +198,9 @@
      * be of type {@code Integer} instead of {@code int}).
      *
      * @param documents collection of documents to be merged, if exists, otherwise uploaded
-<<<<<<< HEAD
-     * @param requestOptions additional parameters for the operation. Contains the tracking ID sent with the request to
-     * help with debugging
-=======
      * @param options Options that allow specifying document indexing behavior.
->>>>>>> 88421478
+     * @param requestOptions additional parameters for the operation. Contains the tracking ID sent with the request to
+     * help with debugging
      * @param context additional context that is passed through the Http pipeline during the service call
      * @return response containing a document index result
      * @throws IndexBatchException If some of the indexing actions fail but other actions succeed and modify the state
@@ -230,13 +213,9 @@
      */
     @ServiceMethod(returns = ReturnType.SINGLE)
     public Response<IndexDocumentsResult> mergeOrUploadDocumentsWithResponse(Iterable<?> documents,
-<<<<<<< HEAD
-        RequestOptions requestOptions, Context context) {
-        return asyncClient.mergeOrUploadDocumentsWithResponse(documents, requestOptions, context).block();
-=======
-        IndexDocumentsOptions options, Context context) {
-        return asyncClient.mergeOrUploadDocumentsWithResponse(documents, options, context).block();
->>>>>>> 88421478
+        IndexDocumentsOptions options, RequestOptions requestOptions, Context context) {
+        return asyncClient.mergeOrUploadDocumentsWithResponse(documents, options, requestOptions,
+            context).block();
     }
 
     /**
@@ -254,19 +233,16 @@
      */
     @ServiceMethod(returns = ReturnType.SINGLE)
     public IndexDocumentsResult deleteDocuments(Iterable<?> documents) {
-        return deleteDocumentsWithResponse(documents, null, Context.NONE).getValue();
+        return deleteDocumentsWithResponse(documents, null, null, Context.NONE).getValue();
     }
 
     /**
      * Deletes a collection of documents from the target index.
      *
      * @param documents collection of documents to delete from the target Index. Fields other than the key are ignored.
-<<<<<<< HEAD
-     * @param requestOptions additional parameters for the operation. Contains the tracking ID sent with the request to
-     * help with debugging
-=======
      * @param options Options that allow specifying document indexing behavior.
->>>>>>> 88421478
+     * @param requestOptions additional parameters for the operation. Contains the tracking ID sent with the request to
+     * help with debugging
      * @param context additional context that is passed through the Http pipeline during the service call
      * @return response containing a document index result.
      * @throws IndexBatchException If some of the indexing actions fail but other actions succeed and modify the state
@@ -279,13 +255,8 @@
      */
     @ServiceMethod(returns = ReturnType.SINGLE)
     public Response<IndexDocumentsResult> deleteDocumentsWithResponse(Iterable<?> documents,
-<<<<<<< HEAD
-        RequestOptions requestOptions, Context context) {
-        return asyncClient.deleteDocumentsWithResponse(documents, requestOptions, context).block();
-=======
-        IndexDocumentsOptions options, Context context) {
-        return asyncClient.deleteDocumentsWithResponse(documents, options, context).block();
->>>>>>> 88421478
+        IndexDocumentsOptions options, RequestOptions requestOptions, Context context) {
+        return asyncClient.deleteDocumentsWithResponse(documents, options, requestOptions, context).block();
     }
 
     /**
@@ -448,19 +419,16 @@
      */
     @ServiceMethod(returns = ReturnType.SINGLE)
     public IndexDocumentsResult indexDocuments(IndexDocumentsBatch<?> batch) {
-        return indexDocumentsWithResponse(batch, null, Context.NONE).getValue();
+        return indexDocumentsWithResponse(batch, null, null, Context.NONE).getValue();
     }
 
     /**
      * Sends a batch of upload, merge, and/or delete actions to the search index.
      *
      * @param batch The batch of index actions
-<<<<<<< HEAD
-     * @param requestOptions additional parameters for the operation. Contains the tracking ID sent with the request to
-     * help with debugging
-=======
      * @param options Options that allow specifying document indexing behavior.
->>>>>>> 88421478
+     * @param requestOptions additional parameters for the operation. Contains the tracking ID sent with the request to
+     * help with debugging
      * @param context additional context that is passed through the Http pipeline during the service call
      * @return Response containing the status of operations for all actions in the batch
      * @throws IndexBatchException If some of the indexing actions fail but other actions succeed and modify the state
@@ -473,13 +441,8 @@
      */
     @ServiceMethod(returns = ReturnType.SINGLE)
     public Response<IndexDocumentsResult> indexDocumentsWithResponse(IndexDocumentsBatch<?> batch,
-<<<<<<< HEAD
-        RequestOptions requestOptions, Context context) {
-        return asyncClient.indexDocumentsWithResponse(batch, requestOptions, context).block();
-=======
-        IndexDocumentsOptions options, Context context) {
-        return asyncClient.indexDocumentsWithResponse(batch, options, context).block();
->>>>>>> 88421478
+        IndexDocumentsOptions options, RequestOptions requestOptions, Context context) {
+        return asyncClient.indexDocumentsWithResponse(batch, options, requestOptions, context).block();
     }
 
     /**
