// Copyright (c) Microsoft Corporation. All rights reserved.
// Licensed under the MIT License.

package com.azure.search.documents;

import com.azure.core.annotation.ReturnType;
import com.azure.core.annotation.ServiceClient;
import com.azure.core.annotation.ServiceMethod;
import com.azure.core.http.HttpPipeline;
import com.azure.core.http.rest.Response;
import com.azure.core.util.Context;
import com.azure.search.documents.indexes.models.IndexDocumentsBatch;
import com.azure.search.documents.models.AutocompleteOptions;
import com.azure.search.documents.models.IndexBatchException;
<<<<<<< HEAD
import com.azure.search.documents.models.IndexDocumentsOptions;
import com.azure.search.documents.models.IndexDocumentsResult;
=======
import com.azure.search.documents.indexes.models.IndexDocumentsBatch;
import com.azure.search.documents.models.IndexDocumentsOptions;
import com.azure.search.documents.models.IndexDocumentsResult;
import com.azure.search.documents.models.RequestOptions;
>>>>>>> 61b0ac23
import com.azure.search.documents.models.SearchOptions;
import com.azure.search.documents.models.SearchResult;
import com.azure.search.documents.models.SuggestOptions;
import com.azure.search.documents.models.SuggestResult;
import com.azure.search.documents.util.AutocompletePagedIterable;
import com.azure.search.documents.util.SearchPagedIterable;
import com.azure.search.documents.util.SearchPagedResponse;
import com.azure.search.documents.util.SuggestPagedIterable;
import com.azure.search.documents.util.SuggestPagedResponse;

import java.util.List;

/**
 * Cognitive Search Synchronous Client to query an index and upload, merge, or delete documents
 */
@ServiceClient(builder = SearchClientBuilder.class)
public final class SearchClient {

    private final SearchAsyncClient asyncClient;

    /**
     * Package private constructor to be used by {@link SearchClientBuilder}
     *
     * @param searchAsyncClient Async SearchIndex Client
     */
    SearchClient(SearchAsyncClient searchAsyncClient) {
        this.asyncClient = searchAsyncClient;
    }

    /**
     * Gets the name of the Azure Cognitive Search index.
     *
     * @return the indexName value.
     */
    public String getIndexName() {
        return asyncClient.getIndexName();
    }

    /**
     * Gets the {@link HttpPipeline} powering this client.
     *
     * @return the pipeline.
     */
    HttpPipeline getHttpPipeline() {
        return this.asyncClient.getHttpPipeline();
    }

    /**
     * Uploads a collection of documents to the target index.
     *
     * @param documents collection of documents to upload to the target Index.
     * @return document index result.
     * @throws IndexBatchException If some of the indexing actions fail but other actions succeed and modify the state
     * of the index. This can happen when the Search Service is under heavy indexing load. It is important to explicitly
     * catch this exception and check the return value {@link IndexBatchException#getIndexingResults()}. The indexing
     * result reports the status of each indexing action in the batch, making it possible to determine the state of the
     * index after a partial failure.
     * @see <a href="https://docs.microsoft.com/rest/api/searchservice/addupdate-or-delete-documents">Add, update, or
     * delete documents</a>
     */
    @ServiceMethod(returns = ReturnType.SINGLE)
    public IndexDocumentsResult uploadDocuments(Iterable<?> documents) {
        return uploadDocumentsWithResponse(documents, null, Context.NONE).getValue();
    }

    /**
     * Uploads a collection of documents to the target index.
     *
     * @param documents collection of documents to upload to the target Index.
     * @param options Options that allow specifying document indexing behavior.
     * @param context additional context that is passed through the Http pipeline during the service call
     * @return response containing the document index result.
     * @throws IndexBatchException If some of the indexing actions fail but other actions succeed and modify the state
     * of the index. This can happen when the Search Service is under heavy indexing load. It is important to explicitly
     * catch this exception and check the return value {@link IndexBatchException#getIndexingResults()}. The indexing
     * result reports the status of each indexing action in the batch, making it possible to determine the state of the
     * index after a partial failure.
     * @see <a href="https://docs.microsoft.com/rest/api/searchservice/addupdate-or-delete-documents">Add, update, or
     * delete documents</a>
     */
    @ServiceMethod(returns = ReturnType.SINGLE)
    public Response<IndexDocumentsResult> uploadDocumentsWithResponse(Iterable<?> documents,
<<<<<<< HEAD
        IndexDocumentsOptions options, Context context) {
        return asyncClient.uploadDocumentsWithResponse(documents, options,
            context).block();
=======
        IndexDocumentsOptions options, RequestOptions requestOptions, Context context) {
        return asyncClient.uploadDocumentsWithResponse(documents, options, requestOptions, context).block();
>>>>>>> 61b0ac23
    }

    /**
     * Merges a collection of documents with existing documents in the target index.
     * <p>
     * If the type of the document contains non-nullable primitive-typed properties, these properties may not merge
     * correctly. If you do not set such a property, it will automatically take its default value (for example, {@code
     * 0} for {@code int} or {@code false} for {@code boolean}), which will override the value of the property currently
     * stored in the index, even if this was not your intent. For this reason, it is strongly recommended that you
     * always declare primitive-typed properties with their class equivalents (for example, an integer property should
     * be of type {@code Integer} instead of {@code int}).
     *
     * @param documents collection of documents to be merged
     * @return document index result
     * @throws IndexBatchException If some of the indexing actions fail but other actions succeed and modify the state
     * of the index. This can happen when the Search Service is under heavy indexing load. It is important to explicitly
     * catch this exception and check the return value {@link IndexBatchException#getIndexingResults()}. The indexing
     * result reports the status of each indexing action in the batch, making it possible to determine the state of the
     * index after a partial failure.
     * @see <a href="https://docs.microsoft.com/rest/api/searchservice/addupdate-or-delete-documents">Add, update, or
     * delete documents</a>
     */
    @ServiceMethod(returns = ReturnType.SINGLE)
    public IndexDocumentsResult mergeDocuments(Iterable<?> documents) {
        return mergeDocumentsWithResponse(documents, null, Context.NONE).getValue();
    }

    /**
     * Merges a collection of documents with existing documents in the target index.
     * <p>
     * If the type of the document contains non-nullable primitive-typed properties, these properties may not merge
     * correctly. If you do not set such a property, it will automatically take its default value (for example, {@code
     * 0} for {@code int} or {@code false} for {@code boolean}), which will override the value of the property currently
     * stored in the index, even if this was not your intent. For this reason, it is strongly recommended that you
     * always declare primitive-typed properties with their class equivalents (for example, an integer property should
     * be of type {@code Integer} instead of {@code int}).
     *
     * @param documents collection of documents to be merged.
     * @param options Options that allow specifying document indexing behavior.
     * @param context additional context that is passed through the Http pipeline during the service call
     * @return response containing the document index result.
     * @throws IndexBatchException If some of the indexing actions fail but other actions succeed and modify the state
     * of the index. This can happen when the Search Service is under heavy indexing load. It is important to explicitly
     * catch this exception and check the return value {@link IndexBatchException#getIndexingResults()}. The indexing
     * result reports the status of each indexing action in the batch, making it possible to determine the state of the
     * index after a partial failure.
     * @see <a href="https://docs.microsoft.com/rest/api/searchservice/addupdate-or-delete-documents">Add, update, or
     * delete documents</a>
     */
    @ServiceMethod(returns = ReturnType.SINGLE)
    public Response<IndexDocumentsResult> mergeDocumentsWithResponse(Iterable<?> documents,
<<<<<<< HEAD
        IndexDocumentsOptions options, Context context) {
        return asyncClient.mergeDocumentsWithResponse(documents, options,
            context).block();
=======
        IndexDocumentsOptions options, RequestOptions requestOptions, Context context) {
        return asyncClient.mergeDocumentsWithResponse(documents, options, requestOptions, context).block();
>>>>>>> 61b0ac23
    }

    /**
     * This action behaves like merge if a document with the given key already exists in the index. If the document does
     * not exist, it behaves like upload with a new document.
     * <p>
     * If the type of the document contains non-nullable primitive-typed properties, these properties may not merge
     * correctly. If you do not set such a property, it will automatically take its default value (for example, {@code
     * 0} for {@code int} or {@code false} for {@code boolean}), which will override the value of the property currently
     * stored in the index, even if this was not your intent. For this reason, it is strongly recommended that you
     * always declare primitive-typed properties with their class equivalents (for example, an integer property should
     * be of type {@code Integer} instead of {@code int}).
     *
     * @param documents collection of documents to be merged, if exists, otherwise uploaded
     * @return document index result
     * @throws IndexBatchException If some of the indexing actions fail but other actions succeed and modify the state
     * of the index. This can happen when the Search Service is under heavy indexing load. It is important to explicitly
     * catch this exception and check the return value {@link IndexBatchException#getIndexingResults()}. The indexing
     * result reports the status of each indexing action in the batch, making it possible to determine the state of the
     * index after a partial failure.
     * @see <a href="https://docs.microsoft.com/rest/api/searchservice/addupdate-or-delete-documents">Add, update, or
     * delete documents</a>
     */
    @ServiceMethod(returns = ReturnType.SINGLE)
    public IndexDocumentsResult mergeOrUploadDocuments(Iterable<?> documents) {
        return mergeOrUploadDocumentsWithResponse(documents, null, Context.NONE).getValue();
    }

    /**
     * This action behaves like merge if a document with the given key already exists in the index. If the document does
     * not exist, it behaves like upload with a new document.
     * <p>
     * If the type of the document contains non-nullable primitive-typed properties, these properties may not merge
     * correctly. If you do not set such a property, it will automatically take its default value (for example, {@code
     * 0} for {@code int} or {@code false} for {@code boolean}), which will override the value of the property currently
     * stored in the index, even if this was not your intent. For this reason, it is strongly recommended that you
     * always declare primitive-typed properties with their class equivalents (for example, an integer property should
     * be of type {@code Integer} instead of {@code int}).
     *
     * @param documents collection of documents to be merged, if exists, otherwise uploaded
     * @param options Options that allow specifying document indexing behavior.
     * @param context additional context that is passed through the Http pipeline during the service call
     * @return response containing a document index result
     * @throws IndexBatchException If some of the indexing actions fail but other actions succeed and modify the state
     * of the index. This can happen when the Search Service is under heavy indexing load. It is important to explicitly
     * catch this exception and check the return value {@link IndexBatchException#getIndexingResults()}. The indexing
     * result reports the status of each indexing action in the batch, making it possible to determine the state of the
     * index after a partial failure.
     * @see <a href="https://docs.microsoft.com/rest/api/searchservice/addupdate-or-delete-documents">Add, update, or
     * delete documents</a>
     */
    @ServiceMethod(returns = ReturnType.SINGLE)
    public Response<IndexDocumentsResult> mergeOrUploadDocumentsWithResponse(Iterable<?> documents,
<<<<<<< HEAD
        IndexDocumentsOptions options, Context context) {
        return asyncClient.mergeOrUploadDocumentsWithResponse(documents, options,
            context).block();
=======
        IndexDocumentsOptions options, RequestOptions requestOptions, Context context) {
        return asyncClient.mergeOrUploadDocumentsWithResponse(documents, options, requestOptions, context).block();
>>>>>>> 61b0ac23
    }

    /**
     * Deletes a collection of documents from the target index.
     *
     * @param documents collection of documents to delete from the target Index. Fields other than the key are ignored.
     * @return document index result.
     * @throws IndexBatchException If some of the indexing actions fail but other actions succeed and modify the state
     * of the index. This can happen when the Search Service is under heavy indexing load. It is important to explicitly
     * catch this exception and check the return value {@link IndexBatchException#getIndexingResults()}. The indexing
     * result reports the status of each indexing action in the batch, making it possible to determine the state of the
     * index after a partial failure.
     * @see <a href="https://docs.microsoft.com/rest/api/searchservice/addupdate-or-delete-documents">Add, update, or
     * delete documents</a>
     */
    @ServiceMethod(returns = ReturnType.SINGLE)
    public IndexDocumentsResult deleteDocuments(Iterable<?> documents) {
        return deleteDocumentsWithResponse(documents, null, Context.NONE).getValue();
    }

    /**
     * Deletes a collection of documents from the target index.
     *
     * @param documents collection of documents to delete from the target Index. Fields other than the key are ignored.
     * @param options Options that allow specifying document indexing behavior.
     * @param context additional context that is passed through the Http pipeline during the service call
     * @return response containing a document index result.
     * @throws IndexBatchException If some of the indexing actions fail but other actions succeed and modify the state
     * of the index. This can happen when the Search Service is under heavy indexing load. It is important to explicitly
     * catch this exception and check the return value {@link IndexBatchException#getIndexingResults()}. The indexing
     * result reports the status of each indexing action in the batch, making it possible to determine the state of the
     * index after a partial failure.
     * @see <a href="https://docs.microsoft.com/rest/api/searchservice/addupdate-or-delete-documents">Add, update, or
     * delete documents</a>
     */
    @ServiceMethod(returns = ReturnType.SINGLE)
    public Response<IndexDocumentsResult> deleteDocumentsWithResponse(Iterable<?> documents,
        IndexDocumentsOptions options, Context context) {
        return asyncClient.deleteDocumentsWithResponse(documents, options, context).block();
    }

    /**
     * Gets the endpoint for the Azure Cognitive Search service.
     *
     * @return the endpoint value.
     */
    public String getEndpoint() {
        return asyncClient.getEndpoint();
    }

    /**
     * Queries the number of documents in the search index.
     *
     * @return the number of documents.
     */
    @ServiceMethod(returns = ReturnType.SINGLE)
    public long getDocumentCount() {
        return getDocumentCountWithResponse(Context.NONE).getValue();
    }

    /**
     * Queries the number of documents in the search index.
     *
     * @param context additional context that is passed through the Http pipeline during the service call
     * @return response containing the number of documents.
     */
    @ServiceMethod(returns = ReturnType.SINGLE)
    public Response<Long> getDocumentCountWithResponse(Context context) {
        return asyncClient.getDocumentCountWithResponse(context).block();
    }

    /**
     * Searches for documents in the Azure Cognitive Search index.
     * <p>
     * If {@code searchText} is set to {@code null} or {@code "*"} all documents will be matched, see
     * <a href="https://docs.microsoft.com/rest/api/searchservice/Simple-query-syntax-in-Azure-Search">simple query
     * syntax in Azure Search</a> for more information about search query syntax.
     *
     * @param searchText A full-text search query expression.
     * @return A {@link SearchPagedIterable} that iterates over {@link SearchResult} objects and provides access to the
     * {@link SearchPagedResponse} object for each page containing HTTP response and count, facet, and coverage
     * information.
     * @see <a href="https://docs.microsoft.com/rest/api/searchservice/Search-Documents">Search documents</a>
     */
    public SearchPagedIterable search(String searchText) {
        return search(searchText, null, Context.NONE);
    }

    /**
     * Searches for documents in the Azure Cognitive Search index.
     * <p>
     * If {@code searchText} is set to {@code null} or {@code "*"} all documents will be matched, see
     * <a href="https://docs.microsoft.com/rest/api/searchservice/Simple-query-syntax-in-Azure-Search">simple query
     * syntax in Azure Search</a> for more information about search query syntax.
     *
     * @param searchText A full-text search query expression.
     * @param searchOptions Parameters to further refine the search query
     * @param context additional context that is passed through the Http pipeline during the service call
     * @return A {@link SearchPagedIterable} that iterates over {@link SearchResult} objects and provides access to the
     * {@link SearchPagedResponse} object for each page containing HTTP response and count, facet, and coverage
     * information.
     * @see <a href="https://docs.microsoft.com/rest/api/searchservice/Search-Documents">Search documents</a>
     */
    public SearchPagedIterable search(String searchText, SearchOptions searchOptions, Context context) {
        return new SearchPagedIterable(asyncClient.search(searchText, searchOptions, context));
    }

    /**
     * Retrieves a document from the Azure Cognitive Search index.
     * <p>
     * View <a href="https://docs.microsoft.com/rest/api/searchservice/Naming-rules">naming rules</a> for guidelines on
     * constructing valid document keys.
     *
     * @param key The key of the document to retrieve.
     * @param modelClass The model class converts to.
     * @param <T> Convert document to the generic type.
     * @return document object
     * @see <a href="https://docs.microsoft.com/rest/api/searchservice/Lookup-Document">Lookup document</a>
     */
    @ServiceMethod(returns = ReturnType.SINGLE)
    public <T> T getDocument(String key, Class<T> modelClass) {
        return getDocumentWithResponse(key, modelClass, null, Context.NONE).getValue();
    }

    /**
     * Retrieves a document from the Azure Cognitive Search index.
     * <p>
     * View <a href="https://docs.microsoft.com/rest/api/searchservice/Naming-rules">naming rules</a> for guidelines on
     * constructing valid document keys.
     *
     * @param <T> Convert document to the generic type.
     * @param key The key of the document to retrieve.
     * @param modelClass The model class converts to.
     * @param selectedFields List of field names to retrieve for the document; Any field not retrieved will have null or
     * default as its corresponding property value in the returned object.
     * @param context additional context that is passed through the Http pipeline during the service call
     * @return response containing a document object
     * @see <a href="https://docs.microsoft.com/rest/api/searchservice/Lookup-Document">Lookup document</a>
     */
    @ServiceMethod(returns = ReturnType.SINGLE)
    public <T> Response<T> getDocumentWithResponse(String key, Class<T> modelClass, List<String> selectedFields,
        Context context) {
        return asyncClient.getDocumentWithResponse(key, modelClass, selectedFields, context).block();
    }

    /**
     * Suggests documents in the index that match the given partial query.
     *
     * @param searchText The search text on which to base suggestions
     * @param suggesterName The name of the suggester as specified in the suggesters collection that's part of the index
     * definition
     * @return A {@link SuggestPagedIterable} that iterates over {@link SuggestResult} objects and provides access to
     * the {@link SuggestPagedResponse} object for each page containing HTTP response and coverage information.
     * @see <a href="https://docs.microsoft.com/rest/api/searchservice/Suggestions">Suggestions</a>
     */
    public SuggestPagedIterable suggest(String searchText, String suggesterName) {
        return suggest(searchText, suggesterName, null, Context.NONE);
    }

    /**
     * Suggests documents in the index that match the given partial query.
     *
     * @param searchText The search text on which to base suggestions
     * @param suggesterName The name of the suggester as specified in the suggesters collection that's part of the index
     * definition
     * @param suggestOptions Parameters to further refine the suggestion query.
     * @param context additional context that is passed through the Http pipeline during the service call
     * @return A {@link SuggestPagedIterable} that iterates over {@link SuggestResult} objects and provides access to
     * the {@link SuggestPagedResponse} object for each page containing HTTP response and coverage information.
     * @see <a href="https://docs.microsoft.com/rest/api/searchservice/Suggestions">Suggestions</a>
     */
    public SuggestPagedIterable suggest(String searchText, String suggesterName, SuggestOptions suggestOptions,
        Context context) {
        return new SuggestPagedIterable(asyncClient.suggest(searchText, suggesterName, suggestOptions,
            context));
    }

    /**
     * Sends a batch of upload, merge, and/or delete actions to the search index.
     *
     * @param batch The batch of index actions
     * @return Response containing the status of operations for all actions in the batch
     * @throws IndexBatchException If some of the indexing actions fail but other actions succeed and modify the state
     * of the index. This can happen when the Search Service is under heavy indexing load. It is important to explicitly
     * catch this exception and check the return value {@link IndexBatchException#getIndexingResults()}. The indexing
     * result reports the status of each indexing action in the batch, making it possible to determine the state of the
     * index after a partial failure.
     * @see <a href="https://docs.microsoft.com/rest/api/searchservice/addupdate-or-delete-documents">Add, update, or
     * delete documents</a>
     */
    @ServiceMethod(returns = ReturnType.SINGLE)
    public IndexDocumentsResult indexDocuments(IndexDocumentsBatch<?> batch) {
        return indexDocumentsWithResponse(batch, null, Context.NONE).getValue();
    }

    /**
     * Sends a batch of upload, merge, and/or delete actions to the search index.
     *
     * @param batch The batch of index actions
     * @param options Options that allow specifying document indexing behavior.
     * @param context additional context that is passed through the Http pipeline during the service call
     * @return Response containing the status of operations for all actions in the batch
     * @throws IndexBatchException If some of the indexing actions fail but other actions succeed and modify the state
     * of the index. This can happen when the Search Service is under heavy indexing load. It is important to explicitly
     * catch this exception and check the return value {@link IndexBatchException#getIndexingResults()}. The indexing
     * result reports the status of each indexing action in the batch, making it possible to determine the state of the
     * index after a partial failure.
     * @see <a href="https://docs.microsoft.com/rest/api/searchservice/addupdate-or-delete-documents">Add, update, or
     * delete documents</a>
     */
    @ServiceMethod(returns = ReturnType.SINGLE)
    public Response<IndexDocumentsResult> indexDocumentsWithResponse(IndexDocumentsBatch<?> batch,
        IndexDocumentsOptions options, Context context) {
        return asyncClient.indexDocumentsWithResponse(batch, options, context).block();
    }

    /**
     * Autocompletes incomplete query terms based on input text and matching terms in the index.
     *
     * @param searchText search text
     * @param suggesterName suggester name
     * @return auto complete result.
     */
    public AutocompletePagedIterable autocomplete(String searchText, String suggesterName) {
        return autocomplete(searchText, suggesterName, null, Context.NONE);
    }

    /**
     * Autocompletes incomplete query terms based on input text and matching terms in the index.
     *
     * @param searchText search text
     * @param suggesterName suggester name
     * @param autocompleteOptions autocomplete options
     * @param context additional context that is passed through the HTTP pipeline during the service call
     * @return auto complete result.
     */
    public AutocompletePagedIterable autocomplete(String searchText, String suggesterName,
        AutocompleteOptions autocompleteOptions, Context context) {
        return new AutocompletePagedIterable(asyncClient.autocomplete(searchText, suggesterName, autocompleteOptions,
            context));
    }
}<|MERGE_RESOLUTION|>--- conflicted
+++ resolved
@@ -12,15 +12,8 @@
 import com.azure.search.documents.indexes.models.IndexDocumentsBatch;
 import com.azure.search.documents.models.AutocompleteOptions;
 import com.azure.search.documents.models.IndexBatchException;
-<<<<<<< HEAD
 import com.azure.search.documents.models.IndexDocumentsOptions;
 import com.azure.search.documents.models.IndexDocumentsResult;
-=======
-import com.azure.search.documents.indexes.models.IndexDocumentsBatch;
-import com.azure.search.documents.models.IndexDocumentsOptions;
-import com.azure.search.documents.models.IndexDocumentsResult;
-import com.azure.search.documents.models.RequestOptions;
->>>>>>> 61b0ac23
 import com.azure.search.documents.models.SearchOptions;
 import com.azure.search.documents.models.SearchResult;
 import com.azure.search.documents.models.SuggestOptions;
@@ -103,14 +96,8 @@
      */
     @ServiceMethod(returns = ReturnType.SINGLE)
     public Response<IndexDocumentsResult> uploadDocumentsWithResponse(Iterable<?> documents,
-<<<<<<< HEAD
         IndexDocumentsOptions options, Context context) {
-        return asyncClient.uploadDocumentsWithResponse(documents, options,
-            context).block();
-=======
-        IndexDocumentsOptions options, RequestOptions requestOptions, Context context) {
-        return asyncClient.uploadDocumentsWithResponse(documents, options, requestOptions, context).block();
->>>>>>> 61b0ac23
+        return asyncClient.uploadDocumentsWithResponse(documents, options, context).block();
     }
 
     /**
@@ -162,14 +149,8 @@
      */
     @ServiceMethod(returns = ReturnType.SINGLE)
     public Response<IndexDocumentsResult> mergeDocumentsWithResponse(Iterable<?> documents,
-<<<<<<< HEAD
-        IndexDocumentsOptions options, Context context) {
-        return asyncClient.mergeDocumentsWithResponse(documents, options,
-            context).block();
-=======
-        IndexDocumentsOptions options, RequestOptions requestOptions, Context context) {
-        return asyncClient.mergeDocumentsWithResponse(documents, options, requestOptions, context).block();
->>>>>>> 61b0ac23
+            IndexDocumentsOptions options, Context context) {
+        return asyncClient.mergeDocumentsWithResponse(documents, options, context).block();
     }
 
     /**
@@ -223,14 +204,8 @@
      */
     @ServiceMethod(returns = ReturnType.SINGLE)
     public Response<IndexDocumentsResult> mergeOrUploadDocumentsWithResponse(Iterable<?> documents,
-<<<<<<< HEAD
-        IndexDocumentsOptions options, Context context) {
-        return asyncClient.mergeOrUploadDocumentsWithResponse(documents, options,
-            context).block();
-=======
-        IndexDocumentsOptions options, RequestOptions requestOptions, Context context) {
-        return asyncClient.mergeOrUploadDocumentsWithResponse(documents, options, requestOptions, context).block();
->>>>>>> 61b0ac23
+                IndexDocumentsOptions options, Context context) {
+        return asyncClient.mergeOrUploadDocumentsWithResponse(documents, options, context).block();
     }
 
     /**
