--- conflicted
+++ resolved
@@ -14,7 +14,6 @@
 import com.azure.search.documents.indexes.models.IndexDocumentsBatch;
 import com.azure.search.documents.models.IndexDocumentsResult;
 import com.azure.search.documents.models.RequestOptions;
-import com.azure.search.documents.models.IndexDocumentsOptions;
 import com.azure.search.documents.models.SearchOptions;
 import com.azure.search.documents.models.SearchResult;
 import com.azure.search.documents.models.SuggestOptions;
@@ -77,20 +76,13 @@
      */
     @ServiceMethod(returns = ReturnType.SINGLE)
     public IndexDocumentsResult uploadDocuments(Iterable<?> documents) {
-<<<<<<< HEAD
-        return uploadDocumentsWithResponse(documents, null, null, Context.NONE).getValue();
-=======
         return uploadDocumentsWithResponse(documents, null, Context.NONE).getValue();
->>>>>>> dbfff9a9
     }
 
     /**
      * Uploads a collection of documents to the target index.
      *
      * @param documents collection of documents to upload to the target Index.
-     * @param options Options that allow specifying document indexing behavior.
-     * @param requestOptions additional parameters for the operation. Contains the tracking ID sent with the request to
-     * help with debugging
      * @param context additional context that is passed through the Http pipeline during the service call
      * @return response containing the document index result.
      * @throws IndexBatchException If some of the indexing actions fail but other actions succeed and modify the state
@@ -103,14 +95,8 @@
      */
     @ServiceMethod(returns = ReturnType.SINGLE)
     public Response<IndexDocumentsResult> uploadDocumentsWithResponse(Iterable<?> documents,
-<<<<<<< HEAD
-        IndexDocumentsOptions options, RequestOptions requestOptions, Context context) {
-        return asyncClient.uploadDocumentsWithResponse(documents, options, requestOptions,
-            context).block();
-=======
         RequestOptions requestOptions, Context context) {
         return asyncClient.uploadDocumentsWithResponse(documents, requestOptions, context).block();
->>>>>>> dbfff9a9
     }
 
     /**
@@ -135,11 +121,7 @@
      */
     @ServiceMethod(returns = ReturnType.SINGLE)
     public IndexDocumentsResult mergeDocuments(Iterable<?> documents) {
-<<<<<<< HEAD
-        return mergeDocumentsWithResponse(documents, null, null, Context.NONE).getValue();
-=======
         return mergeDocumentsWithResponse(documents, null, Context.NONE).getValue();
->>>>>>> dbfff9a9
     }
 
     /**
@@ -153,9 +135,6 @@
      * be of type {@code Integer} instead of {@code int}).
      *
      * @param documents collection of documents to be merged
-     * @param options Options that allow specifying document indexing behavior.
-     * @param requestOptions additional parameters for the operation. Contains the tracking ID sent with the request to
-     * help with debugging
      * @param context additional context that is passed through the Http pipeline during the service call
      * @return response containing the document index result.
      * @throws IndexBatchException If some of the indexing actions fail but other actions succeed and modify the state
@@ -168,14 +147,8 @@
      */
     @ServiceMethod(returns = ReturnType.SINGLE)
     public Response<IndexDocumentsResult> mergeDocumentsWithResponse(Iterable<?> documents,
-<<<<<<< HEAD
-        IndexDocumentsOptions options, RequestOptions requestOptions, Context context) {
-        return asyncClient.mergeDocumentsWithResponse(documents, options, requestOptions,
-            context).block();
-=======
         RequestOptions requestOptions, Context context) {
         return asyncClient.mergeDocumentsWithResponse(documents, requestOptions, context).block();
->>>>>>> dbfff9a9
     }
 
     /**
@@ -201,11 +174,7 @@
      */
     @ServiceMethod(returns = ReturnType.SINGLE)
     public IndexDocumentsResult mergeOrUploadDocuments(Iterable<?> documents) {
-<<<<<<< HEAD
-        return mergeOrUploadDocumentsWithResponse(documents, null, null, Context.NONE).getValue();
-=======
         return mergeOrUploadDocumentsWithResponse(documents, null, Context.NONE).getValue();
->>>>>>> dbfff9a9
     }
 
     /**
@@ -220,9 +189,6 @@
      * be of type {@code Integer} instead of {@code int}).
      *
      * @param documents collection of documents to be merged, if exists, otherwise uploaded
-     * @param options Options that allow specifying document indexing behavior.
-     * @param requestOptions additional parameters for the operation. Contains the tracking ID sent with the request to
-     * help with debugging
      * @param context additional context that is passed through the Http pipeline during the service call
      * @return response containing a document index result
      * @throws IndexBatchException If some of the indexing actions fail but other actions succeed and modify the state
@@ -235,14 +201,8 @@
      */
     @ServiceMethod(returns = ReturnType.SINGLE)
     public Response<IndexDocumentsResult> mergeOrUploadDocumentsWithResponse(Iterable<?> documents,
-<<<<<<< HEAD
-        IndexDocumentsOptions options, RequestOptions requestOptions, Context context) {
-        return asyncClient.mergeOrUploadDocumentsWithResponse(documents, options, requestOptions,
-            context).block();
-=======
         RequestOptions requestOptions, Context context) {
         return asyncClient.mergeOrUploadDocumentsWithResponse(documents, requestOptions, context).block();
->>>>>>> dbfff9a9
     }
 
     /**
@@ -260,20 +220,13 @@
      */
     @ServiceMethod(returns = ReturnType.SINGLE)
     public IndexDocumentsResult deleteDocuments(Iterable<?> documents) {
-<<<<<<< HEAD
-        return deleteDocumentsWithResponse(documents, null, null, Context.NONE).getValue();
-=======
         return deleteDocumentsWithResponse(documents, null, Context.NONE).getValue();
->>>>>>> dbfff9a9
     }
 
     /**
      * Deletes a collection of documents from the target index.
      *
      * @param documents collection of documents to delete from the target Index. Fields other than the key are ignored.
-     * @param options Options that allow specifying document indexing behavior.
-     * @param requestOptions additional parameters for the operation. Contains the tracking ID sent with the request to
-     * help with debugging
      * @param context additional context that is passed through the Http pipeline during the service call
      * @return response containing a document index result.
      * @throws IndexBatchException If some of the indexing actions fail but other actions succeed and modify the state
@@ -286,13 +239,8 @@
      */
     @ServiceMethod(returns = ReturnType.SINGLE)
     public Response<IndexDocumentsResult> deleteDocumentsWithResponse(Iterable<?> documents,
-<<<<<<< HEAD
-        IndexDocumentsOptions options, RequestOptions requestOptions, Context context) {
-        return asyncClient.deleteDocumentsWithResponse(documents, options, requestOptions, context).block();
-=======
         RequestOptions requestOptions, Context context) {
         return asyncClient.deleteDocumentsWithResponse(documents, requestOptions, context).block();
->>>>>>> dbfff9a9
     }
 
     /**
@@ -317,8 +265,6 @@
     /**
      * Queries the number of documents in the search index.
      *
-     * @param requestOptions additional parameters for the operation. Contains the tracking ID sent with the request to
-     * help with debugging
      * @param context additional context that is passed through the Http pipeline during the service call
      * @return response containing the number of documents.
      */
@@ -455,20 +401,13 @@
      */
     @ServiceMethod(returns = ReturnType.SINGLE)
     public IndexDocumentsResult indexDocuments(IndexDocumentsBatch<?> batch) {
-<<<<<<< HEAD
-        return indexDocumentsWithResponse(batch, null, null, Context.NONE).getValue();
-=======
         return indexDocumentsWithResponse(batch, null, Context.NONE).getValue();
->>>>>>> dbfff9a9
     }
 
     /**
      * Sends a batch of upload, merge, and/or delete actions to the search index.
      *
      * @param batch The batch of index actions
-     * @param options Options that allow specifying document indexing behavior.
-     * @param requestOptions additional parameters for the operation. Contains the tracking ID sent with the request to
-     * help with debugging
      * @param context additional context that is passed through the Http pipeline during the service call
      * @return Response containing the status of operations for all actions in the batch
      * @throws IndexBatchException If some of the indexing actions fail but other actions succeed and modify the state
@@ -481,13 +420,8 @@
      */
     @ServiceMethod(returns = ReturnType.SINGLE)
     public Response<IndexDocumentsResult> indexDocumentsWithResponse(IndexDocumentsBatch<?> batch,
-<<<<<<< HEAD
-        IndexDocumentsOptions options, RequestOptions requestOptions, Context context) {
-        return asyncClient.indexDocumentsWithResponse(batch, options, requestOptions, context).block();
-=======
         RequestOptions requestOptions, Context context) {
         return asyncClient.indexDocumentsWithResponse(batch, requestOptions, context).block();
->>>>>>> dbfff9a9
     }
 
     /**
