// Copyright (c) Microsoft Corporation. All rights reserved.
// Licensed under the MIT License.

package com.azure.search.documents.implementation.converters;

import com.azure.search.documents.indexes.models.InputFieldMappingEntry;
import com.azure.search.documents.indexes.models.OutputFieldMappingEntry;
import com.azure.search.documents.indexes.models.TextTranslationSkill;
import com.azure.search.documents.indexes.models.TextTranslationSkillLanguage;

import java.util.List;
import java.util.stream.Collectors;

/**
 * A converter between {@link com.azure.search.documents.indexes.implementation.models.TextTranslationSkill} and
 * {@link TextTranslationSkill}.
 */
public final class TextTranslationSkillConverter {
    /**
     * Maps from {@link com.azure.search.documents.indexes.implementation.models.TextTranslationSkill} to
     * {@link TextTranslationSkill}.
     */
    public static TextTranslationSkill map(com.azure.search.documents.indexes.implementation.models.TextTranslationSkill obj) {
        if (obj == null) {
            return null;
        }

        List<OutputFieldMappingEntry> outputs = obj.getOutputs() == null ? null
            : obj.getOutputs().stream().map(OutputFieldMappingEntryConverter::map).collect(Collectors.toList());

        List<InputFieldMappingEntry> inputs = obj.getInputs() == null ? null
            : obj.getInputs().stream().map(InputFieldMappingEntryConverter::map).collect(Collectors.toList());

        TextTranslationSkillLanguage defaultToLanguageCode = obj.getDefaultToLanguageCode() == null ? null
            : TextTranslationSkillLanguageConverter.map(obj.getDefaultToLanguageCode());

        TextTranslationSkill textTranslationSkill = new TextTranslationSkill(inputs, outputs, defaultToLanguageCode);

        String name = obj.getName();
        textTranslationSkill.setName(name);

        String context = obj.getContext();
        textTranslationSkill.setContext(context);

        String description = obj.getDescription();
        textTranslationSkill.setDescription(description);

        if (obj.getDefaultFromLanguageCode() != null) {
            TextTranslationSkillLanguage defaultFromLanguageCode =
                TextTranslationSkillLanguageConverter.map(obj.getDefaultFromLanguageCode());
            textTranslationSkill.setDefaultFromLanguageCode(defaultFromLanguageCode);
        }

        if (obj.getSuggestedFrom() != null) {
            TextTranslationSkillLanguage suggestedFrom =
                TextTranslationSkillLanguageConverter.map(obj.getSuggestedFrom());
            textTranslationSkill.setSuggestedFrom(suggestedFrom);
        }
        return textTranslationSkill;
    }

    /**
     * Maps from {@link TextTranslationSkill} to
     * {@link com.azure.search.documents.indexes.implementation.models.TextTranslationSkill}.
     */
    public static com.azure.search.documents.indexes.implementation.models.TextTranslationSkill map(TextTranslationSkill obj) {
        if (obj == null) {
            return null;
        }
        List<com.azure.search.documents.indexes.implementation.models.OutputFieldMappingEntry> outputs =
            obj.getOutputs() == null ? null
                : obj.getOutputs().stream().map(OutputFieldMappingEntryConverter::map).collect(Collectors.toList());

        List<com.azure.search.documents.indexes.implementation.models.InputFieldMappingEntry> inputs =
            obj.getOutputs() == null ? null
                : obj.getInputs().stream().map(InputFieldMappingEntryConverter::map).collect(Collectors.toList());

        com.azure.search.documents.indexes.implementation.models.TextTranslationSkillLanguage defaultToLanguageCode =
            obj.getDefaultToLanguageCode() == null ? null
<<<<<<< HEAD
                : TextTranslationSkillLanguageConverter.map(obj.getDefaultToLanguageCode());
        com.azure.search.documents.indexes.implementation.models.TextTranslationSkill textTranslationSkill =
            new com.azure.search.documents.indexes.implementation.models.TextTranslationSkill(inputs, outputs,
=======
            : TextTranslationSkillLanguageConverter.map(obj.getDefaultToLanguageCode());
        com.azure.search.documents.indexes.implementation.models.TextTranslationSkill textTranslationSkill =
            new com.azure.search.documents.indexes.implementation.models.TextTranslationSkill(outputs, inputs,
>>>>>>> dbfff9a9
                defaultToLanguageCode);

        String name = obj.getName();
        textTranslationSkill.setName(name);

        String context = obj.getContext();
        textTranslationSkill.setContext(context);

        String description = obj.getDescription();
        textTranslationSkill.setDescription(description);

        if (obj.getDefaultFromLanguageCode() != null) {
            com.azure.search.documents.indexes.implementation.models.TextTranslationSkillLanguage defaultFromLanguageCode =
                TextTranslationSkillLanguageConverter.map(obj.getDefaultFromLanguageCode());
            textTranslationSkill.setDefaultFromLanguageCode(defaultFromLanguageCode);
        }

        if (obj.getSuggestedFrom() != null) {
            com.azure.search.documents.indexes.implementation.models.TextTranslationSkillLanguage suggestedFrom =
                TextTranslationSkillLanguageConverter.map(obj.getSuggestedFrom());
            textTranslationSkill.setSuggestedFrom(suggestedFrom);
        }
        textTranslationSkill.validate();
        return textTranslationSkill;
    }

    private TextTranslationSkillConverter() {
    }
}<|MERGE_RESOLUTION|>--- conflicted
+++ resolved
@@ -77,15 +77,9 @@
 
         com.azure.search.documents.indexes.implementation.models.TextTranslationSkillLanguage defaultToLanguageCode =
             obj.getDefaultToLanguageCode() == null ? null
-<<<<<<< HEAD
                 : TextTranslationSkillLanguageConverter.map(obj.getDefaultToLanguageCode());
         com.azure.search.documents.indexes.implementation.models.TextTranslationSkill textTranslationSkill =
             new com.azure.search.documents.indexes.implementation.models.TextTranslationSkill(inputs, outputs,
-=======
-            : TextTranslationSkillLanguageConverter.map(obj.getDefaultToLanguageCode());
-        com.azure.search.documents.indexes.implementation.models.TextTranslationSkill textTranslationSkill =
-            new com.azure.search.documents.indexes.implementation.models.TextTranslationSkill(outputs, inputs,
->>>>>>> dbfff9a9
                 defaultToLanguageCode);
 
         String name = obj.getName();
