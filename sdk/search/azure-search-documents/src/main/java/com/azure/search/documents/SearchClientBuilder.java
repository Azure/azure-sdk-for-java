// Copyright (c) Microsoft Corporation. All rights reserved.
// Licensed under the MIT License.

package com.azure.search.documents;

import com.azure.core.annotation.ServiceClientBuilder;
import com.azure.core.credential.AzureKeyCredential;
import com.azure.core.http.HttpClient;
import com.azure.core.http.HttpHeaders;
import com.azure.core.http.HttpPipeline;
import com.azure.core.http.HttpPipelineBuilder;
import com.azure.core.http.policy.AddDatePolicy;
import com.azure.core.http.policy.AddHeadersPolicy;
import com.azure.core.http.policy.AzureKeyCredentialPolicy;
import com.azure.core.http.policy.HttpLogOptions;
import com.azure.core.http.policy.HttpLoggingPolicy;
import com.azure.core.http.policy.HttpPipelinePolicy;
import com.azure.core.http.policy.HttpPolicyProviders;
import com.azure.core.http.policy.RequestIdPolicy;
import com.azure.core.http.policy.RetryPolicy;
import com.azure.core.http.policy.UserAgentPolicy;
import com.azure.core.util.Configuration;
import com.azure.core.util.CoreUtils;
import com.azure.core.util.logging.ClientLogger;

import java.net.MalformedURLException;
import java.net.URL;
import java.util.ArrayList;
import java.util.List;
import java.util.Map;
import java.util.Objects;

/**
 * This class provides a fluent builder API to help aid the configuration and instantiation of {@link SearchClient
 * SearchClients} and {@link SearchAsyncClient SearchAsyncClients}. Call {@link #buildClient()
 * buildClient} and {@link #buildAsyncClient() buildAsyncClient} respectively to construct an instance of the desired
 * client.
 * <p>
 * The following information must be provided to successfully create a client.
 * <ul>
 *     <li>{@link #endpoint(String)}</li>
 *     <li>{@link #indexName(String)}</li>
 *     <li>{@link #credential(AzureKeyCredential)} or {@link #pipeline(HttpPipeline)}</li>
 * </ul>
 */
@ServiceClientBuilder(serviceClients = {SearchClient.class, SearchAsyncClient.class})
public final class SearchClientBuilder {
    private static final String API_KEY = "api-key";

    /*
     * This header tells the service to return the request ID in the HTTP response. This is useful for correlating the
     * request sent to the response.
     */
    private static final String ECHO_REQUEST_ID_HEADER = "return-client-request-id";

    private static final String SEARCH_PROPERTIES = "azure-search-documents.properties";
    private static final String NAME = "name";
    private static final String VERSION = "version";

    private final ClientLogger logger = new ClientLogger(SearchClientBuilder.class);
    private final List<HttpPipelinePolicy> policies = new ArrayList<>();
    private final HttpHeaders headers = new HttpHeaders().put(ECHO_REQUEST_ID_HEADER, "true");

    private final String clientName;
    private final String clientVersion;

    private AzureKeyCredential keyCredential;
    private SearchServiceVersion serviceVersion;
    private String endpoint;
    private HttpClient httpClient;
    private HttpPipeline httpPipeline;
    private HttpLogOptions httpLogOptions = new HttpLogOptions();
    private Configuration configuration;
    private String indexName;
    private RetryPolicy retryPolicy;


    /**
     * Creates a builder instance that is able to configure and construct {@link SearchClient SearchClients}
     * and {@link SearchAsyncClient SearchAsyncClients}.
     */
    public SearchClientBuilder() {
        Map<String, String> properties = CoreUtils.getProperties(SEARCH_PROPERTIES);
        clientName = properties.getOrDefault(NAME, "UnknownName");
        clientVersion = properties.getOrDefault(VERSION, "UnknownVersion");
    }

    /**
     * Creates a {@link SearchClient} based on options set in the Builder. Every time {@code buildClient()} is
     * called a new instance of {@link SearchClient} is created.
     * <p>
     * If {@link #pipeline(HttpPipeline) pipeline} is set, then only the {@code pipeline}, {@link #endpoint(String)
     * endpoint}, and {@link #indexName(String) indexName} are used to create the {@link SearchClient client}.
     * All other builder settings are ignored.
     *
     * @return A SearchClient with the options set from the builder.
     * @throws NullPointerException If {@code indexName} or {@code endpoint} are {@code null}.
     */
    public SearchClient buildClient() {
        return new SearchClient(buildAsyncClient());
    }

    /**
     * Creates a {@link SearchAsyncClient} based on options set in the Builder. Every time
     * {@code buildAsyncClient()} is called a new instance of {@link SearchAsyncClient} is created.
     * <p>
     * If {@link #pipeline(HttpPipeline) pipeline} is set, then only the {@code pipeline}, {@link #endpoint(String)
     * endpoint}, and {@link #indexName(String) indexName} are used to create the {@link SearchAsyncClient client}.
     * All other builder settings are ignored.
     *
     * @return A SearchClient with the options set from the builder.
     * @throws NullPointerException If {@code indexName} or {@code endpoint} are {@code null}.
     */
    public SearchAsyncClient buildAsyncClient() {
        Objects.requireNonNull(indexName, "'indexName' cannot be null.");
        Objects.requireNonNull(endpoint, "'endpoint' cannot be null.");
<<<<<<< HEAD
        Objects.requireNonNull(keyCredential, "'keyCredential' cannot be null.");

=======
>>>>>>> aa853ebb
        SearchServiceVersion buildVersion = (serviceVersion == null)
            ? SearchServiceVersion.getLatest()
            : serviceVersion;

        if (httpPipeline != null) {
            return new SearchAsyncClient(endpoint, indexName, buildVersion, httpPipeline);
        }

        Objects.requireNonNull(keyCredential, "'keyCredential' cannot be null.");
        Configuration buildConfiguration = (configuration == null)
            ? Configuration.getGlobalConfiguration()
            : configuration;

        // Closest to API goes first, closest to wire goes last.
        final List<HttpPipelinePolicy> httpPipelinePolicies = new ArrayList<>();
        httpPipelinePolicies.add(new AddHeadersPolicy(headers));
        httpPipelinePolicies.add(new UserAgentPolicy(httpLogOptions.getApplicationId(), clientName, clientVersion,
            buildConfiguration));
        httpPipelinePolicies.add(new RequestIdPolicy());

        HttpPolicyProviders.addBeforeRetryPolicies(httpPipelinePolicies);
        httpPipelinePolicies.add(retryPolicy == null ? new RetryPolicy() : retryPolicy);

        httpPipelinePolicies.add(new AddDatePolicy());

        this.policies.add(new AzureKeyCredentialPolicy(API_KEY, keyCredential));

        httpPipelinePolicies.addAll(this.policies);

        HttpPolicyProviders.addAfterRetryPolicies(httpPipelinePolicies);

        httpPipelinePolicies.add(new HttpLoggingPolicy(httpLogOptions));

        HttpPipeline buildPipeline = new HttpPipelineBuilder()
            .httpClient(httpClient)
            .policies(httpPipelinePolicies.toArray(new HttpPipelinePolicy[0]))
            .build();

        return new SearchAsyncClient(endpoint, indexName, buildVersion, buildPipeline);
    }

    /**
     * Sets the service endpoint for the Azure Search instance.
     *
     * @param endpoint The URL of the Azure Search instance.
     * @return The updated SearchClientBuilder object.
     * @throws IllegalArgumentException If {@code endpoint} is null or it cannot be parsed into a valid URL.
     */
    public SearchClientBuilder endpoint(String endpoint) {
        try {
            new URL(endpoint);
        } catch (MalformedURLException ex) {
            throw logger.logExceptionAsWarning(new IllegalArgumentException("'endpoint' must be a valid URL"));
        }
        this.endpoint = endpoint;
        return this;
    }

    /**
     * Sets the {@link AzureKeyCredential} used to authenticate HTTP requests.
     *
     * @param keyCredential The {@link AzureKeyCredential} used to authenticate HTTP requests.
     * @return The updated SearchClientBuilder object.
     * @throws NullPointerException If {@code keyCredential} is {@code null}.
     * @throws IllegalArgumentException If {@link AzureKeyCredential#getKey()} is {@code null} or empty.
     */
    public SearchClientBuilder credential(AzureKeyCredential keyCredential) {
        Objects.requireNonNull(keyCredential, "'keyCredential' cannot be null.");
        this.keyCredential = keyCredential;
        return this;
    }

    /**
     * Sets the name of the index.
     *
     * @param indexName Name of the index.
     * @return The updated SearchClientBuilder object.
     * @throws IllegalArgumentException If {@code indexName} is {@code null} or empty.
     */
    public SearchClientBuilder indexName(String indexName) {
        if (CoreUtils.isNullOrEmpty(indexName)) {
            throw logger.logExceptionAsError(new IllegalArgumentException("'indexName' cannot be null or empty."));
        }
        this.indexName = indexName;
        return this;
    }

    /**
     * Sets the logging configuration for HTTP requests and responses.
     * <p>
     * If logging configurations aren't provided HTTP requests and responses won't be logged.
     *
     * @param logOptions The logging configuration for HTTP requests and responses.
     * @return The updated SearchClientBuilder object.
     */
    public SearchClientBuilder httpLogOptions(HttpLogOptions logOptions) {
        httpLogOptions = logOptions;
        return this;
    }

    /**
     * Adds a pipeline policy to apply to each request sent.
     * <p>
     * This method may be called multiple times, each time it is called the policy will be added to the end of added
     * policy list. All policies will be added after the retry policy.
     *
     * @param policy The pipeline policies to added to the policy list.
     * @return The updated SearchClientBuilder object.
     * @throws NullPointerException If {@code policy} is {@code null}.
     */
    public SearchClientBuilder addPolicy(HttpPipelinePolicy policy) {
        policies.add(Objects.requireNonNull(policy));
        return this;
    }

    /**
     * Sets the HTTP client to use for sending requests and receiving responses.
     *
     * @param client The HTTP client that will handle sending requests and receiving responses.
     * @return The updated SearchClientBuilder object.
     */
    public SearchClientBuilder httpClient(HttpClient client) {
        if (this.httpClient != null && client == null) {
            logger.info("HttpClient is being set to 'null' when it was previously configured.");
        }

        this.httpClient = client;
        return this;
    }

    /**
     * Sets the HTTP pipeline to use for the service client.
     * <p>
     * If {@code pipeline} is set, all other settings are ignored, aside from {@link #endpoint(String) endpoint} and
     * {@link #indexName(String) index} when building a {@link SearchClient} or {@link SearchAsyncClient}.
     *
     * @param httpPipeline The HTTP pipeline to use for sending service requests and receiving responses.
     * @return The updated SearchClientBuilder object.
     */
    public SearchClientBuilder pipeline(HttpPipeline httpPipeline) {
        if (this.httpPipeline != null && httpPipeline == null) {
            logger.info("HttpPipeline is being set to 'null' when it was previously configured.");
        }

        this.httpPipeline = httpPipeline;
        return this;
    }

    /**
     * Sets the configuration store that is used during construction of the service client.
     * <p>
     * The default configuration store is a clone of the {@link Configuration#getGlobalConfiguration() global
     * configuration store}, use {@link Configuration#NONE} to bypass using configuration settings during construction.
     *
     * @param configuration The configuration store that will be used.
     * @return The updated SearchClientBuilder object.
     */
    public SearchClientBuilder configuration(Configuration configuration) {
        this.configuration = configuration;
        return this;
    }

    /**
     * Sets the {@link HttpPipelinePolicy} that will attempt to retry requests when needed.
     * <p>
     * A default retry policy will be supplied if one isn't provided.
     *
     * @param retryPolicy The {@link RetryPolicy} that will attempt to retry requests when needed.
     * @return The updated SearchClientBuilder object.
     */
    public SearchClientBuilder retryPolicy(RetryPolicy retryPolicy) {
        this.retryPolicy = retryPolicy;
        return this;
    }

    /**
     * Sets the {@link SearchServiceVersion} that is used when making API requests.
     * <p>
     * If a service version is not provided, {@link SearchServiceVersion#getLatest()} will be used as a default. When
     * this default is used updating to a newer client library may result in a newer version of the service being used.
     *
     * @param serviceVersion The version of the service to be used when making requests.
     * @return The updated SearchClientBuilder object.
     */
    public SearchClientBuilder serviceVersion(SearchServiceVersion serviceVersion) {
        this.serviceVersion = serviceVersion;
        return this;
    }
}<|MERGE_RESOLUTION|>--- conflicted
+++ resolved
@@ -114,11 +114,6 @@
     public SearchAsyncClient buildAsyncClient() {
         Objects.requireNonNull(indexName, "'indexName' cannot be null.");
         Objects.requireNonNull(endpoint, "'endpoint' cannot be null.");
-<<<<<<< HEAD
-        Objects.requireNonNull(keyCredential, "'keyCredential' cannot be null.");
-
-=======
->>>>>>> aa853ebb
         SearchServiceVersion buildVersion = (serviceVersion == null)
             ? SearchServiceVersion.getLatest()
             : serviceVersion;
