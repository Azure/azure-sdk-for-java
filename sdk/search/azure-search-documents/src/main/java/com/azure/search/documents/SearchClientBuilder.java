--- conflicted
+++ resolved
@@ -16,10 +16,6 @@
 import com.azure.core.util.CoreUtils;
 import com.azure.core.util.logging.ClientLogger;
 import com.azure.core.util.serializer.JsonSerializer;
-<<<<<<< HEAD
-import com.azure.core.util.serializer.SerializerAdapter;
-=======
->>>>>>> f18c24c1
 import com.azure.core.util.serializer.TypeReference;
 import com.azure.search.documents.implementation.util.Constants;
 import com.azure.search.documents.implementation.util.Utility;
@@ -39,11 +35,7 @@
 import java.util.function.Function;
 
 import static com.azure.search.documents.implementation.util.Utility.buildRestClient;
-<<<<<<< HEAD
-import static com.azure.search.documents.implementation.util.Utility.initializeSerializerAdapter;
-=======
 import static com.azure.search.documents.implementation.util.Utility.getDefaultSerializerAdapter;
->>>>>>> f18c24c1
 
 /**
  * This class provides a fluent builder API to help aid the configuration and instantiation of {@link SearchClient
@@ -85,11 +77,6 @@
 //        }
 //    };
 
-<<<<<<< HEAD
-    private static final SerializerAdapter ADAPTER = initializeSerializerAdapter();
-
-=======
->>>>>>> f18c24c1
     private final ClientLogger logger = new ClientLogger(SearchClientBuilder.class);
 
     private final List<HttpPipelinePolicy> perCallPolicies = new ArrayList<>();
@@ -148,11 +135,7 @@
 
         HttpPipeline pipeline = getHttpPipeline();
         return new SearchAsyncClient(endpoint, indexName, buildVersion, pipeline, jsonSerializer,
-<<<<<<< HEAD
-            Utility.buildRestClient(endpoint, indexName, pipeline, ADAPTER));
-=======
             Utility.buildRestClient(endpoint, indexName, pipeline, getDefaultSerializerAdapter()));
->>>>>>> f18c24c1
     }
 
     /**
@@ -428,15 +411,9 @@
             validateIndexNameAndEndpoint();
             Objects.requireNonNull(documentKeyRetriever, "'documentKeyRetriever' cannot be null");
             return new SearchIndexingBufferedAsyncSender<>(buildRestClient(endpoint, indexName, getHttpPipeline(),
-<<<<<<< HEAD
-                ADAPTER), jsonSerializer, documentKeyRetriever, autoFlush, autoFlushInterval, initialBatchActionCount,
-                maxRetriesPerAction, throttlingDelay, maxThrottlingDelay, onActionAddedConsumer,
-                onActionSucceededConsumer, onActionErrorConsumer, onActionSentConsumer);
-=======
                 getDefaultSerializerAdapter()), jsonSerializer, documentKeyRetriever, autoFlush, autoFlushInterval,
                 initialBatchActionCount, maxRetriesPerAction, throttlingDelay, maxThrottlingDelay,
                 onActionAddedConsumer, onActionSucceededConsumer, onActionErrorConsumer, onActionSentConsumer);
->>>>>>> f18c24c1
         }
 
         /**
