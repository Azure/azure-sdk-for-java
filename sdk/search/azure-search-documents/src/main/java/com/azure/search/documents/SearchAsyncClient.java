// Copyright (c) Microsoft Corporation. All rights reserved.
// Licensed under the MIT License.

package com.azure.search.documents;

import com.azure.core.annotation.ReturnType;
import com.azure.core.annotation.ServiceClient;
import com.azure.core.annotation.ServiceMethod;
import com.azure.core.http.HttpPipeline;
import com.azure.core.http.rest.Response;
import com.azure.core.http.rest.SimpleResponse;
import com.azure.core.util.Context;
import com.azure.core.util.ServiceVersion;
import com.azure.core.util.logging.ClientLogger;
import com.azure.core.util.serializer.JacksonAdapter;
import com.azure.search.documents.implementation.SearchIndexRestClientBuilder;
import com.azure.search.documents.implementation.SearchIndexRestClientImpl;
import com.azure.search.documents.implementation.SerializationUtil;
import com.azure.search.documents.implementation.converters.AutocompleteModeConverter;
import com.azure.search.documents.implementation.converters.FacetResultConverter;
import com.azure.search.documents.implementation.converters.IndexBatchBaseConverter;
import com.azure.search.documents.implementation.converters.IndexDocumentsResultConverter;
import com.azure.search.documents.implementation.converters.QueryTypeConverter;
import com.azure.search.documents.implementation.converters.RequestOptionsConverter;
import com.azure.search.documents.implementation.converters.SearchModeConverter;
import com.azure.search.documents.implementation.converters.SearchResultConverter;
import com.azure.search.documents.implementation.converters.SuggestResultConverter;
import com.azure.search.documents.implementation.models.AutocompleteRequest;
import com.azure.search.documents.implementation.models.SearchContinuationToken;
import com.azure.search.documents.implementation.models.SearchDocumentsResult;
import com.azure.search.documents.implementation.models.SearchFirstPageResponseWrapper;
import com.azure.search.documents.implementation.models.SearchRequest;
import com.azure.search.documents.implementation.models.SuggestDocumentsResult;
import com.azure.search.documents.implementation.models.SuggestRequest;
import com.azure.search.documents.implementation.util.DocumentResponseConversions;
import com.azure.search.documents.implementation.util.MappingUtils;
import com.azure.search.documents.implementation.util.SuggestOptionsHandler;
import com.azure.search.documents.indexes.models.IndexDocumentsBatch;
import com.azure.search.documents.models.AutocompleteOptions;
import com.azure.search.documents.models.FacetResult;
import com.azure.search.documents.models.IndexAction;
import com.azure.search.documents.models.IndexActionType;
import com.azure.search.documents.models.IndexBatchException;
import com.azure.search.documents.models.IndexDocumentsOptions;
import com.azure.search.documents.models.IndexDocumentsResult;
import com.azure.search.documents.models.RequestOptions;
import com.azure.search.documents.models.ScoringParameter;
import com.azure.search.documents.models.SearchOptions;
import com.azure.search.documents.models.SearchResult;
import com.azure.search.documents.models.SuggestOptions;
import com.azure.search.documents.models.SuggestResult;
import com.azure.search.documents.util.AutocompletePagedFlux;
import com.azure.search.documents.util.AutocompletePagedResponse;
import com.azure.search.documents.util.SearchPagedFlux;
import com.azure.search.documents.util.SearchPagedResponse;
import com.azure.search.documents.util.SuggestPagedFlux;
import com.azure.search.documents.util.SuggestPagedResponse;
import com.fasterxml.jackson.annotation.JsonInclude;
import com.fasterxml.jackson.core.type.TypeReference;
import com.fasterxml.jackson.databind.ObjectMapper;
import reactor.core.publisher.Mono;

import java.util.HashMap;
import java.util.List;
import java.util.Map;
import java.util.function.Function;
import java.util.stream.Collectors;

import static com.azure.core.util.FluxUtil.monoError;
import static com.azure.core.util.FluxUtil.withContext;

/**
 * Cognitive Search Asynchronous Client to query an index and upload, merge, or delete documents
 */
@ServiceClient(builder = SearchClientBuilder.class, isAsync = true)
public final class SearchAsyncClient {
    /*
     * Representation of the Multi-Status HTTP response code.
     */
    private static final int MULTI_STATUS_CODE = 207;

    /**
     * Search REST API Version
     */
    private final SearchServiceVersion serviceVersion;

    /**
     * The endpoint for the Azure Cognitive Search service.
     */
    private final String endpoint;

    /**
     * The name of the Azure Cognitive Search index.
     */
    private final String indexName;

    /**
     * The logger to be used
     */
    private final ClientLogger logger = new ClientLogger(SearchAsyncClient.class);

    /**
     * The underlying AutoRest client used to interact with the Azure Cognitive Search service
     */
    private final SearchIndexRestClientImpl restClient;

    /**
     * The pipeline that powers this client.
     */
    private final HttpPipeline httpPipeline;

    private static final ObjectMapper MAPPER;
    static {
        MAPPER = new JacksonAdapter().serializer();
        SerializationUtil.configureMapper(MAPPER);
        MAPPER.setSerializationInclusion(JsonInclude.Include.ALWAYS);
    }

    /**
     * Package private constructor to be used by {@link SearchClientBuilder}
     */
    SearchAsyncClient(String endpoint, String indexName, SearchServiceVersion serviceVersion,
        HttpPipeline httpPipeline) {

        this.endpoint = endpoint;
        this.indexName = indexName;
        this.serviceVersion = serviceVersion;
        this.httpPipeline = httpPipeline;

        restClient = new SearchIndexRestClientBuilder()
            .endpoint(endpoint)
            .indexName(indexName)
            .apiVersion(serviceVersion.getVersion())
            .pipeline(httpPipeline)
            .build();
    }

    /**
     * Gets the name of the Azure Cognitive Search index.
     *
     * @return the indexName value.
     */
    public String getIndexName() {
        return this.indexName;
    }

    /**
     * Gets the {@link HttpPipeline} powering this client.
     *
     * @return the pipeline.
     */
    HttpPipeline getHttpPipeline() {
        return this.httpPipeline;
    }

    /**
     * Uploads a collection of documents to the target index.
     *
     * @param documents collection of documents to upload to the target Index.
     * @return The result of the document indexing actions.
     * @throws IndexBatchException If some of the indexing actions fail but other actions succeed and modify the state
     * of the index. This can happen when the Search Service is under heavy indexing load. It is important to explicitly
     * catch this exception and check the return value {@link IndexBatchException#getIndexingResults()}. The indexing
     * result reports the status of each indexing action in the batch, making it possible to determine the state of the
     * index after a partial failure.
     * @see <a href="https://docs.microsoft.com/rest/api/searchservice/addupdate-or-delete-documents">Add, update, or
     * delete documents</a>
     */
    @ServiceMethod(returns = ReturnType.SINGLE)
    public Mono<IndexDocumentsResult> uploadDocuments(Iterable<?> documents) {
        return uploadDocumentsWithResponse(documents, null).map(Response::getValue);
    }

    /**
     * Uploads a collection of documents to the target index.
     *
     * @param documents collection of documents to upload to the target Index.
     * @param options Options that allow specifying document indexing behavior.
     * @return A response containing the result of the document indexing actions.
     * @throws IndexBatchException If some of the indexing actions fail but other actions succeed and modify the state
     * of the index. This can happen when the Search Service is under heavy indexing load. It is important to explicitly
     * catch this exception and check the return value {@link IndexBatchException#getIndexingResults()}. The indexing
     * result reports the status of each indexing action in the batch, making it possible to determine the state of the
     * index after a partial failure.
     * @see <a href="https://docs.microsoft.com/rest/api/searchservice/addupdate-or-delete-documents">Add, update, or
     * delete documents</a>
     */
    @ServiceMethod(returns = ReturnType.SINGLE)
    public Mono<Response<IndexDocumentsResult>> uploadDocumentsWithResponse(Iterable<?> documents,
        IndexDocumentsOptions options) {
        return withContext(context -> uploadDocumentsWithResponse(documents, options, context));
    }

    Mono<Response<IndexDocumentsResult>> uploadDocumentsWithResponse(Iterable<?> documents,
        IndexDocumentsOptions options, Context context) {
        return indexDocumentsWithResponse(buildIndexBatch(documents, IndexActionType.UPLOAD), options, context);
    }

    /**
     * Merges a collection of documents with existing documents in the target index.
     * <p>
     * If the type of the document contains non-nullable primitive-typed properties, these properties may not merge
     * correctly. If you do not set such a property, it will automatically take its default value (for example, {@code
     * 0} for {@code int} or {@code false} for {@code boolean}), which will override the value of the property currently
     * stored in the index, even if this was not your intent. For this reason, it is strongly recommended that you
     * always declare primitive-typed properties with their class equivalents (for example, an integer property should
     * be of type {@code Integer} instead of {@code int}).
     *
     * @param documents collection of documents to be merged
     * @return document index result
     * @throws IndexBatchException If some of the indexing actions fail but other actions succeed and modify the state
     * of the index. This can happen when the Search Service is under heavy indexing load. It is important to explicitly
     * catch this exception and check the return value {@link IndexBatchException#getIndexingResults()}. The indexing
     * result reports the status of each indexing action in the batch, making it possible to determine the state of the
     * index after a partial failure.
     * @see <a href="https://docs.microsoft.com/rest/api/searchservice/addupdate-or-delete-documents">Add, update, or
     * delete documents</a>
     */
    @ServiceMethod(returns = ReturnType.SINGLE)
    public Mono<IndexDocumentsResult> mergeDocuments(Iterable<?> documents) {
        return mergeDocumentsWithResponse(documents, null).map(Response::getValue);
    }

    /**
     * Merges a collection of documents with existing documents in the target index.
     * <p>
     * If the type of the document contains non-nullable primitive-typed properties, these properties may not merge
     * correctly. If you do not set such a property, it will automatically take its default value (for example, {@code
     * 0} for {@code int} or {@code false} for {@code boolean}), which will override the value of the property currently
     * stored in the index, even if this was not your intent. For this reason, it is strongly recommended that you
     * always declare primitive-typed properties with their class equivalents (for example, an integer property should
     * be of type {@code Integer} instead of {@code int}).
     *
     * @param documents collection of documents to be merged
     * @param options Options that allow specifying document indexing behavior.
     * @return response containing the document index result.
     * @throws IndexBatchException If some of the indexing actions fail but other actions succeed and modify the state
     * of the index. This can happen when the Search Service is under heavy indexing load. It is important to explicitly
     * catch this exception and check the return value {@link IndexBatchException#getIndexingResults()}. The indexing
     * result reports the status of each indexing action in the batch, making it possible to determine the state of the
     * index after a partial failure.
     * @see <a href="https://docs.microsoft.com/rest/api/searchservice/addupdate-or-delete-documents">Add, update, or
     * delete documents</a>
     */
    @ServiceMethod(returns = ReturnType.SINGLE)
    public Mono<Response<IndexDocumentsResult>> mergeDocumentsWithResponse(Iterable<?> documents,
        IndexDocumentsOptions options) {
        return withContext(context -> mergeDocumentsWithResponse(documents, options, context));
    }

    Mono<Response<IndexDocumentsResult>> mergeDocumentsWithResponse(Iterable<?> documents,
        IndexDocumentsOptions options, Context context) {
        return indexDocumentsWithResponse(buildIndexBatch(documents, IndexActionType.MERGE), options, context);
    }

    /**
     * This action behaves like merge if a document with the given key already exists in the index. If the document does
     * not exist, it behaves like upload with a new document.
     * <p>
     * If the type of the document contains non-nullable primitive-typed properties, these properties may not merge
     * correctly. If you do not set such a property, it will automatically take its default value (for example, {@code
     * 0} for {@code int} or {@code false} for {@code boolean}), which will override the value of the property currently
     * stored in the index, even if this was not your intent. For this reason, it is strongly recommended that you
     * always declare primitive-typed properties with their class equivalents (for example, an integer property should
     * be of type {@code Integer} instead of {@code int}).
     *
     * @param documents collection of documents to be merged, if exists, otherwise uploaded
     * @return document index result
     * @throws IndexBatchException If some of the indexing actions fail but other actions succeed and modify the state
     * of the index. This can happen when the Search Service is under heavy indexing load. It is important to explicitly
     * catch this exception and check the return value {@link IndexBatchException#getIndexingResults()}. The indexing
     * result reports the status of each indexing action in the batch, making it possible to determine the state of the
     * index after a partial failure.
     * @see <a href="https://docs.microsoft.com/rest/api/searchservice/addupdate-or-delete-documents">Add, update, or
     * delete documents</a>
     */
    @ServiceMethod(returns = ReturnType.SINGLE)
    public Mono<IndexDocumentsResult> mergeOrUploadDocuments(Iterable<?> documents) {
        return mergeOrUploadDocumentsWithResponse(documents, null).map(Response::getValue);
    }

    /**
     * This action behaves like merge if a document with the given key already exists in the index. If the document does
     * not exist, it behaves like upload with a new document.
     * <p>
     * If the type of the document contains non-nullable primitive-typed properties, these properties may not merge
     * correctly. If you do not set such a property, it will automatically take its default value (for example, {@code
     * 0} for {@code int} or {@code false} for {@code boolean}), which will override the value of the property currently
     * stored in the index, even if this was not your intent. For this reason, it is strongly recommended that you
     * always declare primitive-typed properties with their class equivalents (for example, an integer property should
     * be of type {@code Integer} instead of {@code int}).
     *
     * @param documents collection of documents to be merged, if exists, otherwise uploaded
     * @param options Options that allow specifying document indexing behavior.
     * @return document index result
     * @throws IndexBatchException If some of the indexing actions fail but other actions succeed and modify the state
     * of the index. This can happen when the Search Service is under heavy indexing load. It is important to explicitly
     * catch this exception and check the return value {@link IndexBatchException#getIndexingResults()}. The indexing
     * result reports the status of each indexing action in the batch, making it possible to determine the state of the
     * index after a partial failure.
     * @see <a href="https://docs.microsoft.com/rest/api/searchservice/addupdate-or-delete-documents">Add, update, or
     * delete documents</a>
     */
    @ServiceMethod(returns = ReturnType.SINGLE)
    public Mono<Response<IndexDocumentsResult>> mergeOrUploadDocumentsWithResponse(Iterable<?> documents,
        IndexDocumentsOptions options) {
        return withContext(context -> mergeOrUploadDocumentsWithResponse(documents, options, context));
    }

    Mono<Response<IndexDocumentsResult>> mergeOrUploadDocumentsWithResponse(Iterable<?> documents,
        IndexDocumentsOptions options, Context context) {
        return indexDocumentsWithResponse(buildIndexBatch(documents, IndexActionType.MERGE_OR_UPLOAD), options,
            context);
    }

    /**
     * Deletes a collection of documents from the target index.
     *
     * @param documents collection of documents to delete from the target Index. Fields other than the key are ignored.
     * @return document index result.
     * @throws IndexBatchException If some of the indexing actions fail but other actions succeed and modify the state
     * of the index. This can happen when the Search Service is under heavy indexing load. It is important to explicitly
     * catch this exception and check the return value {@link IndexBatchException#getIndexingResults()}. The indexing
     * result reports the status of each indexing action in the batch, making it possible to determine the state of the
     * index after a partial failure.
     * @see <a href="https://docs.microsoft.com/rest/api/searchservice/addupdate-or-delete-documents">Add, update, or
     * delete documents</a>
     */
    @ServiceMethod(returns = ReturnType.SINGLE)
    public Mono<IndexDocumentsResult> deleteDocuments(Iterable<?> documents) {
        return deleteDocumentsWithResponse(documents, null).map(Response::getValue);
    }

    /**
     * Deletes a collection of documents from the target index.
     *
     * @param documents collection of documents to delete from the target Index. Fields other than the key are ignored.
     * @param options Options that allow specifying document indexing behavior.
     * @return response containing the document index result.
     * @throws IndexBatchException If some of the indexing actions fail but other actions succeed and modify the state
     * of the index. This can happen when the Search Service is under heavy indexing load. It is important to explicitly
     * catch this exception and check the return value {@link IndexBatchException#getIndexingResults()}. The indexing
     * result reports the status of each indexing action in the batch, making it possible to determine the state of the
     * index after a partial failure.
     * @see <a href="https://docs.microsoft.com/rest/api/searchservice/addupdate-or-delete-documents">Add, update, or
     * delete documents</a>
     */
    @ServiceMethod(returns = ReturnType.SINGLE)
    public Mono<Response<IndexDocumentsResult>> deleteDocumentsWithResponse(Iterable<?> documents,
        IndexDocumentsOptions options) {
        return withContext(context -> deleteDocumentsWithResponse(documents, options, context));
    }

    Mono<Response<IndexDocumentsResult>> deleteDocumentsWithResponse(Iterable<?> documents,
        IndexDocumentsOptions options, Context context) {
        return indexDocumentsWithResponse(buildIndexBatch(documents, IndexActionType.DELETE), options, context);
    }

    /**
     * Gets the endpoint for the Azure Cognitive Search service.
     *
     * @return the endpoint value.
     */
    public String getEndpoint() {
        return this.endpoint;
    }

    /**
     * Queries the number of documents in the search index.
     *
     * @return the number of documents.
     */
    @ServiceMethod(returns = ReturnType.SINGLE)
    public Mono<Long> getDocumentCount() {
        return this.getDocumentCountWithResponse().map(Response::getValue);
    }

    /**
     * Queries the number of documents in the search index.
     *
     * @return response containing the number of documents.
     */
    @ServiceMethod(returns = ReturnType.SINGLE)
    public Mono<Response<Long>> getDocumentCountWithResponse() {
        return withContext(this::getDocumentCountWithResponse);
    }

    Mono<Response<Long>> getDocumentCountWithResponse(Context context) {
        try {
            return restClient.documents()
                .countWithRestResponseAsync(context)
                .onErrorMap(MappingUtils::exceptionMapper)
                .map(Function.identity());
        } catch (RuntimeException ex) {
            return monoError(logger, ex);
        }
    }

    /**
     * Searches for documents in the Azure Cognitive Search index.
     * <p>
     * If {@code searchText} is set to {@code null} or {@code "*"} all documents will be matched, see
     * <a href="https://docs.microsoft.com/rest/api/searchservice/Simple-query-syntax-in-Azure-Search">simple query
     * syntax in Azure Search</a> for more information about search query syntax.
     *
     * @param searchText A full-text search query expression.
     * @return A {@link SearchPagedFlux} that iterates over {@link SearchResult} objects and provides access to the
     * {@link SearchPagedResponse} object for each page containing HTTP response and count, facet, and coverage
     * information.
     * @see <a href="https://docs.microsoft.com/rest/api/searchservice/Search-Documents">Search documents</a>
     */
    public SearchPagedFlux search(String searchText) {
        return this.search(searchText, null, null);
    }

    /**
     * Searches for documents in the Azure Cognitive Search index.
     * <p>
     * If {@code searchText} is set to {@code null} or {@code "*"} all documents will be matched, see
     * <a href="https://docs.microsoft.com/rest/api/searchservice/Simple-query-syntax-in-Azure-Search">simple query
     * syntax in Azure Search</a> for more information about search query syntax.
     *
     * @param searchText A full-text search query expression.
     * @param searchOptions Parameters to further refine the search query
     * @param requestOptions additional parameters for the operation. Contains the tracking ID sent with the request to
     * help with debugging
     * @return A {@link SearchPagedFlux} that iterates over {@link SearchResult} objects and provides access to the
     * {@link SearchPagedResponse} object for each page containing HTTP response and count, facet, and coverage
     * information.
     * @see <a href="https://docs.microsoft.com/rest/api/searchservice/Search-Documents">Search documents</a>
     */
    public SearchPagedFlux search(String searchText, SearchOptions searchOptions, RequestOptions requestOptions) {
        SearchRequest request = createSearchRequest(searchText, searchOptions);
        // The firstPageResponse shared among all fucntional calls below.
        // Do not initial new instance directly in func call.
        final SearchFirstPageResponseWrapper firstPageResponse = new SearchFirstPageResponseWrapper();
        Function<String, Mono<SearchPagedResponse>> func = continuationToken -> withContext(context ->
            search(request, requestOptions, continuationToken, firstPageResponse, context));
        return new SearchPagedFlux(() -> func.apply(null), func);
    }

    SearchPagedFlux search(String searchText, SearchOptions searchOptions, RequestOptions requestOptions,
        Context context) {
        SearchRequest request = createSearchRequest(searchText, searchOptions);
        // The firstPageResponse shared among all fucntional calls below.
        // Do not initial new instance directly in func call.
        final SearchFirstPageResponseWrapper firstPageResponseWrapper = new SearchFirstPageResponseWrapper();
        Function<String, Mono<SearchPagedResponse>> func = continuationToken ->
            search(request, requestOptions, continuationToken, firstPageResponseWrapper, context);
        return new SearchPagedFlux(() -> func.apply(null), func);
    }

    private Mono<SearchPagedResponse> search(SearchRequest request, RequestOptions requestOptions,
        String continuationToken, SearchFirstPageResponseWrapper firstPageResponseWrapper, Context context) {

        if (continuationToken == null && firstPageResponseWrapper.getFirstPageResponse() != null) {
            return Mono.just(firstPageResponseWrapper.getFirstPageResponse());
        }
        SearchRequest requestToUse = (continuationToken == null) ? request
            : SearchContinuationToken.deserializeToken(serviceVersion.getVersion(), continuationToken);

        return restClient.documents().searchPostWithRestResponseAsync(requestToUse,
            RequestOptionsConverter.map(requestOptions), context)
            .onErrorMap(MappingUtils::exceptionMapper)
            .map(response -> {
                SearchDocumentsResult result = response.getValue();

                SearchPagedResponse page = new SearchPagedResponse(
                    new SimpleResponse<>(response, getSearchResults(result)),
                    createContinuationToken(result, serviceVersion), getFacets(result), result.getCount(),
                    result.getCoverage());
                if (continuationToken == null) {
                    firstPageResponseWrapper.setFirstPageResponse(page);
                }
                return page;
            });
    }

    private static List<SearchResult> getSearchResults(SearchDocumentsResult result) {
        return result.getResults().stream()
            .map(SearchResultConverter::map)
            .collect(Collectors.toList());
    }

    private static String createContinuationToken(SearchDocumentsResult result, ServiceVersion serviceVersion) {
        return SearchContinuationToken.serializeToken(serviceVersion.getVersion(), result.getNextLink(),
            result.getNextPageParameters());
    }

    private static Map<String, List<FacetResult>> getFacets(SearchDocumentsResult result) {
        if (result.getFacets() == null) {
            return null;
        }

        Map<String, List<FacetResult>> facets = new HashMap<>();

        result.getFacets().forEach((key, values) -> {
            facets.put(key, values.stream().map(FacetResultConverter::map).collect(Collectors.toList()));
        });

        return facets;
    }

    /**
     * Retrieves a document from the Azure Cognitive Search index.
     * <p>
     * View <a href="https://docs.microsoft.com/rest/api/searchservice/Naming-rules">naming rules</a> for guidelines on
     * constructing valid document keys.
     *
     * @param key The key of the document to retrieve.
     * @param modelClass The model class converts to.
     * @param <T> Convert document to the generic type.
     * @return the document object
     * @see <a href="https://docs.microsoft.com/rest/api/searchservice/Lookup-Document">Lookup document</a>
     */
    @ServiceMethod(returns = ReturnType.SINGLE)
    public <T> Mono<T> getDocument(String key, Class<T> modelClass) {
        return getDocumentWithResponse(key, modelClass, null, null).map(Response::getValue);
    }

    /**
     * Retrieves a document from the Azure Cognitive Search index.
     * <p>
     * View <a href="https://docs.microsoft.com/rest/api/searchservice/Naming-rules">naming rules</a> for guidelines on
     * constructing valid document keys.
     *
     * @param key The key of the document to retrieve.
     * @param modelClass The model class converts to.
     * @param <T> Convert document to the generic type.
     * @param selectedFields List of field names to retrieve for the document; Any field not retrieved will have null or
     * default as its corresponding property value in the returned object.
     * @param requestOptions additional parameters for the operation. Contains the tracking ID sent with the request to
     * help with debugging
     * @return a response containing the document object
     * @see <a href="https://docs.microsoft.com/rest/api/searchservice/Lookup-Document">Lookup document</a>
     */
    @ServiceMethod(returns = ReturnType.SINGLE)
    public <T> Mono<Response<T>> getDocumentWithResponse(String key, Class<T> modelClass,
        List<String> selectedFields, RequestOptions requestOptions) {
        return withContext(context -> getDocumentWithResponse(key, modelClass,
            selectedFields, requestOptions, context));
    }

    @SuppressWarnings("unchecked")
    <T> Mono<Response<T>> getDocumentWithResponse(String key, Class<T> modelClass,
        List<String> selectedFields, RequestOptions requestOptions, Context context) {
        try {
            return restClient.documents()
                .getWithRestResponseAsync(key, selectedFields, RequestOptionsConverter.map(requestOptions), context)
                .onErrorMap(DocumentResponseConversions::exceptionMapper)
                .map(res -> {
                    if (SearchDocument.class == modelClass) {
<<<<<<< HEAD
                        TypeReference<Map<String, Object>> typeReference = new TypeReference<Map<String, Object>>() { };
=======
                        TypeReference<Map<String, Object>> typeReference = new TypeReference<Map<String, Object>>() {
                        };
>>>>>>> 89084c56
                        SearchDocument doc = new SearchDocument(MAPPER.convertValue(res.getValue(), typeReference));
                        return new SimpleResponse<T>(res, (T) doc);
                    }
                    T document = MAPPER.convertValue(res.getValue(), modelClass);
                    return new SimpleResponse<>(res, document);
                })
                .map(Function.identity());
        } catch (RuntimeException ex) {
            return monoError(logger, ex);
        }
    }

    /**
     * Suggests documents in the index that match the given partial query.
     *
     * @param searchText The search text on which to base suggestions
     * @param suggesterName The name of the suggester as specified in the suggesters collection that's part of the index
     * definition
     * @return A {@link SuggestPagedFlux} that iterates over {@link SuggestResult} objects and provides access to the
     * {@link SuggestPagedResponse} object for each page containing HTTP response and coverage information.
     * @see <a href="https://docs.microsoft.com/rest/api/searchservice/Suggestions">Suggestions</a>
     */
    public SuggestPagedFlux suggest(String searchText, String suggesterName) {
        return suggest(searchText, suggesterName, null, null);
    }

    /**
     * Suggests documents in the index that match the given partial query.
     *
     * @param searchText The search text on which to base suggestions
     * @param suggesterName The name of the suggester as specified in the suggesters collection that's part of the index
     * definition
     * @param suggestOptions Parameters to further refine the suggestion query.
     * @param requestOptions additional parameters for the operation. Contains the tracking ID sent with the request to
     * help with debugging
     * @return A {@link SuggestPagedFlux} that iterates over {@link SuggestResult} objects and provides access to the
     * {@link SuggestPagedResponse} object for each page containing HTTP response and coverage information.
     * @see <a href="https://docs.microsoft.com/rest/api/searchservice/Suggestions">Suggestions</a>
     */
    public SuggestPagedFlux suggest(String searchText, String suggesterName, SuggestOptions suggestOptions,
        RequestOptions requestOptions) {
        SuggestRequest suggestRequest = createSuggestRequest(searchText, suggesterName,
            SuggestOptionsHandler.ensureSuggestOptions(suggestOptions));

        return new SuggestPagedFlux(() -> withContext(context -> suggest(requestOptions, suggestRequest, context)));
    }

    SuggestPagedFlux suggest(String searchText, String suggesterName, SuggestOptions suggestOptions,
        RequestOptions requestOptions, Context context) {
        SuggestRequest suggestRequest = createSuggestRequest(searchText,
            suggesterName, SuggestOptionsHandler.ensureSuggestOptions(suggestOptions));

        return new SuggestPagedFlux(() -> suggest(requestOptions, suggestRequest, context));
    }

    private Mono<SuggestPagedResponse> suggest(RequestOptions requestOptions, SuggestRequest suggestRequest,
        Context context) {
        return restClient.documents().suggestPostWithRestResponseAsync(suggestRequest,
            RequestOptionsConverter.map(requestOptions), context)
            .onErrorMap(MappingUtils::exceptionMapper)
            .map(response -> {
                SuggestDocumentsResult result = response.getValue();

                return new SuggestPagedResponse(new SimpleResponse<>(response, getSuggestResults(result)),
                    result.getCoverage());
            });
    }

    private static List<SuggestResult> getSuggestResults(SuggestDocumentsResult result) {
        return result.getResults().stream()
            .map(SuggestResultConverter::map)
            .collect(Collectors.toList());
    }

    /**
     * Sends a batch of upload, merge, and/or delete actions to the search index.
     *
     * @param batch The batch of index actions
     * @return Response containing the status of operations for all actions in the batch.
     * @throws IndexBatchException If some of the indexing actions fail but other actions succeed and modify the state
     * of the index. This can happen when the Search Service is under heavy indexing load. It is important to explicitly
     * catch this exception and check the return value {@link IndexBatchException#getIndexingResults()}. The indexing
     * result reports the status of each indexing action in the batch, making it possible to determine the state of the
     * index after a partial failure.
     * @see <a href="https://docs.microsoft.com/rest/api/searchservice/addupdate-or-delete-documents">Add, update, or
     * delete documents</a>
     */
    @ServiceMethod(returns = ReturnType.SINGLE)
    public Mono<IndexDocumentsResult> indexDocuments(IndexDocumentsBatch<?> batch) {
        return indexDocumentsWithResponse(batch, null).map(Response::getValue);
    }

    /**
     * Sends a batch of upload, merge, and/or delete actions to the search index.
     *
     * @param batch The batch of index actions
     * @param options Options that allow specifying document indexing behavior.
     * @return Response containing the status of operations for all actions in the batch
     * @throws IndexBatchException If some of the indexing actions fail but other actions succeed and modify the state
     * of the index. This can happen when the Search Service is under heavy indexing load. It is important to explicitly
     * catch this exception and check the return value {@link IndexBatchException#getIndexingResults()}. The indexing
     * result reports the status of each indexing action in the batch, making it possible to determine the state of the
     * index after a partial failure.
     * @see <a href="https://docs.microsoft.com/rest/api/searchservice/addupdate-or-delete-documents">Add, update, or
     * delete documents</a>
     */
    @ServiceMethod(returns = ReturnType.SINGLE)
    public Mono<Response<IndexDocumentsResult>> indexDocumentsWithResponse(IndexDocumentsBatch<?> batch,
        IndexDocumentsOptions options) {
        return withContext(context -> indexDocumentsWithResponse(batch, options, context));
    }

    Mono<Response<IndexDocumentsResult>> indexDocumentsWithResponse(IndexDocumentsBatch<?> batch,
        IndexDocumentsOptions options, Context context) {
        try {
            IndexDocumentsOptions documentsOptions = (options == null)
                ? new IndexDocumentsOptions()
                : options;

            return restClient.documents()
                .indexWithRestResponseAsync(IndexBatchBaseConverter.map(batch), context)
                .onErrorMap(MappingUtils::exceptionMapper)
                .flatMap(response ->
                    (response.getStatusCode() == MULTI_STATUS_CODE && documentsOptions.throwOnAnyError())
                        ? Mono.error(new IndexBatchException(IndexDocumentsResultConverter.map(response.getValue())))
                        : Mono.just(response).map(MappingUtils::mappingIndexDocumentResultResponse));
        } catch (RuntimeException ex) {
            return monoError(logger, ex);
        }
    }

    /**
     * Autocompletes incomplete query terms based on input text and matching terms in the index.
     *
     * @param searchText search text
     * @param suggesterName suggester name
     * @return auto complete result.
     */
    public AutocompletePagedFlux autocomplete(String searchText, String suggesterName) {
        return autocomplete(searchText, suggesterName, null, null);
    }

    /**
     * Autocompletes incomplete query terms based on input text and matching terms in the index.
     *
     * @param searchText search text
     * @param suggesterName suggester name
     * @param autocompleteOptions autocomplete options
     * @param requestOptions additional parameters for the operation. Contains the tracking ID sent with the request to
     * help with debugging
     * @return auto complete result.
     */
    public AutocompletePagedFlux autocomplete(String searchText, String suggesterName,
        AutocompleteOptions autocompleteOptions, RequestOptions requestOptions) {
        AutocompleteRequest request = createAutoCompleteRequest(searchText, suggesterName, autocompleteOptions);

        return new AutocompletePagedFlux(() -> withContext(context -> autocomplete(requestOptions, request, context)));
    }

    AutocompletePagedFlux autocomplete(String searchText, String suggesterName, AutocompleteOptions autocompleteOptions,
        RequestOptions requestOptions, Context context) {
        AutocompleteRequest request = createAutoCompleteRequest(searchText, suggesterName, autocompleteOptions);

        return new AutocompletePagedFlux(() -> autocomplete(requestOptions, request, context));
    }

    private Mono<AutocompletePagedResponse> autocomplete(RequestOptions requestOptions, AutocompleteRequest request,
        Context context) {
        return restClient.documents().autocompletePostWithRestResponseAsync(request,
            RequestOptionsConverter.map(requestOptions), context)
            .onErrorMap(MappingUtils::exceptionMapper)
            .map(MappingUtils::mappingAutocompleteResponse);
    }

    /**
     * Create search request from search text and parameters
     *
     * @param searchText search text
     * @param searchOptions search options
     * @return SearchRequest
     */
    private static SearchRequest createSearchRequest(String searchText, SearchOptions searchOptions) {
        SearchRequest searchRequest = new SearchRequest().setSearchText(searchText);

        if (searchOptions != null) {
            List<String> scoringParameters = searchOptions.getScoringParameters() == null ? null
                : searchOptions.getScoringParameters().stream().map(ScoringParameter::toString)
                .collect(Collectors.toList());
            searchRequest.setSearchMode(SearchModeConverter.map(searchOptions.getSearchMode()))
                .setFacets(searchOptions.getFacets())
                .setFilter(searchOptions.getFilter())
                .setHighlightPostTag(searchOptions.getHighlightPostTag())
                .setHighlightPreTag(searchOptions.getHighlightPreTag())
                .setIncludeTotalResultCount(searchOptions.isTotalCountIncluded())
                .setMinimumCoverage(searchOptions.getMinimumCoverage())
                .setQueryType(QueryTypeConverter.map(searchOptions.getQueryType()))
                .setScoringParameters(scoringParameters)
                .setScoringProfile(searchOptions.getScoringProfile())
                .setSkip(searchOptions.getSkip())
                .setTop(searchOptions.getTop());

            if (searchOptions.getHighlightFields() != null) {
                searchRequest.setHighlightFields(String.join(",", searchOptions.getHighlightFields()));
            }

            if (searchOptions.getSearchFields() != null) {
                searchRequest.setSearchFields(String.join(",", searchOptions.getSearchFields()));
            }

            if (searchOptions.getOrderBy() != null) {
                searchRequest.setOrderBy(String.join(",", searchOptions.getOrderBy()));
            }

            if (searchOptions.getSelect() != null) {
                searchRequest.setSelect(String.join(",", searchOptions.getSelect()));
            }
        }

        return searchRequest;
    }

    /**
     * Create suggest request from search text, suggester name, and parameters
     *
     * @param searchText search text
     * @param suggesterName search text
     * @param suggestOptions suggest options
     * @return SuggestRequest
     */
    private static SuggestRequest createSuggestRequest(String searchText, String suggesterName,
        SuggestOptions suggestOptions) {
        SuggestRequest suggestRequest = new SuggestRequest()
            .setSearchText(searchText)
            .setSuggesterName(suggesterName);

        if (suggestOptions != null) {
            suggestRequest.setFilter(suggestOptions.getFilter())
                .setUseFuzzyMatching(suggestOptions.useFuzzyMatching())
                .setHighlightPostTag(suggestOptions.getHighlightPostTag())
                .setHighlightPreTag(suggestOptions.getHighlightPreTag())
                .setMinimumCoverage(suggestOptions.getMinimumCoverage())
                .setTop(suggestOptions.getTop());

            List<String> searchFields = suggestOptions.getSearchFields();
            if (searchFields != null) {
                suggestRequest.setSearchFields(String.join(",", searchFields));
            }

            List<String> orderBy = suggestOptions.getOrderBy();
            if (orderBy != null) {
                suggestRequest.setOrderBy(String.join(",", orderBy));
            }

            List<String> select = suggestOptions.getSelect();
            if (select != null) {
                suggestRequest.setSelect(String.join(",", select));
            }
        }

        return suggestRequest;
    }

    /**
     * Create Autocomplete request from search text, suggester name, and parameters
     *
     * @param searchText search text
     * @param suggesterName search text
     * @param autocompleteOptions autocomplete options
     * @return AutocompleteRequest
     */
    private static AutocompleteRequest createAutoCompleteRequest(String searchText, String suggesterName,
        AutocompleteOptions autocompleteOptions) {
        AutocompleteRequest autoCompleteRequest = new AutocompleteRequest()
            .setSearchText(searchText)
            .setSuggesterName(suggesterName);

        if (autocompleteOptions != null) {
            autoCompleteRequest.setFilter(autocompleteOptions.getFilter())
                .setUseFuzzyMatching(autocompleteOptions.useFuzzyMatching())
                .setHighlightPostTag(autocompleteOptions.getHighlightPostTag())
                .setHighlightPreTag(autocompleteOptions.getHighlightPreTag())
                .setMinimumCoverage(autocompleteOptions.getMinimumCoverage())
                .setTop(autocompleteOptions.getTop())
                .setAutocompleteMode(AutocompleteModeConverter.map(autocompleteOptions.getAutocompleteMode()));

            List<String> searchFields = autocompleteOptions.getSearchFields();
            if (searchFields != null) {
                autoCompleteRequest.setSearchFields(String.join(",", searchFields));
            }
        }

        return autoCompleteRequest;
    }

    private static <T> IndexDocumentsBatch<T> buildIndexBatch(Iterable<T> documents, IndexActionType actionType) {
        IndexDocumentsBatch<T> batch = new IndexDocumentsBatch<>();
        List<IndexAction<T>> actions = batch.getActions();
        documents.forEach(d -> actions.add(new IndexAction<T>()
            .setActionType(actionType)
            .setDocument(d)));
        return batch;
    }
}<|MERGE_RESOLUTION|>--- conflicted
+++ resolved
@@ -110,6 +110,7 @@
     private final HttpPipeline httpPipeline;
 
     private static final ObjectMapper MAPPER;
+
     static {
         MAPPER = new JacksonAdapter().serializer();
         SerializationUtil.configureMapper(MAPPER);
@@ -550,12 +551,8 @@
                 .onErrorMap(DocumentResponseConversions::exceptionMapper)
                 .map(res -> {
                     if (SearchDocument.class == modelClass) {
-<<<<<<< HEAD
-                        TypeReference<Map<String, Object>> typeReference = new TypeReference<Map<String, Object>>() { };
-=======
                         TypeReference<Map<String, Object>> typeReference = new TypeReference<Map<String, Object>>() {
                         };
->>>>>>> 89084c56
                         SearchDocument doc = new SearchDocument(MAPPER.convertValue(res.getValue(), typeReference));
                         return new SimpleResponse<T>(res, (T) doc);
                     }
