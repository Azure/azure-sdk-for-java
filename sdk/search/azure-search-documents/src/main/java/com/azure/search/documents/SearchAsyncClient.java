// Copyright (c) Microsoft Corporation. All rights reserved.
// Licensed under the MIT License.

package com.azure.search.documents;

import com.azure.core.annotation.ReturnType;
import com.azure.core.annotation.ServiceClient;
import com.azure.core.annotation.ServiceMethod;
import com.azure.core.http.HttpPipeline;
import com.azure.core.http.rest.Response;
import com.azure.core.http.rest.SimpleResponse;
import com.azure.core.util.Context;
import com.azure.core.util.ServiceVersion;
import com.azure.core.util.logging.ClientLogger;
import com.azure.core.util.serializer.JsonSerializer;
import com.azure.core.util.serializer.SerializerAdapter;
import com.azure.core.util.serializer.SerializerEncoding;
import com.azure.search.documents.implementation.SearchIndexClientImpl;
import com.azure.search.documents.implementation.SearchIndexClientImplBuilder;
<<<<<<< HEAD
import com.azure.search.documents.implementation.converters.AutocompleteModeConverter;
import com.azure.search.documents.implementation.converters.FacetResultConverter;
import com.azure.search.documents.implementation.converters.IndexActionConverter;
=======
import com.azure.search.documents.implementation.converters.IndexBatchBaseConverter;
>>>>>>> c1ca88a9
import com.azure.search.documents.implementation.converters.IndexDocumentsResultConverter;
import com.azure.search.documents.implementation.converters.SearchResultConverter;
import com.azure.search.documents.implementation.converters.SuggestResultConverter;
import com.azure.search.documents.implementation.models.AutocompleteRequest;
import com.azure.search.documents.implementation.models.IndexBatch;
import com.azure.search.documents.implementation.models.SearchContinuationToken;
import com.azure.search.documents.implementation.models.SearchDocumentsResult;
import com.azure.search.documents.implementation.models.SearchFirstPageResponseWrapper;
import com.azure.search.documents.implementation.models.SearchRequest;
import com.azure.search.documents.implementation.models.SuggestDocumentsResult;
import com.azure.search.documents.implementation.models.SuggestRequest;
import com.azure.search.documents.implementation.util.DocumentResponseConversions;
import com.azure.search.documents.implementation.util.MappingUtils;
import com.azure.search.documents.implementation.util.SuggestOptionsHandler;
import com.azure.search.documents.indexes.models.IndexDocumentsBatch;
import com.azure.search.documents.models.AutocompleteOptions;
import com.azure.search.documents.models.FacetResult;
import com.azure.search.documents.models.IndexAction;
import com.azure.search.documents.models.IndexActionType;
import com.azure.search.documents.models.IndexBatchException;
import com.azure.search.documents.models.IndexDocumentsOptions;
import com.azure.search.documents.models.IndexDocumentsResult;
import com.azure.search.documents.models.ScoringParameter;
import com.azure.search.documents.models.SearchOptions;
import com.azure.search.documents.models.SearchResult;
import com.azure.search.documents.models.SuggestOptions;
import com.azure.search.documents.models.SuggestResult;
import com.azure.search.documents.util.AutocompletePagedFlux;
import com.azure.search.documents.util.AutocompletePagedResponse;
import com.azure.search.documents.util.SearchPagedFlux;
import com.azure.search.documents.util.SearchPagedResponse;
import com.azure.search.documents.util.SuggestPagedFlux;
import com.azure.search.documents.util.SuggestPagedResponse;
import reactor.core.publisher.Mono;

import java.io.ByteArrayInputStream;
import java.io.ByteArrayOutputStream;
import java.io.IOException;
import java.time.Duration;
import java.util.ArrayList;
import java.util.List;
import java.util.Map;
import java.util.function.Function;
import java.util.stream.Collectors;

import static com.azure.core.util.FluxUtil.monoError;
import static com.azure.core.util.FluxUtil.withContext;
import static com.azure.core.util.serializer.TypeReference.createInstance;
import static com.azure.search.documents.implementation.util.Utility.initializeSerializerAdapter;

/**
 * This class provides a client that contains the operations for querying an index and uploading, merging, or deleting
 * documents in an Azure Cognitive Search service.
 *
 * @see SearchClientBuilder
 */
@ServiceClient(builder = SearchClientBuilder.class, isAsync = true)
public final class SearchAsyncClient {
    /*
     * Representation of the Multi-Status HTTP response code.
     */
    private static final int MULTI_STATUS_CODE = 207;

    /**
     * Search REST API Version
     */
    private final SearchServiceVersion serviceVersion;

    /**
     * The endpoint for the Azure Cognitive Search service.
     */
    private final String endpoint;

    /**
     * The name of the Azure Cognitive Search index.
     */
    private final String indexName;

    /**
     * The logger to be used
     */
    private final ClientLogger logger = new ClientLogger(SearchAsyncClient.class);

    /**
     * The underlying AutoRest client used to interact with the Azure Cognitive Search service
     */
    private final SearchIndexClientImpl restClient;

    /**
     * The pipeline that powers this client.
     */
    private final HttpPipeline httpPipeline;

    final JsonSerializer serializer;

    private static final SerializerAdapter ADAPTER = initializeSerializerAdapter();

    /**
     * Package private constructor to be used by {@link SearchClientBuilder}
     */
    SearchAsyncClient(String endpoint, String indexName, SearchServiceVersion serviceVersion,
        HttpPipeline httpPipeline, JsonSerializer serializer) {
        this.endpoint = endpoint;
        this.indexName = indexName;
        this.serviceVersion = serviceVersion;
        this.httpPipeline = httpPipeline;
        this.serializer = serializer;

        restClient = new SearchIndexClientImplBuilder()
            .endpoint(endpoint)
            .indexName(indexName)
            .pipeline(httpPipeline)
            .serializerAdapter(ADAPTER)
            .buildClient();
    }

    /**
     * Gets the name of the Azure Cognitive Search index.
     *
     * @return the indexName value.
     */
    public String getIndexName() {
        return this.indexName;
    }

    /**
     * Gets the {@link HttpPipeline} powering this client.
     *
     * @return the pipeline.
     */
    HttpPipeline getHttpPipeline() {
        return this.httpPipeline;
    }

    /**
     * Gets the endpoint for the Azure Cognitive Search service.
     *
     * @return the endpoint value.
     */
    public String getEndpoint() {
        return this.endpoint;
    }

    /**
     * Creates a {@link SearchIndexBatchingAsyncClient} used to index documents for the Search index associated with
     * this {@link SearchAsyncClient}.
     * <p>
     * This will use the default configuration values for {@link SearchIndexBatchingAsyncClient}, see {@link
     * SearchIndexBatchingClientBuilder} for more information.
     *
     * @return A {@link SearchIndexBatchingAsyncClient} used to index documents for the Search index associated with
     * this {@link SearchAsyncClient}.
     */
    public SearchIndexBatchingAsyncClient getSearchIndexDocumentBatchingAsyncClient() {
        return getSearchIndexDocumentBatchingAsyncClient(null, null, null, null);
    }

    /**
     * Creates a {@link SearchIndexBatchingAsyncClient} used to index documents for the Search index associated with
     * this {@link SearchAsyncClient}.
     *
     * @param autoFlush Flag determining whether the batching client will automatically flush its document batch. If
     * null is passed this will be set to true.
     * @param flushWindow Duration that the client will wait between documents being added to the batch before sending
     * the batch to be indexed. If {@code flushWindow} is negative or zero the flush window will be disabled, if {@code
     * flushWindow} is null a default of 60 seconds will be used.
     * @param batchSize The number of documents in a batch that will trigger it to be indexed. If automatic batch
     * sending is disabled this value is ignored. If {@code batchSize} is null a default value of 1000 is used.
     * @param indexingHook An implementation of {@link IndexingHook} used to handle document callback actions.
     * @return A {@link SearchIndexBatchingAsyncClient} used to index documents for the Search index associated with
     * this {@link SearchAsyncClient}.
     * @throws IllegalArgumentException If {@code batchSize} is less than one.
     */
    public SearchIndexBatchingAsyncClient getSearchIndexDocumentBatchingAsyncClient(Boolean autoFlush,
        Duration flushWindow, Integer batchSize, IndexingHook indexingHook) {
        return new SearchIndexBatchingAsyncClient(this, autoFlush, flushWindow, batchSize, indexingHook);
    }

    /**
     * Uploads a collection of documents to the target index.
     *
     * <p><strong>Code Sample</strong></p>
     *
     * <p> Upload dynamic SearchDocument. </p>
     *
     * {@codesnippet com.azure.search.documents.SearchAsyncClient.uploadDocuments#Iterable}
     *
     * @param documents collection of documents to upload to the target Index.
     * @return The result of the document indexing actions.
     * @throws IndexBatchException If some of the indexing actions fail but other actions succeed and modify the state
     * of the index. This can happen when the Search Service is under heavy indexing load. It is important to explicitly
     * catch this exception and check the return value {@link IndexBatchException#getIndexingResults()}. The indexing
     * result reports the status of each indexing action in the batch, making it possible to determine the state of the
     * index after a partial failure.
     * @see <a href="https://docs.microsoft.com/rest/api/searchservice/addupdate-or-delete-documents">Add, update, or
     * delete documents</a>
     */
    @ServiceMethod(returns = ReturnType.SINGLE)
    public Mono<IndexDocumentsResult> uploadDocuments(Iterable<?> documents) {
        return uploadDocumentsWithResponse(documents, null).map(Response::getValue);
    }

    /**
     * Uploads a collection of documents to the target index.
     *
     * <p><strong>Code Sample</strong></p>
     *
     * <p> Upload dynamic SearchDocument. </p>
     *
     * {@codesnippet com.azure.search.documents.SearchAsyncClient.uploadDocumentsWithResponse#Iterable-IndexDocumentsOptions}
     *
     * @param documents collection of documents to upload to the target Index.
     * @param options Options that allow specifying document indexing behavior.
     * @return A response containing the result of the document indexing actions.
     * @throws IndexBatchException If some of the indexing actions fail but other actions succeed and modify the state
     * of the index. This can happen when the Search Service is under heavy indexing load. It is important to explicitly
     * catch this exception and check the return value {@link IndexBatchException#getIndexingResults()}. The indexing
     * result reports the status of each indexing action in the batch, making it possible to determine the state of the
     * index after a partial failure.
     * @see <a href="https://docs.microsoft.com/rest/api/searchservice/addupdate-or-delete-documents">Add, update, or
     * delete documents</a>
     */
    @ServiceMethod(returns = ReturnType.SINGLE)
    public Mono<Response<IndexDocumentsResult>> uploadDocumentsWithResponse(Iterable<?> documents,
        IndexDocumentsOptions options) {
        return withContext(context -> uploadDocumentsWithResponse(documents, options, context));
    }

    Mono<Response<IndexDocumentsResult>> uploadDocumentsWithResponse(Iterable<?> documents,
        IndexDocumentsOptions options, Context context) {
        return indexDocumentsWithResponse(buildIndexBatch(documents, IndexActionType.UPLOAD), options, context);
    }

    /**
     * Merges a collection of documents with existing documents in the target index.
     * <p>
     * If the type of the document contains non-nullable primitive-typed properties, these properties may not merge
     * correctly. If you do not set such a property, it will automatically take its default value (for example, {@code
     * 0} for {@code int} or false for {@code boolean}), which will override the value of the property currently stored
     * in the index, even if this was not your intent. For this reason, it is strongly recommended that you always
     * declare primitive-typed properties with their class equivalents (for example, an integer property should be of
     * type {@code Integer} instead of {@code int}).
     *
     * <p><strong>Code Sample</strong></p>
     *
     * <p> Merge dynamic SearchDocument. </p>
     *
     * {@codesnippet com.azure.search.documents.SearchAsyncClient.mergeDocuments#Iterable}
     *
     * @param documents collection of documents to be merged
     * @return document index result
     * @throws IndexBatchException If some of the indexing actions fail but other actions succeed and modify the state
     * of the index. This can happen when the Search Service is under heavy indexing load. It is important to explicitly
     * catch this exception and check the return value {@link IndexBatchException#getIndexingResults()}. The indexing
     * result reports the status of each indexing action in the batch, making it possible to determine the state of the
     * index after a partial failure.
     * @see <a href="https://docs.microsoft.com/rest/api/searchservice/addupdate-or-delete-documents">Add, update, or
     * delete documents</a>
     */
    @ServiceMethod(returns = ReturnType.SINGLE)
    public Mono<IndexDocumentsResult> mergeDocuments(Iterable<?> documents) {
        return mergeDocumentsWithResponse(documents, null).map(Response::getValue);
    }

    /**
     * Merges a collection of documents with existing documents in the target index.
     * <p>
     * If the type of the document contains non-nullable primitive-typed properties, these properties may not merge
     * correctly. If you do not set such a property, it will automatically take its default value (for example, {@code
     * 0} for {@code int} or false for {@code boolean}), which will override the value of the property currently stored
     * in the index, even if this was not your intent. For this reason, it is strongly recommended that you always
     * declare primitive-typed properties with their class equivalents (for example, an integer property should be of
     * type {@code Integer} instead of {@code int}).
     *
     * <p><strong>Code Sample</strong></p>
     *
     * <p> Merge dynamic SearchDocument. </p>
     *
     * {@codesnippet com.azure.search.documents.SearchAsyncClient.mergeDocumentsWithResponse#Iterable-IndexDocumentsOptions}
     *
     * @param documents collection of documents to be merged
     * @param options Options that allow specifying document indexing behavior.
     * @return response containing the document index result.
     * @throws IndexBatchException If some of the indexing actions fail but other actions succeed and modify the state
     * of the index. This can happen when the Search Service is under heavy indexing load. It is important to explicitly
     * catch this exception and check the return value {@link IndexBatchException#getIndexingResults()}. The indexing
     * result reports the status of each indexing action in the batch, making it possible to determine the state of the
     * index after a partial failure.
     * @see <a href="https://docs.microsoft.com/rest/api/searchservice/addupdate-or-delete-documents">Add, update, or
     * delete documents</a>
     */
    @ServiceMethod(returns = ReturnType.SINGLE)
    public Mono<Response<IndexDocumentsResult>> mergeDocumentsWithResponse(Iterable<?> documents,
        IndexDocumentsOptions options) {
        return withContext(context -> mergeDocumentsWithResponse(documents, options, context));
    }

    Mono<Response<IndexDocumentsResult>> mergeDocumentsWithResponse(Iterable<?> documents,
        IndexDocumentsOptions options, Context context) {
        return indexDocumentsWithResponse(buildIndexBatch(documents, IndexActionType.MERGE), options, context);
    }

    /**
     * This action behaves like merge if a document with the given key already exists in the index. If the document does
     * not exist, it behaves like upload with a new document.
     * <p>
     * If the type of the document contains non-nullable primitive-typed properties, these properties may not merge
     * correctly. If you do not set such a property, it will automatically take its default value (for example, {@code
     * 0} for {@code int} or false for {@code boolean}), which will override the value of the property currently stored
     * in the index, even if this was not your intent. For this reason, it is strongly recommended that you always
     * declare primitive-typed properties with their class equivalents (for example, an integer property should be of
     * type {@code Integer} instead of {@code int}).
     *
     * <p><strong>Code Sample</strong></p>
     *
     * <p> Merge or upload dynamic SearchDocument. </p>
     *
     * {@codesnippet com.azure.search.documents.SearchAsyncClient.mergeOrUploadDocuments#Iterable}
     *
     * @param documents collection of documents to be merged, if exists, otherwise uploaded
     * @return document index result
     * @throws IndexBatchException If some of the indexing actions fail but other actions succeed and modify the state
     * of the index. This can happen when the Search Service is under heavy indexing load. It is important to explicitly
     * catch this exception and check the return value {@link IndexBatchException#getIndexingResults()}. The indexing
     * result reports the status of each indexing action in the batch, making it possible to determine the state of the
     * index after a partial failure.
     * @see <a href="https://docs.microsoft.com/rest/api/searchservice/addupdate-or-delete-documents">Add, update, or
     * delete documents</a>
     */
    @ServiceMethod(returns = ReturnType.SINGLE)
    public Mono<IndexDocumentsResult> mergeOrUploadDocuments(Iterable<?> documents) {
        return mergeOrUploadDocumentsWithResponse(documents, null).map(Response::getValue);
    }

    /**
     * This action behaves like merge if a document with the given key already exists in the index. If the document does
     * not exist, it behaves like upload with a new document.
     * <p>
     * If the type of the document contains non-nullable primitive-typed properties, these properties may not merge
     * correctly. If you do not set such a property, it will automatically take its default value (for example, {@code
     * 0} for {@code int} or false for {@code boolean}), which will override the value of the property currently stored
     * in the index, even if this was not your intent. For this reason, it is strongly recommended that you always
     * declare primitive-typed properties with their class equivalents (for example, an integer property should be of
     * type {@code Integer} instead of {@code int}).
     *
     * <p><strong>Code Sample</strong></p>
     *
     * <p> Merge or upload dynamic SearchDocument. </p>
     *
     * {@codesnippet com.azure.search.documents.SearchAsyncClient.mergeOrUploadDocumentsWithResponse#Iterable-IndexDocumentsOptions}
     *
     * @param documents collection of documents to be merged, if exists, otherwise uploaded
     * @param options Options that allow specifying document indexing behavior.
     * @return document index result
     * @throws IndexBatchException If some of the indexing actions fail but other actions succeed and modify the state
     * of the index. This can happen when the Search Service is under heavy indexing load. It is important to explicitly
     * catch this exception and check the return value {@link IndexBatchException#getIndexingResults()}. The indexing
     * result reports the status of each indexing action in the batch, making it possible to determine the state of the
     * index after a partial failure.
     * @see <a href="https://docs.microsoft.com/rest/api/searchservice/addupdate-or-delete-documents">Add, update, or
     * delete documents</a>
     */
    @ServiceMethod(returns = ReturnType.SINGLE)
    public Mono<Response<IndexDocumentsResult>> mergeOrUploadDocumentsWithResponse(Iterable<?> documents,
        IndexDocumentsOptions options) {
        return withContext(context -> mergeOrUploadDocumentsWithResponse(documents, options, context));
    }

    Mono<Response<IndexDocumentsResult>> mergeOrUploadDocumentsWithResponse(Iterable<?> documents,
        IndexDocumentsOptions options, Context context) {
        return indexDocumentsWithResponse(buildIndexBatch(documents, IndexActionType.MERGE_OR_UPLOAD), options,
            context);
    }

    /**
     * Deletes a collection of documents from the target index.
     *
     * <p><strong>Code Sample</strong></p>
     *
     * <p> Delete dynamic SearchDocument. </p>
     *
     * {@codesnippet com.azure.search.documents.SearchAsyncClient.deleteDocuments#Iterable}
     *
     * @param documents collection of documents to delete from the target Index. Fields other than the key are ignored.
     * @return document index result.
     * @throws IndexBatchException If some of the indexing actions fail but other actions succeed and modify the state
     * of the index. This can happen when the Search Service is under heavy indexing load. It is important to explicitly
     * catch this exception and check the return value {@link IndexBatchException#getIndexingResults()}. The indexing
     * result reports the status of each indexing action in the batch, making it possible to determine the state of the
     * index after a partial failure.
     * @see <a href="https://docs.microsoft.com/rest/api/searchservice/addupdate-or-delete-documents">Add, update, or
     * delete documents</a>
     */
    @ServiceMethod(returns = ReturnType.SINGLE)
    public Mono<IndexDocumentsResult> deleteDocuments(Iterable<?> documents) {
        return deleteDocumentsWithResponse(documents, null).map(Response::getValue);
    }

    /**
     * Deletes a collection of documents from the target index.
     *
     * <p><strong>Code Sample</strong></p>
     *
     * <p> Delete dynamic SearchDocument. </p>
     *
     * {@codesnippet com.azure.search.documents.SearchAsyncClient.deleteDocumentsWithResponse#Iterable-IndexDocumentsOptions}
     *
     * @param documents collection of documents to delete from the target Index. Fields other than the key are ignored.
     * @param options Options that allow specifying document indexing behavior.
     * @return response containing the document index result.
     * @throws IndexBatchException If some of the indexing actions fail but other actions succeed and modify the state
     * of the index. This can happen when the Search Service is under heavy indexing load. It is important to explicitly
     * catch this exception and check the return value {@link IndexBatchException#getIndexingResults()}. The indexing
     * result reports the status of each indexing action in the batch, making it possible to determine the state of the
     * index after a partial failure.
     * @see <a href="https://docs.microsoft.com/rest/api/searchservice/addupdate-or-delete-documents">Add, update, or
     * delete documents</a>
     */
    @ServiceMethod(returns = ReturnType.SINGLE)
    public Mono<Response<IndexDocumentsResult>> deleteDocumentsWithResponse(Iterable<?> documents,
        IndexDocumentsOptions options) {
        return withContext(context -> deleteDocumentsWithResponse(documents, options, context));
    }

    Mono<Response<IndexDocumentsResult>> deleteDocumentsWithResponse(Iterable<?> documents,
        IndexDocumentsOptions options, Context context) {
        return indexDocumentsWithResponse(buildIndexBatch(documents, IndexActionType.DELETE), options, context);
    }

    /**
     * Sends a batch of upload, merge, and/or delete actions to the search index.
     *
     * <p><strong>Code Sample</strong></p>
     *
     * <p> Index batch operation on dynamic SearchDocument. </p>
     *
     * {@codesnippet com.azure.search.documents.SearchAsyncClient.indexDocuments#IndexDocumentsBatch}
     *
     * @param batch The batch of index actions
     * @return Response containing the status of operations for all actions in the batch.
     * @throws IndexBatchException If some of the indexing actions fail but other actions succeed and modify the state
     * of the index. This can happen when the Search Service is under heavy indexing load. It is important to explicitly
     * catch this exception and check the return value {@link IndexBatchException#getIndexingResults()}. The indexing
     * result reports the status of each indexing action in the batch, making it possible to determine the state of the
     * index after a partial failure.
     * @see <a href="https://docs.microsoft.com/rest/api/searchservice/addupdate-or-delete-documents">Add, update, or
     * delete documents</a>
     */
    @ServiceMethod(returns = ReturnType.SINGLE)
    public Mono<IndexDocumentsResult> indexDocuments(IndexDocumentsBatch<?> batch) {
        return indexDocumentsWithResponse(batch, null).map(Response::getValue);
    }

    /**
     * Sends a batch of upload, merge, and/or delete actions to the search index.
     *
     * <p><strong>Code Sample</strong></p>
     *
     * <p> Index batch operation on dynamic SearchDocument. </p>
     *
     * {@codesnippet com.azure.search.documents.SearchAsyncClient.indexDocumentsWithResponse#IndexDocumentsBatch-IndexDocumentsOptions}
     *
     * @param batch The batch of index actions
     * @param options Options that allow specifying document indexing behavior.
     * @return Response containing the status of operations for all actions in the batch
     * @throws IndexBatchException If some of the indexing actions fail but other actions succeed and modify the state
     * of the index. This can happen when the Search Service is under heavy indexing load. It is important to explicitly
     * catch this exception and check the return value {@link IndexBatchException#getIndexingResults()}. The indexing
     * result reports the status of each indexing action in the batch, making it possible to determine the state of the
     * index after a partial failure.
     * @see <a href="https://docs.microsoft.com/rest/api/searchservice/addupdate-or-delete-documents">Add, update, or
     * delete documents</a>
     */
    @ServiceMethod(returns = ReturnType.SINGLE)
    public Mono<Response<IndexDocumentsResult>> indexDocumentsWithResponse(IndexDocumentsBatch<?> batch,
        IndexDocumentsOptions options) {
        return withContext(context -> indexDocumentsWithResponse(batch, options, context));
    }

    Mono<Response<IndexDocumentsResult>> indexDocumentsWithResponse(IndexDocumentsBatch<?> batch,
        IndexDocumentsOptions options, Context context) {
        List<com.azure.search.documents.implementation.models.IndexAction> indexActions = batch.getActions()
            .stream()
            .map(document -> IndexActionConverter.map(document, serializer))
            .collect(Collectors.toList());

        boolean throwOnAnyError = options == null || options.throwOnAnyError();
        return indexDocumentsWithResponse(indexActions, throwOnAnyError, context);
    }

    Mono<Response<IndexDocumentsResult>> indexDocumentsWithResponse(
        List<com.azure.search.documents.implementation.models.IndexAction> actions, boolean throwOnAnyError,
        Context context) {
        try {
            return restClient.getDocuments().indexWithResponseAsync(new IndexBatch(actions), null, context)
                .onErrorMap(MappingUtils::exceptionMapper)
                .flatMap(response -> (response.getStatusCode() == MULTI_STATUS_CODE && throwOnAnyError)
                    ? Mono.error(new IndexBatchException(IndexDocumentsResultConverter.map(response.getValue())))
                    : Mono.just(response).map(MappingUtils::mappingIndexDocumentResultResponse));
        } catch (RuntimeException ex) {
            return monoError(logger, ex);
        }
    }

    /**
     * Retrieves a document from the Azure Cognitive Search index.
     * <p>
     * View <a href="https://docs.microsoft.com/rest/api/searchservice/Naming-rules">naming rules</a> for guidelines on
     * constructing valid document keys.
     *
     * <p><strong>Code Sample</strong></p>
     *
     * <p> Get dynamic SearchDocument. </p>
     *
     * {@codesnippet com.azure.search.documents.SearchAsyncClient.getDocuments#String-Class}
     *
     * @param key The key of the document to retrieve.
     * @param modelClass The model class converts to.
     * @param <T> Convert document to the generic type.
     * @return the document object
     * @see <a href="https://docs.microsoft.com/rest/api/searchservice/Lookup-Document">Lookup document</a>
     */
    @ServiceMethod(returns = ReturnType.SINGLE)
    public <T> Mono<T> getDocument(String key, Class<T> modelClass) {
        return getDocumentWithResponse(key, modelClass, null).map(Response::getValue);
    }

    /**
     * Retrieves a document from the Azure Cognitive Search index.
     * <p>
     * View <a href="https://docs.microsoft.com/rest/api/searchservice/Naming-rules">naming rules</a> for guidelines on
     * constructing valid document keys.
     *
     * <p><strong>Code Sample</strong></p>
     *
     * <p> Get dynamic SearchDocument. </p>
     *
     * {@codesnippet com.azure.search.documents.SearchAsyncClient.getDocumentWithResponse#String-Class-List}
     *
     * @param <T> Convert document to the generic type.
     * @param key The key of the document to retrieve.
     * @param modelClass The model class converts to.
     * @param selectedFields List of field names to retrieve for the document; Any field not retrieved will have null or
     * default as its corresponding property value in the returned object.
     * @return a response containing the document object
     * @see <a href="https://docs.microsoft.com/rest/api/searchservice/Lookup-Document">Lookup document</a>
     */
    @ServiceMethod(returns = ReturnType.SINGLE)
    public <T> Mono<Response<T>> getDocumentWithResponse(String key, Class<T> modelClass, List<String> selectedFields) {
        return withContext(context -> getDocumentWithResponse(key, modelClass, selectedFields, context));
    }

    <T> Mono<Response<T>> getDocumentWithResponse(String key, Class<T> modelClass, List<String> selectedFields,
        Context context) {
        try {
            return restClient.getDocuments()
                .getWithResponseAsync(key, selectedFields, null, context)
                .onErrorMap(DocumentResponseConversions::exceptionMapper)
                .map(res -> {
                    if (serializer == null) {
                        try {
                            String serializedJson = ADAPTER.serialize(res.getValue(), SerializerEncoding.JSON);
                            T document = ADAPTER.deserialize(serializedJson, modelClass, SerializerEncoding.JSON);
                            return new SimpleResponse<>(res, document);
                        } catch (IOException ex) {
                            throw logger.logExceptionAsError(
                                new RuntimeException("Failed to deserialize document.", ex));
                        }
                    }
                    ByteArrayOutputStream sourceStream = new ByteArrayOutputStream();
                    serializer.serialize(sourceStream, res.getValue());
                    T doc = serializer.deserialize(new ByteArrayInputStream(sourceStream.toByteArray()),
                        createInstance(modelClass));
                    return new SimpleResponse<>(res, doc);
                }).map(Function.identity());
        } catch (RuntimeException ex) {
            return monoError(logger, ex);
        }
    }

    /**
     * Queries the number of documents in the search index.
     *
     * <p><strong>Code Sample</strong></p>
     *
     * <p> Get document count. </p>
     *
     * {@codesnippet com.azure.search.documents.SearchAsyncClient.getDocumentCount}
     *
     * @return the number of documents.
     */
    @ServiceMethod(returns = ReturnType.SINGLE)
    public Mono<Long> getDocumentCount() {
        return this.getDocumentCountWithResponse().map(Response::getValue);
    }

    /**
     * Queries the number of documents in the search index.
     *
     * <p><strong>Code Sample</strong></p>
     *
     * <p> Get document count. </p>
     *
     * {@codesnippet com.azure.search.documents.SearchAsyncClient.getDocumentCountWithResponse}
     *
     * @return response containing the number of documents.
     */
    @ServiceMethod(returns = ReturnType.SINGLE)
    public Mono<Response<Long>> getDocumentCountWithResponse() {
        return withContext(this::getDocumentCountWithResponse);
    }

    Mono<Response<Long>> getDocumentCountWithResponse(Context context) {
        try {
            return restClient.getDocuments()
                .countWithResponseAsync(null, context)
                .onErrorMap(MappingUtils::exceptionMapper)
                .map(Function.identity());
        } catch (RuntimeException ex) {
            return monoError(logger, ex);
        }
    }

    /**
     * Searches for documents in the Azure Cognitive Search index.
     * <p>
     * If {@code searchText} is set to null or {@code "*"} all documents will be matched, see
     * <a href="https://docs.microsoft.com/rest/api/searchservice/Simple-query-syntax-in-Azure-Search">simple query
     * syntax in Azure Cognitive Search</a> for more information about search query syntax.
     *
     * <p><strong>Code Sample</strong></p>
     *
     * <p> Search text from documents in service. </p>
     *
     * {@codesnippet com.azure.search.documents.SearchAsyncClient.search#String}
     *
     * @param searchText A full-text search query expression.
     * @return A {@link SearchPagedFlux} that iterates over {@link SearchResult} objects and provides access to the
     * {@link SearchPagedResponse} object for each page containing HTTP response and count, facet, and coverage
     * information.
     * @see <a href="https://docs.microsoft.com/rest/api/searchservice/Search-Documents">Search documents</a>
     */
    @ServiceMethod(returns = ReturnType.COLLECTION)
    public SearchPagedFlux search(String searchText) {
        return this.search(searchText, null);
    }

    /**
     * Searches for documents in the Azure Cognitive Search index.
     * <p>
     * If {@code searchText} is set to null or {@code "*"} all documents will be matched, see
     * <a href="https://docs.microsoft.com/rest/api/searchservice/Simple-query-syntax-in-Azure-Search">simple query
     * syntax in Azure Cognitive Search</a> for more information about search query syntax.
     *
     * <p><strong>Code Sample</strong></p>
     *
     * <p> Search text from documents in service with option. </p>
     *
     * {@codesnippet com.azure.search.documents.SearchAsyncClient.search#String-SearchOptions}
     *
     * @param searchText A full-text search query expression.
     * @param searchOptions Parameters to further refine the search query
     * @return A {@link SearchPagedFlux} that iterates over {@link SearchResult} objects and provides access to the
     * {@link SearchPagedResponse} object for each page containing HTTP response and count, facet, and coverage
     * information.
     * @see <a href="https://docs.microsoft.com/rest/api/searchservice/Search-Documents">Search documents</a>
     */
    @ServiceMethod(returns = ReturnType.COLLECTION)
    public SearchPagedFlux search(String searchText, SearchOptions searchOptions) {
        SearchRequest request = createSearchRequest(searchText, searchOptions);
        // The firstPageResponse shared among all fucntional calls below.
        // Do not initial new instance directly in func call.
        final SearchFirstPageResponseWrapper firstPageResponse = new SearchFirstPageResponseWrapper();
        Function<String, Mono<SearchPagedResponse>> func = continuationToken -> withContext(context ->
            search(request, continuationToken, firstPageResponse, context));
        return new SearchPagedFlux(() -> func.apply(null), func);
    }

    SearchPagedFlux search(String searchText, SearchOptions searchOptions, Context context) {
        SearchRequest request = createSearchRequest(searchText, searchOptions);
        // The firstPageResponse shared among all fucntional calls below.
        // Do not initial new instance directly in func call.
        final SearchFirstPageResponseWrapper firstPageResponseWrapper = new SearchFirstPageResponseWrapper();
        Function<String, Mono<SearchPagedResponse>> func = continuationToken ->
            search(request, continuationToken, firstPageResponseWrapper, context);
        return new SearchPagedFlux(() -> func.apply(null), func);
    }

    private Mono<SearchPagedResponse> search(SearchRequest request, String continuationToken,
        SearchFirstPageResponseWrapper firstPageResponseWrapper, Context context) {
        if (continuationToken == null && firstPageResponseWrapper.getFirstPageResponse() != null) {
            return Mono.just(firstPageResponseWrapper.getFirstPageResponse());
        }
        SearchRequest requestToUse = (continuationToken == null)
            ? request
            : SearchContinuationToken.deserializeToken(serviceVersion.getVersion(), continuationToken);

        return restClient.getDocuments().searchPostWithResponseAsync(requestToUse, null, context)
            .onErrorMap(MappingUtils::exceptionMapper)
            .map(response -> {
                SearchDocumentsResult result = response.getValue();

                SearchPagedResponse page = new SearchPagedResponse(
                    new SimpleResponse<>(response, getSearchResults(result)),
                    createContinuationToken(result, serviceVersion), getFacets(result), result.getCount(),
                    result.getCoverage());
                if (continuationToken == null) {
                    firstPageResponseWrapper.setFirstPageResponse(page);
                }
                return page;
            });
    }

    private List<SearchResult> getSearchResults(SearchDocumentsResult result) {
        return result.getResults().stream()
            .map(searchResult -> SearchResultConverter.map(searchResult, serializer))
            .collect(Collectors.toList());
    }

    private static String createContinuationToken(SearchDocumentsResult result, ServiceVersion serviceVersion) {
        return SearchContinuationToken.serializeToken(serviceVersion.getVersion(), result.getNextLink(),
            result.getNextPageParameters());
    }

    private static Map<String, List<FacetResult>> getFacets(SearchDocumentsResult result) {
        if (result.getFacets() == null) {
            return null;
        }

        return result.getFacets();
    }

    /**
     * Suggests documents in the index that match the given partial query.
     *
     * <p><strong>Code Sample</strong></p>
     *
     * <p> Suggest text from documents in service. </p>
     *
     * {@codesnippet com.azure.search.documents.SearchAsyncClient.suggest#String-String}
     *
     * @param searchText The search text on which to base suggestions
     * @param suggesterName The name of the suggester as specified in the suggesters collection that's part of the index
     * definition
     * @return A {@link SuggestPagedFlux} that iterates over {@link SuggestResult} objects and provides access to the
     * {@link SuggestPagedResponse} object for each page containing HTTP response and coverage information.
     * @see <a href="https://docs.microsoft.com/rest/api/searchservice/Suggestions">Suggestions</a>
     */
    @ServiceMethod(returns = ReturnType.COLLECTION)
    public SuggestPagedFlux suggest(String searchText, String suggesterName) {
        return suggest(searchText, suggesterName, null);
    }

    /**
     * Suggests documents in the index that match the given partial query.
     *
     * <p><strong>Code Sample</strong></p>
     *
     * <p> Suggest text from documents in service with option. </p>
     *
     * {@codesnippet com.azure.search.documents.SearchAsyncClient.suggest#String-String-SuggestOptions}
     *
     * @param searchText The search text on which to base suggestions
     * @param suggesterName The name of the suggester as specified in the suggesters collection that's part of the index
     * definition
     * @param suggestOptions Parameters to further refine the suggestion query.
     * @return A {@link SuggestPagedFlux} that iterates over {@link SuggestResult} objects and provides access to the
     * {@link SuggestPagedResponse} object for each page containing HTTP response and coverage information.
     * @see <a href="https://docs.microsoft.com/rest/api/searchservice/Suggestions">Suggestions</a>
     */
    @ServiceMethod(returns = ReturnType.COLLECTION)
    public SuggestPagedFlux suggest(String searchText, String suggesterName, SuggestOptions suggestOptions) {
        SuggestRequest suggestRequest = createSuggestRequest(searchText, suggesterName,
            SuggestOptionsHandler.ensureSuggestOptions(suggestOptions));

        return new SuggestPagedFlux(() -> withContext(context -> suggest(suggestRequest, context)));
    }

    SuggestPagedFlux suggest(String searchText, String suggesterName, SuggestOptions suggestOptions, Context context) {
        SuggestRequest suggestRequest = createSuggestRequest(searchText,
            suggesterName, SuggestOptionsHandler.ensureSuggestOptions(suggestOptions));

        return new SuggestPagedFlux(() -> suggest(suggestRequest, context));
    }

    private Mono<SuggestPagedResponse> suggest(SuggestRequest suggestRequest, Context context) {
        return restClient.getDocuments().suggestPostWithResponseAsync(suggestRequest, null, context)
            .onErrorMap(MappingUtils::exceptionMapper)
            .map(response -> {
                SuggestDocumentsResult result = response.getValue();

                return new SuggestPagedResponse(new SimpleResponse<>(response, getSuggestResults(result)),
                    result.getCoverage());
            });
    }

    private static List<SuggestResult> getSuggestResults(SuggestDocumentsResult result) {
        return result.getResults().stream()
            .map(SuggestResultConverter::map)
            .collect(Collectors.toList());
    }

    /**
     * Autocompletes incomplete query terms based on input text and matching terms in the index.
     *
     * <p><strong>Code Sample</strong></p>
     *
     * <p> Autocomplete text from documents in service. </p>
     *
     * {@codesnippet com.azure.search.documents.SearchAsyncClient.autocomplete#String-String}
     *
     * @param searchText search text
     * @param suggesterName suggester name
     * @return auto complete result.
     */
    @ServiceMethod(returns = ReturnType.COLLECTION)
    public AutocompletePagedFlux autocomplete(String searchText, String suggesterName) {
        return autocomplete(searchText, suggesterName, null);
    }

    /**
     * Autocompletes incomplete query terms based on input text and matching terms in the index.
     *
     * <p><strong>Code Sample</strong></p>
     *
     * <p> Autocomplete text from documents in service with option. </p>
     *
     * {@codesnippet com.azure.search.documents.SearchAsyncClient.autocomplete#String-String-AutocompleteOptions}
     *
     * @param searchText search text
     * @param suggesterName suggester name
     * @param autocompleteOptions autocomplete options
     * @return auto complete result.
     */
    public AutocompletePagedFlux autocomplete(String searchText, String suggesterName,
        AutocompleteOptions autocompleteOptions) {
        AutocompleteRequest request = createAutoCompleteRequest(searchText, suggesterName, autocompleteOptions);

        return new AutocompletePagedFlux(() -> withContext(context -> autocomplete(request, context)));
    }

    AutocompletePagedFlux autocomplete(String searchText, String suggesterName, AutocompleteOptions autocompleteOptions,
        Context context) {
        AutocompleteRequest request = createAutoCompleteRequest(searchText, suggesterName, autocompleteOptions);

        return new AutocompletePagedFlux(() -> autocomplete(request, context));
    }

    private Mono<AutocompletePagedResponse> autocomplete(AutocompleteRequest request, Context context) {
        return restClient.getDocuments().autocompletePostWithResponseAsync(request, null, context)
            .onErrorMap(MappingUtils::exceptionMapper)
            .map(response -> new AutocompletePagedResponse(new SimpleResponse<>(response, response.getValue())));
    }

    /**
     * Create search request from search text and parameters
     *
     * @param searchText search text
     * @param searchOptions search options
     * @return SearchRequest
     */
    private static SearchRequest createSearchRequest(String searchText, SearchOptions searchOptions) {
        SearchRequest searchRequest = new SearchRequest().setSearchText(searchText);

        if (searchOptions != null) {
            List<String> scoringParameters = searchOptions.getScoringParameters() == null ? null
                : searchOptions.getScoringParameters().stream().map(ScoringParameter::toString)
<<<<<<< HEAD
                    .collect(Collectors.toList());
            searchRequest.setSearchMode(SearchModeConverter.map(searchOptions.getSearchMode()))
=======
                .collect(Collectors.toList());
            searchRequest.setSearchMode(searchOptions.getSearchMode())
>>>>>>> c1ca88a9
                .setFacets(searchOptions.getFacets())
                .setFilter(searchOptions.getFilter())
                .setHighlightPostTag(searchOptions.getHighlightPostTag())
                .setHighlightPreTag(searchOptions.getHighlightPreTag())
                .setIncludeTotalResultCount(searchOptions.isTotalCountIncluded())
                .setMinimumCoverage(searchOptions.getMinimumCoverage())
                .setQueryType(searchOptions.getQueryType())
                .setScoringParameters(scoringParameters)
                .setScoringProfile(searchOptions.getScoringProfile())
                .setSkip(searchOptions.getSkip())
                .setTop(searchOptions.getTop())
                .setScoringStatistics(searchOptions.getScoringStatistics())
                .setSessionId(searchOptions.getSessionId());

            if (searchOptions.getHighlightFields() != null) {
                searchRequest.setHighlightFields(String.join(",", searchOptions.getHighlightFields()));
            }

            if (searchOptions.getSearchFields() != null) {
                searchRequest.setSearchFields(String.join(",", searchOptions.getSearchFields()));
            }

            if (searchOptions.getOrderBy() != null) {
                searchRequest.setOrderBy(String.join(",", searchOptions.getOrderBy()));
            }

            if (searchOptions.getSelect() != null) {
                searchRequest.setSelect(String.join(",", searchOptions.getSelect()));
            }
        }

        return searchRequest;
    }

    /**
     * Create suggest request from search text, suggester name, and parameters
     *
     * @param searchText search text
     * @param suggesterName search text
     * @param suggestOptions suggest options
     * @return SuggestRequest
     */
    private static SuggestRequest createSuggestRequest(String searchText, String suggesterName,
        SuggestOptions suggestOptions) {
        SuggestRequest suggestRequest = new SuggestRequest(searchText, suggesterName);

        if (suggestOptions != null) {
            suggestRequest.setFilter(suggestOptions.getFilter())
                .setUseFuzzyMatching(suggestOptions.useFuzzyMatching())
                .setHighlightPostTag(suggestOptions.getHighlightPostTag())
                .setHighlightPreTag(suggestOptions.getHighlightPreTag())
                .setMinimumCoverage(suggestOptions.getMinimumCoverage())
                .setTop(suggestOptions.getTop());

            List<String> searchFields = suggestOptions.getSearchFields();
            if (searchFields != null) {
                suggestRequest.setSearchFields(String.join(",", searchFields));
            }

            List<String> orderBy = suggestOptions.getOrderBy();
            if (orderBy != null) {
                suggestRequest.setOrderBy(String.join(",", orderBy));
            }

            List<String> select = suggestOptions.getSelect();
            if (select != null) {
                suggestRequest.setSelect(String.join(",", select));
            }
        }

        return suggestRequest;
    }

    /**
     * Create Autocomplete request from search text, suggester name, and parameters
     *
     * @param searchText search text
     * @param suggesterName search text
     * @param autocompleteOptions autocomplete options
     * @return AutocompleteRequest
     */
    private static AutocompleteRequest createAutoCompleteRequest(String searchText, String suggesterName,
        AutocompleteOptions autocompleteOptions) {
        AutocompleteRequest autoCompleteRequest = new AutocompleteRequest(searchText, suggesterName);

        if (autocompleteOptions != null) {
            autoCompleteRequest.setFilter(autocompleteOptions.getFilter())
                .setUseFuzzyMatching(autocompleteOptions.useFuzzyMatching())
                .setHighlightPostTag(autocompleteOptions.getHighlightPostTag())
                .setHighlightPreTag(autocompleteOptions.getHighlightPreTag())
                .setMinimumCoverage(autocompleteOptions.getMinimumCoverage())
                .setTop(autocompleteOptions.getTop())
                .setAutocompleteMode(autocompleteOptions.getAutocompleteMode());

            List<String> searchFields = autocompleteOptions.getSearchFields();
            if (searchFields != null) {
                autoCompleteRequest.setSearchFields(String.join(",", searchFields));
            }
        }

        return autoCompleteRequest;
    }

    private static <T> IndexDocumentsBatch<T> buildIndexBatch(Iterable<T> documents, IndexActionType actionType) {
        List<IndexAction<T>> actions = new ArrayList<>();
        documents.forEach(d -> actions.add(new IndexAction<T>()
            .setActionType(actionType)
            .setDocument(d)));

        return new IndexDocumentsBatch<T>().addActions(actions);
    }

}<|MERGE_RESOLUTION|>--- conflicted
+++ resolved
@@ -17,13 +17,7 @@
 import com.azure.core.util.serializer.SerializerEncoding;
 import com.azure.search.documents.implementation.SearchIndexClientImpl;
 import com.azure.search.documents.implementation.SearchIndexClientImplBuilder;
-<<<<<<< HEAD
-import com.azure.search.documents.implementation.converters.AutocompleteModeConverter;
-import com.azure.search.documents.implementation.converters.FacetResultConverter;
 import com.azure.search.documents.implementation.converters.IndexActionConverter;
-=======
-import com.azure.search.documents.implementation.converters.IndexBatchBaseConverter;
->>>>>>> c1ca88a9
 import com.azure.search.documents.implementation.converters.IndexDocumentsResultConverter;
 import com.azure.search.documents.implementation.converters.SearchResultConverter;
 import com.azure.search.documents.implementation.converters.SuggestResultConverter;
@@ -891,13 +885,8 @@
         if (searchOptions != null) {
             List<String> scoringParameters = searchOptions.getScoringParameters() == null ? null
                 : searchOptions.getScoringParameters().stream().map(ScoringParameter::toString)
-<<<<<<< HEAD
-                    .collect(Collectors.toList());
-            searchRequest.setSearchMode(SearchModeConverter.map(searchOptions.getSearchMode()))
-=======
                 .collect(Collectors.toList());
             searchRequest.setSearchMode(searchOptions.getSearchMode())
->>>>>>> c1ca88a9
                 .setFacets(searchOptions.getFacets())
                 .setFilter(searchOptions.getFilter())
                 .setHighlightPostTag(searchOptions.getHighlightPostTag())
