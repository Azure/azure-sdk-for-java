--- conflicted
+++ resolved
@@ -70,11 +70,6 @@
  */
 @ServiceClient(builder = SearchClientBuilder.class, isAsync = true)
 public final class SearchAsyncClient {
-<<<<<<< HEAD
-    private static final SerializerAdapter ADAPTER = initializeSerializerAdapter();
-
-=======
->>>>>>> f18c24c1
     /**
      * Search REST API Version
      */
