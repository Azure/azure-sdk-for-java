// Copyright (c) Microsoft Corporation. All rights reserved.
// Licensed under the MIT License.

package com.azure.search.documents;

import com.azure.core.annotation.ReturnType;
import com.azure.core.annotation.ServiceClient;
import com.azure.core.annotation.ServiceMethod;
import com.azure.core.http.HttpPipeline;
import com.azure.core.http.rest.Response;
import com.azure.core.http.rest.SimpleResponse;
import com.azure.core.util.Context;
import com.azure.core.util.ServiceVersion;
import com.azure.core.util.logging.ClientLogger;
import com.azure.core.util.serializer.JsonSerializer;
import com.azure.search.documents.implementation.SearchIndexClientImpl;
import com.azure.search.documents.implementation.converters.IndexActionConverter;
import com.azure.search.documents.implementation.converters.SearchResultConverter;
import com.azure.search.documents.implementation.converters.SuggestResultConverter;
import com.azure.search.documents.implementation.models.AutocompleteRequest;
import com.azure.search.documents.implementation.models.SearchContinuationToken;
import com.azure.search.documents.implementation.models.SearchDocumentsResult;
import com.azure.search.documents.implementation.models.SearchFirstPageResponseWrapper;
import com.azure.search.documents.implementation.models.SearchRequest;
import com.azure.search.documents.implementation.models.SuggestDocumentsResult;
import com.azure.search.documents.implementation.models.SuggestRequest;
import com.azure.search.documents.implementation.util.MappingUtils;
import com.azure.search.documents.implementation.util.Utility;
import com.azure.search.documents.indexes.models.IndexDocumentsBatch;
import com.azure.search.documents.models.AutocompleteOptions;
import com.azure.search.documents.models.GetDocumentOptions;
import com.azure.search.documents.models.IndexAction;
import com.azure.search.documents.models.IndexActionType;
import com.azure.search.documents.models.IndexBatchException;
import com.azure.search.documents.models.IndexDocumentsOptions;
import com.azure.search.documents.models.IndexDocumentsResult;
import com.azure.search.documents.models.QueryAnswer;
import com.azure.search.documents.models.QueryAnswerType;
import com.azure.search.documents.models.QueryCaption;
import com.azure.search.documents.models.QueryCaptionType;
import com.azure.search.documents.models.QueryRewrites;
import com.azure.search.documents.models.ScoringParameter;
import com.azure.search.documents.models.SearchOptions;
import com.azure.search.documents.models.SearchResult;
import com.azure.search.documents.models.SemanticSearchOptions;
import com.azure.search.documents.models.SuggestOptions;
import com.azure.search.documents.models.SuggestResult;
import com.azure.search.documents.models.VectorSearchOptions;
import com.azure.search.documents.util.AutocompletePagedFlux;
import com.azure.search.documents.util.AutocompletePagedResponse;
import com.azure.search.documents.util.SearchPagedFlux;
import com.azure.search.documents.util.SearchPagedResponse;
import com.azure.search.documents.util.SuggestPagedFlux;
import com.azure.search.documents.util.SuggestPagedResponse;
import reactor.core.publisher.Mono;

import java.util.ArrayList;
import java.util.List;
import java.util.Objects;
import java.util.function.Function;
import java.util.stream.Collectors;

import static com.azure.core.util.FluxUtil.monoError;
import static com.azure.core.util.FluxUtil.withContext;
import static com.azure.core.util.serializer.TypeReference.createInstance;

/**
 * This class provides a client that contains the operations for querying an index and uploading, merging, or deleting
 * documents in an Azure AI Search service.
 *
 * <h2>
 *     Overview
 * </h2>
 *
 * <p>
 *     Conceptually, a document is an entity in your index. Mapping this concept to more familiar database equivalents:
 *     a search index equates to a table, and documents are roughly equivalent to rows in a table. Documents exist only
 *     in an index, and are retrieved only through queries that target the documents collection (/docs) of an index. All
 *     operations performed on the collection such as uploading, merging, deleting, or querying documents take place in
 *     the context of a single index, so the URL format document operations will always include /indexes/[index name]/docs
 *     for a given index name.
 * </p>
 *
 * <p>
 *     This client provides an asynchronous API for accessing and performing operations on indexed documents. This client
 *     assists with searching your indexed documents, autocompleting partially typed search terms based on documents within the index,
 *     suggesting the most likely matching text in documents as a user types. The client provides operations for adding, updating, and deleting
 *     documents from an index.
 * </p>
 *
 * <h2>
 *     Getting Started
 * </h2>
 *
 * <p>
 *     Authenticating and building instances of this client are handled by {@link SearchClientBuilder}. This sample shows
 *     you how to authenticate and create an instance of the client:
 * </p>
 *
 * <!-- src_embed com.azure.search.documents.SearchAsyncClient-classLevelJavaDoc.instantiationWithSearchClientBuilder -->
 * <pre>
 * SearchAsyncClient searchAsyncClient = new SearchClientBuilder&#40;&#41;
 *     .credential&#40;new AzureKeyCredential&#40;&quot;&#123;key&#125;&quot;&#41;&#41;
 *     .endpoint&#40;&quot;&#123;endpoint&#125;&quot;&#41;
 *     .indexName&#40;&quot;&#123;indexName&#125;&quot;&#41;
 *     .buildAsyncClient&#40;&#41;;
 * </pre>
 * <!-- end com.azure.search.documents.SearchAsyncClient-classLevelJavaDoc.instantiationWithSearchClientBuilder -->
 *
 * <p>
 *     For more information on authentication and building, see the {@link SearchClientBuilder} documentation.
 * </p>
 *
 * <hr/>
 *
 * <h2>
 *     Examples
 * </h2>
 *
 * <p>
 *     The following examples all use <a href="https://github.com/Azure-Samples/azure-search-sample-data">a simple Hotel
 *     data set</a> that you can <a href="https://learn.microsoft.com/azure/search/search-get-started-portal#step-1---start-the-import-data-wizard-and-create-a-data-source">
 *         import into your own index from the Azure portal.</a>
 *     These are just a few of the basics - please check out <a href="https://github.com/Azure/azure-sdk-for-java/blob/main/sdk/search/azure-search-documents/src/samples/README.md">our Samples </a>for much more.
 * </p>
 *
 * <h3>
 *     Upload a Document
 * </h3>
 *
 * <p>
 *     The following sample uploads a new document to an index.
 * </p>
 *
 * <!-- src_embed com.azure.search.documents.SearchAsyncClient-classLevelJavaDoc.uploadDocument#Map-boolean -->
 * <pre>
 * List&lt;Hotel&gt; hotels = new ArrayList&lt;&gt;&#40;&#41;;
 * hotels.add&#40;new Hotel&#40;&#41;.setHotelId&#40;&quot;100&quot;&#41;&#41;;
 * hotels.add&#40;new Hotel&#40;&#41;.setHotelId&#40;&quot;200&quot;&#41;&#41;;
 * hotels.add&#40;new Hotel&#40;&#41;.setHotelId&#40;&quot;300&quot;&#41;&#41;;
 * searchAsyncClient.uploadDocuments&#40;hotels&#41;.block&#40;&#41;;
 * </pre>
 * <!-- end com.azure.search.documents.SearchAsyncClient-classLevelJavaDoc.uploadDocument#Map-boolean -->
 *
 * <em>
 *     For a synchronous sample see {@link SearchClient#uploadDocuments(Iterable)}.
 * </em>
 *
 * <h3>
 *     Merge a Document
 * </h3>
 *
 * <p>
 *     The following sample merges documents in an index.
 * </p>
 *
 * <!-- src_embed com.azure.search.documents.SearchAsyncClient-classLevelJavaDoc.mergeDocument#Map -->
 * <pre>
 * List&lt;Hotel&gt; hotels = new ArrayList&lt;&gt;&#40;&#41;;
 * hotels.add&#40;new Hotel&#40;&#41;.setHotelId&#40;&quot;100&quot;&#41;&#41;;
 * hotels.add&#40;new Hotel&#40;&#41;.setHotelId&#40;&quot;200&quot;&#41;&#41;;
 * searchAsyncClient.mergeDocuments&#40;hotels&#41;.block&#40;&#41;;
 * </pre>
 * <!-- end com.azure.search.documents.SearchAsyncClient-classLevelJavaDoc.mergeDocument#Map -->
 *
 * <em>
 *     For a synchronous sample see {@link SearchClient#mergeDocuments(Iterable)}.
 * </em>
 *
 * <h3>
 *     Delete a Document
 * </h3>
 *
 * <p>
 *     The following sample deletes a document from an index.
 * </p>
 *
 * <!-- src_embed com.azure.search.documents.SearchAsyncClient-classLevelJavaDoc.deleteDocument#String -->
 * <pre>
 * SearchDocument documentId = new SearchDocument&#40;&#41;;
 * documentId.put&#40;&quot;hotelId&quot;, &quot;100&quot;&#41;;
 * searchAsyncClient.deleteDocuments&#40;Collections.singletonList&#40;documentId&#41;&#41;;
 * </pre>
 * <!-- end com.azure.search.documents.SearchAsyncClient-classLevelJavaDoc.deleteDocument#String -->
 *
 * <em>
 *     For a synchronous sample see {@link SearchClient#deleteDocuments(Iterable)}.
 * </em>
 *
 * <h3>
 *     Get a Document
 * </h3>
 *
 * <p>
 *     The following sample gets a document from an index.
 * </p>
 *
 * <!-- src_embed com.azure.search.documents.SearchAsyncClient-classLevelJavaDoc.getDocument#String-Class -->
 * <pre>
 * Hotel hotel = searchAsyncClient.getDocument&#40;&quot;100&quot;, Hotel.class&#41;.block&#40;&#41;;
 * if &#40;hotel != null&#41; &#123;
 *     System.out.printf&#40;&quot;Retrieved Hotel %s%n&quot;, hotel.getHotelId&#40;&#41;&#41;;
 * &#125;
 * </pre>
 * <!-- end com.azure.search.documents.SearchAsyncClient-classLevelJavaDoc.getDocument#String-Class -->
 *
 * <em>
 *     For a synchronous sample see {@link SearchClient#getDocument(String, Class)}.
 * </em>
 *
 * <h3>
 *     Search Documents
 * </h3>
 *
 * <p>
 *     The following sample searches for documents within an index.
 * </p>
 *
 * <!-- src_embed com.azure.search.documents.SearchAsyncClient-classLevelJavaDoc.searchDocuments#String -->
 * <pre>
 * SearchDocument searchDocument = new SearchDocument&#40;&#41;;
 * searchDocument.put&#40;&quot;hotelId&quot;, &quot;8&quot;&#41;;
 * searchDocument.put&#40;&quot;description&quot;, &quot;budget&quot;&#41;;
 * searchDocument.put&#40;&quot;descriptionFr&quot;, &quot;motel&quot;&#41;;
 *
 * SearchDocument searchDocument1 = new SearchDocument&#40;&#41;;
 * searchDocument1.put&#40;&quot;hotelId&quot;, &quot;9&quot;&#41;;
 * searchDocument1.put&#40;&quot;description&quot;, &quot;budget&quot;&#41;;
 * searchDocument1.put&#40;&quot;descriptionFr&quot;, &quot;motel&quot;&#41;;
 *
 * List&lt;SearchDocument&gt; searchDocuments = new ArrayList&lt;&gt;&#40;&#41;;
 * searchDocuments.add&#40;searchDocument&#41;;
 * searchDocuments.add&#40;searchDocument1&#41;;
 * searchAsyncClient.uploadDocuments&#40;searchDocuments&#41;;
 *
 * SearchPagedFlux results = searchAsyncClient.search&#40;&quot;SearchText&quot;&#41;;
 * results.getTotalCount&#40;&#41;.subscribe&#40;total -&gt; System.out.printf&#40;&quot;There are %s results&quot;, total&#41;&#41;;
 * </pre>
 * <!-- end com.azure.search.documents.SearchAsyncClient-classLevelJavaDoc.searchDocuments#String -->
 *
 * <em>
 *     For a synchronous sample see {@link SearchClient#search(String)}.
 * </em>
 *
 * <h3>
 *     Make a Suggestion
 * </h3>
 *
 * <p>
 *     The following sample suggests the most likely matching text in documents.
 * </p>
 *
 * <!-- src_embed com.azure.search.documents.SearchAsyncClient-classLevelJavaDoc.suggestDocuments#String-String -->
 * <pre>
 * SuggestPagedFlux results = searchAsyncClient.suggest&#40;&quot;searchText&quot;, &quot;sg&quot;&#41;;
 * results.subscribe&#40;item -&gt; &#123;
 *     System.out.printf&#40;&quot;The text '%s' was found.%n&quot;, item.getText&#40;&#41;&#41;;
 * &#125;&#41;;
 * </pre>
 * <!-- end com.azure.search.documents.SearchAsyncClient-classLevelJavaDoc.suggestDocuments#String-String -->
 *
 * <em>
 *     For a synchronous sample see {@link SearchClient#suggest(String, String)}.
 * </em>
 *
 * <h3>
 *     Provide an Autocompletion
 * </h3>
 *
 * <p>
 *     The following sample provides autocompletion for a partially typed query.
 * </p>
 *
 * <!-- src_embed com.azure.search.documents.SearchAsyncClient-classLevelJavaDoc.autocomplete#String-String -->
 * <pre>
 * AutocompletePagedFlux results = searchAsyncClient.autocomplete&#40;&quot;searchText&quot;, &quot;sg&quot;&#41;;
 * results.subscribe&#40;item -&gt; &#123;
 *     System.out.printf&#40;&quot;The text '%s' was found.%n&quot;, item.getText&#40;&#41;&#41;;
 * &#125;&#41;;
 * </pre>
 * <!-- end com.azure.search.documents.SearchAsyncClient-classLevelJavaDoc.autocomplete#String-String -->
 *
 * <em>
 *     For a synchronous sample see {@link SearchClient#autocomplete(String, String)}.
 * </em>
 *
 * @see SearchClient
 * @see SearchClientBuilder
 * @see com.azure.search.documents
 */
@ServiceClient(builder = SearchClientBuilder.class, isAsync = true)
public final class SearchAsyncClient {
    private static final ClientLogger LOGGER = new ClientLogger(SearchAsyncClient.class);

    /**
     * Search REST API Version
     */
    private final SearchServiceVersion serviceVersion;

    /**
     * The endpoint for the Azure AI Search service.
     */
    private final String endpoint;

    /**
     * The name of the Azure AI Search index.
     */
    private final String indexName;

    /**
     * The underlying AutoRest client used to interact with the Azure AI Search service
     */
    private final SearchIndexClientImpl restClient;

    /**
     * The pipeline that powers this client.
     */
    private final HttpPipeline httpPipeline;

    final JsonSerializer serializer;

    /**
     * Package private constructor to be used by {@link SearchClientBuilder}
     */
    SearchAsyncClient(String endpoint, String indexName, SearchServiceVersion serviceVersion, HttpPipeline httpPipeline,
        JsonSerializer serializer, SearchIndexClientImpl restClient) {
        this.endpoint = endpoint;
        this.indexName = indexName;
        this.serviceVersion = serviceVersion;
        this.httpPipeline = httpPipeline;
        this.serializer = serializer;
        this.restClient = restClient;
    }

    /**
     * Gets the name of the Azure AI Search index.
     *
     * @return the indexName value.
     */
    public String getIndexName() {
        return this.indexName;
    }

    /**
     * Gets the {@link HttpPipeline} powering this client.
     *
     * @return the pipeline.
     */
    HttpPipeline getHttpPipeline() {
        return this.httpPipeline;
    }

    /**
     * Gets the endpoint for the Azure AI Search service.
     *
     * @return the endpoint value.
     */
    public String getEndpoint() {
        return this.endpoint;
    }

    /**
     * Uploads a collection of documents to the target index.
     *
     * <p><strong>Code Sample</strong></p>
     *
     * <p> Upload dynamic SearchDocument. </p>
     *
     * <!-- src_embed com.azure.search.documents.SearchAsyncClient.uploadDocuments#Iterable -->
     * <pre>
     * SearchDocument searchDocument = new SearchDocument&#40;&#41;;
     * searchDocument.put&#40;&quot;hotelId&quot;, &quot;1&quot;&#41;;
     * searchDocument.put&#40;&quot;hotelName&quot;, &quot;test&quot;&#41;;
     * SEARCH_ASYNC_CLIENT.uploadDocuments&#40;Collections.singletonList&#40;searchDocument&#41;&#41;
     *     .subscribe&#40;result -&gt; &#123;
     *         for &#40;IndexingResult indexingResult : result.getResults&#40;&#41;&#41; &#123;
     *             System.out.printf&#40;&quot;Does document with key %s upload successfully? %b%n&quot;,
     *                 indexingResult.getKey&#40;&#41;, indexingResult.isSucceeded&#40;&#41;&#41;;
     *         &#125;
     *     &#125;&#41;;
     * </pre>
     * <!-- end com.azure.search.documents.SearchAsyncClient.uploadDocuments#Iterable -->
     *
     * @param documents collection of documents to upload to the target Index.
     * @return The result of the document indexing actions.
     * @throws IndexBatchException If an indexing action fails but other actions succeed and modify the state of the
     * index. This can happen when the Search Service is under heavy indexing load. It is important to explicitly catch
     * this exception and check the return value {@link IndexBatchException#getIndexingResults()}. The indexing result
     * reports the status of each indexing action in the batch, making it possible to determine the state of the index
     * after a partial failure.
     * @see <a href="https://docs.microsoft.com/rest/api/searchservice/addupdate-or-delete-documents">Add, update, or
     * delete documents</a>
     */
    @ServiceMethod(returns = ReturnType.SINGLE)
    public Mono<IndexDocumentsResult> uploadDocuments(Iterable<?> documents) {
        return uploadDocumentsWithResponse(documents, null).map(Response::getValue);
    }

    /**
     * Uploads a collection of documents to the target index.
     *
     * <p><strong>Code Sample</strong></p>
     *
     * <p> Upload dynamic SearchDocument. </p>
     *
     * <!-- src_embed
     * com.azure.search.documents.SearchAsyncClient.uploadDocumentsWithResponse#Iterable-IndexDocumentsOptions -->
     * <pre>
     * SearchDocument searchDocument = new SearchDocument&#40;&#41;;
     * searchDocument.put&#40;&quot;hotelId&quot;, &quot;1&quot;&#41;;
     * searchDocument.put&#40;&quot;hotelName&quot;, &quot;test&quot;&#41;;
     * searchAsyncClient.uploadDocumentsWithResponse&#40;Collections.singletonList&#40;searchDocument&#41;, null&#41;
     *     .subscribe&#40;resultResponse -&gt; &#123;
     *         System.out.println&#40;&quot;The status code of the response is &quot; + resultResponse.getStatusCode&#40;&#41;&#41;;
     *         for &#40;IndexingResult indexingResult : resultResponse.getValue&#40;&#41;.getResults&#40;&#41;&#41; &#123;
     *             System.out.printf&#40;&quot;Does document with key %s upload successfully? %b%n&quot;, indexingResult.getKey&#40;&#41;,
     *                 indexingResult.isSucceeded&#40;&#41;&#41;;
     *         &#125;
     *     &#125;&#41;;
     * </pre>
     * <!-- end com.azure.search.documents.SearchAsyncClient.uploadDocumentsWithResponse#Iterable-IndexDocumentsOptions
     * -->
     *
     * @param documents collection of documents to upload to the target Index.
     * @param options Options that allow specifying document indexing behavior.
     * @return A response containing the result of the document indexing actions.
     * @throws IndexBatchException If an indexing action fails but other actions succeed and modify the state of the
     * index. This can happen when the Search Service is under heavy indexing load. It is important to explicitly catch
     * this exception and check the return value {@link IndexBatchException#getIndexingResults()}. The indexing result
     * reports the status of each indexing action in the batch, making it possible to determine the state of the index
     * after a partial failure.
     * @see <a href="https://docs.microsoft.com/rest/api/searchservice/addupdate-or-delete-documents">Add, update, or
     * delete documents</a>
     */
    @ServiceMethod(returns = ReturnType.SINGLE)
    public Mono<Response<IndexDocumentsResult>> uploadDocumentsWithResponse(Iterable<?> documents,
        IndexDocumentsOptions options) {
        return withContext(context -> uploadDocumentsWithResponse(documents, options, context));
    }

    Mono<Response<IndexDocumentsResult>> uploadDocumentsWithResponse(Iterable<?> documents,
        IndexDocumentsOptions options, Context context) {
        return indexDocumentsWithResponse(buildIndexBatch(documents, IndexActionType.UPLOAD), options, context);
    }

    /**
     * Merges a collection of documents with existing documents in the target index.
     * <p>
     * If the type of the document contains non-nullable primitive-typed properties, these properties may not merge
     * correctly. If you do not set such a property, it will automatically take its default value (for example,
     * {@code 0} for {@code int} or false for {@code boolean}), which will override the value of the property currently
     * stored in the index, even if this was not your intent. For this reason, it is strongly recommended that you
     * always declare primitive-typed properties with their class equivalents (for example, an integer property should
     * be of type {@code Integer} instead of {@code int}).
     *
     * <p><strong>Code Sample</strong></p>
     *
     * <p> Merge dynamic SearchDocument. </p>
     *
     * <!-- src_embed com.azure.search.documents.SearchAsyncClient.mergeDocuments#Iterable -->
     * <pre>
     * SearchDocument searchDocument = new SearchDocument&#40;&#41;;
     * searchDocument.put&#40;&quot;hotelName&quot;, &quot;merge&quot;&#41;;
     * SEARCH_ASYNC_CLIENT.mergeDocuments&#40;Collections.singletonList&#40;searchDocument&#41;&#41;
     *     .subscribe&#40;result -&gt; &#123;
     *         for &#40;IndexingResult indexingResult : result.getResults&#40;&#41;&#41; &#123;
     *             System.out.printf&#40;&quot;Does document with key %s merge successfully? %b%n&quot;, indexingResult.getKey&#40;&#41;,
     *                 indexingResult.isSucceeded&#40;&#41;&#41;;
     *         &#125;
     *     &#125;&#41;;
     * </pre>
     * <!-- end com.azure.search.documents.SearchAsyncClient.mergeDocuments#Iterable -->
     *
     * @param documents collection of documents to be merged
     * @return document index result
     * @throws IndexBatchException If an indexing action fails but other actions succeed and modify the state of the
     * index. This can happen when the Search Service is under heavy indexing load. It is important to explicitly catch
     * this exception and check the return value {@link IndexBatchException#getIndexingResults()}. The indexing result
     * reports the status of each indexing action in the batch, making it possible to determine the state of the index
     * after a partial failure.
     * @see <a href="https://docs.microsoft.com/rest/api/searchservice/addupdate-or-delete-documents">Add, update, or
     * delete documents</a>
     */
    @ServiceMethod(returns = ReturnType.SINGLE)
    public Mono<IndexDocumentsResult> mergeDocuments(Iterable<?> documents) {
        return mergeDocumentsWithResponse(documents, null).map(Response::getValue);
    }

    /**
     * Merges a collection of documents with existing documents in the target index.
     * <p>
     * If the type of the document contains non-nullable primitive-typed properties, these properties may not merge
     * correctly. If you do not set such a property, it will automatically take its default value (for example,
     * {@code 0} for {@code int} or false for {@code boolean}), which will override the value of the property currently
     * stored in the index, even if this was not your intent. For this reason, it is strongly recommended that you
     * always declare primitive-typed properties with their class equivalents (for example, an integer property should
     * be of type {@code Integer} instead of {@code int}).
     *
     * <p><strong>Code Sample</strong></p>
     *
     * <p> Merge dynamic SearchDocument. </p>
     *
     * <!-- src_embed
     * com.azure.search.documents.SearchAsyncClient.mergeDocumentsWithResponse#Iterable-IndexDocumentsOptions -->
     * <pre>
     * SearchDocument searchDocument = new SearchDocument&#40;&#41;;
     * searchDocument.put&#40;&quot;hotelName&quot;, &quot;test&quot;&#41;;
     * searchAsyncClient.mergeDocumentsWithResponse&#40;Collections.singletonList&#40;searchDocument&#41;, null&#41;
     *     .subscribe&#40;resultResponse -&gt; &#123;
     *         System.out.println&#40;&quot;The status code of the response is &quot; + resultResponse.getStatusCode&#40;&#41;&#41;;
     *         for &#40;IndexingResult indexingResult : resultResponse.getValue&#40;&#41;.getResults&#40;&#41;&#41; &#123;
     *             System.out.printf&#40;&quot;Does document with key %s merge successfully? %b%n&quot;, indexingResult.getKey&#40;&#41;,
     *                 indexingResult.isSucceeded&#40;&#41;&#41;;
     *         &#125;
     *     &#125;&#41;;
     * </pre>
     * <!-- end com.azure.search.documents.SearchAsyncClient.mergeDocumentsWithResponse#Iterable-IndexDocumentsOptions
     * -->
     *
     * @param documents collection of documents to be merged
     * @param options Options that allow specifying document indexing behavior.
     * @return response containing the document index result.
     * @throws IndexBatchException If an indexing action fails but other actions succeed and modify the state of the
     * index. This can happen when the Search Service is under heavy indexing load. It is important to explicitly catch
     * this exception and check the return value {@link IndexBatchException#getIndexingResults()}. The indexing result
     * reports the status of each indexing action in the batch, making it possible to determine the state of the index
     * after a partial failure.
     * @see <a href="https://docs.microsoft.com/rest/api/searchservice/addupdate-or-delete-documents">Add, update, or
     * delete documents</a>
     */
    @ServiceMethod(returns = ReturnType.SINGLE)
    public Mono<Response<IndexDocumentsResult>> mergeDocumentsWithResponse(Iterable<?> documents,
        IndexDocumentsOptions options) {
        return withContext(context -> mergeDocumentsWithResponse(documents, options, context));
    }

    Mono<Response<IndexDocumentsResult>> mergeDocumentsWithResponse(Iterable<?> documents,
        IndexDocumentsOptions options, Context context) {
        return indexDocumentsWithResponse(buildIndexBatch(documents, IndexActionType.MERGE), options, context);
    }

    /**
     * This action behaves like merge if a document with the given key already exists in the index. If the document does
     * not exist, it behaves like upload with a new document.
     * <p>
     * If the type of the document contains non-nullable primitive-typed properties, these properties may not merge
     * correctly. If you do not set such a property, it will automatically take its default value (for example,
     * {@code 0} for {@code int} or false for {@code boolean}), which will override the value of the property currently
     * stored in the index, even if this was not your intent. For this reason, it is strongly recommended that you
     * always declare primitive-typed properties with their class equivalents (for example, an integer property should
     * be of type {@code Integer} instead of {@code int}).
     *
     * <p><strong>Code Sample</strong></p>
     *
     * <p> Merge or upload dynamic SearchDocument. </p>
     *
     * <!-- src_embed com.azure.search.documents.SearchAsyncClient.mergeOrUploadDocuments#Iterable -->
     * <pre>
     * SearchDocument searchDocument = new SearchDocument&#40;&#41;;
     * searchDocument.put&#40;&quot;hotelId&quot;, &quot;1&quot;&#41;;
     * searchDocument.put&#40;&quot;hotelName&quot;, &quot;test&quot;&#41;;
     * SEARCH_ASYNC_CLIENT.mergeOrUploadDocuments&#40;Collections.singletonList&#40;searchDocument&#41;&#41;
     *     .subscribe&#40;result -&gt; &#123;
     *         for &#40;IndexingResult indexingResult : result.getResults&#40;&#41;&#41; &#123;
     *             System.out.printf&#40;&quot;Does document with key %s mergeOrUpload successfully? %b%n&quot;,
     *                 indexingResult.getKey&#40;&#41;, indexingResult.isSucceeded&#40;&#41;&#41;;
     *         &#125;
     *     &#125;&#41;;
     * </pre>
     * <!-- end com.azure.search.documents.SearchAsyncClient.mergeOrUploadDocuments#Iterable -->
     *
     * @param documents collection of documents to be merged, if exists, otherwise uploaded
     * @return document index result
     * @throws IndexBatchException If an indexing action fails but other actions succeed and modify the state of the
     * index. This can happen when the Search Service is under heavy indexing load. It is important to explicitly catch
     * this exception and check the return value {@link IndexBatchException#getIndexingResults()}. The indexing result
     * reports the status of each indexing action in the batch, making it possible to determine the state of the index
     * after a partial failure.
     * @see <a href="https://docs.microsoft.com/rest/api/searchservice/addupdate-or-delete-documents">Add, update, or
     * delete documents</a>
     */
    @ServiceMethod(returns = ReturnType.SINGLE)
    public Mono<IndexDocumentsResult> mergeOrUploadDocuments(Iterable<?> documents) {
        return mergeOrUploadDocumentsWithResponse(documents, null).map(Response::getValue);
    }

    /**
     * This action behaves like merge if a document with the given key already exists in the index. If the document does
     * not exist, it behaves like upload with a new document.
     * <p>
     * If the type of the document contains non-nullable primitive-typed properties, these properties may not merge
     * correctly. If you do not set such a property, it will automatically take its default value (for example,
     * {@code 0} for {@code int} or false for {@code boolean}), which will override the value of the property currently
     * stored in the index, even if this was not your intent. For this reason, it is strongly recommended that you
     * always declare primitive-typed properties with their class equivalents (for example, an integer property should
     * be of type {@code Integer} instead of {@code int}).
     *
     * <p><strong>Code Sample</strong></p>
     *
     * <p> Merge or upload dynamic SearchDocument. </p>
     *
     * <!-- src_embed
     * com.azure.search.documents.SearchAsyncClient.mergeOrUploadDocumentsWithResponse#Iterable-IndexDocumentsOptions
     * -->
     * <pre>
     * SearchDocument searchDocument = new SearchDocument&#40;&#41;;
     * searchDocument.put&#40;&quot;hotelId&quot;, &quot;1&quot;&#41;;
     * searchDocument.put&#40;&quot;hotelName&quot;, &quot;test&quot;&#41;;
     * searchAsyncClient.mergeOrUploadDocumentsWithResponse&#40;Collections.singletonList&#40;searchDocument&#41;, null&#41;
     *     .subscribe&#40;resultResponse -&gt; &#123;
     *         System.out.println&#40;&quot;The status code of the response is &quot; + resultResponse.getStatusCode&#40;&#41;&#41;;
     *         for &#40;IndexingResult indexingResult : resultResponse.getValue&#40;&#41;.getResults&#40;&#41;&#41; &#123;
     *             System.out.printf&#40;&quot;Does document with key %s mergeOrUpload successfully? %b%n&quot;,
     *                 indexingResult.getKey&#40;&#41;, indexingResult.isSucceeded&#40;&#41;&#41;;
     *         &#125;
     *     &#125;&#41;;
     * </pre>
     * <!-- end
     * com.azure.search.documents.SearchAsyncClient.mergeOrUploadDocumentsWithResponse#Iterable-IndexDocumentsOptions
     * -->
     *
     * @param documents collection of documents to be merged, if exists, otherwise uploaded
     * @param options Options that allow specifying document indexing behavior.
     * @return document index result
     * @throws IndexBatchException If an indexing action fails but other actions succeed and modify the state of the
     * index. This can happen when the Search Service is under heavy indexing load. It is important to explicitly catch
     * this exception and check the return value {@link IndexBatchException#getIndexingResults()}. The indexing result
     * reports the status of each indexing action in the batch, making it possible to determine the state of the index
     * after a partial failure.
     * @see <a href="https://docs.microsoft.com/rest/api/searchservice/addupdate-or-delete-documents">Add, update, or
     * delete documents</a>
     */
    @ServiceMethod(returns = ReturnType.SINGLE)
    public Mono<Response<IndexDocumentsResult>> mergeOrUploadDocumentsWithResponse(Iterable<?> documents,
        IndexDocumentsOptions options) {
        return withContext(context -> mergeOrUploadDocumentsWithResponse(documents, options, context));
    }

    Mono<Response<IndexDocumentsResult>> mergeOrUploadDocumentsWithResponse(Iterable<?> documents,
        IndexDocumentsOptions options, Context context) {
        return indexDocumentsWithResponse(buildIndexBatch(documents, IndexActionType.MERGE_OR_UPLOAD), options,
            context);
    }

    /**
     * Deletes a collection of documents from the target index.
     *
     * <p><strong>Code Sample</strong></p>
     *
     * <p> Delete dynamic SearchDocument. </p>
     *
     * <!-- src_embed com.azure.search.documents.SearchAsyncClient.deleteDocuments#Iterable -->
     * <pre>
     * SearchDocument searchDocument = new SearchDocument&#40;&#41;;
     * searchDocument.put&#40;&quot;hotelId&quot;, &quot;1&quot;&#41;;
     * searchDocument.put&#40;&quot;hotelName&quot;, &quot;test&quot;&#41;;
     * SEARCH_ASYNC_CLIENT.deleteDocuments&#40;Collections.singletonList&#40;searchDocument&#41;&#41;
     *     .subscribe&#40;result -&gt; &#123;
     *         for &#40;IndexingResult indexingResult : result.getResults&#40;&#41;&#41; &#123;
     *             System.out.printf&#40;&quot;Does document with key %s delete successfully? %b%n&quot;, indexingResult.getKey&#40;&#41;,
     *                 indexingResult.isSucceeded&#40;&#41;&#41;;
     *         &#125;
     *     &#125;&#41;;
     * </pre>
     * <!-- end com.azure.search.documents.SearchAsyncClient.deleteDocuments#Iterable -->
     *
     * @param documents collection of documents to delete from the target Index. Fields other than the key are ignored.
     * @return document index result.
     * @throws IndexBatchException If an indexing action fails but other actions succeed and modify the state of the
     * index. This can happen when the Search Service is under heavy indexing load. It is important to explicitly catch
     * this exception and check the return value {@link IndexBatchException#getIndexingResults()}. The indexing result
     * reports the status of each indexing action in the batch, making it possible to determine the state of the index
     * after a partial failure.
     * @see <a href="https://docs.microsoft.com/rest/api/searchservice/addupdate-or-delete-documents">Add, update, or
     * delete documents</a>
     */
    @ServiceMethod(returns = ReturnType.SINGLE)
    public Mono<IndexDocumentsResult> deleteDocuments(Iterable<?> documents) {
        return deleteDocumentsWithResponse(documents, null).map(Response::getValue);
    }

    /**
     * Deletes a collection of documents from the target index.
     *
     * <p><strong>Code Sample</strong></p>
     *
     * <p> Delete dynamic SearchDocument. </p>
     *
     * <!-- src_embed
     * com.azure.search.documents.SearchAsyncClient.deleteDocumentsWithResponse#Iterable-IndexDocumentsOptions -->
     * <pre>
     * SearchDocument searchDocument = new SearchDocument&#40;&#41;;
     * searchDocument.put&#40;&quot;hotelId&quot;, &quot;1&quot;&#41;;
     * searchDocument.put&#40;&quot;hotelName&quot;, &quot;test&quot;&#41;;
     * searchAsyncClient.deleteDocumentsWithResponse&#40;Collections.singletonList&#40;searchDocument&#41;, null&#41;
     *     .subscribe&#40;resultResponse -&gt; &#123;
     *         System.out.println&#40;&quot;The status code of the response is &quot; + resultResponse.getStatusCode&#40;&#41;&#41;;
     *         for &#40;IndexingResult indexingResult : resultResponse.getValue&#40;&#41;.getResults&#40;&#41;&#41; &#123;
     *             System.out.printf&#40;&quot;Does document with key %s delete successfully? %b%n&quot;, indexingResult.getKey&#40;&#41;,
     *                 indexingResult.isSucceeded&#40;&#41;&#41;;
     *         &#125;
     *     &#125;&#41;;
     * </pre>
     * <!-- end com.azure.search.documents.SearchAsyncClient.deleteDocumentsWithResponse#Iterable-IndexDocumentsOptions
     * -->
     *
     * @param documents collection of documents to delete from the target Index. Fields other than the key are ignored.
     * @param options Options that allow specifying document indexing behavior.
     * @return response containing the document index result.
     * @throws IndexBatchException If an indexing action fails but other actions succeed and modify the state of the
     * index. This can happen when the Search Service is under heavy indexing load. It is important to explicitly catch
     * this exception and check the return value {@link IndexBatchException#getIndexingResults()}. The indexing result
     * reports the status of each indexing action in the batch, making it possible to determine the state of the index
     * after a partial failure.
     * @see <a href="https://docs.microsoft.com/rest/api/searchservice/addupdate-or-delete-documents">Add, update, or
     * delete documents</a>
     */
    @ServiceMethod(returns = ReturnType.SINGLE)
    public Mono<Response<IndexDocumentsResult>> deleteDocumentsWithResponse(Iterable<?> documents,
        IndexDocumentsOptions options) {
        return withContext(context -> deleteDocumentsWithResponse(documents, options, context));
    }

    Mono<Response<IndexDocumentsResult>> deleteDocumentsWithResponse(Iterable<?> documents,
        IndexDocumentsOptions options, Context context) {
        return indexDocumentsWithResponse(buildIndexBatch(documents, IndexActionType.DELETE), options, context);
    }

    /**
     * Sends a batch of upload, merge, and/or delete actions to the search index.
     *
     * <p><strong>Code Sample</strong></p>
     *
     * <p> Index batch operation on dynamic SearchDocument. </p>
     *
     * <!-- src_embed com.azure.search.documents.SearchAsyncClient.indexDocuments#IndexDocumentsBatch -->
     * <pre>
     * SearchDocument searchDocument1 = new SearchDocument&#40;&#41;;
     * searchDocument1.put&#40;&quot;hotelId&quot;, &quot;1&quot;&#41;;
     * searchDocument1.put&#40;&quot;hotelName&quot;, &quot;test1&quot;&#41;;
     * SearchDocument searchDocument2 = new SearchDocument&#40;&#41;;
     * searchDocument2.put&#40;&quot;hotelId&quot;, &quot;2&quot;&#41;;
     * searchDocument2.put&#40;&quot;hotelName&quot;, &quot;test2&quot;&#41;;
     * IndexDocumentsBatch&lt;SearchDocument&gt; indexDocumentsBatch = new IndexDocumentsBatch&lt;&gt;&#40;&#41;;
     * indexDocumentsBatch.addUploadActions&#40;Collections.singletonList&#40;searchDocument1&#41;&#41;;
     * indexDocumentsBatch.addDeleteActions&#40;Collections.singletonList&#40;searchDocument2&#41;&#41;;
     * SEARCH_ASYNC_CLIENT.indexDocuments&#40;indexDocumentsBatch&#41;
     *     .subscribe&#40;result -&gt; &#123;
     *         for &#40;IndexingResult indexingResult : result.getResults&#40;&#41;&#41; &#123;
     *             System.out.printf&#40;&quot;Does document with key %s finish successfully? %b%n&quot;, indexingResult.getKey&#40;&#41;,
     *                 indexingResult.isSucceeded&#40;&#41;&#41;;
     *         &#125;
     *     &#125;&#41;;
     * </pre>
     * <!-- end com.azure.search.documents.SearchAsyncClient.indexDocuments#IndexDocumentsBatch -->
     *
     * @param batch The batch of index actions
     * @return Response containing the status of operations for all actions in the batch.
     * @throws IndexBatchException If an indexing action fails but other actions succeed and modify the state of the
     * index. This can happen when the Search Service is under heavy indexing load. It is important to explicitly catch
     * this exception and check the return value {@link IndexBatchException#getIndexingResults()}. The indexing result
     * reports the status of each indexing action in the batch, making it possible to determine the state of the index
     * after a partial failure.
     * @see <a href="https://docs.microsoft.com/rest/api/searchservice/addupdate-or-delete-documents">Add, update, or
     * delete documents</a>
     */
    @ServiceMethod(returns = ReturnType.SINGLE)
    public Mono<IndexDocumentsResult> indexDocuments(IndexDocumentsBatch<?> batch) {
        return indexDocumentsWithResponse(batch, null).map(Response::getValue);
    }

    /**
     * Sends a batch of upload, merge, and/or delete actions to the search index.
     *
     * <p><strong>Code Sample</strong></p>
     *
     * <p> Index batch operation on dynamic SearchDocument. </p>
     *
     * <!-- src_embed
     * com.azure.search.documents.SearchAsyncClient.indexDocumentsWithResponse#IndexDocumentsBatch-IndexDocumentsOptions
     * -->
     * <pre>
     * SearchDocument searchDocument1 = new SearchDocument&#40;&#41;;
     * searchDocument1.put&#40;&quot;hotelId&quot;, &quot;1&quot;&#41;;
     * searchDocument1.put&#40;&quot;hotelName&quot;, &quot;test1&quot;&#41;;
     * SearchDocument searchDocument2 = new SearchDocument&#40;&#41;;
     * searchDocument2.put&#40;&quot;hotelId&quot;, &quot;2&quot;&#41;;
     * searchDocument2.put&#40;&quot;hotelName&quot;, &quot;test2&quot;&#41;;
     * IndexDocumentsBatch&lt;SearchDocument&gt; indexDocumentsBatch = new IndexDocumentsBatch&lt;&gt;&#40;&#41;;
     * indexDocumentsBatch.addUploadActions&#40;Collections.singletonList&#40;searchDocument1&#41;&#41;;
     * indexDocumentsBatch.addDeleteActions&#40;Collections.singletonList&#40;searchDocument2&#41;&#41;;
     * searchAsyncClient.indexDocumentsWithResponse&#40;indexDocumentsBatch, null&#41;
     *     .subscribe&#40;resultResponse -&gt; &#123;
     *         System.out.println&#40;&quot;The status code of the response is &quot; + resultResponse.getStatusCode&#40;&#41;&#41;;
     *         for &#40;IndexingResult indexingResult : resultResponse.getValue&#40;&#41;.getResults&#40;&#41;&#41; &#123;
     *             System.out.printf&#40;&quot;Does document with key %s finish successfully? %b%n&quot;, indexingResult.getKey&#40;&#41;,
     *                 indexingResult.isSucceeded&#40;&#41;&#41;;
     *         &#125;
     *     &#125;&#41;;
     * </pre>
     * <!-- end
     * com.azure.search.documents.SearchAsyncClient.indexDocumentsWithResponse#IndexDocumentsBatch-IndexDocumentsOptions
     * -->
     *
     * @param batch The batch of index actions
     * @param options Options that allow specifying document indexing behavior.
     * @return Response containing the status of operations for all actions in the batch
     * @throws IndexBatchException If an indexing action fails but other actions succeed and modify the state of the
     * index. This can happen when the Search Service is under heavy indexing load. It is important to explicitly catch
     * this exception and check the return value {@link IndexBatchException#getIndexingResults()}. The indexing result
     * reports the status of each indexing action in the batch, making it possible to determine the state of the index
     * after a partial failure.
     * @see <a href="https://docs.microsoft.com/rest/api/searchservice/addupdate-or-delete-documents">Add, update, or
     * delete documents</a>
     */
    @ServiceMethod(returns = ReturnType.SINGLE)
    public Mono<Response<IndexDocumentsResult>> indexDocumentsWithResponse(IndexDocumentsBatch<?> batch,
        IndexDocumentsOptions options) {
        return withContext(context -> indexDocumentsWithResponse(batch, options, context));
    }

    Mono<Response<IndexDocumentsResult>> indexDocumentsWithResponse(IndexDocumentsBatch<?> batch,
        IndexDocumentsOptions options, Context context) {
        List<com.azure.search.documents.implementation.models.IndexAction> indexActions = batch.getActions()
            .stream()
            .map(document -> IndexActionConverter.map(document, serializer))
            .collect(Collectors.toList());

        boolean throwOnAnyError = options == null || options.throwOnAnyError();
        return Utility.indexDocumentsWithResponseAsync(restClient, indexActions, throwOnAnyError, context, LOGGER);
    }

    /**
     * Retrieves a document from the Azure AI Search index.
     * <p>
     * View <a href="https://docs.microsoft.com/rest/api/searchservice/Naming-rules">naming rules</a> for guidelines on
     * constructing valid document keys.
     *
     * <p><strong>Code Sample</strong></p>
     *
     * <p> Get dynamic SearchDocument. </p>
     *
     * <!-- src_embed com.azure.search.documents.SearchAsyncClient.getDocuments#String-Class -->
     * <pre>
     * SEARCH_ASYNC_CLIENT.getDocument&#40;&quot;hotelId&quot;, SearchDocument.class&#41;
     *     .subscribe&#40;result -&gt; &#123;
     *         for &#40;Map.Entry&lt;String, Object&gt; keyValuePair : result.entrySet&#40;&#41;&#41; &#123;
     *             System.out.printf&#40;&quot;Document key %s, Document value %s&quot;, keyValuePair.getKey&#40;&#41;,
     *                 keyValuePair.getValue&#40;&#41;&#41;;
     *         &#125;
     *     &#125;&#41;;
     * </pre>
     * <!-- end com.azure.search.documents.SearchAsyncClient.getDocuments#String-Class -->
     *
     * @param key The key of the document to retrieve.
     * @param modelClass The model class converts to.
     * @param <T> Convert document to the generic type.
     * @return the document object
     * @see <a href="https://docs.microsoft.com/rest/api/searchservice/Lookup-Document">Lookup document</a>
     */
    @ServiceMethod(returns = ReturnType.SINGLE)
    public <T> Mono<T> getDocument(String key, Class<T> modelClass) {
        return getDocumentWithResponse(key, modelClass, (List<String>) null, (String) null).map(Response::getValue);
    }

    /**
     * Retrieves a document from the Azure AI Search index.
     * <p>
     * View <a href="https://docs.microsoft.com/rest/api/searchservice/Naming-rules">naming rules</a> for guidelines on
     * constructing valid document keys.
     *
     * <p><strong>Code Sample</strong></p>
     *
     * <p> Get dynamic SearchDocument. </p>
     *
     * <!-- src_embed com.azure.search.documents.SearchAsyncClient.getDocuments#String-Class -->
     * <pre>
     * SEARCH_ASYNC_CLIENT.getDocument&#40;&quot;hotelId&quot;, SearchDocument.class&#41;
     *     .subscribe&#40;result -&gt; &#123;
     *         for &#40;Map.Entry&lt;String, Object&gt; keyValuePair : result.entrySet&#40;&#41;&#41; &#123;
     *             System.out.printf&#40;&quot;Document key %s, Document value %s&quot;, keyValuePair.getKey&#40;&#41;,
     *                 keyValuePair.getValue&#40;&#41;&#41;;
     *         &#125;
     *     &#125;&#41;;
     * </pre>
     * <!-- end com.azure.search.documents.SearchAsyncClient.getDocuments#String-Class -->
     *
     * @param key The key of the document to retrieve.
     * @param modelClass The model class converts to.
     * @param querySourceAuthorization Token identifying the user for which the query is being executed.
     * This token is used to enforce security restrictions on documents.
     * @param <T> Convert document to the generic type.
     * @return the document object
     * @see <a href="https://docs.microsoft.com/rest/api/searchservice/Lookup-Document">Lookup document</a>
     */
    @ServiceMethod(returns = ReturnType.SINGLE)
    public <T> Mono<T> getDocument(String key, Class<T> modelClass, String querySourceAuthorization) {
        return getDocumentWithResponse(key, modelClass, (List<String>) null, querySourceAuthorization)
            .map(Response::getValue);
    }

    /**
     * Retrieves a document from the Azure AI Search index.
     * <p>
     * View <a href="https://docs.microsoft.com/rest/api/searchservice/Naming-rules">naming rules</a> for guidelines on
     * constructing valid document keys.
     *
     * <p><strong>Code Sample</strong></p>
     *
     * <p> Get dynamic SearchDocument. </p>
     *
     * <!-- src_embed com.azure.search.documents.SearchAsyncClient.getDocumentWithResponse#String-Class-List -->
     * <pre>
     * SEARCH_ASYNC_CLIENT.getDocumentWithResponse&#40;&quot;hotelId&quot;, SearchDocument.class, null&#41;
     *     .subscribe&#40;resultResponse -&gt; &#123;
     *         System.out.println&#40;&quot;The status code of the response is &quot; + resultResponse.getStatusCode&#40;&#41;&#41;;
     *         for &#40;Map.Entry&lt;String, Object&gt; keyValuePair : resultResponse.getValue&#40;&#41;.entrySet&#40;&#41;&#41; &#123;
     *             System.out.printf&#40;&quot;Document key %s, Document value %s&quot;, keyValuePair.getKey&#40;&#41;,
     *                 keyValuePair.getValue&#40;&#41;&#41;;
     *         &#125;
     *     &#125;&#41;;
     * </pre>
     * <!-- end com.azure.search.documents.SearchAsyncClient.getDocumentWithResponse#String-Class-List -->
     *
     * @param <T> Convert document to the generic type.
     * @param key The key of the document to retrieve.
     * @param modelClass The model class converts to.
     * @param selectedFields List of field names to retrieve for the document; Any field not retrieved will have null or
     * default as its corresponding property value in the returned object.
     * @return a response containing the document object
     * @see <a href="https://docs.microsoft.com/rest/api/searchservice/Lookup-Document">Lookup document</a>
     */
    @ServiceMethod(returns = ReturnType.SINGLE)
    public <T> Mono<Response<T>> getDocumentWithResponse(String key, Class<T> modelClass, List<String> selectedFields) {
        return withContext(
            context -> getDocumentWithResponseInternal(key, modelClass, selectedFields, null, null, context));
    }

    /**
     * Retrieves a document from the Azure AI Search index.
     * <p>
     * View <a href="https://docs.microsoft.com/rest/api/searchservice/Naming-rules">naming rules</a> for guidelines on
     * constructing valid document keys.
     *
     * <p><strong>Code Sample</strong></p>
     *
     * <p> Get dynamic SearchDocument. </p>
     *
     * <!-- src_embed com.azure.search.documents.SearchAsyncClient.getDocumentWithResponse#String-Class-List -->
     * <pre>
     * SEARCH_ASYNC_CLIENT.getDocumentWithResponse&#40;&quot;hotelId&quot;, SearchDocument.class, null&#41;
     *     .subscribe&#40;resultResponse -&gt; &#123;
     *         System.out.println&#40;&quot;The status code of the response is &quot; + resultResponse.getStatusCode&#40;&#41;&#41;;
     *         for &#40;Map.Entry&lt;String, Object&gt; keyValuePair : resultResponse.getValue&#40;&#41;.entrySet&#40;&#41;&#41; &#123;
     *             System.out.printf&#40;&quot;Document key %s, Document value %s&quot;, keyValuePair.getKey&#40;&#41;,
     *                 keyValuePair.getValue&#40;&#41;&#41;;
     *         &#125;
     *     &#125;&#41;;
     * </pre>
     * <!-- end com.azure.search.documents.SearchAsyncClient.getDocumentWithResponse#String-Class-List -->
     *
     * @param <T> Convert document to the generic type.
     * @param key The key of the document to retrieve.
     * @param modelClass The model class converts to.
     * @param selectedFields List of field names to retrieve for the document; Any field not retrieved will have null or
     * default as its corresponding property value in the returned object.
     * @param querySourceAuthorization Token identifying the user for which the query is being executed.
     * This token is used to enforce security restrictions on documents.
     * @return a response containing the document object
     * @see <a href="https://docs.microsoft.com/rest/api/searchservice/Lookup-Document">Lookup document</a>
     */
    @ServiceMethod(returns = ReturnType.SINGLE)
    public <T> Mono<Response<T>> getDocumentWithResponse(String key, Class<T> modelClass, List<String> selectedFields,
        String querySourceAuthorization) {
        return withContext(context -> getDocumentWithResponseInternal(key, modelClass, selectedFields,
            querySourceAuthorization, null, context));
    }

    /**
     * Retrieves a document from the Azure AI Search index.
     * <p>
     * View <a href="https://docs.microsoft.com/rest/api/searchservice/Naming-rules">naming rules</a> for guidelines on
     * constructing valid document keys.
     *
     * @param options Additional options for retrieving the document.
     * @param <T> Convert document to the generic type.
     * @return response containing a document object
     * @throws NullPointerException If {@code options} is null.
     * @see <a href="https://docs.microsoft.com/rest/api/searchservice/Lookup-Document">Lookup document</a>
     */
    @ServiceMethod(returns = ReturnType.SINGLE)
    public <T> Mono<Response<T>> getDocumentWithResponse(GetDocumentOptions<T> options) {
        return withContext(context -> getDocumentWithResponse(options, context));
    }

    <T> Mono<Response<T>> getDocumentWithResponse(GetDocumentOptions<T> options, Context context) {
        Objects.requireNonNull(options, "'options' cannot be null.");
        return getDocumentWithResponseInternal(options.getKey(), options.getModelClass(), options.getSelectedFields(),
            null, options.isElevatedReadEnabled(), context);
    }

    <T> Mono<Response<T>> getDocumentWithResponse(String key, Class<T> modelClass, List<String> selectedFields,
        String querySourceAuthorization, Context context) {
        return getDocumentWithResponseInternal(key, modelClass, selectedFields, querySourceAuthorization, null,
            context);
    }

    <T> Mono<Response<T>> getDocumentWithResponseInternal(String key, Class<T> modelClass, List<String> selectedFields,
        String querySourceAuthorization, Boolean enableElevatedRead, Context context) {
        try {
            return restClient.getDocuments()
                .getWithResponseAsync(key, selectedFields, querySourceAuthorization, enableElevatedRead, null, context)
                .onErrorMap(Utility::exceptionMapper)
                .map(res -> new SimpleResponse<>(res, serializer
                    .deserializeFromBytes(serializer.serializeToBytes(res.getValue()), createInstance(modelClass))));
        } catch (RuntimeException ex) {
            return monoError(LOGGER, ex);
        }
    }

    /**
     * Queries the number of documents in the search index.
     *
     * <p><strong>Code Sample</strong></p>
     *
     * <p> Get document count. </p>
     *
     * <!-- src_embed com.azure.search.documents.SearchAsyncClient.getDocumentCount -->
     * <pre>
     * SEARCH_ASYNC_CLIENT.getDocumentCount&#40;&#41;
     *     .subscribe&#40;count -&gt; System.out.printf&#40;&quot;There are %d documents in service.&quot;, count&#41;&#41;;
     * </pre>
     * <!-- end com.azure.search.documents.SearchAsyncClient.getDocumentCount -->
     *
     * @return the number of documents.
     */
    @ServiceMethod(returns = ReturnType.SINGLE)
    public Mono<Long> getDocumentCount() {
        return this.getDocumentCountWithResponse().map(Response::getValue);
    }

    /**
     * Queries the number of documents in the search index.
     *
     * <p><strong>Code Sample</strong></p>
     *
     * <p> Get document count. </p>
     *
     * <!-- src_embed com.azure.search.documents.SearchAsyncClient.getDocumentCountWithResponse -->
     * <pre>
     * SEARCH_ASYNC_CLIENT.getDocumentCountWithResponse&#40;&#41;
     *     .subscribe&#40;countResponse -&gt; &#123;
     *         System.out.println&#40;&quot;The status code of the response is &quot; + countResponse.getStatusCode&#40;&#41;&#41;;
     *         System.out.printf&#40;&quot;There are %d documents in service.&quot;, countResponse.getValue&#40;&#41;&#41;;
     *     &#125;&#41;;
     * </pre>
     * <!-- end com.azure.search.documents.SearchAsyncClient.getDocumentCountWithResponse -->
     *
     * @return response containing the number of documents.
     */
    @ServiceMethod(returns = ReturnType.SINGLE)
    public Mono<Response<Long>> getDocumentCountWithResponse() {
        return withContext(this::getDocumentCountWithResponse);
    }

    Mono<Response<Long>> getDocumentCountWithResponse(Context context) {
        try {
            return restClient.getDocuments()
                .countWithResponseAsync(null, context)
                .onErrorMap(MappingUtils::exceptionMapper)
                .map(Function.identity());
        } catch (RuntimeException ex) {
            return monoError(LOGGER, ex);
        }
    }

    /**
     * Searches for documents in the Azure AI Search index.
     * <p>
     * If {@code searchText} is set to null or {@code "*"} all documents will be matched, see
     * <a href="https://docs.microsoft.com/rest/api/searchservice/Simple-query-syntax-in-Azure-Search">simple query
     * syntax in Azure AI Search</a> for more information about search query syntax.
     * <p>
     * The {@link SearchPagedFlux} will iterate through search result pages until all search results are returned.
     * Each page is determined by the {@code $skip} and {@code $top} values and the Search service has a limit on the
     * number of documents that can be skipped, more information about the {@code $skip} limit can be found at
     * <a href="https://learn.microsoft.com/rest/api/searchservice/search-documents">Search Documents REST API</a> and
     * reading the {@code $skip} description. If the total number of results exceeds the {@code $skip} limit the
     * {@link SearchPagedFlux} won't prevent you from exceeding the {@code $skip} limit. To prevent exceeding the limit
     * you can track the number of documents returned and stop requesting new pages when the limit is reached.
     *
     * <p><strong>Code Sample</strong></p>
     *
     * <p> Search text from documents in service. </p>
     *
     * <!-- src_embed com.azure.search.documents.SearchAsyncClient.search#String -->
     * <pre>
     * SearchPagedFlux searchPagedFlux = SEARCH_ASYNC_CLIENT.search&#40;&quot;searchText&quot;&#41;;
     * searchPagedFlux.getTotalCount&#40;&#41;.subscribe&#40;
     *     count -&gt; System.out.printf&#40;&quot;There are around %d results.&quot;, count&#41;&#41;;
     *
     * AtomicLong numberOfDocumentsReturned = new AtomicLong&#40;&#41;;
     * searchPagedFlux.byPage&#40;&#41;
     *     .takeUntil&#40;page -&gt; &#123;
     *         &#47;&#47; Reached the $skip limit, stop requesting more documents.
     *         return numberOfDocumentsReturned.addAndGet&#40;page.getValue&#40;&#41;.size&#40;&#41;&#41; &gt;= SEARCH_SKIP_LIMIT;
     *     &#125;&#41;
     *     .subscribe&#40;resultResponse -&gt; &#123;
     *         for &#40;SearchResult result: resultResponse.getValue&#40;&#41;&#41; &#123;
     *             SearchDocument searchDocument = result.getDocument&#40;SearchDocument.class&#41;;
     *             for &#40;Map.Entry&lt;String, Object&gt; keyValuePair: searchDocument.entrySet&#40;&#41;&#41; &#123;
     *                 System.out.printf&#40;&quot;Document key %s, document value %s&quot;, keyValuePair.getKey&#40;&#41;, keyValuePair.getValue&#40;&#41;&#41;;
     *             &#125;
     *         &#125;
     *     &#125;&#41;;
     * </pre>
     * <!-- end com.azure.search.documents.SearchAsyncClient.search#String -->
     *
     * @param searchText A full-text search query expression.
     * @return A {@link SearchPagedFlux} that iterates over {@link SearchResult} objects and provides access to the
     * {@link SearchPagedResponse} object for each page containing HTTP response and count, facet, and coverage
     * information.
     * @see <a href="https://docs.microsoft.com/rest/api/searchservice/Search-Documents">Search documents</a>
     */
    @ServiceMethod(returns = ReturnType.COLLECTION)
    public SearchPagedFlux search(String searchText) {
        return this.search(searchText, null, null);
    }

    /**
     * Searches for documents in the Azure AI Search index.
     * <p>
     * If {@code searchText} is set to null or {@code "*"} all documents will be matched, see
     * <a href="https://docs.microsoft.com/rest/api/searchservice/Simple-query-syntax-in-Azure-Search">simple query
     * syntax in Azure AI Search</a> for more information about search query syntax.
     * <p>
     * The {@link SearchPagedFlux} will iterate through search result pages until all search results are returned.
     * Each page is determined by the {@code $skip} and {@code $top} values and the Search service has a limit on the
     * number of documents that can be skipped, more information about the {@code $skip} limit can be found at
     * <a href="https://learn.microsoft.com/rest/api/searchservice/search-documents">Search Documents REST API</a> and
     * reading the {@code $skip} description. If the total number of results exceeds the {@code $skip} limit the
     * {@link SearchPagedFlux} won't prevent you from exceeding the {@code $skip} limit. To prevent exceeding the limit
     * you can track the number of documents returned and stop requesting new pages when the limit is reached.
     *
     * <p><strong>Code Sample</strong></p>
     *
     * <p> Search text from documents in service. </p>
     *
     * <!-- src_embed com.azure.search.documents.SearchAsyncClient.search#String -->
     * <pre>
     * SearchPagedFlux searchPagedFlux = SEARCH_ASYNC_CLIENT.search&#40;&quot;searchText&quot;&#41;;
     * searchPagedFlux.getTotalCount&#40;&#41;.subscribe&#40;
     *     count -&gt; System.out.printf&#40;&quot;There are around %d results.&quot;, count&#41;&#41;;
     *
     * AtomicLong numberOfDocumentsReturned = new AtomicLong&#40;&#41;;
     * searchPagedFlux.byPage&#40;&#41;
     *     .takeUntil&#40;page -&gt; &#123;
     *         &#47;&#47; Reached the $skip limit, stop requesting more documents.
     *         return numberOfDocumentsReturned.addAndGet&#40;page.getValue&#40;&#41;.size&#40;&#41;&#41; &gt;= SEARCH_SKIP_LIMIT;
     *     &#125;&#41;
     *     .subscribe&#40;resultResponse -&gt; &#123;
     *         for &#40;SearchResult result: resultResponse.getValue&#40;&#41;&#41; &#123;
     *             SearchDocument searchDocument = result.getDocument&#40;SearchDocument.class&#41;;
     *             for &#40;Map.Entry&lt;String, Object&gt; keyValuePair: searchDocument.entrySet&#40;&#41;&#41; &#123;
     *                 System.out.printf&#40;&quot;Document key %s, document value %s&quot;, keyValuePair.getKey&#40;&#41;, keyValuePair.getValue&#40;&#41;&#41;;
     *             &#125;
     *         &#125;
     *     &#125;&#41;;
     * </pre>
     * <!-- end com.azure.search.documents.SearchAsyncClient.search#String -->
     *
     * @param searchText A full-text search query expression.
     * @param querySourceAuthorization Token identifying the user for which the query is being executed.
     * This token is used to enforce security restrictions on documents.
     * @return A {@link SearchPagedFlux} that iterates over {@link SearchResult} objects and provides access to the
     * {@link SearchPagedResponse} object for each page containing HTTP response and count, facet, and coverage
     * information.
     * @see <a href="https://docs.microsoft.com/rest/api/searchservice/Search-Documents">Search documents</a>
     */
    @ServiceMethod(returns = ReturnType.COLLECTION)
    public SearchPagedFlux search(String searchText, String querySourceAuthorization) {
        return this.search(searchText, null, querySourceAuthorization, null);
    }

    /**
     * Searches for documents in the Azure AI Search index.
     * <p>
     * If {@code searchText} is set to null or {@code "*"} all documents will be matched, see
     * <a href="https://docs.microsoft.com/rest/api/searchservice/Simple-query-syntax-in-Azure-Search">simple query
     * syntax in Azure AI Search</a> for more information about search query syntax.
     * <p>
     * The {@link SearchPagedFlux} will iterate through search result pages until all search results are returned.
     * Each page is determined by the {@code $skip} and {@code $top} values and the Search service has a limit on the
     * number of documents that can be skipped, more information about the {@code $skip} limit can be found at
     * <a href="https://learn.microsoft.com/rest/api/searchservice/search-documents">Search Documents REST API</a> and
     * reading the {@code $skip} description. If the total number of results exceeds the {@code $skip} limit the
     * {@link SearchPagedFlux} won't prevent you from exceeding the {@code $skip} limit. To prevent exceeding the limit
     * you can track the number of documents returned and stop requesting new pages when the limit is reached.
     *
     * <p><strong>Code Sample</strong></p>
     *
     * <p> Search text from documents in service with option. </p>
     *
     * <!-- src_embed com.azure.search.documents.SearchAsyncClient.search#String-SearchOptions -->
     * <pre>
     * SearchPagedFlux pagedFlux = SEARCH_ASYNC_CLIENT.search&#40;&quot;searchText&quot;,
     *     new SearchOptions&#40;&#41;.setOrderBy&#40;&quot;hotelId desc&quot;&#41;&#41;;
     *
     * pagedFlux.getTotalCount&#40;&#41;.subscribe&#40;count -&gt; System.out.printf&#40;&quot;There are around %d results.&quot;, count&#41;&#41;;
     *
     * AtomicLong numberOfDocumentsReturned = new AtomicLong&#40;&#41;;
     * pagedFlux.byPage&#40;&#41;
     *     .takeUntil&#40;page -&gt; &#123;
     *         &#47;&#47; Reached the $skip limit, stop requesting more documents.
     *         return numberOfDocumentsReturned.addAndGet&#40;page.getValue&#40;&#41;.size&#40;&#41;&#41; &gt;= SEARCH_SKIP_LIMIT;
     *     &#125;&#41;
     *     .subscribe&#40;searchResultResponse -&gt; searchResultResponse.getValue&#40;&#41;.forEach&#40;searchDocument -&gt; &#123;
     *         for &#40;Map.Entry&lt;String, Object&gt; keyValuePair
     *             : searchDocument.getDocument&#40;SearchDocument.class&#41;.entrySet&#40;&#41;&#41; &#123;
     *             System.out.printf&#40;&quot;Document key %s, document value %s&quot;, keyValuePair.getKey&#40;&#41;,
     *                 keyValuePair.getValue&#40;&#41;&#41;;
     *         &#125;
     *     &#125;&#41;&#41;;
     * </pre>
     * <!-- end com.azure.search.documents.SearchAsyncClient.search#String-SearchOptions -->
     *
     * @param searchText A full-text search query expression.
     * @param searchOptions Parameters to further refine the search query
     * @return A {@link SearchPagedFlux} that iterates over {@link SearchResult} objects and provides access to the
     * {@link SearchPagedResponse} object for each page containing HTTP response and count, facet, and coverage
     * information.
     * @see <a href="https://docs.microsoft.com/rest/api/searchservice/Search-Documents">Search documents</a>
     */
    @ServiceMethod(returns = ReturnType.COLLECTION)
    public SearchPagedFlux search(String searchText, SearchOptions searchOptions) {
        return search(searchText, searchOptions, null);
    }

    /**
     * Searches for documents in the Azure AI Search index.
     * <p>
     * If {@code searchText} is set to null or {@code "*"} all documents will be matched, see
     * <a href="https://docs.microsoft.com/rest/api/searchservice/Simple-query-syntax-in-Azure-Search">simple query
     * syntax in Azure AI Search</a> for more information about search query syntax.
     * <p>
     * The {@link SearchPagedFlux} will iterate through search result pages until all search results are returned.
     * Each page is determined by the {@code $skip} and {@code $top} values and the Search service has a limit on the
     * number of documents that can be skipped, more information about the {@code $skip} limit can be found at
     * <a href="https://learn.microsoft.com/rest/api/searchservice/search-documents">Search Documents REST API</a> and
     * reading the {@code $skip} description. If the total number of results exceeds the {@code $skip} limit the
     * {@link SearchPagedFlux} won't prevent you from exceeding the {@code $skip} limit. To prevent exceeding the limit
     * you can track the number of documents returned and stop requesting new pages when the limit is reached.
     *
     * <p><strong>Code Sample</strong></p>
     *
     * <p> Search text from documents in service with option. </p>
     *
     * <!-- src_embed com.azure.search.documents.SearchAsyncClient.search#String-SearchOptions -->
     * <pre>
     * SearchPagedFlux pagedFlux = SEARCH_ASYNC_CLIENT.search&#40;&quot;searchText&quot;,
     *     new SearchOptions&#40;&#41;.setOrderBy&#40;&quot;hotelId desc&quot;&#41;&#41;;
     *
     * pagedFlux.getTotalCount&#40;&#41;.subscribe&#40;count -&gt; System.out.printf&#40;&quot;There are around %d results.&quot;, count&#41;&#41;;
     *
     * AtomicLong numberOfDocumentsReturned = new AtomicLong&#40;&#41;;
     * pagedFlux.byPage&#40;&#41;
     *     .takeUntil&#40;page -&gt; &#123;
     *         &#47;&#47; Reached the $skip limit, stop requesting more documents.
     *         return numberOfDocumentsReturned.addAndGet&#40;page.getValue&#40;&#41;.size&#40;&#41;&#41; &gt;= SEARCH_SKIP_LIMIT;
     *     &#125;&#41;
     *     .subscribe&#40;searchResultResponse -&gt; searchResultResponse.getValue&#40;&#41;.forEach&#40;searchDocument -&gt; &#123;
     *         for &#40;Map.Entry&lt;String, Object&gt; keyValuePair
     *             : searchDocument.getDocument&#40;SearchDocument.class&#41;.entrySet&#40;&#41;&#41; &#123;
     *             System.out.printf&#40;&quot;Document key %s, document value %s&quot;, keyValuePair.getKey&#40;&#41;,
     *                 keyValuePair.getValue&#40;&#41;&#41;;
     *         &#125;
     *     &#125;&#41;&#41;;
     * </pre>
     * <!-- end com.azure.search.documents.SearchAsyncClient.search#String-SearchOptions -->
     *
     * @param searchText A full-text search query expression.
     * @param searchOptions Parameters to further refine the search query
     * @param querySourceAuthorization Token identifying the user for which the query is being executed.
     * @return A {@link SearchPagedFlux} that iterates over {@link SearchResult} objects and provides access to the
     * {@link SearchPagedResponse} object for each page containing HTTP response and count, facet, and coverage
     * information.
     * @see <a href="https://docs.microsoft.com/rest/api/searchservice/Search-Documents">Search documents</a>
     */
    @ServiceMethod(returns = ReturnType.COLLECTION)
    public SearchPagedFlux search(String searchText, SearchOptions searchOptions, String querySourceAuthorization) {
        SearchRequest request = createSearchRequest(searchText, searchOptions);
        // The firstPageResponse shared among all functional calls below.
        // Do not initial new instance directly in func call.
        final SearchFirstPageResponseWrapper firstPageResponse = new SearchFirstPageResponseWrapper();
        Boolean enableElevatedRead = (searchOptions != null) ? searchOptions.isElevatedReadEnabled() : null;
        Function<String, Mono<SearchPagedResponse>> func = continuationToken -> withContext(context -> search(request,
            continuationToken, firstPageResponse, querySourceAuthorization, enableElevatedRead, context));
        return new SearchPagedFlux(() -> func.apply(null), func);
    }

    SearchPagedFlux search(String searchText, SearchOptions searchOptions, String querySourceAuthorization,
        Context context) {
        SearchRequest request = createSearchRequest(searchText, searchOptions);
        // The firstPageResponse shared among all functional calls below.
        // Do not initial new instance directly in func call.
        Boolean enableElevatedRead = (searchOptions != null) ? searchOptions.isElevatedReadEnabled() : null;
        final SearchFirstPageResponseWrapper firstPageResponseWrapper = new SearchFirstPageResponseWrapper();
        Function<String, Mono<SearchPagedResponse>> func = continuationToken -> search(request, continuationToken,
            firstPageResponseWrapper, querySourceAuthorization, enableElevatedRead, context);
        return new SearchPagedFlux(() -> func.apply(null), func);
    }

    private Mono<SearchPagedResponse> search(SearchRequest request, String continuationToken,
<<<<<<< HEAD
        SearchFirstPageResponseWrapper firstPageResponseWrapper, String querySourceAuthorization,
        Boolean enableElevatedRead, Context context) {
=======
        SearchFirstPageResponseWrapper firstPageResponseWrapper, String querySourceAuthorization, Context context) {
>>>>>>> 51d29391
        SearchRequest requestToUse = (continuationToken == null)
            ? request
            : SearchContinuationToken.deserializeToken(serviceVersion.getVersion(), continuationToken);

        return restClient.getDocuments()
            .searchPostWithResponseAsync(requestToUse, querySourceAuthorization, enableElevatedRead, null, context)
            .onErrorMap(MappingUtils::exceptionMapper)
            .map(response -> {
                SearchPagedResponse page = mapToSearchPagedResponse(response, serializer, serviceVersion);
                if (continuationToken == null) {
                    firstPageResponseWrapper.setFirstPageResponse(page);
                }
                return page;
            });
    }

    static List<SearchResult> getSearchResults(SearchDocumentsResult result, JsonSerializer jsonSerializer) {
        return result.getResults()
            .stream()
            .map(searchResult -> SearchResultConverter.map(searchResult, jsonSerializer))
            .collect(Collectors.toList());
    }

    static String createContinuationToken(SearchDocumentsResult result, ServiceVersion serviceVersion) {
        return SearchContinuationToken.serializeToken(serviceVersion.getVersion(), result.getNextLink(),
            result.getNextPageParameters());
    }

    static SearchPagedResponse mapToSearchPagedResponse(Response<SearchDocumentsResult> response,
        JsonSerializer serializer, SearchServiceVersion serviceVersion) {
        SearchDocumentsResult result = response.getValue();
        return new SearchPagedResponse(new SimpleResponse<>(response, getSearchResults(result, serializer)),
            createContinuationToken(result, serviceVersion), result.getFacets(), result.getCount(),
            result.getCoverage(), result.getAnswers(), result.getSemanticPartialResponseReason(),
            result.getSemanticPartialResponseType(), result.getDebugInfo(),
            result.getSemanticQueryRewritesResultType());
    }

    /**
     * Suggests documents in the index that match the given partial query.
     *
     * <p><strong>Code Sample</strong></p>
     *
     * <p> Suggest text from documents in service. </p>
     *
     * <!-- src_embed com.azure.search.documents.SearchAsyncClient.suggest#String-String -->
     * <pre>
     * SEARCH_ASYNC_CLIENT.suggest&#40;&quot;searchText&quot;, &quot;sg&quot;&#41;
     *     .subscribe&#40;results -&gt; &#123;
     *         for &#40;Map.Entry&lt;String, Object&gt; keyValuePair: results.getDocument&#40;SearchDocument.class&#41;.entrySet&#40;&#41;&#41; &#123;
     *             System.out.printf&#40;&quot;Document key %s, document value %s&quot;, keyValuePair.getKey&#40;&#41;,
     *                 keyValuePair.getValue&#40;&#41;&#41;;
     *         &#125;
     *     &#125;&#41;;
     * </pre>
     * <!-- end com.azure.search.documents.SearchAsyncClient.suggest#String-String -->
     *
     * @param searchText The search text.
     * @param suggesterName The name of the suggester.
     * @return A {@link SuggestPagedFlux} that iterates over {@link SuggestResult} objects and provides access to the
     * {@link SuggestPagedResponse} object for each page containing HTTP response and coverage information.
     * @see <a href="https://docs.microsoft.com/rest/api/searchservice/Suggestions">Suggestions</a>
     */
    @ServiceMethod(returns = ReturnType.COLLECTION)
    public SuggestPagedFlux suggest(String searchText, String suggesterName) {
        return suggest(searchText, suggesterName, null);
    }

    /**
     * Suggests documents in the index that match the given partial query.
     *
     * <p><strong>Code Sample</strong></p>
     *
     * <p> Suggest text from documents in service with option. </p>
     *
     * <!-- src_embed com.azure.search.documents.SearchAsyncClient.suggest#String-String-SuggestOptions -->
     * <pre>
     * SEARCH_ASYNC_CLIENT.suggest&#40;&quot;searchText&quot;, &quot;sg&quot;,
     *     new SuggestOptions&#40;&#41;.setOrderBy&#40;&quot;hotelId desc&quot;&#41;&#41;
     *     .subscribe&#40;results -&gt; &#123;
     *         for &#40;Map.Entry&lt;String, Object&gt; keyValuePair: results.getDocument&#40;SearchDocument.class&#41;.entrySet&#40;&#41;&#41; &#123;
     *             System.out.printf&#40;&quot;Document key %s, document value %s&quot;, keyValuePair.getKey&#40;&#41;,
     *                 keyValuePair.getValue&#40;&#41;&#41;;
     *         &#125;
     *     &#125;&#41;;
     * </pre>
     * <!-- end com.azure.search.documents.SearchAsyncClient.suggest#String-String-SuggestOptions -->
     *
     * @param searchText The search text.
     * @param suggesterName The name of the suggester.
     * @param suggestOptions Parameters to further refine the suggestion query.
     * @return A {@link SuggestPagedFlux} that iterates over {@link SuggestResult} objects and provides access to the
     * {@link SuggestPagedResponse} object for each page containing HTTP response and coverage information.
     * @see <a href="https://docs.microsoft.com/rest/api/searchservice/Suggestions">Suggestions</a>
     */
    @ServiceMethod(returns = ReturnType.COLLECTION)
    public SuggestPagedFlux suggest(String searchText, String suggesterName, SuggestOptions suggestOptions) {
        SuggestRequest suggestRequest
            = createSuggestRequest(searchText, suggesterName, Utility.ensureSuggestOptions(suggestOptions));

        return new SuggestPagedFlux(() -> withContext(context -> suggest(suggestRequest, context)));
    }

    private Mono<SuggestPagedResponse> suggest(SuggestRequest suggestRequest, Context context) {
        return restClient.getDocuments()
            .suggestPostWithResponseAsync(suggestRequest, null, context)
            .onErrorMap(MappingUtils::exceptionMapper)
            .map(response -> {
                SuggestDocumentsResult result = response.getValue();

                return new SuggestPagedResponse(new SimpleResponse<>(response, getSuggestResults(result, serializer)),
                    result.getCoverage());
            });
    }

    static List<SuggestResult> getSuggestResults(SuggestDocumentsResult result, JsonSerializer serializer) {
        return result.getResults()
            .stream()
            .map(suggestResult -> SuggestResultConverter.map(suggestResult, serializer))
            .collect(Collectors.toList());
    }

    /**
     * Autocompletes incomplete query terms based on input text and matching terms in the index.
     *
     * <p><strong>Code Sample</strong></p>
     *
     * <p> Autocomplete text from documents in service. </p>
     *
     * <!-- src_embed com.azure.search.documents.SearchAsyncClient.autocomplete#String-String -->
     * <pre>
     * SEARCH_ASYNC_CLIENT.autocomplete&#40;&quot;searchText&quot;, &quot;sg&quot;&#41;
     *     .subscribe&#40;result -&gt; System.out.printf&#40;&quot;The complete term is %s&quot;, result.getText&#40;&#41;&#41;&#41;;
     * </pre>
     * <!-- end com.azure.search.documents.SearchAsyncClient.autocomplete#String-String -->
     *
     * @param searchText search text
     * @param suggesterName suggester name
     * @return auto complete result.
     */
    @ServiceMethod(returns = ReturnType.COLLECTION)
    public AutocompletePagedFlux autocomplete(String searchText, String suggesterName) {
        return autocomplete(searchText, suggesterName, null);
    }

    /**
     * Autocompletes incomplete query terms based on input text and matching terms in the index.
     *
     * <p><strong>Code Sample</strong></p>
     *
     * <p> Autocomplete text from documents in service with option. </p>
     *
     * <!-- src_embed com.azure.search.documents.SearchAsyncClient.autocomplete#String-String-AutocompleteOptions -->
     * <pre>
     * SEARCH_ASYNC_CLIENT.autocomplete&#40;&quot;searchText&quot;, &quot;sg&quot;,
     *     new AutocompleteOptions&#40;&#41;.setAutocompleteMode&#40;AutocompleteMode.ONE_TERM_WITH_CONTEXT&#41;&#41;
     *     .subscribe&#40;result -&gt;
     *         System.out.printf&#40;&quot;The complete term is %s&quot;, result.getText&#40;&#41;&#41;
     *     &#41;;
     * </pre>
     * <!-- end com.azure.search.documents.SearchAsyncClient.autocomplete#String-String-AutocompleteOptions -->
     *
     * @param searchText search text
     * @param suggesterName suggester name
     * @param autocompleteOptions autocomplete options
     * @return auto complete result.
     */
    public AutocompletePagedFlux autocomplete(String searchText, String suggesterName,
        AutocompleteOptions autocompleteOptions) {
        AutocompleteRequest request = createAutoCompleteRequest(searchText, suggesterName, autocompleteOptions);

        return new AutocompletePagedFlux(() -> withContext(context -> autocomplete(request, context)));
    }

    AutocompletePagedFlux autocomplete(String searchText, String suggesterName, AutocompleteOptions autocompleteOptions,
        Context context) {
        AutocompleteRequest request = createAutoCompleteRequest(searchText, suggesterName, autocompleteOptions);

        return new AutocompletePagedFlux(() -> autocomplete(request, context));
    }

    private Mono<AutocompletePagedResponse> autocomplete(AutocompleteRequest request, Context context) {
        return restClient.getDocuments()
            .autocompletePostWithResponseAsync(request, null, context)
            .onErrorMap(MappingUtils::exceptionMapper)
            .map(response -> new AutocompletePagedResponse(new SimpleResponse<>(response, response.getValue())));
    }

    /**
     * Create search request from search text and parameters
     *
     * @param searchText search text
     * @param options search options
     * @return SearchRequest
     */
    static SearchRequest createSearchRequest(String searchText, SearchOptions options) {
        SearchRequest request = new SearchRequest().setSearchText(searchText);

        if (options == null) {
            return request;
        }

        List<String> scoringParameters = options.getScoringParameters() == null
            ? null
            : options.getScoringParameters().stream().map(ScoringParameter::toString).collect(Collectors.toList());

        request.setQueryType(options.getQueryType())
            .setIncludeTotalResultCount(options.isTotalCountIncluded())
            .setFacets(options.getFacets())
            .setFilter(options.getFilter())
            .setHighlightFields(nullSafeStringJoin(options.getHighlightFields()))
            .setHighlightPostTag(options.getHighlightPostTag())
            .setHighlightPreTag(options.getHighlightPreTag())
            .setMinimumCoverage(options.getMinimumCoverage())
            .setOrderBy(nullSafeStringJoin(options.getOrderBy()))
            .setScoringParameters(scoringParameters)
            .setScoringProfile(options.getScoringProfile())
            .setSearchFields(nullSafeStringJoin(options.getSearchFields()))
            .setSearchMode(options.getSearchMode())
            .setScoringStatistics(options.getScoringStatistics())
            .setSessionId(options.getSessionId())
            .setSelect(nullSafeStringJoin(options.getSelect()))
            .setSkip(options.getSkip())
            .setTop(options.getTop())
            .setQueryLanguage(options.getQueryLanguage())
            .setSpeller(options.getSpeller())
            .setDebug(options.getDebugMode());

        SemanticSearchOptions semanticSearchOptions = options.getSemanticSearchOptions();
        if (semanticSearchOptions != null) {
            Integer waitInMillis = semanticSearchOptions.getMaxWaitDuration() == null
                ? null
                : (int) semanticSearchOptions.getMaxWaitDuration().toMillis();
            request.setSemanticConfiguration(semanticSearchOptions.getSemanticConfigurationName())
                .setSemanticErrorHandling(semanticSearchOptions.getErrorMode())
                .setSemanticMaxWaitInMilliseconds(waitInMillis)
                .setAnswers(createSearchRequestAnswers(semanticSearchOptions.getQueryAnswer()))
                .setCaptions(createSearchRequestCaptions(semanticSearchOptions.getQueryCaption()))
                .setSemanticQuery(semanticSearchOptions.getSemanticQuery())
                .setQueryRewrites(createQueryRewrites(semanticSearchOptions.getQueryRewrites()));
        }

        VectorSearchOptions vectorSearchOptions = options.getVectorSearchOptions();
        if (vectorSearchOptions != null) {
            request.setVectorFilterMode(vectorSearchOptions.getFilterMode())
                .setVectorQueries(vectorSearchOptions.getQueries());
        }

        return request;
    }

    static String createSearchRequestAnswers(QueryAnswer queryAnswer) {
        if (queryAnswer == null) {
            return null;
        }

        QueryAnswerType queryAnswerType = queryAnswer.getAnswerType();
        Integer answersCount = queryAnswer.getCount();
        Double answerThreshold = queryAnswer.getThreshold();
        Integer maxCharLength = queryAnswer.getMaxCharLength();

        // No answer has been defined.
        if (queryAnswerType == null) {
            return null;
        }

        String answerType = queryAnswerType.toString();

        if (queryAnswerType == QueryAnswerType.NONE
            || (answersCount == null && answerThreshold == null && maxCharLength == null)) {
            return answerType;
        }

        StringBuilder answerStringBuilder = new StringBuilder(answerType).append('|');

        if (answersCount != null) {
            answerStringBuilder.append("count-").append(answersCount).append(",");
        }

        if (answerThreshold != null) {
            answerStringBuilder.append("threshold-").append(answerThreshold).append(",");
        }

        if (maxCharLength != null) {
            answerStringBuilder.append("maxCharLength-").append(maxCharLength).append(",");
        }

        if (answerStringBuilder.charAt(answerStringBuilder.length() - 1) == ',') {
            answerStringBuilder.deleteCharAt(answerStringBuilder.length() - 1);
        }

        return answerStringBuilder.toString();
    }

    static String createSearchRequestCaptions(QueryCaption queryCaption) {
        if (queryCaption == null) {
            return null;
        }

        QueryCaptionType queryCaptionType = queryCaption.getCaptionType();
        Boolean highlightEnabled = queryCaption.isHighlightEnabled();
        Integer maxCharLength = queryCaption.getMaxCharLength();

        // No caption has been defined.
        if (queryCaptionType == null) {
            return null;
        }

        String queryCaptionTypeString = queryCaptionType.toString();

        if (queryCaptionType == QueryCaptionType.NONE || (highlightEnabled == null && maxCharLength == null)) {
            return queryCaptionTypeString;
        }

        StringBuilder captionStringBuilder = new StringBuilder(queryCaptionTypeString).append('|');

        if (highlightEnabled != null) {
            captionStringBuilder.append("highlight-").append(highlightEnabled).append(",");
        }

        if (maxCharLength != null) {
            captionStringBuilder.append("maxCharLength-").append(maxCharLength).append(",");
        }

        if (captionStringBuilder.charAt(captionStringBuilder.length() - 1) == ',') {
            captionStringBuilder.deleteCharAt(captionStringBuilder.length() - 1);
        }

        return captionStringBuilder.toString();
    }

    static String createQueryRewrites(QueryRewrites queryRewrites) {
        if (queryRewrites == null) {
            return null;
        }
        return queryRewrites.toString();
    }

    /**
     * Create suggest request from search text, suggester name, and parameters
     *
     * @param searchText search text
     * @param suggesterName search text
     * @param options suggest options
     * @return SuggestRequest
     */
    static SuggestRequest createSuggestRequest(String searchText, String suggesterName, SuggestOptions options) {
        SuggestRequest request = new SuggestRequest(searchText, suggesterName);

        if (options == null) {
            return request;
        }

        return request.setFilter(options.getFilter())
            .setUseFuzzyMatching(options.useFuzzyMatching())
            .setHighlightPostTag(options.getHighlightPostTag())
            .setHighlightPreTag(options.getHighlightPreTag())
            .setMinimumCoverage(options.getMinimumCoverage())
            .setOrderBy(nullSafeStringJoin(options.getOrderBy()))
            .setSearchFields(nullSafeStringJoin(options.getSearchFields()))
            .setSelect(nullSafeStringJoin(options.getSelect()))
            .setTop(options.getTop());
    }

    /**
     * Create Autocomplete request from search text, suggester name, and parameters
     *
     * @param searchText search text
     * @param suggesterName search text
     * @param options autocomplete options
     * @return AutocompleteRequest
     */
    static AutocompleteRequest createAutoCompleteRequest(String searchText, String suggesterName,
        AutocompleteOptions options) {
        AutocompleteRequest request = new AutocompleteRequest(searchText, suggesterName);

        if (options == null) {
            return request;
        }

        return request.setAutocompleteMode(options.getAutocompleteMode())
            .setFilter(options.getFilter())
            .setUseFuzzyMatching(options.useFuzzyMatching())
            .setHighlightPostTag(options.getHighlightPostTag())
            .setHighlightPreTag(options.getHighlightPreTag())
            .setMinimumCoverage(options.getMinimumCoverage())
            .setSearchFields(nullSafeStringJoin(options.getSearchFields()))
            .setTop(options.getTop());
    }

    private static String nullSafeStringJoin(Iterable<? extends CharSequence> elements) {
        if (elements == null) {
            return null;
        }

        return String.join(",", elements);
    }

    static <T> IndexDocumentsBatch<T> buildIndexBatch(Iterable<T> documents, IndexActionType actionType) {
        List<IndexAction<T>> actions = new ArrayList<>();
        documents.forEach(d -> actions.add(new IndexAction<T>().setActionType(actionType).setDocument(d)));

        return new IndexDocumentsBatch<T>().addActions(actions);
    }

}<|MERGE_RESOLUTION|>--- conflicted
+++ resolved
@@ -1311,12 +1311,8 @@
     }
 
     private Mono<SearchPagedResponse> search(SearchRequest request, String continuationToken,
-<<<<<<< HEAD
         SearchFirstPageResponseWrapper firstPageResponseWrapper, String querySourceAuthorization,
         Boolean enableElevatedRead, Context context) {
-=======
-        SearchFirstPageResponseWrapper firstPageResponseWrapper, String querySourceAuthorization, Context context) {
->>>>>>> 51d29391
         SearchRequest requestToUse = (continuationToken == null)
             ? request
             : SearchContinuationToken.deserializeToken(serviceVersion.getVersion(), continuationToken);
