--- conflicted
+++ resolved
@@ -50,30 +50,28 @@
 
     /**
      * Constructor of {@link ServiceCounters}.
+     *
      * @param documentCounter Total number of documents across all indexes in the service.
      * @param indexCounter Total number of indexes.
      * @param indexerCounter Total number of indexers.
      * @param dataSourceCounter Total number of data sources.
      * @param storageSizeCounter Total size of used storage in bytes.
      * @param synonymMapCounter Total number of synonym maps.
-     * @param skillsetCounter Total number of skillsets.
      */
     @JsonCreator
     public ServiceCounters(
-        @JsonProperty(value = "documentCount", required = true) ResourceCounter documentCounter,
-        @JsonProperty(value = "indexesCount", required = true) ResourceCounter indexCounter,
-        @JsonProperty(value = "indexersCount", required = true) ResourceCounter indexerCounter,
-        @JsonProperty(value = "dataSourcesCount", required = true) ResourceCounter dataSourceCounter,
-        @JsonProperty(value = "storageSize", required = true) ResourceCounter storageSizeCounter,
-        @JsonProperty(value = "synonymMaps", required = true) ResourceCounter synonymMapCounter,
-        @JsonProperty(value = "skillsetCount", required = true) ResourceCounter skillsetCounter) {
+        @JsonProperty(value = "documentCount") ResourceCounter documentCounter,
+        @JsonProperty(value = "indexesCount") ResourceCounter indexCounter,
+        @JsonProperty(value = "indexersCount") ResourceCounter indexerCounter,
+        @JsonProperty(value = "dataSourcesCount") ResourceCounter dataSourceCounter,
+        @JsonProperty(value = "storageSize") ResourceCounter storageSizeCounter,
+        @JsonProperty(value = "synonymMaps") ResourceCounter synonymMapCounter) {
         this.documentCounter = documentCounter;
         this.indexCounter = indexCounter;
         this.indexerCounter = indexerCounter;
         this.dataSourceCounter = dataSourceCounter;
         this.storageSizeCounter = storageSizeCounter;
         this.synonymMapCounter = synonymMapCounter;
-        this.skillsetCounter = skillsetCounter;
     }
 
     /**
@@ -87,6 +85,18 @@
     }
 
     /**
+     * Set the documentCounter property: Total number of documents across all
+     * indexes in the service.
+     *
+     * @param documentCounter the documentCounter value to set.
+     * @return the ServiceCounters object itself.
+     */
+    public ServiceCounters setDocumentCounter(ResourceCounter documentCounter) {
+        this.documentCounter = documentCounter;
+        return this;
+    }
+
+    /**
      * Get the indexCounter property: Total number of indexes.
      *
      * @return the indexCounter value.
@@ -96,6 +106,17 @@
     }
 
     /**
+     * Set the indexCounter property: Total number of indexes.
+     *
+     * @param indexCounter the indexCounter value to set.
+     * @return the ServiceCounters object itself.
+     */
+    public ServiceCounters setIndexCounter(ResourceCounter indexCounter) {
+        this.indexCounter = indexCounter;
+        return this;
+    }
+
+    /**
      * Get the indexerCounter property: Total number of indexers.
      *
      * @return the indexerCounter value.
@@ -105,6 +126,17 @@
     }
 
     /**
+     * Set the indexerCounter property: Total number of indexers.
+     *
+     * @param indexerCounter the indexerCounter value to set.
+     * @return the ServiceCounters object itself.
+     */
+    public ServiceCounters setIndexerCounter(ResourceCounter indexerCounter) {
+        this.indexerCounter = indexerCounter;
+        return this;
+    }
+
+    /**
      * Get the dataSourceCounter property: Total number of data sources.
      *
      * @return the dataSourceCounter value.
@@ -114,6 +146,17 @@
     }
 
     /**
+     * Set the dataSourceCounter property: Total number of data sources.
+     *
+     * @param dataSourceCounter the dataSourceCounter value to set.
+     * @return the ServiceCounters object itself.
+     */
+    public ServiceCounters setDataSourceCounter(ResourceCounter dataSourceCounter) {
+        this.dataSourceCounter = dataSourceCounter;
+        return this;
+    }
+
+    /**
      * Get the storageSizeCounter property: Total size of used storage in
      * bytes.
      *
@@ -124,6 +167,18 @@
     }
 
     /**
+     * Set the storageSizeCounter property: Total size of used storage in
+     * bytes.
+     *
+     * @param storageSizeCounter the storageSizeCounter value to set.
+     * @return the ServiceCounters object itself.
+     */
+    public ServiceCounters setStorageSizeCounter(ResourceCounter storageSizeCounter) {
+        this.storageSizeCounter = storageSizeCounter;
+        return this;
+    }
+
+    /**
      * Get the synonymMapCounter property: Total number of synonym maps.
      *
      * @return the synonymMapCounter value.
@@ -133,7 +188,6 @@
     }
 
     /**
-<<<<<<< HEAD
      * Set the synonymMapCounter property: Total number of synonym maps.
      *
      * @param synonymMapCounter the synonymMapCounter value to set.
@@ -142,13 +196,5 @@
     public ServiceCounters setSynonymMapCounter(ResourceCounter synonymMapCounter) {
         this.synonymMapCounter = synonymMapCounter;
         return this;
-=======
-     * Get the skillsetCounter property: Total number of skillsets.
-     *
-     * @return the skillsetCounter value.
-     */
-    public ResourceCounter getSkillsetCounter() {
-        return this.skillsetCounter;
->>>>>>> dbfff9a9
     }
 }