--- conflicted
+++ resolved
@@ -74,7 +74,6 @@
 
         List<com.azure.search.documents.indexes.implementation.models.InputFieldMappingEntry> inputs =
             obj.getInputs() == null ? null
-<<<<<<< HEAD
                 : obj.getInputs().stream().map(InputFieldMappingEntryConverter::map).collect(Collectors.toList());
 
         List<com.azure.search.documents.indexes.implementation.models.OutputFieldMappingEntry> outputs =
@@ -82,15 +81,6 @@
                 : obj.getOutputs().stream().map(OutputFieldMappingEntryConverter::map).collect(Collectors.toList());
         com.azure.search.documents.indexes.implementation.models.ImageAnalysisSkill imageAnalysisSkill =
             new com.azure.search.documents.indexes.implementation.models.ImageAnalysisSkill(inputs, outputs);
-=======
-            : obj.getInputs().stream().map(InputFieldMappingEntryConverter::map).collect(Collectors.toList());
-
-        List<com.azure.search.documents.indexes.implementation.models.OutputFieldMappingEntry> outputs =
-            obj.getOutputs() == null ? null
-            : obj.getOutputs().stream().map(OutputFieldMappingEntryConverter::map).collect(Collectors.toList());
-        com.azure.search.documents.indexes.implementation.models.ImageAnalysisSkill imageAnalysisSkill =
-            new com.azure.search.documents.indexes.implementation.models.ImageAnalysisSkill(outputs, inputs);
->>>>>>> dbfff9a9
 
         String name = obj.getName();
         imageAnalysisSkill.setName(name);
