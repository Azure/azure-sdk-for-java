// Copyright (c) Microsoft Corporation. All rights reserved.
// Licensed under the MIT License.

package com.azure.search.documents.implementation.converters;

import com.azure.search.documents.indexes.models.CharFilterName;
import com.azure.search.documents.indexes.models.CustomAnalyzer;
import com.azure.search.documents.indexes.models.LexicalTokenizerName;
import com.azure.search.documents.indexes.models.TokenFilterName;

import java.util.List;
import java.util.stream.Collectors;

/**
 * A converter between {@link com.azure.search.documents.indexes.implementation.models.CustomAnalyzer} and
 * {@link CustomAnalyzer}.
 */
public final class CustomAnalyzerConverter {
    /**
     * Maps from {@link com.azure.search.documents.indexes.implementation.models.CustomAnalyzer} to {@link CustomAnalyzer}.
     */
    public static CustomAnalyzer map(com.azure.search.documents.indexes.implementation.models.CustomAnalyzer obj) {
        if (obj == null) {
            return null;
        }

        LexicalTokenizerName tokenizer = obj.getTokenizer() == null ? null
            : LexicalTokenizerNameConverter.map(obj.getTokenizer());
        CustomAnalyzer customAnalyzer = new CustomAnalyzer(obj.getName(), tokenizer);

        if (obj.getCharFilters() != null) {
            List<CharFilterName> charFilters =
                obj.getCharFilters().stream().map(CharFilterNameConverter::map).collect(Collectors.toList());
            customAnalyzer.setCharFilters(charFilters);
        }

        if (obj.getTokenFilters() != null) {
            List<TokenFilterName> tokenFilters =
                obj.getTokenFilters().stream().map(TokenFilterNameConverter::map).collect(Collectors.toList());
            customAnalyzer.setTokenFilters(tokenFilters);
        }

        return customAnalyzer;
    }

    /**
     * Maps from {@link CustomAnalyzer} to
     * {@link com.azure.search.documents.indexes.implementation.models.CustomAnalyzer}.
     */
    public static com.azure.search.documents.indexes.implementation.models.CustomAnalyzer map(CustomAnalyzer obj) {
        if (obj == null) {
            return null;
        }

        com.azure.search.documents.indexes.implementation.models.LexicalTokenizerName tokenizer =
            obj.getTokenizer() == null ? null
<<<<<<< HEAD
                : LexicalTokenizerNameConverter.map(obj.getTokenizer());
=======
            : LexicalTokenizerNameConverter.map(obj.getTokenizer());
>>>>>>> dbfff9a9

        com.azure.search.documents.indexes.implementation.models.CustomAnalyzer customAnalyzer =
            new com.azure.search.documents.indexes.implementation.models.CustomAnalyzer(obj.getName(), tokenizer);

        if (obj.getCharFilters() != null) {
            List<com.azure.search.documents.indexes.implementation.models.CharFilterName> charFilters =
                obj.getCharFilters().stream().map(CharFilterNameConverter::map).collect(Collectors.toList());
            customAnalyzer.setCharFilters(charFilters);
        }

        if (obj.getTokenFilters() != null) {
            List<com.azure.search.documents.indexes.implementation.models.TokenFilterName> tokenFilters =
                obj.getTokenFilters().stream().map(TokenFilterNameConverter::map).collect(Collectors.toList());
            customAnalyzer.setTokenFilters(tokenFilters);
        }

        customAnalyzer.validate();
        return customAnalyzer;
    }

    private CustomAnalyzerConverter() {
    }
}<|MERGE_RESOLUTION|>--- conflicted
+++ resolved
@@ -54,11 +54,7 @@
 
         com.azure.search.documents.indexes.implementation.models.LexicalTokenizerName tokenizer =
             obj.getTokenizer() == null ? null
-<<<<<<< HEAD
                 : LexicalTokenizerNameConverter.map(obj.getTokenizer());
-=======
-            : LexicalTokenizerNameConverter.map(obj.getTokenizer());
->>>>>>> dbfff9a9
 
         com.azure.search.documents.indexes.implementation.models.CustomAnalyzer customAnalyzer =
             new com.azure.search.documents.indexes.implementation.models.CustomAnalyzer(obj.getName(), tokenizer);
