// Copyright (c) Microsoft Corporation. All rights reserved.
// Licensed under the MIT License.
package com.azure.search.documents;

import com.azure.core.credential.AzureKeyCredential;
import com.azure.core.exception.HttpResponseException;
import com.azure.core.http.HttpHeaders;
import com.azure.core.http.HttpResponse;
import com.azure.core.http.policy.AddHeadersFromContextPolicy;
import com.azure.core.util.Context;
import com.azure.search.documents.indexes.SearchIndexAsyncClient;
import com.azure.search.documents.indexes.SearchIndexClient;
import com.azure.search.documents.indexes.SearchIndexClientBuilder;
import com.azure.search.documents.indexes.SearchIndexerAsyncClient;
import com.azure.search.documents.indexes.SearchIndexerClient;
import com.azure.search.documents.indexes.SearchIndexerClientBuilder;
import com.azure.search.documents.indexes.models.SearchField;
import com.azure.search.documents.indexes.models.SearchFieldDataType;
import com.azure.search.documents.indexes.models.SearchIndex;
<<<<<<< HEAD
import com.azure.search.documents.models.RequestOptions;
=======
import com.azure.search.documents.models.Hotel;
>>>>>>> 67730f85
import com.azure.search.documents.models.SearchOptions;
import com.azure.search.documents.models.SearchResult;
import com.azure.search.documents.util.SearchPagedIterable;

import java.util.ArrayList;
import java.util.Arrays;
import java.util.List;

/**
 * WARNING: MODIFYING THIS FILE WILL REQUIRE CORRESPONDING UPDATES TO README.md FILE. LINE NUMBERS
 * ARE USED TO EXTRACT APPROPRIATE CODE SEGMENTS FROM THIS FILE. ADD NEW CODE AT THE BOTTOM TO AVOID CHANGING
 * LINE NUMBERS OF EXISTING CODE SAMPLES.
 *
 * Code samples for the README.md
 */
public class ReadmeSamples {

    private String endpoint = "endpoint";
    private String adminKey = "admin key";
    private String apiKey = "api key";
    private String indexName = "index name";
    private SearchIndexClient searchIndexClient = new SearchIndexClientBuilder().buildClient();
    private SearchClient searchClient = new SearchClientBuilder().buildClient();
    private SearchAsyncClient searchAsyncClient = new SearchClientBuilder().buildAsyncClient();

    public void createSearchClient() {
        SearchClient searchClient = new SearchClientBuilder()
            .endpoint(endpoint)
            .credential(new AzureKeyCredential(adminKey))
            .indexName(indexName)
            .buildClient();
    }

    public void createAsyncSearchClient() {
        SearchAsyncClient searchAsyncClient = new SearchClientBuilder()
            .endpoint(endpoint)
            .credential(new AzureKeyCredential(adminKey))
            .indexName(indexName)
            .buildAsyncClient();
    }

    public void createIndexClient() {
        SearchIndexClient searchIndexClient = new SearchIndexClientBuilder()
            .endpoint(endpoint)
            .credential(new AzureKeyCredential(apiKey))
            .buildClient();
    }

    public void createIndexAsyncClient() {
        SearchIndexAsyncClient searchIndexAsyncClient = new SearchIndexClientBuilder()
            .endpoint(endpoint)
            .credential(new AzureKeyCredential(apiKey))
            .buildAsyncClient();
    }

    public void createIndexerClient() {
        SearchIndexerClient searchIndexerClient = new SearchIndexerClientBuilder()
            .endpoint(endpoint)
            .credential(new AzureKeyCredential(apiKey))
            .buildClient();
    }

    public void createIndexerAsyncClient() {
        SearchIndexerAsyncClient searchIndexerAsyncClient = new SearchIndexerClientBuilder()
            .endpoint(endpoint)
            .credential(new AzureKeyCredential(apiKey))
            .buildAsyncClient();
    }

    public void customHeaders() {
        HttpHeaders headers = new HttpHeaders();
        headers.put("my-header1", "my-header1-value");
        headers.put("my-header2", "my-header2-value");
        headers.put("my-header3", "my-header3-value");
        // Call API by passing headers in Context.
        SearchIndex index = new SearchIndex(indexName);
        searchIndexClient.createIndexWithResponse(
            index,
            new Context(AddHeadersFromContextPolicy.AZURE_REQUEST_HTTP_HEADERS_KEY, headers));
        // Above three HttpHeader will be added in outgoing HttpRequest.
    }

    public void handleErrorsWithSyncClient() {
        try {
            Iterable<SearchResult> results = searchClient.search("hotel");
        } catch (HttpResponseException ex) {
            // The exception contains the HTTP status code and the detailed message
            // returned from the search service
            HttpResponse response = ex.getResponse();
            System.out.println("Status Code: " + response.getStatusCode());
            System.out.println("Message: " + response.getBodyAsString().block());
        }
    }

    public void createIndexWithSyncClient() {
        SearchIndex newIndex = new SearchIndex("index_name", Arrays.asList(
            new SearchField("Name", SearchFieldDataType.STRING)
                .setKey(Boolean.TRUE),
            new SearchField("Cuisine", SearchFieldDataType.STRING)));
        // Create index.
        searchIndexClient.createIndex(newIndex);
    }

    public void uploadDocumentWithSyncClient() {
        List<Hotel> hotels = new ArrayList<>();
        hotels.add(new Hotel().setId("100"));
        hotels.add(new Hotel().setId("200"));
        hotels.add(new Hotel().setId("300"));
        // Upload hotel.
        searchClient.uploadDocuments(hotels);
    }

<<<<<<< HEAD
    public void sandBoxConnection() {
        // We'll connect to the Azure Cognitive Search public sandbox and send a
        // query to its "nycjobs" index built from a public dataset of available jobs
        // in New York.
        String serviceName = "azs-playground";
        String indexName = "nycjobs";
        String apiKey = "252044BE3886FE4A8E3BAA4F595114BB";

        // Create a SearchClient to send queries
        String serviceEndpoint = String.format("https://%s.search.windows.net/", serviceName);
        AzureKeyCredential credential = new AzureKeyCredential(apiKey);
        SearchClient client = new SearchClientBuilder()
            .endpoint(serviceEndpoint)
            .credential(credential)
            .indexName(indexName)
            .buildClient();

        // Let's get the top 5 jobs related to Microsoft
        SearchPagedIterable searchResultsIterable = client.search("Microsoft",
            new SearchOptions().setTop(5), null, Context.NONE);
        for (SearchResult searchResult: searchResultsIterable) {
            SearchDocument document = searchResult.getDocument(SearchDocument.class);
            String title = (String) document.get("business_title");
            String description = (String) document.get("job_description");
            System.out.println(String.format("The business title is %s, and here is the description: %s",
                title, description));
        }
    }

    public void searchWithDynamicType() {
        SearchPagedIterable searchResultsIterable = searchClient.search("luxury");
        for (SearchResult searchResult: searchResultsIterable) {
            SearchDocument doc = searchResult.getDocument(SearchDocument.class);
            String id = (String) doc.get("hotelId");
            String name = (String) doc.get("hotelName");
            System.out.println(String.format("This is hotelId %s, and this is hotel name %s.", id, name));
        }
    }

    public class Hotel {
        private String id;
        private String name;

        public String getId() {
            return id;
        }
=======
    public void searchTextWithSyncClient() {
        // Perform a text-based search
        for (SearchResult result : searchClient.search("luxury hotel",
            new SearchOptions(), Context.NONE)) {
>>>>>>> 67730f85

        public Hotel setId(String id) {
            this.id = id;
            return this;
        }

        public String getName() {
            return name;
        }

        public Hotel setName(String name) {
            this.name = name;
            return this;
        }
    }

    public void searchWithStronglyType() {
        SearchPagedIterable searchResultsIterable = searchClient.search("luxury");
        for (SearchResult searchResult: searchResultsIterable) {
            Hotel doc = searchResult.getDocument(Hotel.class);
            String id = doc.getId();
            String name = doc.getName();
            System.out.println(String.format("This is hotelId %s, and this is hotel name %s.", id, name));
        }
    }

    public void searchWithSearchOptions() {
        int stars = 4;
        SearchOptions options = new SearchOptions()
            .setFilter(String.format("rating ge %s", stars))
            .setOrderBy("rating desc")
            .setTop(5);
        SearchPagedIterable searchResultsIterable = searchClient.search("luxury", options, null,
            Context.NONE);
        // ...
    }

    public void searchWithAsyncClient() {
        searchAsyncClient.search("luxury")
            .subscribe(result -> {
                Hotel hotel = result.getDocument(Hotel.class);
                System.out.println(String.format("This is hotelId %s, and this is hotel name %s.",
                    hotel.getId(), hotel.getName()));
            });
    }

}<|MERGE_RESOLUTION|>--- conflicted
+++ resolved
@@ -17,11 +17,6 @@
 import com.azure.search.documents.indexes.models.SearchField;
 import com.azure.search.documents.indexes.models.SearchFieldDataType;
 import com.azure.search.documents.indexes.models.SearchIndex;
-<<<<<<< HEAD
-import com.azure.search.documents.models.RequestOptions;
-=======
-import com.azure.search.documents.models.Hotel;
->>>>>>> 67730f85
 import com.azure.search.documents.models.SearchOptions;
 import com.azure.search.documents.models.SearchResult;
 import com.azure.search.documents.util.SearchPagedIterable;
@@ -134,7 +129,6 @@
         searchClient.uploadDocuments(hotels);
     }
 
-<<<<<<< HEAD
     public void sandBoxConnection() {
         // We'll connect to the Azure Cognitive Search public sandbox and send a
         // query to its "nycjobs" index built from a public dataset of available jobs
@@ -181,12 +175,6 @@
         public String getId() {
             return id;
         }
-=======
-    public void searchTextWithSyncClient() {
-        // Perform a text-based search
-        for (SearchResult result : searchClient.search("luxury hotel",
-            new SearchOptions(), Context.NONE)) {
->>>>>>> 67730f85
 
         public Hotel setId(String id) {
             this.id = id;
