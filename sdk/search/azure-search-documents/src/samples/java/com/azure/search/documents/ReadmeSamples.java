--- conflicted
+++ resolved
@@ -11,20 +11,14 @@
 import com.azure.search.documents.indexes.SearchIndexAsyncClient;
 import com.azure.search.documents.indexes.SearchIndexClient;
 import com.azure.search.documents.indexes.SearchIndexClientBuilder;
-<<<<<<< HEAD
-=======
 import com.azure.search.documents.indexes.SearchIndexerAsyncClient;
 import com.azure.search.documents.indexes.SearchIndexerClient;
 import com.azure.search.documents.indexes.SearchIndexerClientBuilder;
 import com.azure.search.documents.indexes.models.SearchField;
 import com.azure.search.documents.indexes.models.SearchFieldDataType;
 import com.azure.search.documents.indexes.models.SearchIndex;
->>>>>>> 72d53830
 import com.azure.search.documents.models.Hotel;
 import com.azure.search.documents.models.RequestOptions;
-import com.azure.search.documents.indexes.models.SearchField;
-import com.azure.search.documents.indexes.models.SearchFieldDataType;
-import com.azure.search.documents.indexes.models.SearchIndex;
 import com.azure.search.documents.models.SearchOptions;
 import com.azure.search.documents.models.SearchResult;
 
@@ -49,11 +43,7 @@
     private SearchClient searchClient = new SearchClientBuilder().buildClient();
 
     public void createSearchClient() {
-<<<<<<< HEAD
-        SearchIndexClient searchIndexClient = new SearchIndexClientBuilder()
-=======
         SearchClient searchClient = new SearchClientBuilder()
->>>>>>> 72d53830
             .endpoint(endpoint)
             .credential(new AzureKeyCredential(adminKey))
             .indexName(indexName)
@@ -61,11 +51,7 @@
     }
 
     public void createAsyncSearchClient() {
-<<<<<<< HEAD
-        SearchIndexAsyncClient searchIndexAsyncClient = new SearchIndexClientBuilder()
-=======
         SearchAsyncClient searchAsyncClient = new SearchClientBuilder()
->>>>>>> 72d53830
             .endpoint(endpoint)
             .credential(new AzureKeyCredential(adminKey))
             .indexName(indexName)
@@ -73,19 +59,14 @@
     }
 
     public void createIndexClient() {
-        SearchClient searchClient = new SearchClientBuilder()
+        SearchIndexClient searchIndexClient = new SearchIndexClientBuilder()
             .endpoint(endpoint)
             .credential(new AzureKeyCredential(apiKey))
             .buildClient();
     }
 
-<<<<<<< HEAD
-    public void createAsyncIndexClient() {
-        SearchAsyncClient searchAsyncClient = new SearchClientBuilder()
-=======
     public void createIndexAsyncClient() {
         SearchIndexAsyncClient searchIndexAsyncClient = new SearchIndexClientBuilder()
->>>>>>> 72d53830
             .endpoint(endpoint)
             .credential(new AzureKeyCredential(apiKey))
             .buildAsyncClient();
