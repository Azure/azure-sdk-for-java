// Copyright (c) Microsoft Corporation. All rights reserved.
// Licensed under the MIT License.

package com.azure.search.documents;

import com.azure.core.credential.AzureKeyCredential;
import com.azure.core.http.rest.PagedIterable;
import com.azure.core.http.rest.Response;
import com.azure.core.util.Context;
import com.azure.search.documents.indexes.SearchIndexAsyncClient;
import com.azure.search.documents.indexes.SearchIndexClient;
import com.azure.search.documents.indexes.SearchIndexClientBuilder;
import com.azure.search.documents.indexes.SearchIndexerAsyncClient;
import com.azure.search.documents.indexes.SearchIndexerClient;
import com.azure.search.documents.indexes.SearchIndexerClientBuilder;
import com.azure.search.documents.indexes.models.AnalyzeTextOptions;
import com.azure.search.documents.indexes.models.AnalyzedTokenInfo;
import com.azure.search.documents.indexes.models.FieldMapping;
import com.azure.search.documents.indexes.models.IndexDocumentsBatch;
import com.azure.search.documents.indexes.models.InputFieldMappingEntry;
import com.azure.search.documents.indexes.models.LexicalTokenizerName;
import com.azure.search.documents.indexes.models.OcrSkill;
import com.azure.search.documents.indexes.models.OutputFieldMappingEntry;
import com.azure.search.documents.indexes.models.SearchField;
import com.azure.search.documents.indexes.models.SearchFieldDataType;
import com.azure.search.documents.indexes.models.SearchIndex;
import com.azure.search.documents.indexes.models.SearchIndexStatistics;
import com.azure.search.documents.indexes.models.SearchIndexer;
import com.azure.search.documents.indexes.models.SearchIndexerDataContainer;
import com.azure.search.documents.indexes.models.SearchIndexerDataSourceConnection;
import com.azure.search.documents.indexes.models.SearchIndexerDataSourceType;
import com.azure.search.documents.indexes.models.SearchIndexerSkillset;
import com.azure.search.documents.indexes.models.SearchIndexerStatus;
import com.azure.search.documents.indexes.models.SearchServiceStatistics;
import com.azure.search.documents.indexes.models.SearchSuggester;
import com.azure.search.documents.indexes.models.SynonymMap;
import com.azure.search.documents.models.AutocompleteItem;
import com.azure.search.documents.models.AutocompleteMode;
import com.azure.search.documents.models.AutocompleteOptions;
import com.azure.search.documents.models.IndexDocumentsOptions;
import com.azure.search.documents.models.IndexDocumentsResult;
import com.azure.search.documents.models.IndexingResult;
import com.azure.search.documents.models.SearchOptions;
import com.azure.search.documents.models.SearchResult;
import com.azure.search.documents.models.SuggestOptions;
import com.azure.search.documents.models.SuggestResult;
import com.azure.search.documents.util.AutocompletePagedIterable;
import com.azure.search.documents.util.SearchPagedFlux;
import com.azure.search.documents.util.SearchPagedIterable;
import com.azure.search.documents.util.SearchPagedResponse;
import com.azure.search.documents.util.SuggestPagedIterable;

import java.util.Arrays;
import java.util.Collections;
import java.util.List;
import java.util.Map;
import java.util.concurrent.atomic.AtomicLong;

@SuppressWarnings("unused")
public class SearchJavaDocCodeSnippets {
    private static final SearchClient SEARCH_CLIENT = new SearchClientBuilder().buildClient();
    private static final long SEARCH_SKIP_LIMIT = 100_000; // May change over time

    /**
     * Code snippet for creating a {@link SearchClient}.
     */
    public void createSearchClientFromBuilder() {
        // BEGIN: com.azure.search.documents.SearchClient.instantiation
        SearchClient searchClient = new SearchClientBuilder()
            .credential(new AzureKeyCredential("{key}"))
            .endpoint("{endpoint}")
            .indexName("{indexName}")
            .buildClient();
        // END: com.azure.search.documents.SearchClient.instantiation
    }

    /**
     * Code snippet for {@link SearchClient#uploadDocuments(Iterable)}.
     */
    public void uploadDocuments() {
        // BEGIN: com.azure.search.documents.SearchClient.uploadDocuments#Iterable
        SearchDocument searchDocument = new SearchDocument();
        searchDocument.put("hotelId", "1");
        searchDocument.put("hotelName", "test");
        IndexDocumentsResult result = SEARCH_CLIENT.uploadDocuments(Collections.singletonList(searchDocument));
        for (IndexingResult indexingResult : result.getResults()) {
            System.out.printf("Does document with key %s upload successfully? %b%n", indexingResult.getKey(),
                indexingResult.isSucceeded());
        }
        // END: com.azure.search.documents.SearchClient.uploadDocuments#Iterable
    }

    /**
     * Code snippet for {@link SearchClient#uploadDocumentsWithResponse(Iterable, IndexDocumentsOptions, Context)}
     */
    public void uploadDocumentsWithResponse() {
        // BEGIN: com.azure.search.documents.SearchClient.uploadDocumentsWithResponse#Iterable-IndexDocumentsOptions-Context
        SearchDocument searchDocument = new SearchDocument();
        searchDocument.put("hotelId", "1");
        searchDocument.put("hotelName", "test");
        Response<IndexDocumentsResult> resultResponse = SEARCH_CLIENT.uploadDocumentsWithResponse(
            Collections.singletonList(searchDocument), null, new Context(KEY_1, VALUE_1));
        System.out.println("The status code of the response is " + resultResponse.getStatusCode());
        for (IndexingResult indexingResult : resultResponse.getValue().getResults()) {
            System.out.printf("Does document with key %s upload successfully? %b%n", indexingResult.getKey(),
                indexingResult.isSucceeded());
        }
        // END: com.azure.search.documents.SearchClient.uploadDocumentsWithResponse#Iterable-IndexDocumentsOptions-Context
    }

    /**
     * Code snippet for {@link SearchClient#mergeDocuments(Iterable)}
     */
    public void mergeDocuments() {
        // BEGIN: com.azure.search.documents.SearchClient.mergeDocuments#Iterable
        SearchDocument searchDocument = new SearchDocument();
        searchDocument.put("hotelName", "merge");
        IndexDocumentsResult result = SEARCH_CLIENT.mergeDocuments(Collections.singletonList(searchDocument));
        for (IndexingResult indexingResult : result.getResults()) {
            System.out.printf("Does document with key %s merge successfully? %b%n", indexingResult.getKey(),
                indexingResult.isSucceeded());
        }
        // END: com.azure.search.documents.SearchClient.mergeDocuments#Iterable
    }

    /**
     * Code snippet for {@link SearchClient#mergeDocumentsWithResponse(Iterable, IndexDocumentsOptions, Context)}
     */
    public void mergeDocumentsWithResponse() {
        // BEGIN: com.azure.search.documents.SearchClient.mergeDocumentsWithResponse#Iterable-IndexDocumentsOptions-Context
        SearchDocument searchDocument = new SearchDocument();
        searchDocument.put("hotelName", "test");
        Response<IndexDocumentsResult> resultResponse = SEARCH_CLIENT.mergeDocumentsWithResponse(
            Collections.singletonList(searchDocument), null, new Context(KEY_1, VALUE_1));
        System.out.println("The status code of the response is " + resultResponse.getStatusCode());
        for (IndexingResult indexingResult : resultResponse.getValue().getResults()) {
            System.out.printf("Does document with key %s merge successfully? %b%n", indexingResult.getKey(),
                indexingResult.isSucceeded());
        }
        // END: com.azure.search.documents.SearchClient.mergeDocumentsWithResponse#Iterable-IndexDocumentsOptions-Context
    }

    /**
     * Code snippet for {@link SearchClient#mergeOrUploadDocuments(Iterable)}
     */
    public void mergeOrUploadDocuments() {
        // BEGIN: com.azure.search.documents.SearchClient.mergeOrUploadDocuments#Iterable
        SearchDocument searchDocument = new SearchDocument();
        searchDocument.put("hotelId", "1");
        searchDocument.put("hotelName", "test");
        IndexDocumentsResult result = SEARCH_CLIENT.mergeOrUploadDocuments(Collections.singletonList(searchDocument));
        for (IndexingResult indexingResult : result.getResults()) {
            System.out.printf("Does document with key %s mergeOrUpload successfully? %b%n", indexingResult.getKey(),
                indexingResult.isSucceeded());
        }
        // END: com.azure.search.documents.SearchClient.mergeOrUploadDocuments#Iterable
    }

    /**
     * Code snippet for {@link SearchClient#mergeOrUploadDocumentsWithResponse(Iterable, IndexDocumentsOptions, Context)}
     */
    public void mergeOrUploadDocumentsWithResponse() {
        // BEGIN: com.azure.search.documents.SearchClient.mergeOrUploadDocumentsWithResponse#Iterable-IndexDocumentsOptions-Context
        SearchDocument searchDocument = new SearchDocument();
        searchDocument.put("hotelId", "1");
        searchDocument.put("hotelName", "test");
        Response<IndexDocumentsResult> resultResponse = SEARCH_CLIENT.mergeOrUploadDocumentsWithResponse(
            Collections.singletonList(searchDocument), null, new Context(KEY_1, VALUE_1));
        System.out.println("The status code of the response is " + resultResponse.getStatusCode());
        for (IndexingResult indexingResult : resultResponse.getValue().getResults()) {
            System.out.printf("Does document with key %s mergeOrUpload successfully? %b%n", indexingResult.getKey(),
                indexingResult.isSucceeded());
        }
        // END: com.azure.search.documents.SearchClient.mergeOrUploadDocumentsWithResponse#Iterable-IndexDocumentsOptions-Context
    }

    /**
     * Code snippet for {@link SearchClient#deleteDocuments(Iterable)}
     */
    public void deleteDocuments() {
        // BEGIN: com.azure.search.documents.SearchClient.deleteDocuments#Iterable
        SearchDocument searchDocument = new SearchDocument();
        searchDocument.put("hotelId", "1");
        searchDocument.put("hotelName", "test");
        IndexDocumentsResult result = SEARCH_CLIENT.deleteDocuments(Collections.singletonList(searchDocument));
        for (IndexingResult indexingResult : result.getResults()) {
            System.out.printf("Does document with key %s delete successfully? %b%n", indexingResult.getKey(),
                indexingResult.isSucceeded());
        }
        // END: com.azure.search.documents.SearchClient.deleteDocuments#Iterable
    }


    /**
     * Code snippet for {@link SearchClient#deleteDocumentsWithResponse(Iterable, IndexDocumentsOptions, Context)}
     */
    public void deleteDocumentsWithResponse() {
        // BEGIN: com.azure.search.documents.SearchClient.deleteDocumentsWithResponse#Iterable-IndexDocumentsOptions-Context
        SearchDocument searchDocument = new SearchDocument();
        searchDocument.put("hotelId", "1");
        searchDocument.put("hotelName", "test");
        Response<IndexDocumentsResult> resultResponse = SEARCH_CLIENT.deleteDocumentsWithResponse(
            Collections.singletonList(searchDocument), null, new Context(KEY_1, VALUE_1));
        System.out.println("The status code of the response is " + resultResponse.getStatusCode());
        for (IndexingResult indexingResult : resultResponse.getValue().getResults()) {
            System.out.printf("Does document with key %s delete successfully? %b%n", indexingResult.getKey(),
                indexingResult.isSucceeded());
        }
        // END: com.azure.search.documents.SearchClient.deleteDocumentsWithResponse#Iterable-IndexDocumentsOptions-Context
    }

    /**
     * Code snippet for {@link SearchClient#indexDocuments(IndexDocumentsBatch)}
     */
    public void indexDocuments() {
        // BEGIN: com.azure.search.documents.SearchClient.indexDocuments#IndexDocumentsBatch
        SearchDocument searchDocument1 = new SearchDocument();
        searchDocument1.put("hotelId", "1");
        searchDocument1.put("hotelName", "test1");
        SearchDocument searchDocument2 = new SearchDocument();
        searchDocument2.put("hotelId", "2");
        searchDocument2.put("hotelName", "test2");
        IndexDocumentsBatch<SearchDocument> indexDocumentsBatch = new IndexDocumentsBatch<>();
        indexDocumentsBatch.addUploadActions(Collections.singletonList(searchDocument1));
        indexDocumentsBatch.addDeleteActions(Collections.singletonList(searchDocument2));
        IndexDocumentsResult result = SEARCH_CLIENT.indexDocuments(indexDocumentsBatch);
        for (IndexingResult indexingResult : result.getResults()) {
            System.out.printf("Does document with key %s finish successfully? %b%n", indexingResult.getKey(),
                indexingResult.isSucceeded());
        }
        // END: com.azure.search.documents.SearchClient.indexDocuments#IndexDocumentsBatch
    }

    /**
     * Code snippet for {@link SearchClient#indexDocumentsWithResponse(IndexDocumentsBatch, IndexDocumentsOptions, Context)}
     */
    public void indexDocumentsWithResponse() {
        // BEGIN: com.azure.search.documents.SearchClient.indexDocumentsWithResponse#IndexDocumentsBatch-IndexDocumentsOptions-Context
        SearchDocument searchDocument1 = new SearchDocument();
        searchDocument1.put("hotelId", "1");
        searchDocument1.put("hotelName", "test1");
        SearchDocument searchDocument2 = new SearchDocument();
        searchDocument2.put("hotelId", "2");
        searchDocument2.put("hotelName", "test2");
        IndexDocumentsBatch<SearchDocument> indexDocumentsBatch = new IndexDocumentsBatch<>();
        indexDocumentsBatch.addUploadActions(Collections.singletonList(searchDocument1));
        indexDocumentsBatch.addDeleteActions(Collections.singletonList(searchDocument2));
        Response<IndexDocumentsResult> resultResponse = SEARCH_CLIENT.indexDocumentsWithResponse(indexDocumentsBatch,
            null, new Context(KEY_1, VALUE_1));
        System.out.println("The status code of the response is " + resultResponse.getStatusCode());
        for (IndexingResult indexingResult : resultResponse.getValue().getResults()) {
            System.out.printf("Does document with key %s finish successfully? %b%n", indexingResult.getKey(),
                indexingResult.isSucceeded());
        }
        // END: com.azure.search.documents.SearchClient.indexDocumentsWithResponse#IndexDocumentsBatch-IndexDocumentsOptions-Context
    }

    /**
     * Code snippet for {@link SearchClient#getDocument(String, Class)}
     */
    public void getDocuments() {
        // BEGIN: com.azure.search.documents.SearchClient.getDocuments#String-Class
        SearchDocument result = SEARCH_CLIENT.getDocument("hotelId", SearchDocument.class);
        for (Map.Entry<String, Object> keyValuePair : result.entrySet()) {
            System.out.printf("Document key %s, Document value %s", keyValuePair.getKey(), keyValuePair.getValue());
        }
        // END: com.azure.search.documents.SearchClient.getDocuments#String-Class
    }

    /**
     * Code snippet for {@link SearchClient#getDocumentWithResponse(String, Class, List, Context)}
     */
    public void getDocumentsWithResponse() {
        // BEGIN: com.azure.search.documents.SearchClient.getDocumentWithResponse#String-Class-List-Context
        Response<SearchDocument> resultResponse = SEARCH_CLIENT.getDocumentWithResponse("hotelId",
            SearchDocument.class, null, new Context(KEY_1, VALUE_1));
        System.out.println("The status code of the response is " + resultResponse.getStatusCode());
        for (Map.Entry<String, Object> keyValuePair : resultResponse.getValue().entrySet()) {
            System.out.printf("Document key %s, Document value %s", keyValuePair.getKey(), keyValuePair.getValue());
        }
        // END: com.azure.search.documents.SearchClient.getDocumentWithResponse#String-Class-List-Context
    }

    /**
     * Code snippet for {@link SearchClient#getDocumentCount()}
     */
    public void getDocumentCount() {
        // BEGIN: com.azure.search.documents.SearchClient.getDocumentCount
        long count = SEARCH_CLIENT.getDocumentCount();
        System.out.printf("There are %d documents in service.", count);
        // END: com.azure.search.documents.SearchClient.getDocumentCount
    }

    /**
     * Code snippet for {@link SearchClient#getDocumentCountWithResponse(Context)}
     */
    public void getDocumentCountWithResponse() {
        // BEGIN: com.azure.search.documents.SearchClient.getDocumentCountWithResponse#Context
        Response<Long> countResponse = SEARCH_CLIENT.getDocumentCountWithResponse(new Context(KEY_1, VALUE_1));
        System.out.println("The status code of the response is " + countResponse.getStatusCode());
        System.out.printf("There are %d documents in service.", countResponse.getValue());
        // END: com.azure.search.documents.SearchClient.getDocumentCountWithResponse#Context
    }

    /**
     * Code snippet for {@link SearchClient#search(String)}
     */
    public void searchDocuments() {
        // BEGIN: com.azure.search.documents.SearchClient.search#String
        SearchPagedIterable searchPagedIterable = SEARCH_CLIENT.search("searchText");
        System.out.printf("There are around %d results.", searchPagedIterable.getTotalCount());

        long numberOfDocumentsReturned = 0;
        for (SearchPagedResponse resultResponse: searchPagedIterable.iterableByPage()) {
            System.out.println("The status code of the response is " + resultResponse.getStatusCode());
            numberOfDocumentsReturned += resultResponse.getValue().size();
            resultResponse.getValue().forEach(searchResult -> {
                for (Map.Entry<String, Object> keyValuePair: searchResult
                    .getDocument(SearchDocument.class).entrySet()) {
                    System.out.printf("Document key %s, document value %s", keyValuePair.getKey(),
                        keyValuePair.getValue());
                }
            });

            if (numberOfDocumentsReturned >= SEARCH_SKIP_LIMIT) {
                // Reached the $skip limit, stop requesting more documents.
                break;
            }
        }
        // END: com.azure.search.documents.SearchClient.search#String
    }

    /**
     * Code snippet for {@link SearchClient#search(String, SearchOptions, Context)}
     */
    public void searchDocumentsWithOptions() {
        // BEGIN: com.azure.search.documents.SearchClient.search#String-SearchOptions-Context
        SearchPagedIterable searchPagedIterable = SEARCH_CLIENT.search("searchText",
            new SearchOptions().setOrderBy("hotelId desc"), new Context(KEY_1, VALUE_1));
        System.out.printf("There are around %d results.", searchPagedIterable.getTotalCount());

        long numberOfDocumentsReturned = 0;
        for (SearchPagedResponse resultResponse: searchPagedIterable.iterableByPage()) {
            System.out.println("The status code of the response is " + resultResponse.getStatusCode());
            numberOfDocumentsReturned += resultResponse.getValue().size();
            resultResponse.getValue().forEach(searchResult -> {
                for (Map.Entry<String, Object> keyValuePair: searchResult
                    .getDocument(SearchDocument.class).entrySet()) {
                    System.out.printf("Document key %s, document value %s", keyValuePair.getKey(),
                        keyValuePair.getValue());
                }
            });

            if (numberOfDocumentsReturned >= SEARCH_SKIP_LIMIT) {
                // Reached the $skip limit, stop requesting more documents.
                break;
            }
        }
        // END: com.azure.search.documents.SearchClient.search#String-SearchOptions-Context
    }

    /**
     * Code snippet for {@link SearchClient#suggest(String, String)}
     */
    public void suggestDocuments() {
        // BEGIN: com.azure.search.documents.SearchClient.suggest#String-String
        SuggestPagedIterable suggestPagedIterable = SEARCH_CLIENT.suggest("searchText", "sg");
        for (SuggestResult result: suggestPagedIterable) {
            SearchDocument searchDocument = result.getDocument(SearchDocument.class);
            for (Map.Entry<String, Object> keyValuePair: searchDocument.entrySet()) {
                System.out.printf("Document key %s, document value %s", keyValuePair.getKey(), keyValuePair.getValue());
            }
        }
        // END: com.azure.search.documents.SearchClient.suggest#String-String
    }

    /**
     * Code snippet for {@link SearchClient#suggest(String, String, SuggestOptions, Context)}
     */
    public void suggestDocumentsWithOptions() {
        // BEGIN: com.azure.search.documents.SearchClient.suggest#String-String-SuggestOptions-Context
        SuggestPagedIterable suggestPagedIterable = SEARCH_CLIENT.suggest("searchText", "sg",
            new SuggestOptions().setOrderBy("hotelId desc"), new Context(KEY_1, VALUE_1));
        for (SuggestResult result: suggestPagedIterable) {
            SearchDocument searchDocument = result.getDocument(SearchDocument.class);
            for (Map.Entry<String, Object> keyValuePair: searchDocument.entrySet()) {
                System.out.printf("Document key %s, document value %s", keyValuePair.getKey(), keyValuePair.getValue());
            }
        }
        // END: com.azure.search.documents.SearchClient.suggest#String-String-SuggestOptions-Context
    }

    /**
     * Code snippet for {@link SearchClient#autocomplete(String, String)}
     */
    public void autocompleteDocuments() {
        // BEGIN: com.azure.search.documents.SearchClient.autocomplete#String-String
        AutocompletePagedIterable autocompletePagedIterable = SEARCH_CLIENT.autocomplete("searchText", "sg");
        for (AutocompleteItem result: autocompletePagedIterable) {
            System.out.printf("The complete term is %s", result.getText());
        }
        // END: com.azure.search.documents.SearchClient.autocomplete#String-String
    }

    /**
     * Code snippet for {@link SearchClient#autocomplete(String, String, AutocompleteOptions, Context)}
     */
    public void autocompleteDocumentsWithOptions() {
        // BEGIN: com.azure.search.documents.SearchClient.autocomplete#String-String-AutocompleteOptions-Context
        AutocompletePagedIterable autocompletePagedIterable = SEARCH_CLIENT.autocomplete("searchText", "sg",
            new AutocompleteOptions().setAutocompleteMode(AutocompleteMode.ONE_TERM_WITH_CONTEXT),
            new Context(KEY_1, VALUE_1));
        for (AutocompleteItem result: autocompletePagedIterable) {
            System.out.printf("The complete term is %s", result.getText());
        }
        // END: com.azure.search.documents.SearchClient.autocomplete#String-String-AutocompleteOptions-Context
    }

    private static final SearchAsyncClient SEARCH_ASYNC_CLIENT = new SearchClientBuilder().buildAsyncClient();

    /**
     * Code snippet for {@link SearchAsyncClient#uploadDocuments(Iterable)}.
     */
    public void uploadDocumentsAsync() {
        // BEGIN: com.azure.search.documents.SearchAsyncClient.uploadDocuments#Iterable
        SearchDocument searchDocument = new SearchDocument();
        searchDocument.put("hotelId", "1");
        searchDocument.put("hotelName", "test");
        SEARCH_ASYNC_CLIENT.uploadDocuments(Collections.singletonList(searchDocument))
            .subscribe(result -> {
                for (IndexingResult indexingResult : result.getResults()) {
                    System.out.printf("Does document with key %s upload successfully? %b%n",
                        indexingResult.getKey(), indexingResult.isSucceeded());
                }
            });
        // END: com.azure.search.documents.SearchAsyncClient.uploadDocuments#Iterable
    }

    /**
     * Code snippet for {@link SearchAsyncClient#uploadDocumentsWithResponse(Iterable, IndexDocumentsOptions)}
     */
    public void uploadDocumentsWithResponseAsync() {
        // BEGIN: com.azure.search.documents.SearchAsyncClient.uploadDocumentsWithResponse#Iterable-IndexDocumentsOptions
        SearchDocument searchDocument = new SearchDocument();
        searchDocument.put("hotelId", "1");
        searchDocument.put("hotelName", "test");
        SEARCH_ASYNC_CLIENT.uploadDocumentsWithResponse(Collections.singletonList(searchDocument), null)
            .subscribe(resultResponse -> {
                System.out.println("The status code of the response is " + resultResponse.getStatusCode());
                for (IndexingResult indexingResult : resultResponse.getValue().getResults()) {
                    System.out.printf("Does document with key %s upload successfully? %b%n", indexingResult.getKey(),
                        indexingResult.isSucceeded());
                }
            });
        // END: com.azure.search.documents.SearchAsyncClient.uploadDocumentsWithResponse#Iterable-IndexDocumentsOptions
    }

    /**
     * Code snippet for {@link SearchAsyncClient#mergeDocuments(Iterable)}
     */
    public void mergeDocumentsAsync() {
        // BEGIN: com.azure.search.documents.SearchAsyncClient.mergeDocuments#Iterable
        SearchDocument searchDocument = new SearchDocument();
        searchDocument.put("hotelName", "merge");
        SEARCH_ASYNC_CLIENT.mergeDocuments(Collections.singletonList(searchDocument))
            .subscribe(result -> {
                for (IndexingResult indexingResult : result.getResults()) {
                    System.out.printf("Does document with key %s merge successfully? %b%n", indexingResult.getKey(),
                        indexingResult.isSucceeded());
                }
            });
        // END: com.azure.search.documents.SearchAsyncClient.mergeDocuments#Iterable
    }

    /**
     * Code snippet for {@link SearchAsyncClient#mergeDocumentsWithResponse(Iterable, IndexDocumentsOptions)}
     */
    public void mergeDocumentsWithResponseAsync() {
        // BEGIN: com.azure.search.documents.SearchAsyncClient.mergeDocumentsWithResponse#Iterable-IndexDocumentsOptions
        SearchDocument searchDocument = new SearchDocument();
        searchDocument.put("hotelName", "test");
        SEARCH_ASYNC_CLIENT.mergeDocumentsWithResponse(Collections.singletonList(searchDocument), null)
            .subscribe(resultResponse -> {
                System.out.println("The status code of the response is " + resultResponse.getStatusCode());
                for (IndexingResult indexingResult : resultResponse.getValue().getResults()) {
                    System.out.printf("Does document with key %s merge successfully? %b%n", indexingResult.getKey(),
                        indexingResult.isSucceeded());
                }
            });
        // END: com.azure.search.documents.SearchAsyncClient.mergeDocumentsWithResponse#Iterable-IndexDocumentsOptions
    }

    /**
     * Code snippet for {@link SearchAsyncClient#mergeOrUploadDocuments(Iterable)}
     */
    public void mergeOrUploadDocumentsAsync() {
        // BEGIN: com.azure.search.documents.SearchAsyncClient.mergeOrUploadDocuments#Iterable
        SearchDocument searchDocument = new SearchDocument();
        searchDocument.put("hotelId", "1");
        searchDocument.put("hotelName", "test");
        SEARCH_ASYNC_CLIENT.mergeOrUploadDocuments(Collections.singletonList(searchDocument))
            .subscribe(result -> {
                for (IndexingResult indexingResult : result.getResults()) {
                    System.out.printf("Does document with key %s mergeOrUpload successfully? %b%n",
                        indexingResult.getKey(), indexingResult.isSucceeded());
                }
            });
        // END: com.azure.search.documents.SearchAsyncClient.mergeOrUploadDocuments#Iterable
    }

    /**
     * Code snippet for {@link SearchAsyncClient#mergeOrUploadDocumentsWithResponse(Iterable, IndexDocumentsOptions)}
     */
    public void mergeOrUploadDocumentsWithResponseAsync() {
        // BEGIN: com.azure.search.documents.SearchAsyncClient.mergeOrUploadDocumentsWithResponse#Iterable-IndexDocumentsOptions
        SearchDocument searchDocument = new SearchDocument();
        searchDocument.put("hotelId", "1");
        searchDocument.put("hotelName", "test");
        SEARCH_ASYNC_CLIENT.mergeOrUploadDocumentsWithResponse(Collections.singletonList(searchDocument), null)
            .subscribe(resultResponse -> {
                System.out.println("The status code of the response is " + resultResponse.getStatusCode());
                for (IndexingResult indexingResult : resultResponse.getValue().getResults()) {
                    System.out.printf("Does document with key %s mergeOrUpload successfully? %b%n",
                        indexingResult.getKey(), indexingResult.isSucceeded());
                }
            });
        // END: com.azure.search.documents.SearchAsyncClient.mergeOrUploadDocumentsWithResponse#Iterable-IndexDocumentsOptions
    }

    /**
     * Code snippet for {@link SearchAsyncClient#deleteDocuments(Iterable)}
     */
    public void deleteDocumentsAsync() {
        // BEGIN: com.azure.search.documents.SearchAsyncClient.deleteDocuments#Iterable
        SearchDocument searchDocument = new SearchDocument();
        searchDocument.put("hotelId", "1");
        searchDocument.put("hotelName", "test");
        SEARCH_ASYNC_CLIENT.deleteDocuments(Collections.singletonList(searchDocument))
            .subscribe(result -> {
                for (IndexingResult indexingResult : result.getResults()) {
                    System.out.printf("Does document with key %s delete successfully? %b%n", indexingResult.getKey(),
                        indexingResult.isSucceeded());
                }
            });
        // END: com.azure.search.documents.SearchAsyncClient.deleteDocuments#Iterable
    }


    /**
     * Code snippet for {@link SearchAsyncClient#deleteDocumentsWithResponse(Iterable, IndexDocumentsOptions)}
     */
    public void deleteDocumentsWithResponseAsync() {
        // BEGIN: com.azure.search.documents.SearchAsyncClient.deleteDocumentsWithResponse#Iterable-IndexDocumentsOptions
        SearchDocument searchDocument = new SearchDocument();
        searchDocument.put("hotelId", "1");
        searchDocument.put("hotelName", "test");
        SEARCH_ASYNC_CLIENT.deleteDocumentsWithResponse(Collections.singletonList(searchDocument), null)
            .subscribe(resultResponse -> {
                System.out.println("The status code of the response is " + resultResponse.getStatusCode());
                for (IndexingResult indexingResult : resultResponse.getValue().getResults()) {
                    System.out.printf("Does document with key %s delete successfully? %b%n", indexingResult.getKey(),
                        indexingResult.isSucceeded());
                }
            });
        // END: com.azure.search.documents.SearchAsyncClient.deleteDocumentsWithResponse#Iterable-IndexDocumentsOptions
    }

    /**
     * Code snippet for {@link SearchAsyncClient#indexDocuments(IndexDocumentsBatch)}
     */
    public void indexDocumentsAsync() {
        // BEGIN: com.azure.search.documents.SearchAsyncClient.indexDocuments#IndexDocumentsBatch
        SearchDocument searchDocument1 = new SearchDocument();
        searchDocument1.put("hotelId", "1");
        searchDocument1.put("hotelName", "test1");
        SearchDocument searchDocument2 = new SearchDocument();
        searchDocument2.put("hotelId", "2");
        searchDocument2.put("hotelName", "test2");
        IndexDocumentsBatch<SearchDocument> indexDocumentsBatch = new IndexDocumentsBatch<>();
        indexDocumentsBatch.addUploadActions(Collections.singletonList(searchDocument1));
        indexDocumentsBatch.addDeleteActions(Collections.singletonList(searchDocument2));
        SEARCH_ASYNC_CLIENT.indexDocuments(indexDocumentsBatch)
            .subscribe(result -> {
                for (IndexingResult indexingResult : result.getResults()) {
                    System.out.printf("Does document with key %s finish successfully? %b%n", indexingResult.getKey(),
                        indexingResult.isSucceeded());
                }
            });
        // END: com.azure.search.documents.SearchAsyncClient.indexDocuments#IndexDocumentsBatch
    }

    /**
     * Code snippet for {@link SearchAsyncClient#indexDocumentsWithResponse(IndexDocumentsBatch, IndexDocumentsOptions)}
     */
    public void indexDocumentsWithResponseAsync() {
        // BEGIN: com.azure.search.documents.SearchAsyncClient.indexDocumentsWithResponse#IndexDocumentsBatch-IndexDocumentsOptions
        SearchDocument searchDocument1 = new SearchDocument();
        searchDocument1.put("hotelId", "1");
        searchDocument1.put("hotelName", "test1");
        SearchDocument searchDocument2 = new SearchDocument();
        searchDocument2.put("hotelId", "2");
        searchDocument2.put("hotelName", "test2");
        IndexDocumentsBatch<SearchDocument> indexDocumentsBatch = new IndexDocumentsBatch<>();
        indexDocumentsBatch.addUploadActions(Collections.singletonList(searchDocument1));
        indexDocumentsBatch.addDeleteActions(Collections.singletonList(searchDocument2));
        SEARCH_ASYNC_CLIENT.indexDocumentsWithResponse(indexDocumentsBatch, null)
            .subscribe(resultResponse -> {
                System.out.println("The status code of the response is " + resultResponse.getStatusCode());
                for (IndexingResult indexingResult : resultResponse.getValue().getResults()) {
                    System.out.printf("Does document with key %s finish successfully? %b%n", indexingResult.getKey(),
                        indexingResult.isSucceeded());
                }
            });
        // END: com.azure.search.documents.SearchAsyncClient.indexDocumentsWithResponse#IndexDocumentsBatch-IndexDocumentsOptions
    }

    /**
     * Code snippet for {@link SearchAsyncClient#getDocument(String, Class)}
     */
    public void getDocumentsAsync() {
        // BEGIN: com.azure.search.documents.SearchAsyncClient.getDocuments#String-Class
        SEARCH_ASYNC_CLIENT.getDocument("hotelId", SearchDocument.class)
            .subscribe(result -> {
                for (Map.Entry<String, Object> keyValuePair : result.entrySet()) {
                    System.out.printf("Document key %s, Document value %s", keyValuePair.getKey(),
                        keyValuePair.getValue());
                }
            });
        // END: com.azure.search.documents.SearchAsyncClient.getDocuments#String-Class
    }

    /**
     * Code snippet for {@link SearchAsyncClient#getDocumentWithResponse(String, Class, List)}
     */
    public void getDocumentsWithResponseAsync() {
        // BEGIN: com.azure.search.documents.SearchAsyncClient.getDocumentWithResponse#String-Class-List
        SEARCH_ASYNC_CLIENT.getDocumentWithResponse("hotelId", SearchDocument.class, null)
            .subscribe(resultResponse -> {
                System.out.println("The status code of the response is " + resultResponse.getStatusCode());
                for (Map.Entry<String, Object> keyValuePair : resultResponse.getValue().entrySet()) {
                    System.out.printf("Document key %s, Document value %s", keyValuePair.getKey(),
                        keyValuePair.getValue());
                }
            });
        // END: com.azure.search.documents.SearchAsyncClient.getDocumentWithResponse#String-Class-List
    }

    /**
     * Code snippet for {@link SearchAsyncClient#getDocumentCount()}
     */
    public void getDocumentCountAsync() {
        // BEGIN: com.azure.search.documents.SearchAsyncClient.getDocumentCount
        SEARCH_ASYNC_CLIENT.getDocumentCount()
            .subscribe(count -> System.out.printf("There are %d documents in service.", count));
        // END: com.azure.search.documents.SearchAsyncClient.getDocumentCount
    }

    /**
     * Code snippet for {@link SearchAsyncClient#getDocumentCountWithResponse()}
     */
    public void getDocumentCountWithResponseAsync() {
        // BEGIN: com.azure.search.documents.SearchAsyncClient.getDocumentCountWithResponse
        SEARCH_ASYNC_CLIENT.getDocumentCountWithResponse()
            .subscribe(countResponse -> {
                System.out.println("The status code of the response is " + countResponse.getStatusCode());
                System.out.printf("There are %d documents in service.", countResponse.getValue());
            });
        // END: com.azure.search.documents.SearchAsyncClient.getDocumentCountWithResponse
    }

    /**
     * Code snippet for {@link SearchAsyncClient#search(String)}
     */
    public void searchDocumentsAsync() {
        // BEGIN: com.azure.search.documents.SearchAsyncClient.search#String
        SearchPagedFlux searchPagedFlux = SEARCH_ASYNC_CLIENT.search("searchText");
        searchPagedFlux.getTotalCount().subscribe(
            count -> System.out.printf("There are around %d results.", count));

        AtomicLong numberOfDocumentsReturned = new AtomicLong();
        searchPagedFlux.byPage()
            .takeUntil(page -> {
                if (numberOfDocumentsReturned.addAndGet(page.getValue().size()) >= SEARCH_SKIP_LIMIT) {
                    // Reached the $skip limit, stop requesting more documents.
                    return true;
                }

                return false;
            })
            .subscribe(resultResponse -> {
                for (SearchResult result: resultResponse.getValue()) {
                    SearchDocument searchDocument = result.getDocument(SearchDocument.class);
                    for (Map.Entry<String, Object> keyValuePair: searchDocument.entrySet()) {
                        System.out.printf("Document key %s, document value %s", keyValuePair.getKey(), keyValuePair.getValue());
                    }
                }
            });
        // END: com.azure.search.documents.SearchAsyncClient.search#String
    }

    /**
     * Code snippet for {@link SearchAsyncClient#search(String, SearchOptions, Context)}
     */
    public void searchDocumentsWithOptionsAsync() {
        // BEGIN: com.azure.search.documents.SearchAsyncClient.search#String-SearchOptions
        SearchPagedFlux pagedFlux = SEARCH_ASYNC_CLIENT.search("searchText",
            new SearchOptions().setOrderBy("hotelId desc"));

        pagedFlux.getTotalCount().subscribe(count -> System.out.printf("There are around %d results.", count));

        AtomicLong numberOfDocumentsReturned = new AtomicLong();
        pagedFlux.byPage()
            .takeUntil(page -> {
                if (numberOfDocumentsReturned.addAndGet(page.getValue().size()) >= SEARCH_SKIP_LIMIT) {
                    // Reached the $skip limit, stop requesting more documents.
                    return true;
                }

                return false;
            })
            .subscribe(searchResultResponse -> searchResultResponse.getValue().forEach(searchDocument -> {
                for (Map.Entry<String, Object> keyValuePair
                    : searchDocument.getDocument(SearchDocument.class).entrySet()) {
                    System.out.printf("Document key %s, document value %s", keyValuePair.getKey(),
                        keyValuePair.getValue());
                }
            }));
        // END: com.azure.search.documents.SearchAsyncClient.search#String-SearchOptions
    }

    /**
     * Code snippet for {@link SearchAsyncClient#suggest(String, String)}
     */
    public void suggestDocumentsAsync() {
        // BEGIN: com.azure.search.documents.SearchAsyncClient.suggest#String-String
        SEARCH_ASYNC_CLIENT.suggest("searchText", "sg")
            .subscribe(results -> {
                for (Map.Entry<String, Object> keyValuePair: results.getDocument(SearchDocument.class).entrySet()) {
                    System.out.printf("Document key %s, document value %s", keyValuePair.getKey(),
                        keyValuePair.getValue());
                }
            });
        // END: com.azure.search.documents.SearchAsyncClient.suggest#String-String
    }

    /**
     * Code snippet for {@link SearchAsyncClient#suggest(String, String, SuggestOptions)}
     */
    public void suggestDocumentsWithOptionsAsync() {
        // BEGIN: com.azure.search.documents.SearchAsyncClient.suggest#String-String-SuggestOptions
        SEARCH_ASYNC_CLIENT.suggest("searchText", "sg",
            new SuggestOptions().setOrderBy("hotelId desc"))
            .subscribe(results -> {
                for (Map.Entry<String, Object> keyValuePair: results.getDocument(SearchDocument.class).entrySet()) {
                    System.out.printf("Document key %s, document value %s", keyValuePair.getKey(),
                        keyValuePair.getValue());
                }
            });
        // END: com.azure.search.documents.SearchAsyncClient.suggest#String-String-SuggestOptions
    }

    /**
     * Code snippet for {@link SearchAsyncClient#autocomplete(String, String)}
     */
    public void autocompleteDocumentsAsync() {
        // BEGIN: com.azure.search.documents.SearchAsyncClient.autocomplete#String-String
        SEARCH_ASYNC_CLIENT.autocomplete("searchText", "sg")
            .subscribe(result -> System.out.printf("The complete term is %s", result.getText()));
        // END: com.azure.search.documents.SearchAsyncClient.autocomplete#String-String
    }

    /**
     * Code snippet for {@link SearchAsyncClient#autocomplete(String, String, AutocompleteOptions)}
     */
    public void autocompleteDocumentsWithOptionsAsync() {
        // BEGIN: com.azure.search.documents.SearchAsyncClient.autocomplete#String-String-AutocompleteOptions
        SEARCH_ASYNC_CLIENT.autocomplete("searchText", "sg",
            new AutocompleteOptions().setAutocompleteMode(AutocompleteMode.ONE_TERM_WITH_CONTEXT))
            .subscribe(result ->
                System.out.printf("The complete term is %s", result.getText())
            );
        // END: com.azure.search.documents.SearchAsyncClient.autocomplete#String-String-AutocompleteOptions
    }

    /**
     * Code snippet for creating a {@link SearchAsyncClient}.
     */
    public void createSearchAsyncClientFromBuilder() {
        // BEGIN: com.azure.search.documents.SearchAsyncClient.instantiation
        SearchAsyncClient searchAsyncClient = new SearchClientBuilder()
            .credential(new AzureKeyCredential("{key}"))
            .endpoint("{endpoint}")
            .indexName("{indexName}")
            .buildAsyncClient();
        // END: com.azure.search.documents.SearchAsyncClient.instantiation
    }

    private static final SearchIndexClient SEARCH_INDEX_CLIENT = new SearchIndexClientBuilder().buildClient();
    private static final String KEY_1 = "key1";
    private static final String VALUE_1 = "val1";

    /**
     * Code snippet for creating a {@link SearchIndexClient}.
     */
    public void createSearchIndexClientFromBuilder() {
        // BEGIN: com.azure.search.documents.indexes.SearchIndexClient.instantiation
        SearchIndexClient searchIndexClient = new SearchIndexClientBuilder()
            .credential(new AzureKeyCredential("{key}"))
            .endpoint("{endpoint}")
            .buildClient();
        // END: com.azure.search.documents.indexes.SearchIndexClient.instantiation
    }

    /**
     * Code snippet for creating {@link SearchIndexClient#createIndex(SearchIndex)}.
     */
    public void createSearchIndex() {
        // BEGIN: com.azure.search.documents.indexes.SearchIndexClient.createIndex#SearchIndex
        List<SearchField> searchFields = Arrays.asList(
            new SearchField("hotelId", SearchFieldDataType.STRING).setKey(true),
            new SearchField("hotelName", SearchFieldDataType.STRING).setSearchable(true)
        );
        SearchIndex searchIndex = new SearchIndex("searchIndex", searchFields);
        SearchIndex indexFromService = SEARCH_INDEX_CLIENT.createIndex(searchIndex);
        System.out.printf("The index name is %s. The ETag of index is %s.%n", indexFromService.getName(),
            indexFromService.getETag());
        // END: com.azure.search.documents.indexes.SearchIndexClient.createIndex#SearchIndex
    }

    /**
     * Code snippet for {@link SearchIndexClient#createIndexWithResponse(SearchIndex, Context)}.
     */
    public void createSearchIndexWithResponse() {
        // BEGIN: com.azure.search.documents.indexes.SearchIndexClient.createIndexWithResponse#SearchIndex-Context
        List<SearchField> searchFields = Arrays.asList(
            new SearchField("hotelId", SearchFieldDataType.STRING).setKey(true),
            new SearchField("hotelName", SearchFieldDataType.STRING).setSearchable(true)
        );
        SearchIndex searchIndex = new SearchIndex("searchIndex", searchFields);

        Response<SearchIndex> indexFromServiceResponse =
            SEARCH_INDEX_CLIENT.createIndexWithResponse(searchIndex, new Context(KEY_1, VALUE_1));
        System.out.printf("The status code of the response is %s. The index name is %s.%n",
            indexFromServiceResponse.getStatusCode(), indexFromServiceResponse.getValue().getName());
        // END: com.azure.search.documents.indexes.SearchIndexClient.createIndexWithResponse#SearchIndex-Context
    }

    /**
     * Code snippet for {@link SearchIndexClient#getIndex(String)}
     */
    public void getSearchIndex() {
        // BEGIN: com.azure.search.documents.indexes.SearchIndexClient.getIndex#String
        SearchIndex indexFromService =
            SEARCH_INDEX_CLIENT.getIndex("searchIndex");
        System.out.printf("The index name is %s. The ETag of index is %s.%n", indexFromService.getName(),
            indexFromService.getETag());
        // END: com.azure.search.documents.indexes.SearchIndexClient.getIndex#String
    }

    /**
     * Code snippet for {@link SearchIndexClient#getIndexWithResponse(String, Context)}}
     */
    public void getSearchIndexWithResponse() {
        // BEGIN: com.azure.search.documents.indexes.SearchIndexClient.getIndexWithResponse#String-Context
        Response<SearchIndex> indexFromServiceResponse =
            SEARCH_INDEX_CLIENT.getIndexWithResponse("searchIndex", new Context(KEY_1, VALUE_1));

        System.out.printf("The status code of the response is %s. The index name is %s.%n",
            indexFromServiceResponse.getStatusCode(), indexFromServiceResponse.getValue().getName());
        // END: com.azure.search.documents.indexes.SearchIndexClient.getIndexWithResponse#String-Context
    }

    /**
     * Code snippet for {@link SearchIndexClient#getIndexStatistics(String)}
     */
    public void getSearchIndexStatistics() {
        // BEGIN: com.azure.search.documents.indexes.SearchIndexClient.getIndexStatistics#String
        SearchIndexStatistics statistics = SEARCH_INDEX_CLIENT.getIndexStatistics("searchIndex");
        System.out.printf("There are %d documents and storage size of %d available in 'searchIndex'.%n",
            statistics.getDocumentCount(), statistics.getStorageSize());
        // END: com.azure.search.documents.indexes.SearchIndexClient.getIndexStatistics#String
    }

    /**
     * Code snippet for {@link SearchIndexClient#getIndexStatisticsWithResponse(String, Context)}
     */
    public void getSearchIndexStatisticsWithResponse() {
        // BEGIN: com.azure.search.documents.indexes.SearchIndexClient.getIndexStatisticsWithResponse#String-Context
        Response<SearchIndexStatistics> statistics = SEARCH_INDEX_CLIENT.getIndexStatisticsWithResponse("searchIndex",
            new Context(KEY_1, VALUE_1));
        System.out.printf("The status code of the response is %s.%n"
                + "There are %d documents and storage size of %d available in 'searchIndex'.%n",
            statistics.getStatusCode(), statistics.getValue().getDocumentCount(),
            statistics.getValue().getStorageSize());
        // END: com.azure.search.documents.indexes.SearchIndexClient.getIndexStatisticsWithResponse#String-Context
    }

    /**
     * Code snippet for {@link SearchIndexClient#listIndexes()}
     */
    public void listIndexes() {
        // BEGIN: com.azure.search.documents.indexes.SearchIndexClient.listIndexes
        PagedIterable<SearchIndex> indexes = SEARCH_INDEX_CLIENT.listIndexes();
        for (SearchIndex index: indexes) {
            System.out.printf("The index name is %s. The ETag of index is %s.%n", index.getName(),
                index.getETag());
        }
        // END: com.azure.search.documents.indexes.SearchIndexClient.listIndexes
    }

    /**
     * Code snippet for {@link SearchIndexClient#listIndexes(Context)}
     */
    public void listIndexesWithContext() {
        // BEGIN: com.azure.search.documents.indexes.SearchIndexClient.listIndexesWithResponse#Context
        PagedIterable<SearchIndex> indexes = SEARCH_INDEX_CLIENT.listIndexes(new Context(KEY_1, VALUE_1));
        System.out.println("The status code of the response is"
            + indexes.iterableByPage().iterator().next().getStatusCode());
        for (SearchIndex index: indexes) {
            System.out.printf("The index name is %s. The ETag of index is %s.%n", index.getName(), index.getETag());
        }
        // END: com.azure.search.documents.indexes.SearchIndexClient.listIndexesWithResponse#Context
    }

    /**
     * Code snippet for {@link SearchIndexClient#listIndexNames()}
     */
    public void listIndexNames() {
        // BEGIN: com.azure.search.documents.indexes.SearchIndexClient.listIndexNames
        PagedIterable<String> indexes = SEARCH_INDEX_CLIENT.listIndexNames();
        for (String indexName: indexes) {
            System.out.printf("The index name is %s.%n", indexName);
        }
        // END: com.azure.search.documents.indexes.SearchIndexClient.listIndexNames
    }

    /**
     * Code snippet for {@link SearchIndexClient#listIndexNames(Context)}
     */
    public void listIndexNamesWithContext() {
        // BEGIN: com.azure.search.documents.indexes.SearchIndexClient.listIndexNames#Context
        PagedIterable<String> indexes = SEARCH_INDEX_CLIENT.listIndexNames(new Context(KEY_1, VALUE_1));
        System.out.println("The status code of the response is"
            + indexes.iterableByPage().iterator().next().getStatusCode());
        for (String indexName: indexes) {
            System.out.printf("The index name is %s.%n", indexName);
        }
        // END: com.azure.search.documents.indexes.SearchIndexClient.listIndexNames#Context
    }

    /**
     * Code snippet for {@link SearchIndexClient#createOrUpdateIndex(SearchIndex)}
     */
    public void createOrUpdateIndex() {
        // BEGIN: com.azure.search.documents.indexes.SearchIndexClient.createOrUpdateIndex#SearchIndex
        SearchIndex indexFromService = SEARCH_INDEX_CLIENT.getIndex("searchIndex");
        indexFromService.setSuggesters(Collections.singletonList(new SearchSuggester("sg",
            Collections.singletonList("hotelName"))));
        SearchIndex updatedIndex = SEARCH_INDEX_CLIENT.createOrUpdateIndex(indexFromService);
        System.out.printf("The index name is %s. The suggester name of index is %s.%n", updatedIndex.getName(),
            updatedIndex.getSuggesters().get(0).getName());
        // END: com.azure.search.documents.indexes.SearchIndexClient.createOrUpdateIndex#SearchIndex
    }

    /**
     * Code snippet for {@link SearchIndexClient#createIndexWithResponse(SearchIndex, Context)}
     */
    public void createOrUpdateIndexWithResponse() {
        // BEGIN: com.azure.search.documents.indexes.SearchIndexClient.createOrUpdateIndexWithResponse#SearchIndex-boolean-boolean-Context
        SearchIndex indexFromService = SEARCH_INDEX_CLIENT.getIndex("searchIndex");
        indexFromService.setSuggesters(Collections.singletonList(new SearchSuggester("sg",
            Collections.singletonList("hotelName"))));
        Response<SearchIndex> updatedIndexResponse = SEARCH_INDEX_CLIENT.createOrUpdateIndexWithResponse(indexFromService, true,
            false, new Context(KEY_1, VALUE_1));
        System.out.printf("The status code of the normal response is %s.%n"
                + "The index name is %s. The ETag of index is %s.%n", updatedIndexResponse.getStatusCode(),
            updatedIndexResponse.getValue().getName(), updatedIndexResponse.getValue().getETag());
        // END: com.azure.search.documents.indexes.SearchIndexClient.createOrUpdateIndexWithResponse#SearchIndex-boolean-boolean-Context
    }

    /**
     * Code snippet for {@link SearchIndexClient#deleteIndex(String)}
     */
    public void deleteSearchIndex() {
        // BEGIN: com.azure.search.documents.indexes.SearchIndexClient.deleteIndex#String
        SEARCH_INDEX_CLIENT.deleteIndex("searchIndex");
        // END: com.azure.search.documents.indexes.SearchIndexClient.deleteIndex#String
    }

    /**
     * Code snippet for {@link SearchIndexClient#deleteIndexWithResponse(SearchIndex, boolean, Context)}
     */
    public void deleteSearchIndexWithResponse() {
        // BEGIN: com.azure.search.documents.indexes.SearchIndexClient.deleteIndexWithResponse#SearchIndex-boolean-Context
        SearchIndex indexFromService = SEARCH_INDEX_CLIENT.getIndex("searchIndex");
        Response<Void> deleteResponse = SEARCH_INDEX_CLIENT.deleteIndexWithResponse(indexFromService, true,
            new Context(KEY_1, VALUE_1));
        System.out.printf("The status code of the response is %d.%n", deleteResponse.getStatusCode());
        // END: com.azure.search.documents.indexes.SearchIndexClient.deleteIndexWithResponse#SearchIndex-boolean-Context
    }

    /**
     * Code snippet for {@link SearchIndexClient#analyzeText(String, AnalyzeTextOptions)}
     */
    public void analyzeText() {
        // BEGIN: com.azure.search.documents.indexes.SearchIndexClient.analyzeText#String-AnalyzeTextOptions
        PagedIterable<AnalyzedTokenInfo> tokenInfos = SEARCH_INDEX_CLIENT.analyzeText("searchIndex",
            new AnalyzeTextOptions("The quick brown fox", LexicalTokenizerName.CLASSIC));
        for (AnalyzedTokenInfo tokenInfo : tokenInfos) {
            System.out.printf("The token emitted by the analyzer is %s.%n", tokenInfo.getToken());
        }
        // END: com.azure.search.documents.indexes.SearchIndexClient.analyzeText#String-AnalyzeTextOptions
    }

    /**
     * Code snippet for {@link SearchIndexClient#analyzeText(String, AnalyzeTextOptions, Context)}
     */
    public void analyzeTextResponse() {
        // BEGIN: com.azure.search.documents.indexes.SearchIndexClient.analyzeText#String-AnalyzeTextOptions-Context
        PagedIterable<AnalyzedTokenInfo> tokenInfos = SEARCH_INDEX_CLIENT.analyzeText("searchIndex",
            new AnalyzeTextOptions("The quick brown fox", LexicalTokenizerName.CLASSIC), new Context(KEY_1, VALUE_1));
        System.out.println("The status code of the response is "
            + tokenInfos.iterableByPage().iterator().next().getStatusCode());
        for (AnalyzedTokenInfo tokenInfo : tokenInfos) {
            System.out.printf("The token emitted by the analyzer is %s.%n", tokenInfo.getToken());
        }
        // END: com.azure.search.documents.indexes.SearchIndexClient.analyzeText#String-AnalyzeTextOptions-Context
    }

    /**
     * Code snippet for creating {@link SearchIndexClient#createSynonymMap(SynonymMap)}.
     */
    public void createSynonymMap() {
        // BEGIN: com.azure.search.documents.indexes.SearchIndexClient.createSynonymMap#SynonymMap
        SynonymMap synonymMap = new SynonymMap("synonymMap",
            "United States, United States of America, USA\nWashington, Wash. => WA");
        SynonymMap synonymMapFromService = SEARCH_INDEX_CLIENT.createSynonymMap(synonymMap);
        System.out.printf("The synonym map name is %s. The ETag of synonym map is %s.%n",
            synonymMapFromService.getName(), synonymMapFromService.getETag());
        // END: com.azure.search.documents.indexes.SearchIndexClient.createSynonymMap#SynonymMap
    }

    /**
     * Code snippet for {@link SearchIndexClient#createIndexWithResponse(SearchIndex, Context)}.
     */
    public void createSynonymMapWithResponse() {
        // BEGIN: com.azure.search.documents.indexes.SearchIndexClient.createSynonymMapWithResponse#SynonymMap-Context
        SynonymMap synonymMap = new SynonymMap("synonymMap",
            "United States, United States of America, USA\nWashington, Wash. => WA");
        Response<SynonymMap> synonymMapFromService = SEARCH_INDEX_CLIENT.createSynonymMapWithResponse(synonymMap,
            new Context(KEY_1, VALUE_1));
        System.out.printf("The status code of the response is %d.%n"
                + "The synonym map name is %s. The ETag of synonym map is %s.%n", synonymMapFromService.getStatusCode(),
            synonymMapFromService.getValue().getName(), synonymMapFromService.getValue().getETag());
        // END: com.azure.search.documents.indexes.SearchIndexClient.createSynonymMapWithResponse#SynonymMap-Context
    }

    /**
     * Code snippet for {@link SearchIndexClient#getSynonymMap(String)}
     */
    public void getSynonymMap() {
        // BEGIN: com.azure.search.documents.indexes.SearchIndexClient.getSynonymMap#String
        SynonymMap synonymMapFromService =
            SEARCH_INDEX_CLIENT.getSynonymMap("synonymMap");
        System.out.printf("The synonym map is %s. The ETag of synonym map is %s.%n", synonymMapFromService.getName(),
            synonymMapFromService.getETag());
        // END: com.azure.search.documents.indexes.SearchIndexClient.getSynonymMap#String
    }

    /**
     * Code snippet for {@link SearchIndexClient#getSynonymMapWithResponse(String, Context)}}
     */
    public void getSynonymMapWithResponse() {
        // BEGIN: com.azure.search.documents.indexes.SearchIndexClient.getSynonymMapWithResponse#String-Context
        Response<SynonymMap> synonymMapFromService =
            SEARCH_INDEX_CLIENT.getSynonymMapWithResponse("synonymMap", new Context(KEY_1, VALUE_1));
        System.out.printf("The status code of the response is %d.%n"
                + "The synonym map name is %s. The ETag of synonym map is %s.%n", synonymMapFromService.getStatusCode(),
            synonymMapFromService.getValue().getName(), synonymMapFromService.getValue().getETag());
        // END: com.azure.search.documents.indexes.SearchIndexClient.getSynonymMapWithResponse#String-Context
    }

    /**
     * Code snippet for {@link SearchIndexClient#listSynonymMaps()}
     */
    public void listSynonymMaps() {
        // BEGIN: com.azure.search.documents.indexes.SearchIndexClient.listSynonymMaps
        PagedIterable<SynonymMap> synonymMaps = SEARCH_INDEX_CLIENT.listSynonymMaps();
        for (SynonymMap synonymMap: synonymMaps) {
            System.out.printf("The synonymMap name is %s. The ETag of synonymMap is %s.%n", synonymMap.getName(),
                synonymMap.getETag());
        }
        // END: com.azure.search.documents.indexes.SearchIndexClient.listSynonymMaps
    }

    /**
     * Code snippet for {@link SearchIndexClient#listSynonymMaps(Context)}
     */
    public void listSynonymMapsWithContext() {
        // BEGIN: com.azure.search.documents.indexes.SearchIndexClient.listSynonymMapsWithResponse#Context
        PagedIterable<SynonymMap> synonymMaps = SEARCH_INDEX_CLIENT.listSynonymMaps(new Context(KEY_1, VALUE_1));
        System.out.println("The status code of the response is"
            + synonymMaps.iterableByPage().iterator().next().getStatusCode());
        for (SynonymMap index: synonymMaps) {
            System.out.printf("The index name is %s. The ETag of index is %s.%n", index.getName(), index.getETag());
        }
        // END: com.azure.search.documents.indexes.SearchIndexClient.listSynonymMapsWithResponse#Context
    }

    /**
     * Code snippet for {@link SearchIndexClient#listSynonymMapNames()}
     */
    public void listSynonymMapNames() {
        // BEGIN: com.azure.search.documents.indexes.SearchIndexClient.listSynonymMapNames
        PagedIterable<String> synonymMaps = SEARCH_INDEX_CLIENT.listSynonymMapNames();
        for (String synonymMap: synonymMaps) {
            System.out.printf("The synonymMap name is %s.%n", synonymMap);
        }
        // END: com.azure.search.documents.indexes.SearchIndexClient.listSynonymMapNames
    }

    /**
     * Code snippet for {@link SearchIndexClient#listSynonymMapNames(Context)}
     */
    public void listSynonymMapNamesWithContext() {
        // BEGIN: com.azure.search.documents.indexes.SearchIndexClient.listSynonymMapNamesWithResponse#Context
        PagedIterable<String> synonymMaps = SEARCH_INDEX_CLIENT.listIndexNames(new Context(KEY_1, VALUE_1));
        System.out.println("The status code of the response is"
            + synonymMaps.iterableByPage().iterator().next().getStatusCode());
        for (String synonymMapNames: synonymMaps) {
            System.out.printf("The synonymMap name is %s.%n", synonymMapNames);
        }
        // END: com.azure.search.documents.indexes.SearchIndexClient.listSynonymMapNamesWithResponse#Context
    }

    /**
     * Code snippet for {@link SearchIndexClient#createOrUpdateSynonymMap(SynonymMap)}
     */
    public void createOrUpdateSynonymMap() {
        // BEGIN: com.azure.search.documents.indexes.SearchIndexClient.createOrUpdateSynonymMap#SynonymMap
<<<<<<< HEAD
        SynonymMap synonymMap = SEARCH_INDEX_CLIENT.getSynonymMap("synonymMap");
=======
        SynonymMap synonymMap = SEARCH_INDEX_CLIENT.getSynonymMap("synonymMapName");
>>>>>>> eb87ff16
        synonymMap.setSynonyms("United States, United States of America, USA, America\nWashington, Wash. => WA");
        SynonymMap updatedSynonymMap = SEARCH_INDEX_CLIENT.createOrUpdateSynonymMap(synonymMap);
        System.out.printf("The synonym map name is %s. The synonyms are %s.%n", updatedSynonymMap.getName(),
            updatedSynonymMap.getSynonyms());
        // END: com.azure.search.documents.indexes.SearchIndexClient.createOrUpdateSynonymMap#SynonymMap
    }

    /**
     * Code snippet for {@link SearchIndexClient#createOrUpdateSynonymMapWithResponse(SynonymMap, boolean, Context)}
     */
    public void createOrUpdateSynonymMapWithResponse() {
        // BEGIN: com.azure.search.documents.indexes.SearchIndexClient.createOrUpdateSynonymMapWithResponse#SynonymMap-boolean-Context
        SynonymMap synonymMap = SEARCH_INDEX_CLIENT.getSynonymMap("synonymMap");
        synonymMap.setSynonyms("United States, United States of America, USA, America\nWashington, Wash. => WA");
        Response<SynonymMap> updatedSynonymMap =
            SEARCH_INDEX_CLIENT.createOrUpdateSynonymMapWithResponse(synonymMap, true,
                new Context(KEY_1, VALUE_1));
        System.out.printf("The status code of the normal response is %s.%n"
                + "The synonym map name is %s. The synonyms are %s.%n", updatedSynonymMap.getStatusCode(),
            updatedSynonymMap.getValue().getName(), updatedSynonymMap.getValue().getSynonyms());
        // END: com.azure.search.documents.indexes.SearchIndexClient.createOrUpdateSynonymMapWithResponse#SynonymMap-boolean-Context
    }

    /**
     * Code snippet for {@link SearchIndexClient#deleteSynonymMap(String)}
     */
    public void deleteSynonymMap() {
        // BEGIN: com.azure.search.documents.indexes.SearchIndexClient.deleteSynonymMap#String
        SEARCH_INDEX_CLIENT.deleteSynonymMap("synonymMap");
        // END: com.azure.search.documents.indexes.SearchIndexClient.deleteSynonymMap#String
    }

    /**
     * Code snippet for {@link SearchIndexClient#deleteSynonymMapWithResponse(SynonymMap, boolean, Context)}
     */
    public void deleteSynonymMapWithResponse() {
        // BEGIN: com.azure.search.documents.indexes.SearchIndexClient.deleteSynonymMapWithResponse#SynonymMap-boolean-Context
        SynonymMap synonymMap = SEARCH_INDEX_CLIENT.getSynonymMap("synonymMap");
        Response<Void> response = SEARCH_INDEX_CLIENT.deleteSynonymMapWithResponse(synonymMap, true,
            new Context(KEY_1, VALUE_1));
        System.out.println("The status code of the response is" + response.getStatusCode());
        // END: com.azure.search.documents.indexes.SearchIndexClient.deleteSynonymMapWithResponse#SynonymMap-boolean-Context
    }

    /**
     * Code snippet for {@link SearchIndexClient#getServiceStatistics()}
     */
    public void getServiceStatistics() {
        // BEGIN: com.azure.search.documents.indexes.SearchIndexClient.getServiceStatistics
        SearchServiceStatistics serviceStatistics = SEARCH_INDEX_CLIENT.getServiceStatistics();
        System.out.printf("There are %s search indexes in your service.%n",
            serviceStatistics.getCounters().getIndexCounter());
        // END: com.azure.search.documents.indexes.SearchIndexClient.getServiceStatistics
    }

    /**
     * Code snippet for {@link SearchIndexClient#getServiceStatisticsWithResponse(Context)}
     */
    public void getServiceStatisticsWithResponse() {
        // BEGIN: com.azure.search.documents.indexes.SearchIndexClient.getServiceStatisticsWithResponse#Context
        Response<SearchServiceStatistics> serviceStatistics =
            SEARCH_INDEX_CLIENT.getServiceStatisticsWithResponse(new Context(KEY_1, VALUE_1));
        System.out.printf("The status code of the response is %s.%nThere are %s search indexes in your service.%n",
            serviceStatistics.getStatusCode(),
            serviceStatistics.getValue().getCounters().getIndexCounter());
        // END: com.azure.search.documents.indexes.SearchIndexClient.getServiceStatisticsWithResponse#Context
    }

    private static final SearchIndexAsyncClient SEARCH_INDEX_ASYNC_CLIENT = new SearchIndexClientBuilder()
        .buildAsyncClient();

    /**
     * Code snippet for creating a {@link SearchIndexAsyncClient}.
     */
    public void createSearchIndexAsyncClientFromBuilder() {
        // BEGIN: com.azure.search.documents.indexes.SearchIndexAsyncClient.instantiation
        SearchIndexAsyncClient searchIndexAsyncClient = new SearchIndexClientBuilder()
            .credential(new AzureKeyCredential("{key}"))
            .endpoint("{endpoint}")
            .buildAsyncClient();
        // END: com.azure.search.documents.indexes.SearchIndexAsyncClient.instantiation
    }

    /**
     * Code snippet for creating {@link SearchIndexAsyncClient#createIndex(SearchIndex)}.
     */
    public void createSearchIndexAsync() {
        // BEGIN: com.azure.search.documents.indexes.SearchIndexAsyncClient.createIndex#SearchIndex
        List<SearchField> searchFields = Arrays.asList(
            new SearchField("hotelId", SearchFieldDataType.STRING).setKey(true),
            new SearchField("hotelName", SearchFieldDataType.STRING).setSearchable(true)
        );
        SearchIndex searchIndex = new SearchIndex("searchIndex", searchFields);
        SEARCH_INDEX_ASYNC_CLIENT.createIndex(searchIndex)
            .subscribe(indexFromService ->
                System.out.printf("The index name is %s. The ETag of index is %s.%n", indexFromService.getName(),
                indexFromService.getETag()));
        // END: com.azure.search.documents.indexes.SearchIndexAsyncClient.createIndex#SearchIndex
    }

    /**
     * Code snippet for {@link SearchIndexAsyncClient#createIndexWithResponse(SearchIndex)}.
     */
    public void createSearchIndexWithResponseAsync() {
        // BEGIN: com.azure.search.documents.indexes.SearchIndexAsyncClient.createIndexWithResponse#SearchIndex
        List<SearchField> searchFields = Arrays.asList(
            new SearchField("hotelId", SearchFieldDataType.STRING).setKey(true),
            new SearchField("hotelName", SearchFieldDataType.STRING).setSearchable(true)
        );
        SearchIndex searchIndex = new SearchIndex("searchIndex", searchFields);

        SEARCH_INDEX_ASYNC_CLIENT.createIndexWithResponse(searchIndex)
            .subscribe(indexFromServiceResponse ->
                System.out.printf("The status code of the response is %s. The index name is %s.%n",
                indexFromServiceResponse.getStatusCode(), indexFromServiceResponse.getValue().getName()));
        // END: com.azure.search.documents.indexes.SearchIndexAsyncClient.createIndexWithResponse#SearchIndex
    }

    /**
     * Code snippet for {@link SearchIndexAsyncClient#getIndex(String)}
     */
    public void getSearchIndexAsync() {
        // BEGIN: com.azure.search.documents.indexes.SearchIndexAsyncClient.getIndex#String
        SEARCH_INDEX_ASYNC_CLIENT.getIndex("searchIndex")
            .subscribe(indexFromService ->
                System.out.printf("The index name is %s. The ETag of index is %s.%n", indexFromService.getName(),
                    indexFromService.getETag()));
        // END: com.azure.search.documents.indexes.SearchIndexAsyncClient.getIndex#String
    }

    /**
     * Code snippet for {@link SearchIndexAsyncClient#getIndexWithResponse(String)}}
     */
    public void getSearchIndexWithResponseAsync() {
        // BEGIN: com.azure.search.documents.indexes.SearchIndexAsyncClient.getIndexWithResponse#String
        SEARCH_INDEX_ASYNC_CLIENT.getIndexWithResponse("searchIndex")
            .subscribe(indexFromServiceResponse ->
                System.out.printf("The status code of the response is %s. The index name is %s.%n",
                    indexFromServiceResponse.getStatusCode(), indexFromServiceResponse.getValue().getName()));
        // END: com.azure.search.documents.indexes.SearchIndexAsyncClient.getIndexWithResponse#String
    }

    /**
     * Code snippet for {@link SearchIndexAsyncClient#getIndexStatistics(String)}
     */
    public void getSearchIndexStatisticsAsync() {
        // BEGIN: com.azure.search.documents.indexes.SearchIndexAsyncClient.getIndexStatistics#String
        SEARCH_INDEX_ASYNC_CLIENT.getIndexStatistics("searchIndex")
            .subscribe(statistics ->
                System.out.printf("There are %d documents and storage size of %d available in 'searchIndex'.%n",
                statistics.getDocumentCount(), statistics.getStorageSize()));
        // END: com.azure.search.documents.indexes.SearchIndexAsyncClient.getIndexStatistics#String
    }

    /**
     * Code snippet for {@link SearchIndexAsyncClient#getIndexStatisticsWithResponse(String)}
     */
    public void getSearchIndexStatisticsWithResponseAsync() {
        // BEGIN: com.azure.search.documents.indexes.SearchIndexAsyncClient.getIndexStatisticsWithResponse#String
        SEARCH_INDEX_ASYNC_CLIENT.getIndexStatisticsWithResponse("searchIndex")
            .subscribe(statistics -> System.out.printf("The status code of the response is %s.%n"
                    + "There are %d documents and storage size of %d available in 'searchIndex'.%n",
                statistics.getStatusCode(), statistics.getValue().getDocumentCount(),
                statistics.getValue().getStorageSize()));
        // END: com.azure.search.documents.indexes.SearchIndexAsyncClient.getIndexStatisticsWithResponse#String
    }

    /**
     * Code snippet for {@link SearchIndexAsyncClient#listIndexes()}
     */
    public void listIndexesAsync() {
        // BEGIN: com.azure.search.documents.indexes.SearchIndexAsyncClient.listIndexes
        SEARCH_INDEX_ASYNC_CLIENT.listIndexes()
            .subscribe(index ->
                System.out.printf("The index name is %s. The ETag of index is %s.%n", index.getName(),
                    index.getETag()));
        // END: com.azure.search.documents.indexes.SearchIndexAsyncClient.listIndexes
    }

    /**
     * Code snippet for {@link SearchIndexAsyncClient#listIndexNames()}
     */
    public void listIndexNamesAsync() {
        // BEGIN: com.azure.search.documents.indexes.SearchIndexAsyncClient.listIndexNames
        SEARCH_INDEX_ASYNC_CLIENT.listIndexNames()
            .subscribe(indexName -> System.out.printf("The index name is %s.%n", indexName));
        // END: com.azure.search.documents.indexes.SearchIndexAsyncClient.listIndexNames
    }

    /**
     * Code snippet for {@link SearchIndexAsyncClient#createOrUpdateIndex(SearchIndex)}
     */
    public void createOrUpdateIndexAsync() {
        // BEGIN: com.azure.search.documents.indexes.SearchIndexAsyncClient.createOrUpdateIndex#SearchIndex
        SEARCH_INDEX_ASYNC_CLIENT.getIndex("searchIndex")
            .doOnNext(indexFromService -> indexFromService.setSuggesters(Collections.singletonList(
                new SearchSuggester("sg", Collections.singletonList("hotelName")))))
            .flatMap(SEARCH_INDEX_ASYNC_CLIENT::createOrUpdateIndex)
            .subscribe(updatedIndex ->
                System.out.printf("The index name is %s. The suggester name of index is %s.%n",
                    updatedIndex.getName(), updatedIndex.getSuggesters().get(0).getName()));
        // END: com.azure.search.documents.indexes.SearchIndexAsyncClient.createOrUpdateIndex#SearchIndex
    }

    /**
     * Code snippet for {@link SearchIndexAsyncClient#createIndexWithResponse(SearchIndex)}
     */
    public void createOrUpdateIndexWithResponseAsync() {
        // BEGIN: com.azure.search.documents.indexes.SearchIndexAsyncClient.createOrUpdateIndexWithResponse#SearchIndex-boolean-boolean-Context
        SEARCH_INDEX_ASYNC_CLIENT.getIndex("searchIndex")
            .doOnNext(indexFromService -> indexFromService.setSuggesters(Collections.singletonList(
                new SearchSuggester("sg", Collections.singletonList("hotelName")))))
            .flatMap(indexFromService -> SEARCH_INDEX_ASYNC_CLIENT.createOrUpdateIndexWithResponse(indexFromService, true,
                false))
            .subscribe(updatedIndexResponse -> System.out.printf("The status code of the normal response is %s.%n"
                    + "The index name is %s. The ETag of index is %s.%n", updatedIndexResponse.getStatusCode(),
                updatedIndexResponse.getValue().getName(), updatedIndexResponse.getValue().getETag()));
        // END: com.azure.search.documents.indexes.SearchIndexAsyncClient.createOrUpdateIndexWithResponse#SearchIndex-boolean-boolean-Context
    }

    /**
     * Code snippet for {@link SearchIndexAsyncClient#deleteIndex(String)}
     */
    public void deleteSearchIndexAsync() {
        // BEGIN: com.azure.search.documents.indexes.SearchIndexAsyncClient.deleteIndex#String
        SEARCH_INDEX_ASYNC_CLIENT.deleteIndex("searchIndex")
            .subscribe();
        // END: com.azure.search.documents.indexes.SearchIndexAsyncClient.deleteIndex#String
    }

    /**
     * Code snippet for {@link SearchIndexAsyncClient#deleteIndexWithResponse(SearchIndex, boolean)}
     */
    public void deleteSearchIndexWithResponseAsync() {
        // BEGIN: com.azure.search.documents.indexes.SearchIndexAsyncClient.deleteIndexWithResponse#SearchIndex-boolean
        SEARCH_INDEX_ASYNC_CLIENT.getIndex("searchIndex")
            .flatMap(indexFromService -> SEARCH_INDEX_ASYNC_CLIENT.deleteIndexWithResponse(indexFromService, true))
            .subscribe(deleteResponse ->
                System.out.printf("The status code of the response is %d.%n", deleteResponse.getStatusCode()));
        // END: com.azure.search.documents.indexes.SearchIndexAsyncClient.deleteIndexWithResponse#SearchIndex-boolean
    }

    /**
     * Code snippet for {@link SearchIndexClient#analyzeText(String, AnalyzeTextOptions)}
     */
    public void analyzeTextAsync() {
        // BEGIN: com.azure.search.documents.indexes.SearchIndexAsyncClient.analyzeText#String-AnalyzeTextOptions
        SEARCH_INDEX_ASYNC_CLIENT.analyzeText("searchIndex",
            new AnalyzeTextOptions("The quick brown fox", LexicalTokenizerName.CLASSIC))
            .subscribe(tokenInfo ->
                System.out.printf("The token emitted by the analyzer is %s.%n", tokenInfo.getToken()));
        // END: com.azure.search.documents.indexes.SearchIndexAsyncClient.analyzeText#String-AnalyzeTextOptions
    }

    /**
     * Code snippet for creating {@link SearchIndexAsyncClient#createSynonymMap(SynonymMap)}.
     */
    public void createSynonymMapAsync() {
        // BEGIN: com.azure.search.documents.indexes.SearchIndexAsyncClient.createSynonymMap#SynonymMap
        SynonymMap synonymMap = new SynonymMap("synonymMap",
            "United States, United States of America, USA\nWashington, Wash. => WA");
        SEARCH_INDEX_ASYNC_CLIENT.createSynonymMap(synonymMap)
            .subscribe(synonymMapFromService ->
                System.out.printf("The synonym map name is %s. The ETag of synonym map is %s.%n",
                synonymMapFromService.getName(), synonymMapFromService.getETag()));
        // END: com.azure.search.documents.indexes.SearchIndexAsyncClient.createSynonymMap#SynonymMap
    }

    /**
     * Code snippet for {@link SearchIndexAsyncClient#createSynonymMapWithResponse(SynonymMap)}
     */
    public void createSynonymMapWithResponseAsync() {
        // BEGIN: com.azure.search.documents.indexes.SearchIndexAsyncClient.createSynonymMapWithResponse#SynonymMap
        SynonymMap synonymMap = new SynonymMap("synonymMap",
            "United States, United States of America, USA\nWashington, Wash. => WA");
        SEARCH_INDEX_ASYNC_CLIENT.createSynonymMapWithResponse(synonymMap)
            .subscribe(synonymMapFromService ->
                System.out.printf("The status code of the response is %d.%n"
                    + "The synonym map name is %s. The ETag of synonym map is %s.%n",
                    synonymMapFromService.getStatusCode(),
                synonymMapFromService.getValue().getName(), synonymMapFromService.getValue().getETag()));
        // END: com.azure.search.documents.indexes.SearchIndexAsyncClient.createSynonymMapWithResponse#SynonymMap
    }

    /**
     * Code snippet for {@link SearchIndexAsyncClient#getSynonymMap(String)}
     */
    public void getSynonymMapAsync() {
        // BEGIN: com.azure.search.documents.indexes.SearchIndexAsyncClient.getSynonymMap#String
        SEARCH_INDEX_ASYNC_CLIENT.getSynonymMap("synonymMap")
            .subscribe(synonymMapFromService ->
                System.out.printf("The synonym map is %s. The ETag of synonym map is %s.%n",
                    synonymMapFromService.getName(), synonymMapFromService.getETag()));
        // END: com.azure.search.documents.indexes.SearchIndexAsyncClient.getSynonymMap#String
    }

    /**
     * Code snippet for {@link SearchIndexAsyncClient#getSynonymMapWithResponse(String)}}
     */
    public void getSynonymMapWithResponseAsync() {
        // BEGIN: com.azure.search.documents.indexes.SearchIndexAsyncClient.getSynonymMapWithResponse#String
        SEARCH_INDEX_ASYNC_CLIENT.getSynonymMapWithResponse("synonymMap")
            .subscribe(synonymMapFromService -> System.out.printf("The status code of the response is %d.%n"
                    + "The synonym map name is %s. The ETag of synonym map is %s.%n",
                synonymMapFromService.getStatusCode(), synonymMapFromService.getValue().getName(),
                synonymMapFromService.getValue().getETag()));
        // END: com.azure.search.documents.indexes.SearchIndexAsyncClient.getSynonymMapWithResponse#String
    }

    /**
     * Code snippet for {@link SearchIndexAsyncClient#listSynonymMaps()}
     */
    public void listSynonymMapsAsync() {
        // BEGIN: com.azure.search.documents.indexes.SearchIndexAsyncClient.listSynonymMaps
        SEARCH_INDEX_ASYNC_CLIENT.listSynonymMaps()
            .subscribe(synonymMap -> System.out.printf("The synonymMap name is %s. The ETag of synonymMap is %s.%n",
                synonymMap.getName(), synonymMap.getETag()));
        // END: com.azure.search.documents.indexes.SearchIndexAsyncClient.listSynonymMaps
    }

    /**
     * Code snippet for {@link SearchIndexAsyncClient#listSynonymMapNames()}
     */
    public void listSynonymMapNamesAsync() {
        // BEGIN: com.azure.search.documents.indexes.SearchIndexAsyncClient.listSynonymMapNames
        SEARCH_INDEX_ASYNC_CLIENT.listSynonymMapNames()
            .subscribe(synonymMap -> System.out.printf("The synonymMap name is %s.%n", synonymMap));
        // END: com.azure.search.documents.indexes.SearchIndexAsyncClient.listSynonymMapNames
    }

    /**
     * Code snippet for {@link SearchIndexAsyncClient#createOrUpdateSynonymMap(SynonymMap)}
     */
    public void createOrUpdateSynonymMapAsync() {
        // BEGIN: com.azure.search.documents.indexes.SearchIndexAsyncClient.createOrUpdateSynonymMap#SynonymMap
        SEARCH_INDEX_ASYNC_CLIENT.getSynonymMap("searchIndex")
            .doOnNext(synonymMap -> synonymMap
                .setSynonyms("United States, United States of America, USA, America\nWashington, Wash. => WA"))
            .flatMap(SEARCH_INDEX_ASYNC_CLIENT::createOrUpdateSynonymMap)
            .subscribe(updatedSynonymMap ->
                System.out.printf("The synonym map name is %s. The synonyms are %s.%n", updatedSynonymMap.getName(),
                updatedSynonymMap.getSynonyms()));
        // END: com.azure.search.documents.indexes.SearchIndexAsyncClient.createOrUpdateSynonymMap#SynonymMap
    }

    /**
     * Code snippet for {@link SearchIndexAsyncClient#createOrUpdateSynonymMapWithResponse(SynonymMap, boolean)}
     */
    public void createOrUpdateSynonymMapWithResponseAsync() {
        // BEGIN: com.azure.search.documents.indexes.SearchIndexAsyncClient.createOrUpdateSynonymMapWithResponse#SynonymMap-boolean-Context
        SEARCH_INDEX_ASYNC_CLIENT.getSynonymMap("searchIndex")
            .flatMap(synonymMap -> {
                synonymMap.setSynonyms(
                    "United States, United States of America, USA, America\nWashington, Wash. => WA");
                return SEARCH_INDEX_ASYNC_CLIENT.createOrUpdateSynonymMapWithResponse(synonymMap, true);
            })
            .subscribe(updatedSynonymMap ->
                System.out.printf("The status code of the normal response is %s.%n"
                    + "The synonym map name is %s. The synonyms are %s.%n", updatedSynonymMap.getStatusCode(),
                updatedSynonymMap.getValue().getName(), updatedSynonymMap.getValue().getSynonyms()));
        // END: com.azure.search.documents.indexes.SearchIndexAsyncClient.createOrUpdateSynonymMapWithResponse#SynonymMap-boolean-Context
    }

    /**
     * Code snippet for {@link SearchIndexAsyncClient#deleteSynonymMap(String)}
     */
    public void deleteSynonymMapAsync() {
        // BEGIN: com.azure.search.documents.indexes.SearchIndexAsyncClient.deleteSynonymMap#String
        SEARCH_INDEX_ASYNC_CLIENT.deleteSynonymMap("synonymMap")
            .subscribe();
        // END: com.azure.search.documents.indexes.SearchIndexAsyncClient.deleteSynonymMap#String
    }

    /**
     * Code snippet for {@link SearchIndexAsyncClient#deleteSynonymMapWithResponse(SynonymMap, boolean)}
     */
    public void deleteSynonymMapWithResponseAsync() {
        // BEGIN: com.azure.search.documents.indexes.SearchIndexAsyncClient.deleteSynonymMapWithResponse#SynonymMap-boolean
        SEARCH_INDEX_ASYNC_CLIENT.getSynonymMap("synonymMap")
            .flatMap(synonymMap -> SEARCH_INDEX_ASYNC_CLIENT.deleteSynonymMapWithResponse(synonymMap, true))
            .subscribe(response -> System.out.println("The status code of the response is" + response.getStatusCode()));
        // END: com.azure.search.documents.indexes.SearchIndexAsyncClient.deleteSynonymMapWithResponse#SynonymMap-boolean
    }

    /**
     * Code snippet for {@link SearchIndexAsyncClient#getServiceStatistics()}
     */
    public void getServiceStatisticsAsync() {
        // BEGIN: com.azure.search.documents.indexes.SearchIndexAsyncClient.getServiceStatistics
        SEARCH_INDEX_ASYNC_CLIENT.getServiceStatistics()
            .subscribe(serviceStatistics -> System.out.printf("There are %s search indexes in your service.%n",
                serviceStatistics.getCounters().getIndexCounter()));
        // END: com.azure.search.documents.indexes.SearchIndexAsyncClient.getServiceStatistics
    }

    /**
     * Code snippet for {@link SearchIndexAsyncClient#getServiceStatisticsWithResponse()}
     */
    public void getServiceStatisticsWithResponseAsync() {
        // BEGIN: com.azure.search.documents.indexes.SearchIndexAsyncClient.getServiceStatisticsWithResponse
        SEARCH_INDEX_ASYNC_CLIENT.getServiceStatisticsWithResponse()
            .subscribe(serviceStatistics ->
                System.out.printf("The status code of the response is %s.%n"
                        + "There are %s search indexes in your service.%n",
                serviceStatistics.getStatusCode(),
                serviceStatistics.getValue().getCounters().getIndexCounter()));
        // END: com.azure.search.documents.indexes.SearchIndexAsyncClient.getServiceStatisticsWithResponse
    }

    private static final SearchIndexerClient SEARCH_INDEXER_CLIENT = new SearchIndexerClientBuilder().buildClient();
    /**
     * Code snippet for creating a {@link SearchIndexerClient}.
     */
    public void createSearchIndexerClientFromBuilder() {
        // BEGIN: com.azure.search.documents.indexes.SearchIndexerClient.instantiation
        SearchIndexerClient searchIndexerClient = new SearchIndexerClientBuilder()
            .credential(new AzureKeyCredential("{key}"))
            .endpoint("{endpoint}")
            .buildClient();
        // END: com.azure.search.documents.indexes.SearchIndexerClient.instantiation
    }

    /**
     * Code snippet for creating {@link SearchIndexerClient#createIndexer(SearchIndexer)}.
     */
    public void createSearchIndexer() {
        // BEGIN: com.azure.search.documents.indexes.SearchIndexerClient.createIndexer#SearchIndexer
        SearchIndexer searchIndexer = new SearchIndexer("searchIndexer", "dataSource",
            "searchIndex");
        SearchIndexer indexerFromService = SEARCH_INDEXER_CLIENT.createIndexer(searchIndexer);
        System.out.printf("The indexer name is %s. The ETag of indexer is %s.%n", indexerFromService.getName(),
            indexerFromService.getETag());
        // END: com.azure.search.documents.indexes.SearchIndexerClient.createIndexer#SearchIndexer
    }

    /**
     * Code snippet for {@link SearchIndexerClient#createIndexerWithResponse(SearchIndexer, Context)}.
     */
    public void createSearchIndexerWithResponse() {
        // BEGIN: com.azure.search.documents.indexes.SearchIndexerClient.createIndexerWithResponse#SearchIndexer-Context
        SearchIndexer searchIndexer = new SearchIndexer("searchIndexer", "dataSource",
            "searchIndex");
        Response<SearchIndexer> indexerFromServiceResponse = SEARCH_INDEXER_CLIENT.createIndexerWithResponse(
            searchIndexer, new Context(KEY_1, VALUE_1));

        System.out.printf("The status code of the response is %s. The indexer name is %s.%n",
            indexerFromServiceResponse.getStatusCode(), indexerFromServiceResponse.getValue().getName());
        // END: com.azure.search.documents.indexes.SearchIndexerClient.createIndexerWithResponse#SearchIndexer-Context
    }

    /**
     * Code snippet for {@link SearchIndexerClient#getIndexer(String)}
     */
    public void getSearchIndexer() {
        // BEGIN: com.azure.search.documents.indexes.SearchIndexerClient.getIndexer#String
        SearchIndexer indexerFromService =
            SEARCH_INDEXER_CLIENT.getIndexer("searchIndexer");
        System.out.printf("The indexer name is %s. The ETag of indexer is %s.%n", indexerFromService.getName(),
            indexerFromService.getETag());
        // END: com.azure.search.documents.indexes.SearchIndexerClient.getIndexer#String
    }

    /**
     * Code snippet for {@link SearchIndexerClient#getIndexerWithResponse(String, Context)}}
     */
    public void getSearchIndexerWithResponse() {
        // BEGIN: com.azure.search.documents.indexes.SearchIndexerClient.getIndexerWithResponse#String-Context
        Response<SearchIndexer> indexerFromServiceResponse = SEARCH_INDEXER_CLIENT.getIndexerWithResponse(
            "searchIndexer", new Context(KEY_1, VALUE_1));

        System.out.printf("The status code of the response is %s. The indexer name is %s.%n",
            indexerFromServiceResponse.getStatusCode(), indexerFromServiceResponse.getValue().getName());
        // END: com.azure.search.documents.indexes.SearchIndexerClient.getIndexerWithResponse#String-Context
    }


    /**
     * Code snippet for {@link SearchIndexerClient#listIndexers()}
     */
    public void listIndexers() {
        // BEGIN: com.azure.search.documents.indexes.SearchIndexerClient.listIndexers
        PagedIterable<SearchIndexer> indexers = SEARCH_INDEXER_CLIENT.listIndexers();
        for (SearchIndexer indexer: indexers) {
            System.out.printf("The indexer name is %s. The ETag of indexer is %s.%n", indexer.getName(),
                indexer.getETag());
        }
        // END: com.azure.search.documents.indexes.SearchIndexerClient.listIndexers
    }

    /**
     * Code snippet for {@link SearchIndexerClient#listIndexers(Context)}
     */
    public void listIndexersWithContext() {
        // BEGIN: com.azure.search.documents.indexes.SearchIndexerClient.listIndexersWithResponse#Context
        PagedIterable<SearchIndexer> indexers = SEARCH_INDEXER_CLIENT.listIndexers(new Context(KEY_1, VALUE_1));
        System.out.println("The status code of the response is"
            + indexers.iterableByPage().iterator().next().getStatusCode());
        for (SearchIndexer indexer: indexers) {
            System.out.printf("The indexer name is %s. The ETag of index is %s.%n",
                indexer.getName(), indexer.getETag());
        }
        // END: com.azure.search.documents.indexes.SearchIndexerClient.listIndexersWithResponse#Context
    }

    /**
     * Code snippet for {@link SearchIndexerClient#listIndexerNames()}
     */
    public void listIndexerNames() {
        // BEGIN: com.azure.search.documents.indexes.SearchIndexerClient.listIndexerNames
        PagedIterable<String> indexers = SEARCH_INDEXER_CLIENT.listIndexerNames();
        for (String indexerName: indexers) {
            System.out.printf("The indexer name is %s.%n", indexerName);
        }
        // END: com.azure.search.documents.indexes.SearchIndexerClient.listIndexerNames
    }

    /**
     * Code snippet for {@link SearchIndexerClient#listIndexerNames(Context)}
     */
    public void listIndexerNamesWithContext() {
        // BEGIN: com.azure.search.documents.indexes.SearchIndexerClient.listIndexerNames#Context
        PagedIterable<String> indexers = SEARCH_INDEXER_CLIENT.listIndexerNames(new Context(KEY_1, VALUE_1));
        System.out.println("The status code of the response is"
            + indexers.iterableByPage().iterator().next().getStatusCode());
        for (String indexerName: indexers) {
            System.out.printf("The indexer name is %s.%n", indexerName);
        }
        // END: com.azure.search.documents.indexes.SearchIndexerClient.listIndexerNames#Context
    }

    /**
     * Code snippet for {@link SearchIndexerClient#createOrUpdateIndexer(SearchIndexer)}
     */
    public void createOrUpdateIndexer() {
        // BEGIN: com.azure.search.documents.indexes.SearchIndexerClient.createOrUpdateIndexer#SearchIndexer
        SearchIndexer searchIndexerFromService = SEARCH_INDEXER_CLIENT.getIndexer("searchIndexer");
        searchIndexerFromService.setFieldMappings(Collections.singletonList(
            new FieldMapping("hotelName").setTargetFieldName("HotelName")));
        SearchIndexer updateIndexer = SEARCH_INDEXER_CLIENT.createOrUpdateIndexer(searchIndexerFromService);
        System.out.printf("The indexer name is %s. The target field name of indexer is %s.%n",
            updateIndexer.getName(), updateIndexer.getFieldMappings().get(0).getTargetFieldName());
        // END: com.azure.search.documents.indexes.SearchIndexerClient.createOrUpdateIndexer#SearchIndexer
    }

    /**
     * Code snippet for {@link SearchIndexerClient#createOrUpdateIndexerWithResponse(SearchIndexer, boolean, Context)}
     */
    public void createOrUpdateIndexerWithResponse() {
        // BEGIN: com.azure.search.documents.indexes.SearchIndexerClient.createOrUpdateIndexerWithResponse#SearchIndexer-boolean-Context
        SearchIndexer searchIndexerFromService = SEARCH_INDEXER_CLIENT.getIndexer("searchIndexer");
        searchIndexerFromService.setFieldMappings(Collections.singletonList(
            new FieldMapping("hotelName").setTargetFieldName("HotelName")));
        Response<SearchIndexer> indexerFromService = SEARCH_INDEXER_CLIENT.createOrUpdateIndexerWithResponse(
            searchIndexerFromService, true, new Context(KEY_1, VALUE_1));
        System.out.printf("The status code of the response is %s.%nThe indexer name is %s. "
            + "The target field name of indexer is %s.%n", indexerFromService.getStatusCode(),
            indexerFromService.getValue().getName(),
            indexerFromService.getValue().getFieldMappings().get(0).getTargetFieldName());
        // END: com.azure.search.documents.indexes.SearchIndexerClient.createOrUpdateIndexerWithResponse#SearchIndexer-boolean-Context
    }


    /**
     * Code snippet for {@link SearchIndexerClient#deleteIndexer(String)}
     */
    public void deleteSearchIndexer() {
        // BEGIN: com.azure.search.documents.indexes.SearchIndexerClient.deleteIndexer#String
        SEARCH_INDEXER_CLIENT.deleteIndexer("searchIndexer");
        // END: com.azure.search.documents.indexes.SearchIndexerClient.deleteIndexer#String
    }

    /**
     * Code snippet for {@link SearchIndexerClient#deleteIndexerWithResponse(SearchIndexer, boolean, Context)}
     */
    public void deleteSearchIndexerWithResponse() {
        // BEGIN: com.azure.search.documents.indexes.SearchIndexerClient.deleteIndexerWithResponse#SearchIndexer-boolean-Context
        SearchIndexer searchIndexer = SEARCH_INDEXER_CLIENT.getIndexer("searchIndexer");
        Response<Void> deleteResponse = SEARCH_INDEXER_CLIENT.deleteIndexerWithResponse(searchIndexer, true,
            new Context(KEY_1, VALUE_1));
        System.out.printf("The status code of the response is %d.%n", deleteResponse.getStatusCode());
        // END: com.azure.search.documents.indexes.SearchIndexerClient.deleteIndexerWithResponse#SearchIndexer-boolean-Context
    }

    /**
     * Code snippet for {@link SearchIndexerClient#resetIndexer(String)}
     */
    public void resetIndexer() {
        // BEGIN: com.azure.search.documents.indexes.SearchIndexerClient.resetIndexer#String
        SEARCH_INDEXER_CLIENT.resetIndexer("searchIndexer");
        // END: com.azure.search.documents.indexes.SearchIndexerClient.resetIndexer#String
    }

    /**
     * Code snippet for {@link SearchIndexerClient#resetIndexerWithResponse(String, Context)}
     */
    public void resetIndexerWithResponse() {
        // BEGIN: com.azure.search.documents.indexes.SearchIndexerClient.resetIndexerWithResponse#String-Context
        Response<Void> response = SEARCH_INDEXER_CLIENT.resetIndexerWithResponse("searchIndexer",
            new Context(KEY_1, VALUE_1));
        System.out.println("The status code of the response is " + response.getStatusCode());
        // END: com.azure.search.documents.indexes.SearchIndexerClient.resetIndexerWithResponse#String-Context
    }

    /**
     * Code snippet for {@link SearchIndexerClient#runIndexer(String)}
     */
    public void runIndexer() {
        // BEGIN: com.azure.search.documents.indexes.SearchIndexerClient.runIndexer#String
        SEARCH_INDEXER_CLIENT.runIndexer("searchIndexer");
        // END: com.azure.search.documents.indexes.SearchIndexerClient.runIndexer#String
    }

    /**
     * Code snippet for {@link SearchIndexerClient#runIndexerWithResponse(String, Context)}
     */
    public void runIndexerWithResponse() {
        // BEGIN: com.azure.search.documents.indexes.SearchIndexerClient.runIndexerWithResponse#String-Context
        Response<Void> response = SEARCH_INDEXER_CLIENT.runIndexerWithResponse("searchIndexer",
            new Context(KEY_1, VALUE_1));
        System.out.println("The status code of the response is " + response.getStatusCode());
        // END: com.azure.search.documents.indexes.SearchIndexerClient.runIndexerWithResponse#String-Context
    }

    /**
     * Code snippet for {@link SearchIndexerClient#getIndexerStatus(String)}
     */
    public void getIndexerStatus() {
        // BEGIN: com.azure.search.documents.indexes.SearchIndexerClient.getIndexerStatus#String
        SearchIndexerStatus indexerStatus = SEARCH_INDEXER_CLIENT.getIndexerStatus("searchIndexer");
        System.out.printf("The indexer status is %s.%n", indexerStatus.getStatus());
        // END: com.azure.search.documents.indexes.SearchIndexerClient.getIndexerStatus#String
    }

    /**
     * Code snippet for {@link SearchIndexerClient#getIndexerStatusWithResponse(String, Context)}
     */
    public void getIndexerStatusWithResponse() {
        // BEGIN: com.azure.search.documents.indexes.SearchIndexerClient.getIndexerStatusWithResponse#String-Context
        Response<SearchIndexerStatus> response = SEARCH_INDEXER_CLIENT.getIndexerStatusWithResponse("searchIndexer",
            new Context(KEY_1, VALUE_1));
        System.out.printf("The status code of the response is %s.%nThe indexer status is %s.%n",
            response.getStatusCode(), response.getValue().getStatus());
        // END: com.azure.search.documents.indexes.SearchIndexerClient.getIndexerStatusWithResponse#String-Context
    }

    /**
     * Code snippet for creating {@link SearchIndexerClient#createDataSourceConnection(SearchIndexerDataSourceConnection)}.
     */
    public void createDataSource() {
        // BEGIN: com.azure.search.documents.indexes.SearchIndexerClient.createDataSourceConnection#SearchIndexerDataSourceConnection
        SearchIndexerDataSourceConnection dataSource = new SearchIndexerDataSourceConnection("dataSource",
            com.azure.search.documents.indexes.models.SearchIndexerDataSourceType.AZURE_BLOB, "{connectionString}",
            new com.azure.search.documents.indexes.models.SearchIndexerDataContainer("container"));
        SearchIndexerDataSourceConnection dataSourceFromService =
            SEARCH_INDEXER_CLIENT.createDataSourceConnection(dataSource);
        System.out.printf("The data source name is %s. The ETag of data source is %s.%n",
            dataSourceFromService.getName(), dataSourceFromService.getETag());
        // END: com.azure.search.documents.indexes.SearchIndexerClient.createDataSourceConnection#SearchIndexerDataSourceConnection
    }

    /**
     * Code snippet for {@link SearchIndexerClient#createDataSourceConnectionWithResponse(SearchIndexerDataSourceConnection, Context)}.
     */
    public void createDataSourceWithResponse() {
        // BEGIN: com.azure.search.documents.indexes.SearchIndexerClient.createDataSourceConnectionWithResponse#SearchIndexerDataSourceConnection-Context
        SearchIndexerDataSourceConnection dataSource = new SearchIndexerDataSourceConnection("dataSource",
            SearchIndexerDataSourceType.AZURE_BLOB, "{connectionString}",
            new SearchIndexerDataContainer("container"));
        Response<SearchIndexerDataSourceConnection> dataSourceFromService =
            SEARCH_INDEXER_CLIENT.createDataSourceConnectionWithResponse(dataSource, new Context(KEY_1, VALUE_1));

        System.out.printf("The status code of the response is %s. The data source name is %s.%n",
            dataSourceFromService.getStatusCode(), dataSourceFromService.getValue().getName());
        // END: com.azure.search.documents.indexes.SearchIndexerClient.createDataSourceConnectionWithResponse#SearchIndexerDataSourceConnection-Context
    }

    /**
     * Code snippet for {@link SearchIndexerClient#getDataSourceConnection(String)}
     */
    public void getDataSource() {
        // BEGIN: com.azure.search.documents.indexes.SearchIndexerClient.getDataSourceConnection#String
        SearchIndexerDataSourceConnection dataSource =
            SEARCH_INDEXER_CLIENT.getDataSourceConnection("dataSource");
        System.out.printf("The dataSource name is %s. The ETag of dataSource is %s.%n", dataSource.getName(),
            dataSource.getETag());
        // END: com.azure.search.documents.indexes.SearchIndexerClient.getDataSourceConnection#String
    }

    /**
     * Code snippet for {@link SearchIndexerClient#getDataSourceConnectionWithResponse(String, Context)}
     */
    public void getDataSourceWithResponse() {
        // BEGIN: com.azure.search.documents.indexes.SearchIndexerClient.getDataSourceConnectionWithResponse#String-Context
        Response<SearchIndexerDataSourceConnection> dataSource =
            SEARCH_INDEXER_CLIENT.getDataSourceConnectionWithResponse(
                "dataSource", new Context(KEY_1, VALUE_1));

        System.out.printf("The status code of the response is %s. The data source name is %s.%n",
            dataSource.getStatusCode(), dataSource.getValue().getName());
        // END: com.azure.search.documents.indexes.SearchIndexerClient.getDataSourceConnectionWithResponse#String-Context
    }


    /**
     * Code snippet for {@link SearchIndexerClient#listDataSourceConnections()}
     */
    public void listDataSources() {
        // BEGIN: com.azure.search.documents.indexes.SearchIndexerClient.listDataSourceConnections
        PagedIterable<SearchIndexerDataSourceConnection> dataSources = SEARCH_INDEXER_CLIENT.listDataSourceConnections();
        for (SearchIndexerDataSourceConnection dataSource: dataSources) {
            System.out.printf("The dataSource name is %s. The ETag of dataSource is %s.%n", dataSource.getName(),
                dataSource.getETag());
        }
        // END: com.azure.search.documents.indexes.SearchIndexerClient.listDataSourceConnections
    }

    /**
     * Code snippet for {@link SearchIndexerClient#listDataSourceConnections(Context)}
     */
    public void listDataSourcesWithContext() {
        // BEGIN: com.azure.search.documents.indexes.SearchIndexerClient.listDataSourceConnectionsWithResponse#Context
        PagedIterable<SearchIndexerDataSourceConnection> dataSources =
            SEARCH_INDEXER_CLIENT.listDataSourceConnections(new Context(KEY_1, VALUE_1));

        System.out.println("The status code of the response is"
            + dataSources.iterableByPage().iterator().next().getStatusCode());
        for (SearchIndexerDataSourceConnection dataSource: dataSources) {
            System.out.printf("The dataSource name is %s. The ETag of dataSource is %s.%n",
                dataSource.getName(), dataSource.getETag());
        }
        // END: com.azure.search.documents.indexes.SearchIndexerClient.listDataSourceConnectionsWithResponse#Context
    }

    /**
     * Code snippet for {@link SearchIndexerClient#listDataSourceConnectionNames()}
     */
    public void listDataSourceNames() {
        // BEGIN: com.azure.search.documents.indexes.SearchIndexerClient.listDataSourceConnectionNames
        PagedIterable<String> dataSources = SEARCH_INDEXER_CLIENT.listDataSourceConnectionNames();
        for (String dataSourceName: dataSources) {
            System.out.printf("The dataSource name is %s.%n", dataSourceName);
        }
        // END: com.azure.search.documents.indexes.SearchIndexerClient.listDataSourceConnectionNames
    }

    /**
     * Code snippet for {@link SearchIndexerClient#listDataSourceConnectionNames(Context)}
     */
    public void listDataSourceNamesWithContext() {
        // BEGIN: com.azure.search.documents.indexes.SearchIndexerClient.listDataSourceConnectionNamesWithContext#Context
        PagedIterable<String> dataSources = SEARCH_INDEXER_CLIENT.listDataSourceConnectionNames(new Context(KEY_1, VALUE_1));
        System.out.println("The status code of the response is"
            + dataSources.iterableByPage().iterator().next().getStatusCode());
        for (String dataSourceName: dataSources) {
            System.out.printf("The dataSource name is %s.%n", dataSourceName);
        }
        // END: com.azure.search.documents.indexes.SearchIndexerClient.listDataSourceConnectionNamesWithContext#Context
    }

    /**
     * Code snippet for {@link SearchIndexerClient#createOrUpdateDataSourceConnection(SearchIndexerDataSourceConnection)}
     */
    public void createOrUpdateDataSource() {
        // BEGIN: com.azure.search.documents.indexes.SearchIndexerClient.createOrUpdateDataSourceConnection#SearchIndexerDataSourceConnection
        SearchIndexerDataSourceConnection dataSource = SEARCH_INDEXER_CLIENT.getDataSourceConnection("dataSource");
        dataSource.setContainer(new SearchIndexerDataContainer("updatecontainer"));

        SearchIndexerDataSourceConnection updateDataSource = SEARCH_INDEXER_CLIENT
            .createOrUpdateDataSourceConnection(dataSource);
        System.out.printf("The dataSource name is %s. The container name of dataSource is %s.%n",
            updateDataSource.getName(), updateDataSource.getContainer().getName());
        // END: com.azure.search.documents.indexes.SearchIndexerClient.createOrUpdateDataSourceConnection#SearchIndexerDataSourceConnection
    }

    /**
     * Code snippet for {@link SearchIndexerClient#createOrUpdateDataSourceConnectionWithResponse(SearchIndexerDataSourceConnection, boolean, Context)}
     */
    public void createOrUpdateDataSourceWithResponse() {
        // BEGIN: com.azure.search.documents.indexes.SearchIndexerClient.createOrUpdateDataSourceConnectionWithResponse#SearchIndexerDataSourceConnection-boolean-Context
        SearchIndexerDataSourceConnection dataSource = SEARCH_INDEXER_CLIENT.getDataSourceConnection("dataSource");
        dataSource.setContainer(new SearchIndexerDataContainer("updatecontainer"));

        Response<SearchIndexerDataSourceConnection> updateDataSource = SEARCH_INDEXER_CLIENT
            .createOrUpdateDataSourceConnectionWithResponse(dataSource, true, new Context(KEY_1, VALUE_1));
        System.out.printf("The status code of the response is %s.%nThe dataSource name is %s. "
            + "The container name of dataSource is %s.%n", updateDataSource.getStatusCode(),
            updateDataSource.getValue().getName(), updateDataSource.getValue().getContainer().getName());
        // END: com.azure.search.documents.indexes.SearchIndexerClient.createOrUpdateDataSourceConnectionWithResponse#SearchIndexerDataSourceConnection-boolean-Context
    }

    /**
     * Code snippet for {@link SearchIndexerClient#deleteDataSourceConnection(String)}
     */
    public void deleteDataSource() {
        // BEGIN: com.azure.search.documents.indexes.SearchIndexerClient.deleteDataSourceConnection#String
        SEARCH_INDEXER_CLIENT.deleteDataSourceConnection("dataSource");
        // END: com.azure.search.documents.indexes.SearchIndexerClient.deleteDataSourceConnection#String
    }

    /**
     * Code snippet for {@link SearchIndexerClient#deleteDataSourceConnectionWithResponse(SearchIndexerDataSourceConnection, boolean, Context)}
     */
    public void deleteDataSourceWithResponse() {
        // BEGIN: com.azure.search.documents.indexes.SearchIndexerClient.deleteDataSourceConnectionWithResponse#SearchIndexerDataSourceConnection-boolean-Context
        SearchIndexerDataSourceConnection dataSource =
            SEARCH_INDEXER_CLIENT.getDataSourceConnection("dataSource");
        Response<Void> deleteResponse = SEARCH_INDEXER_CLIENT.deleteDataSourceConnectionWithResponse(dataSource, true,
            new Context(KEY_1, VALUE_1));
        System.out.printf("The status code of the response is %d.%n", deleteResponse.getStatusCode());
        // END: com.azure.search.documents.indexes.SearchIndexerClient.deleteDataSourceConnectionWithResponse#SearchIndexerDataSourceConnection-boolean-Context
    }

    /**
     * Code snippet for {@link SearchIndexerClient#createSkillset(SearchIndexerSkillset)}
     */
    public void createSearchIndexerSkillset() {
        // BEGIN: com.azure.search.documents.indexes.SearchIndexerClient.createSkillset#SearchIndexerSkillset
        List<InputFieldMappingEntry> inputs = Collections.singletonList(
            new InputFieldMappingEntry("image")
                .setSource("/document/normalized_images/*")
        );

        List<OutputFieldMappingEntry> outputs = Arrays.asList(
            new OutputFieldMappingEntry("text")
                .setTargetName("mytext"),
            new OutputFieldMappingEntry("layoutText")
                .setTargetName("myLayoutText")
        );
        SearchIndexerSkillset searchIndexerSkillset = new SearchIndexerSkillset("searchIndexerSkillset",
            Collections.singletonList(new OcrSkill(inputs, outputs)
                .setShouldDetectOrientation(true)
                .setDefaultLanguageCode(null)
                .setName("myocr")
                .setDescription("Extracts text (plain and structured) from image.")
                .setContext("/document/normalized_images/*")));
        SearchIndexerSkillset skillset = SEARCH_INDEXER_CLIENT.createSkillset(searchIndexerSkillset);
        System.out.printf("The indexer skillset name is %s. The ETag of indexer skillset is %s.%n",
            skillset.getName(), skillset.getETag());
        // END: com.azure.search.documents.indexes.SearchIndexerClient.createSkillset#SearchIndexerSkillset
    }

    /**
     * Code snippet for {@link SearchIndexerClient#createSkillsetWithResponse(SearchIndexerSkillset, Context)}.
     */
    public void createSearchIndexerSkillsetWithResponse() {
        // BEGIN: com.azure.search.documents.indexes.SearchIndexerClient.createSkillsetWithResponse#SearchIndexerSkillset-Context
        List<InputFieldMappingEntry> inputs = Collections.singletonList(
            new InputFieldMappingEntry("image")
                .setSource("/document/normalized_images/*")
        );

        List<OutputFieldMappingEntry> outputs = Arrays.asList(
            new OutputFieldMappingEntry("text")
                .setTargetName("mytext"),
            new OutputFieldMappingEntry("layoutText")
                .setTargetName("myLayoutText")
        );
        SearchIndexerSkillset searchIndexerSkillset = new SearchIndexerSkillset("searchIndexerSkillset",
            Collections.singletonList(new OcrSkill(inputs, outputs)
                .setShouldDetectOrientation(true)
                .setDefaultLanguageCode(null)
                .setName("myocr")
                .setDescription("Extracts text (plain and structured) from image.")
                .setContext("/document/normalized_images/*")));
        Response<SearchIndexerSkillset> skillsetWithResponse =
            SEARCH_INDEXER_CLIENT.createSkillsetWithResponse(searchIndexerSkillset, new Context(KEY_1, VALUE_1));
        System.out.printf("The status code of the response is %s. The indexer skillset name is %s.%n",
            skillsetWithResponse.getStatusCode(), skillsetWithResponse.getValue().getName());
        // END: com.azure.search.documents.indexes.SearchIndexerClient.createSkillsetWithResponse#SearchIndexerSkillset-Context
    }

    /**
     * Code snippet for {@link SearchIndexerClient#getSkillset(String)}
     */
    public void getSearchIndexerSkillset() {
        // BEGIN: com.azure.search.documents.indexes.SearchIndexerClient.getSearchIndexerSkillset#String
        SearchIndexerSkillset indexerSkillset =
            SEARCH_INDEXER_CLIENT.getSkillset("searchIndexerSkillset");
        System.out.printf("The indexer skillset name is %s. The ETag of indexer skillset is %s.%n",
            indexerSkillset.getName(), indexerSkillset.getETag());
        // END: com.azure.search.documents.indexes.SearchIndexerClient.getSearchIndexerSkillset#String
    }

    /**
     * Code snippet for {@link SearchIndexerClient#getSkillsetWithResponse(String, Context)}
     */
    public void getSearchIndexerSkillsetWithResponse() {
        // BEGIN: com.azure.search.documents.indexes.SearchIndexerClient.getSkillsetWithResponse#String-Context
        Response<SearchIndexerSkillset> skillsetWithResponse = SEARCH_INDEXER_CLIENT.getSkillsetWithResponse(
            "searchIndexerSkillset", new Context(KEY_1, VALUE_1));

        System.out.printf("The status code of the response is %s. The indexer skillset name is %s.%n",
            skillsetWithResponse.getStatusCode(), skillsetWithResponse.getValue().getName());
        // END: com.azure.search.documents.indexes.SearchIndexerClient.getSkillsetWithResponse#String-Context
    }


    /**
     * Code snippet for {@link SearchIndexerClient#listSkillsets()}
     */
    public void listIndexerSkillset() {
        // BEGIN: com.azure.search.documents.indexes.SearchIndexerClient.listSkillsets
        PagedIterable<SearchIndexerSkillset> indexerSkillsets = SEARCH_INDEXER_CLIENT.listSkillsets();
        for (SearchIndexerSkillset skillset: indexerSkillsets) {
            System.out.printf("The skillset name is %s. The ETag of skillset is %s.%n", skillset.getName(),
                skillset.getETag());
        }
        // END: com.azure.search.documents.indexes.SearchIndexerClient.listSkillsets
    }

    /**
     * Code snippet for {@link SearchIndexerClient#listSkillsets(Context)}
     */
    public void listIndexerSkillsetsWithContext() {
        // BEGIN: com.azure.search.documents.indexes.SearchIndexerClient.listSkillsetsWithContext#Context
        PagedIterable<SearchIndexerSkillset> indexerSkillsets = SEARCH_INDEXER_CLIENT
            .listSkillsets(new Context(KEY_1, VALUE_1));
        System.out.println("The status code of the response is"
            + indexerSkillsets.iterableByPage().iterator().next().getStatusCode());
        for (SearchIndexerSkillset skillset: indexerSkillsets) {
            System.out.printf("The skillset name is %s. The ETag of skillset is %s.%n",
                skillset.getName(), skillset.getETag());
        }
        // END: com.azure.search.documents.indexes.SearchIndexerClient.listSkillsetsWithContext#Context
    }

    /**
     * Code snippet for {@link SearchIndexerClient#listSkillsetNames()}
     */
    public void listIndexerSkillsetNames() {
        // BEGIN: com.azure.search.documents.indexes.SearchIndexerClient.listSkillsetNames
        PagedIterable<String> skillsetNames = SEARCH_INDEXER_CLIENT.listSkillsetNames();
        for (String skillsetName: skillsetNames) {
            System.out.printf("The indexer skillset name is %s.%n", skillsetName);
        }
        // END: com.azure.search.documents.indexes.SearchIndexerClient.listSkillsetNames
    }

    /**
     * Code snippet for {@link SearchIndexerClient#listSkillsetNames(Context)}
     */
    public void listIndexerSkillsetNamesWithContext() {
        // BEGIN: com.azure.search.documents.indexes.SearchIndexerClient.listSkillsetNamesWithResponse#Context
        PagedIterable<String> skillsetNames = SEARCH_INDEXER_CLIENT.listSkillsetNames(new Context(KEY_1, VALUE_1));
        System.out.println("The status code of the response is"
            + skillsetNames.iterableByPage().iterator().next().getStatusCode());
        for (String skillsetName: skillsetNames) {
            System.out.printf("The indexer skillset name is %s.%n", skillsetName);
        }
        // END: com.azure.search.documents.indexes.SearchIndexerClient.listSkillsetNamesWithResponse#Context
    }


    /**
     * Code snippet for {@link SearchIndexerClient#createOrUpdateSkillset(SearchIndexerSkillset)}
     */
    public void createOrUpdateIndexerSkillset() {
        // BEGIN: com.azure.search.documents.indexes.SearchIndexerClient.createOrUpdateIndexerSkillset#SearchIndexerSkillset
        SearchIndexerSkillset indexerSkillset = SEARCH_INDEXER_CLIENT.getSkillset("searchIndexerSkillset");
        indexerSkillset.setDescription("This is new description!");
        SearchIndexerSkillset updateSkillset = SEARCH_INDEXER_CLIENT.createOrUpdateSkillset(indexerSkillset);
        System.out.printf("The indexer skillset name is %s. The description of indexer skillset is %s.%n",
            updateSkillset.getName(), updateSkillset.getDescription());
        // END: com.azure.search.documents.indexes.SearchIndexerClient.createOrUpdateIndexerSkillset#SearchIndexerSkillset
    }

    /**
     * Code snippet for {@link SearchIndexerClient#createOrUpdateSkillsetWithResponse(SearchIndexerSkillset, boolean, Context)}
     */
    public void createOrUpdateIndexerSkillsetWithResponse() {
        // BEGIN: com.azure.search.documents.indexes.SearchIndexerClient.createOrUpdateSkillsetWithResponse#SearchIndexerSkillset-boolean-Context
        SearchIndexerSkillset indexerSkillset = SEARCH_INDEXER_CLIENT.getSkillset("searchIndexerSkillset");
        indexerSkillset.setDescription("This is new description!");
        Response<SearchIndexerSkillset> updateSkillsetResponse = SEARCH_INDEXER_CLIENT.createOrUpdateSkillsetWithResponse(
            indexerSkillset, true, new Context(KEY_1, VALUE_1));
        System.out.printf("The status code of the response is %s.%nThe indexer skillset name is %s. "
                + "The description of indexer skillset is %s.%n", updateSkillsetResponse.getStatusCode(),
            updateSkillsetResponse.getValue().getName(),
            updateSkillsetResponse.getValue().getDescription());
        // END: com.azure.search.documents.indexes.SearchIndexerClient.createOrUpdateSkillsetWithResponse#SearchIndexerSkillset-boolean-Context
    }

    /**
     * Code snippet for {@link SearchIndexerClient#deleteSkillset(String)}
     */
    public void deleteSearchIndexerSkillset() {
        // BEGIN: com.azure.search.documents.indexes.SearchIndexerClient.deleteSkillset#String
        SEARCH_INDEXER_CLIENT.deleteSkillset("searchIndexerSkillset");
        // END: com.azure.search.documents.indexes.SearchIndexerClient.deleteSkillset#String
    }

    /**
     * Code snippet for {@link SearchIndexerClient#deleteSkillsetWithResponse(SearchIndexerSkillset, boolean, Context)}
     */
    public void deleteSearchIndexerSkillsetWithResponse() {
        // BEGIN: com.azure.search.documents.indexes.SearchIndexerClient.deleteSkillsetWithResponse#SearchIndexerSkillset-boolean-Context
        SearchIndexerSkillset searchIndexerSkillset = SEARCH_INDEXER_CLIENT.getSkillset("searchIndexerSkillset");
        Response<Void> deleteResponse = SEARCH_INDEXER_CLIENT.deleteSkillsetWithResponse(searchIndexerSkillset, true,
            new Context(KEY_1, VALUE_1));
        System.out.printf("The status code of the response is %d.%n", deleteResponse.getStatusCode());
        // END: com.azure.search.documents.indexes.SearchIndexerClient.deleteSkillsetWithResponse#SearchIndexerSkillset-boolean-Context
    }

    private static final SearchIndexerAsyncClient SEARCH_INDEXER_ASYNC_CLIENT = new SearchIndexerClientBuilder()
        .buildAsyncClient();

    /**
     * Code snippet for creating a {@link SearchIndexerAsyncClient}.
     */
    public void createSearchIndexerAsyncClientFromBuilder() {
        // BEGIN: com.azure.search.documents.indexes.SearchIndexerAsyncClient.instantiation
        SearchIndexerAsyncClient searchIndexerAsyncClient = new SearchIndexerClientBuilder()
            .credential(new AzureKeyCredential("{key}"))
            .endpoint("{endpoint}")
            .buildAsyncClient();
        // END: com.azure.search.documents.indexes.SearchIndexerAsyncClient.instantiation
    }

    /**
     * Code snippet for creating {@link SearchIndexerAsyncClient#createIndexer(SearchIndexer)}.
     */
    public void createSearchIndexerAsync() {
        // BEGIN: com.azure.search.documents.indexes.SearchIndexerAsyncClient.createIndexer#SearchIndexer
        SearchIndexer searchIndexer = new SearchIndexer("searchIndexer", "dataSource",
            "searchIndex");
        SEARCH_INDEXER_ASYNC_CLIENT.createIndexer(searchIndexer)
            .subscribe(indexerFromService ->
                System.out.printf("The indexer name is %s. The ETag of indexer is %s.%n", indexerFromService.getName(),
                indexerFromService.getETag()));
        // END: com.azure.search.documents.indexes.SearchIndexerAsyncClient.createIndexer#SearchIndexer
    }

    /**
     * Code snippet for {@link SearchIndexerAsyncClient#createIndexerWithResponse(SearchIndexer)}.
     */
    public void createSearchIndexerWithResponseAsync() {
        // BEGIN: com.azure.search.documents.indexes.SearchIndexerAsyncClient.createIndexerWithResponse#SearchIndexer
        SearchIndexer searchIndexer = new SearchIndexer("searchIndexer", "dataSource",
            "searchIndex");
        SEARCH_INDEXER_ASYNC_CLIENT.createIndexerWithResponse(searchIndexer)
            .subscribe(indexerFromServiceResponse ->
                System.out.printf("The status code of the response is %s. The indexer name is %s.%n",
                    indexerFromServiceResponse.getStatusCode(), indexerFromServiceResponse.getValue().getName()));
        // END: com.azure.search.documents.indexes.SearchIndexerAsyncClient.createIndexerWithResponse#SearchIndexer
    }

    /**
     * Code snippet for {@link SearchIndexerAsyncClient#getIndexer(String)}
     */
    public void getSearchIndexerAsync() {
        // BEGIN: com.azure.search.documents.indexes.SearchIndexerAsyncClient.getIndexer#String
        SEARCH_INDEXER_ASYNC_CLIENT.getIndexer("searchIndexer")
            .subscribe(indexerFromService ->
                System.out.printf("The indexer name is %s. The ETag of indexer is %s.%n", indexerFromService.getName(),
                    indexerFromService.getETag()));
        // END: com.azure.search.documents.indexes.SearchIndexerAsyncClient.getIndexer#String
    }

    /**
     * Code snippet for {@link SearchIndexerAsyncClient#getIndexerWithResponse(String)}}
     */
    public void getSearchIndexerWithResponseAsync() {
        // BEGIN: com.azure.search.documents.indexes.SearchIndexerAsyncClient.getIndexerWithResponse#String
        SEARCH_INDEXER_ASYNC_CLIENT.getIndexerWithResponse("searchIndexer")
            .subscribe(indexerFromServiceResponse ->
                System.out.printf("The status code of the response is %s. The indexer name is %s.%n",
                indexerFromServiceResponse.getStatusCode(), indexerFromServiceResponse.getValue().getName()));
        // END: com.azure.search.documents.indexes.SearchIndexerAsyncClient.getIndexerWithResponse#String
    }


    /**
     * Code snippet for {@link SearchIndexerAsyncClient#listIndexers()}
     */
    public void listIndexersAsync() {
        // BEGIN: com.azure.search.documents.indexes.SearchIndexerAsyncClient.listIndexers
        SEARCH_INDEXER_ASYNC_CLIENT.listIndexers()
            .subscribe(indexer ->
                System.out.printf("The indexer name is %s. The ETag of indexer is %s.%n", indexer.getName(),
                indexer.getETag()));
        // END: com.azure.search.documents.indexes.SearchIndexerAsyncClient.listIndexers
    }

    /**
     * Code snippet for {@link SearchIndexerAsyncClient#listIndexerNames()}
     */
    public void listIndexerNamesAsync() {
        // BEGIN: com.azure.search.documents.indexes.SearchIndexerAsyncClient.listIndexerNames
        SEARCH_INDEXER_ASYNC_CLIENT.listIndexerNames()
            .subscribe(indexerName -> System.out.printf("The indexer name is %s.%n", indexerName));
        // END: com.azure.search.documents.indexes.SearchIndexerAsyncClient.listIndexerNames
    }

    /**
     * Code snippet for {@link SearchIndexerAsyncClient#createOrUpdateIndexer(SearchIndexer)}
     */
    public void createOrUpdateIndexerAsync() {
        // BEGIN: com.azure.search.documents.indexes.SearchIndexerAsyncClient.createOrUpdateIndexer#SearchIndexer
        SEARCH_INDEXER_ASYNC_CLIENT.getIndexer("searchIndexer")
            .flatMap(searchIndexerFromService -> {
                searchIndexerFromService.setFieldMappings(Collections.singletonList(
                    new FieldMapping("hotelName").setTargetFieldName("HotelName")));
                return SEARCH_INDEXER_ASYNC_CLIENT.createOrUpdateIndexer(searchIndexerFromService);
            })
            .subscribe(updatedIndexer ->
                System.out.printf("The indexer name is %s. The target field name of indexer is %s.%n",
                updatedIndexer.getName(), updatedIndexer.getFieldMappings().get(0).getTargetFieldName()));
        // END: com.azure.search.documents.indexes.SearchIndexerAsyncClient.createOrUpdateIndexer#SearchIndexer
    }

    /**
     * Code snippet for {@link SearchIndexerAsyncClient#createOrUpdateIndexerWithResponse(SearchIndexer, boolean)}
     */
    public void createOrUpdateIndexerWithResponseAsync() {
        // BEGIN: com.azure.search.documents.indexes.SearchIndexerAsyncClient.createOrUpdateIndexerWithResponse#SearchIndexer-boolean
        SEARCH_INDEXER_ASYNC_CLIENT.getIndexer("searchIndexer")
            .flatMap(searchIndexerFromService -> {
                searchIndexerFromService.setFieldMappings(Collections.singletonList(
                    new FieldMapping("hotelName").setTargetFieldName("HotelName")));
                return SEARCH_INDEXER_ASYNC_CLIENT.createOrUpdateIndexerWithResponse(searchIndexerFromService, true);
            })
            .subscribe(indexerFromService ->
                System.out.printf("The status code of the response is %s.%nThe indexer name is %s. "
                    + "The target field name of indexer is %s.%n", indexerFromService.getStatusCode(),
                indexerFromService.getValue().getName(),
                indexerFromService.getValue().getFieldMappings().get(0).getTargetFieldName()));
        // END: com.azure.search.documents.indexes.SearchIndexerAsyncClient.createOrUpdateIndexerWithResponse#SearchIndexer-boolean
    }

    /**
     * Code snippet for {@link SearchIndexerAsyncClient#deleteIndexer(String)}
     */
    public void deleteSearchIndexerAsync() {
        // BEGIN: com.azure.search.documents.indexes.SearchIndexerAsyncClient.deleteIndexer#String
        SEARCH_INDEXER_ASYNC_CLIENT.deleteIndexer("searchIndexer")
            .subscribe();
        // END: com.azure.search.documents.indexes.SearchIndexerAsyncClient.deleteIndexer#String
    }

    /**
     * Code snippet for {@link SearchIndexerAsyncClient#deleteIndexerWithResponse(SearchIndexer, boolean)}
     */
    public void deleteSearchIndexerWithResponseAsync() {
        // BEGIN: com.azure.search.documents.indexes.SearchIndexerAsyncClient.deleteIndexerWithResponse#SearchIndexer-boolean
        SEARCH_INDEXER_ASYNC_CLIENT.getIndexer("searchIndexer")
            .flatMap(searchIndexer ->
                SEARCH_INDEXER_ASYNC_CLIENT.deleteIndexerWithResponse(searchIndexer, true))
            .subscribe(deleteResponse ->
                System.out.printf("The status code of the response is %d.%n", deleteResponse.getStatusCode()));
        // END: com.azure.search.documents.indexes.SearchIndexerAsyncClient.deleteIndexerWithResponse#SearchIndexer-boolean
    }

    /**
     * Code snippet for {@link SearchIndexerAsyncClient#resetIndexer(String)}
     */
    public void resetIndexerAsync() {
        // BEGIN: com.azure.search.documents.indexes.SearchIndexerAsyncClient.resetIndexer#String
        SEARCH_INDEXER_ASYNC_CLIENT.resetIndexer("searchIndexer")
            .subscribe();
        // END: com.azure.search.documents.indexes.SearchIndexerAsyncClient.resetIndexer#String
    }

    /**
     * Code snippet for {@link SearchIndexerAsyncClient#resetIndexerWithResponse(String)}
     */
    public void resetIndexerWithResponseAsync() {
        // BEGIN: com.azure.search.documents.indexes.SearchIndexerAsyncClient.resetIndexerWithResponse#String
        SEARCH_INDEXER_ASYNC_CLIENT.resetIndexerWithResponse("searchIndexer")
            .subscribe(response ->
                System.out.println("The status code of the response is " + response.getStatusCode()));
        // END: com.azure.search.documents.indexes.SearchIndexerAsyncClient.resetIndexerWithResponse#String
    }

    /**
     * Code snippet for {@link SearchIndexerAsyncClient#runIndexer(String)}
     */
    public void runIndexerAsync() {
        // BEGIN: com.azure.search.documents.indexes.SearchIndexerAsyncClient.runIndexer#String
        SEARCH_INDEXER_ASYNC_CLIENT.runIndexer("searchIndexer")
            .subscribe();
        // END: com.azure.search.documents.indexes.SearchIndexerAsyncClient.runIndexer#String
    }

    /**
     * Code snippet for {@link SearchIndexerAsyncClient#runIndexerWithResponse(String)}
     */
    public void runIndexerWithResponseAsync() {
        // BEGIN: com.azure.search.documents.indexes.SearchIndexerAsyncClient.runIndexerWithResponse#String
        SEARCH_INDEXER_ASYNC_CLIENT.runIndexerWithResponse("searchIndexer")
            .subscribe(response ->
                System.out.println("The status code of the response is " + response.getStatusCode()));
        // END: com.azure.search.documents.indexes.SearchIndexerAsyncClient.runIndexerWithResponse#String
    }

    /**
     * Code snippet for {@link SearchIndexerAsyncClient#getIndexerStatus(String)}
     */
    public void getIndexerStatusAsync() {
        // BEGIN: com.azure.search.documents.indexes.SearchIndexerAsyncClient.getIndexerStatus#String
        SEARCH_INDEXER_ASYNC_CLIENT.getIndexerStatus("searchIndexer")
            .subscribe(indexerStatus ->
                System.out.printf("The indexer status is %s.%n", indexerStatus.getStatus()));
        // END: com.azure.search.documents.indexes.SearchIndexerAsyncClient.getIndexerStatus#String
    }

    /**
     * Code snippet for {@link SearchIndexerAsyncClient#getIndexerStatusWithResponse(String)}
     */
    public void getIndexerStatusWithResponseAsync() {
        // BEGIN: com.azure.search.documents.indexes.SearchIndexerAsyncClient.getIndexerStatusWithResponse#String
        SEARCH_INDEXER_ASYNC_CLIENT.getIndexerStatusWithResponse("searchIndexer")
            .subscribe(response ->
                System.out.printf("The status code of the response is %s.%nThe indexer status is %s.%n",
                response.getStatusCode(), response.getValue().getStatus()));
        // END: com.azure.search.documents.indexes.SearchIndexerAsyncClient.getIndexerStatusWithResponse#String
    }

    /**
     * Code snippet for creating {@link SearchIndexerAsyncClient#createDataSourceConnection(SearchIndexerDataSourceConnection)}.
     */
    public void createDataSourceAsync() {
        // BEGIN: com.azure.search.documents.indexes.SearchIndexerAsyncClient.createDataSourceConnection#SearchIndexerDataSourceConnection
        SearchIndexerDataSourceConnection dataSource = new SearchIndexerDataSourceConnection("dataSource",
            com.azure.search.documents.indexes.models.SearchIndexerDataSourceType.AZURE_BLOB, "{connectionString}",
            new com.azure.search.documents.indexes.models.SearchIndexerDataContainer("container"));
        SEARCH_INDEXER_ASYNC_CLIENT.createDataSourceConnection(dataSource)
            .subscribe(dataSourceFromService ->
                System.out.printf("The data source name is %s. The ETag of data source is %s.%n",
                    dataSourceFromService.getName(), dataSourceFromService.getETag()));
        // END: com.azure.search.documents.indexes.SearchIndexerAsyncClient.createDataSourceConnection#SearchIndexerDataSourceConnection
    }

    /**
     * Code snippet for {@link SearchIndexerAsyncClient#createDataSourceConnectionWithResponse(SearchIndexerDataSourceConnection)}.
     */
    public void createDataSourceWithResponseAsync() {
        // BEGIN: com.azure.search.documents.indexes.SearchIndexerAsyncClient.createDataSourceConnectionWithResponse#SearchIndexerDataSourceConnection
        SearchIndexerDataSourceConnection dataSource = new SearchIndexerDataSourceConnection("dataSource",
            SearchIndexerDataSourceType.AZURE_BLOB, "{connectionString}",
            new SearchIndexerDataContainer("container"));
        SEARCH_INDEXER_ASYNC_CLIENT.createDataSourceConnectionWithResponse(dataSource)
            .subscribe(dataSourceFromService ->
                System.out.printf("The status code of the response is %s. The data source name is %s.%n",
                dataSourceFromService.getStatusCode(), dataSourceFromService.getValue().getName()));
        // END: com.azure.search.documents.indexes.SearchIndexerAsyncClient.createDataSourceConnectionWithResponse#SearchIndexerDataSourceConnection
    }

    /**
     * Code snippet for {@link SearchIndexerAsyncClient#getDataSourceConnection(String)}
     */
    public void getDataSourceAsync() {
        // BEGIN: com.azure.search.documents.indexes.SearchIndexerAsyncClient.getDataSourceConnection#String
        SEARCH_INDEXER_ASYNC_CLIENT.getDataSourceConnection("dataSource")
            .subscribe(dataSource ->
                System.out.printf("The dataSource name is %s. The ETag of dataSource is %s.%n", dataSource.getName(),
                dataSource.getETag()));
        // END: com.azure.search.documents.indexes.SearchIndexerAsyncClient.getDataSourceConnection#String
    }

    /**
     * Code snippet for {@link SearchIndexerAsyncClient#getDataSourceConnectionWithResponse(String)}
     */
    public void getDataSourceWithResponseAsync() {
        // BEGIN: com.azure.search.documents.indexes.SearchIndexerAsyncClient.getDataSourceConnectionWithResponse#String
        SEARCH_INDEXER_ASYNC_CLIENT.getDataSourceConnectionWithResponse("dataSource")
            .subscribe(dataSource ->
                System.out.printf("The status code of the response is %s. The data source name is %s.%n",
                dataSource.getStatusCode(), dataSource.getValue().getName()));
        // END: com.azure.search.documents.indexes.SearchIndexerAsyncClient.getDataSourceConnectionWithResponse#String
    }


    /**
     * Code snippet for {@link SearchIndexerAsyncClient#listDataSourceConnections()}
     */
    public void listDataSourcesAsync() {
        // BEGIN: com.azure.search.documents.indexes.SearchIndexerAsyncClient.listDataSourceConnections
        SEARCH_INDEXER_ASYNC_CLIENT.listDataSourceConnections()
            .subscribe(dataSource ->
                System.out.printf("The dataSource name is %s. The ETag of dataSource is %s.%n",
                    dataSource.getName(), dataSource.getETag())
            );
        // END: com.azure.search.documents.indexes.SearchIndexerAsyncClient.listDataSourceConnections
    }

    /**
     * Code snippet for {@link SearchIndexerAsyncClient#listDataSourceConnectionNames()}
     */
    public void listDataSourceNamesAsync() {
        // BEGIN: com.azure.search.documents.indexes.SearchIndexerAsyncClient.listDataSourceConnectionNames
        SEARCH_INDEXER_ASYNC_CLIENT.listDataSourceConnectionNames()
            .subscribe(dataSourceName -> System.out.printf("The dataSource name is %s.%n", dataSourceName));
        // END: com.azure.search.documents.indexes.SearchIndexerAsyncClient.listDataSourceConnectionNames
    }

    /**
     * Code snippet for {@link SearchIndexerAsyncClient#createOrUpdateDataSourceConnection(SearchIndexerDataSourceConnection)}
     */
    public void createOrUpdateDataSourceAsync() {
        // BEGIN: com.azure.search.documents.indexes.SearchIndexerAsyncClient.createOrUpdateDataSourceConnection#SearchIndexerDataSourceConnection
        SearchIndexerDataSourceConnection dataSource = SEARCH_INDEXER_CLIENT.getDataSourceConnection("dataSource");
        dataSource.setContainer(new SearchIndexerDataContainer("updatecontainer"));

        SearchIndexerDataSourceConnection updateDataSource = SEARCH_INDEXER_CLIENT
            .createOrUpdateDataSourceConnection(dataSource);
        System.out.printf("The dataSource name is %s. The container name of dataSource is %s.%n",
            updateDataSource.getName(), updateDataSource.getContainer().getName());
        // END: com.azure.search.documents.indexes.SearchIndexerAsyncClient.createOrUpdateDataSourceConnection#SearchIndexerDataSourceConnection
    }

    /**
     * Code snippet for {@link SearchIndexerAsyncClient#createOrUpdateDataSourceConnectionWithResponse(SearchIndexerDataSourceConnection, boolean)}
     */
    public void createOrUpdateDataSourceWithResponseAsync() {
        // BEGIN: com.azure.search.documents.indexes.SearchIndexerAsyncClient.createOrUpdateDataSourceConnectionWithResponse#SearchIndexerDataSourceConnection-boolean
        SEARCH_INDEXER_ASYNC_CLIENT.getDataSourceConnection("dataSource")
            .flatMap(dataSource -> {
                dataSource.setContainer(new SearchIndexerDataContainer("updatecontainer"));
                return SEARCH_INDEXER_ASYNC_CLIENT.createOrUpdateDataSourceConnectionWithResponse(dataSource, true);
            })
            .subscribe(updateDataSource ->
                System.out.printf("The status code of the response is %s.%nThe dataSource name is %s. "
                    + "The container name of dataSource is %s.%n", updateDataSource.getStatusCode(),
                updateDataSource.getValue().getName(), updateDataSource.getValue().getContainer().getName()));
        // END: com.azure.search.documents.indexes.SearchIndexerAsyncClient.createOrUpdateDataSourceConnectionWithResponse#SearchIndexerDataSourceConnection-boolean
    }




    /**
     * Code snippet for {@link SearchIndexerAsyncClient#deleteDataSourceConnection(String)}
     */
    public void deleteDataSourceAsync() {
        // BEGIN: com.azure.search.documents.indexes.SearchIndexerAsyncClient.deleteDataSourceConnection#String
        SEARCH_INDEXER_ASYNC_CLIENT.deleteDataSourceConnection("dataSource")
            .subscribe();
        // END: com.azure.search.documents.indexes.SearchIndexerAsyncClient.deleteDataSourceConnection#String
    }

    /**
     * Code snippet for {@link SearchIndexerAsyncClient#deleteDataSourceConnectionWithResponse(SearchIndexerDataSourceConnection, boolean)}
     */
    public void deleteDataSourceWithResponseAsync() {
        // BEGIN: com.azure.search.documents.indexes.SearchIndexerAsyncClient.deleteDataSourceConnectionWithResponse#SearchIndexerDataSourceConnection-boolean
        SEARCH_INDEXER_ASYNC_CLIENT.getDataSourceConnection("dataSource")
            .flatMap(dataSource -> SEARCH_INDEXER_ASYNC_CLIENT.deleteDataSourceConnectionWithResponse(dataSource, true))
            .subscribe(deleteResponse ->
                System.out.printf("The status code of the response is %d.%n", deleteResponse.getStatusCode()));
        // END: com.azure.search.documents.indexes.SearchIndexerAsyncClient.deleteDataSourceConnectionWithResponse#SearchIndexerDataSourceConnection-boolean
    }

    /**
     * Code snippet for {@link SearchIndexerAsyncClient#createSkillset(SearchIndexerSkillset)}
     */
    public void createSearchIndexerSkillsetAsync() {
        // BEGIN: com.azure.search.documents.indexes.SearchIndexerAsyncClient.createSkillset#SearchIndexerSkillset
        List<InputFieldMappingEntry> inputs = Collections.singletonList(
            new InputFieldMappingEntry("image")
                .setSource("/document/normalized_images/*")
        );

        List<OutputFieldMappingEntry> outputs = Arrays.asList(
            new OutputFieldMappingEntry("text")
                .setTargetName("mytext"),
            new OutputFieldMappingEntry("layoutText")
                .setTargetName("myLayoutText")
        );
        SearchIndexerSkillset searchIndexerSkillset = new SearchIndexerSkillset("searchIndexerSkillset",
            Collections.singletonList(new OcrSkill(inputs, outputs)
                .setShouldDetectOrientation(true)
                .setDefaultLanguageCode(null)
                .setName("myocr")
                .setDescription("Extracts text (plain and structured) from image.")
                .setContext("/document/normalized_images/*")));
        SEARCH_INDEXER_ASYNC_CLIENT.createSkillset(searchIndexerSkillset)
            .subscribe(skillset ->
                System.out.printf("The indexer skillset name is %s. The ETag of indexer skillset is %s.%n",
                skillset.getName(), skillset.getETag()));
        // END: com.azure.search.documents.indexes.SearchIndexerAsyncClient.createSkillset#SearchIndexerSkillset
    }

    /**
     * Code snippet for {@link SearchIndexerAsyncClient#createSkillsetWithResponse(SearchIndexerSkillset)}.
     */
    public void createSearchIndexerSkillsetWithResponseAsync() {
        // BEGIN: com.azure.search.documents.indexes.SearchIndexerAsyncClient.createSkillsetWithResponse#SearchIndexerSkillset
        List<InputFieldMappingEntry> inputs = Collections.singletonList(
            new InputFieldMappingEntry("image")
                .setSource("/document/normalized_images/*")
        );

        List<OutputFieldMappingEntry> outputs = Arrays.asList(
            new OutputFieldMappingEntry("text")
                .setTargetName("mytext"),
            new OutputFieldMappingEntry("layoutText")
                .setTargetName("myLayoutText")
        );
        SearchIndexerSkillset searchIndexerSkillset = new SearchIndexerSkillset("searchIndexerSkillset",
            Collections.singletonList(new OcrSkill(inputs, outputs)
                .setShouldDetectOrientation(true)
                .setDefaultLanguageCode(null)
                .setName("myocr")
                .setDescription("Extracts text (plain and structured) from image.")
                .setContext("/document/normalized_images/*")));
        SEARCH_INDEXER_ASYNC_CLIENT.createSkillsetWithResponse(searchIndexerSkillset)
            .subscribe(skillsetWithResponse ->
                System.out.printf("The status code of the response is %s. The indexer skillset name is %s.%n",
                skillsetWithResponse.getStatusCode(), skillsetWithResponse.getValue().getName()));
        // END: com.azure.search.documents.indexes.SearchIndexerAsyncClient.createSkillsetWithResponse#SearchIndexerSkillset
    }

    /**
     * Code snippet for {@link SearchIndexerAsyncClient#getSkillset(String)}
     */
    public void getSearchIndexerSkillsetAsync() {
        // BEGIN: com.azure.search.documents.indexes.SearchIndexerAsyncClient.getSearchIndexerSkillset#String
        SEARCH_INDEXER_ASYNC_CLIENT.getSkillset("searchIndexerSkillset")
            .subscribe(indexerSkillset ->
                System.out.printf("The indexer skillset name is %s. The ETag of indexer skillset is %s.%n",
                indexerSkillset.getName(), indexerSkillset.getETag()));
        // END: com.azure.search.documents.indexes.SearchIndexerAsyncClient.getSearchIndexerSkillset#String
    }

    /**
     * Code snippet for {@link SearchIndexerAsyncClient#getSkillsetWithResponse(String)}
     */
    public void getSearchIndexerSkillsetWithResponseAsync() {
        // BEGIN: com.azure.search.documents.indexes.SearchIndexerAsyncClient.getSkillsetWithResponse#String
        SEARCH_INDEXER_ASYNC_CLIENT.getSkillsetWithResponse("searchIndexerSkillset")
            .subscribe(skillsetWithResponse ->
                System.out.printf("The status code of the response is %s. The indexer skillset name is %s.%n",
                skillsetWithResponse.getStatusCode(), skillsetWithResponse.getValue().getName()));
        // END: com.azure.search.documents.indexes.SearchIndexerAsyncClient.getSkillsetWithResponse#String
    }

    /**
     * Code snippet for {@link SearchIndexerAsyncClient#listSkillsets()}
     */
    public void listIndexerSkillsetAsync() {
        // BEGIN: com.azure.search.documents.indexes.SearchIndexerAsyncClient.listSkillsets
        SEARCH_INDEXER_ASYNC_CLIENT.listSkillsets()
            .subscribe(skillset ->
                System.out.printf("The skillset name is %s. The ETag of skillset is %s.%n", skillset.getName(),
                skillset.getETag()));
        // END: com.azure.search.documents.indexes.SearchIndexerAsyncClient.listSkillsets
    }

    /**
     * Code snippet for {@link SearchIndexerAsyncClient#listSkillsetNames()}
     */
    public void listIndexerSkillsetNamesAsync() {
        // BEGIN: com.azure.search.documents.indexes.SearchIndexerAsyncClient.listSkillsetNames
        SEARCH_INDEXER_ASYNC_CLIENT.listSkillsetNames()
            .subscribe(skillsetName -> System.out.printf("The indexer skillset name is %s.%n", skillsetName));
        // END: com.azure.search.documents.indexes.SearchIndexerAsyncClient.listSkillsetNames
    }

    /**
     * Code snippet for {@link SearchIndexerAsyncClient#createOrUpdateSkillset(SearchIndexerSkillset)}
     */
    public void createOrUpdateIndexerSkillsetAsync() {
        // BEGIN: com.azure.search.documents.indexes.SearchIndexerAsyncClient.createOrUpdateIndexerSkillset#SearchIndexerSkillset
        SEARCH_INDEXER_ASYNC_CLIENT.getSkillset("searchIndexerSkillset")
            .flatMap(indexerSkillset -> {
                indexerSkillset.setDescription("This is new description!");
                return SEARCH_INDEXER_ASYNC_CLIENT.createOrUpdateSkillset(indexerSkillset);
            }).subscribe(updateSkillset ->
                System.out.printf("The indexer skillset name is %s. The description of indexer skillset is %s.%n",
                updateSkillset.getName(), updateSkillset.getDescription()));
        // END: com.azure.search.documents.indexes.SearchIndexerAsyncClient.createOrUpdateIndexerSkillset#SearchIndexerSkillset
    }

    /**
     * Code snippet for {@link SearchIndexerAsyncClient#createOrUpdateSkillsetWithResponse(SearchIndexerSkillset, boolean)}
     */
    public void createOrUpdateIndexerSkillsetWithResponseAsync() {
        // BEGIN: com.azure.search.documents.indexes.SearchIndexerAsyncClient.createOrUpdateSkillsetWithResponse#SearchIndexerSkillset-boolean
        SEARCH_INDEXER_ASYNC_CLIENT.getSkillset("searchIndexerSkillset")
            .flatMap(indexerSkillset -> {
                indexerSkillset.setDescription("This is new description!");
                return SEARCH_INDEXER_ASYNC_CLIENT.createOrUpdateSkillsetWithResponse(indexerSkillset, true);
            })
            .subscribe(updateSkillsetResponse ->
                System.out.printf("The status code of the response is %s.%nThe indexer skillset name is %s. "
                    + "The description of indexer skillset is %s.%n", updateSkillsetResponse.getStatusCode(),
                updateSkillsetResponse.getValue().getName(),
                updateSkillsetResponse.getValue().getDescription()));
        // END: com.azure.search.documents.indexes.SearchIndexerAsyncClient.createOrUpdateSkillsetWithResponse#SearchIndexerSkillset-boolean
    }


    /**
     * Code snippet for {@link SearchIndexerAsyncClient#deleteSkillset(String)}
     */
    public void deleteSearchIndexerSkillsetAsync() {
        // BEGIN: com.azure.search.documents.indexes.SearchIndexerAsyncClient.deleteSkillset#String
        SEARCH_INDEXER_ASYNC_CLIENT.deleteSkillset("searchIndexerSkillset")
            .subscribe();
        // END: com.azure.search.documents.indexes.SearchIndexerAsyncClient.deleteSkillset#String
    }

    /**
     * Code snippet for {@link SearchIndexerAsyncClient#deleteSkillsetWithResponse(SearchIndexerSkillset, boolean)}
     */
    public void deleteSearchIndexerSkillsetWithResponseAsync() {
        // BEGIN: com.azure.search.documents.indexes.SearchIndexerAsyncClient.deleteSkillsetWithResponse#SearchIndexerSkillset-boolean
        SEARCH_INDEXER_ASYNC_CLIENT.getSkillset("searchIndexerSkillset")
            .flatMap(searchIndexerSkillset ->
                SEARCH_INDEXER_ASYNC_CLIENT.deleteSkillsetWithResponse(searchIndexerSkillset, true))
            .subscribe(deleteResponse ->
                System.out.printf("The status code of the response is %d.%n", deleteResponse.getStatusCode()));
        // END: com.azure.search.documents.indexes.SearchIndexerAsyncClient.deleteSkillsetWithResponse#SearchIndexerSkillset-boolean
    }
}<|MERGE_RESOLUTION|>--- conflicted
+++ resolved
@@ -1138,11 +1138,7 @@
      */
     public void createOrUpdateSynonymMap() {
         // BEGIN: com.azure.search.documents.indexes.SearchIndexClient.createOrUpdateSynonymMap#SynonymMap
-<<<<<<< HEAD
-        SynonymMap synonymMap = SEARCH_INDEX_CLIENT.getSynonymMap("synonymMap");
-=======
         SynonymMap synonymMap = SEARCH_INDEX_CLIENT.getSynonymMap("synonymMapName");
->>>>>>> eb87ff16
         synonymMap.setSynonyms("United States, United States of America, USA, America\nWashington, Wash. => WA");
         SynonymMap updatedSynonymMap = SEARCH_INDEX_CLIENT.createOrUpdateSynonymMap(synonymMap);
         System.out.printf("The synonym map name is %s. The synonyms are %s.%n", updatedSynonymMap.getName(),
