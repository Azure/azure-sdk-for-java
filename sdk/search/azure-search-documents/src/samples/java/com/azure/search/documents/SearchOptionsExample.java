--- conflicted
+++ resolved
@@ -61,42 +61,7 @@
         });
     }
 
-<<<<<<< HEAD
-    private static void searchResultsFacetsFromStream(SearchClient searchClient) {
-        // Each page in the response of the search query holds the facets value
-        // Accessing Facets property with stream
-        SearchPagedIterable results = searchClient.search("*",
-            new SearchOptions().setFacets("Rooms/BaseRate,values:5|8|10"), new RequestOptions(), Context.NONE);
-
-        Stream<SearchPagedResponse> searchPagedResponseStream = results.streamByPage();
-        searchPagedResponseStream.forEach(page ->
-            page.getFacets().forEach((k, v) -> {
-                v.forEach(result -> {
-                    System.out.println(k + " :");
-                    System.out.println("    count: " + result.getCount());
-                    result.getAdditionalProperties().forEach((f, d) ->
-                        System.out.println("    " + f + " : " + d)
-                    );
-                });
-            })
-        );
-    }
-
-    private static void searchResultsCoverageFromStream(SearchClient searchClient) {
-        // Each page in the response of the search query holds the coverage value
-        // Get Coverage property from the first page in the response
-        SearchPagedIterable results = searchClient.search("*",
-            new SearchOptions().setMinimumCoverage(80.0), new RequestOptions(), Context.NONE);
-
-        results.streamByPage().forEach(searchPagedResponse ->
-            System.out.println("Coverage = " + searchPagedResponse.getCoverage())
-        );
-    }
-
-    private static void searchResultsCoverage(SearchClient searchClient) {
-=======
     private static void searchResultsCoverageFromPage(SearchClient searchClient) {
->>>>>>> 72d53830
         // Each page in the response of the search query holds the coverage value
         // Accessing Coverage property when iterating by page
         SearchPagedIterable results = searchClient.search("*",
@@ -111,27 +76,6 @@
         // Get count property from the first page in the response
         SearchPagedIterable results = searchClient.search("*",
             new SearchOptions().setIncludeTotalCount(true), new RequestOptions(), Context.NONE);
-<<<<<<< HEAD
-
-        Iterable<SearchPagedResponse> searchPagedResponses = results.iterableByPage();
-        searchPagedResponses.forEach(page ->
-            System.out.println("Count = " + page.getCount())
-        );
-    }
-
-    private static void searchResultsCountFromStream(SearchClient searchClient) {
-        // Each page in the response of the search query holds the count value
-        // Get total search results count by accessing the SearchPagedResponse
-        // Access Count property when iterating by page
-        SearchPagedIterable results = searchClient.search("*",
-            new SearchOptions().setIncludeTotalCount(true), new RequestOptions(), Context.NONE);
-
-        Stream<SearchPagedResponse> searchPagedResponseStream = results.streamByPage();
-        searchPagedResponseStream.forEach(page ->
-            System.out.println("Count = " + page.getCount())
-        );
-=======
->>>>>>> 72d53830
 
         System.out.println("Count = " + results.getTotalCount());
     }
