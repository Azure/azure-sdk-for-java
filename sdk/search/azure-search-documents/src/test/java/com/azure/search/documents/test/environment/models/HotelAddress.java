// Copyright (c) Microsoft Corporation. All rights reserved.
// Licensed under the MIT License.
package com.azure.search.documents.test.environment.models;

import com.azure.search.documents.indexes.SearchableFieldProperty;
import com.azure.search.documents.indexes.SimpleFieldProperty;
import com.fasterxml.jackson.annotation.JsonProperty;

public class HotelAddress {
    @SimpleFieldProperty(isFacetable = true)
    @JsonProperty(value = "StreetAddress")
    private String streetAddress;

    @SearchableFieldProperty(isFilterable = true)
    @JsonProperty(value = "City")
    private String city;

    @SearchableFieldProperty
    @JsonProperty(value = "StateProvince")
    private String stateProvince;

<<<<<<< HEAD
    @SearchableFieldProperty(synonymMaps = {"fieldbuilder"})
=======
    @SearchableFieldProperty(synonymMapNames = {"fieldbuilder"})
>>>>>>> 72d53830
    @JsonProperty(value = "Country")
    private String country;

    @SimpleFieldProperty
    @JsonProperty(value = "PostalCode")
    private String postalCode;


    public String streetAddress() {
        return this.streetAddress;
    }

    public HotelAddress streetAddress(String streetAddress) {
        this.streetAddress = streetAddress;
        return this;
    }

    public String city() {
        return this.city;
    }

    public HotelAddress city(String city) {
        this.city = city;
        return this;
    }

    public String stateProvince() {
        return this.stateProvince;
    }

    public HotelAddress stateProvince(String stateProvince) {
        this.stateProvince = stateProvince;
        return this;
    }

    public String country() {
        return this.country;
    }

    public HotelAddress country(String country) {
        this.country = country;
        return this;
    }

    public String postalCode() {
        return this.postalCode;
    }

    public HotelAddress postalCode(String postalCode) {
        this.postalCode = postalCode;
        return this;
    }
}<|MERGE_RESOLUTION|>--- conflicted
+++ resolved
@@ -19,11 +19,7 @@
     @JsonProperty(value = "StateProvince")
     private String stateProvince;
 
-<<<<<<< HEAD
-    @SearchableFieldProperty(synonymMaps = {"fieldbuilder"})
-=======
     @SearchableFieldProperty(synonymMapNames = {"fieldbuilder"})
->>>>>>> 72d53830
     @JsonProperty(value = "Country")
     private String country;
 
