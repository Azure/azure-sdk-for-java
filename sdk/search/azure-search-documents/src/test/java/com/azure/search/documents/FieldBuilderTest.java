// Copyright (c) Microsoft Corporation. All rights reserved.
// Licensed under the MIT License.

package com.azure.search.documents;

import com.azure.search.documents.indexes.models.LexicalAnalyzerName;
import com.azure.search.documents.indexes.models.SearchField;
import com.azure.search.documents.indexes.models.SearchFieldDataType;
import com.azure.search.documents.models.ComplexSearchField;
import com.azure.search.documents.models.SearchableSearchField;
import com.azure.search.documents.models.SimpleSearchField;
import com.azure.search.documents.test.environment.models.Hotel;
import com.azure.search.documents.test.environment.models.HotelAnalyzerException;
import com.azure.search.documents.test.environment.models.HotelCircularDependencies;
import com.azure.search.documents.test.environment.models.HotelSearchException;
import com.azure.search.documents.test.environment.models.HotelSearchableExceptionOnList;
import com.azure.search.documents.test.environment.models.HotelTwoDimensional;
import com.azure.search.documents.test.environment.models.HotelWithEmptyInSynonymMaps;
import org.junit.jupiter.api.Test;

import java.util.Arrays;
import java.util.Collections;
import java.util.Comparator;
import java.util.List;

import static org.junit.jupiter.api.Assertions.assertEquals;
import static org.junit.jupiter.api.Assertions.assertThrows;
import static org.junit.jupiter.api.Assertions.assertTrue;

public class FieldBuilderTest {
    @Test
    public void hotelComparison() {
        List<SearchField> actualFields = sortByFieldName(FieldBuilder.build(Hotel.class));
        List<SearchField> expectedFields = sortByFieldName(buildHotelFields());
        assertListFieldEquals(expectedFields, actualFields);
    }

    @Test
    public void hotelSearchableThrowException() {
        Exception exception = assertThrows(RuntimeException.class, () ->
            FieldBuilder.build(HotelSearchException.class));
        assertExceptionMassageAndDataType(exception, SearchFieldDataType.INT32, "hotelId");
    }

    @Test
    public void hotelListFieldSearchableThrowException() {
        Exception exception = assertThrows(RuntimeException.class, () ->
            FieldBuilder.build(HotelSearchableExceptionOnList.class));
        assertExceptionMassageAndDataType(exception, SearchFieldDataType.collection(SearchFieldDataType.INT32), "passcode");
    }

    @Test
    public void hotelCircularDependencies() {
        List<SearchField> actualFields = sortByFieldName(FieldBuilder.build(HotelCircularDependencies.class));
        List<SearchField> expectedFields = sortByFieldName(buildHotelCircularDependenciesModel());
        assertListFieldEquals(expectedFields, actualFields);
    }

    @Test
    public void hotelWithEmptySynonymMaps() {
        // We cannot put null in the annotation. So no need to test null case.
        List<SearchField> actualFields = FieldBuilder.build(HotelWithEmptyInSynonymMaps.class);
        List<SearchField> expectedFields = Collections.singletonList(new SearchableSearchField("tags", true)
            .setSynonymMapNames(Arrays.asList("asynonymMaps", "maps")).build());
        assertListFieldEquals(expectedFields, actualFields);
    }

    @Test
    public void hotelWithTwoDimensionalType() {
        Exception exception = assertThrows(RuntimeException.class, () -> FieldBuilder.build(HotelTwoDimensional.class));
        assertExceptionMassageAndDataType(exception, null, "single-dimensional");
    }

    @Test
    public void hotelAnalyzerException() {
        Exception exception = assertThrows(RuntimeException.class, () ->
            FieldBuilder.build(HotelAnalyzerException.class));
        assertExceptionMassageAndDataType(exception, null,
            "either analyzer or both searchAnalyzer and indexAnalyzer");
    }

    private void assertListFieldEquals(List<SearchField> expected, List<SearchField> actual) {
        assertEquals(expected.size(), actual.size());
        for (int i = 0; i < expected.size(); i++) {
            TestHelpers.assertObjectEquals(expected.get(i), actual.get(i));
        }
    }

    private void assertExceptionMassageAndDataType(Exception exception, SearchFieldDataType dataType, String msg) {
        assertTrue(exception.getMessage().contains(msg));
        if (dataType != null) {
            assertTrue(exception.getMessage().contains(dataType.toString()));
        }
    }

    private List<SearchField> buildHotelCircularDependenciesModel() {
        SearchField homeAddress = new ComplexSearchField("homeAddress", false).setFields(buildHotelInAddress()).build();
        SearchField billingAddress = new ComplexSearchField("billingAddress", false).setFields(buildHotelInAddress()).build();
        return Arrays.asList(homeAddress, billingAddress);
    }

    private List<SearchField> buildHotelInAddress() {
        SearchField hotel = new ComplexSearchField("hotel", false).build();
        return Collections.singletonList(hotel);
    }

    private List<SearchField> buildHotelFields() {
        SearchField hotelId = new SimpleSearchField("hotelId", SearchFieldDataType.STRING, false).setSortable(true)
            .setKey(true).build();
        SearchField hotelName = new SearchableSearchField("hotelName", false).setAnalyzer(LexicalAnalyzerName.fromString("en.lucene"))
            .setSortable(true).build();
        SearchField description = new SimpleSearchField("description", SearchFieldDataType.STRING, false).build();
        SearchField category = new SimpleSearchField("category", SearchFieldDataType.STRING, false).build();
        SearchField tags = new SearchableSearchField("tags", true).build();
        SearchField parkingIncluded = new SimpleSearchField("parkingIncluded", SearchFieldDataType.BOOLEAN, false).build();
        SearchField smokingAllowed = new SimpleSearchField("smokingAllowed", SearchFieldDataType.BOOLEAN, false).build();
        SearchField lastRenovationDate = new SimpleSearchField("lastRenovationDate", SearchFieldDataType.DATE_TIME_OFFSET, false).build();
        SearchField rating = new SimpleSearchField("rating", SearchFieldDataType.INT32, false).build();
        SearchField location = new SimpleSearchField("location", SearchFieldDataType.GEOGRAPHY_POINT, false).build();
        SearchField address = new ComplexSearchField("address", false)
            .setFields(buildHotelAddressField()).build();
        SearchField rooms = new ComplexSearchField("rooms", true).setFields(buildHotelRoomField()).build();

        return Arrays.asList(hotelId, hotelName, description, category, tags, parkingIncluded, smokingAllowed,
            lastRenovationDate, rating, location, address, rooms);
    }

    private List<SearchField> buildHotelAddressField() {
        SearchField streetAddress = new SimpleSearchField("streetAddress", SearchFieldDataType.STRING, false).setFacetable(true)
            .setKey(true).build();
        SearchField city = new SearchableSearchField("city", false).setFilterable(true).build();
        SearchField stateProvince = new SearchableSearchField("stateProvince", false).build();
        SearchField country = new SearchableSearchField("country", false)
            .setSynonymMapNames(Arrays.asList("America -> USA", "USA -> US")).build();
        SearchField postalCode = new SimpleSearchField("postalCode", SearchFieldDataType.STRING, false).build();
        return Arrays.asList(streetAddress, city, stateProvince, country, postalCode);
    }

    private List<SearchField> buildHotelRoomField() {
        SearchField description = new SimpleSearchField("description", SearchFieldDataType.STRING, false).build();
        SearchField descriptionFr = new SimpleSearchField("descriptionFr", SearchFieldDataType.STRING, false).build();
        SearchField type = new SimpleSearchField("type", SearchFieldDataType.STRING, false).build();
        SearchField baseRate = new SimpleSearchField("baseRate", SearchFieldDataType.DOUBLE, false).build();
        SearchField bedOptions = new SimpleSearchField("bedOptions", SearchFieldDataType.STRING, false).build();
        SearchField sleepsCount = new SimpleSearchField("sleepsCount", SearchFieldDataType.INT32, false).build();
        SearchField smokingAllowed = new SimpleSearchField("smokingAllowed", SearchFieldDataType.BOOLEAN, false).build();
        SearchField tags = new SimpleSearchField("tags", SearchFieldDataType.STRING, true).build();
        return Arrays.asList(description, descriptionFr, type, baseRate, bedOptions, sleepsCount, smokingAllowed, tags);
    }

<<<<<<< HEAD
    private List<SearchField> sortByFieldName(List<SearchField> fields) {
        Collections.sort(fields, Comparator.comparing(SearchField::getName));
=======
    private List<Field> sortByFieldName(List<Field> fields) {
        fields.sort(Comparator.comparing(Field::getName));
>>>>>>> 267f2127
        return fields;
    }
}<|MERGE_RESOLUTION|>--- conflicted
+++ resolved
@@ -148,13 +148,8 @@
         return Arrays.asList(description, descriptionFr, type, baseRate, bedOptions, sleepsCount, smokingAllowed, tags);
     }
 
-<<<<<<< HEAD
-    private List<SearchField> sortByFieldName(List<SearchField> fields) {
-        Collections.sort(fields, Comparator.comparing(SearchField::getName));
-=======
     private List<Field> sortByFieldName(List<Field> fields) {
         fields.sort(Comparator.comparing(Field::getName));
->>>>>>> 267f2127
         return fields;
     }
 }