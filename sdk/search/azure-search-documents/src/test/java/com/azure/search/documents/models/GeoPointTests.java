--- conflicted
+++ resolved
@@ -6,10 +6,7 @@
 import com.azure.core.models.spatial.PointGeometry;
 import com.azure.core.util.Context;
 import com.azure.search.documents.SearchClient;
-<<<<<<< HEAD
-=======
 import com.azure.search.documents.SearchDocument;
->>>>>>> 846f5853
 import com.azure.search.documents.SearchTestBase;
 import com.azure.search.documents.implementation.SerializationUtil;
 import com.azure.search.documents.indexes.models.SearchField;
@@ -71,38 +68,13 @@
             searchOptions, Context.NONE);
         assertNotNull(results);
 
-<<<<<<< HEAD
-        GeoPoint expected = GeoPoint.create(47.678581, -122.131577);
-        assertEquals(expected.toString(), getSearchResults(results).get(0).get("Location").toString());
-=======
         PointGeometry expected = createPointGeometry(47.678581, -122.131577);
         assertObjectEquals(expected, getSearchResults(results).get(0).get("Location"),
             true, "properties");
->>>>>>> 846f5853
     }
 
     @Test
     public void canSerializeGeoPoint() {
-<<<<<<< HEAD
-        SearchIndex index = new SearchIndex()
-            .setName("geopoints")
-            .setFields(Arrays.asList(
-                new SearchField()
-                    .setName("Id")
-                    .setType(SearchFieldDataType.STRING)
-                    .setKey(true)
-                    .setFilterable(true)
-                    .setSortable(true),
-                new SearchField()
-                    .setName("Name")
-                    .setType(SearchFieldDataType.STRING)
-                    .setSearchable(true)
-                    .setFilterable(true)
-                    .setSortable(true),
-                new SearchField()
-                    .setName("Location")
-                    .setType(SearchFieldDataType.GEOGRAPHY_POINT)
-=======
         SearchIndex index = new SearchIndex("geopoints")
             .setFields(Arrays.asList(
                 new SearchField("Id", SearchFieldDataType.STRING)
@@ -114,7 +86,6 @@
                     .setFilterable(true)
                     .setSortable(true),
                 new SearchField("Location", SearchFieldDataType.GEOGRAPHY_POINT)
->>>>>>> 846f5853
                     .setFilterable(true)
                     .setSortable(true)
             ));
