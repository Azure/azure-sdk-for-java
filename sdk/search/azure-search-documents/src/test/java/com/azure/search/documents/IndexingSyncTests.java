--- conflicted
+++ resolved
@@ -210,7 +210,8 @@
             .addUploadActions(hotel2);
 
         try {
-            client.indexDocumentsWithResponse(batch, new IndexDocumentsOptions().setThrowOnAnyError(true), Context.NONE);
+            client.indexDocumentsWithResponse(batch, new IndexDocumentsOptions().setThrowOnAnyError(true), null,
+                Context.NONE);
             fail("indexing did not throw an expected Exception");
         } catch (IndexBatchException ex) {
             List<IndexingResult> results = ex.getIndexingResults();
@@ -253,7 +254,8 @@
             .addUploadActions(hotel2);
 
         try {
-            client.indexDocumentsWithResponse(batch, new IndexDocumentsOptions().setThrowOnAnyError(true), Context.NONE);
+            client.indexDocumentsWithResponse(batch, new IndexDocumentsOptions().setThrowOnAnyError(true), null,
+                Context.NONE);
             fail("indexing did not throw an expected Exception");
         } catch (IndexBatchException ex) {
             List<IndexingResult> results = ex.getIndexingResults();
@@ -525,7 +527,8 @@
 
 
         try {
-            client.mergeDocumentsWithResponse(hotels, new IndexDocumentsOptions().setThrowOnAnyError(true), Context.NONE);
+            client.mergeDocumentsWithResponse(hotels, new IndexDocumentsOptions().setThrowOnAnyError(true),
+                null, Context.NONE);
             fail("merge did not throw an expected Exception");
         } catch (IndexBatchException ex) {
             List<IndexingResult> results = ex.getIndexingResults();
@@ -808,11 +811,7 @@
             .addMergeOrUploadActions(hotelsToMergeOrUpload);
 
         Response<IndexDocumentsResult> indexResponse = client.uploadDocumentsWithResponse(hotelsToUpload,
-<<<<<<< HEAD
-            null, Context.NONE);
-=======
-            new IndexDocumentsOptions().setThrowOnAnyError(true), Context.NONE);
->>>>>>> 88421478
+            new IndexDocumentsOptions().setThrowOnAnyError(true), null, Context.NONE);
         waitForIndexing();
 
         assertEquals(200, indexResponse.getStatusCode());
@@ -820,11 +819,7 @@
         assertEquals(2, result.getResults().size());
 
         Response<IndexDocumentsResult> updateResponse = client.mergeDocumentsWithResponse(hotelsToMerge,
-<<<<<<< HEAD
-            null, Context.NONE);
-=======
-            new IndexDocumentsOptions().setThrowOnAnyError(true), Context.NONE);
->>>>>>> 88421478
+            new IndexDocumentsOptions().setThrowOnAnyError(true), null, Context.NONE);
         waitForIndexing();
 
         assertEquals(200, updateResponse.getStatusCode());
@@ -832,11 +827,7 @@
         assertEquals(1, result.getResults().size());
 
         Response<IndexDocumentsResult> mergeOrUploadResponse = client.mergeOrUploadDocumentsWithResponse(
-<<<<<<< HEAD
-            hotelsToMergeOrUpload, null, Context.NONE);
-=======
-            hotelsToMergeOrUpload, new IndexDocumentsOptions().setThrowOnAnyError(true), Context.NONE);
->>>>>>> 88421478
+            hotelsToMergeOrUpload, new IndexDocumentsOptions().setThrowOnAnyError(true), null, Context.NONE);
         waitForIndexing();
 
         assertEquals(200, mergeOrUploadResponse.getStatusCode());
@@ -844,11 +835,7 @@
         assertEquals(2, result.getResults().size());
 
         Response<IndexDocumentsResult> deleteResponse = client.deleteDocumentsWithResponse(hotelsToDelete,
-<<<<<<< HEAD
-            null, Context.NONE);
-=======
-            new IndexDocumentsOptions().setThrowOnAnyError(true), Context.NONE);
->>>>>>> 88421478
+            new IndexDocumentsOptions().setThrowOnAnyError(true), null, Context.NONE);
         waitForIndexing();
 
         assertEquals(200, deleteResponse.getStatusCode());
@@ -856,11 +843,7 @@
         assertEquals(1, result.getResults().size());
 
         Response<IndexDocumentsResult> batchResponse = client.indexDocumentsWithResponse(batch,
-<<<<<<< HEAD
-            null, Context.NONE);
-=======
-            new IndexDocumentsOptions().setThrowOnAnyError(true), Context.NONE);
->>>>>>> 88421478
+            new IndexDocumentsOptions().setThrowOnAnyError(true), null, Context.NONE);
         waitForIndexing();
 
         assertEquals(200, batchResponse.getStatusCode());
