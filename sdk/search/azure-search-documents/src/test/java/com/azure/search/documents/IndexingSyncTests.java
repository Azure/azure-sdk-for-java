// Copyright (c) Microsoft Corporation. All rights reserved.
// Licensed under the MIT License.
package com.azure.search.documents;

import com.azure.core.http.rest.Response;
import com.azure.core.util.Context;
import com.azure.search.documents.indexes.SearchIndexClient;
import com.azure.search.documents.indexes.models.IndexDocumentsBatch;
import com.azure.search.documents.indexes.models.SearchField;
import com.azure.search.documents.indexes.models.SearchFieldDataType;
import com.azure.search.documents.indexes.models.SearchIndex;
import com.azure.search.documents.models.IndexBatchException;
import com.azure.search.documents.models.IndexDocumentsOptions;
import com.azure.search.documents.models.IndexDocumentsResult;
import com.azure.search.documents.models.IndexingResult;
import com.azure.search.documents.test.environment.models.Author;
import com.azure.search.documents.test.environment.models.Book;
import com.azure.search.documents.test.environment.models.Hotel;
import com.azure.search.documents.test.environment.models.HotelAddress;
import com.azure.search.documents.test.environment.models.HotelRoom;
import com.azure.search.documents.test.environment.models.LoudHotel;
import io.netty.handler.codec.http.HttpResponseStatus;
import org.junit.jupiter.api.Test;

import java.net.HttpURLConnection;
import java.text.DateFormat;
import java.text.ParseException;
import java.text.SimpleDateFormat;
import java.time.Instant;
import java.time.LocalDateTime;
import java.time.OffsetDateTime;
import java.time.ZoneOffset;
import java.time.format.DateTimeFormatter;
import java.util.ArrayList;
import java.util.Arrays;
import java.util.Collections;
import java.util.Date;
import java.util.HashMap;
import java.util.LinkedHashMap;
import java.util.List;
import java.util.Map;
import java.util.TimeZone;
import java.util.function.Supplier;
import static com.azure.search.documents.TestHelpers.ISO8601_FORMAT;
import static com.azure.search.documents.TestHelpers.assertHttpResponseException;
import static com.azure.search.documents.TestHelpers.assertMapEquals;
import static com.azure.search.documents.TestHelpers.assertObjectEquals;
import static com.azure.search.documents.TestHelpers.createPointGeometry;
import static com.azure.search.documents.TestHelpers.waitForIndexing;
import static org.junit.jupiter.api.Assertions.assertEquals;
import static org.junit.jupiter.api.Assertions.assertFalse;
import static org.junit.jupiter.api.Assertions.assertNotNull;
import static org.junit.jupiter.api.Assertions.assertNull;
import static org.junit.jupiter.api.Assertions.assertTrue;
import static org.junit.jupiter.api.Assertions.fail;

public class IndexingSyncTests extends SearchTestBase {
    private static final String BOOKS_INDEX_JSON = "BooksIndexData.json";

    private final List<String> indexesToDelete = new ArrayList<>();
    private SearchClient client;

    @Override
    protected void afterTest() {
        super.afterTest();

        SearchIndexClient serviceClient = getSearchIndexClientBuilder().buildClient();
        for (String index : indexesToDelete) {
            serviceClient.deleteIndex(index);
        }
    }

    private SearchClient setupClient(Supplier<String> indexSupplier) {
        String indexName = indexSupplier.get();
        indexesToDelete.add(indexName);

        return getSearchClientBuilder(indexName).buildClient();
    }

    @Test
    public void countingDocsOfNewIndexGivesZero() {
        client = setupClient(this::createHotelIndex);

        assertEquals(0L, client.getDocumentCount());
    }

    @Test
    public void indexDoesNotThrowWhenAllActionsSucceed() {
        client = setupClient(this::createHotelIndex);

        String expectedHotelId = "1";
        List<Hotel> hotels = Collections.singletonList(new Hotel().hotelId(expectedHotelId));

        List<IndexingResult> result = client.uploadDocuments(hotels).getResults();
        this.assertIndexActionSucceeded(expectedHotelId, result.get(0), 201);

        waitForIndexing();
        assertEquals(1L, client.getDocumentCount());
    }

    @Test
    public void canIndexWithPascalCaseFields() {
        client = setupClient(() -> setupIndexFromJsonFile(BOOKS_INDEX_JSON));

        List<Book> books = new ArrayList<>();
        books.add(new Book()
            .ISBN("123")
            .title("Lord of the Rings")
            .author(new Author()
                .firstName("J.R.R")
                .lastName("Tolkien"))
        );

        List<IndexingResult> result = client.uploadDocuments(books).getResults();
        this.assertIndexActionSucceeded("123", result.get(0), 201);

        waitForIndexing();
        assertEquals(1L, client.getDocumentCount());
    }

    @Test
    public void canDeleteBatchByKeys() {
        client = setupClient(this::createHotelIndex);

        client.uploadDocuments(Arrays.asList(
            new Hotel().hotelId("1"),
            new Hotel().hotelId("2")
        ));
        waitForIndexing();
        assertEquals(2, client.getDocumentCount());

        IndexDocumentsBatch<Hotel> deleteBatch = new IndexDocumentsBatch<Hotel>()
            .addDeleteActions("HotelId", "1", "2");

        IndexDocumentsResult documentIndexResult = client.indexDocuments(deleteBatch);
        waitForIndexing();

        assertEquals(2, documentIndexResult.getResults().size());
        assertIndexActionSucceeded("1", documentIndexResult.getResults().get(0), 200);
        assertIndexActionSucceeded("2", documentIndexResult.getResults().get(1), 200);

        assertEquals(0, client.getDocumentCount());
    }

    @Test
    public void indexDoesNotThrowWhenDeletingDocumentWithExtraFields() {
        client = setupClient(this::createHotelIndex);

        List<Hotel> hotels = new ArrayList<>();
        Hotel hotel = new Hotel()
            .hotelId("1")
            .category("Luxury");
        hotels.add(hotel);

        client.uploadDocuments(hotels);
        waitForIndexing();
        assertEquals(1, client.getDocumentCount());

        hotel.category("ignored");
        IndexDocumentsResult documentIndexResult = client.deleteDocuments(hotels);
        waitForIndexing();

        assertEquals(1, documentIndexResult.getResults().size());
        assertIndexActionSucceeded("1", documentIndexResult.getResults().get(0), 200);
        assertEquals(0, client.getDocumentCount());
    }

    @Test
    public void indexDoesNotThrowWhenDeletingDynamicDocumentWithExtraFields() {
        client = setupClient(this::createHotelIndex);

        List<SearchDocument> docs = new ArrayList<>();

        SearchDocument searchDocument = new SearchDocument();
        searchDocument.put("HotelId", "1");
        searchDocument.put("Category", "Luxury");
        docs.add(searchDocument);

        client.uploadDocuments(docs);

        waitForIndexing();
        assertEquals(1, client.getDocumentCount());

        searchDocument.put("Category", "ignored");
        IndexDocumentsResult documentIndexResult = client.deleteDocuments(docs);
        waitForIndexing();

        assertEquals(1, documentIndexResult.getResults().size());
        assertIndexActionSucceeded("1", documentIndexResult.getResults().get(0), 200);
        assertEquals(0, client.getDocumentCount());
    }

    @Test
    public void canIndexStaticallyTypedDocuments() throws ParseException {
        client = setupClient(this::createHotelIndex);

        Hotel hotel1 = prepareStaticallyTypedHotel("1");
        Hotel hotel2 = prepareStaticallyTypedHotel("2");
        Hotel hotel3 = prepareStaticallyTypedHotel("3");
        Hotel nonExistingHotel = prepareStaticallyTypedHotel("nonExistingHotel"); // merging with a non existing document
        Hotel randomHotel = prepareStaticallyTypedHotel("randomId"); // deleting a non existing document

        IndexDocumentsBatch<Hotel> batch = new IndexDocumentsBatch<Hotel>()
            .addUploadActions(hotel1)
            .addDeleteActions(randomHotel)
            .addMergeActions(nonExistingHotel)
            .addMergeOrUploadActions(hotel3)
            .addUploadActions(hotel2);

        try {
<<<<<<< HEAD
            client.indexDocumentsWithResponse(batch, new IndexDocumentsOptions().setThrowOnAnyError(true),
                Context.NONE);
=======
            client.indexDocuments(batch);
>>>>>>> 61b0ac23
            fail("indexing did not throw an expected Exception");
        } catch (IndexBatchException ex) {
            List<IndexingResult> results = ex.getIndexingResults();
            assertEquals(results.size(), batch.getActions().size());

            assertSuccessfulIndexResult(results.get(0), "1", 201);
            assertSuccessfulIndexResult(results.get(1), "randomId", 200);
            assertFailedIndexResult(results.get(2), "nonExistingHotel", 404);
            assertSuccessfulIndexResult(results.get(3), "3", 201);
            assertSuccessfulIndexResult(results.get(4), "2", 201);
        } catch (Exception ex) {
            fail(String.format("indexing failed with an unexpected Exception: %s", ex.getMessage()));
        }

        Hotel actualHotel1 = client.getDocument(hotel1.hotelId(), Hotel.class);
        assertObjectEquals(hotel1, actualHotel1, true);

        Hotel actualHotel2 = client.getDocument(hotel2.hotelId(), Hotel.class);
        assertObjectEquals(hotel2, actualHotel2, true);

        Hotel actualHotel3 = client.getDocument(hotel3.hotelId(), Hotel.class);
        assertObjectEquals(hotel3, actualHotel3, true);
    }


    @Test
    public void canIndexDynamicDocumentsNotThrow() {
        client = setupClient(this::createHotelIndex);

        SearchDocument hotel1 = prepareDynamicallyTypedHotel("1");
        SearchDocument hotel2 = prepareDynamicallyTypedHotel("2");
        SearchDocument hotel3 = prepareDynamicallyTypedHotel("3");
        SearchDocument nonExistingHotel = prepareDynamicallyTypedHotel("nonExistingHotel"); // deleting a non existing document
        SearchDocument randomHotel = prepareDynamicallyTypedHotel("randomId"); // deleting a non existing document

        IndexDocumentsBatch<SearchDocument> batch = new IndexDocumentsBatch<SearchDocument>()
            .addUploadActions(hotel1)
            .addDeleteActions(randomHotel)
            .addMergeActions(nonExistingHotel)
            .addMergeOrUploadActions(hotel3)
            .addUploadActions(hotel2);

        Response<IndexDocumentsResult> resultResponse = client.indexDocumentsWithResponse(batch,
            new IndexDocumentsOptions().setThrowOnAnyError(false), null, Context.NONE);
        List<IndexingResult> results = resultResponse.getValue().getResults();
        assertEquals(resultResponse.getStatusCode(), 207);
        assertSuccessfulIndexResult(results.get(0), "1", 201);
        assertSuccessfulIndexResult(results.get(1), "randomId", 200);
        assertFailedIndexResult(results.get(2), "nonExistingHotel", 404);
        assertSuccessfulIndexResult(results.get(3), "3", 201);
        assertSuccessfulIndexResult(results.get(4), "2", 201);

        SearchDocument actualHotel1 = client.getDocument(hotel1.get("HotelId").toString(), SearchDocument.class);
        assertMapEquals(hotel1, actualHotel1, false);

        SearchDocument actualHotel2 = client.getDocument(hotel2.get("HotelId").toString(), SearchDocument.class);
        assertMapEquals(hotel2, actualHotel2, false);

        SearchDocument actualHotel3 = client.getDocument(hotel3.get("HotelId").toString(), SearchDocument.class);
        assertMapEquals(hotel3, actualHotel3, false);
    }

    @Test
    public void canIndexDynamicDocumentsThrowOnError() {
        client = setupClient(this::createHotelIndex);

        SearchDocument hotel1 = prepareDynamicallyTypedHotel("1");
        SearchDocument hotel2 = prepareDynamicallyTypedHotel("2");
        SearchDocument hotel3 = prepareDynamicallyTypedHotel("3");
        SearchDocument nonExistingHotel = prepareDynamicallyTypedHotel("nonExistingHotel"); // deleting a non existing document
        SearchDocument randomHotel = prepareDynamicallyTypedHotel("randomId"); // deleting a non existing document

        IndexDocumentsBatch<SearchDocument> batch = new IndexDocumentsBatch<SearchDocument>()
            .addUploadActions(hotel1)
            .addDeleteActions(randomHotel)
            .addMergeActions(nonExistingHotel)
            .addMergeOrUploadActions(hotel3)
            .addUploadActions(hotel2);

        try {
<<<<<<< HEAD
            client.indexDocumentsWithResponse(batch, new IndexDocumentsOptions().setThrowOnAnyError(true),
                Context.NONE);
=======
            client.indexDocuments(batch);
>>>>>>> 61b0ac23
            fail("indexing did not throw an expected Exception");
        } catch (IndexBatchException ex) {
            List<IndexingResult> results = ex.getIndexingResults();
            assertEquals(results.size(), batch.getActions().size());

            assertSuccessfulIndexResult(results.get(0), "1", 201);
            assertSuccessfulIndexResult(results.get(1), "randomId", 200);
            assertFailedIndexResult(results.get(2), "nonExistingHotel", 404);
            assertSuccessfulIndexResult(results.get(3), "3", 201);
            assertSuccessfulIndexResult(results.get(4), "2", 201);
        } catch (Exception ex) {
            fail(String.format("indexing failed with an unexpected Exception: %s", ex.getMessage()));
        }

        SearchDocument actualHotel1 = client.getDocument(hotel1.get("HotelId").toString(), SearchDocument.class);
        assertMapEquals(hotel1, actualHotel1, false);

        SearchDocument actualHotel2 = client.getDocument(hotel2.get("HotelId").toString(), SearchDocument.class);
        assertMapEquals(hotel2, actualHotel2, false);

        SearchDocument actualHotel3 = client.getDocument(hotel3.get("HotelId").toString(), SearchDocument.class);
        assertMapEquals(hotel3, actualHotel3, false);
    }

    @Test
    public void indexWithInvalidDocumentThrowsException() {
        client = setupClient(this::createHotelIndex);

        List<SearchDocument> docs = new ArrayList<>();
        docs.add(new SearchDocument());

        assertHttpResponseException(
            () -> client.uploadDocuments(docs),
            HttpURLConnection.HTTP_BAD_REQUEST,
            "The request is invalid. Details: actions : 0: Document key cannot be missing or empty."
        );
    }

    @Test
    public void canUseIndexWithReservedName() {
        String indexName = "prototype";
        SearchIndex indexWithReservedName = new SearchIndex(indexName)
            .setFields(Collections.singletonList(new SearchField("ID", SearchFieldDataType.STRING)
                .setKey(Boolean.TRUE)
            ));

        SearchIndexClient searchIndexClient = getSearchIndexClientBuilder().buildClient();
        searchIndexClient.createOrUpdateIndex(indexWithReservedName);
        indexesToDelete.add(indexWithReservedName.getName());

        client = getSearchClientBuilder(indexName).buildClient();

        List<Map<String, Object>> docs = new ArrayList<>();
        Map<String, Object> doc = new HashMap<>();
        doc.put("ID", "1");
        docs.add(doc);

        client.uploadDocuments(docs);

        SearchDocument actual = client.getDocument("1", SearchDocument.class);
        assertNotNull(actual);
    }

    @Test
    public void canRoundtripBoundaryValues() {
        client = setupClient(this::createHotelIndex);

        List<Hotel> boundaryConditionDocs = getBoundaryValues();

        client.uploadDocuments(boundaryConditionDocs);
        waitForIndexing();

        for (Hotel expected : boundaryConditionDocs) {
            Hotel actual = client.getDocument(expected.hotelId(), Hotel.class);

            assertObjectEquals(expected, actual, true);
        }
    }

    @Test
    public void dynamicDocumentDateTimesRoundTripAsUtc() {
        client = setupClient(() -> setupIndexFromJsonFile(BOOKS_INDEX_JSON));

        OffsetDateTime utcTime = OffsetDateTime.of(
            LocalDateTime.of(2010, 1, 1, 0, 0, 0),
            ZoneOffset.UTC
        );
        OffsetDateTime utcTimeMinusEight = OffsetDateTime.of(
            // UTC-8
            LocalDateTime.of(2010, 1, 1, 0, 0, 0),
            ZoneOffset.ofHours(-8)
        );

        List<Map<String, Object>> books = new ArrayList<>();

        Map<String, Object> book1 = new HashMap<>();
        book1.put("ISBN", "1");
        book1.put("PublishDate", utcTime);
        books.add(book1);

        Map<String, Object> book2 = new HashMap<>();
        book2.put("ISBN", "2");
        book2.put("PublishDate", utcTimeMinusEight);
        books.add(book2);

        client.uploadDocuments(books);
        waitForIndexing();

        SearchDocument actualBook1 = client.getDocument("1", SearchDocument.class);
        assertEquals(utcTime.format(DateTimeFormatter.ISO_OFFSET_DATE_TIME), actualBook1.get("PublishDate"));

        // Azure Cognitive Search normalizes to UTC, so we compare instants
        SearchDocument actualBook2 = client.getDocument("2", SearchDocument.class);
        assertEquals(utcTimeMinusEight.withOffsetSameInstant(ZoneOffset.UTC)
            .format(DateTimeFormatter.ISO_OFFSET_DATE_TIME), actualBook2.get("PublishDate"));
    }

    @Test
    public void staticallyTypedDateTimesRoundTripAsUtc() {
        client = setupClient(() -> setupIndexFromJsonFile(BOOKS_INDEX_JSON));

        List<Book> books = Arrays.asList(
            new Book()
                .ISBN("1")
                .publishDate(OffsetDateTime.of(
                    LocalDateTime.of(2010, 1, 1, 0, 0, 0),
                    ZoneOffset.UTC
                )),
            new Book()
                .ISBN("2")
                .publishDate(OffsetDateTime.of(
                    LocalDateTime.of(2010, 1, 1, 0, 0, 0),
                    ZoneOffset.ofHours(-8)
                ))
        );

        client.uploadDocuments(books);

        Book actualBook1 = client.getDocument("1", Book.class);
        assertEquals(books.get(0).publishDate(), actualBook1.publishDate());

        // Azure Cognitive Search normalizes to UTC, so we compare instants
        Book actualBook2 = client.getDocument("2", Book.class);
        assertEquals(books.get(1).publishDate().withOffsetSameInstant(ZoneOffset.UTC),
            actualBook2.publishDate().withOffsetSameInstant(ZoneOffset.UTC));
    }

    @Test
    public void canMergeStaticallyTypedDocuments() throws ParseException {
        client = setupClient(this::createHotelIndex);

        // Define commonly used values
        DateFormat dateFormat = new SimpleDateFormat(ISO8601_FORMAT);
        dateFormat.setTimeZone(TimeZone.getTimeZone("UTC"));

        // Define hotels
        Hotel originalDoc = new Hotel()
            .hotelId("1")
            .hotelName("Secret Point Motel")
            .description("The hotel is ideally located on the main commercial artery of the city in the heart of New York. A few minutes away is Time's Square and the historic centre of the city, as well as other places of interest that make New York one of America's most attractive and cosmopolitan cities.")
            .descriptionFr("L'hôtel est idéalement situé sur la principale artère commerciale de la ville en plein cœur de New York. A quelques minutes se trouve la place du temps et le centre historique de la ville, ainsi que d'autres lieux d'intérêt qui font de New York l'une des villes les plus attractives et cosmopolites de l'Amérique.")
            .category("Boutique")
            .tags(Arrays.asList("pool", "air conditioning", "concierge"))
            .parkingIncluded(false)
            .smokingAllowed(true)
            .lastRenovationDate(dateFormat.parse("2010-06-27T00:00:00Z"))
            .rating(4)
            .location(createPointGeometry(40.760586, -73.975403))
            .address(new HotelAddress()
                .streetAddress("677 5th Ave")
                .city("New York")
                .stateProvince("NY")
                .country("USA")
                .postalCode("10022"))
            .rooms(Arrays.asList(
                new HotelRoom()
                    .description("Budget Room, 1 Queen Bed (Cityside)")
                    .descriptionFr("Chambre Économique, 1 grand lit (côté ville)")
                    .type("Budget Room")
                    .baseRate(9.69)
                    .bedOptions("1 Queen Bed")
                    .sleepsCount(2)
                    .smokingAllowed(true)
                    .tags(new String[] { "vcr/dvd" }),
                new HotelRoom()
                    .description("Budget Room, 1 King Bed (Mountain View)")
                    .descriptionFr("Chambre Économique, 1 très grand lit (Mountain View)")
                    .type("Budget Room")
                    .baseRate(8.09)
                    .bedOptions("1 King Bed")
                    .sleepsCount(2)
                    .smokingAllowed(true)
                    .tags(new String[] {"vcr/dvd", "jacuzzi tub"})
            ));

        // Update category, tags, parking included, rating, and rooms. Erase description, last renovation date, location and address.
        Hotel updatedDoc = new Hotel()
            .hotelId("1")
            .hotelName("Secret Point Motel")
            .description(null)
            .category("Economy")
            .tags(Arrays.asList("pool", "air conditioning"))
            .parkingIncluded(true)
            .lastRenovationDate(null)
            .rating(3)
            .location(null)
            .address(new HotelAddress())
            .rooms(Collections.singletonList(
                new HotelRoom()
                    .description(null)
                    .type("Budget Room")
                    .baseRate(10.5)
                    .bedOptions("1 Queen Bed")
                    .sleepsCount(2)
                    .tags(new String[] { "vcr/dvd", "balcony" })
            ));

        // Fields whose values get updated are updated, and whose values get erased remain the same.
        Hotel expectedDoc = new Hotel()
            .hotelId("1")
            .hotelName("Secret Point Motel")
            .description("The hotel is ideally located on the main commercial artery of the city in the heart of New York. A few minutes away is Time's Square and the historic centre of the city, as well as other places of interest that make New York one of America's most attractive and cosmopolitan cities.")
            .descriptionFr("L'hôtel est idéalement situé sur la principale artère commerciale de la ville en plein cœur de New York. A quelques minutes se trouve la place du temps et le centre historique de la ville, ainsi que d'autres lieux d'intérêt qui font de New York l'une des villes les plus attractives et cosmopolites de l'Amérique.")
            .category("Economy")
            .tags(Arrays.asList("pool", "air conditioning"))
            .parkingIncluded(true)
            .smokingAllowed(true)
            .lastRenovationDate(dateFormat.parse("2010-06-27T00:00:00Z"))
            .rating(3)
            .location(createPointGeometry(40.760586, -73.975403))
            .address(new HotelAddress()
                .streetAddress("677 5th Ave")
                .city("New York")
                .stateProvince("NY")
                .country("USA")
                .postalCode("10022"))
            .rooms(Collections.singletonList(
                new HotelRoom()
                    .description(null)
                    .type("Budget Room")
                    .baseRate(10.5)
                    .bedOptions("1 Queen Bed")
                    .sleepsCount(2)
                    .tags(new String[] { "vcr/dvd", "balcony" })
            ));

        List<Hotel> originalDocs = new ArrayList<>();
        originalDocs.add(originalDoc);
        client.uploadDocuments(originalDocs);

        List<Hotel> updatedDocs = new ArrayList<>();
        updatedDocs.add(updatedDoc);
        client.mergeDocuments(updatedDocs);
        assertObjectEquals(expectedDoc, client.getDocument("1", Hotel.class), true);

        client.mergeDocuments(originalDocs);
        assertObjectEquals(originalDoc, client.getDocument("1", Hotel.class), true);
    }

    @Test
    public void mergeDocumentWithoutExistingKeyThrowsIndexingException() throws ParseException {
        client = setupClient(this::createHotelIndex);

        List<Hotel> hotels = new ArrayList<>();
        hotels.add(prepareStaticallyTypedHotel("1"));


        try {
<<<<<<< HEAD
            client.mergeDocumentsWithResponse(hotels, new IndexDocumentsOptions().setThrowOnAnyError(true),
                Context.NONE);
=======
            client.mergeDocuments(hotels);
>>>>>>> 61b0ac23
            fail("merge did not throw an expected Exception");
        } catch (IndexBatchException ex) {
            List<IndexingResult> results = ex.getIndexingResults();
            assertFailedIndexResult(results.get(0), "1", HttpResponseStatus.NOT_FOUND.code());
            assertEquals(1, results.size());
        } catch (Exception ex) {
            fail(String.format("indexing failed with an unexpected Exception: %s", ex.getMessage()));
        }
    }

    @Test
    public void canSetExplicitNullsInStaticallyTypedDocument() throws ParseException {
        client = setupClient(this::createHotelIndex);
        DateFormat dateFormat = new SimpleDateFormat(ISO8601_FORMAT);
        dateFormat.setTimeZone(TimeZone.getTimeZone("UTC"));
        LoudHotel originalDoc = new LoudHotel()
            .HOTELID("1")
            .HOTELNAME("Secret Point Motel")
            .DESCRIPTION("The hotel is ideally located on the main commercial artery of the city in the heart of New York. A few minutes away is Time's Square and the historic centre of the city, as well as other places of interest that make New York one of America's most attractive and cosmopolitan cities.")
            .DESCRIPTIONFRENCH("L'hôtel est idéalement situé sur la principale artère commerciale de la ville en plein cœur de New York. A quelques minutes se trouve la place du temps et le centre historique de la ville, ainsi que d'autres lieux d'intérêt qui font de New York l'une des villes les plus attractives et cosmopolites de l'Amérique.")
            .CATEGORY("Boutique")
            .TAGS(Arrays.asList("pool", "air conditioning", "concierge"))
            .PARKINGINCLUDED(false)
            .SMOKINGALLOWED(false)
            .LASTRENOVATIONDATE(dateFormat.parse("1970-01-18T05:00:00Z"))
            .RATING(4)
            .LOCATION(createPointGeometry(40.760586, -73.975403))
            .ADDRESS(new HotelAddress()
                .streetAddress("677 5th Ave")
                .city("New York")
                .stateProvince("NY")
                .country("USA")
                .postalCode("10022")
            ).ROOMS(Arrays.asList(
                new HotelRoom()
                    .description("Budget Room, 1 Queen Bed (Cityside)")
                    .descriptionFr("Chambre Économique, 1 grand lit (côté ville)")
                    .type("Budget Room")
                    .baseRate(9.69)
                    .bedOptions("1 Queen Bed")
                    .sleepsCount(2)
                    .smokingAllowed(true)
                    .tags(new String[] { "vcr/dvd" }),
                new HotelRoom()
                    .description("Budget Room, 1 King Bed (Mountain View)")
                    .descriptionFr("Chambre Économique, 1 très grand lit (Mountain View)")
                    .type("Budget Room")
                    .baseRate(8.09)
                    .bedOptions("1 King Bed")
                    .sleepsCount(2)
                    .smokingAllowed(true)
                    .tags(new String[] { "vcr/dvd", "jacuzzi tub" })
            ));

        LoudHotel updatedDoc = new LoudHotel()
            .HOTELID("1")
            .DESCRIPTION(null)  // This property has JsonInclude.Include.ALWAYS, so this will null out the field.
            .CATEGORY(null)     // This property doesn't have JsonInclude.Include.ALWAYS, so this should have no effect.
            .TAGS(Arrays.asList("pool", "air conditioning"))
            .PARKINGINCLUDED(true)
            .LASTRENOVATIONDATE(dateFormat.parse("1970-01-18T05:00:00Z"))
            .RATING(3)
            .LOCATION(null)     // This property has JsonInclude.Include.ALWAYS, so this will null out the field.
            .ADDRESS(new HotelAddress())
            .ROOMS(Collections.singletonList(
                new HotelRoom()
                    .description(null)
                    .type("Budget Room")
                    .baseRate(10.5)
                    .smokingAllowed(false)
                    .tags(new String[] { "vcr/dvd", "balcony" })
            ));

        LoudHotel expectedDoc = new LoudHotel()
            .HOTELID("1")
            .HOTELNAME("Secret Point Motel")
            .DESCRIPTION(null)
            .DESCRIPTIONFRENCH("L'hôtel est idéalement situé sur la principale artère commerciale de la ville en plein cœur de New York. A quelques minutes se trouve la place du temps et le centre historique de la ville, ainsi que d'autres lieux d'intérêt qui font de New York l'une des villes les plus attractives et cosmopolites de l'Amérique.")
            .CATEGORY("Boutique")
            .TAGS(Arrays.asList("pool", "air conditioning"))
            .PARKINGINCLUDED(true)
            .SMOKINGALLOWED(false)
            .LASTRENOVATIONDATE(dateFormat.parse("1970-01-18T05:00:00Z"))
            .RATING(3)
            .LOCATION(null)
            .ADDRESS(new HotelAddress()
                .streetAddress("677 5th Ave")
                .city("New York")
                .stateProvince("NY")
                .country("USA")
                .postalCode("10022")
            ).ROOMS(Collections.singletonList(
                // Regardless of NullValueHandling, this should look like the merged doc with unspecified fields as null
                // because we don't support partial updates for complex collections.
                new HotelRoom()
                    .description(null)
                    .descriptionFr(null)
                    .type("Budget Room")
                    .baseRate(10.5)
                    .bedOptions(null)
                    .sleepsCount(null)
                    .smokingAllowed(false)
                    .tags(new String[] { "vcr/dvd", "balcony" })
            ));

        List<LoudHotel> originalDocs = new ArrayList<>();
        originalDocs.add(originalDoc);
        client.uploadDocuments(originalDocs);
        waitForIndexing();

        List<LoudHotel> updatedDocs = new ArrayList<>();
        updatedDocs.add(updatedDoc);
        client.mergeDocuments(updatedDocs);
        waitForIndexing();

        LoudHotel actualDoc1 = client.getDocument("1", LoudHotel.class);
        assertObjectEquals(expectedDoc, actualDoc1, true);

        client.uploadDocuments(originalDocs);
        waitForIndexing();

        LoudHotel actualDoc2 = client.getDocument("1", LoudHotel.class);
        assertObjectEquals(originalDoc, actualDoc2, true);
    }

    @Test
    public void canMergeDynamicDocuments() {
        client = setupClient(this::createHotelIndex);

        SearchDocument originalDoc = new SearchDocument();
        originalDoc.put("HotelId", "1");
        originalDoc.put("HotelName", "Secret Point Motel");
        originalDoc.put("Description", "The hotel is ideally located on the main commercial artery of the city in the heart of New York. A few minutes away is Time's Square and the historic centre of the city, as well as other places of interest that make New York one of America's most attractive and cosmopolitan cities.");
        originalDoc.put("Description_fr", "L'hôtel est idéalement situé sur la principale artère commerciale de la ville en plein cœur de New York. A quelques minutes se trouve la place du temps et le centre historique de la ville, ainsi que d'autres lieux d'intérêt qui font de New York l'une des villes les plus attractives et cosmopolites de l'Amérique.");
        originalDoc.put("Category", "Boutique");
        originalDoc.put("Tags", Arrays.asList("pool", "air conditioning", "concierge"));
        originalDoc.put("ParkingIncluded", false);
        originalDoc.put("SmokingAllowed", true);
        originalDoc.put("LastRenovationDate", OffsetDateTime.parse("2010-06-27T00:00:00Z"));
        originalDoc.put("Rating", 4);
        originalDoc.put("Location", createPointGeometry(40.760586, -73.965403));

        SearchDocument originalAddress = new SearchDocument();
        originalAddress.put("StreetAddress", "677 5th Ave");
        originalAddress.put("City", "New York");
        originalAddress.put("StateProvince", "NY");
        originalAddress.put("PostalCode", "10022");
        originalAddress.put("Country", "USA");
        originalDoc.put("Address", originalAddress);

        SearchDocument originalRoom1 = new SearchDocument();
        originalRoom1.put("Description", "Budget Room, 1 Queen Bed (Cityside)");
        originalRoom1.put("Description_fr", "Chambre Économique, 1 grand lit (côté ville)");
        originalRoom1.put("Type", "Budget Room");
        originalRoom1.put("BaseRate", 9.69);
        originalRoom1.put("BedOptions", "1 Queen Bed");
        originalRoom1.put("SleepsCount", 2);
        originalRoom1.put("SmokingAllowed", true);
        originalRoom1.put("Tags", Collections.singletonList("vcr/dvd"));

        SearchDocument originalRoom2 = new SearchDocument();
        originalRoom2.put("Description", "Budget Room, 1 King Bed (Mountain View)");
        originalRoom2.put("Description_fr", "Chambre Économique, 1 très grand lit (Mountain View)");
        originalRoom2.put("Type", "Budget Room");
        originalRoom2.put("BaseRate", 8.09);
        originalRoom2.put("BedOptions", "1 King Bed");
        originalRoom2.put("SleepsCount", 2);
        originalRoom2.put("SmokingAllowed", true);
        originalRoom2.put("Tags", Arrays.asList("vcr/dvd", "jacuzzi tub"));

        originalDoc.put("Rooms", Arrays.asList(originalRoom1, originalRoom2));

        SearchDocument updatedDoc = new SearchDocument();
        updatedDoc.put("HotelId", "1");
        updatedDoc.put("Description", null);
        updatedDoc.put("Category", "Economy");
        updatedDoc.put("Tags", Arrays.asList("pool", "air conditioning"));
        updatedDoc.put("ParkingIncluded", true);
        updatedDoc.put("LastRenovationDate", null);
        updatedDoc.put("Rating", 3);
        updatedDoc.put("Location", null);
        updatedDoc.put("Address", new SearchDocument());

        SearchDocument updatedRoom1 = new SearchDocument();
        updatedRoom1.put("Description", null);
        updatedRoom1.put("Type", "Budget Room");
        updatedRoom1.put("BaseRate", 10.5);
        updatedRoom1.put("BedOptions", "1 Queen Bed");
        updatedRoom1.put("SleepsCount", 2);
        updatedRoom1.put("SmokingAllowed", true);
        updatedRoom1.put("Tags", Arrays.asList("vcr/dvd", "balcony"));
        updatedDoc.put("Rooms", Collections.singletonList(updatedRoom1));

        SearchDocument expectedDoc = new SearchDocument();
        expectedDoc.put("HotelId", "1");
        expectedDoc.put("HotelName", "Secret Point Motel");
        expectedDoc.put("Description", null);
        expectedDoc.put("Description_fr", "L'hôtel est idéalement situé sur la principale artère commerciale de la ville en plein cœur de New York. A quelques minutes se trouve la place du temps et le centre historique de la ville, ainsi que d'autres lieux d'intérêt qui font de New York l'une des villes les plus attractives et cosmopolites de l'Amérique.");
        expectedDoc.put("Category", "Economy");
        expectedDoc.put("Tags", Arrays.asList("pool", "air conditioning"));
        expectedDoc.put("ParkingIncluded", true);
        expectedDoc.put("SmokingAllowed", true);
        expectedDoc.put("LastRenovationDate", null);
        expectedDoc.put("Rating", 3);
        expectedDoc.put("Location", null);

        LinkedHashMap<String, Object> expectedAddress = new LinkedHashMap<>();
        expectedAddress.put("StreetAddress", "677 5th Ave");
        expectedAddress.put("City", "New York");
        expectedAddress.put("StateProvince", "NY");
        expectedAddress.put("PostalCode", "10022");
        expectedAddress.put("Country", "USA");
        expectedDoc.put("Address", expectedAddress);

        // This should look like the merged doc with unspecified fields as null because we don't support
        // partial updates for complex collections.
        LinkedHashMap<String, Object> expectedRoom = new LinkedHashMap<>();
        expectedRoom.put("Description", null);
        expectedRoom.put("Description_fr", null);
        expectedRoom.put("Type", "Budget Room");
        expectedRoom.put("BaseRate", 10.5);
        expectedRoom.put("BedOptions", "1 Queen Bed");
        expectedRoom.put("SleepsCount", 2);
        expectedRoom.put("SmokingAllowed", true);
        expectedRoom.put("Tags", Arrays.asList("vcr/dvd", "balcony"));

        List<LinkedHashMap<String, Object>> expectedRooms = new ArrayList<>();
        expectedRooms.add(expectedRoom);
        expectedDoc.put("Rooms", expectedRooms);

        List<SearchDocument> originalDocs = new ArrayList<>();
        originalDocs.add(originalDoc);
        client.mergeOrUploadDocuments(originalDocs);
        waitForIndexing();

        List<SearchDocument> updatedDocs = new ArrayList<>();
        updatedDocs.add(updatedDoc);
        client.mergeDocuments(updatedDocs);
        waitForIndexing();

        SearchDocument actualDoc = client.getDocument("1", SearchDocument.class);
        assertEquals(expectedDoc, actualDoc);

        client.mergeOrUploadDocuments(originalDocs);
        waitForIndexing();

        actualDoc = client.getDocument("1", SearchDocument.class);
        assertMapEquals(originalDoc, actualDoc, false, "properties");
    }

    @Test
    public void canIndexAndAccessResponse() {
        client = setupClient(this::createHotelIndex);

        List<Hotel> hotelsToUpload = new ArrayList<>();
        hotelsToUpload.add(new Hotel()
            .hotelId("1"));
        hotelsToUpload.add(new Hotel()
            .hotelId("2"));

        List<Hotel> hotelsToMerge = new ArrayList<>();
        hotelsToMerge.add(new Hotel()
            .hotelId("1")
            .rating(5));

        List<Hotel> hotelsToMergeOrUpload = new ArrayList<>();
        hotelsToMergeOrUpload.add(new Hotel()
            .hotelId("3")
            .rating(4));
        hotelsToMergeOrUpload.add(new Hotel()
            .hotelId("4")
            .rating(1));

        List<Hotel> hotelsToDelete = new ArrayList<>();
        hotelsToDelete.add(new Hotel()
            .hotelId("4"));

        IndexDocumentsBatch<Hotel> batch = new IndexDocumentsBatch<Hotel>()
            .addUploadActions(hotelsToUpload)
            .addMergeOrUploadActions(hotelsToMergeOrUpload);

        Response<IndexDocumentsResult> indexResponse = client.uploadDocumentsWithResponse(hotelsToUpload,
<<<<<<< HEAD
            new IndexDocumentsOptions().setThrowOnAnyError(true), Context.NONE);
=======
            null, null, Context.NONE);
>>>>>>> 61b0ac23
        waitForIndexing();

        assertEquals(200, indexResponse.getStatusCode());
        IndexDocumentsResult result = indexResponse.getValue();
        assertEquals(2, result.getResults().size());

        Response<IndexDocumentsResult> updateResponse = client.mergeDocumentsWithResponse(hotelsToMerge,
<<<<<<< HEAD
            new IndexDocumentsOptions().setThrowOnAnyError(true), Context.NONE);
=======
            null, null, Context.NONE);
>>>>>>> 61b0ac23
        waitForIndexing();

        assertEquals(200, updateResponse.getStatusCode());
        result = updateResponse.getValue();
        assertEquals(1, result.getResults().size());

        Response<IndexDocumentsResult> mergeOrUploadResponse = client.mergeOrUploadDocumentsWithResponse(
<<<<<<< HEAD
            hotelsToMergeOrUpload, new IndexDocumentsOptions().setThrowOnAnyError(true), Context.NONE);
=======
            hotelsToMergeOrUpload, null, null, Context.NONE);
>>>>>>> 61b0ac23
        waitForIndexing();

        assertEquals(200, mergeOrUploadResponse.getStatusCode());
        result = mergeOrUploadResponse.getValue();
        assertEquals(2, result.getResults().size());

        Response<IndexDocumentsResult> deleteResponse = client.deleteDocumentsWithResponse(hotelsToDelete,
<<<<<<< HEAD
            new IndexDocumentsOptions().setThrowOnAnyError(true), Context.NONE);
=======
            null, null, Context.NONE);
>>>>>>> 61b0ac23
        waitForIndexing();

        assertEquals(200, deleteResponse.getStatusCode());
        result = deleteResponse.getValue();
        assertEquals(1, result.getResults().size());

        Response<IndexDocumentsResult> batchResponse = client.indexDocumentsWithResponse(batch,
<<<<<<< HEAD
            new IndexDocumentsOptions().setThrowOnAnyError(true), Context.NONE);
=======
            null, null, Context.NONE);
>>>>>>> 61b0ac23
        waitForIndexing();

        assertEquals(200, batchResponse.getStatusCode());
        result = batchResponse.getValue();
        assertEquals(4, result.getResults().size());

        Response<SearchDocument> documentResponse = client.getDocumentWithResponse("3", SearchDocument.class,
            null, Context.NONE);
        assertEquals(200, documentResponse.getStatusCode());
        SearchDocument doc = documentResponse.getValue();
        assertEquals(4, doc.get("Rating"));

        Response<Long> countResponse = client.getDocumentCountWithResponse(Context.NONE);
        assertEquals(200, countResponse.getStatusCode());
        Long count = countResponse.getValue();
        assertEquals(4L, count.longValue());
    }

    Hotel prepareStaticallyTypedHotel(String hotelId) throws ParseException {
        DateFormat dateFormat = new SimpleDateFormat(ISO8601_FORMAT);
        dateFormat.setTimeZone(TimeZone.getTimeZone("UTC"));
        return new Hotel()
            .hotelId(hotelId)
            .hotelName("Fancy Stay")
            .description("Best hotel in town if you like luxury hotels. They have an amazing infinity pool, a spa, and a really helpful concierge. The location is perfect -- right downtown, close to all the tourist attractions. We highly recommend this hotel.")
            .descriptionFr("Meilleur hôtel en ville si vous aimez les hôtels de luxe. Ils ont une magnifique piscine à débordement, un spa et un concierge très utile. L'emplacement est parfait – en plein centre, à proximité de toutes les attractions touristiques. Nous recommandons fortement cet hôtel.")
            .category("Luxury")
            .tags(Arrays.asList("pool",
                "view",
                "wifi",
                "concierge"))
            .parkingIncluded(false)
            .smokingAllowed(false)
            .lastRenovationDate(dateFormat.parse("2010-06-27T00:00:00Z"))
            .rating(5)
            .location(createPointGeometry(47.678581, -122.131577))
            .address(
                new HotelAddress()
                    .streetAddress("1 Microsoft Way")
                    .city("Redmond")
                    .stateProvince("Washington")
                    .postalCode("98052")
                    .country("United States")
            );
    }

    SearchDocument prepareDynamicallyTypedHotel(String hotelId) {

        SearchDocument room1 = new SearchDocument();
        room1.put("Description", "Budget Room, 1 Queen Bed");
        room1.put("Description_fr", null);
        room1.put("Type", "Budget Room");
        room1.put("BaseRate", 149.99);
        room1.put("BedOptions", "1 Queen Bed");
        room1.put("SleepsCount", 2);
        room1.put("SmokingAllowed", true);
        room1.put("Tags", Arrays.asList("vcr/dvd", "great view"));

        SearchDocument room2 = new SearchDocument();
        room2.put("Description", "Budget Room, 1 King Bed");
        room2.put("Description_fr", null);
        room2.put("Type", "Budget Room");
        room2.put("BaseRate", 249.99);
        room2.put("BedOptions", "1 King Bed");
        room2.put("SleepsCount", 2);
        room2.put("SmokingAllowed", true);
        room2.put("Tags", Arrays.asList("vcr/dvd", "seaside view"));

        List<SearchDocument> rooms = Arrays.asList(room1, room2);

        SearchDocument address = new SearchDocument();
        address.put("StreetAddress", "One Microsoft way");
        address.put("City", "Redmond");
        address.put("StateProvince", "Washington");
        address.put("PostalCode", "98052");
        address.put("Country", "US");

        // TODO (alzimmer): Determine if this should be used to create the hotel document.
        SearchDocument location = new SearchDocument();
        location.put("type", "Point");
        location.put("coordinates", Arrays.asList(-122.131577, 47.678581));
        location.put("crs", null);

        SearchDocument hotel = new SearchDocument();
        hotel.put("HotelId", hotelId);
        hotel.put("HotelName", "Fancy Stay Hotel");
        hotel.put("Description", "Best hotel in town if you like luxury hotels. They have an amazing infinity pool, a spa, and a really helpful concierge. The location is perfect -- right downtown, close to all the tourist attractions. We highly recommend this hotel.");
        hotel.put("Description_fr", null);
        hotel.put("Address", address);
        hotel.put("Location", null);
        hotel.put("Category", "Luxury");
        hotel.put("Tags", Arrays.asList("pool", "view", "wifi", "concierge"));
        hotel.put("LastRenovationDate", OffsetDateTime.parse("2019-01-30T00:00:00Z"));
        hotel.put("ParkingIncluded", true);
        hotel.put("SmokingAllowed", true);
        hotel.put("Rating", 5);
        hotel.put("Rooms", rooms);

        return hotel;
    }

    void assertSuccessfulIndexResult(IndexingResult result, String key, int statusCode) {
        assertEquals(result.getKey(), key);
        assertEquals(result.getStatusCode(), statusCode);
        assertTrue(result.isSucceeded());
    }

    void assertFailedIndexResult(IndexingResult result, String key, int statusCode) {
        assertEquals(result.getKey(), key);
        assertEquals(result.getStatusCode(), statusCode);
        assertEquals(result.getErrorMessage(), "Document not found.");
        assertFalse(result.isSucceeded());
    }

    void assertIndexActionSucceeded(String key, IndexingResult result, int expectedStatusCode) {
        assertEquals(key, result.getKey());
        assertTrue(result.isSucceeded());
        assertNull(result.getErrorMessage());
        assertEquals(expectedStatusCode, result.getStatusCode());
    }

    List<Hotel> getBoundaryValues() {
        Date maxEpoch = Date.from(Instant.ofEpochMilli(253402300799000L));
        Date minEpoch = Date.from(Instant.ofEpochMilli(-2208988800000L));
        return Arrays.asList(
            // Minimum values
            new Hotel()
                .hotelId("1")
                .category("")
                .lastRenovationDate(new Date(minEpoch.getYear(), minEpoch.getMonth(), minEpoch.getDate(), minEpoch.getHours(),
                    minEpoch.getMinutes(), minEpoch.getSeconds()))
                .location(createPointGeometry(-90.0, -180.0))   // South pole, date line from the west
                .parkingIncluded(false)
                .rating(Integer.MIN_VALUE)
                .tags(Collections.emptyList())
                .address(new HotelAddress())
                .rooms(Collections.singletonList(
                    new HotelRoom()
                        .baseRate(Double.MIN_VALUE)
                )),
            // Maximum values
            new Hotel()
                .hotelId("2")
                .category("test")   // No meaningful string max since there is no length limit (other than payload size or term length).
                .lastRenovationDate(new Date(maxEpoch.getYear(), maxEpoch.getMonth(), maxEpoch.getDate(), maxEpoch.getHours(),
                    maxEpoch.getMinutes(), maxEpoch.getSeconds()))
                .location(createPointGeometry(90.0, 180.0))     // North pole, date line from the east
                .parkingIncluded(true)
                .rating(Integer.MAX_VALUE)
                .tags(Collections.singletonList("test"))    // No meaningful string max; see above.
                .address(new HotelAddress()
                    .city("Maximum"))
                .rooms(Collections.singletonList(
                    new HotelRoom()
                        .baseRate(Double.MAX_VALUE)
                )),
            // Other boundary values #1
            new Hotel()
                .hotelId("3")
                .category(null)
                .lastRenovationDate(null)
                .location(createPointGeometry(0.0, 0.0))     // Equator, meridian
                .parkingIncluded(null)
                .rating(null)
                .tags(Collections.emptyList())
                .address(new HotelAddress()
                    .city("Maximum"))
                .rooms(Collections.singletonList(
                    new HotelRoom()
                        .baseRate(Double.NEGATIVE_INFINITY)
                )),
            // Other boundary values #2
            new Hotel()
                .hotelId("4")
                .location(null)
                .tags(Collections.emptyList())
                .rooms(Collections.singletonList(
                    new HotelRoom()
                        .baseRate(Double.POSITIVE_INFINITY)
                )),
            // Other boundary values #3
            new Hotel()
                .hotelId("5")
                .tags(Collections.emptyList())
                .rooms(Collections.singletonList(
                    new HotelRoom()
                        .baseRate(Double.NaN)
                )),
            // Other boundary values #4
            new Hotel()
                .hotelId("6")
                .category(null)
                .tags(Collections.emptyList())
                .rooms(Collections.emptyList()));
    }
}<|MERGE_RESOLUTION|>--- conflicted
+++ resolved
@@ -208,12 +208,8 @@
             .addUploadActions(hotel2);
 
         try {
-<<<<<<< HEAD
             client.indexDocumentsWithResponse(batch, new IndexDocumentsOptions().setThrowOnAnyError(true),
                 Context.NONE);
-=======
-            client.indexDocuments(batch);
->>>>>>> 61b0ac23
             fail("indexing did not throw an expected Exception");
         } catch (IndexBatchException ex) {
             List<IndexingResult> results = ex.getIndexingResults();
@@ -257,7 +253,7 @@
             .addUploadActions(hotel2);
 
         Response<IndexDocumentsResult> resultResponse = client.indexDocumentsWithResponse(batch,
-            new IndexDocumentsOptions().setThrowOnAnyError(false), null, Context.NONE);
+            new IndexDocumentsOptions().setThrowOnAnyError(false), Context.NONE);
         List<IndexingResult> results = resultResponse.getValue().getResults();
         assertEquals(resultResponse.getStatusCode(), 207);
         assertSuccessfulIndexResult(results.get(0), "1", 201);
@@ -294,12 +290,7 @@
             .addUploadActions(hotel2);
 
         try {
-<<<<<<< HEAD
-            client.indexDocumentsWithResponse(batch, new IndexDocumentsOptions().setThrowOnAnyError(true),
-                Context.NONE);
-=======
             client.indexDocuments(batch);
->>>>>>> 61b0ac23
             fail("indexing did not throw an expected Exception");
         } catch (IndexBatchException ex) {
             List<IndexingResult> results = ex.getIndexingResults();
@@ -568,12 +559,7 @@
 
 
         try {
-<<<<<<< HEAD
-            client.mergeDocumentsWithResponse(hotels, new IndexDocumentsOptions().setThrowOnAnyError(true),
-                Context.NONE);
-=======
             client.mergeDocuments(hotels);
->>>>>>> 61b0ac23
             fail("merge did not throw an expected Exception");
         } catch (IndexBatchException ex) {
             List<IndexingResult> results = ex.getIndexingResults();
@@ -855,24 +841,16 @@
             .addUploadActions(hotelsToUpload)
             .addMergeOrUploadActions(hotelsToMergeOrUpload);
 
-        Response<IndexDocumentsResult> indexResponse = client.uploadDocumentsWithResponse(hotelsToUpload,
-<<<<<<< HEAD
-            new IndexDocumentsOptions().setThrowOnAnyError(true), Context.NONE);
-=======
-            null, null, Context.NONE);
->>>>>>> 61b0ac23
+        Response<IndexDocumentsResult> indexResponse = client.uploadDocumentsWithResponse(hotelsToUpload, null,
+            Context.NONE);
         waitForIndexing();
 
         assertEquals(200, indexResponse.getStatusCode());
         IndexDocumentsResult result = indexResponse.getValue();
         assertEquals(2, result.getResults().size());
 
-        Response<IndexDocumentsResult> updateResponse = client.mergeDocumentsWithResponse(hotelsToMerge,
-<<<<<<< HEAD
-            new IndexDocumentsOptions().setThrowOnAnyError(true), Context.NONE);
-=======
-            null, null, Context.NONE);
->>>>>>> 61b0ac23
+        Response<IndexDocumentsResult> updateResponse = client.mergeDocumentsWithResponse(hotelsToMerge, null,
+            Context.NONE);
         waitForIndexing();
 
         assertEquals(200, updateResponse.getStatusCode());
@@ -880,35 +858,22 @@
         assertEquals(1, result.getResults().size());
 
         Response<IndexDocumentsResult> mergeOrUploadResponse = client.mergeOrUploadDocumentsWithResponse(
-<<<<<<< HEAD
-            hotelsToMergeOrUpload, new IndexDocumentsOptions().setThrowOnAnyError(true), Context.NONE);
-=======
-            hotelsToMergeOrUpload, null, null, Context.NONE);
->>>>>>> 61b0ac23
+            hotelsToMergeOrUpload, null, Context.NONE);
         waitForIndexing();
 
         assertEquals(200, mergeOrUploadResponse.getStatusCode());
         result = mergeOrUploadResponse.getValue();
         assertEquals(2, result.getResults().size());
 
-        Response<IndexDocumentsResult> deleteResponse = client.deleteDocumentsWithResponse(hotelsToDelete,
-<<<<<<< HEAD
-            new IndexDocumentsOptions().setThrowOnAnyError(true), Context.NONE);
-=======
-            null, null, Context.NONE);
->>>>>>> 61b0ac23
+        Response<IndexDocumentsResult> deleteResponse = client.deleteDocumentsWithResponse(hotelsToDelete, null,
+            Context.NONE);
         waitForIndexing();
 
         assertEquals(200, deleteResponse.getStatusCode());
         result = deleteResponse.getValue();
         assertEquals(1, result.getResults().size());
 
-        Response<IndexDocumentsResult> batchResponse = client.indexDocumentsWithResponse(batch,
-<<<<<<< HEAD
-            new IndexDocumentsOptions().setThrowOnAnyError(true), Context.NONE);
-=======
-            null, null, Context.NONE);
->>>>>>> 61b0ac23
+        Response<IndexDocumentsResult> batchResponse = client.indexDocumentsWithResponse(batch, null, Context.NONE);
         waitForIndexing();
 
         assertEquals(200, batchResponse.getStatusCode());
