// Copyright (c) Microsoft Corporation. All rights reserved.
// Licensed under the MIT License.
package com.azure.search.documents;

import com.azure.core.http.rest.Response;
import com.azure.core.util.Context;
import com.azure.search.documents.indexes.SearchIndexClient;
import com.azure.search.documents.indexes.models.IndexDocumentsBatch;
import com.azure.search.documents.indexes.models.SearchField;
import com.azure.search.documents.indexes.models.SearchFieldDataType;
import com.azure.search.documents.indexes.models.SearchIndex;
import com.azure.search.documents.models.IndexBatchException;
import com.azure.search.documents.models.IndexDocumentsOptions;
import com.azure.search.documents.models.IndexDocumentsResult;
import com.azure.search.documents.models.IndexingResult;
import com.azure.search.documents.test.environment.models.Author;
import com.azure.search.documents.test.environment.models.Book;
import com.azure.search.documents.test.environment.models.Hotel;
import com.azure.search.documents.test.environment.models.HotelAddress;
import com.azure.search.documents.test.environment.models.HotelRoom;
import com.azure.search.documents.test.environment.models.LoudHotel;
import io.netty.handler.codec.http.HttpResponseStatus;
import org.junit.jupiter.api.Test;

import java.net.HttpURLConnection;
import java.text.DateFormat;
import java.text.ParseException;
import java.text.SimpleDateFormat;
import java.time.Instant;
import java.time.LocalDateTime;
import java.time.OffsetDateTime;
import java.time.ZoneOffset;
import java.time.format.DateTimeFormatter;
import java.util.ArrayList;
import java.util.Arrays;
import java.util.Collections;
import java.util.Date;
import java.util.HashMap;
import java.util.LinkedHashMap;
import java.util.List;
import java.util.Map;
import java.util.TimeZone;
import java.util.function.Supplier;

import static com.azure.search.documents.TestHelpers.ISO8601_FORMAT;
import static com.azure.search.documents.TestHelpers.assertHttpResponseException;
import static com.azure.search.documents.TestHelpers.assertMapEquals;
import static com.azure.search.documents.TestHelpers.assertObjectEquals;
import static com.azure.search.documents.TestHelpers.createPointGeometry;
import static com.azure.search.documents.TestHelpers.generateRequestOptions;
import static com.azure.search.documents.TestHelpers.waitForIndexing;
import static org.junit.jupiter.api.Assertions.assertEquals;
import static org.junit.jupiter.api.Assertions.assertFalse;
import static org.junit.jupiter.api.Assertions.assertNotNull;
import static org.junit.jupiter.api.Assertions.assertNull;
import static org.junit.jupiter.api.Assertions.assertTrue;
import static org.junit.jupiter.api.Assertions.fail;

public class IndexingSyncTests extends SearchTestBase {
    private static final String BOOKS_INDEX_JSON = "BooksIndexData.json";

    private final List<String> indexesToDelete = new ArrayList<>();
    private SearchClient client;

    @Override
    protected void afterTest() {
        super.afterTest();

        SearchIndexClient serviceClient = getSearchIndexClientBuilder().buildClient();
        for (String index : indexesToDelete) {
            serviceClient.deleteIndex(index);
        }
    }

    private SearchClient setupClient(Supplier<String> indexSupplier) {
        String indexName = indexSupplier.get();
        indexesToDelete.add(indexName);

        return getSearchIndexClientBuilder(indexName).buildClient();
    }

    @Test
    public void countingDocsOfNewIndexGivesZero() {
        client = setupClient(this::createHotelIndex);

        assertEquals(0L, client.getDocumentCount());
    }

    @Test
    public void indexDoesNotThrowWhenAllActionsSucceed() {
        client = setupClient(this::createHotelIndex);

        String expectedHotelId = "1";
        List<Hotel> hotels = Collections.singletonList(new Hotel().hotelId(expectedHotelId));

        List<IndexingResult> result = client.uploadDocuments(hotels).getResults();
        this.assertIndexActionSucceeded(expectedHotelId, result.get(0), 201);

        waitForIndexing();
        assertEquals(1L, client.getDocumentCount());
    }

    @Test
    public void canIndexWithPascalCaseFields() {
        client = setupClient(() -> setupIndexFromJsonFile(BOOKS_INDEX_JSON));

        List<Book> books = new ArrayList<>();
        books.add(new Book()
            .ISBN("123")
            .title("Lord of the Rings")
            .author(new Author()
                .firstName("J.R.R")
                .lastName("Tolkien"))
        );

        List<IndexingResult> result = client.uploadDocuments(books).getResults();
        this.assertIndexActionSucceeded("123", result.get(0), 201);

        waitForIndexing();
        assertEquals(1L, client.getDocumentCount());
    }

    @Test
    public void canDeleteBatchByKeys() {
        client = setupClient(this::createHotelIndex);

        client.uploadDocuments(Arrays.asList(
            new Hotel().hotelId("1"),
            new Hotel().hotelId("2")
        ));
        waitForIndexing();
        assertEquals(2, client.getDocumentCount());

        IndexDocumentsBatch<Hotel> deleteBatch = new IndexDocumentsBatch<Hotel>()
            .addDeleteActions("HotelId", "1", "2");

        IndexDocumentsResult documentIndexResult = client.indexDocuments(deleteBatch);
        waitForIndexing();

        assertEquals(2, documentIndexResult.getResults().size());
        assertIndexActionSucceeded("1", documentIndexResult.getResults().get(0), 200);
        assertIndexActionSucceeded("2", documentIndexResult.getResults().get(1), 200);

        assertEquals(0, client.getDocumentCount());
    }

    @Test
    public void indexDoesNotThrowWhenDeletingDocumentWithExtraFields() {
        client = setupClient(this::createHotelIndex);

        List<Hotel> hotels = new ArrayList<>();
        Hotel hotel = new Hotel()
            .hotelId("1")
            .category("Luxury");
        hotels.add(hotel);

        client.uploadDocuments(hotels);
        waitForIndexing();
        assertEquals(1, client.getDocumentCount());

        hotel.category("ignored");
        IndexDocumentsResult documentIndexResult = client.deleteDocuments(hotels);
        waitForIndexing();

        assertEquals(1, documentIndexResult.getResults().size());
        assertIndexActionSucceeded("1", documentIndexResult.getResults().get(0), 200);
        assertEquals(0, client.getDocumentCount());
    }

    @Test
    public void indexDoesNotThrowWhenDeletingDynamicDocumentWithExtraFields() {
        client = setupClient(this::createHotelIndex);

        List<SearchDocument> docs = new ArrayList<>();

        SearchDocument searchDocument = new SearchDocument();
        searchDocument.put("HotelId", "1");
        searchDocument.put("Category", "Luxury");
        docs.add(searchDocument);

        client.uploadDocuments(docs);

        waitForIndexing();
        assertEquals(1, client.getDocumentCount());

        searchDocument.put("Category", "ignored");
        IndexDocumentsResult documentIndexResult = client.deleteDocuments(docs);
        waitForIndexing();

        assertEquals(1, documentIndexResult.getResults().size());
        assertIndexActionSucceeded("1", documentIndexResult.getResults().get(0), 200);
        assertEquals(0, client.getDocumentCount());
    }

    @Test
    public void canIndexStaticallyTypedDocuments() throws ParseException {
        client = setupClient(this::createHotelIndex);

        Hotel hotel1 = prepareStaticallyTypedHotel("1");
        Hotel hotel2 = prepareStaticallyTypedHotel("2");
        Hotel hotel3 = prepareStaticallyTypedHotel("3");
        Hotel nonExistingHotel = prepareStaticallyTypedHotel("nonExistingHotel"); // merging with a non existing document
        Hotel randomHotel = prepareStaticallyTypedHotel("randomId"); // deleting a non existing document

        IndexDocumentsBatch<Hotel> batch = new IndexDocumentsBatch<Hotel>()
            .addUploadActions(hotel1)
            .addDeleteActions(randomHotel)
            .addMergeActions(nonExistingHotel)
            .addMergeOrUploadActions(hotel3)
            .addUploadActions(hotel2);

        try {
            client.indexDocumentsWithResponse(batch, new IndexDocumentsOptions().setThrowOnAnyError(true), null,
                Context.NONE);
            fail("indexing did not throw an expected Exception");
        } catch (IndexBatchException ex) {
            List<IndexingResult> results = ex.getIndexingResults();
            assertEquals(results.size(), batch.getActions().size());

            assertSuccessfulIndexResult(results.get(0), "1", 201);
            assertSuccessfulIndexResult(results.get(1), "randomId", 200);
            assertFailedIndexResult(results.get(2), "nonExistingHotel", 404);
            assertSuccessfulIndexResult(results.get(3), "3", 201);
            assertSuccessfulIndexResult(results.get(4), "2", 201);
        } catch (Exception ex) {
            fail(String.format("indexing failed with an unexpected Exception: %s", ex.getMessage()));
        }

        Hotel actualHotel1 = client.getDocument(hotel1.hotelId(), Hotel.class);
        assertObjectEquals(hotel1, actualHotel1, true);

        Hotel actualHotel2 = client.getDocument(hotel2.hotelId(), Hotel.class);
        assertObjectEquals(hotel2, actualHotel2, true);

        Hotel actualHotel3 = client.getDocument(hotel3.hotelId(), Hotel.class);
        assertObjectEquals(hotel3, actualHotel3, true);
    }

    @Test
    public void canIndexDynamicDocuments() {
        client = setupClient(this::createHotelIndex);

        SearchDocument hotel1 = prepareDynamicallyTypedHotel("1");
        SearchDocument hotel2 = prepareDynamicallyTypedHotel("2");
        SearchDocument hotel3 = prepareDynamicallyTypedHotel("3");
        SearchDocument nonExistingHotel = prepareDynamicallyTypedHotel("nonExistingHotel"); // deleting a non existing document
        SearchDocument randomHotel = prepareDynamicallyTypedHotel("randomId"); // deleting a non existing document

        IndexDocumentsBatch<SearchDocument> batch = new IndexDocumentsBatch<SearchDocument>()
            .addUploadActions(hotel1)
            .addDeleteActions(randomHotel)
            .addMergeActions(nonExistingHotel)
            .addMergeOrUploadActions(hotel3)
            .addUploadActions(hotel2);

        try {
            client.indexDocumentsWithResponse(batch, new IndexDocumentsOptions().setThrowOnAnyError(true), null,
                Context.NONE);
            fail("indexing did not throw an expected Exception");
        } catch (IndexBatchException ex) {
            List<IndexingResult> results = ex.getIndexingResults();
            assertEquals(results.size(), batch.getActions().size());

            assertSuccessfulIndexResult(results.get(0), "1", 201);
            assertSuccessfulIndexResult(results.get(1), "randomId", 200);
            assertFailedIndexResult(results.get(2), "nonExistingHotel", 404);
            assertSuccessfulIndexResult(results.get(3), "3", 201);
            assertSuccessfulIndexResult(results.get(4), "2", 201);
        } catch (Exception ex) {
            fail(String.format("indexing failed with an unexpected Exception: %s", ex.getMessage()));
        }

        SearchDocument actualHotel1 = client.getDocument(hotel1.get("HotelId").toString(), SearchDocument.class);
        assertMapEquals(hotel1, actualHotel1, false);

        SearchDocument actualHotel2 = client.getDocument(hotel2.get("HotelId").toString(), SearchDocument.class);
        assertMapEquals(hotel2, actualHotel2, false);

        SearchDocument actualHotel3 = client.getDocument(hotel3.get("HotelId").toString(), SearchDocument.class);
        assertMapEquals(hotel3, actualHotel3, false);
    }

    @Test
    public void indexWithInvalidDocumentThrowsException() {
        client = setupClient(this::createHotelIndex);

        List<SearchDocument> docs = new ArrayList<>();
        docs.add(new SearchDocument());

        assertHttpResponseException(
            () -> client.uploadDocuments(docs),
            HttpURLConnection.HTTP_BAD_REQUEST,
            "The request is invalid. Details: actions : 0: Document key cannot be missing or empty."
        );
    }

    @Test
    public void canUseIndexWithReservedName() {
        String indexName = "prototype";
        SearchIndex indexWithReservedName = new SearchIndex(indexName)
            .setFields(Collections.singletonList(new SearchField("ID", SearchFieldDataType.STRING)
                .setKey(Boolean.TRUE)
            ));

        SearchIndexClient searchIndexClient = getSearchIndexClientBuilder().buildClient();
        searchIndexClient.createOrUpdateIndex(indexWithReservedName);
        indexesToDelete.add(indexWithReservedName.getName());

        client = getSearchIndexClientBuilder(indexName).buildClient();

        List<Map<String, Object>> docs = new ArrayList<>();
        Map<String, Object> doc = new HashMap<>();
        doc.put("ID", "1");
        docs.add(doc);

        client.uploadDocuments(docs);

        SearchDocument actual = client.getDocument("1", SearchDocument.class);
        assertNotNull(actual);
    }

    @Test
    public void canRoundtripBoundaryValues() {
        client = setupClient(this::createHotelIndex);

        List<Hotel> boundaryConditionDocs = getBoundaryValues();

        client.uploadDocuments(boundaryConditionDocs);
        waitForIndexing();

        for (Hotel expected : boundaryConditionDocs) {
            Hotel actual = client.getDocument(expected.hotelId(), Hotel.class);

            assertObjectEquals(expected, actual, true);
        }
    }

    @Test
    public void dynamicDocumentDateTimesRoundTripAsUtc() {
        client = setupClient(() -> setupIndexFromJsonFile(BOOKS_INDEX_JSON));

        OffsetDateTime utcTime = OffsetDateTime.of(
            LocalDateTime.of(2010, 1, 1, 0, 0, 0),
            ZoneOffset.UTC
        );
        OffsetDateTime utcTimeMinusEight = OffsetDateTime.of(
            // UTC-8
            LocalDateTime.of(2010, 1, 1, 0, 0, 0),
            ZoneOffset.ofHours(-8)
        );

        List<Map<String, Object>> books = new ArrayList<>();

        Map<String, Object> book1 = new HashMap<>();
        book1.put("ISBN", "1");
        book1.put("PublishDate", utcTime);
        books.add(book1);

        Map<String, Object> book2 = new HashMap<>();
        book2.put("ISBN", "2");
        book2.put("PublishDate", utcTimeMinusEight);
        books.add(book2);

        client.uploadDocuments(books);
        waitForIndexing();

        SearchDocument actualBook1 = client.getDocument("1", SearchDocument.class);
        assertEquals(utcTime.format(DateTimeFormatter.ISO_OFFSET_DATE_TIME), actualBook1.get("PublishDate"));

        // Azure Cognitive Search normalizes to UTC, so we compare instants
        SearchDocument actualBook2 = client.getDocument("2", SearchDocument.class);
        assertEquals(utcTimeMinusEight.withOffsetSameInstant(ZoneOffset.UTC)
            .format(DateTimeFormatter.ISO_OFFSET_DATE_TIME), actualBook2.get("PublishDate"));
    }

    @Test
    public void staticallyTypedDateTimesRoundTripAsUtc() {
        client = setupClient(() -> setupIndexFromJsonFile(BOOKS_INDEX_JSON));

        List<Book> books = Arrays.asList(
            new Book()
                .ISBN("1")
                .publishDate(OffsetDateTime.of(
                    LocalDateTime.of(2010, 1, 1, 0, 0, 0),
                    ZoneOffset.UTC
                )),
            new Book()
                .ISBN("2")
                .publishDate(OffsetDateTime.of(
                    LocalDateTime.of(2010, 1, 1, 0, 0, 0),
                    ZoneOffset.ofHours(-8)
                ))
        );

        client.uploadDocuments(books);

        Book actualBook1 = client.getDocument("1", Book.class);
        assertEquals(books.get(0).publishDate(), actualBook1.publishDate());

        // Azure Cognitive Search normalizes to UTC, so we compare instants
        Book actualBook2 = client.getDocument("2", Book.class);
        assertEquals(books.get(1).publishDate().withOffsetSameInstant(ZoneOffset.UTC),
            actualBook2.publishDate().withOffsetSameInstant(ZoneOffset.UTC));
    }

    @Test
    public void canMergeStaticallyTypedDocuments() throws ParseException {
        client = setupClient(this::createHotelIndex);

        // Define commonly used values
        DateFormat dateFormat = new SimpleDateFormat(ISO8601_FORMAT);
        dateFormat.setTimeZone(TimeZone.getTimeZone("UTC"));

        // Define hotels
        Hotel originalDoc = new Hotel()
            .hotelId("1")
            .hotelName("Secret Point Motel")
            .description("The hotel is ideally located on the main commercial artery of the city in the heart of New York. A few minutes away is Time's Square and the historic centre of the city, as well as other places of interest that make New York one of America's most attractive and cosmopolitan cities.")
            .descriptionFr("L'hôtel est idéalement situé sur la principale artère commerciale de la ville en plein cœur de New York. A quelques minutes se trouve la place du temps et le centre historique de la ville, ainsi que d'autres lieux d'intérêt qui font de New York l'une des villes les plus attractives et cosmopolites de l'Amérique.")
            .category("Boutique")
            .tags(Arrays.asList("pool", "air conditioning", "concierge"))
            .parkingIncluded(false)
            .smokingAllowed(true)
            .lastRenovationDate(dateFormat.parse("2010-06-27T00:00:00Z"))
            .rating(4)
            .location(createPointGeometry(40.760586, -73.975403))
            .address(new HotelAddress()
                .streetAddress("677 5th Ave")
                .city("New York")
                .stateProvince("NY")
                .country("USA")
                .postalCode("10022"))
            .rooms(Arrays.asList(
                new HotelRoom()
                    .description("Budget Room, 1 Queen Bed (Cityside)")
                    .descriptionFr("Chambre Économique, 1 grand lit (côté ville)")
                    .type("Budget Room")
                    .baseRate(9.69)
                    .bedOptions("1 Queen Bed")
                    .sleepsCount(2)
                    .smokingAllowed(true)
                    .tags(new String[]{"vcr/dvd"}),
                new HotelRoom()
                    .description("Budget Room, 1 King Bed (Mountain View)")
                    .descriptionFr("Chambre Économique, 1 très grand lit (Mountain View)")
                    .type("Budget Room")
                    .baseRate(8.09)
                    .bedOptions("1 King Bed")
                    .sleepsCount(2)
                    .smokingAllowed(true)
                    .tags(new String[]{"vcr/dvd", "jacuzzi tub"})
            ));

        // Update category, tags, parking included, rating, and rooms. Erase description, last renovation date, location and address.
        Hotel updatedDoc = new Hotel()
            .hotelId("1")
            .hotelName("Secret Point Motel")
            .description(null)
            .category("Economy")
            .tags(Arrays.asList("pool", "air conditioning"))
            .parkingIncluded(true)
            .lastRenovationDate(null)
            .rating(3)
            .location(null)
            .address(new HotelAddress())
            .rooms(Collections.singletonList(
                new HotelRoom()
                    .description(null)
                    .type("Budget Room")
                    .baseRate(10.5)
                    .bedOptions("1 Queen Bed")
                    .sleepsCount(2)
                    .tags(new String[]{"vcr/dvd", "balcony"})
            ));

        // Fields whose values get updated are updated, and whose values get erased remain the same.
        Hotel expectedDoc = new Hotel()
            .hotelId("1")
            .hotelName("Secret Point Motel")
            .description("The hotel is ideally located on the main commercial artery of the city in the heart of New York. A few minutes away is Time's Square and the historic centre of the city, as well as other places of interest that make New York one of America's most attractive and cosmopolitan cities.")
            .descriptionFr("L'hôtel est idéalement situé sur la principale artère commerciale de la ville en plein cœur de New York. A quelques minutes se trouve la place du temps et le centre historique de la ville, ainsi que d'autres lieux d'intérêt qui font de New York l'une des villes les plus attractives et cosmopolites de l'Amérique.")
            .category("Economy")
            .tags(Arrays.asList("pool", "air conditioning"))
            .parkingIncluded(true)
            .smokingAllowed(true)
            .lastRenovationDate(dateFormat.parse("2010-06-27T00:00:00Z"))
            .rating(3)
            .location(createPointGeometry(40.760586, -73.975403))
            .address(new HotelAddress()
                .streetAddress("677 5th Ave")
                .city("New York")
                .stateProvince("NY")
                .country("USA")
                .postalCode("10022"))
            .rooms(Collections.singletonList(
                new HotelRoom()
                    .description(null)
                    .type("Budget Room")
                    .baseRate(10.5)
                    .bedOptions("1 Queen Bed")
                    .sleepsCount(2)
                    .tags(new String[]{"vcr/dvd", "balcony"})
            ));

        List<Hotel> originalDocs = new ArrayList<>();
        originalDocs.add(originalDoc);
        client.uploadDocuments(originalDocs);

        List<Hotel> updatedDocs = new ArrayList<>();
        updatedDocs.add(updatedDoc);
        client.mergeDocuments(updatedDocs);
        assertObjectEquals(expectedDoc, client.getDocument("1", Hotel.class), true);

        client.mergeDocuments(originalDocs);
        assertObjectEquals(originalDoc, client.getDocument("1", Hotel.class), true);
    }

    @Test
    public void mergeDocumentWithoutExistingKeyThrowsIndexingException() throws ParseException {
        client = setupClient(this::createHotelIndex);

        List<Hotel> hotels = new ArrayList<>();
        hotels.add(prepareStaticallyTypedHotel("1"));


        try {
            client.mergeDocumentsWithResponse(hotels, new IndexDocumentsOptions().setThrowOnAnyError(true),
                null, Context.NONE);
            fail("merge did not throw an expected Exception");
        } catch (IndexBatchException ex) {
            List<IndexingResult> results = ex.getIndexingResults();
            assertFailedIndexResult(results.get(0), "1", HttpResponseStatus.NOT_FOUND.code());
            assertEquals(1, results.size());
        } catch (Exception ex) {
            fail(String.format("indexing failed with an unexpected Exception: %s", ex.getMessage()));
        }
    }

    @Test
    public void canSetExplicitNullsInStaticallyTypedDocument() throws ParseException {
        client = setupClient(this::createHotelIndex);
        DateFormat dateFormat = new SimpleDateFormat(ISO8601_FORMAT);
        dateFormat.setTimeZone(TimeZone.getTimeZone("UTC"));
        LoudHotel originalDoc = new LoudHotel()
            .HOTELID("1")
            .HOTELNAME("Secret Point Motel")
            .DESCRIPTION("The hotel is ideally located on the main commercial artery of the city in the heart of New York. A few minutes away is Time's Square and the historic centre of the city, as well as other places of interest that make New York one of America's most attractive and cosmopolitan cities.")
            .DESCRIPTIONFRENCH("L'hôtel est idéalement situé sur la principale artère commerciale de la ville en plein cœur de New York. A quelques minutes se trouve la place du temps et le centre historique de la ville, ainsi que d'autres lieux d'intérêt qui font de New York l'une des villes les plus attractives et cosmopolites de l'Amérique.")
            .CATEGORY("Boutique")
            .TAGS(Arrays.asList("pool", "air conditioning", "concierge"))
            .PARKINGINCLUDED(false)
            .SMOKINGALLOWED(false)
            .LASTRENOVATIONDATE(dateFormat.parse("1970-01-18T05:00:00Z"))
            .RATING(4)
            .LOCATION(createPointGeometry(40.760586, -73.975403))
            .ADDRESS(new HotelAddress()
                .streetAddress("677 5th Ave")
                .city("New York")
                .stateProvince("NY")
                .country("USA")
                .postalCode("10022")
            ).ROOMS(Arrays.asList(
                new HotelRoom()
                    .description("Budget Room, 1 Queen Bed (Cityside)")
                    .descriptionFr("Chambre Économique, 1 grand lit (côté ville)")
                    .type("Budget Room")
                    .baseRate(9.69)
                    .bedOptions("1 Queen Bed")
                    .sleepsCount(2)
                    .smokingAllowed(true)
                    .tags(new String[]{"vcr/dvd"}),
                new HotelRoom()
                    .description("Budget Room, 1 King Bed (Mountain View)")
                    .descriptionFr("Chambre Économique, 1 très grand lit (Mountain View)")
                    .type("Budget Room")
                    .baseRate(8.09)
                    .bedOptions("1 King Bed")
                    .sleepsCount(2)
                    .smokingAllowed(true)
                    .tags(new String[]{"vcr/dvd", "jacuzzi tub"})
            ));

        LoudHotel updatedDoc = new LoudHotel()
            .HOTELID("1")
            .DESCRIPTION(null)  // This property has JsonInclude.Include.ALWAYS, so this will null out the field.
            .CATEGORY(null)     // This property doesn't have JsonInclude.Include.ALWAYS, so this should have no effect.
            .TAGS(Arrays.asList("pool", "air conditioning"))
            .PARKINGINCLUDED(true)
            .LASTRENOVATIONDATE(dateFormat.parse("1970-01-18T05:00:00Z"))
            .RATING(3)
            .LOCATION(null)     // This property has JsonInclude.Include.ALWAYS, so this will null out the field.
            .ADDRESS(new HotelAddress())
            .ROOMS(Collections.singletonList(
                new HotelRoom()
                    .description(null)
                    .type("Budget Room")
                    .baseRate(10.5)
                    .smokingAllowed(false)
                    .tags(new String[]{"vcr/dvd", "balcony"})
            ));

        LoudHotel expectedDoc = new LoudHotel()
            .HOTELID("1")
            .HOTELNAME("Secret Point Motel")
            .DESCRIPTION(null)
            .DESCRIPTIONFRENCH("L'hôtel est idéalement situé sur la principale artère commerciale de la ville en plein cœur de New York. A quelques minutes se trouve la place du temps et le centre historique de la ville, ainsi que d'autres lieux d'intérêt qui font de New York l'une des villes les plus attractives et cosmopolites de l'Amérique.")
            .CATEGORY("Boutique")
            .TAGS(Arrays.asList("pool", "air conditioning"))
            .PARKINGINCLUDED(true)
            .SMOKINGALLOWED(false)
            .LASTRENOVATIONDATE(dateFormat.parse("1970-01-18T05:00:00Z"))
            .RATING(3)
            .LOCATION(null)
            .ADDRESS(new HotelAddress()
                .streetAddress("677 5th Ave")
                .city("New York")
                .stateProvince("NY")
                .country("USA")
                .postalCode("10022")
            ).ROOMS(Collections.singletonList(
                // Regardless of NullValueHandling, this should look like the merged doc with unspecified fields as null
                // because we don't support partial updates for complex collections.
                new HotelRoom()
                    .description(null)
                    .descriptionFr(null)
                    .type("Budget Room")
                    .baseRate(10.5)
                    .bedOptions(null)
                    .sleepsCount(null)
                    .smokingAllowed(false)
                    .tags(new String[]{"vcr/dvd", "balcony"})
            ));

        List<LoudHotel> originalDocs = new ArrayList<>();
        originalDocs.add(originalDoc);
        client.uploadDocuments(originalDocs);
        waitForIndexing();

        List<LoudHotel> updatedDocs = new ArrayList<>();
        updatedDocs.add(updatedDoc);
        client.mergeDocuments(updatedDocs);
        waitForIndexing();

        LoudHotel actualDoc1 = client.getDocument("1", LoudHotel.class);
        assertObjectEquals(expectedDoc, actualDoc1, true);

        client.uploadDocuments(originalDocs);
        waitForIndexing();

        LoudHotel actualDoc2 = client.getDocument("1", LoudHotel.class);
        assertObjectEquals(originalDoc, actualDoc2, true);
    }

    @Test
    public void canMergeDynamicDocuments() {
        client = setupClient(this::createHotelIndex);

        SearchDocument originalDoc = new SearchDocument();
        originalDoc.put("HotelId", "1");
        originalDoc.put("HotelName", "Secret Point Motel");
        originalDoc.put("Description", "The hotel is ideally located on the main commercial artery of the city in the heart of New York. A few minutes away is Time's Square and the historic centre of the city, as well as other places of interest that make New York one of America's most attractive and cosmopolitan cities.");
        originalDoc.put("Description_fr", "L'hôtel est idéalement situé sur la principale artère commerciale de la ville en plein cœur de New York. A quelques minutes se trouve la place du temps et le centre historique de la ville, ainsi que d'autres lieux d'intérêt qui font de New York l'une des villes les plus attractives et cosmopolites de l'Amérique.");
        originalDoc.put("Category", "Boutique");
        originalDoc.put("Tags", Arrays.asList("pool", "air conditioning", "concierge"));
        originalDoc.put("ParkingIncluded", false);
        originalDoc.put("SmokingAllowed", true);
        originalDoc.put("LastRenovationDate", OffsetDateTime.parse("2010-06-27T00:00:00Z"));
        originalDoc.put("Rating", 4);
        originalDoc.put("Location", createPointGeometry(40.760586, -73.965403));

        SearchDocument originalAddress = new SearchDocument();
        originalAddress.put("StreetAddress", "677 5th Ave");
        originalAddress.put("City", "New York");
        originalAddress.put("StateProvince", "NY");
        originalAddress.put("PostalCode", "10022");
        originalAddress.put("Country", "USA");
        originalDoc.put("Address", originalAddress);

        SearchDocument originalRoom1 = new SearchDocument();
        originalRoom1.put("Description", "Budget Room, 1 Queen Bed (Cityside)");
        originalRoom1.put("Description_fr", "Chambre Économique, 1 grand lit (côté ville)");
        originalRoom1.put("Type", "Budget Room");
        originalRoom1.put("BaseRate", 9.69);
        originalRoom1.put("BedOptions", "1 Queen Bed");
        originalRoom1.put("SleepsCount", 2);
        originalRoom1.put("SmokingAllowed", true);
        originalRoom1.put("Tags", Collections.singletonList("vcr/dvd"));

        SearchDocument originalRoom2 = new SearchDocument();
        originalRoom2.put("Description", "Budget Room, 1 King Bed (Mountain View)");
        originalRoom2.put("Description_fr", "Chambre Économique, 1 très grand lit (Mountain View)");
        originalRoom2.put("Type", "Budget Room");
        originalRoom2.put("BaseRate", 8.09);
        originalRoom2.put("BedOptions", "1 King Bed");
        originalRoom2.put("SleepsCount", 2);
        originalRoom2.put("SmokingAllowed", true);
        originalRoom2.put("Tags", Arrays.asList("vcr/dvd", "jacuzzi tub"));

        originalDoc.put("Rooms", Arrays.asList(originalRoom1, originalRoom2));

        SearchDocument updatedDoc = new SearchDocument();
        updatedDoc.put("HotelId", "1");
        updatedDoc.put("Description", null);
        updatedDoc.put("Category", "Economy");
        updatedDoc.put("Tags", Arrays.asList("pool", "air conditioning"));
        updatedDoc.put("ParkingIncluded", true);
        updatedDoc.put("LastRenovationDate", null);
        updatedDoc.put("Rating", 3);
        updatedDoc.put("Location", null);
        updatedDoc.put("Address", new SearchDocument());

        SearchDocument updatedRoom1 = new SearchDocument();
        updatedRoom1.put("Description", null);
        updatedRoom1.put("Type", "Budget Room");
        updatedRoom1.put("BaseRate", 10.5);
        updatedRoom1.put("BedOptions", "1 Queen Bed");
        updatedRoom1.put("SleepsCount", 2);
        updatedRoom1.put("SmokingAllowed", true);
        updatedRoom1.put("Tags", Arrays.asList("vcr/dvd", "balcony"));
        updatedDoc.put("Rooms", Collections.singletonList(updatedRoom1));

        SearchDocument expectedDoc = new SearchDocument();
        expectedDoc.put("HotelId", "1");
        expectedDoc.put("HotelName", "Secret Point Motel");
        expectedDoc.put("Description", null);
        expectedDoc.put("Description_fr", "L'hôtel est idéalement situé sur la principale artère commerciale de la ville en plein cœur de New York. A quelques minutes se trouve la place du temps et le centre historique de la ville, ainsi que d'autres lieux d'intérêt qui font de New York l'une des villes les plus attractives et cosmopolites de l'Amérique.");
        expectedDoc.put("Category", "Economy");
        expectedDoc.put("Tags", Arrays.asList("pool", "air conditioning"));
        expectedDoc.put("ParkingIncluded", true);
        expectedDoc.put("SmokingAllowed", true);
        expectedDoc.put("LastRenovationDate", null);
        expectedDoc.put("Rating", 3);
        expectedDoc.put("Location", null);

        LinkedHashMap<String, Object> expectedAddress = new LinkedHashMap<>();
        expectedAddress.put("StreetAddress", "677 5th Ave");
        expectedAddress.put("City", "New York");
        expectedAddress.put("StateProvince", "NY");
        expectedAddress.put("PostalCode", "10022");
        expectedAddress.put("Country", "USA");
        expectedDoc.put("Address", expectedAddress);

        // This should look like the merged doc with unspecified fields as null because we don't support
        // partial updates for complex collections.
        LinkedHashMap<String, Object> expectedRoom = new LinkedHashMap<>();
        expectedRoom.put("Description", null);
        expectedRoom.put("Description_fr", null);
        expectedRoom.put("Type", "Budget Room");
        expectedRoom.put("BaseRate", 10.5);
        expectedRoom.put("BedOptions", "1 Queen Bed");
        expectedRoom.put("SleepsCount", 2);
        expectedRoom.put("SmokingAllowed", true);
        expectedRoom.put("Tags", Arrays.asList("vcr/dvd", "balcony"));

        List<LinkedHashMap<String, Object>> expectedRooms = new ArrayList<>();
        expectedRooms.add(expectedRoom);
        expectedDoc.put("Rooms", expectedRooms);

        List<SearchDocument> originalDocs = new ArrayList<>();
        originalDocs.add(originalDoc);
        client.mergeOrUploadDocuments(originalDocs);
        waitForIndexing();

        List<SearchDocument> updatedDocs = new ArrayList<>();
        updatedDocs.add(updatedDoc);
        client.mergeDocuments(updatedDocs);
        waitForIndexing();

        SearchDocument actualDoc = client.getDocument("1", SearchDocument.class);
        assertEquals(expectedDoc, actualDoc);

        client.mergeOrUploadDocuments(originalDocs);
        waitForIndexing();

        actualDoc = client.getDocument("1", SearchDocument.class);
        assertMapEquals(originalDoc, actualDoc, false, "properties");
    }

    @Test
    public void canIndexAndAccessResponse() {
        client = setupClient(this::createHotelIndex);

        List<Hotel> hotelsToUpload = new ArrayList<>();
        hotelsToUpload.add(new Hotel()
            .hotelId("1"));
        hotelsToUpload.add(new Hotel()
            .hotelId("2"));

        List<Hotel> hotelsToMerge = new ArrayList<>();
        hotelsToMerge.add(new Hotel()
            .hotelId("1")
            .rating(5));

        List<Hotel> hotelsToMergeOrUpload = new ArrayList<>();
        hotelsToMergeOrUpload.add(new Hotel()
            .hotelId("3")
            .rating(4));
        hotelsToMergeOrUpload.add(new Hotel()
            .hotelId("4")
            .rating(1));

        List<Hotel> hotelsToDelete = new ArrayList<>();
        hotelsToDelete.add(new Hotel()
            .hotelId("4"));

        IndexDocumentsBatch<Hotel> batch = new IndexDocumentsBatch<Hotel>()
            .addUploadActions(hotelsToUpload)
            .addMergeOrUploadActions(hotelsToMergeOrUpload);

        Response<IndexDocumentsResult> indexResponse = client.uploadDocumentsWithResponse(hotelsToUpload,
<<<<<<< HEAD
            new IndexDocumentsOptions().setThrowOnAnyError(true), null, Context.NONE);
=======
            null, Context.NONE);
>>>>>>> dbfff9a9
        waitForIndexing();

        assertEquals(200, indexResponse.getStatusCode());
        IndexDocumentsResult result = indexResponse.getValue();
        assertEquals(2, result.getResults().size());

        Response<IndexDocumentsResult> updateResponse = client.mergeDocumentsWithResponse(hotelsToMerge,
<<<<<<< HEAD
            new IndexDocumentsOptions().setThrowOnAnyError(true), null, Context.NONE);
=======
            null, Context.NONE);
>>>>>>> dbfff9a9
        waitForIndexing();

        assertEquals(200, updateResponse.getStatusCode());
        result = updateResponse.getValue();
        assertEquals(1, result.getResults().size());

        Response<IndexDocumentsResult> mergeOrUploadResponse = client.mergeOrUploadDocumentsWithResponse(
<<<<<<< HEAD
            hotelsToMergeOrUpload, new IndexDocumentsOptions().setThrowOnAnyError(true), null, Context.NONE);
=======
            hotelsToMergeOrUpload, null, Context.NONE);
>>>>>>> dbfff9a9
        waitForIndexing();

        assertEquals(200, mergeOrUploadResponse.getStatusCode());
        result = mergeOrUploadResponse.getValue();
        assertEquals(2, result.getResults().size());

        Response<IndexDocumentsResult> deleteResponse = client.deleteDocumentsWithResponse(hotelsToDelete,
<<<<<<< HEAD
            new IndexDocumentsOptions().setThrowOnAnyError(true), null, Context.NONE);
=======
            null, Context.NONE);
>>>>>>> dbfff9a9
        waitForIndexing();

        assertEquals(200, deleteResponse.getStatusCode());
        result = deleteResponse.getValue();
        assertEquals(1, result.getResults().size());

        Response<IndexDocumentsResult> batchResponse = client.indexDocumentsWithResponse(batch,
<<<<<<< HEAD
            new IndexDocumentsOptions().setThrowOnAnyError(true), null, Context.NONE);
=======
            null, Context.NONE);
>>>>>>> dbfff9a9
        waitForIndexing();

        assertEquals(200, batchResponse.getStatusCode());
        result = batchResponse.getValue();
        assertEquals(4, result.getResults().size());

        Response<SearchDocument> documentResponse = client.getDocumentWithResponse("3", SearchDocument.class,
            null, generateRequestOptions(), Context.NONE);
        assertEquals(200, documentResponse.getStatusCode());
        SearchDocument doc = documentResponse.getValue();
        assertEquals(4, doc.get("Rating"));

        Response<Long> countResponse = client.getDocumentCountWithResponse(null, Context.NONE);
        assertEquals(200, countResponse.getStatusCode());
        Long count = countResponse.getValue();
        assertEquals(4L, count.longValue());
    }

    Hotel prepareStaticallyTypedHotel(String hotelId) throws ParseException {
        DateFormat dateFormat = new SimpleDateFormat(ISO8601_FORMAT);
        dateFormat.setTimeZone(TimeZone.getTimeZone("UTC"));
        return new Hotel()
            .hotelId(hotelId)
            .hotelName("Fancy Stay")
            .description("Best hotel in town if you like luxury hotels. They have an amazing infinity pool, a spa, and a really helpful concierge. The location is perfect -- right downtown, close to all the tourist attractions. We highly recommend this hotel.")
            .descriptionFr("Meilleur hôtel en ville si vous aimez les hôtels de luxe. Ils ont une magnifique piscine à débordement, un spa et un concierge très utile. L'emplacement est parfait – en plein centre, à proximité de toutes les attractions touristiques. Nous recommandons fortement cet hôtel.")
            .category("Luxury")
            .tags(Arrays.asList("pool",
                "view",
                "wifi",
                "concierge"))
            .parkingIncluded(false)
            .smokingAllowed(false)
            .lastRenovationDate(dateFormat.parse("2010-06-27T00:00:00Z"))
            .rating(5)
            .location(createPointGeometry(47.678581, -122.131577))
            .address(
                new HotelAddress()
                    .streetAddress("1 Microsoft Way")
                    .city("Redmond")
                    .stateProvince("Washington")
                    .postalCode("98052")
                    .country("United States")
            );
    }

    SearchDocument prepareDynamicallyTypedHotel(String hotelId) {

        SearchDocument room1 = new SearchDocument();
        room1.put("Description", "Budget Room, 1 Queen Bed");
        room1.put("Description_fr", null);
        room1.put("Type", "Budget Room");
        room1.put("BaseRate", 149.99);
        room1.put("BedOptions", "1 Queen Bed");
        room1.put("SleepsCount", 2);
        room1.put("SmokingAllowed", true);
        room1.put("Tags", Arrays.asList("vcr/dvd", "great view"));

        SearchDocument room2 = new SearchDocument();
        room2.put("Description", "Budget Room, 1 King Bed");
        room2.put("Description_fr", null);
        room2.put("Type", "Budget Room");
        room2.put("BaseRate", 249.99);
        room2.put("BedOptions", "1 King Bed");
        room2.put("SleepsCount", 2);
        room2.put("SmokingAllowed", true);
        room2.put("Tags", Arrays.asList("vcr/dvd", "seaside view"));

        List<SearchDocument> rooms = Arrays.asList(room1, room2);

        SearchDocument address = new SearchDocument();
        address.put("StreetAddress", "One Microsoft way");
        address.put("City", "Redmond");
        address.put("StateProvince", "Washington");
        address.put("PostalCode", "98052");
        address.put("Country", "US");

        // TODO (alzimmer): Determine if this should be used to create the hotel document.
        SearchDocument location = new SearchDocument();
        location.put("type", "Point");
        location.put("coordinates", Arrays.asList(-122.131577, 47.678581));
        location.put("crs", null);

        SearchDocument hotel = new SearchDocument();
        hotel.put("HotelId", hotelId);
        hotel.put("HotelName", "Fancy Stay Hotel");
        hotel.put("Description", "Best hotel in town if you like luxury hotels. They have an amazing infinity pool, a spa, and a really helpful concierge. The location is perfect -- right downtown, close to all the tourist attractions. We highly recommend this hotel.");
        hotel.put("Description_fr", null);
        hotel.put("Address", address);
        hotel.put("Location", null);
        hotel.put("Category", "Luxury");
        hotel.put("Tags", Arrays.asList("pool", "view", "wifi", "concierge"));
        hotel.put("LastRenovationDate", OffsetDateTime.parse("2019-01-30T00:00:00Z"));
        hotel.put("ParkingIncluded", true);
        hotel.put("SmokingAllowed", true);
        hotel.put("Rating", 5);
        hotel.put("Rooms", rooms);

        return hotel;
    }

    void assertSuccessfulIndexResult(IndexingResult result, String key, int statusCode) {
        assertEquals(result.getKey(), key);
        assertEquals(result.getStatusCode(), statusCode);
        assertTrue(result.isSucceeded());
    }

    void assertFailedIndexResult(IndexingResult result, String key, int statusCode) {
        assertEquals(result.getKey(), key);
        assertEquals(result.getStatusCode(), statusCode);
        assertEquals(result.getErrorMessage(), "Document not found.");
        assertFalse(result.isSucceeded());
    }

    void assertIndexActionSucceeded(String key, IndexingResult result, int expectedStatusCode) {
        assertEquals(key, result.getKey());
        assertTrue(result.isSucceeded());
        assertNull(result.getErrorMessage());
        assertEquals(expectedStatusCode, result.getStatusCode());
    }

    List<Hotel> getBoundaryValues() {
        Date maxEpoch = Date.from(Instant.ofEpochMilli(253402300799000L));
        Date minEpoch = Date.from(Instant.ofEpochMilli(-2208988800000L));
        return Arrays.asList(
            // Minimum values
            new Hotel()
                .hotelId("1")
                .category("")
                .lastRenovationDate(new Date(minEpoch.getYear(), minEpoch.getMonth(), minEpoch.getDate(), minEpoch.getHours(),
                    minEpoch.getMinutes(), minEpoch.getSeconds()))
                .location(createPointGeometry(-90.0, -180.0))   // South pole, date line from the west
                .parkingIncluded(false)
                .rating(Integer.MIN_VALUE)
                .tags(Collections.emptyList())
                .address(new HotelAddress())
                .rooms(Collections.singletonList(
                    new HotelRoom()
                        .baseRate(Double.MIN_VALUE)
                )),
            // Maximum values
            new Hotel()
                .hotelId("2")
                .category("test")   // No meaningful string max since there is no length limit (other than payload size or term length).
                .lastRenovationDate(new Date(maxEpoch.getYear(), maxEpoch.getMonth(), maxEpoch.getDate(), maxEpoch.getHours(),
                    maxEpoch.getMinutes(), maxEpoch.getSeconds()))
                .location(createPointGeometry(90.0, 180.0))     // North pole, date line from the east
                .parkingIncluded(true)
                .rating(Integer.MAX_VALUE)
                .tags(Collections.singletonList("test"))    // No meaningful string max; see above.
                .address(new HotelAddress()
                    .city("Maximum"))
                .rooms(Collections.singletonList(
                    new HotelRoom()
                        .baseRate(Double.MAX_VALUE)
                )),
            // Other boundary values #1
            new Hotel()
                .hotelId("3")
                .category(null)
                .lastRenovationDate(null)
                .location(createPointGeometry(0.0, 0.0))     // Equator, meridian
                .parkingIncluded(null)
                .rating(null)
                .tags(Collections.emptyList())
                .address(new HotelAddress()
                    .city("Maximum"))
                .rooms(Collections.singletonList(
                    new HotelRoom()
                        .baseRate(Double.NEGATIVE_INFINITY)
                )),
            // Other boundary values #2
            new Hotel()
                .hotelId("4")
                .location(null)
                .tags(Collections.emptyList())
                .rooms(Collections.singletonList(
                    new HotelRoom()
                        .baseRate(Double.POSITIVE_INFINITY)
                )),
            // Other boundary values #3
            new Hotel()
                .hotelId("5")
                .tags(Collections.emptyList())
                .rooms(Collections.singletonList(
                    new HotelRoom()
                        .baseRate(Double.NaN)
                )),
            // Other boundary values #4
            new Hotel()
                .hotelId("6")
                .category(null)
                .tags(Collections.emptyList())
                .rooms(Collections.emptyList()));
    }
}<|MERGE_RESOLUTION|>--- conflicted
+++ resolved
@@ -10,7 +10,6 @@
 import com.azure.search.documents.indexes.models.SearchFieldDataType;
 import com.azure.search.documents.indexes.models.SearchIndex;
 import com.azure.search.documents.models.IndexBatchException;
-import com.azure.search.documents.models.IndexDocumentsOptions;
 import com.azure.search.documents.models.IndexDocumentsResult;
 import com.azure.search.documents.models.IndexingResult;
 import com.azure.search.documents.test.environment.models.Author;
@@ -41,7 +40,6 @@
 import java.util.Map;
 import java.util.TimeZone;
 import java.util.function.Supplier;
-
 import static com.azure.search.documents.TestHelpers.ISO8601_FORMAT;
 import static com.azure.search.documents.TestHelpers.assertHttpResponseException;
 import static com.azure.search.documents.TestHelpers.assertMapEquals;
@@ -210,8 +208,7 @@
             .addUploadActions(hotel2);
 
         try {
-            client.indexDocumentsWithResponse(batch, new IndexDocumentsOptions().setThrowOnAnyError(true), null,
-                Context.NONE);
+            client.indexDocuments(batch);
             fail("indexing did not throw an expected Exception");
         } catch (IndexBatchException ex) {
             List<IndexingResult> results = ex.getIndexingResults();
@@ -254,8 +251,7 @@
             .addUploadActions(hotel2);
 
         try {
-            client.indexDocumentsWithResponse(batch, new IndexDocumentsOptions().setThrowOnAnyError(true), null,
-                Context.NONE);
+            client.indexDocuments(batch);
             fail("indexing did not throw an expected Exception");
         } catch (IndexBatchException ex) {
             List<IndexingResult> results = ex.getIndexingResults();
@@ -439,7 +435,7 @@
                     .bedOptions("1 Queen Bed")
                     .sleepsCount(2)
                     .smokingAllowed(true)
-                    .tags(new String[]{"vcr/dvd"}),
+                    .tags(new String[] { "vcr/dvd" }),
                 new HotelRoom()
                     .description("Budget Room, 1 King Bed (Mountain View)")
                     .descriptionFr("Chambre Économique, 1 très grand lit (Mountain View)")
@@ -448,7 +444,7 @@
                     .bedOptions("1 King Bed")
                     .sleepsCount(2)
                     .smokingAllowed(true)
-                    .tags(new String[]{"vcr/dvd", "jacuzzi tub"})
+                    .tags(new String[] {"vcr/dvd", "jacuzzi tub"})
             ));
 
         // Update category, tags, parking included, rating, and rooms. Erase description, last renovation date, location and address.
@@ -470,7 +466,7 @@
                     .baseRate(10.5)
                     .bedOptions("1 Queen Bed")
                     .sleepsCount(2)
-                    .tags(new String[]{"vcr/dvd", "balcony"})
+                    .tags(new String[] { "vcr/dvd", "balcony" })
             ));
 
         // Fields whose values get updated are updated, and whose values get erased remain the same.
@@ -499,7 +495,7 @@
                     .baseRate(10.5)
                     .bedOptions("1 Queen Bed")
                     .sleepsCount(2)
-                    .tags(new String[]{"vcr/dvd", "balcony"})
+                    .tags(new String[] { "vcr/dvd", "balcony" })
             ));
 
         List<Hotel> originalDocs = new ArrayList<>();
@@ -524,8 +520,7 @@
 
 
         try {
-            client.mergeDocumentsWithResponse(hotels, new IndexDocumentsOptions().setThrowOnAnyError(true),
-                null, Context.NONE);
+            client.mergeDocuments(hotels);
             fail("merge did not throw an expected Exception");
         } catch (IndexBatchException ex) {
             List<IndexingResult> results = ex.getIndexingResults();
@@ -568,7 +563,7 @@
                     .bedOptions("1 Queen Bed")
                     .sleepsCount(2)
                     .smokingAllowed(true)
-                    .tags(new String[]{"vcr/dvd"}),
+                    .tags(new String[] { "vcr/dvd" }),
                 new HotelRoom()
                     .description("Budget Room, 1 King Bed (Mountain View)")
                     .descriptionFr("Chambre Économique, 1 très grand lit (Mountain View)")
@@ -577,7 +572,7 @@
                     .bedOptions("1 King Bed")
                     .sleepsCount(2)
                     .smokingAllowed(true)
-                    .tags(new String[]{"vcr/dvd", "jacuzzi tub"})
+                    .tags(new String[] { "vcr/dvd", "jacuzzi tub" })
             ));
 
         LoudHotel updatedDoc = new LoudHotel()
@@ -596,7 +591,7 @@
                     .type("Budget Room")
                     .baseRate(10.5)
                     .smokingAllowed(false)
-                    .tags(new String[]{"vcr/dvd", "balcony"})
+                    .tags(new String[] { "vcr/dvd", "balcony" })
             ));
 
         LoudHotel expectedDoc = new LoudHotel()
@@ -628,7 +623,7 @@
                     .bedOptions(null)
                     .sleepsCount(null)
                     .smokingAllowed(false)
-                    .tags(new String[]{"vcr/dvd", "balcony"})
+                    .tags(new String[] { "vcr/dvd", "balcony" })
             ));
 
         List<LoudHotel> originalDocs = new ArrayList<>();
@@ -808,11 +803,7 @@
             .addMergeOrUploadActions(hotelsToMergeOrUpload);
 
         Response<IndexDocumentsResult> indexResponse = client.uploadDocumentsWithResponse(hotelsToUpload,
-<<<<<<< HEAD
-            new IndexDocumentsOptions().setThrowOnAnyError(true), null, Context.NONE);
-=======
             null, Context.NONE);
->>>>>>> dbfff9a9
         waitForIndexing();
 
         assertEquals(200, indexResponse.getStatusCode());
@@ -820,11 +811,7 @@
         assertEquals(2, result.getResults().size());
 
         Response<IndexDocumentsResult> updateResponse = client.mergeDocumentsWithResponse(hotelsToMerge,
-<<<<<<< HEAD
-            new IndexDocumentsOptions().setThrowOnAnyError(true), null, Context.NONE);
-=======
             null, Context.NONE);
->>>>>>> dbfff9a9
         waitForIndexing();
 
         assertEquals(200, updateResponse.getStatusCode());
@@ -832,11 +819,7 @@
         assertEquals(1, result.getResults().size());
 
         Response<IndexDocumentsResult> mergeOrUploadResponse = client.mergeOrUploadDocumentsWithResponse(
-<<<<<<< HEAD
-            hotelsToMergeOrUpload, new IndexDocumentsOptions().setThrowOnAnyError(true), null, Context.NONE);
-=======
             hotelsToMergeOrUpload, null, Context.NONE);
->>>>>>> dbfff9a9
         waitForIndexing();
 
         assertEquals(200, mergeOrUploadResponse.getStatusCode());
@@ -844,11 +827,7 @@
         assertEquals(2, result.getResults().size());
 
         Response<IndexDocumentsResult> deleteResponse = client.deleteDocumentsWithResponse(hotelsToDelete,
-<<<<<<< HEAD
-            new IndexDocumentsOptions().setThrowOnAnyError(true), null, Context.NONE);
-=======
             null, Context.NONE);
->>>>>>> dbfff9a9
         waitForIndexing();
 
         assertEquals(200, deleteResponse.getStatusCode());
@@ -856,11 +835,7 @@
         assertEquals(1, result.getResults().size());
 
         Response<IndexDocumentsResult> batchResponse = client.indexDocumentsWithResponse(batch,
-<<<<<<< HEAD
-            new IndexDocumentsOptions().setThrowOnAnyError(true), null, Context.NONE);
-=======
             null, Context.NONE);
->>>>>>> dbfff9a9
         waitForIndexing();
 
         assertEquals(200, batchResponse.getStatusCode());
