// Copyright (c) Microsoft Corporation. All rights reserved.
// Licensed under the MIT License.
package com.azure.search.documents.indexes;

import com.azure.core.exception.HttpResponseException;
import com.azure.core.http.rest.PagedIterable;
import com.azure.core.http.rest.Response;
import com.azure.core.util.Context;
import com.azure.core.util.CoreUtils;
import com.azure.search.documents.SearchTestBase;
import com.azure.search.documents.indexes.models.CorsOptions;
import com.azure.search.documents.indexes.models.LexicalAnalyzerName;
import com.azure.search.documents.indexes.models.MagnitudeScoringFunction;
import com.azure.search.documents.indexes.models.MagnitudeScoringParameters;
import com.azure.search.documents.indexes.models.ScoringFunctionAggregation;
import com.azure.search.documents.indexes.models.ScoringFunctionInterpolation;
import com.azure.search.documents.indexes.models.ScoringProfile;
import com.azure.search.documents.indexes.models.SearchField;
import com.azure.search.documents.indexes.models.SearchFieldDataType;
import com.azure.search.documents.indexes.models.SearchIndex;
import com.azure.search.documents.indexes.models.SearchIndexStatistics;
import com.azure.search.documents.indexes.models.SearchSuggester;
import com.azure.search.documents.indexes.models.SynonymMap;
import org.junit.jupiter.api.Assertions;
import org.junit.jupiter.api.Test;
import reactor.core.Exceptions;

import java.lang.reflect.Field;
import java.net.HttpURLConnection;
import java.util.ArrayList;
import java.util.Arrays;
import java.util.Collections;
import java.util.List;
import java.util.stream.Collectors;

import static com.azure.search.documents.TestHelpers.HOTEL_INDEX_NAME;
import static com.azure.search.documents.TestHelpers.assertHttpResponseException;
import static com.azure.search.documents.TestHelpers.assertObjectEquals;
import static org.junit.jupiter.api.Assertions.assertEquals;
import static org.junit.jupiter.api.Assertions.assertFalse;
import static org.junit.jupiter.api.Assertions.assertNotEquals;
import static org.junit.jupiter.api.Assertions.assertNotNull;
import static org.junit.jupiter.api.Assertions.assertNull;
import static org.junit.jupiter.api.Assertions.assertThrows;
import static org.junit.jupiter.api.Assertions.assertTrue;
import static org.junit.jupiter.api.Assertions.fail;

public class IndexManagementSyncTests extends SearchTestBase {
    private final List<String> indexesToDelete = new ArrayList<>();
    private final List<String> synonymMapsToDelete = new ArrayList<>();

    private SearchIndexClient client;

    @Override
    protected void beforeTest() {
        super.beforeTest();
        client = getSearchIndexClientBuilder().buildClient();
    }

    @Override
    protected void afterTest() {
        super.afterTest();

        boolean synonymMapsDeleted = false;
        for (String synonymMap : synonymMapsToDelete) {
            client.deleteSynonymMap(synonymMap);
            synonymMapsDeleted = true;
        }

        for (String index : indexesToDelete) {
            client.deleteIndex(index);
        }

        if (synonymMapsDeleted) {
            sleepIfRunningAgainstService(5000);
        }
    }

    @Test
    public void createIndexReturnsCorrectDefinition() {
        SearchIndex index = createTestIndex(null);
        SearchIndex createdIndex = client.createIndex(index);
        indexesToDelete.add(createdIndex.getName());

        assertObjectEquals(index, createdIndex, true, "etag");
    }

    @Test
    public void createIndexReturnsCorrectDefinitionWithResponse() {
<<<<<<< HEAD
        SearchIndex index = createTestIndex();
        Response<SearchIndex> createIndexResponse = client.createIndexWithResponse(index.setName("hotel2"),
            Context.NONE);
=======
        SearchIndex index = createTestIndex("hotel2");
        Response<SearchIndex> createIndexResponse = client.createIndexWithResponse(index,
            generateRequestOptions(), Context.NONE);
>>>>>>> 61b0ac23
        indexesToDelete.add(createIndexResponse.getValue().getName());

        assertObjectEquals(index, createIndexResponse.getValue(), true, "etag");
    }

    @Test
    public void createIndexReturnsCorrectDefaultValues() {
        SearchIndex index = createTestIndex(null)
            .setCorsOptions(new CorsOptions(Collections.singletonList("*")))
            .setScoringProfiles(Collections.singletonList(new ScoringProfile("MyProfile")
                .setFunctions(Collections.singletonList(new MagnitudeScoringFunction("Rating", 2.0,
                    new MagnitudeScoringParameters(1, 4)))
                )
            ));
        SearchIndex indexResponse = client.createIndex(index);
        indexesToDelete.add(indexResponse.getName());

        ScoringProfile scoringProfile = indexResponse.getScoringProfiles().get(0);
        assertNull(indexResponse.getCorsOptions().getMaxAgeInSeconds());
        assertEquals(ScoringFunctionAggregation.SUM, scoringProfile.getFunctionAggregation());
        assertNotNull(scoringProfile.getFunctions().get(0));
        assertEquals(ScoringFunctionInterpolation.LINEAR, scoringProfile.getFunctions().get(0).getInterpolation());
    }

    @Test
    public void createIndexFailsWithUsefulMessageOnUserError() {
        String indexName = HOTEL_INDEX_NAME;
        SearchIndex index = new SearchIndex(indexName)
            .setFields(Collections.singletonList(
                new SearchField("HotelId", SearchFieldDataType.STRING)
                    .setKey(false)
            ));
        String expectedMessage = String.format("The request is invalid. Details: index : Found 0 key fields in index '%s'. "
            + "Each index must have exactly one key field.", indexName);

        try {
            client.createIndex(index);
            fail("createOrUpdateIndex did not throw an expected Exception");
        } catch (Exception ex) {
            assertEquals(HttpResponseException.class, ex.getClass());
            assertEquals(HttpURLConnection.HTTP_BAD_REQUEST, ((HttpResponseException) ex).getResponse().getStatusCode());
            assertTrue(ex.getMessage().contains(expectedMessage));
        }
    }

    @Test
    public void getIndexReturnsCorrectDefinition() {
        SearchIndex index = createTestIndex(null);
        client.createIndex(index);
        indexesToDelete.add(index.getName());

        SearchIndex createdIndex = client.getIndex(index.getName());
        assertObjectEquals(index, createdIndex, true, "etag");
    }

    @Test
    public void getIndexReturnsCorrectDefinitionWithResponse() {
        SearchIndex index = createTestIndex(null);
        client.createIndex(index);
        indexesToDelete.add(index.getName());

        Response<SearchIndex> getIndexResponse = client.getIndexWithResponse(index.getName(), Context.NONE);
        assertObjectEquals(index, getIndexResponse.getValue(), true, "etag");
    }

    @Test
    public void getIndexThrowsOnNotFound() {
        assertHttpResponseException(
            () -> client.getIndex("thisindexdoesnotexist"),
            HttpURLConnection.HTTP_NOT_FOUND,
            "No index with the name 'thisindexdoesnotexist' was found in the service"
        );
    }

    @Test
    public void deleteIndexIfNotChangedWorksOnlyOnCurrentResource() {
        SearchIndex indexToCreate = createTestIndex(null);

        // Create the resource in the search service
        SearchIndex originalIndex = client.createOrUpdateIndexWithResponse(indexToCreate, false, false, Context.NONE)
            .getValue();

        // Update the resource, the eTag will be changed
        SearchIndex updatedIndex = client.createOrUpdateIndexWithResponse(originalIndex
<<<<<<< HEAD
            .setCorsOptions(new CorsOptions().setAllowedOrigins("https://test.com/")), false, false, Context.NONE)
=======
            .setCorsOptions(new CorsOptions(Arrays.asList("https://test.com/"))), false, false, null, Context.NONE)
>>>>>>> 61b0ac23
            .getValue();

        try {
            client.deleteIndexWithResponse(originalIndex, true, Context.NONE);
            fail("deleteFunc should have failed due to selected MatchConditions");
        } catch (HttpResponseException ex) {
            assertEquals(HttpURLConnection.HTTP_PRECON_FAILED, ex.getResponse().getStatusCode());
        }

        client.deleteIndexWithResponse(updatedIndex, true, Context.NONE);
    }

    @Test
    public void deleteIndexIfExistsWorksOnlyWhenResourceExists() {
<<<<<<< HEAD
        SearchIndex index = client.createOrUpdateIndexWithResponse(createTestIndex(), false, false, Context.NONE)
=======
        SearchIndex index = client.createOrUpdateIndexWithResponse(createTestIndex(null), false, false, null, Context.NONE)
>>>>>>> 61b0ac23
            .getValue();

        client.deleteIndexWithResponse(index, true, Context.NONE);

        // Try to delete again and expect to fail
        try {
            client.deleteIndexWithResponse(index, true, Context.NONE);
            fail("deleteFunc should have failed due to non existent resource.");
        } catch (HttpResponseException ex) {
            assertEquals(HttpURLConnection.HTTP_PRECON_FAILED, ex.getResponse().getStatusCode());
        }
    }

    @Test
    public void deleteIndexIsIdempotent() {
        SearchIndex index = new SearchIndex(HOTEL_INDEX_NAME)
            .setFields(Collections.singletonList(
                new SearchField("HotelId", SearchFieldDataType.STRING)
                    .setKey(true)
            ));
        Response<Void> deleteResponse = client.deleteIndexWithResponse(index, false, Context.NONE);
        assertEquals(HttpURLConnection.HTTP_NOT_FOUND, deleteResponse.getStatusCode());

        Response<SearchIndex> createResponse = client.createIndexWithResponse(index, Context.NONE);
        assertEquals(HttpURLConnection.HTTP_CREATED, createResponse.getStatusCode());

        // Delete the same index twice
        deleteResponse = client.deleteIndexWithResponse(index, false, Context.NONE);
        assertEquals(HttpURLConnection.HTTP_NO_CONTENT, deleteResponse.getStatusCode());

        deleteResponse = client.deleteIndexWithResponse(index, false, Context.NONE);
        assertEquals(HttpURLConnection.HTTP_NOT_FOUND, deleteResponse.getStatusCode());
    }

    @Test
    public void canCreateAndDeleteIndex() {
        SearchIndex index = createTestIndex(null);
        client.createIndex(index);
        client.deleteIndex(index.getName());

        assertThrows(HttpResponseException.class, () -> client.getIndex(index.getName()));
    }

    @Test
    public void canCreateAndListIndexes() {
        SearchIndex index1 = createTestIndex(null);
        mutateName(index1, "a" + index1.getName());
        SearchIndex index2 = createTestIndex(null);
        mutateName(index2, "b" + index2.getName());

        client.createIndex(index1);
        indexesToDelete.add(index1.getName());
        client.createIndex(index2);
        indexesToDelete.add(index2.getName());

        PagedIterable<SearchIndex> actual = client.listIndexes();
        List<SearchIndex> result = actual.stream().collect(Collectors.toList());

        assertEquals(2, result.size());
        assertObjectEquals(index1, result.get(0), true);
        assertObjectEquals(index2, result.get(1), true);
    }

    @Test
    public void canListIndexesWithSelectedField() {
        SearchIndex index1 = createTestIndex(null);
        mutateName(index1, "a" + index1.getName());
        SearchIndex index2 = createTestIndex(null);
        mutateName(index2, "b" + index2.getName());

        client.createIndex(index1);
        indexesToDelete.add(index1.getName());
        client.createIndex(index2);
        indexesToDelete.add(index2.getName());

        PagedIterable<String> selectedFieldListResponse = client.listIndexNames(Context.NONE);
        List<String> result = selectedFieldListResponse.stream().collect(Collectors.toList());

        result.forEach(Assertions::assertNotNull);

        assertEquals(2, result.size());
        assertEquals(result.get(0), index1.getName());
        assertEquals(result.get(1), index2.getName());
    }

    @Test
    public void canAddSynonymFieldProperty() {
        String synonymMapName = testResourceNamer.randomName("names", 32);
        SynonymMap synonymMap = new SynonymMap(synonymMapName).setSynonyms("hotel,motel");
        client.createSynonymMap(synonymMap);
        synonymMapsToDelete.add(synonymMap.getName());

        SearchIndex index = new SearchIndex(HOTEL_INDEX_NAME)
            .setFields(Arrays.asList(
                new SearchField("HotelId", SearchFieldDataType.STRING)
                    .setKey(true),
                new SearchField("HotelName", SearchFieldDataType.STRING)
                    .setSynonymMapNames(Collections.singletonList(synonymMapName))
            ));

        SearchIndex createdIndex = client.createIndex(index);
        indexesToDelete.add(createdIndex.getName());

        List<String> actualSynonym = index.getFields().get(1).getSynonymMapNames();
        List<String> expectedSynonym = createdIndex.getFields().get(1).getSynonymMapNames();
        assertEquals(actualSynonym, expectedSynonym);
    }

    @Test
    public void canUpdateSynonymFieldProperty() {
        String synonymMapName = testResourceNamer.randomName("names", 32);
        SynonymMap synonymMap = new SynonymMap(synonymMapName)
            .setSynonyms("hotel,motel");

        client.createSynonymMap(synonymMap);
        synonymMapsToDelete.add(synonymMap.getName());

        // Create an index
        SearchIndex index = createTestIndex(null);
        SearchField hotelNameField = getFieldByName(index, "HotelName");
        hotelNameField.setSynonymMapNames(Collections.singletonList(synonymMapName));
        client.createIndex(index);
        indexesToDelete.add(index.getName());

        // Update an existing index
        SearchIndex existingIndex = client.getIndex(index.getName());
        hotelNameField = getFieldByName(existingIndex, "HotelName");
        hotelNameField.setSynonymMapNames(Collections.emptyList());

        SearchIndex updatedIndex = client.createOrUpdateIndexWithResponse(existingIndex,
            true, false, Context.NONE).getValue();
        assertObjectEquals(existingIndex, updatedIndex, true, "etag", "@odata.etag");
    }

    @Test
    public void canUpdateIndexDefinition() {
        SearchIndex fullFeaturedIndex = createTestIndex(null);

        // Start out with no scoring profiles and different CORS options.
        SearchIndex initialIndex = createTestIndex(fullFeaturedIndex.getName());
        initialIndex.setScoringProfiles(new ArrayList<>())
            .setDefaultScoringProfile(null)
            .setCorsOptions(mutateCorsOptionsInIndex(initialIndex, Collections.singletonList("*")).getCorsOptions());

        SearchIndex index = client.createIndex(initialIndex);
        indexesToDelete.add(index.getName());

        // Now update the index.
        List<String> allowedOrigins = fullFeaturedIndex.getCorsOptions()
            .getAllowedOrigins();
        index.setScoringProfiles(fullFeaturedIndex.getScoringProfiles())
            .setDefaultScoringProfile(fullFeaturedIndex.getDefaultScoringProfile())
            .setCorsOptions(mutateCorsOptionsInIndex(index, allowedOrigins).getCorsOptions());

        SearchIndex updatedIndex = client.createOrUpdateIndex(index);

        assertObjectEquals(fullFeaturedIndex, updatedIndex, true, "etag", "@odata.etag");

        // Modify the fields on an existing index
        SearchIndex existingIndex = client.getIndex(fullFeaturedIndex.getName());

        SynonymMap synonymMap = client.createSynonymMap(new SynonymMap(
            testResourceNamer.randomName("names", 32))
            .setSynonyms("hotel,motel")
        );
        synonymMapsToDelete.add(synonymMap.getName());

        SearchField tagsField = getFieldByName(existingIndex, "Description_Custom");
        tagsField.setHidden(true)
            .setSearchAnalyzerName(LexicalAnalyzerName.WHITESPACE)
            .setSynonymMapNames(Collections.singletonList(synonymMap.getName()));

        SearchField hotelWebSiteField = new SearchField("HotelWebsite", SearchFieldDataType.STRING)
            .setSearchable(Boolean.TRUE)
            .setFilterable(Boolean.TRUE);
        existingIndex.getFields().add(hotelWebSiteField);

        SearchField hotelNameField = getFieldByName(existingIndex, "HotelName");
        hotelNameField.setHidden(true);

        updatedIndex = client.createOrUpdateIndexWithResponse(existingIndex,
            true, false, Context.NONE).getValue();

        assertObjectEquals(existingIndex, updatedIndex, true, "etag", "@odata.etag");
    }

    @Test
    public void canUpdateSuggesterWithNewIndexFields() {
        SearchIndex index = createTestIndex(null);
        client.createIndex(index);
        indexesToDelete.add(index.getName());

        SearchIndex existingIndex = client.getIndex(index.getName());

        existingIndex.getFields().addAll(Arrays.asList(
            new SearchField("HotelAmenities", SearchFieldDataType.STRING),
            new SearchField("HotelRewards", SearchFieldDataType.STRING)));
        existingIndex.setSuggesters(Collections.singletonList(new SearchSuggester("Suggestion",
            Arrays.asList("HotelAmenities", "HotelRewards"))
        ));

        SearchIndex updatedIndex = client.createOrUpdateIndexWithResponse(existingIndex,
            true, false, Context.NONE).getValue();
        assertObjectEquals(existingIndex, updatedIndex, true, "etag", "@odata.etag");
    }

    @Test
    public void createOrUpdateIndexThrowsWhenUpdatingSuggesterWithExistingIndexFields() {
        SearchIndex index = createTestIndex(null);
        client.createIndex(index);
        indexesToDelete.add(index.getName());

        SearchIndex existingIndex = client.getIndex(index.getName());
        String existingFieldName = "Category";
        existingIndex.setSuggesters(Collections.singletonList(new SearchSuggester("Suggestion",
            Collections.singletonList(existingFieldName))
        ));

        assertHttpResponseException(
            () -> client.createOrUpdateIndex(existingIndex),
            HttpURLConnection.HTTP_BAD_REQUEST,
            String.format("Fields that were already present in an index (%s) cannot be "
                    + "referenced by a new suggester. Only new fields added in the same index update operation are allowed.",
                existingFieldName)
        );
    }

    @Test
    public void createOrUpdateIndexCreatesWhenIndexDoesNotExist() {
        SearchIndex expected = createTestIndex(null);

        SearchIndex actual = client.createOrUpdateIndex(expected);
        indexesToDelete.add(actual.getName());
        assertObjectEquals(expected, actual, true, "etag");

        mutateName(expected, "hotel1");
        actual = client.createOrUpdateIndex(expected);
        indexesToDelete.add(actual.getName());
        assertObjectEquals(expected, actual, true, "etag");

        mutateName(expected, "hotel2");
        SearchIndex res = client.createOrUpdateIndex(expected);
        indexesToDelete.add(res.getName());
        assertEquals(expected.getName(), res.getName());
    }

    @Test
    public void createOrUpdateIndexCreatesWhenIndexDoesNotExistWithResponse() {
        SearchIndex expected = createTestIndex(null);

        SearchIndex actual = client.createOrUpdateIndexWithResponse(expected, false, false, Context.NONE).getValue();
        indexesToDelete.add(actual.getName());
        assertObjectEquals(expected, actual, true, "etag");
<<<<<<< HEAD

        actual = client.createOrUpdateIndexWithResponse(expected.setName("hotel1"),
            false, false, Context.NONE).getValue();
        indexesToDelete.add(actual.getName());
        assertObjectEquals(expected, actual, true, "etag");

        Response<SearchIndex> createOrUpdateResponse = client.createOrUpdateIndexWithResponse(expected.setName("hotel2"),
            false, false, Context.NONE);
=======
        mutateName(expected, "hotel1");
        actual = client.createOrUpdateIndexWithResponse(expected,
            false, false, generateRequestOptions(), Context.NONE).getValue();
        indexesToDelete.add(actual.getName());
        assertObjectEquals(expected, actual, true, "etag");

        mutateName(expected, "hotel2");
        Response<SearchIndex> createOrUpdateResponse = client.createOrUpdateIndexWithResponse(expected,
            false, false, generateRequestOptions(), Context.NONE);
>>>>>>> 61b0ac23
        indexesToDelete.add(createOrUpdateResponse.getValue().getName());
        assertEquals(HttpURLConnection.HTTP_CREATED, createOrUpdateResponse.getStatusCode());
    }

    @Test
    public void createOrUpdateIndexIfNotExistsSucceedsOnNoResource() {
<<<<<<< HEAD
        SearchIndex index = client.createOrUpdateIndexWithResponse(createTestIndex(), false, true, Context.NONE)
=======
        SearchIndex index = client.createOrUpdateIndexWithResponse(createTestIndex(null), false, true, null, Context.NONE)
>>>>>>> 61b0ac23
            .getValue();
        indexesToDelete.add(index.getName());

        assertFalse(CoreUtils.isNullOrEmpty(index.getETag()));
    }


    @Test
    public void createOrUpdateIndexIfExistsSucceedsOnExistingResource() {
<<<<<<< HEAD
        SearchIndex original = client.createOrUpdateIndexWithResponse(createTestIndex(), false, false, Context.NONE)
=======
        SearchIndex original = client.createOrUpdateIndexWithResponse(createTestIndex(null), false, false, null, Context.NONE)
>>>>>>> 61b0ac23
            .getValue();
        String originalETag = original.getETag();
        indexesToDelete.add(original.getName());

<<<<<<< HEAD
        SearchIndex updated = client.createOrUpdateIndexWithResponse(mutateCorsOptionsInIndex(original), false, false,
=======
        SearchIndex updated = client.createOrUpdateIndexWithResponse(mutateCorsOptionsInIndex(original,
            Collections.singletonList("*")), false, false, null,
>>>>>>> 61b0ac23
            Context.NONE).getValue();
        String updatedETag = updated.getETag();

        assertFalse(CoreUtils.isNullOrEmpty(updatedETag));
        assertNotEquals(originalETag, updatedETag);
    }

    @Test
    public void createOrUpdateIndexIfNotChangedSucceedsWhenResourceUnchanged() {
<<<<<<< HEAD
        SearchIndex original = client.createOrUpdateIndexWithResponse(createTestIndex(), false, false, Context.NONE)
=======
        SearchIndex original = client.createOrUpdateIndexWithResponse(createTestIndex(null), false, false, null, Context.NONE)
>>>>>>> 61b0ac23
            .getValue();
        String originalETag = original.getETag();
        indexesToDelete.add(original.getName());

<<<<<<< HEAD
        SearchIndex updated = client.createOrUpdateIndexWithResponse(mutateCorsOptionsInIndex(original), false, true,
=======
        SearchIndex updated = client.createOrUpdateIndexWithResponse(mutateCorsOptionsInIndex(original,
            Collections.singletonList("*")), false, true, null,
>>>>>>> 61b0ac23
            Context.NONE).getValue();
        String updatedETag = updated.getETag();

        assertFalse(CoreUtils.isNullOrEmpty(originalETag));
        assertFalse(CoreUtils.isNullOrEmpty(updatedETag));
        assertNotEquals(originalETag, updatedETag);
    }

    @Test
    public void createOrUpdateIndexIfNotChangedFailsWhenResourceChanged() {
<<<<<<< HEAD
        SearchIndex original = client.createOrUpdateIndexWithResponse(createTestIndex(), false, false, Context.NONE)
=======
        SearchIndex original = client.createOrUpdateIndexWithResponse(createTestIndex(null), false, false, null, Context.NONE)
>>>>>>> 61b0ac23
            .getValue();
        String originalETag = original.getETag();
        indexesToDelete.add(original.getName());

<<<<<<< HEAD
        SearchIndex updated = client.createOrUpdateIndexWithResponse(mutateCorsOptionsInIndex(original), false, true,
=======
        SearchIndex updated = client.createOrUpdateIndexWithResponse(mutateCorsOptionsInIndex(original,
            Collections.singletonList("*")),
            false, true, null,
>>>>>>> 61b0ac23
            Context.NONE).getValue();
        String updatedETag = updated.getETag();

        try {
            client.createOrUpdateIndexWithResponse(original, false, true, Context.NONE);
            fail("createOrUpdateDefinition should have failed due to precondition.");
        } catch (HttpResponseException ex) {
            assertEquals(HttpURLConnection.HTTP_PRECON_FAILED, ex.getResponse().getStatusCode());
        }

        assertFalse(CoreUtils.isNullOrEmpty(originalETag));
        assertFalse(CoreUtils.isNullOrEmpty(updatedETag));
        assertNotEquals(originalETag, updatedETag);
    }

    @Test
    public void canCreateAndGetIndexStats() {
        SearchIndex index = createTestIndex(null);
        client.createOrUpdateIndex(index);
        indexesToDelete.add(index.getName());

        SearchIndexStatistics indexStatistics = client.getIndexStatistics(index.getName());
        assertEquals(0, indexStatistics.getDocumentCount());
        assertEquals(0, indexStatistics.getStorageSize());
    }

    @Test
    public void canCreateAndGetIndexStatsWithResponse() {
        SearchIndex index = createTestIndex(null);
        client.createOrUpdateIndex(index);
        indexesToDelete.add(index.getName());

        Response<SearchIndexStatistics> indexStatisticsResponse = client.getIndexStatisticsWithResponse(index.getName(),
            Context.NONE);
        assertEquals(0, indexStatisticsResponse.getValue().getDocumentCount());
        assertEquals(0, indexStatisticsResponse.getValue().getStorageSize());
    }

    void mutateName(SearchIndex updateIndex, String indexName) {
        try {
            Field updateField = updateIndex.getClass().getDeclaredField("name");
            updateField.setAccessible(true);
            updateField.set(updateIndex, indexName);
        } catch (Exception e) {
            throw Exceptions.propagate(e);
        }
    }

    SearchIndex mutateCorsOptionsInIndex(SearchIndex index, List<String> allowedOrigins) {
        CorsOptions updateCorsOptions = index.getCorsOptions();
        try {
            Field updateField = updateCorsOptions.getClass().getDeclaredField("allowedOrigins");
            updateField.setAccessible(true);
            updateField.set(updateCorsOptions, allowedOrigins);
        } catch (Exception e) {
            throw Exceptions.propagate(e);
        }
        return index;
    }

    SearchField getFieldByName(SearchIndex index, String name) {
        return index.getFields()
            .stream()
            .filter(f -> f.getName().equals(name))
            .findFirst().get();
    }
}<|MERGE_RESOLUTION|>--- conflicted
+++ resolved
@@ -87,15 +87,9 @@
 
     @Test
     public void createIndexReturnsCorrectDefinitionWithResponse() {
-<<<<<<< HEAD
-        SearchIndex index = createTestIndex();
-        Response<SearchIndex> createIndexResponse = client.createIndexWithResponse(index.setName("hotel2"),
-            Context.NONE);
-=======
+
         SearchIndex index = createTestIndex("hotel2");
-        Response<SearchIndex> createIndexResponse = client.createIndexWithResponse(index,
-            generateRequestOptions(), Context.NONE);
->>>>>>> 61b0ac23
+        Response<SearchIndex> createIndexResponse = client.createIndexWithResponse(index, Context.NONE);
         indexesToDelete.add(createIndexResponse.getValue().getName());
 
         assertObjectEquals(index, createIndexResponse.getValue(), true, "etag");
@@ -180,11 +174,8 @@
 
         // Update the resource, the eTag will be changed
         SearchIndex updatedIndex = client.createOrUpdateIndexWithResponse(originalIndex
-<<<<<<< HEAD
-            .setCorsOptions(new CorsOptions().setAllowedOrigins("https://test.com/")), false, false, Context.NONE)
-=======
-            .setCorsOptions(new CorsOptions(Arrays.asList("https://test.com/"))), false, false, null, Context.NONE)
->>>>>>> 61b0ac23
+            .setCorsOptions(new CorsOptions(Collections.singletonList("https://test.com/"))), false, false,
+            Context.NONE)
             .getValue();
 
         try {
@@ -199,11 +190,7 @@
 
     @Test
     public void deleteIndexIfExistsWorksOnlyWhenResourceExists() {
-<<<<<<< HEAD
-        SearchIndex index = client.createOrUpdateIndexWithResponse(createTestIndex(), false, false, Context.NONE)
-=======
-        SearchIndex index = client.createOrUpdateIndexWithResponse(createTestIndex(null), false, false, null, Context.NONE)
->>>>>>> 61b0ac23
+        SearchIndex index = client.createOrUpdateIndexWithResponse(createTestIndex(null), false, false, Context.NONE)
             .getValue();
 
         client.deleteIndexWithResponse(index, true, Context.NONE);
@@ -457,37 +444,22 @@
         SearchIndex actual = client.createOrUpdateIndexWithResponse(expected, false, false, Context.NONE).getValue();
         indexesToDelete.add(actual.getName());
         assertObjectEquals(expected, actual, true, "etag");
-<<<<<<< HEAD
-
-        actual = client.createOrUpdateIndexWithResponse(expected.setName("hotel1"),
-            false, false, Context.NONE).getValue();
+
+        mutateName(expected, "hotel1");
+        actual = client.createOrUpdateIndexWithResponse(expected, false, false, Context.NONE).getValue();
         indexesToDelete.add(actual.getName());
         assertObjectEquals(expected, actual, true, "etag");
 
-        Response<SearchIndex> createOrUpdateResponse = client.createOrUpdateIndexWithResponse(expected.setName("hotel2"),
-            false, false, Context.NONE);
-=======
-        mutateName(expected, "hotel1");
-        actual = client.createOrUpdateIndexWithResponse(expected,
-            false, false, generateRequestOptions(), Context.NONE).getValue();
-        indexesToDelete.add(actual.getName());
-        assertObjectEquals(expected, actual, true, "etag");
-
         mutateName(expected, "hotel2");
-        Response<SearchIndex> createOrUpdateResponse = client.createOrUpdateIndexWithResponse(expected,
-            false, false, generateRequestOptions(), Context.NONE);
->>>>>>> 61b0ac23
+        Response<SearchIndex> createOrUpdateResponse = client.createOrUpdateIndexWithResponse(expected, false, false,
+            Context.NONE);
         indexesToDelete.add(createOrUpdateResponse.getValue().getName());
         assertEquals(HttpURLConnection.HTTP_CREATED, createOrUpdateResponse.getStatusCode());
     }
 
     @Test
     public void createOrUpdateIndexIfNotExistsSucceedsOnNoResource() {
-<<<<<<< HEAD
-        SearchIndex index = client.createOrUpdateIndexWithResponse(createTestIndex(), false, true, Context.NONE)
-=======
-        SearchIndex index = client.createOrUpdateIndexWithResponse(createTestIndex(null), false, true, null, Context.NONE)
->>>>>>> 61b0ac23
+        SearchIndex index = client.createOrUpdateIndexWithResponse(createTestIndex(null), false, true, Context.NONE)
             .getValue();
         indexesToDelete.add(index.getName());
 
@@ -497,22 +469,14 @@
 
     @Test
     public void createOrUpdateIndexIfExistsSucceedsOnExistingResource() {
-<<<<<<< HEAD
-        SearchIndex original = client.createOrUpdateIndexWithResponse(createTestIndex(), false, false, Context.NONE)
-=======
-        SearchIndex original = client.createOrUpdateIndexWithResponse(createTestIndex(null), false, false, null, Context.NONE)
->>>>>>> 61b0ac23
+        SearchIndex original = client.createOrUpdateIndexWithResponse(createTestIndex(null), false, false, Context.NONE)
             .getValue();
         String originalETag = original.getETag();
         indexesToDelete.add(original.getName());
 
-<<<<<<< HEAD
-        SearchIndex updated = client.createOrUpdateIndexWithResponse(mutateCorsOptionsInIndex(original), false, false,
-=======
         SearchIndex updated = client.createOrUpdateIndexWithResponse(mutateCorsOptionsInIndex(original,
-            Collections.singletonList("*")), false, false, null,
->>>>>>> 61b0ac23
-            Context.NONE).getValue();
+            Collections.singletonList("*")), false, false, Context.NONE)
+            .getValue();
         String updatedETag = updated.getETag();
 
         assertFalse(CoreUtils.isNullOrEmpty(updatedETag));
@@ -521,22 +485,14 @@
 
     @Test
     public void createOrUpdateIndexIfNotChangedSucceedsWhenResourceUnchanged() {
-<<<<<<< HEAD
-        SearchIndex original = client.createOrUpdateIndexWithResponse(createTestIndex(), false, false, Context.NONE)
-=======
-        SearchIndex original = client.createOrUpdateIndexWithResponse(createTestIndex(null), false, false, null, Context.NONE)
->>>>>>> 61b0ac23
+        SearchIndex original = client.createOrUpdateIndexWithResponse(createTestIndex(null), false, false, Context.NONE)
             .getValue();
         String originalETag = original.getETag();
         indexesToDelete.add(original.getName());
 
-<<<<<<< HEAD
-        SearchIndex updated = client.createOrUpdateIndexWithResponse(mutateCorsOptionsInIndex(original), false, true,
-=======
         SearchIndex updated = client.createOrUpdateIndexWithResponse(mutateCorsOptionsInIndex(original,
-            Collections.singletonList("*")), false, true, null,
->>>>>>> 61b0ac23
-            Context.NONE).getValue();
+            Collections.singletonList("*")), false, true, Context.NONE)
+            .getValue();
         String updatedETag = updated.getETag();
 
         assertFalse(CoreUtils.isNullOrEmpty(originalETag));
@@ -546,23 +502,14 @@
 
     @Test
     public void createOrUpdateIndexIfNotChangedFailsWhenResourceChanged() {
-<<<<<<< HEAD
-        SearchIndex original = client.createOrUpdateIndexWithResponse(createTestIndex(), false, false, Context.NONE)
-=======
-        SearchIndex original = client.createOrUpdateIndexWithResponse(createTestIndex(null), false, false, null, Context.NONE)
->>>>>>> 61b0ac23
+        SearchIndex original = client.createOrUpdateIndexWithResponse(createTestIndex(null), false, false, Context.NONE)
             .getValue();
         String originalETag = original.getETag();
         indexesToDelete.add(original.getName());
 
-<<<<<<< HEAD
-        SearchIndex updated = client.createOrUpdateIndexWithResponse(mutateCorsOptionsInIndex(original), false, true,
-=======
         SearchIndex updated = client.createOrUpdateIndexWithResponse(mutateCorsOptionsInIndex(original,
-            Collections.singletonList("*")),
-            false, true, null,
->>>>>>> 61b0ac23
-            Context.NONE).getValue();
+            Collections.singletonList("*")), false, true, Context.NONE)
+            .getValue();
         String updatedETag = updated.getETag();
 
         try {
