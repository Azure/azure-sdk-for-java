// Copyright (c) Microsoft Corporation. All rights reserved.
// Licensed under the MIT License.
package com.azure.search.documents.indexes;

import com.azure.core.exception.HttpResponseException;
import com.azure.core.http.rest.PagedIterable;
import com.azure.core.http.rest.Response;
import com.azure.core.util.Context;
import com.azure.core.util.CoreUtils;
import com.azure.search.documents.SearchTestBase;
import com.azure.search.documents.indexes.models.SynonymMap;
import org.junit.jupiter.api.Assertions;
import org.junit.jupiter.api.Test;

import java.net.HttpURLConnection;
import java.util.ArrayList;
import java.util.HashSet;
import java.util.Iterator;
import java.util.List;
import java.util.Set;
import java.util.stream.Collectors;

import static com.azure.search.documents.TestHelpers.assertHttpResponseException;
import static com.azure.search.documents.TestHelpers.assertObjectEquals;
import static org.junit.jupiter.api.Assertions.assertEquals;
import static org.junit.jupiter.api.Assertions.assertFalse;
import static org.junit.jupiter.api.Assertions.assertNotEquals;
import static org.junit.jupiter.api.Assertions.assertThrows;
import static org.junit.jupiter.api.Assertions.fail;

public class SynonymMapManagementSyncTests extends SearchTestBase {
    private final List<String> synonymMapsToDelete = new ArrayList<>();

    private SearchIndexClient client;

    @Override
    protected void beforeTest() {
        super.beforeTest();
        client = getSearchIndexClientBuilder().buildClient();
    }

    @Override
    protected void afterTest() {
        super.afterTest();

        boolean synonymMapsDeleted = false;
        for (String synonymMap : synonymMapsToDelete) {
            client.deleteSynonymMap(synonymMap);
            synonymMapsDeleted = true;
        }

        if (synonymMapsDeleted) {
            sleepIfRunningAgainstService(5000);
        }
    }

    @Test
    public void createSynonymMapReturnsCorrectDefinition() {
        SynonymMap expectedSynonymMap = createTestSynonymMap();
        SynonymMap actualSynonymMap = client.createSynonymMap(expectedSynonymMap);
        synonymMapsToDelete.add(actualSynonymMap.getName());

        assertSynonymMapsEqual(expectedSynonymMap, actualSynonymMap);
    }

    @Test
    public void createSynonymMapReturnsCorrectDefinitionWithResponse() {
        SynonymMap expectedSynonymMap = createTestSynonymMap();
        SynonymMap actualSynonymMap = client.createSynonymMapWithResponse(expectedSynonymMap, Context.NONE).getValue();
        synonymMapsToDelete.add(actualSynonymMap.getName());

        assertSynonymMapsEqual(expectedSynonymMap, actualSynonymMap);
    }

    @Test
    public void createSynonymMapFailsWithUsefulMessageOnUserError() {
        // Create SynonymMap with invalid synonym
        SynonymMap expectedSynonymMap = createTestSynonymMap()
            .setSynonyms("a => b => c");

        assertHttpResponseException(
            () -> client.createSynonymMap(expectedSynonymMap),
            HttpURLConnection.HTTP_BAD_REQUEST,
            "Syntax error in line 1: 'a => b => c'. Only one explicit mapping (=>) can be specified in a synonym rule."
        );
    }

    @Test
    public void getSynonymMapReturnsCorrectDefinition() {
        SynonymMap expected = createTestSynonymMap();
        client.createSynonymMap(expected);
        synonymMapsToDelete.add(expected.getName());

        SynonymMap actual = client.getSynonymMap(expected.getName());
        assertSynonymMapsEqual(expected, actual);
    }

    @Test
    public void getSynonymMapReturnsCorrectDefinitionWithResponse() {
        SynonymMap expected = createTestSynonymMap();
        client.createSynonymMap(expected);
        synonymMapsToDelete.add(expected.getName());

        SynonymMap actual = client.getSynonymMapWithResponse(expected.getName(), Context.NONE)
            .getValue();
        assertSynonymMapsEqual(expected, actual);
    }

    @Test
    public void getSynonymMapThrowsOnNotFound() {
        final String synonymMapName = "thisSynonymMapDoesNotExist";
        final String exceptionMessage = String.format("No synonym map with the name '%s' was found", synonymMapName);

        assertHttpResponseException(
            () -> client.getSynonymMapWithResponse(synonymMapName, Context.NONE),
            HttpURLConnection.HTTP_NOT_FOUND,
            exceptionMessage);
    }

    @Test
    public void getSynonymMapThrowsOnNotFoundWithResponse() {
        final String synonymMapName = "thisSynonymMapDoesNotExist";
        final String exceptionMessage = String.format("No synonym map with the name '%s' was found", synonymMapName);

        assertHttpResponseException(
            () -> client.getSynonymMapWithResponse(synonymMapName, Context.NONE),
            HttpURLConnection.HTTP_NOT_FOUND,
            exceptionMessage);
    }

    @Test
    public void canUpdateSynonymMap() {
        SynonymMap initial = createTestSynonymMap();
        client.createSynonymMap(initial);
        synonymMapsToDelete.add(initial.getName());

        SynonymMap updatedExpected = new SynonymMap(initial.getName(), "newword1,newword2");

        SynonymMap updatedActual = client.createOrUpdateSynonymMap(updatedExpected);
        assertSynonymMapsEqual(updatedExpected, updatedActual);

        PagedIterable<SynonymMap> synonymMaps = client.listSynonymMaps();
        assertEquals(1, synonymMaps.stream().count());
    }

    @Test
    public void canUpdateSynonymMapWithResponse() {
        SynonymMap initial = createTestSynonymMap();
        client.createSynonymMap(initial);
        synonymMapsToDelete.add(initial.getName());

        SynonymMap updatedExpected = new SynonymMap(initial.getName(), "newword1,newword2");

        SynonymMap updatedActual = client.createOrUpdateSynonymMapWithResponse(updatedExpected, false, Context.NONE)
            .getValue();
        assertSynonymMapsEqual(updatedExpected, updatedActual);

        PagedIterable<SynonymMap> synonymMaps = client.listSynonymMaps();
        assertEquals(1, synonymMaps.stream().count());
    }

    @Test
    public void createOrUpdateSynonymMapCreatesWhenSynonymMapDoesNotExist() {
        SynonymMap expected = createTestSynonymMap();
        SynonymMap actual = client.createOrUpdateSynonymMap(expected);
        synonymMapsToDelete.add(expected.getName());

        assertSynonymMapsEqual(expected, actual);
    }

    @Test
    public void createOrUpdateSynonymMapCreatesWhenSynonymMapDoesNotExistWithResponse() {
        SynonymMap expected = createTestSynonymMap();
        Response<SynonymMap> createOrUpdateResponse = client.createOrUpdateSynonymMapWithResponse(
            expected, false, Context.NONE);
        synonymMapsToDelete.add(expected.getName());

        assertEquals(HttpURLConnection.HTTP_CREATED, createOrUpdateResponse.getStatusCode());
        assertSynonymMapsEqual(expected, createOrUpdateResponse.getValue());
    }

    @Test
    public void createOrUpdateSynonymMapIfNotExistsSucceedsOnNoResource() {
        SynonymMap synonymMap = createTestSynonymMap();

        SynonymMap created = client.createOrUpdateSynonymMapWithResponse(synonymMap, true, Context.NONE)
            .getValue();
        synonymMapsToDelete.add(created.getName());

        assertFalse(CoreUtils.isNullOrEmpty(created.getETag()));
    }

    @Test
    public void createOrUpdateSynonymMapIfExistsSucceedsOnExistingResource() {
        SynonymMap synonymMap = createTestSynonymMap();

        SynonymMap original = client.createOrUpdateSynonymMapWithResponse(synonymMap, false, Context.NONE)
            .getValue();
        String originalETag = original.getETag();
        synonymMapsToDelete.add(original.getName());

        SynonymMap updated = client.createOrUpdateSynonymMapWithResponse(original.setSynonyms("mutated1, mutated2"),
            false, Context.NONE)
            .getValue();
        String updatedETag = updated.getETag();

        assertFalse(CoreUtils.isNullOrEmpty(updatedETag));
        assertNotEquals(originalETag, updatedETag);
    }

    @Test
    public void createOrUpdateSynonymMapIfNotChangedSucceedsWhenResourceUnchanged() {
        SynonymMap synonymMap = createTestSynonymMap();

        SynonymMap original = client.createOrUpdateSynonymMapWithResponse(synonymMap, false, Context.NONE)
            .getValue();
        String originalETag = original.getETag();
        synonymMapsToDelete.add(original.getName());

        SynonymMap updated = client.createOrUpdateSynonymMapWithResponse(original.setSynonyms("mutated1, mutated2"),
            true, Context.NONE)
            .getValue();
        String updatedETag = updated.getETag();

        assertFalse(CoreUtils.isNullOrEmpty(originalETag));
        assertFalse(CoreUtils.isNullOrEmpty(updatedETag));
        assertNotEquals(originalETag, updatedETag);
    }

    @Test
    public void createOrUpdateSynonymMapIfNotChangedFailsWhenResourceChanged() {
        SynonymMap synonymMap = createTestSynonymMap();

        SynonymMap original = client.createOrUpdateSynonymMapWithResponse(synonymMap, false, Context.NONE)
            .getValue();
        String originalETag = original.getETag();
        synonymMapsToDelete.add(original.getName());

        SynonymMap updated = client.createOrUpdateSynonymMapWithResponse(original.setSynonyms("mutated1, mutated2"),
            true, Context.NONE)
            .getValue();
        String updatedETag = updated.getETag();

        // Update and check the eTags were changed
        try {
            client.createOrUpdateSynonymMapWithResponse(original, true, Context.NONE);
            fail("createOrUpdateDefinition should have failed due to precondition.");
        } catch (HttpResponseException ex) {
            assertEquals(HttpURLConnection.HTTP_PRECON_FAILED, ex.getResponse().getStatusCode());
        }

        assertFalse(CoreUtils.isNullOrEmpty(originalETag));
        assertFalse(CoreUtils.isNullOrEmpty(updatedETag));
        assertNotEquals(originalETag, updatedETag);
    }

    @Test
    public void deleteSynonymMapIsIdempotent() {
        SynonymMap synonymMap = createTestSynonymMap();
        Response<Void> deleteResponse = client.deleteSynonymMapWithResponse(synonymMap, false, Context.NONE);
        assertEquals(HttpURLConnection.HTTP_NOT_FOUND, deleteResponse.getStatusCode());

        Response<SynonymMap> createResponse = client.createSynonymMapWithResponse(synonymMap, Context.NONE);
        assertEquals(HttpURLConnection.HTTP_CREATED, createResponse.getStatusCode());

        deleteResponse = client.deleteSynonymMapWithResponse(synonymMap, false, Context.NONE);
        assertEquals(HttpURLConnection.HTTP_NO_CONTENT, deleteResponse.getStatusCode());

        deleteResponse = client.deleteSynonymMapWithResponse(synonymMap, false, Context.NONE);
        assertEquals(HttpURLConnection.HTTP_NOT_FOUND, deleteResponse.getStatusCode());
    }

    @Test
    public void canCreateAndDeleteSynonymMap() {
        SynonymMap synonymMap = createTestSynonymMap();
        client.createSynonymMap(synonymMap);
        client.deleteSynonymMap(synonymMap.getName());
        assertThrows(HttpResponseException.class, () -> client.getSynonymMap(synonymMap.getName()));
    }

    @Test
    public void canCreateAndListSynonymMaps() {
        SynonymMap synonymMap1 = createTestSynonymMap();
        SynonymMap synonymMap2 = createTestSynonymMap();

        client.createSynonymMap(synonymMap1);
        synonymMapsToDelete.add(synonymMap1.getName());
        client.createSynonymMap(synonymMap2);
        synonymMapsToDelete.add(synonymMap2.getName());

        Iterator<SynonymMap> actual = client.listSynonymMaps().iterator();

        SynonymMap temp = actual.next();
        if (synonymMap1.getName().equals(temp.getName())) {
            assertObjectEquals(synonymMap1, temp, true);
            assertObjectEquals(synonymMap2, actual.next(), true);
        } else {
            assertObjectEquals(synonymMap2, temp, true);
            assertObjectEquals(synonymMap1, actual.next(), true);
        }

        assertFalse(actual.hasNext());
    }

    @Test
    public void canListSynonymMapsWithSelectedField() {
        SynonymMap synonymMap1 = createTestSynonymMap();
        SynonymMap synonymMap2 = createTestSynonymMap();
        Set<String> expectedNames = new HashSet<>();
        expectedNames.add(synonymMap1.getName());
        expectedNames.add(synonymMap2.getName());

        client.createSynonymMap(synonymMap1);
        synonymMapsToDelete.add(synonymMap1.getName());
        client.createSynonymMap(synonymMap2);
        synonymMapsToDelete.add(synonymMap2.getName());

        PagedIterable<String> listResponse = client.listSynonymMapNames(Context.NONE);
        List<String> result = listResponse.stream().collect(Collectors.toList());

        result.forEach(Assertions::assertNotNull);

        assertEquals(2, result.size());
        expectedNames.containsAll(result);
    }

    @Test
    public void deleteSynonymMapIfNotChangedWorksOnlyOnCurrentResource() {
        SynonymMap stale = client.createOrUpdateSynonymMapWithResponse(createTestSynonymMap(), true, Context.NONE)
            .getValue();

        // Update the resource, the eTag will be changed
        SynonymMap current = client.createOrUpdateSynonymMapWithResponse(stale, true, Context.NONE)
            .getValue();

        try {
            client.deleteSynonymMapWithResponse(stale, true, Context.NONE);
            fail("deleteFunc should have failed due to precondition.");
        } catch (HttpResponseException ex) {
            assertEquals(HttpURLConnection.HTTP_PRECON_FAILED, ex.getResponse().getStatusCode());
        }

        client.deleteSynonymMapWithResponse(current, true, Context.NONE);
    }

    @Test
    public void deleteSynonymMapIfExistsWorksOnlyWhenResourceExists() {
<<<<<<< HEAD
        SynonymMap updated = client.createOrUpdateSynonymMapWithResponse(createTestSynonymMap(), false, Context.NONE)
            .getValue();
=======
        SynonymMap updated = client.createOrUpdateSynonymMapWithResponse(createTestSynonymMap(),
            false, null, Context.NONE).getValue();
>>>>>>> 61b0ac23

        client.deleteSynonymMapWithResponse(updated, true, Context.NONE);

        // Try to delete again and expect to fail
        try {
            client.deleteSynonymMapWithResponse(updated, true, Context.NONE);
            fail("deleteFunc should have failed due to non existent resource.");
        } catch (HttpResponseException ex) {
            assertEquals(HttpURLConnection.HTTP_PRECON_FAILED, ex.getResponse().getStatusCode());
        }
    }

    void assertSynonymMapsEqual(SynonymMap actual, SynonymMap expected) {
        assertEquals(actual.getName(), expected.getName());
        assertEquals(actual.getSynonyms(), expected.getSynonyms());
    }

    SynonymMap createTestSynonymMap() {
        return new SynonymMap(testResourceNamer.randomName("test-synonym", 32), "word1,word2");
    }
}<|MERGE_RESOLUTION|>--- conflicted
+++ resolved
@@ -345,13 +345,8 @@
 
     @Test
     public void deleteSynonymMapIfExistsWorksOnlyWhenResourceExists() {
-<<<<<<< HEAD
         SynonymMap updated = client.createOrUpdateSynonymMapWithResponse(createTestSynonymMap(), false, Context.NONE)
             .getValue();
-=======
-        SynonymMap updated = client.createOrUpdateSynonymMapWithResponse(createTestSynonymMap(),
-            false, null, Context.NONE).getValue();
->>>>>>> 61b0ac23
 
         client.deleteSynonymMapWithResponse(updated, true, Context.NONE);
 
