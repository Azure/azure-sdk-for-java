// Copyright (c) Microsoft Corporation. All rights reserved.
// Licensed under the MIT License.

package com.azure.search.documents;

import com.azure.core.util.Context;
import com.azure.core.util.CoreUtils;
<<<<<<< HEAD
=======
import com.azure.core.util.serializer.JacksonAdapter;
>>>>>>> 846f5853
import com.azure.search.documents.implementation.SerializationUtil;
import com.azure.search.documents.indexes.SearchIndexClient;
import com.azure.search.documents.indexes.models.SearchField;
import com.azure.search.documents.indexes.models.SearchFieldDataType;
import com.azure.search.documents.indexes.models.SearchIndex;
import com.azure.search.documents.indexes.models.SynonymMap;
<<<<<<< HEAD
import com.azure.search.documents.models.CoordinateSystem;
import com.azure.search.documents.models.FacetResult;
import com.azure.search.documents.models.GeoPoint;
=======
import com.azure.search.documents.models.FacetResult;
>>>>>>> 846f5853
import com.azure.search.documents.models.QueryType;
import com.azure.search.documents.models.RangeFacetResult;
import com.azure.search.documents.models.ScoringParameter;
import com.azure.search.documents.models.SearchMode;
import com.azure.search.documents.models.SearchOptions;
import com.azure.search.documents.models.SearchResult;
import com.azure.search.documents.models.ValueFacetResult;
import com.azure.search.documents.test.environment.models.Bucket;
import com.azure.search.documents.test.environment.models.Hotel;
import com.azure.search.documents.test.environment.models.NonNullableModel;
import com.azure.search.documents.util.SearchPagedIterable;
import com.azure.search.documents.util.SearchPagedResponse;
import com.fasterxml.jackson.databind.ObjectMapper;
import org.junit.jupiter.api.Test;

import java.net.HttpURLConnection;
import java.text.ParseException;
import java.time.Instant;
import java.time.OffsetDateTime;
import java.time.format.DateTimeFormatter;
import java.util.ArrayList;
import java.util.Arrays;
import java.util.Collections;
import java.util.Comparator;
import java.util.Date;
import java.util.HashMap;
import java.util.Iterator;
import java.util.List;
import java.util.Map;
import java.util.Set;
import java.util.function.Supplier;
import java.util.stream.Collectors;
import java.util.stream.Stream;

import static com.azure.search.documents.TestHelpers.assertHttpResponseException;
import static com.azure.search.documents.TestHelpers.assertMapEquals;
import static com.azure.search.documents.TestHelpers.assertObjectEquals;
import static com.azure.search.documents.TestHelpers.createPointGeometry;
import static com.azure.search.documents.TestHelpers.uploadDocuments;
import static com.azure.search.documents.TestHelpers.uploadDocumentsJson;
import static org.junit.jupiter.api.Assertions.assertArrayEquals;
import static org.junit.jupiter.api.Assertions.assertEquals;
import static org.junit.jupiter.api.Assertions.assertFalse;
import static org.junit.jupiter.api.Assertions.assertNotNull;
import static org.junit.jupiter.api.Assertions.assertNull;
import static org.junit.jupiter.api.Assertions.assertTrue;

public class SearchSyncTests extends SearchTestBase {
    private final List<String> indexesToDelete = new ArrayList<>();
    private String synonymMapToDelete = "";

    private SearchClient client;

    @Override
    protected void afterTest() {
        super.afterTest();

        SearchIndexClient serviceClient = getSearchIndexClientBuilder().buildClient();
        for (String index : indexesToDelete) {
            serviceClient.deleteIndex(index);
        }

        if (!CoreUtils.isNullOrEmpty(synonymMapToDelete)) {
            serviceClient.deleteSynonymMap(synonymMapToDelete);
            sleepIfRunningAgainstService(5000);
        }
    }

    private SearchClient setupClient(Supplier<String> indexSupplier) {
        String indexName = indexSupplier.get();
        indexesToDelete.add(indexName);

        return getSearchClientBuilder(indexName).buildClient();
    }

    @Test
    public void searchThrowsWhenRequestIsMalformed() {
        SearchOptions invalidSearchOptions = new SearchOptions().setFilter("This is not a valid filter.");

        assertHttpResponseException(
            () -> search("*", invalidSearchOptions),
            HttpURLConnection.HTTP_BAD_REQUEST,
            "Invalid expression: Syntax error at position 7 in 'This is not a valid filter.'");
    }

    @Test
    public void searchThrowsWhenSpecialCharInRegexIsUnescaped() {
        SearchOptions invalidSearchOptions = new SearchOptions().setQueryType(QueryType.FULL);

        assertHttpResponseException(
            () -> search("/.*/.*/", invalidSearchOptions),
            HttpURLConnection.HTTP_BAD_REQUEST,
            "Failed to parse query string at line 1, column 8.");
    }

    private void search(String searchText, SearchOptions searchOptions) {
        setupClient(this::createHotelIndex).search(searchText, searchOptions, Context.NONE)
            .iterableByPage()
            .iterator()
            .next();
    }

    @Test
    public void canSearchDynamicDocuments() {
        client = setupClient(this::createHotelIndex);

        List<Map<String, Object>> hotels = uploadDocumentsJson(client, HOTELS_DATA_JSON_WITHOUT_FR_DESCRIPTION);

        SearchPagedIterable searchResults = client.search("*");
        assertNotNull(searchResults);
        assertNull(searchResults.getTotalCount());
        assertNull(searchResults.getCoverage());
        assertNull(searchResults.getFacets());
        Iterator<SearchPagedResponse> iterator = searchResults.iterableByPage().iterator();

        List<Map<String, Object>> actualResults = new ArrayList<>(hotels.size());
        while (iterator.hasNext()) {
            SearchPagedResponse result = iterator.next();
            assertNotNull(result.getValue());

            result.getElements().forEach(item -> {
                assertEquals(1, item.getScore(), 0);
                assertNull(item.getHighlights());
                actualResults.add(item.getDocument(SearchDocument.class));
            });
        }
        assertEquals(hotels.size(), actualResults.size());
        actualResults.sort(Comparator.comparing(doc -> Integer.parseInt(doc.get("HotelId").toString())));
        assertTrue(compareResults(actualResults, hotels));
    }

    @Test
    public void canContinueSearch() {
        client = setupClient(this::createHotelIndex);

        // upload large documents batch
        List<Map<String, Object>> hotels = createHotelsList(100);
        uploadDocuments(client, hotels);

        SearchOptions searchOptions = new SearchOptions().setSelect("HotelId")
            .setOrderBy("HotelId asc");

        List<String> expectedHotelIds = hotels.stream().map(hotel -> (String) hotel.get("HotelId")).sorted()
            .collect(Collectors.toList());

        SearchPagedIterable results = client.search("*", searchOptions, Context.NONE);

        assertNotNull(results);

        Iterator<SearchPagedResponse> iterator = results.iterableByPage().iterator();

        SearchPagedResponse firstPage = iterator.next();
        assertEquals(50, firstPage.getValue().size());
        assertListEqualHotelIds(expectedHotelIds.subList(0, 50), firstPage.getValue());
        assertNotNull(firstPage.getContinuationToken());

        SearchPagedResponse secondPage = iterator.next();
        assertEquals(50, secondPage.getValue().size());
        assertListEqualHotelIds(expectedHotelIds.subList(50, 100), secondPage.getValue());
        assertNull(secondPage.getContinuationToken());
    }

    @Test
    public void canContinueSearchWithTop() {
        client = setupClient(this::createHotelIndex);

        // upload large documents batch
        List<Map<String, Object>> hotels = createHotelsList(3000);
        uploadDocuments(client, hotels);

        SearchOptions searchOptions = new SearchOptions()
            .setTop(2000)
            .setSelect("HotelId")
            .setOrderBy("HotelId asc");

        List<String> expectedHotelIds = hotels.stream().map(hotel -> (String) hotel.get("HotelId")).sorted()
            .collect(Collectors.toList());

        SearchPagedIterable results = client.search("*", searchOptions, Context.NONE);

        assertNotNull(results);

        Iterator<SearchPagedResponse> iterator = results.iterableByPage().iterator();

        SearchPagedResponse firstPage = iterator.next();
        assertEquals(1000, firstPage.getValue().size());
        assertListEqualHotelIds(expectedHotelIds.subList(0, 1000), firstPage.getValue());
        assertNotNull(firstPage.getContinuationToken());

        SearchPagedResponse secondPage = iterator.next();
        assertEquals(1000, secondPage.getValue().size());
        assertListEqualHotelIds(expectedHotelIds.subList(1000, 2000), secondPage.getValue());
        assertNull(secondPage.getContinuationToken());
    }

    @Test
    public void canSearchStaticallyTypedDocuments() {
        client = setupClient(this::createHotelIndex);

        List<Map<String, Object>> hotels = uploadDocumentsJson(client, HOTELS_DATA_JSON_WITHOUT_FR_DESCRIPTION);

        SearchPagedIterable results = client.search("*", new SearchOptions(), Context.NONE);
        assertNotNull(results);

        assertNull(results.getTotalCount());
        assertNull(results.getCoverage());
        assertNull(results.getFacets());
        Iterator<SearchPagedResponse> iterator = results.iterableByPage().iterator();

        List<Hotel> actualResults = new ArrayList<>(hotels.size());
        while (iterator.hasNext()) {
            SearchPagedResponse result = iterator.next();
            assertNotNull(result.getValue());

            result.getElements().forEach(item -> {
                assertEquals(1, item.getScore(), 0);
                assertNull(item.getHighlights());
                Hotel hotel = item.getDocument(Hotel.class);
                actualResults.add(hotel);
            });
        }
<<<<<<< HEAD
        ObjectMapper objectMapper = new ObjectMapper();
        SerializationUtil.configureMapper(objectMapper);
        List<Hotel> hotelsList = hotels.stream().map(hotel -> {
            Hotel h = objectMapper.convertValue(hotel, Hotel.class);
            if (h.location() != null) {
                h.location().setCoordinateSystem(CoordinateSystem.create());
            }
            return h;
        }).collect(Collectors.toList());
=======
        ObjectMapper mapper = new JacksonAdapter().serializer();
        SerializationUtil.configureMapper(mapper);
        List<Hotel> hotelsList = hotels.stream().map(hotel -> mapper.convertValue(hotel, Hotel.class))
            .collect(Collectors.toList());
>>>>>>> 846f5853

        assertEquals(hotelsList.size(), actualResults.size());
        actualResults.sort(Comparator.comparing(doc -> Integer.parseInt(doc.hotelId())));
        for (int i = 0; i < hotelsList.size(); i++) {
            assertObjectEquals(hotelsList.get(i), actualResults.get(i), true, "properties");
        }
    }

    @Test
    public void canRoundTripNonNullableValueTypes() {
        client = setupClient(this::createIndexWithNonNullableTypes);

        Date startEpoch = Date.from(Instant.ofEpochMilli(1275346800000L));
        NonNullableModel doc1 = new NonNullableModel()
            .key("123")
            .count(3)
            .isEnabled(true)
            .rating(5)
            .ratio(3.14)
            .startDate(new Date(startEpoch.getYear(), startEpoch.getMonth(), startEpoch.getDate(), startEpoch.getHours(),
                startEpoch.getMinutes(), startEpoch.getSeconds()))
            .endDate(new Date(startEpoch.getYear(), startEpoch.getMonth(), startEpoch.getDate(), startEpoch.getHours(),
                startEpoch.getMinutes(), startEpoch.getSeconds()))
            .topLevelBucket(new Bucket().bucketName("A").count(12))
            .buckets(new Bucket[]{new Bucket().bucketName("B").count(20), new Bucket().bucketName("C").count(7)});

        NonNullableModel doc2 = new NonNullableModel().key("456").buckets(new Bucket[]{});

        uploadDocuments(client, Arrays.asList(doc1, doc2));

        SearchPagedIterable results = client.search("*", new SearchOptions(), Context.NONE);
        assertNotNull(results);
        Iterator<SearchPagedResponse> iterator = results.iterableByPage().iterator();
        assertTrue(iterator.hasNext());

        SearchPagedResponse result = iterator.next();
        assertEquals(2, result.getValue().size());
        assertObjectEquals(doc1, result.getValue().get(0).getDocument(NonNullableModel.class), true);
        assertObjectEquals(doc2, result.getValue().get(1).getDocument(NonNullableModel.class), true);
    }

    @Test
    public void canSearchWithDateInStaticModel() throws ParseException {
        client = setupClient(this::createHotelIndex);

        // check if deserialization of Date type object is successful
        uploadDocumentsJson(client, HOTELS_DATA_JSON);
        OffsetDateTime expected = OffsetDateTime.parse("2010-06-27T00:00:00Z");

        SearchPagedIterable results = client.search("Fancy", new SearchOptions(), Context.NONE);
        assertNotNull(results);
        Iterator<SearchPagedResponse> iterator = results.iterableByPage().iterator();
        assertTrue(iterator.hasNext());

        SearchPagedResponse result = iterator.next();
        assertEquals(1, result.getValue().size());
<<<<<<< HEAD
        Date actual = convertToType(result.getValue().get(0).getDocument(), Hotel.class).lastRenovationDate();
=======
        Date actual = result.getValue().get(0).getDocument(Hotel.class).lastRenovationDate();
>>>>>>> 846f5853
        long epochMilli = expected.toInstant().toEpochMilli();
        assertEquals(new Date(epochMilli), actual);
    }

    @Test
    public void canSearchWithSelectedFields() {
        client = setupClient(this::createHotelIndex);

        uploadDocumentsJson(client, HOTELS_DATA_JSON);

        // Ask JUST for the following two fields
        SearchOptions sp = new SearchOptions();
        sp.setSearchFields("HotelName", "Category");
        sp.setSelect("HotelName", "Rating", "Address/City", "Rooms/Type");

        SearchPagedIterable results = client.search("fancy luxury secret", sp, Context.NONE);

        HashMap<String, Object> expectedHotel1 = new HashMap<>();
        expectedHotel1.put("HotelName", "Fancy Stay");
        expectedHotel1.put("Rating", 5);
        expectedHotel1.put("Address", null);
        expectedHotel1.put("Rooms", Collections.emptyList());

        // This is the expected document when querying the document later (notice that only two fields are expected)
        HashMap<String, Object> expectedHotel2 = new HashMap<>();
        expectedHotel2.put("HotelName", "Secret Point Motel");
        expectedHotel2.put("Rating", 4);
        HashMap<String, Object> address = new HashMap<>();
        address.put("City", "New York");
        expectedHotel2.put("Address", address);
        HashMap<String, Object> rooms = new HashMap<>();
        rooms.put("Type", "Budget Room");
        HashMap<String, Object> rooms2 = new HashMap<>();
        rooms2.put("Type", "Budget Room");
        expectedHotel2.put("Rooms", Arrays.asList(rooms, rooms2));

        Iterator<SearchPagedResponse> iterator = results.iterableByPage().iterator();
        SearchPagedResponse result = iterator.next();
        assertEquals(2, result.getValue().size());

        // From the result object, extract the two hotels, clean up (irrelevant fields) and change data structure
        // as a preparation to check equality
        Map<String, Object> hotel1 = extractAndTransformSingleResult(result.getValue().get(0));
        Map<String, Object> hotel2 = extractAndTransformSingleResult(result.getValue().get(1));

        assertMapEquals(expectedHotel1, hotel1, true);
        assertMapEquals(expectedHotel2, hotel2, true);
    }

    @Test
    public void canUseTopAndSkipForClientSidePaging() {
        client = setupClient(this::createHotelIndex);

        uploadDocumentsJson(client, HOTELS_DATA_JSON);

        SearchOptions parameters = new SearchOptions().setTop(3).setSkip(0).setOrderBy("HotelId");

        SearchPagedIterable results = client.search("*", parameters, Context.NONE);
        assertKeySequenceEqual(results, Arrays.asList("1", "10", "2"));

        parameters.setSkip(3);
        results = client.search("*", parameters, Context.NONE);
        assertKeySequenceEqual(results, Arrays.asList("3", "4", "5"));
    }

    @Test
    public void searchWithoutOrderBySortsByScore() {
        client = setupClient(this::createHotelIndex);

        uploadDocumentsJson(client, HOTELS_DATA_JSON);

        Iterator<SearchResult> results = client
            .search("*", new SearchOptions().setFilter("Rating lt 4"), Context.NONE).iterator();
        SearchResult firstResult = results.next();
        SearchResult secondResult = results.next();
        assertTrue(firstResult.getScore() <= secondResult.getScore());
    }

    @Test
    public void orderByProgressivelyBreaksTies() {
        client = setupClient(this::createHotelIndex);

        uploadDocumentsJson(client, HOTELS_DATA_JSON);

        String[] expectedResults = new String[]{"1", "9", "3", "4", "5", "10", "2", "6", "7", "8"};

        Stream<String> results = client
            .search("*", new SearchOptions().setOrderBy("Rating desc", "LastRenovationDate asc", "HotelId"),
                Context.NONE).stream()
            .map(this::getSearchResultId);
        assertArrayEquals(results.toArray(), expectedResults);
    }

    @Test
    public void canFilter() {
        client = setupClient(this::createHotelIndex);

        uploadDocumentsJson(client, HOTELS_DATA_JSON);

        SearchOptions searchOptions = new SearchOptions()
            .setFilter("Rating gt 3 and LastRenovationDate gt 2000-01-01T00:00:00Z");
        SearchPagedIterable results = client.search("*", searchOptions, Context.NONE);
        assertNotNull(results);

        List<Map<String, Object>> searchResultsList = getSearchResults(results);
        assertEquals(2, searchResultsList.size());

        List<Object> hotelIds = searchResultsList.stream().map(r -> r.get("HotelId")).collect(Collectors.toList());
        assertTrue(Arrays.asList("1", "5").containsAll(hotelIds));
    }

    @Test
    public void canSearchWithRangeFacets() {
        client = setupClient(this::createHotelIndex);

        List<Map<String, Object>> hotels = uploadDocumentsJson(client, HOTELS_DATA_JSON);

        SearchPagedIterable results = client.search("*", getSearchOptionsForRangeFacets(),
            Context.NONE);

        assertNotNull(results.getFacets());
        List<RangeFacetResult<String>> baseRateFacets = getRangeFacetsForField(results.getFacets(),
            "Rooms/BaseRate", 4);
        List<RangeFacetResult<String>> lastRenovationDateFacets = getRangeFacetsForField(
            results.getFacets(), "LastRenovationDate", 2);
        assertRangeFacets(baseRateFacets, lastRenovationDateFacets);

        assertNotNull(results.getFacets());
        List<RangeFacetResult<String>> baseRateFacets = getRangeFacetsForField(results.getFacets(),
            "Rooms/BaseRate", 4);
        List<RangeFacetResult<String>> lastRenovationDateFacets = getRangeFacetsForField(
            results.getFacets(), "LastRenovationDate", 2);
        assertRangeFacets(baseRateFacets, lastRenovationDateFacets);

        for (SearchPagedResponse result : results.iterableByPage()) {
            assertContainHotelIds(hotels, result.getValue());
        }
    }

    @Test
    public void canSearchWithValueFacets() {
        client = setupClient(this::createHotelIndex);

        List<Map<String, Object>> hotels = uploadDocumentsJson(client, HOTELS_DATA_JSON);

        SearchPagedIterable results = client.search("*", getSearchOptionsForValueFacets(),
            Context.NONE);

        Map<String, List<FacetResult>> facets = results.getFacets();
        assertNotNull(facets);
        for (SearchPagedResponse result : results.iterableByPage()) {
            assertContainHotelIds(hotels, result.getValue());

            assertValueFacetsEqual(
                getValueFacetsForField(facets, "Rating", 2),
                new ArrayList<>(Arrays.asList(
                    new ValueFacetResult<>(1L, 5),
                    new ValueFacetResult<>(4L, 4))));

            assertValueFacetsEqual(
                getValueFacetsForField(facets, "SmokingAllowed", 2),
                new ArrayList<>(Arrays.asList(
                    new ValueFacetResult<>(4L, false),
                    new ValueFacetResult<>(2L, true))));

            assertValueFacetsEqual(
                getValueFacetsForField(facets, "Category", 3),
                new ArrayList<>(Arrays.asList(
                    new ValueFacetResult<>(5L, "Budget"),
                    new ValueFacetResult<>(1L, "Boutique"),
                    new ValueFacetResult<>(1L, "Luxury"))));

            assertValueFacetsEqual(getValueFacetsForField(facets, "LastRenovationDate", 6),
                new ArrayList<>(Arrays.asList(new ValueFacetResult<>(1L, OffsetDateTime.parse("1970-01-01T00:00:00Z").format(DateTimeFormatter.ISO_OFFSET_DATE_TIME)),
                    new ValueFacetResult<>(1L, OffsetDateTime.parse("1982-01-01T00:00:00Z").format(DateTimeFormatter.ISO_OFFSET_DATE_TIME)),
                    new ValueFacetResult<>(2L, OffsetDateTime.parse("1995-01-01T00:00:00Z").format(DateTimeFormatter.ISO_OFFSET_DATE_TIME)),
                    new ValueFacetResult<>(1L, OffsetDateTime.parse("1999-01-01T00:00:00Z").format(DateTimeFormatter.ISO_OFFSET_DATE_TIME)),
                    new ValueFacetResult<>(1L, OffsetDateTime.parse("2010-01-01T00:00:00Z").format(DateTimeFormatter.ISO_OFFSET_DATE_TIME)),
                    new ValueFacetResult<>(1L, OffsetDateTime.parse("2012-01-01T00:00:00Z").format(DateTimeFormatter.ISO_OFFSET_DATE_TIME)))));

            assertValueFacetsEqual(
                getValueFacetsForField(facets, "Rooms/BaseRate", 4),
                new ArrayList<>(Arrays.asList(
                    new ValueFacetResult<>(1L, 2.44),
                    new ValueFacetResult<>(1L, 7.69),
                    new ValueFacetResult<>(1L, 8.09),
                    new ValueFacetResult<>(1L, 9.69))));

            assertValueFacetsEqual(
                getValueFacetsForField(facets, "Tags", 10),
                new ArrayList<>(Arrays.asList(
                    new ValueFacetResult<>(1L, "24-hour front desk service"),
                    new ValueFacetResult<>(1L, "air conditioning"),
                    new ValueFacetResult<>(4L, "budget"),
                    new ValueFacetResult<>(1L, "coffee in lobby"),
                    new ValueFacetResult<>(2L, "concierge"),
                    new ValueFacetResult<>(1L, "motel"),
                    new ValueFacetResult<>(2L, "pool"),
                    new ValueFacetResult<>(1L, "restaurant"),
                    new ValueFacetResult<>(1L, "view"),
                    new ValueFacetResult<>(4L, "wifi"))));
        }
    }

    @Test
    public void canSearchWithLuceneSyntax() {
        client = setupClient(this::createHotelIndex);

        uploadDocumentsJson(client, HOTELS_DATA_JSON);

        Map<String, Object> expectedResult = new HashMap<>();
        expectedResult.put("HotelName", "Roach Motel");
        expectedResult.put("Rating", 1);

        SearchOptions searchOptions = new SearchOptions().setQueryType(QueryType.FULL).setSelect("HotelName", "Rating");
        SearchPagedIterable results = client.search("HotelName:roch~", searchOptions,
            Context.NONE);

        assertNotNull(results);
        List<Map<String, Object>> searchResultsList = getSearchResults(results);
        assertEquals(1, searchResultsList.size());
        assertEquals(expectedResult, searchResultsList.get(0));
    }

    @Test
    public void canFilterNonNullableType() {
        client = setupClient(this::createIndexWithValueTypes);

        List<Map<String, Object>> docsList = createDocsListWithValueTypes();
        uploadDocuments(client, docsList);

        List<Map<String, Object>> expectedDocsList =
            docsList
                .stream()
                .filter(d -> !d.get("Key").equals("789"))
                .collect(Collectors.toList());


        SearchOptions searchOptions = new SearchOptions()
            .setFilter("IntValue eq 0 or (Bucket/BucketName eq 'B' and Bucket/Count lt 10)");

        SearchPagedIterable results = client.search("*", searchOptions, Context.NONE);
        assertNotNull(results);

        List<Map<String, Object>> searchResultsList = getSearchResults(results);
        assertEquals(2, searchResultsList.size());
        for (int i = 0; i < searchResultsList.size(); i++) {
            assertObjectEquals(expectedDocsList.get(i), searchResultsList.get(i), true);
        }
    }

    @Test
    public void canSearchWithSearchModeAll() {
        client = setupClient(this::createHotelIndex);

        uploadDocumentsJson(client, HOTELS_DATA_JSON);

        List<Map<String, Object>> response = getSearchResults(client
            .search("Cheapest hotel", new SearchOptions().setQueryType(QueryType.SIMPLE).setSearchMode(SearchMode.ALL),
                Context.NONE));
        assertEquals(1, response.size());
        assertEquals("2", response.get(0).get("HotelId"));
    }

    @Test
    public void defaultSearchModeIsAny() {
        client = setupClient(this::createHotelIndex);

        uploadDocumentsJson(client, HOTELS_DATA_JSON);

        List<Map<String, Object>> response = getSearchResults(client.search("Cheapest hotel",
            new SearchOptions().setOrderBy("HotelId"), Context.NONE));
        assertEquals(7, response.size());
        assertEquals(
            Arrays.asList("1", "10", "2", "3", "4", "5", "9"),
            response.stream().map(res -> res.get("HotelId").toString()).collect(Collectors.toList()));
    }

    @Test
    public void canGetResultCountInSearch() throws Exception {
        client = setupClient(this::createHotelIndex);

        List<Map<String, Object>> hotels = uploadDocumentsJson(client, HOTELS_DATA_JSON);

        SearchPagedIterable results = client.search("*", new SearchOptions().setIncludeTotalCount(true),
<<<<<<< HEAD
            generateRequestOptions(), Context.NONE);
=======
            Context.NONE);
>>>>>>> 846f5853
        assertNotNull(results);
        assertEquals(hotels.size(), results.getTotalCount().intValue());
        Thread.sleep(2000);
        Iterable<SearchPagedResponse> pagesIterable = results.iterableByPage();
        Iterator<SearchPagedResponse> iterator = pagesIterable.iterator();

        assertNotNull(iterator.next());
        assertFalse(iterator.hasNext());
    }

    @Test
    public void canSearchWithRegex() {
        client = setupClient(this::createHotelIndex);

        uploadDocumentsJson(client, HOTELS_DATA_JSON);

        SearchOptions searchOptions = new SearchOptions()
            .setQueryType(QueryType.FULL)
            .setSelect("HotelName", "Rating");

        SearchPagedIterable results = client.search("HotelName:/.*oach.*\\/?/", searchOptions,
            Context.NONE);
        assertNotNull(results);

        List<Map<String, Object>> resultsList = getSearchResults(results);

        Map<String, Object> expectedHotel = new HashMap<>();
        expectedHotel.put("HotelName", "Roach Motel");
        expectedHotel.put("Rating", 1);

        assertEquals(1, resultsList.size());
        assertEquals(resultsList.get(0), expectedHotel);
    }

    @Test
    public void canSearchWithEscapedSpecialCharsInRegex() {
        client = setupClient(this::createHotelIndex);

        uploadDocumentsJson(client, HOTELS_DATA_JSON);
        SearchOptions searchOptions = new SearchOptions().setQueryType(QueryType.FULL);

        SearchPagedIterable results = client.search("\\+\\-\\&\\|\\!\\(\\)\\{\\}\\[\\]\\^\\~\\*\\?\\:", searchOptions,
            Context.NONE);
        assertNotNull(results);

        List<Map<String, Object>> resultsList = getSearchResults(results);
        assertEquals(0, resultsList.size());
    }

    @Test
    public void searchWithScoringProfileBoostsScore() {
        client = setupClient(this::createHotelIndex);

        uploadDocumentsJson(client, HOTELS_DATA_JSON);
        SearchOptions searchOptions = new SearchOptions()
            .setScoringProfile("nearest")
            .setScoringParameters(new ScoringParameter("myloc", createPointGeometry(49.0, -122.0)))
            .setFilter("Rating eq 5 or Rating eq 1");

        List<Map<String, Object>> response = getSearchResults(client.search("hotel",
            searchOptions, Context.NONE));
        assertEquals(2, response.size());
        assertEquals(Arrays.asList("2", "1"),
            response.stream().map(res -> res.get("HotelId").toString()).collect(Collectors.toList()));
    }

    @Test
    public void searchWithScoringProfileEscaper() {
        client = setupClient(this::createHotelIndex);

        uploadDocumentsJson(client, HOTELS_DATA_JSON);
        SearchOptions searchOptions = new SearchOptions()
            .setScoringProfile("text")
            .setScoringParameters(new ScoringParameter("mytag", Arrays.asList("concierge", "Hello, O''Brien")))
            .setFilter("Rating eq 5 or Rating eq 1");

        List<Map<String, Object>> response = getSearchResults(client.search("hotel",
            searchOptions, Context.NONE));
        assertEquals(2, response.size());
        assertEquals(
            Arrays.asList("1", "2"),
            response.stream().map(res -> res.get("HotelId").toString()).collect(Collectors.toList()));
    }

    @Test
    public void searchWithScoringParametersEmpty() {
        client = setupClient(this::createHotelIndex);

        uploadDocumentsJson(client, HOTELS_DATA_JSON);
        SearchOptions searchOptions = new SearchOptions()
            .setScoringProfile("text")
            .setScoringParameters(new ScoringParameter("mytag", Arrays.asList("", "concierge")))
            .setFilter("Rating eq 5 or Rating eq 1");

        List<Map<String, Object>> response = getSearchResults(client.search("hotel",
            searchOptions, Context.NONE));
        assertEquals(2, response.size());
        assertEquals(
            Arrays.asList("1", "2"),
            response.stream().map(res -> res.get("HotelId").toString()).collect(Collectors.toList()));
    }

    @Test
    public void canSearchWithMinimumCoverage() {
        client = setupClient(this::createHotelIndex);

        uploadDocumentsJson(client, HOTELS_DATA_JSON);
        SearchPagedIterable results = client.search("*", new SearchOptions().setMinimumCoverage(50.0),
            Context.NONE);
        assertNotNull(results);

        assertEquals(100.0, results.getCoverage(), 0);
    }

    @Test
    public void canUseHitHighlighting() {
        client = setupClient(this::createHotelIndex);

        uploadDocumentsJson(client, HOTELS_DATA_JSON);

        //arrange
        String description = "Description";
        String category = "Category";

        SearchOptions sp = new SearchOptions();
        sp.setFilter("Rating eq 5");
        sp.setHighlightPreTag("<b>");
        sp.setHighlightPostTag("</b>");
        sp.setHighlightFields(category, description);

        //act
        SearchPagedIterable results = client.search("luxury hotel", sp, Context.NONE);

        //sanity
        assertNotNull(results);
        Iterator<SearchPagedResponse> iterator = results.iterableByPage().iterator();
        SearchPagedResponse result = iterator.next();
        List<SearchResult> documents = result.getValue();

        // sanity
        assertEquals(1, documents.size());
        Map<String, List<String>> highlights = documents.get(0).getHighlights();
        assertNotNull(highlights);
        assertEquals(2, highlights.keySet().size());
        assertTrue(highlights.containsKey(description));
        assertTrue(highlights.containsKey(category));

        String categoryHighlight = highlights.get(category).get(0);

        //asserts
        assertEquals("<b>Luxury</b>", categoryHighlight);

        // Typed as IEnumerable so we get the right overload of Equals below.
        List<String> expectedDescriptionHighlights =
            Arrays.asList(
                "Best <b>hotel</b> in town if you like <b>luxury</b> <b>hotels</b>.",
                "We highly recommend this <b>hotel</b>."
            );

        assertEquals(expectedDescriptionHighlights, highlights.get(description));
    }

    @Test
    public void canSearchWithSynonyms() {
        client = setupClient(this::createHotelIndex);

        uploadDocumentsJson(client, HOTELS_DATA_JSON);

        String fieldName = "HotelName";
        SearchIndexClient searchIndexClient = getSearchIndexClientBuilder().buildClient();

        // Create a new SynonymMap
<<<<<<< HEAD
        synonymMapToDelete = searchIndexClient.createSynonymMap(new SynonymMap()
            .setName(testResourceNamer.randomName("names", 32))
=======
        synonymMapToDelete = searchIndexClient.createSynonymMap(new SynonymMap(
            testResourceNamer.randomName("names", 32))
>>>>>>> 846f5853
            .setSynonyms("luxury,fancy")).getName();

        // Attach index field to SynonymMap
        SearchIndex hotelsIndex = searchIndexClient.getIndex(client.getIndexName());
        hotelsIndex.getFields().stream()
            .filter(f -> fieldName.equals(f.getName()))
            .findFirst().get().setSynonymMapNames(Collections.singletonList(synonymMapToDelete));

        // Update the index with the SynonymMap
        searchIndexClient.createOrUpdateIndex(hotelsIndex);

        sleepIfRunningAgainstService(10000);

        SearchOptions searchOptions = new SearchOptions()
            .setQueryType(QueryType.FULL)
            .setSearchFields(fieldName)
            .setSelect("HotelName", "Rating");

        SearchPagedIterable results = client.search("luxury", searchOptions, Context.NONE);
        assertNotNull(results);

        List<Map<String, Object>> response = getSearchResults(results);
        assertEquals(1, response.size());
        assertEquals("Fancy Stay", response.get(0).get("HotelName"));
        assertEquals(5, response.get(0).get("Rating"));
    }

    private List<Map<String, Object>> getSearchResults(SearchPagedIterable results) {
        Iterator<SearchPagedResponse> resultsIterator = results.iterableByPage().iterator();

        List<Map<String, Object>> searchResults = new ArrayList<>();
        while (resultsIterator.hasNext()) {
            SearchPagedResponse result = resultsIterator.next();
            assertNotNull(result.getValue());
            result.getElements().forEach(item -> searchResults.add(item.getDocument(SearchDocument.class)));
        }

        return searchResults;
    }

    private Map<String, Object> extractAndTransformSingleResult(SearchResult result) {
        return convertHashMapToMap((result.getDocument(SearchDocument.class)));
    }

    /**
     * Convert a HashMap object to Map object
     *
     * @param mapObject object to convert
     * @return {@link Map}{@code <}{@link String}{@code ,}{@link Object}{@code >}
     */
    @SuppressWarnings("unchecked")
    private static Map<String, Object> convertHashMapToMap(Object mapObject) {
        // This SuppressWarnings is for the checkstyle it is used because api return type can
        // be anything and therefore is an Object in our case we know and we use it only when
        // the return type is LinkedHashMap. The object is converted into HashMap (which LinkedHashMap
        // extends)
        HashMap<String, Object> map = (HashMap<String, Object>) mapObject;

        Set<Map.Entry<String, Object>> entries = map.entrySet();

        Map<String, Object> convertedMap = new HashMap<>();

        for (Map.Entry<String, Object> entry : entries) {
            Object value = entry.getValue();

            if (value instanceof HashMap) {
                value = convertHashMapToMap(entry.getValue());
            }
            if (value instanceof ArrayList) {
                value = convertArray((ArrayList) value);

            }

            convertedMap.put(entry.getKey(), value);
        }

        return convertedMap;
    }

    /**
     * Convert Array Object elements
     *
     * @param array which elements will be converted
     * @return {@link ArrayList}{@code <}{@link Object}{@code >}
     */
    private static ArrayList<Object> convertArray(ArrayList<Object> array) {
        ArrayList<Object> convertedArray = new ArrayList<>();
        for (Object arrayValue : array) {
            if (arrayValue instanceof HashMap) {
                convertedArray.add(convertHashMapToMap(arrayValue));
            } else {
                convertedArray.add(arrayValue);
            }
        }
        return convertedArray;
    }

    private void assertKeySequenceEqual(SearchPagedIterable results, List<String> expectedKeys) {
        assertNotNull(results);

        List<String> actualKeys = results.stream().filter(doc -> doc.getDocument(SearchDocument.class)
            .containsKey("HotelId"))
            .map(doc -> (String) doc.getDocument(SearchDocument.class).get("HotelId")).collect(Collectors.toList());

        assertEquals(expectedKeys, actualKeys);
    }

    List<Map<String, Object>> createHotelsList(int count) {
        List<Map<String, Object>> documents = new ArrayList<>();
        for (int i = 1; i <= count; i++) {
            Map<String, Object> doc = new HashMap<>();

            doc.put("HotelId", Integer.toString(i));
            doc.put("HotelName", "Hotel" + i);
            doc.put("Description", "Desc" + i);
            doc.put("Description_fr", "Desc_fr" + i);
            doc.put("Category", "Catg" + i);
            doc.put("Tags", Collections.singletonList("tag" + i));
            doc.put("ParkingIncluded", false);
            doc.put("SmokingAllowed", false);
            doc.put("LastRenovationDate", OffsetDateTime.parse("2010-06-27T00:00:00Z"));
            doc.put("Rating", i);

            documents.add(doc);
        }
        return documents;
    }

    boolean compareResults(List<Map<String, Object>> searchResults, List<Map<String, Object>> hotels) {
        Iterator<Map<String, Object>> searchIterator = searchResults.iterator();
        Iterator<Map<String, Object>> hotelsIterator = hotels.iterator();
        while (searchIterator.hasNext() && hotelsIterator.hasNext()) {
            Map<String, Object> result = searchIterator.next();
            Map<String, Object> hotel = hotelsIterator.next();

<<<<<<< HEAD
            assertMapEquals(hotel, result, "crs");
=======
            assertMapEquals(hotel, result, true, "properties");
>>>>>>> 846f5853
        }

        return true;
    }

    <T> void assertRangeFacets(List<RangeFacetResult<T>> baseRateFacets, List<RangeFacetResult<T>> lastRenovationDateFacets) {
        assertNull(baseRateFacets.get(0).getFrom());
        assertEquals(5.0, baseRateFacets.get(0).getTo());
        assertEquals(5.0, baseRateFacets.get(1).getFrom());
        assertEquals(8.0, baseRateFacets.get(1).getTo());
        assertEquals(8.0, baseRateFacets.get(2).getFrom());
        assertEquals(10.0, baseRateFacets.get(2).getTo());
        assertEquals(10.0, baseRateFacets.get(3).getFrom());
        assertNull(baseRateFacets.get(3).getTo());

        assertEquals(1, baseRateFacets.get(0).getCount().intValue());
        assertEquals(1, baseRateFacets.get(1).getCount().intValue());
        assertEquals(1, baseRateFacets.get(2).getCount().intValue());
        assertEquals(0, baseRateFacets.get(3).getCount().intValue());

        assertNull(lastRenovationDateFacets.get(0).getFrom());
        assertEquals("2000-01-01T00:00:00.000+0000", lastRenovationDateFacets.get(0).getTo());
        assertEquals("2000-01-01T00:00:00.000+0000", lastRenovationDateFacets.get(1).getFrom());
        assertNull(lastRenovationDateFacets.get(1).getTo());

        assertEquals(5, lastRenovationDateFacets.get(0).getCount().intValue());
        assertEquals(2, lastRenovationDateFacets.get(1).getCount().intValue());
    }

    <T> List<RangeFacetResult<T>> getRangeFacetsForField(
        Map<String, List<FacetResult>> facets, String expectedField, int expectedCount) {
        List<FacetResult> facetCollection = getFacetsForField(facets, expectedField, expectedCount);
        return facetCollection.stream().map(RangeFacetResult<T>::new).collect(Collectors.toList());
    }

    <T> List<ValueFacetResult<T>> getValueFacetsForField(
        Map<String, List<FacetResult>> facets, String expectedField, int expectedCount) {
        List<FacetResult> facetCollection = getFacetsForField(facets, expectedField, expectedCount);
        return facetCollection.stream().map(ValueFacetResult<T>::new)
            .collect(Collectors.toList());
    }

    private List<FacetResult> getFacetsForField(
        Map<String, List<FacetResult>> facets, String expectedField, int expectedCount) {
        assertTrue(facets.containsKey(expectedField));
        List<FacetResult> results = facets.get(expectedField);
        assertEquals(expectedCount, results.size());
        return results;
    }

    void assertContainHotelIds(List<Map<String, Object>> expected, List<SearchResult> actual) {
        assertNotNull(actual);
        Set<String> actualKeys = actual.stream().filter(item -> item.getDocument(SearchDocument.class)
            .containsKey("HotelId")).map(item -> (String) item.getDocument(SearchDocument.class)
            .get("HotelId")).collect(Collectors.toSet());
        Set<String> expectedKeys = expected.stream().filter(item -> item.containsKey("HotelId"))
            .map(item -> (String) item.get("HotelId")).collect(Collectors.toSet());
        assertEquals(expectedKeys, actualKeys);
    }

    <T> void assertValueFacetsEqual(List<ValueFacetResult<T>> actualFacets, ArrayList<ValueFacetResult<T>> expectedFacets) {
        assertEquals(expectedFacets.size(), actualFacets.size());
        for (int i = 0; i < actualFacets.size(); i++) {
            assertEquals(expectedFacets.get(i).getCount(), actualFacets.get(i).getCount());
            assertEquals(expectedFacets.get(i).getValue(), actualFacets.get(i).getValue());
        }
    }

    String getSearchResultId(SearchResult searchResult) {
        return searchResult.getDocument(SearchDocument.class).get("HotelId").toString();
    }

    SearchOptions getSearchOptionsForRangeFacets() {
        return new SearchOptions().setFacets("Rooms/BaseRate,values:5|8|10",
            "LastRenovationDate,values:2000-01-01T00:00:00Z");
    }

    SearchOptions getSearchOptionsForValueFacets() {
        return new SearchOptions().setFacets("Rating,count:2,sort:-value",
            "SmokingAllowed,sort:count",
            "Category",
            "LastRenovationDate,interval:year",
            "Rooms/BaseRate,sort:value",
            "Tags,sort:value");
    }

    void assertListEqualHotelIds(List<String> expected, List<SearchResult> actual) {
        assertNotNull(actual);
        List<String> actualKeys = actual.stream().filter(item -> item.getDocument(SearchDocument.class)
            .containsKey("HotelId")).map(item -> (String) item.getDocument(SearchDocument.class)
            .get("HotelId")).collect(Collectors.toList());
        assertEquals(expected, actualKeys);
    }

    String createIndexWithNonNullableTypes() {
<<<<<<< HEAD
        SearchIndex index = new SearchIndex()
            .setName("non-nullable-index")
            .setFields(Arrays.asList(
                new SearchField()
                    .setName("Key")
                    .setType(SearchFieldDataType.STRING)
                    .setHidden(false)
                    .setKey(true),
                new SearchField()
                    .setName("Rating")
                    .setHidden(false)
                    .setType(SearchFieldDataType.INT32),
                new SearchField()
                    .setName("Count")
                    .setHidden(false)
                    .setType(SearchFieldDataType.INT64),
                new SearchField()
                    .setName("IsEnabled")
                    .setHidden(false)
                    .setType(SearchFieldDataType.BOOLEAN),
                new SearchField()
                    .setName("Ratio")
                    .setHidden(false)
                    .setType(SearchFieldDataType.DOUBLE),
                new SearchField()
                    .setName("StartDate")
                    .setHidden(false)
                    .setType(SearchFieldDataType.DATE_TIME_OFFSET),
                new SearchField()
                    .setName("EndDate")
                    .setHidden(false)
                    .setType(SearchFieldDataType.DATE_TIME_OFFSET),
                new SearchField()
                    .setName("TopLevelBucket")
                    .setType(SearchFieldDataType.COMPLEX)
                    .setFields(Arrays.asList(
                        new SearchField()
                            .setName("BucketName")
                            .setType(SearchFieldDataType.STRING)
                            .setFilterable(true),
                        new SearchField()
                            .setName("Count")
                            .setType(SearchFieldDataType.INT32)
                            .setFilterable(true))),
                new SearchField()
                    .setName("Buckets")
                    .setType(SearchFieldDataType.collection(SearchFieldDataType.COMPLEX))
                    .setFields(Arrays.asList(
                        new SearchField()
                            .setName("BucketName")
                            .setType(SearchFieldDataType.STRING)
                            .setFilterable(true),
                        new SearchField()
                            .setName("Count")
                            .setType(SearchFieldDataType.INT32)
=======
        SearchIndex index = new SearchIndex("non-nullable-index")
            .setFields(Arrays.asList(
                new SearchField("Key", SearchFieldDataType.STRING)
                    .setHidden(false)
                    .setKey(true),
                new SearchField("Rating", SearchFieldDataType.INT32)
                    .setHidden(false),
                new SearchField("Count", SearchFieldDataType.INT64)
                    .setHidden(false),
                new SearchField("IsEnabled", SearchFieldDataType.BOOLEAN)
                    .setHidden(false),
                new SearchField("Ratio", SearchFieldDataType.DOUBLE)
                    .setHidden(false),
                new SearchField("StartDate", SearchFieldDataType.DATE_TIME_OFFSET)
                    .setHidden(false),
                new SearchField("EndDate", SearchFieldDataType.DATE_TIME_OFFSET)
                    .setHidden(false),
                new SearchField("TopLevelBucket", SearchFieldDataType.COMPLEX)
                    .setFields(Arrays.asList(
                        new SearchField("BucketName", SearchFieldDataType.STRING)
                            .setFilterable(true),
                        new SearchField("Count", SearchFieldDataType.INT32)
                            .setFilterable(true))),
                new SearchField("Buckets", SearchFieldDataType.collection(SearchFieldDataType.COMPLEX))
                    .setFields(Arrays.asList(
                        new SearchField("BucketName", SearchFieldDataType.STRING)
                            .setFilterable(true),
                        new SearchField("Count", SearchFieldDataType.INT32)
>>>>>>> 846f5853
                            .setFilterable(true)))));

        setupIndex(index);

        return index.getName();
    }

    String createIndexWithValueTypes() {
<<<<<<< HEAD
        SearchIndex index = new SearchIndex()
            .setName("testindex")
            .setFields(Arrays.asList(
                new SearchField()
                    .setName("Key")
                    .setType(SearchFieldDataType.STRING)
                    .setKey(true)
                    .setSearchable(true),
                new SearchField()
                    .setName("IntValue")
                    .setType(SearchFieldDataType.INT32)
                    .setFilterable(true),
                new SearchField()
                    .setName("Bucket")
                    .setType(SearchFieldDataType.COMPLEX)
                    .setFields(Arrays.asList(
                        new SearchField()
                            .setName("BucketName")
                            .setType(SearchFieldDataType.STRING)
                            .setFilterable(true),
                        new SearchField()
                            .setName("Count")
                            .setType(SearchFieldDataType.INT32)
=======
        SearchIndex index = new SearchIndex("testindex")
            .setFields(Arrays.asList(
                new SearchField("Key", SearchFieldDataType.STRING)
                    .setKey(true)
                    .setSearchable(true),
                new SearchField("IntValue", SearchFieldDataType.INT32)
                    .setFilterable(true),
                new SearchField("Bucket", SearchFieldDataType.COMPLEX)
                    .setFields(Arrays.asList(
                        new SearchField("BucketName", SearchFieldDataType.STRING)
                            .setFilterable(true),
                        new SearchField("Count", SearchFieldDataType.INT32)
>>>>>>> 846f5853
                            .setFilterable(true)
                    ))
                )
            );

        setupIndex(index);

        return index.getName();
    }

    List<Map<String, Object>> createDocsListWithValueTypes() {
        Map<String, Object> element1 = new HashMap<>();
        element1.put("Key", "123");
        element1.put("IntValue", 0);

        Map<String, Object> subElement1 = new HashMap<>();
        subElement1.put("BucketName", "A");
        subElement1.put("Count", 3);
        element1.put("Bucket", subElement1);

        Map<String, Object> element2 = new HashMap<>();
        element2.put("Key", "456");
        element2.put("IntValue", 7);

        Map<String, Object> subElement2 = new HashMap<>();
        subElement2.put("BucketName", "B");
        subElement2.put("Count", 5);
        element2.put("Bucket", subElement2);

        Map<String, Object> element3 = new HashMap<>();
        element3.put("Key", "789");
        element3.put("IntValue", 1);

        Map<String, Object> subElement3 = new HashMap<>();
        subElement3.put("BucketName", "B");
        subElement3.put("Count", 99);
        element3.put("Bucket", subElement3);

        return Arrays.asList(element1, element2, element3);
    }
}<|MERGE_RESOLUTION|>--- conflicted
+++ resolved
@@ -5,23 +5,14 @@
 
 import com.azure.core.util.Context;
 import com.azure.core.util.CoreUtils;
-<<<<<<< HEAD
-=======
 import com.azure.core.util.serializer.JacksonAdapter;
->>>>>>> 846f5853
 import com.azure.search.documents.implementation.SerializationUtil;
 import com.azure.search.documents.indexes.SearchIndexClient;
 import com.azure.search.documents.indexes.models.SearchField;
 import com.azure.search.documents.indexes.models.SearchFieldDataType;
 import com.azure.search.documents.indexes.models.SearchIndex;
 import com.azure.search.documents.indexes.models.SynonymMap;
-<<<<<<< HEAD
-import com.azure.search.documents.models.CoordinateSystem;
 import com.azure.search.documents.models.FacetResult;
-import com.azure.search.documents.models.GeoPoint;
-=======
-import com.azure.search.documents.models.FacetResult;
->>>>>>> 846f5853
 import com.azure.search.documents.models.QueryType;
 import com.azure.search.documents.models.RangeFacetResult;
 import com.azure.search.documents.models.ScoringParameter;
@@ -243,22 +234,10 @@
                 actualResults.add(hotel);
             });
         }
-<<<<<<< HEAD
-        ObjectMapper objectMapper = new ObjectMapper();
-        SerializationUtil.configureMapper(objectMapper);
-        List<Hotel> hotelsList = hotels.stream().map(hotel -> {
-            Hotel h = objectMapper.convertValue(hotel, Hotel.class);
-            if (h.location() != null) {
-                h.location().setCoordinateSystem(CoordinateSystem.create());
-            }
-            return h;
-        }).collect(Collectors.toList());
-=======
         ObjectMapper mapper = new JacksonAdapter().serializer();
         SerializationUtil.configureMapper(mapper);
         List<Hotel> hotelsList = hotels.stream().map(hotel -> mapper.convertValue(hotel, Hotel.class))
             .collect(Collectors.toList());
->>>>>>> 846f5853
 
         assertEquals(hotelsList.size(), actualResults.size());
         actualResults.sort(Comparator.comparing(doc -> Integer.parseInt(doc.hotelId())));
@@ -315,11 +294,7 @@
 
         SearchPagedResponse result = iterator.next();
         assertEquals(1, result.getValue().size());
-<<<<<<< HEAD
-        Date actual = convertToType(result.getValue().get(0).getDocument(), Hotel.class).lastRenovationDate();
-=======
         Date actual = result.getValue().get(0).getDocument(Hotel.class).lastRenovationDate();
->>>>>>> 846f5853
         long epochMilli = expected.toInstant().toEpochMilli();
         assertEquals(new Date(epochMilli), actual);
     }
@@ -439,13 +414,6 @@
 
         SearchPagedIterable results = client.search("*", getSearchOptionsForRangeFacets(),
             Context.NONE);
-
-        assertNotNull(results.getFacets());
-        List<RangeFacetResult<String>> baseRateFacets = getRangeFacetsForField(results.getFacets(),
-            "Rooms/BaseRate", 4);
-        List<RangeFacetResult<String>> lastRenovationDateFacets = getRangeFacetsForField(
-            results.getFacets(), "LastRenovationDate", 2);
-        assertRangeFacets(baseRateFacets, lastRenovationDateFacets);
 
         assertNotNull(results.getFacets());
         List<RangeFacetResult<String>> baseRateFacets = getRangeFacetsForField(results.getFacets(),
@@ -605,11 +573,7 @@
         List<Map<String, Object>> hotels = uploadDocumentsJson(client, HOTELS_DATA_JSON);
 
         SearchPagedIterable results = client.search("*", new SearchOptions().setIncludeTotalCount(true),
-<<<<<<< HEAD
-            generateRequestOptions(), Context.NONE);
-=======
             Context.NONE);
->>>>>>> 846f5853
         assertNotNull(results);
         assertEquals(hotels.size(), results.getTotalCount().intValue());
         Thread.sleep(2000);
@@ -782,13 +746,8 @@
         SearchIndexClient searchIndexClient = getSearchIndexClientBuilder().buildClient();
 
         // Create a new SynonymMap
-<<<<<<< HEAD
-        synonymMapToDelete = searchIndexClient.createSynonymMap(new SynonymMap()
-            .setName(testResourceNamer.randomName("names", 32))
-=======
         synonymMapToDelete = searchIndexClient.createSynonymMap(new SynonymMap(
             testResourceNamer.randomName("names", 32))
->>>>>>> 846f5853
             .setSynonyms("luxury,fancy")).getName();
 
         // Attach index field to SynonymMap
@@ -924,11 +883,7 @@
             Map<String, Object> result = searchIterator.next();
             Map<String, Object> hotel = hotelsIterator.next();
 
-<<<<<<< HEAD
-            assertMapEquals(hotel, result, "crs");
-=======
             assertMapEquals(hotel, result, true, "properties");
->>>>>>> 846f5853
         }
 
         return true;
@@ -1024,63 +979,6 @@
     }
 
     String createIndexWithNonNullableTypes() {
-<<<<<<< HEAD
-        SearchIndex index = new SearchIndex()
-            .setName("non-nullable-index")
-            .setFields(Arrays.asList(
-                new SearchField()
-                    .setName("Key")
-                    .setType(SearchFieldDataType.STRING)
-                    .setHidden(false)
-                    .setKey(true),
-                new SearchField()
-                    .setName("Rating")
-                    .setHidden(false)
-                    .setType(SearchFieldDataType.INT32),
-                new SearchField()
-                    .setName("Count")
-                    .setHidden(false)
-                    .setType(SearchFieldDataType.INT64),
-                new SearchField()
-                    .setName("IsEnabled")
-                    .setHidden(false)
-                    .setType(SearchFieldDataType.BOOLEAN),
-                new SearchField()
-                    .setName("Ratio")
-                    .setHidden(false)
-                    .setType(SearchFieldDataType.DOUBLE),
-                new SearchField()
-                    .setName("StartDate")
-                    .setHidden(false)
-                    .setType(SearchFieldDataType.DATE_TIME_OFFSET),
-                new SearchField()
-                    .setName("EndDate")
-                    .setHidden(false)
-                    .setType(SearchFieldDataType.DATE_TIME_OFFSET),
-                new SearchField()
-                    .setName("TopLevelBucket")
-                    .setType(SearchFieldDataType.COMPLEX)
-                    .setFields(Arrays.asList(
-                        new SearchField()
-                            .setName("BucketName")
-                            .setType(SearchFieldDataType.STRING)
-                            .setFilterable(true),
-                        new SearchField()
-                            .setName("Count")
-                            .setType(SearchFieldDataType.INT32)
-                            .setFilterable(true))),
-                new SearchField()
-                    .setName("Buckets")
-                    .setType(SearchFieldDataType.collection(SearchFieldDataType.COMPLEX))
-                    .setFields(Arrays.asList(
-                        new SearchField()
-                            .setName("BucketName")
-                            .setType(SearchFieldDataType.STRING)
-                            .setFilterable(true),
-                        new SearchField()
-                            .setName("Count")
-                            .setType(SearchFieldDataType.INT32)
-=======
         SearchIndex index = new SearchIndex("non-nullable-index")
             .setFields(Arrays.asList(
                 new SearchField("Key", SearchFieldDataType.STRING)
@@ -1109,7 +1007,6 @@
                         new SearchField("BucketName", SearchFieldDataType.STRING)
                             .setFilterable(true),
                         new SearchField("Count", SearchFieldDataType.INT32)
->>>>>>> 846f5853
                             .setFilterable(true)))));
 
         setupIndex(index);
@@ -1118,31 +1015,6 @@
     }
 
     String createIndexWithValueTypes() {
-<<<<<<< HEAD
-        SearchIndex index = new SearchIndex()
-            .setName("testindex")
-            .setFields(Arrays.asList(
-                new SearchField()
-                    .setName("Key")
-                    .setType(SearchFieldDataType.STRING)
-                    .setKey(true)
-                    .setSearchable(true),
-                new SearchField()
-                    .setName("IntValue")
-                    .setType(SearchFieldDataType.INT32)
-                    .setFilterable(true),
-                new SearchField()
-                    .setName("Bucket")
-                    .setType(SearchFieldDataType.COMPLEX)
-                    .setFields(Arrays.asList(
-                        new SearchField()
-                            .setName("BucketName")
-                            .setType(SearchFieldDataType.STRING)
-                            .setFilterable(true),
-                        new SearchField()
-                            .setName("Count")
-                            .setType(SearchFieldDataType.INT32)
-=======
         SearchIndex index = new SearchIndex("testindex")
             .setFields(Arrays.asList(
                 new SearchField("Key", SearchFieldDataType.STRING)
@@ -1155,7 +1027,6 @@
                         new SearchField("BucketName", SearchFieldDataType.STRING)
                             .setFilterable(true),
                         new SearchField("Count", SearchFieldDataType.INT32)
->>>>>>> 846f5853
                             .setFilterable(true)
                     ))
                 )
