--- conflicted
+++ resolved
@@ -348,10 +348,7 @@
         assertThrows(IllegalArgumentException.class, () -> {
             searchIndexClient.createIndex(index);
         }, "Missing required property name in model LexicalAnalyzer");
-<<<<<<< HEAD
-=======
-
->>>>>>> 064b66b7
+
     }
 
     @Test
@@ -502,10 +499,7 @@
         assertThrows(IllegalArgumentException.class, () -> {
             searchIndexClient.createIndex(index);
         }, "Missing required property name in model SearchIndexer");
-<<<<<<< HEAD
-=======
-
->>>>>>> 064b66b7
+
     }
 
     @Test
