--- conflicted
+++ resolved
@@ -92,7 +92,6 @@
 import static com.azure.search.documents.TestHelpers.waitForIndexing;
 import static org.junit.jupiter.api.Assertions.assertEquals;
 import static org.junit.jupiter.api.Assertions.assertFalse;
-import static org.junit.jupiter.api.Assertions.assertThrows;
 
 public class CustomAnalyzerSyncTests extends SearchTestBase {
     private static final String NAME_PREFIX = "azsmnet";
@@ -345,19 +344,6 @@
                 new PatternAnalyzer(null)
             ));
 
-        assertThrows(IllegalArgumentException.class, () -> {
-            searchIndexClient.createIndex(index);
-        }, "Missing required property name in model LexicalAnalyzer");
-
-    }
-
-    @Test
-    public void canUseAllRegexFlagsEmptyNameAnalyzer() {
-        SearchIndex index = createTestIndex(null)
-            .setAnalyzers(Collections.singletonList(
-                new PatternAnalyzer("")
-            ));
-
         assertHttpResponseException(
             () -> searchIndexClient.createIndex(index),
             HttpURLConnection.HTTP_BAD_REQUEST,
@@ -366,6 +352,20 @@
     }
 
     @Test
+    public void canUseAllRegexFlagsEmptyNameAnalyzer() {
+        SearchIndex index = createTestIndex(null)
+            .setAnalyzers(Collections.singletonList(
+                new PatternAnalyzer("")
+            ));
+
+        assertHttpResponseException(
+            () -> searchIndexClient.createIndex(index),
+            HttpURLConnection.HTTP_BAD_REQUEST,
+            "The name field is required."
+        );
+    }
+
+    @Test
     public void canUseAllRegexFlagsNullLowerCaseAnalyzer() {
         SearchIndex index = createTestIndex(null)
             .setAnalyzers(Collections.singletonList(
@@ -496,10 +496,11 @@
         SearchIndex index = createTestIndex(null)
             .setTokenizers(Collections.singletonList(new PatternTokenizer(null)));
 
-        assertThrows(IllegalArgumentException.class, () -> {
-            searchIndexClient.createIndex(index);
-        }, "Missing required property name in model SearchIndexer");
-
+        assertHttpResponseException(
+            () -> searchIndexClient.createIndex(index),
+            HttpURLConnection.HTTP_BAD_REQUEST,
+            "The name field is required."
+        );
     }
 
     @Test
@@ -891,14 +892,8 @@
                 new MicrosoftLanguageTokenizer(generateName())
                     .setMaxTokenLength(100)
                     .setIsSearchTokenizer(true)
-<<<<<<< HEAD
-                    .setLanguage(MicrosoftTokenizerLanguage.THAI)
-                    .setName(generateName()),
-                new PathHierarchyTokenizer()
-=======
                     .setLanguage(MicrosoftTokenizerLanguage.THAI),
                 new PathHierarchyTokenizer(generateName())
->>>>>>> dbfff9a9
                     .setDelimiter(':')
                     .setReplacement('_')
                     .setMaxTokenLength(300)
@@ -1067,23 +1062,12 @@
                 new MicrosoftLanguageTokenizer(generateSimpleName(i++))
                     .setMaxTokenLength(255)
                     .setIsSearchTokenizer(false)
-<<<<<<< HEAD
-                    .setLanguage(MicrosoftTokenizerLanguage.ENGLISH)
-                    .setName(generateSimpleName(i++)),
-                new PathHierarchyTokenizer()
-                    .setDelimiter('/')
-                    .setReplacement('/')
-                    .setMaxTokenLength(300)
-                    .setName(generateSimpleName(i++)),
-                new PatternTokenizer()
-=======
                     .setLanguage(MicrosoftTokenizerLanguage.ENGLISH),
                 new PathHierarchyTokenizer(generateSimpleName(i++))
                     .setDelimiter('/')
                     .setReplacement('/')
                     .setMaxTokenLength(300),
                 new PatternTokenizer(generateSimpleName(i++))
->>>>>>> dbfff9a9
                     .setPattern("\\W+")
                     .setGroup(-1),
                 new LuceneStandardTokenizer(generateSimpleName(i++))
