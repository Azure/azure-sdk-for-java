// Copyright (c) Microsoft Corporation. All rights reserved.
// Licensed under the MIT License.
package com.azure.search.documents;

import com.azure.core.http.rest.Response;
import com.azure.core.util.Context;
<<<<<<< HEAD
import com.azure.search.documents.indexes.models.RequestOptions;
import com.azure.search.documents.indexes.models.ServiceStatistics;
=======
import com.azure.search.documents.models.RequestOptions;
import com.azure.search.documents.models.ServiceCounters;
import com.azure.search.documents.models.ServiceStatistics;
>>>>>>> 267f2127
import org.junit.jupiter.api.Assertions;
import org.junit.jupiter.api.Test;

import java.util.UUID;

import static com.azure.search.documents.TestHelpers.generateRequestOptions;
import static org.junit.jupiter.api.Assertions.assertTrue;

public class SearchServiceSyncTests extends SearchTestBase {

    @Test
    public void getServiceStatsReturnsCorrectDefinition() {
        SearchServiceClient serviceClient = getSearchServiceClientBuilder().buildClient();

<<<<<<< HEAD
        ServiceStatistics serviceStatistics = serviceClient.getStatistics();
        assertObjectEquals(getExpectedServiceStatistics(), serviceStatistics, true);
=======
        validateServiceStatistics(serviceClient.getServiceStatistics());
>>>>>>> 267f2127
    }

    @Test
    public void getServiceStatsReturnsCorrectDefinitionWithResponse() {
        SearchServiceClient serviceClient = getSearchServiceClientBuilder().buildClient();

<<<<<<< HEAD
        ServiceStatistics serviceStatistics = serviceClient.getStatisticsWithResponse(generateRequestOptions(),
            Context.NONE).getValue();
        assertObjectEquals(getExpectedServiceStatistics(), serviceStatistics, true);
=======
        ServiceStatistics serviceStatistics = serviceClient.getServiceStatisticsWithResponse(generateRequestOptions(),
            Context.NONE).getValue();
        validateServiceStatistics(serviceStatistics);
>>>>>>> 267f2127
    }

    @Test
    public void getServiceStatsReturnsRequestId() {
        SearchServiceClient serviceClient = getSearchServiceClientBuilder().buildClient();

        RequestOptions requestOptions = new RequestOptions().setXMsClientRequestId(UUID.randomUUID());
<<<<<<< HEAD
        Response<ServiceStatistics> response = serviceClient.getStatisticsWithResponse(requestOptions,
=======
        Response<ServiceStatistics> response = serviceClient.getServiceStatisticsWithResponse(requestOptions,
>>>>>>> 267f2127
            Context.NONE);

        /*
         * The service will always return a request-id and will conditionally return client-request-id if
         * return-client-request-id is set to true. If client-request-id is sent in the request then request-id will
         * have the same value. This test validates that client-request-id is returned and that request-id is equal to
         * it.
         */
        String actualRequestId = response.getHeaders().getValue("request-id");
        String actualClientRequestId = response.getHeaders().getValue("client-request-id");

        Assertions.assertNotNull(actualClientRequestId);
        Assertions.assertEquals(actualClientRequestId, actualRequestId);
        validateServiceStatistics(response.getValue());
    }

    private static void validateServiceStatistics(ServiceStatistics serviceStatistics) {
        ServiceCounters serviceCounters = serviceStatistics.getCounters();
        assertTrue(serviceCounters.getIndexCounter().getQuota() >= 1);
        assertTrue(serviceCounters.getIndexerCounter().getQuota() >= 1);
        assertTrue(serviceCounters.getDataSourceCounter().getQuota() >= 1);
        assertTrue(serviceCounters.getStorageSizeCounter().getQuota() >= 1);
        assertTrue(serviceCounters.getSynonymMapCounter().getQuota() >= 1);
    }
}<|MERGE_RESOLUTION|>--- conflicted
+++ resolved
@@ -4,14 +4,9 @@
 
 import com.azure.core.http.rest.Response;
 import com.azure.core.util.Context;
-<<<<<<< HEAD
-import com.azure.search.documents.indexes.models.RequestOptions;
-import com.azure.search.documents.indexes.models.ServiceStatistics;
-=======
 import com.azure.search.documents.models.RequestOptions;
 import com.azure.search.documents.models.ServiceCounters;
 import com.azure.search.documents.models.ServiceStatistics;
->>>>>>> 267f2127
 import org.junit.jupiter.api.Assertions;
 import org.junit.jupiter.api.Test;
 
@@ -26,27 +21,16 @@
     public void getServiceStatsReturnsCorrectDefinition() {
         SearchServiceClient serviceClient = getSearchServiceClientBuilder().buildClient();
 
-<<<<<<< HEAD
-        ServiceStatistics serviceStatistics = serviceClient.getStatistics();
-        assertObjectEquals(getExpectedServiceStatistics(), serviceStatistics, true);
-=======
         validateServiceStatistics(serviceClient.getServiceStatistics());
->>>>>>> 267f2127
     }
 
     @Test
     public void getServiceStatsReturnsCorrectDefinitionWithResponse() {
         SearchServiceClient serviceClient = getSearchServiceClientBuilder().buildClient();
 
-<<<<<<< HEAD
-        ServiceStatistics serviceStatistics = serviceClient.getStatisticsWithResponse(generateRequestOptions(),
-            Context.NONE).getValue();
-        assertObjectEquals(getExpectedServiceStatistics(), serviceStatistics, true);
-=======
         ServiceStatistics serviceStatistics = serviceClient.getServiceStatisticsWithResponse(generateRequestOptions(),
             Context.NONE).getValue();
         validateServiceStatistics(serviceStatistics);
->>>>>>> 267f2127
     }
 
     @Test
@@ -54,11 +38,7 @@
         SearchServiceClient serviceClient = getSearchServiceClientBuilder().buildClient();
 
         RequestOptions requestOptions = new RequestOptions().setXMsClientRequestId(UUID.randomUUID());
-<<<<<<< HEAD
-        Response<ServiceStatistics> response = serviceClient.getStatisticsWithResponse(requestOptions,
-=======
         Response<ServiceStatistics> response = serviceClient.getServiceStatisticsWithResponse(requestOptions,
->>>>>>> 267f2127
             Context.NONE);
 
         /*
