// Copyright (c) Microsoft Corporation. All rights reserved.
// Licensed under the MIT License.
package com.azure.search.documents;

import com.azure.core.exception.HttpResponseException;
import com.azure.core.http.policy.HttpPipelinePolicy;
import com.azure.core.http.rest.Response;
import com.azure.core.util.Context;
import com.azure.core.util.CoreUtils;
<<<<<<< HEAD
import com.azure.search.documents.indexes.SearchIndexerDataSourceClient;
import com.azure.search.documents.indexes.SearchIndexClient;
import com.azure.search.documents.indexes.SearchIndexerClient;
import com.azure.search.documents.indexes.SearchIndexerSkillsetClient;
import com.azure.search.documents.indexes.models.FieldMapping;
import com.azure.search.documents.indexes.models.IndexerExecutionResult;
import com.azure.search.documents.indexes.models.IndexerExecutionStatus;
import com.azure.search.documents.indexes.models.IndexerStatus;
import com.azure.search.documents.indexes.models.IndexingParameters;
import com.azure.search.documents.indexes.models.IndexingSchedule;
import com.azure.search.documents.indexes.models.InputFieldMappingEntry;
import com.azure.search.documents.indexes.models.OcrSkill;
import com.azure.search.documents.indexes.models.OutputFieldMappingEntry;
import com.azure.search.documents.indexes.models.RequestOptions;
import com.azure.search.documents.indexes.models.SearchField;
import com.azure.search.documents.indexes.models.SearchFieldDataType;
import com.azure.search.documents.indexes.models.SearchIndex;
import com.azure.search.documents.indexes.models.SearchIndexer;
import com.azure.search.documents.indexes.models.SearchIndexerDataSource;
import com.azure.search.documents.indexes.models.SearchIndexerLimits;
import com.azure.search.documents.indexes.models.SearchIndexerSkill;
import com.azure.search.documents.indexes.models.SearchIndexerSkillset;
import com.azure.search.documents.indexes.models.SearchIndexerStatus;
import com.azure.search.documents.test.AccessConditionTests;
import com.azure.search.documents.test.AccessOptions;
=======
import com.azure.search.documents.models.DataSource;
import com.azure.search.documents.models.DataType;
import com.azure.search.documents.models.Field;
import com.azure.search.documents.models.FieldMapping;
import com.azure.search.documents.models.Index;
import com.azure.search.documents.models.Indexer;
import com.azure.search.documents.models.IndexerExecutionInfo;
import com.azure.search.documents.models.IndexerExecutionResult;
import com.azure.search.documents.models.IndexerExecutionStatus;
import com.azure.search.documents.models.IndexerLimits;
import com.azure.search.documents.models.IndexerStatus;
import com.azure.search.documents.models.IndexingParameters;
import com.azure.search.documents.models.IndexingSchedule;
import com.azure.search.documents.models.InputFieldMappingEntry;
import com.azure.search.documents.models.OcrSkill;
import com.azure.search.documents.models.OutputFieldMappingEntry;
import com.azure.search.documents.models.RequestOptions;
import com.azure.search.documents.models.SearchErrorException;
import com.azure.search.documents.models.Skill;
import com.azure.search.documents.models.Skillset;
>>>>>>> 267f2127
import com.azure.search.documents.test.CustomQueryPipelinePolicy;
import io.netty.handler.codec.http.HttpResponseStatus;
import org.junit.jupiter.api.Test;

import java.net.HttpURLConnection;
import java.time.Duration;
import java.time.OffsetDateTime;
import java.util.ArrayList;
import java.util.Arrays;
import java.util.Collections;
import java.util.HashMap;
import java.util.Iterator;
import java.util.List;

import static com.azure.search.documents.TestHelpers.assertHttpResponseException;
import static com.azure.search.documents.TestHelpers.assertObjectEquals;
import static com.azure.search.documents.TestHelpers.generateRequestOptions;
import static org.junit.jupiter.api.Assertions.assertEquals;
import static org.junit.jupiter.api.Assertions.assertFalse;
import static org.junit.jupiter.api.Assertions.assertNotEquals;
import static org.junit.jupiter.api.Assertions.assertNotNull;
import static org.junit.jupiter.api.Assertions.assertNull;
import static org.junit.jupiter.api.Assertions.assertThrows;
import static org.junit.jupiter.api.Assertions.fail;

public class IndexersManagementSyncTests extends SearchTestBase {
    private static final String TARGET_INDEX_NAME = "indexforindexers";
    private static final HttpPipelinePolicy MOCK_STATUS_PIPELINE_POLICY =
        new CustomQueryPipelinePolicy("mock_status", "inProgress");

<<<<<<< HEAD
    private SearchServiceClient serviceClient;
    private SearchIndexerDataSourceClient dataSourceClient;
    private SearchIndexerClient searchIndexerClient;
    private SearchIndexClient searchIndexClient;
    private SearchIndexerSkillsetClient searchSkillsetClient;

    // commonly used lambda definitions
    private BiFunction<SearchIndexer, AccessOptions, SearchIndexer> createOrUpdateIndexerFunc =
        (SearchIndexer indexer, AccessOptions ac) ->
            createOrUpdateIndexer(indexer, ac.getOnlyIfUnchanged(), ac.getRequestOptions());

    private Supplier<SearchIndexer> newIndexerFunc =
        () -> createBaseTestIndexerObject("name").setDataSourceName(SQL_DATASOURCE_NAME);

    private Function<SearchIndexer, SearchIndexer> mutateIndexerFunc =
        (SearchIndexer indexer) -> indexer.setDescription("ABrandNewDescription");

    private BiConsumer<SearchIndexer, AccessOptions> deleteIndexerFunc =
        (SearchIndexer indexer, AccessOptions ac) ->
            searchIndexerClient.deleteWithResponse(indexer, ac.getOnlyIfUnchanged(),
                ac.getRequestOptions(), Context.NONE);
=======
    private final List<String> dataSourcesToDelete = new ArrayList<>();
    private final List<String> indexersToDelete = new ArrayList<>();
    private final List<String> indexesToDelete = new ArrayList<>();
    private final List<String> skillsetsToDelete = new ArrayList<>();
>>>>>>> 267f2127

    private SearchServiceClient client;

<<<<<<< HEAD
    private void createDataSourceAndIndex() {
        // Create DataSource
        SearchIndexerDataSource dataSource = createTestSqlDataSourceObject();
        dataSourceClient.createOrUpdate(dataSource);

        // Create an index
        SearchIndex index = createTestIndexForLiveDatasource();
        searchIndexClient.create(index);
    }

    private List<SearchIndexer> prepareIndexersForCreateAndListIndexers() {
        // Create SearchIndexerDataSource and Index
        createDataSourceAndIndex();

        // Create two indexers
        SearchIndexer indexer1 = createBaseTestIndexerObject("indexer1").setDataSourceName(SQL_DATASOURCE_NAME);
        SearchIndexer indexer2 = createBaseTestIndexerObject("indexer2").setDataSourceName(SQL_DATASOURCE_NAME);
        searchIndexerClient.create(indexer1);
        searchIndexerClient.create(indexer2);
=======
    private String createDataSource() {
        DataSource dataSource = createTestSqlDataSourceObject();
        client.createOrUpdateDataSource(dataSource);
        dataSourcesToDelete.add(dataSource.getName());

        return dataSource.getName();
    }

    private String createIndex() {
        Index index = createTestIndexForLiveDatasource();
        client.createIndex(index);
        indexesToDelete.add(index.getName());
>>>>>>> 267f2127

        return index.getName();
    }

<<<<<<< HEAD
    private SearchIndexer createTestDataSourceAndIndexer() {
        // Create SearchIndexerDataSource and Index
        createDataSourceAndIndex();

        // Create the indexer object
        SearchIndexer indexer = createBaseTestIndexerObject("indexer")
            .setDataSourceName(SQL_DATASOURCE_NAME);
        searchIndexerClient.create(indexer);
=======
    private Indexer createTestDataSourceAndIndexer() {
        // Create the indexer object
        Indexer indexer = createBaseTestIndexerObject(createIndex(), createDataSource());
        client.createIndexer(indexer);
        indexersToDelete.add(indexer.getName());
>>>>>>> 267f2127

        return indexer;
    }

    /**
<<<<<<< HEAD
     * Creates the index and indexer in the search service and then update the indexer
     *
     * @param updatedIndexer the indexer to be updated
     * @param dataSourceName the data source name for this indexer
     */
    private void createUpdateAndValidateIndexer(SearchIndexer updatedIndexer, String dataSourceName) {
        updatedIndexer.setDataSourceName(dataSourceName);

        // Create an index
        SearchIndex index = createTestIndexForLiveDatasource();
        searchIndexClient.create(index);

        SearchIndexer initial = createBaseTestIndexerObject("indexer")
            .setDataSourceName(dataSourceName)
            .setIsDisabled(true);

        // create this indexer in the service
        searchIndexerClient.create(initial);

        // update the indexer in the service
        SearchIndexer indexerResponse = searchIndexerClient.createOrUpdate(updatedIndexer);

        // verify the returned updated indexer is as expected
        setSameStartTime(updatedIndexer, indexerResponse);
        assertObjectEquals(updatedIndexer, indexerResponse, true, "etag");
    }

    /**
=======
>>>>>>> 267f2127
     * Creates the index and indexer in the search service and then retrieves the indexer and validates it
     *
     * @param indexer the indexer to be created
     */
<<<<<<< HEAD
    private void createAndValidateIndexer(SearchIndexer indexer) {
        // Create an index
        SearchIndex index = createTestIndexForLiveDatasource();
        searchIndexClient.create(index);

        // create this indexer in the service
        SearchIndexer indexerResponse = searchIndexerClient.create(indexer);
=======
    private void createAndValidateIndexer(Indexer indexer) {
        // create this indexer in the service
        Indexer indexerResponse = client.createIndexer(indexer);
        indexersToDelete.add(indexerResponse.getName());
>>>>>>> 267f2127

        // verify the returned updated indexer is as expected
        setSameStartTime(indexer, indexerResponse);
        assertObjectEquals(indexer, indexerResponse, true, "etag");
    }

<<<<<<< HEAD
    private SearchIndexer createOrUpdateIndexer(SearchIndexer indexer, Boolean onlyIfUnchanged,
        RequestOptions requestOptions) {
        return searchIndexerClient.createOrUpdateWithResponse(
            indexer, onlyIfUnchanged, requestOptions, Context.NONE)
            .getValue();
=======
    @Override
    protected void beforeTest() {
        super.beforeTest();
        client = getSearchServiceClientBuilder().buildClient();
    }

    @Override
    protected void afterTest() {
        super.afterTest();

        for (String skillset : skillsetsToDelete) {
            client.deleteSkillset(skillset);
        }

        for (String dataSource : dataSourcesToDelete) {
            client.deleteDataSource(dataSource);
        }

        for (String indexer : indexersToDelete) {
            client.deleteIndexer(indexer);
        }

        for (String index : indexesToDelete) {
            client.deleteIndex(index);
        }
>>>>>>> 267f2127
    }

    @Override
    protected void beforeTest() {
        super.beforeTest();
        serviceClient = getSearchServiceClientBuilder().buildClient();
        dataSourceClient = serviceClient.getSearchIndexerDataSourceClient();
        searchIndexClient = serviceClient.getSearchIndexClient();
        searchIndexerClient = serviceClient.getSearchIndexerClient();
        searchSkillsetClient = serviceClient.getSearchIndexerSkillsetClient();
    }

    @Test
    public void createIndexerReturnsCorrectDefinition() {
<<<<<<< HEAD
        SearchIndexer expectedIndexer =
            createBaseTestIndexerObject("indexer")
                .setIsDisabled(true)
                .setDataSourceName(SQL_DATASOURCE_NAME)
                .setParameters(
                    new IndexingParameters()
                        .setBatchSize(50)
                        .setMaxFailedItems(10)
                        .setMaxFailedItemsPerBatch(10));

        SearchIndexer actualIndexer = searchIndexerClient.create(expectedIndexer);
=======
        Indexer expectedIndexer = createBaseTestIndexerObject(createIndex(), createDataSource())
            .setIsDisabled(true)
            .setParameters(new IndexingParameters()
                .setBatchSize(50)
                .setMaxFailedItems(10)
                .setMaxFailedItemsPerBatch(10));

        Indexer actualIndexer = client.createIndexer(expectedIndexer);
        indexersToDelete.add(actualIndexer.getName());
>>>>>>> 267f2127

        expectedIndexer.setParameters(new IndexingParameters()
            .setConfiguration(Collections.emptyMap()));
        setSameStartTime(expectedIndexer, actualIndexer);

        assertObjectEquals(expectedIndexer, actualIndexer, true, "etag");
    }

    @Test
    public void canCreateAndListIndexers() {
<<<<<<< HEAD

        // Create the data source, note it a valid DS with actual
        // connection string
        SearchIndexerDataSource dataSource = createTestSqlDataSourceObject();
        dataSourceClient.createOrUpdate(dataSource);

        // Create an index
        SearchIndex index = createTestIndexForLiveDatasource();
        searchIndexClient.create(index);

        // Create two indexers
        SearchIndexer indexer1 = createBaseTestIndexerObject("indexer1")
            .setDataSourceName(dataSource.getName());
        SearchIndexer indexer2 = createBaseTestIndexerObject("indexer2")
            .setDataSourceName(dataSource.getName());
        searchIndexerClient.create(indexer1);
        searchIndexerClient.create(indexer2);
=======
        String indexName = createIndex();
        String dataSourceName = createDataSource();

        // Create two indexers
        Indexer indexer1 = createBaseTestIndexerObject(indexName, dataSourceName);
        indexer1.setName("a" + indexer1.getName());
        Indexer indexer2 = createBaseTestIndexerObject(indexName, dataSourceName);
        indexer2.setName("b" + indexer2.getName());
        client.createIndexer(indexer1);
        indexersToDelete.add(indexer1.getName());
        client.createIndexer(indexer2);
        indexersToDelete.add(indexer2.getName());
>>>>>>> 267f2127

        Iterator<SearchIndexer> indexers = searchIndexerClient.listIndexers().iterator();

        Indexer returnedIndexer = indexers.next();
        assertObjectEquals(indexer1, returnedIndexer, true, "etag");
        returnedIndexer = indexers.next();
        assertObjectEquals(indexer2, returnedIndexer, true, "etag");
        assertFalse(indexers.hasNext());
    }

    @Test
    public void canCreateAndListIndexerNames() {
<<<<<<< HEAD
        List<SearchIndexer> indexers = prepareIndexersForCreateAndListIndexers();
=======
        String indexName = createIndex();
        String dataSourceName = createDataSource();

        Indexer indexer1 = createBaseTestIndexerObject(indexName, dataSourceName);
        indexer1.setName("a" + indexer1.getName());
        Indexer indexer2 = createBaseTestIndexerObject(indexName, dataSourceName);
        indexer2.setName("b" + indexer2.getName());
        client.createIndexer(indexer1);
        indexersToDelete.add(indexer1.getName());
        client.createIndexer(indexer2);
        indexersToDelete.add(indexer2.getName());
>>>>>>> 267f2127

        Iterator<SearchIndexer> indexersRes = searchIndexerClient.listSearchIndexerNames(generateRequestOptions(),
            Context.NONE).iterator();

<<<<<<< HEAD
        SearchIndexer actualIndexer = indexersRes.next();
        assertEquals(indexers.get(0).getName(), actualIndexer.getName());
=======
        Indexer actualIndexer = indexersRes.next();
        assertEquals(indexer1.getName(), actualIndexer.getName());
>>>>>>> 267f2127
        assertAllIndexerFieldsNullExceptName(actualIndexer);

        actualIndexer = indexersRes.next();
        assertEquals(indexer2.getName(), actualIndexer.getName());
        assertAllIndexerFieldsNullExceptName(actualIndexer);

        assertFalse(indexersRes.hasNext());
    }

    @Test
    public void createIndexerFailsWithUsefulMessageOnUserError() {
<<<<<<< HEAD
        SearchIndexer indexer = createBaseTestIndexerObject("indexer")
            .setDataSourceName("thisdatasourcedoesnotexist");

        assertHttpResponseException(
            () -> searchIndexerClient.create(indexer),
            HttpResponseStatus.BAD_REQUEST,
=======
        Indexer indexer = createBaseTestIndexerObject(createIndex(), "thisdatasourcedoesnotexist");

        assertHttpResponseException(
            () -> client.createIndexer(indexer),
            HttpURLConnection.HTTP_BAD_REQUEST,
>>>>>>> 267f2127
            "This indexer refers to a data source 'thisdatasourcedoesnotexist' that doesn't exist");
    }

    @Test
    public void canResetIndexerAndGetIndexerStatus() {
        SearchIndexer indexer = createTestDataSourceAndIndexer();

        searchIndexerClient.reset(indexer.getName());
        SearchIndexerStatus indexerStatus = searchIndexerClient.getStatus(indexer.getName());
        assertEquals(IndexerStatus.RUNNING, indexerStatus.getStatus());
        assertEquals(IndexerExecutionStatus.RESET, indexerStatus.getLastResult().getStatus());
    }

    @Test
    public void canResetIndexerAndGetIndexerStatusWithResponse() {
        SearchIndexer indexer = createTestDataSourceAndIndexer();

        searchIndexerClient.resetWithResponse(indexer.getName(), generateRequestOptions(), Context.NONE);
        SearchIndexerStatus indexerStatusResponse = searchIndexerClient.getStatusWithResponse(indexer.getName(),
            generateRequestOptions(), Context.NONE).getValue();
        assertEquals(IndexerStatus.RUNNING, indexerStatusResponse.getStatus());
        assertEquals(IndexerExecutionStatus.RESET, indexerStatusResponse.getLastResult().getStatus());
    }

    @Test
    public void canRunIndexer() {
        SearchIndexer indexer = createTestDataSourceAndIndexer();
        searchIndexerClient.run(indexer.getName());

        SearchIndexerStatus indexerExecutionInfo = searchIndexerClient.getStatus(indexer.getName());
        assertEquals(IndexerStatus.RUNNING, indexerExecutionInfo.getStatus());
    }

    @Test
    public void canRunIndexerWithResponse() {
        SearchIndexer indexer = createTestDataSourceAndIndexer();
        Response<Void> response = searchIndexerClient.runWithResponse(indexer.getName(), generateRequestOptions(), Context.NONE);
        SearchIndexerStatus indexerExecutionInfo = searchIndexerClient.getStatus(indexer.getName());

        assertEquals(HttpURLConnection.HTTP_ACCEPTED, response.getStatusCode());
        assertEquals(IndexerStatus.RUNNING, indexerExecutionInfo.getStatus());
    }

    @Test
    public void canRunIndexerAndGetIndexerStatus() {
        // When an indexer is created, the execution info may not be available immediately. Hence, a
        // pipeline policy that injects a "mock_status" query string is added to the client, which results in service
        // returning a well-known mock response
<<<<<<< HEAD
        serviceClient = getSearchServiceClientBuilderWithHttpPipelinePolicies(
            Collections.singletonList(MOCK_STATUS_PIPELINE_POLICY))
            .buildClient();
        searchIndexClient = serviceClient.getSearchIndexClient();
        dataSourceClient = serviceClient.getSearchIndexerDataSourceClient();
        searchIndexerClient = serviceClient.getSearchIndexerClient();

        createDataSourceAndIndex();

        SearchIndexer indexer = createBaseTestIndexerObject("indexer")
            .setDataSourceName(SQL_DATASOURCE_NAME);

        searchIndexerClient.create(indexer);
=======
        client = getSearchServiceClientBuilder(MOCK_STATUS_PIPELINE_POLICY).buildClient();

        Indexer indexer = createBaseTestIndexerObject(createIndex(), createDataSource());

        client.createIndexer(indexer);
        indexersToDelete.add(indexer.getName());
>>>>>>> 267f2127

        SearchIndexerStatus indexerExecutionInfo = searchIndexerClient.getStatus(indexer.getName());
        assertEquals(IndexerStatus.RUNNING, indexerExecutionInfo.getStatus());

        Response<Void> indexerRunResponse = searchIndexerClient.runWithResponse(indexer.getName(), new RequestOptions(),
            Context.NONE);
        assertEquals(HttpResponseStatus.ACCEPTED.code(), indexerRunResponse.getStatusCode());

        indexerExecutionInfo = searchIndexerClient.getStatus(indexer.getName());

        assertValidIndexerExecutionInfo(indexerExecutionInfo);
    }

    @Test
    public void canUpdateIndexer() {
<<<<<<< HEAD
        SearchIndexerDataSource dataSource = createTestSqlDataSourceObject();
        dataSourceClient.createOrUpdate(dataSource);

        SearchIndexer updatedExpected = createIndexerWithDifferentDescription();
=======
        String indexName = createIndex();
        String dataSourceName = createDataSource();

        Indexer initial = createBaseTestIndexerObject(indexName, dataSourceName).setIsDisabled(true);
        client.createIndexer(initial);
        indexersToDelete.add(initial.getName());

        Indexer updated = createIndexerWithDifferentDescription(indexName, dataSourceName)
            .setName(initial.getName());
        Indexer indexerResponse = client.createOrUpdateIndexer(updated);
>>>>>>> 267f2127

        // verify the returned updated indexer is as expected
        setSameStartTime(updated, indexerResponse);
        assertObjectEquals(updated, indexerResponse, true, "etag");
    }

    @Test
    public void canUpdateIndexerFieldMapping() {
<<<<<<< HEAD
        SearchIndexerDataSource dataSource = createTestSqlDataSourceObject();
        dataSourceClient.createOrUpdate(dataSource);

        SearchIndexer updatedExpected = createIndexerWithDifferentFieldMapping();
=======
        String indexName = createIndex();
        String dataSourceName = createDataSource();

        Indexer initial = createBaseTestIndexerObject(indexName, dataSourceName).setIsDisabled(true);
        client.createIndexer(initial);
        indexersToDelete.add(initial.getName());

        Indexer updated = createIndexerWithDifferentFieldMapping(indexName, dataSourceName)
            .setName(initial.getName());
        Indexer indexerResponse = client.createOrUpdateIndexer(updated);
>>>>>>> 267f2127

        // verify the returned updated indexer is as expected
        setSameStartTime(updated, indexerResponse);
        assertObjectEquals(updated, indexerResponse, true, "etag");
    }

    @Test
    public void canCreateIndexerWithFieldMapping() {
<<<<<<< HEAD
        SearchIndexerDataSource dataSource = createTestSqlDataSourceObject();
        dataSourceClient.createOrUpdate(dataSource);

        SearchIndexer indexer = createIndexerWithDifferentFieldMapping()
            .setDataSourceName(SQL_DATASOURCE_NAME);

=======
        Indexer indexer = createIndexerWithDifferentFieldMapping(createIndex(), createDataSource());
>>>>>>> 267f2127
        createAndValidateIndexer(indexer);
    }

    @Test
    public void canUpdateIndexerDisabled() {
<<<<<<< HEAD
        SearchIndexerDataSource dataSource = createTestSqlDataSourceObject();
        dataSourceClient.createOrUpdate(dataSource);

        SearchIndexer updatedExpected = createDisabledIndexer();
=======
        String indexName = createIndex();
        String dataSourceName = createDataSource();

        Indexer initial = createBaseTestIndexerObject(indexName, dataSourceName).setIsDisabled(true);
        client.createIndexer(initial);
        indexersToDelete.add(initial.getName());

        Indexer updated = createDisabledIndexer(indexName, dataSourceName)
            .setName(initial.getName());
        Indexer indexerResponse = client.createOrUpdateIndexer(updated);
>>>>>>> 267f2127

        setSameStartTime(updated, indexerResponse);
        assertObjectEquals(updated, indexerResponse, true, "etag");
    }

    @Test
    public void canUpdateIndexerSchedule() {
<<<<<<< HEAD
        SearchIndexerDataSource dataSource = createTestSqlDataSourceObject();
        dataSourceClient.createOrUpdate(dataSource);

        SearchIndexer updatedExpected = createIndexerWithDifferentSchedule();
=======
        String indexName = createIndex();
        String dataSourceName = createDataSource();

        Indexer initial = createBaseTestIndexerObject(indexName, dataSourceName).setIsDisabled(true);
        client.createIndexer(initial);
        indexersToDelete.add(initial.getName());
>>>>>>> 267f2127

        Indexer updated = createIndexerWithDifferentSchedule(indexName, dataSourceName)
            .setName(initial.getName());
        Indexer indexerResponse = client.createOrUpdateIndexer(updated);

        setSameStartTime(updated, indexerResponse);
        assertObjectEquals(updated, indexerResponse, true, "etag");
    }

    @Test
    public void canCreateIndexerWithSchedule() {
<<<<<<< HEAD
        SearchIndexerDataSource dataSource = createTestSqlDataSourceObject();
        dataSourceClient.createOrUpdate(dataSource);

        SearchIndexer indexer = createIndexerWithDifferentSchedule()
            .setDataSourceName(SQL_DATASOURCE_NAME);

=======
        Indexer indexer = createIndexerWithDifferentSchedule(createIndex(), createDataSource());
>>>>>>> 267f2127
        createAndValidateIndexer(indexer);
    }

    @Test
    public void canUpdateIndexerBatchSizeMaxFailedItems() {
<<<<<<< HEAD
        SearchIndexerDataSource dataSource = createTestSqlDataSourceObject();
        dataSourceClient.createOrUpdate(dataSource);

        SearchIndexer indexer = createBaseTestIndexerObject("indexer");

        SearchIndexer updatedExpected = createIndexerWithDifferentIndexingParameters(indexer);
=======
        String indexName = createIndex();
        String dataSourceName = createDataSource();

        Indexer initial = createBaseTestIndexerObject(indexName, dataSourceName).setIsDisabled(true);
        client.createIndexer(initial);
        indexersToDelete.add(initial.getName());

        Indexer updated = createIndexerWithDifferentIndexingParameters(initial);
        Indexer indexerResponse = client.createOrUpdateIndexer(updated);
>>>>>>> 267f2127

        setSameStartTime(updated, indexerResponse);
        assertObjectEquals(updated, indexerResponse, true, "etag");
    }

    @Test
    public void canCreateIndexerWithBatchSizeMaxFailedItems() {
<<<<<<< HEAD
        SearchIndexerDataSource dataSource = createTestSqlDataSourceObject();
        dataSourceClient.createOrUpdate(dataSource);

        SearchIndexer indexer = createBaseTestIndexerObject("indexer");
        SearchIndexer updatedExpected = createIndexerWithDifferentIndexingParameters(indexer)
            .setDataSourceName(SQL_DATASOURCE_NAME);
=======
        Indexer indexer = createBaseTestIndexerObject(createIndex(), createDataSource());
        Indexer updatedExpected = createIndexerWithDifferentIndexingParameters(indexer);
>>>>>>> 267f2127

        createAndValidateIndexer(updatedExpected);
    }

    // This test currently does not pass on our Dogfood account, as the
    // Storage resource provider is not returning an answer.
    @Test
    public void canUpdateIndexerBlobParams() {
<<<<<<< HEAD
        // Create the needed Azure blob resources and data source object
        SearchIndexerDataSource blobDataSource = createBlobDataSource();

        // Create the data source within the search service
        dataSourceClient.createOrUpdate(blobDataSource);

        // modify the indexer's blob params
        SearchIndexer updatedExpected = createIndexerWithStorageConfig();
=======
        String indexName = createIndex();
        String dataSourceName = client.createDataSource(createBlobDataSource()).getName();
        dataSourcesToDelete.add(dataSourceName);

        Indexer initial = createBaseTestIndexerObject(indexName, dataSourceName).setIsDisabled(true);
        client.createIndexer(initial);
        indexersToDelete.add(initial.getName());

        Indexer updated = createIndexerWithStorageConfig(indexName, dataSourceName)
            .setName(initial.getName());
        Indexer indexerResponse = client.createOrUpdateIndexer(updated);
>>>>>>> 267f2127

        setSameStartTime(updated, indexerResponse);
        assertObjectEquals(updated, indexerResponse, true, "etag");
    }

    // This test currently does not pass on our Dogfood account, as the
    // Storage resource provider is not returning an answer.
    @Test
    public void canCreateIndexerWithBlobParams() {
        // Create the needed Azure blob resources and data source object
        SearchIndexerDataSource blobDataSource = createBlobDataSource();

        // Create the data source within the search service
<<<<<<< HEAD
        SearchIndexerDataSource dataSource = dataSourceClient.createOrUpdate(blobDataSource);

        // modify the indexer's blob params
        SearchIndexer indexer = createIndexerWithStorageConfig()
            .setDataSourceName(dataSource.getName());
=======
        DataSource dataSource = client.createOrUpdateDataSource(blobDataSource);
        dataSourcesToDelete.add(dataSource.getName());

        // modify the indexer's blob params
        Indexer indexer = createIndexerWithStorageConfig(createIndex(), dataSource.getName());
>>>>>>> 267f2127

        createAndValidateIndexer(indexer);
    }

    @Test
    public void canCreateAndDeleteIndexer() {
<<<<<<< HEAD
        createDataSourceAndIndex();
        SearchIndexer indexer = createBaseTestIndexerObject("indexer");
        indexer.setDataSourceName(SQL_DATASOURCE_NAME);
        searchIndexerClient.create(indexer);
=======
        Indexer indexer = createBaseTestIndexerObject(createIndex(), createDataSource());
        client.createIndexer(indexer);
>>>>>>> 267f2127

        searchIndexerClient.delete(indexer.getName());
        assertThrows(HttpResponseException.class, () -> searchIndexerClient.getIndexer(indexer.getName()));
    }

    @Test
    public void canCreateAndDeleteIndexerWithResponse() {
<<<<<<< HEAD
        createDataSourceAndIndex();
        SearchIndexer indexer = createBaseTestIndexerObject("indexer");
        indexer.setDataSourceName(SQL_DATASOURCE_NAME);
        searchIndexerClient.createWithResponse(indexer, new RequestOptions(), Context.NONE);
=======
        Indexer indexer = createBaseTestIndexerObject(createIndex(), createDataSource());
        client.createIndexerWithResponse(indexer, new RequestOptions(), Context.NONE);
>>>>>>> 267f2127

        searchIndexerClient.deleteWithResponse(indexer, false, new RequestOptions(), Context.NONE);
        assertThrows(HttpResponseException.class, () -> searchIndexerClient.getIndexer(indexer.getName()));
    }

    @Test
    public void deleteIndexerIsIdempotent() {
        // Create the indexer object
<<<<<<< HEAD
        SearchIndexer indexer = createBaseTestIndexerObject("indexer");
        indexer.setDataSourceName(SQL_DATASOURCE_NAME);

        // Try delete before the indexer even exists.
        Response<Void> result = searchIndexerClient.deleteWithResponse(
            indexer, false, generateRequestOptions(), Context.NONE);
=======
        Indexer indexer = createBaseTestIndexerObject(createIndex(), createDataSource());

        // Try delete before the indexer even exists.
        Response<Void> result = client.deleteIndexerWithResponse(indexer, false, generateRequestOptions(),
            Context.NONE);
>>>>>>> 267f2127
        assertEquals(HttpURLConnection.HTTP_NOT_FOUND, result.getStatusCode());

        // Actually create the indexer
        searchIndexerClient.create(indexer);

        // Now delete twice.
        result = searchIndexerClient.deleteWithResponse(indexer, false, generateRequestOptions(), Context.NONE);
        assertEquals(HttpURLConnection.HTTP_NO_CONTENT, result.getStatusCode());

        result = searchIndexerClient.deleteWithResponse(indexer, false, generateRequestOptions(), Context.NONE);
        assertEquals(HttpURLConnection.HTTP_NOT_FOUND, result.getStatusCode());
    }

    @Test
    public void canCreateAndGetIndexer() {
<<<<<<< HEAD
        String indexerName = "indexer";
        SearchIndexerDataSource dataSource = createTestSqlDataSourceObject();
        dataSourceClient.createOrUpdate(dataSource);

        SearchIndex index = createTestIndexForLiveDatasource();
        searchIndexClient.create(index);

        SearchIndexer indexer = createBaseTestIndexerObject(indexerName)
            .setDataSourceName(dataSource.getName());

        searchIndexerClient.create(indexer);
        SearchIndexer indexerResult = searchIndexerClient.getIndexer(indexerName);
        assertObjectEquals(indexer, indexerResult, true, "etag");

        indexerResult = searchIndexerClient.getIndexerWithResponse(indexerName, generateRequestOptions(), Context.NONE).getValue();
=======
        Indexer indexer = createBaseTestIndexerObject(createIndex(), createDataSource());
        client.createIndexer(indexer);
        indexersToDelete.add(indexer.getName());

        Indexer indexerResult = client.getIndexer(indexer.getName());
        assertObjectEquals(indexer, indexerResult, true, "etag");

        indexerResult = client.getIndexerWithResponse(indexer.getName(), generateRequestOptions(), Context.NONE)
            .getValue();
>>>>>>> 267f2127
        assertObjectEquals(indexer, indexerResult, true, "etag");
    }

    @Test
    public void getIndexerThrowsOnNotFound() {
        assertHttpResponseException(
<<<<<<< HEAD
            () -> searchIndexerClient.getIndexer("thisindexerdoesnotexist"),
            HttpResponseStatus.NOT_FOUND,
=======
            () -> client.getIndexer("thisindexerdoesnotexist"),
            HttpURLConnection.HTTP_NOT_FOUND,
>>>>>>> 267f2127
            "Indexer 'thisindexerdoesnotexist' was not found");
    }

    @Test
    public void createOrUpdateIndexerIfNotExistsSucceedsOnNoResource() {
<<<<<<< HEAD
        // Prepare data source and index
        createDataSourceAndIndex();

        SearchIndexer indexerResult = AccessConditionTests
            .createOrUpdateIfNotExistsSucceedsOnNoResource(createOrUpdateIndexerFunc, newIndexerFunc);
=======
        Indexer indexer = createBaseTestIndexerObject(createIndex(), createDataSource());
        Indexer created = client.createOrUpdateIndexerWithResponse(indexer, true, null, Context.NONE)
            .getValue();
        indexersToDelete.add(created.getName());
>>>>>>> 267f2127

        assertFalse(CoreUtils.isNullOrEmpty(created.getETag()));
    }

    @Test
    public void deleteIndexerIfExistsWorksOnlyWhenResourceExists() {
        Indexer indexer = createBaseTestIndexerObject(createIndex(), createDataSource());
        Indexer created = client.createOrUpdateIndexerWithResponse(indexer, false, null, Context.NONE)
            .getValue();

        client.deleteIndexerWithResponse(created, true, null, Context.NONE);

        // Try to delete again and expect to fail
        try {
            client.deleteIndexerWithResponse(created, true, null, Context.NONE);
            fail("deleteFunc should have failed due to non existent resource.");
        } catch (SearchErrorException ex) {
            assertEquals(HttpURLConnection.HTTP_PRECON_FAILED, ex.getResponse().getStatusCode());
        }
    }

    @Test
    public void deleteIndexerIfNotChangedWorksOnlyOnCurrentResource() {
        Indexer indexer = createBaseTestIndexerObject(createIndex(), createDataSource());
        Indexer stale = client.createOrUpdateIndexerWithResponse(indexer, true, null, Context.NONE)
            .getValue();

        Indexer updated = client.createOrUpdateIndexerWithResponse(stale, false, null, Context.NONE)
            .getValue();

        try {
            client.deleteIndexerWithResponse(stale, true, null, Context.NONE);
            fail("deleteFunc should have failed due to precondition.");
        } catch (SearchErrorException ex) {
            assertEquals(HttpURLConnection.HTTP_PRECON_FAILED, ex.getResponse().getStatusCode());
        }

        client.deleteIndexerWithResponse(updated, true, null, Context.NONE);
    }

    @Test
    public void updateIndexerIfExistsSucceedsOnExistingResource() {
        Indexer indexer = createBaseTestIndexerObject(createIndex(), createDataSource());
        Indexer original = client.createOrUpdateIndexerWithResponse(indexer, false, null, Context.NONE)
            .getValue();
        String originalETag = original.getETag();
        indexersToDelete.add(original.getName());

        Indexer updated = client.createOrUpdateIndexerWithResponse(original.setDescription("ABrandNewDescription"),
            false, null, Context.NONE)
            .getValue();
        String updatedETag = updated.getETag();

        // Verify the eTag is not empty and was changed
        assertFalse(CoreUtils.isNullOrEmpty(updatedETag));
        assertNotEquals(originalETag, updatedETag);
    }

    @Test
    public void updateIndexerIfNotChangedFailsWhenResourceChanged() {
        Indexer indexer = createBaseTestIndexerObject(createIndex(), createDataSource());
        Indexer original = client.createOrUpdateIndexerWithResponse(indexer, false, null, Context.NONE)
            .getValue();
        String originalETag = original.getETag();
        indexersToDelete.add(original.getName());

        Indexer updated = client.createOrUpdateIndexerWithResponse(original.setDescription("ABrandNewDescription"),
            true, null, Context.NONE)
            .getValue();
        String updatedETag = updated.getETag();

        // Update and check the eTags were changed
        try {
            client.createOrUpdateIndexerWithResponse(original, true, null, Context.NONE);
            fail("createOrUpdateDefinition should have failed due to precondition.");
        } catch (SearchErrorException ex) {
            assertEquals(HttpURLConnection.HTTP_PRECON_FAILED, ex.getResponse().getStatusCode());
        }

        // Check eTags
        assertFalse(CoreUtils.isNullOrEmpty(originalETag));
        assertFalse(CoreUtils.isNullOrEmpty(updatedETag));
        assertNotEquals(originalETag, updatedETag);
    }

    @Test
    public void updateIndexerIfNotChangedSucceedsWhenResourceUnchanged() {
        Indexer indexer = createBaseTestIndexerObject(createIndex(), createDataSource());
        Indexer original = client.createOrUpdateIndexerWithResponse(indexer, false, null, Context.NONE)
            .getValue();
        String originalETag = original.getETag();
        indexersToDelete.add(original.getName());

        Indexer updated = client.createOrUpdateIndexerWithResponse(original.setDescription("ABrandNewDescription"),
            true, null, Context.NONE)
            .getValue();
        String updatedETag = updated.getETag();

        // Check eTags as expected
        assertFalse(CoreUtils.isNullOrEmpty(originalETag));
        assertFalse(CoreUtils.isNullOrEmpty(updatedETag));
        assertNotEquals(originalETag, updatedETag);
    }

    @Test
    public void canUpdateIndexerSkillset() {
<<<<<<< HEAD
        SearchIndexerDataSource dataSource = createTestSqlDataSourceObject();
        dataSourceClient.createOrUpdate(dataSource);

        // Create a new skillset object
        // todo: task 1544 - change all over the code that that the object creation and actual service creation will
        // have meaningful and differentiated names
        SearchIndexerSkillset skillset = createSkillsetObject();

        // create the skillset in the search service
        searchSkillsetClient.create(skillset);
        SearchIndexer updatedExpected = createIndexerWithDifferentSkillset(skillset.getName());
        createUpdateAndValidateIndexer(updatedExpected, SQL_DATASOURCE_NAME);
=======
        String indexName = createIndex();
        String dataSourceName = createDataSource();

        Indexer initial = createBaseTestIndexerObject(indexName, dataSourceName).setIsDisabled(true);
        client.createIndexer(initial);
        indexersToDelete.add(initial.getName());

        Skillset skillset = createSkillsetObject();
        client.createSkillset(skillset);
        skillsetsToDelete.add(skillset.getName());
        Indexer updated = createIndexerWithDifferentSkillset(indexName, dataSourceName, skillset.getName())
            .setName(initial.getName());
        Indexer indexerResponse = client.createOrUpdateIndexer(updated);

        setSameStartTime(updated, indexerResponse);
        assertObjectEquals(updated, indexerResponse, true, "etag");
>>>>>>> 267f2127
    }

    @Test
    public void canCreateIndexerWithSkillset() {
<<<<<<< HEAD
        SearchIndexerDataSource dataSource = createTestSqlDataSourceObject();
        dataSourceClient.createOrUpdate(dataSource);

        // Create a new skillset object
        // todo: task 1544 - change all over the code that that the object creation and actual service creation will
        // have meaningful and differentiated names
        SearchIndexerSkillset skillset = createSkillsetObject();

        // create the skillset in the search service
        searchSkillsetClient.create(skillset);

        SearchIndexer indexer = createIndexerWithDifferentSkillset(skillset.getName())
            .setDataSourceName(dataSource.getName());
=======
        Skillset skillset = client.createSkillset(createSkillsetObject());
        skillsetsToDelete.add(skillset.getName());

        Indexer indexer = createIndexerWithDifferentSkillset(createIndex(), createDataSource(), skillset.getName());
>>>>>>> 267f2127

        createAndValidateIndexer(indexer);
    }

    /**
     * Create a new valid skillset object
     *
     * @return the newly created skillset object
     */
    SearchIndexerSkillset createSkillsetObject() {
        List<InputFieldMappingEntry> inputs = Arrays.asList(
            new InputFieldMappingEntry()
                .setName("url")
                .setSource("/document/url"),
            new InputFieldMappingEntry()
                .setName("queryString")
                .setSource("/document/queryString")
        );

        List<OutputFieldMappingEntry> outputs = Collections.singletonList(
            new OutputFieldMappingEntry()
                .setName("text")
                .setTargetName("mytext")
        );

        List<SearchIndexerSkill> skills = Collections.singletonList(
            new OcrSkill()
                .setShouldDetectOrientation(true)
                .setName("myocr")
                .setDescription("Tested OCR skill")
                .setContext("/document")
                .setInputs(inputs)
                .setOutputs(outputs)
        );
<<<<<<< HEAD
        return new SearchIndexerSkillset()
            .setName("ocr-skillset")
=======
        return new Skillset()
            .setName(testResourceNamer.randomName("ocr-skillset", 32))
>>>>>>> 267f2127
            .setDescription("Skillset for testing default configuration")
            .setSkills(skills);
    }

<<<<<<< HEAD
    SearchIndexer createBaseTestIndexerObject(String indexerName) {
        return new SearchIndexer()
            .setName(indexerName)
            .setTargetIndexName(IndexersManagementSyncTests.TARGET_INDEX_NAME)
=======
    Indexer createBaseTestIndexerObject(String targetIndexName, String dataSourceName) {
        return new Indexer()
            .setName(testResourceNamer.randomName("indexer", 32))
            .setTargetIndexName(targetIndexName)
            .setDataSourceName(dataSourceName)
>>>>>>> 267f2127
            .setSchedule(new IndexingSchedule().setInterval(Duration.ofDays(1)));
    }

    /**
     * This index contains fields that are declared on the live data source we use to test the indexers
     *
     * @return the newly created SearchIndex object
     */
<<<<<<< HEAD
    SearchIndex createTestIndexForLiveDatasource() {
        return new SearchIndex()
            .setName(IndexersManagementSyncTests.TARGET_INDEX_NAME)
=======
    Index createTestIndexForLiveDatasource() {
        return new Index()
            .setName(testResourceNamer.randomName(IndexersManagementSyncTests.TARGET_INDEX_NAME, 32))
>>>>>>> 267f2127
            .setFields(Arrays.asList(
                new SearchField()
                    .setName("county_name")
                    .setType(SearchFieldDataType.STRING)
                    .setSearchable(Boolean.FALSE)
                    .setFilterable(Boolean.TRUE),
                new SearchField()
                    .setName("state")
                    .setType(SearchFieldDataType.STRING)
                    .setSearchable(Boolean.TRUE)
                    .setFilterable(Boolean.TRUE),
                new SearchField()
                    .setName("feature_id")
                    .setType(SearchFieldDataType.STRING)
                    .setKey(Boolean.TRUE)
                    .setSearchable(Boolean.TRUE)
                    .setFilterable(Boolean.FALSE)));
    }


    /**
     * Create a new indexer and change its description property
     *
     * @return the created indexer
     */
<<<<<<< HEAD
    SearchIndexer createIndexerWithDifferentDescription() {
=======
    Indexer createIndexerWithDifferentDescription(String targetIndexName, String dataSourceName) {
>>>>>>> 267f2127
        // create a new indexer object with a modified description
        return createBaseTestIndexerObject(targetIndexName, dataSourceName)
            .setDescription("somethingdifferent");
    }

    /**
     * Create a new indexer and change its field mappings property
     *
     * @return the created indexer
     */
<<<<<<< HEAD
    SearchIndexer createIndexerWithDifferentFieldMapping() {
        // create a new indexer object
        SearchIndexer indexer = createBaseTestIndexerObject("indexer");
=======
    Indexer createIndexerWithDifferentFieldMapping(String targetIndexName, String dataSourceName) {
        // create a new indexer object
        Indexer indexer = createBaseTestIndexerObject(targetIndexName, dataSourceName);
>>>>>>> 267f2127

        // Create field mappings
        List<FieldMapping> fieldMappings = Collections.singletonList(new FieldMapping()
            .setSourceFieldName("state_alpha")
            .setTargetFieldName("state"));

        // modify the indexer
        indexer.setFieldMappings(fieldMappings);

        return indexer;
    }

    /**
     * Create a new indexer and set the Disabled property to true
     *
     * @return the created indexer
     */
<<<<<<< HEAD
    SearchIndexer createDisabledIndexer() {
        // create a new indexer object
        SearchIndexer indexer = createBaseTestIndexerObject("indexer");
=======
    Indexer createDisabledIndexer(String targetIndexName, String dataSourceName) {
        // create a new indexer object
        Indexer indexer = createBaseTestIndexerObject(targetIndexName, dataSourceName);
>>>>>>> 267f2127

        // modify it
        indexer.setIsDisabled(false);

        return indexer;
    }

    /**
     * Create a new indexer and change its schedule property
     *
     * @return the created indexer
     */
<<<<<<< HEAD
    SearchIndexer createIndexerWithDifferentSchedule() {
        // create a new indexer object
        SearchIndexer indexer = createBaseTestIndexerObject("indexer");
=======
    Indexer createIndexerWithDifferentSchedule(String targetIndexName, String dataSourceName) {
        // create a new indexer object
        Indexer indexer = createBaseTestIndexerObject(targetIndexName, dataSourceName);
>>>>>>> 267f2127

        IndexingSchedule is = new IndexingSchedule()
            .setInterval(Duration.ofMinutes(10));

        // modify the indexer
        indexer.setSchedule(is);

        return indexer;
    }

    /**
     * Create a new indexer and change its skillset
     *
     * @return the created indexer
     */
<<<<<<< HEAD
    SearchIndexer createIndexerWithDifferentSkillset(String skillsetName) {
=======
    Indexer createIndexerWithDifferentSkillset(String targetIndexName, String dataSourceName, String skillsetName) {
>>>>>>> 267f2127
        // create a new indexer object
        return createBaseTestIndexerObject(targetIndexName, dataSourceName)
            .setSkillsetName(skillsetName);
    }

    /**
     * Create a new indexer and change its indexing parameters
     *
     * @return the created indexer
     */
    SearchIndexer createIndexerWithDifferentIndexingParameters(SearchIndexer indexer) {
        // create a new indexer object
        IndexingParameters ip = new IndexingParameters()
            .setMaxFailedItems(121)
            .setMaxFailedItemsPerBatch(11)
            .setBatchSize(20);

        // modify the indexer
        indexer.setParameters(ip);

        return indexer;
    }

<<<<<<< HEAD
    SearchIndexer createIndexerWithStorageConfig() {
        // create an indexer object
        SearchIndexer updatedExpected =
            createBaseTestIndexerObject("indexer");
=======
    Indexer createIndexerWithStorageConfig(String targetIndexName, String dataSourceName) {
        // create an indexer object
        Indexer updatedExpected = createBaseTestIndexerObject(targetIndexName, dataSourceName);
>>>>>>> 267f2127

        // just adding some(valid) config values for blobs
        HashMap<String, Object> config = new HashMap<>();
        config.put("indexedFileNameExtensions", ".pdf,.docx");
        config.put("excludedFileNameExtensions", ".xlsx");
        config.put("dataToExtract", "storageMetadata");
        config.put("failOnUnsupportedContentType", false);

        IndexingParameters ip = new IndexingParameters()
            .setConfiguration(config);

        // modify it
        updatedExpected.setParameters(ip);

        return updatedExpected;
    }

    void setSameStartTime(SearchIndexer expected, SearchIndexer actual) {
        // There ought to be a start time in the response; We just can't know what it is because it would
        // make the test timing-dependent.
        expected.getSchedule().setStartTime(actual.getSchedule().getStartTime());
    }

    void assertAllIndexerFieldsNullExceptName(SearchIndexer indexer) {
        assertNull(indexer.getParameters());
        assertNull(indexer.getDataSourceName());
        assertNull(indexer.getDescription());
        assertNull(indexer.getETag());
        assertNull(indexer.getFieldMappings());
        assertNull(indexer.getOutputFieldMappings());
        assertNull(indexer.getSchedule());
        assertNull(indexer.getSkillsetName());
        assertNull(indexer.getTargetIndexName());
    }

    void assertStartAndEndTimeValid(IndexerExecutionResult result) {
        assertNotNull(result.getStartTime());
        assertNotEquals(OffsetDateTime.now(), result.getStartTime());
        assertNotNull(result.getEndTime());
        assertNotEquals(OffsetDateTime.now(), result.getEndTime());
    }

    void assertValidIndexerExecutionInfo(SearchIndexerStatus indexerExecutionInfo) {
        assertEquals(IndexerExecutionStatus.IN_PROGRESS, indexerExecutionInfo.getLastResult().getStatus());
        assertEquals(3, indexerExecutionInfo.getExecutionHistory().size());

        SearchIndexerLimits limits = indexerExecutionInfo.getLimits();
        assertNotNull(limits);
        assertEquals(100000, limits.getMaxDocumentContentCharactersToExtract(), 0);
        assertEquals(1000, limits.getMaxDocumentExtractionSize(), 0);

        IndexerExecutionResult newestResult = indexerExecutionInfo.getExecutionHistory().get(0);
        IndexerExecutionResult middleResult = indexerExecutionInfo.getExecutionHistory().get(1);
        IndexerExecutionResult oldestResult = indexerExecutionInfo.getExecutionHistory().get(2);

        assertEquals(IndexerExecutionStatus.TRANSIENT_FAILURE, newestResult.getStatus());
        assertEquals("The indexer could not connect to the data source",
            newestResult.getErrorMessage());
        assertStartAndEndTimeValid(newestResult);

        assertEquals(IndexerExecutionStatus.RESET, middleResult.getStatus());
        assertStartAndEndTimeValid(middleResult);

        assertEquals(IndexerExecutionStatus.SUCCESS, oldestResult.getStatus());
        assertEquals(124876, oldestResult.getItemCount());
        assertEquals(2, oldestResult.getFailedItemCount());
        assertEquals("100", oldestResult.getInitialTrackingState());
        assertEquals("200", oldestResult.getFinalTrackingState());
        assertStartAndEndTimeValid(oldestResult);

        assertEquals(2, oldestResult.getErrors().size());
        assertEquals("1", oldestResult.getErrors().get(0).getKey());
        assertEquals("Key field contains unsafe characters",
            oldestResult.getErrors().get(0).getErrorMessage());
        assertEquals("DocumentExtraction.AzureBlob.MyDataSource",
            oldestResult.getErrors().get(0).getName());
        assertEquals("The file could not be parsed.", oldestResult.getErrors().get(0).getDetails());
        assertEquals("https://go.microsoft.com/fwlink/?linkid=2049388",
            oldestResult.getErrors().get(0).getDocumentationLink());

        assertEquals("121713", oldestResult.getErrors().get(1).getKey());
        assertEquals("Item is too large", oldestResult.getErrors().get(1).getErrorMessage());
        assertEquals("DocumentExtraction.AzureBlob.DataReader",
            oldestResult.getErrors().get(1).getName());
        assertEquals("Blob size cannot exceed 256 MB.", oldestResult.getErrors().get(1).getDetails());
        assertEquals("https://go.microsoft.com/fwlink/?linkid=2049388",
            oldestResult.getErrors().get(1).getDocumentationLink());


        assertEquals(1, oldestResult.getWarnings().size());
        assertEquals("2", oldestResult.getWarnings().get(0).getKey());
        assertEquals("Document was truncated to 50000 characters.",
            oldestResult.getWarnings().get(0).getMessage());
        assertEquals("Enrichment.LanguageDetectionSkill.#4",
            oldestResult.getWarnings().get(0).getName());
        assertEquals("Try to split the input into smaller chunks using Split skill.",
            oldestResult.getWarnings().get(0).getDetails());
        assertEquals("https://go.microsoft.com/fwlink/?linkid=2099692",
            oldestResult.getWarnings().get(0).getDocumentationLink());
    }
}<|MERGE_RESOLUTION|>--- conflicted
+++ resolved
@@ -7,33 +7,6 @@
 import com.azure.core.http.rest.Response;
 import com.azure.core.util.Context;
 import com.azure.core.util.CoreUtils;
-<<<<<<< HEAD
-import com.azure.search.documents.indexes.SearchIndexerDataSourceClient;
-import com.azure.search.documents.indexes.SearchIndexClient;
-import com.azure.search.documents.indexes.SearchIndexerClient;
-import com.azure.search.documents.indexes.SearchIndexerSkillsetClient;
-import com.azure.search.documents.indexes.models.FieldMapping;
-import com.azure.search.documents.indexes.models.IndexerExecutionResult;
-import com.azure.search.documents.indexes.models.IndexerExecutionStatus;
-import com.azure.search.documents.indexes.models.IndexerStatus;
-import com.azure.search.documents.indexes.models.IndexingParameters;
-import com.azure.search.documents.indexes.models.IndexingSchedule;
-import com.azure.search.documents.indexes.models.InputFieldMappingEntry;
-import com.azure.search.documents.indexes.models.OcrSkill;
-import com.azure.search.documents.indexes.models.OutputFieldMappingEntry;
-import com.azure.search.documents.indexes.models.RequestOptions;
-import com.azure.search.documents.indexes.models.SearchField;
-import com.azure.search.documents.indexes.models.SearchFieldDataType;
-import com.azure.search.documents.indexes.models.SearchIndex;
-import com.azure.search.documents.indexes.models.SearchIndexer;
-import com.azure.search.documents.indexes.models.SearchIndexerDataSource;
-import com.azure.search.documents.indexes.models.SearchIndexerLimits;
-import com.azure.search.documents.indexes.models.SearchIndexerSkill;
-import com.azure.search.documents.indexes.models.SearchIndexerSkillset;
-import com.azure.search.documents.indexes.models.SearchIndexerStatus;
-import com.azure.search.documents.test.AccessConditionTests;
-import com.azure.search.documents.test.AccessOptions;
-=======
 import com.azure.search.documents.models.DataSource;
 import com.azure.search.documents.models.DataType;
 import com.azure.search.documents.models.Field;
@@ -54,7 +27,6 @@
 import com.azure.search.documents.models.SearchErrorException;
 import com.azure.search.documents.models.Skill;
 import com.azure.search.documents.models.Skillset;
->>>>>>> 267f2127
 import com.azure.search.documents.test.CustomQueryPipelinePolicy;
 import io.netty.handler.codec.http.HttpResponseStatus;
 import org.junit.jupiter.api.Test;
@@ -85,58 +57,13 @@
     private static final HttpPipelinePolicy MOCK_STATUS_PIPELINE_POLICY =
         new CustomQueryPipelinePolicy("mock_status", "inProgress");
 
-<<<<<<< HEAD
-    private SearchServiceClient serviceClient;
-    private SearchIndexerDataSourceClient dataSourceClient;
-    private SearchIndexerClient searchIndexerClient;
-    private SearchIndexClient searchIndexClient;
-    private SearchIndexerSkillsetClient searchSkillsetClient;
-
-    // commonly used lambda definitions
-    private BiFunction<SearchIndexer, AccessOptions, SearchIndexer> createOrUpdateIndexerFunc =
-        (SearchIndexer indexer, AccessOptions ac) ->
-            createOrUpdateIndexer(indexer, ac.getOnlyIfUnchanged(), ac.getRequestOptions());
-
-    private Supplier<SearchIndexer> newIndexerFunc =
-        () -> createBaseTestIndexerObject("name").setDataSourceName(SQL_DATASOURCE_NAME);
-
-    private Function<SearchIndexer, SearchIndexer> mutateIndexerFunc =
-        (SearchIndexer indexer) -> indexer.setDescription("ABrandNewDescription");
-
-    private BiConsumer<SearchIndexer, AccessOptions> deleteIndexerFunc =
-        (SearchIndexer indexer, AccessOptions ac) ->
-            searchIndexerClient.deleteWithResponse(indexer, ac.getOnlyIfUnchanged(),
-                ac.getRequestOptions(), Context.NONE);
-=======
     private final List<String> dataSourcesToDelete = new ArrayList<>();
     private final List<String> indexersToDelete = new ArrayList<>();
     private final List<String> indexesToDelete = new ArrayList<>();
     private final List<String> skillsetsToDelete = new ArrayList<>();
->>>>>>> 267f2127
 
     private SearchServiceClient client;
 
-<<<<<<< HEAD
-    private void createDataSourceAndIndex() {
-        // Create DataSource
-        SearchIndexerDataSource dataSource = createTestSqlDataSourceObject();
-        dataSourceClient.createOrUpdate(dataSource);
-
-        // Create an index
-        SearchIndex index = createTestIndexForLiveDatasource();
-        searchIndexClient.create(index);
-    }
-
-    private List<SearchIndexer> prepareIndexersForCreateAndListIndexers() {
-        // Create SearchIndexerDataSource and Index
-        createDataSourceAndIndex();
-
-        // Create two indexers
-        SearchIndexer indexer1 = createBaseTestIndexerObject("indexer1").setDataSourceName(SQL_DATASOURCE_NAME);
-        SearchIndexer indexer2 = createBaseTestIndexerObject("indexer2").setDataSourceName(SQL_DATASOURCE_NAME);
-        searchIndexerClient.create(indexer1);
-        searchIndexerClient.create(indexer2);
-=======
     private String createDataSource() {
         DataSource dataSource = createTestSqlDataSourceObject();
         client.createOrUpdateDataSource(dataSource);
@@ -149,94 +76,34 @@
         Index index = createTestIndexForLiveDatasource();
         client.createIndex(index);
         indexesToDelete.add(index.getName());
->>>>>>> 267f2127
 
         return index.getName();
     }
 
-<<<<<<< HEAD
-    private SearchIndexer createTestDataSourceAndIndexer() {
-        // Create SearchIndexerDataSource and Index
-        createDataSourceAndIndex();
-
-        // Create the indexer object
-        SearchIndexer indexer = createBaseTestIndexerObject("indexer")
-            .setDataSourceName(SQL_DATASOURCE_NAME);
-        searchIndexerClient.create(indexer);
-=======
     private Indexer createTestDataSourceAndIndexer() {
         // Create the indexer object
         Indexer indexer = createBaseTestIndexerObject(createIndex(), createDataSource());
         client.createIndexer(indexer);
         indexersToDelete.add(indexer.getName());
->>>>>>> 267f2127
 
         return indexer;
     }
 
     /**
-<<<<<<< HEAD
-     * Creates the index and indexer in the search service and then update the indexer
-     *
-     * @param updatedIndexer the indexer to be updated
-     * @param dataSourceName the data source name for this indexer
-     */
-    private void createUpdateAndValidateIndexer(SearchIndexer updatedIndexer, String dataSourceName) {
-        updatedIndexer.setDataSourceName(dataSourceName);
-
-        // Create an index
-        SearchIndex index = createTestIndexForLiveDatasource();
-        searchIndexClient.create(index);
-
-        SearchIndexer initial = createBaseTestIndexerObject("indexer")
-            .setDataSourceName(dataSourceName)
-            .setIsDisabled(true);
-
-        // create this indexer in the service
-        searchIndexerClient.create(initial);
-
-        // update the indexer in the service
-        SearchIndexer indexerResponse = searchIndexerClient.createOrUpdate(updatedIndexer);
-
-        // verify the returned updated indexer is as expected
-        setSameStartTime(updatedIndexer, indexerResponse);
-        assertObjectEquals(updatedIndexer, indexerResponse, true, "etag");
-    }
-
-    /**
-=======
->>>>>>> 267f2127
      * Creates the index and indexer in the search service and then retrieves the indexer and validates it
      *
      * @param indexer the indexer to be created
      */
-<<<<<<< HEAD
-    private void createAndValidateIndexer(SearchIndexer indexer) {
-        // Create an index
-        SearchIndex index = createTestIndexForLiveDatasource();
-        searchIndexClient.create(index);
-
-        // create this indexer in the service
-        SearchIndexer indexerResponse = searchIndexerClient.create(indexer);
-=======
     private void createAndValidateIndexer(Indexer indexer) {
         // create this indexer in the service
         Indexer indexerResponse = client.createIndexer(indexer);
         indexersToDelete.add(indexerResponse.getName());
->>>>>>> 267f2127
 
         // verify the returned updated indexer is as expected
         setSameStartTime(indexer, indexerResponse);
         assertObjectEquals(indexer, indexerResponse, true, "etag");
     }
 
-<<<<<<< HEAD
-    private SearchIndexer createOrUpdateIndexer(SearchIndexer indexer, Boolean onlyIfUnchanged,
-        RequestOptions requestOptions) {
-        return searchIndexerClient.createOrUpdateWithResponse(
-            indexer, onlyIfUnchanged, requestOptions, Context.NONE)
-            .getValue();
-=======
     @Override
     protected void beforeTest() {
         super.beforeTest();
@@ -262,34 +129,10 @@
         for (String index : indexesToDelete) {
             client.deleteIndex(index);
         }
->>>>>>> 267f2127
-    }
-
-    @Override
-    protected void beforeTest() {
-        super.beforeTest();
-        serviceClient = getSearchServiceClientBuilder().buildClient();
-        dataSourceClient = serviceClient.getSearchIndexerDataSourceClient();
-        searchIndexClient = serviceClient.getSearchIndexClient();
-        searchIndexerClient = serviceClient.getSearchIndexerClient();
-        searchSkillsetClient = serviceClient.getSearchIndexerSkillsetClient();
     }
 
     @Test
     public void createIndexerReturnsCorrectDefinition() {
-<<<<<<< HEAD
-        SearchIndexer expectedIndexer =
-            createBaseTestIndexerObject("indexer")
-                .setIsDisabled(true)
-                .setDataSourceName(SQL_DATASOURCE_NAME)
-                .setParameters(
-                    new IndexingParameters()
-                        .setBatchSize(50)
-                        .setMaxFailedItems(10)
-                        .setMaxFailedItemsPerBatch(10));
-
-        SearchIndexer actualIndexer = searchIndexerClient.create(expectedIndexer);
-=======
         Indexer expectedIndexer = createBaseTestIndexerObject(createIndex(), createDataSource())
             .setIsDisabled(true)
             .setParameters(new IndexingParameters()
@@ -299,7 +142,6 @@
 
         Indexer actualIndexer = client.createIndexer(expectedIndexer);
         indexersToDelete.add(actualIndexer.getName());
->>>>>>> 267f2127
 
         expectedIndexer.setParameters(new IndexingParameters()
             .setConfiguration(Collections.emptyMap()));
@@ -310,25 +152,6 @@
 
     @Test
     public void canCreateAndListIndexers() {
-<<<<<<< HEAD
-
-        // Create the data source, note it a valid DS with actual
-        // connection string
-        SearchIndexerDataSource dataSource = createTestSqlDataSourceObject();
-        dataSourceClient.createOrUpdate(dataSource);
-
-        // Create an index
-        SearchIndex index = createTestIndexForLiveDatasource();
-        searchIndexClient.create(index);
-
-        // Create two indexers
-        SearchIndexer indexer1 = createBaseTestIndexerObject("indexer1")
-            .setDataSourceName(dataSource.getName());
-        SearchIndexer indexer2 = createBaseTestIndexerObject("indexer2")
-            .setDataSourceName(dataSource.getName());
-        searchIndexerClient.create(indexer1);
-        searchIndexerClient.create(indexer2);
-=======
         String indexName = createIndex();
         String dataSourceName = createDataSource();
 
@@ -341,9 +164,8 @@
         indexersToDelete.add(indexer1.getName());
         client.createIndexer(indexer2);
         indexersToDelete.add(indexer2.getName());
->>>>>>> 267f2127
-
-        Iterator<SearchIndexer> indexers = searchIndexerClient.listIndexers().iterator();
+
+        Iterator<Indexer> indexers = client.listIndexers().iterator();
 
         Indexer returnedIndexer = indexers.next();
         assertObjectEquals(indexer1, returnedIndexer, true, "etag");
@@ -354,9 +176,6 @@
 
     @Test
     public void canCreateAndListIndexerNames() {
-<<<<<<< HEAD
-        List<SearchIndexer> indexers = prepareIndexersForCreateAndListIndexers();
-=======
         String indexName = createIndex();
         String dataSourceName = createDataSource();
 
@@ -368,18 +187,11 @@
         indexersToDelete.add(indexer1.getName());
         client.createIndexer(indexer2);
         indexersToDelete.add(indexer2.getName());
->>>>>>> 267f2127
-
-        Iterator<SearchIndexer> indexersRes = searchIndexerClient.listSearchIndexerNames(generateRequestOptions(),
-            Context.NONE).iterator();
-
-<<<<<<< HEAD
-        SearchIndexer actualIndexer = indexersRes.next();
-        assertEquals(indexers.get(0).getName(), actualIndexer.getName());
-=======
+
+        Iterator<Indexer> indexersRes = client.listIndexers("name", generateRequestOptions(), Context.NONE).iterator();
+
         Indexer actualIndexer = indexersRes.next();
         assertEquals(indexer1.getName(), actualIndexer.getName());
->>>>>>> 267f2127
         assertAllIndexerFieldsNullExceptName(actualIndexer);
 
         actualIndexer = indexersRes.next();
@@ -391,39 +203,30 @@
 
     @Test
     public void createIndexerFailsWithUsefulMessageOnUserError() {
-<<<<<<< HEAD
-        SearchIndexer indexer = createBaseTestIndexerObject("indexer")
-            .setDataSourceName("thisdatasourcedoesnotexist");
-
-        assertHttpResponseException(
-            () -> searchIndexerClient.create(indexer),
-            HttpResponseStatus.BAD_REQUEST,
-=======
         Indexer indexer = createBaseTestIndexerObject(createIndex(), "thisdatasourcedoesnotexist");
 
         assertHttpResponseException(
             () -> client.createIndexer(indexer),
             HttpURLConnection.HTTP_BAD_REQUEST,
->>>>>>> 267f2127
             "This indexer refers to a data source 'thisdatasourcedoesnotexist' that doesn't exist");
     }
 
     @Test
     public void canResetIndexerAndGetIndexerStatus() {
-        SearchIndexer indexer = createTestDataSourceAndIndexer();
-
-        searchIndexerClient.reset(indexer.getName());
-        SearchIndexerStatus indexerStatus = searchIndexerClient.getStatus(indexer.getName());
+        Indexer indexer = createTestDataSourceAndIndexer();
+
+        client.resetIndexer(indexer.getName());
+        IndexerExecutionInfo indexerStatus = client.getIndexerStatus(indexer.getName());
         assertEquals(IndexerStatus.RUNNING, indexerStatus.getStatus());
         assertEquals(IndexerExecutionStatus.RESET, indexerStatus.getLastResult().getStatus());
     }
 
     @Test
     public void canResetIndexerAndGetIndexerStatusWithResponse() {
-        SearchIndexer indexer = createTestDataSourceAndIndexer();
-
-        searchIndexerClient.resetWithResponse(indexer.getName(), generateRequestOptions(), Context.NONE);
-        SearchIndexerStatus indexerStatusResponse = searchIndexerClient.getStatusWithResponse(indexer.getName(),
+        Indexer indexer = createTestDataSourceAndIndexer();
+
+        client.resetIndexerWithResponse(indexer.getName(), generateRequestOptions(), Context.NONE);
+        IndexerExecutionInfo indexerStatusResponse = client.getIndexerStatusWithResponse(indexer.getName(),
             generateRequestOptions(), Context.NONE).getValue();
         assertEquals(IndexerStatus.RUNNING, indexerStatusResponse.getStatus());
         assertEquals(IndexerExecutionStatus.RESET, indexerStatusResponse.getLastResult().getStatus());
@@ -431,18 +234,18 @@
 
     @Test
     public void canRunIndexer() {
-        SearchIndexer indexer = createTestDataSourceAndIndexer();
-        searchIndexerClient.run(indexer.getName());
-
-        SearchIndexerStatus indexerExecutionInfo = searchIndexerClient.getStatus(indexer.getName());
+        Indexer indexer = createTestDataSourceAndIndexer();
+        client.runIndexer(indexer.getName());
+
+        IndexerExecutionInfo indexerExecutionInfo = client.getIndexerStatus(indexer.getName());
         assertEquals(IndexerStatus.RUNNING, indexerExecutionInfo.getStatus());
     }
 
     @Test
     public void canRunIndexerWithResponse() {
-        SearchIndexer indexer = createTestDataSourceAndIndexer();
-        Response<Void> response = searchIndexerClient.runWithResponse(indexer.getName(), generateRequestOptions(), Context.NONE);
-        SearchIndexerStatus indexerExecutionInfo = searchIndexerClient.getStatus(indexer.getName());
+        Indexer indexer = createTestDataSourceAndIndexer();
+        Response<Void> response = client.runIndexerWithResponse(indexer.getName(), generateRequestOptions(), Context.NONE);
+        IndexerExecutionInfo indexerExecutionInfo = client.getIndexerStatus(indexer.getName());
 
         assertEquals(HttpURLConnection.HTTP_ACCEPTED, response.getStatusCode());
         assertEquals(IndexerStatus.RUNNING, indexerExecutionInfo.getStatus());
@@ -453,49 +256,27 @@
         // When an indexer is created, the execution info may not be available immediately. Hence, a
         // pipeline policy that injects a "mock_status" query string is added to the client, which results in service
         // returning a well-known mock response
-<<<<<<< HEAD
-        serviceClient = getSearchServiceClientBuilderWithHttpPipelinePolicies(
-            Collections.singletonList(MOCK_STATUS_PIPELINE_POLICY))
-            .buildClient();
-        searchIndexClient = serviceClient.getSearchIndexClient();
-        dataSourceClient = serviceClient.getSearchIndexerDataSourceClient();
-        searchIndexerClient = serviceClient.getSearchIndexerClient();
-
-        createDataSourceAndIndex();
-
-        SearchIndexer indexer = createBaseTestIndexerObject("indexer")
-            .setDataSourceName(SQL_DATASOURCE_NAME);
-
-        searchIndexerClient.create(indexer);
-=======
         client = getSearchServiceClientBuilder(MOCK_STATUS_PIPELINE_POLICY).buildClient();
 
         Indexer indexer = createBaseTestIndexerObject(createIndex(), createDataSource());
 
         client.createIndexer(indexer);
         indexersToDelete.add(indexer.getName());
->>>>>>> 267f2127
-
-        SearchIndexerStatus indexerExecutionInfo = searchIndexerClient.getStatus(indexer.getName());
+
+        IndexerExecutionInfo indexerExecutionInfo = client.getIndexerStatus(indexer.getName());
         assertEquals(IndexerStatus.RUNNING, indexerExecutionInfo.getStatus());
 
-        Response<Void> indexerRunResponse = searchIndexerClient.runWithResponse(indexer.getName(), new RequestOptions(),
+        Response<Void> indexerRunResponse = client.runIndexerWithResponse(indexer.getName(), new RequestOptions(),
             Context.NONE);
         assertEquals(HttpResponseStatus.ACCEPTED.code(), indexerRunResponse.getStatusCode());
 
-        indexerExecutionInfo = searchIndexerClient.getStatus(indexer.getName());
+        indexerExecutionInfo = client.getIndexerStatus(indexer.getName());
 
         assertValidIndexerExecutionInfo(indexerExecutionInfo);
     }
 
     @Test
     public void canUpdateIndexer() {
-<<<<<<< HEAD
-        SearchIndexerDataSource dataSource = createTestSqlDataSourceObject();
-        dataSourceClient.createOrUpdate(dataSource);
-
-        SearchIndexer updatedExpected = createIndexerWithDifferentDescription();
-=======
         String indexName = createIndex();
         String dataSourceName = createDataSource();
 
@@ -506,7 +287,6 @@
         Indexer updated = createIndexerWithDifferentDescription(indexName, dataSourceName)
             .setName(initial.getName());
         Indexer indexerResponse = client.createOrUpdateIndexer(updated);
->>>>>>> 267f2127
 
         // verify the returned updated indexer is as expected
         setSameStartTime(updated, indexerResponse);
@@ -515,12 +295,6 @@
 
     @Test
     public void canUpdateIndexerFieldMapping() {
-<<<<<<< HEAD
-        SearchIndexerDataSource dataSource = createTestSqlDataSourceObject();
-        dataSourceClient.createOrUpdate(dataSource);
-
-        SearchIndexer updatedExpected = createIndexerWithDifferentFieldMapping();
-=======
         String indexName = createIndex();
         String dataSourceName = createDataSource();
 
@@ -531,7 +305,6 @@
         Indexer updated = createIndexerWithDifferentFieldMapping(indexName, dataSourceName)
             .setName(initial.getName());
         Indexer indexerResponse = client.createOrUpdateIndexer(updated);
->>>>>>> 267f2127
 
         // verify the returned updated indexer is as expected
         setSameStartTime(updated, indexerResponse);
@@ -540,27 +313,12 @@
 
     @Test
     public void canCreateIndexerWithFieldMapping() {
-<<<<<<< HEAD
-        SearchIndexerDataSource dataSource = createTestSqlDataSourceObject();
-        dataSourceClient.createOrUpdate(dataSource);
-
-        SearchIndexer indexer = createIndexerWithDifferentFieldMapping()
-            .setDataSourceName(SQL_DATASOURCE_NAME);
-
-=======
         Indexer indexer = createIndexerWithDifferentFieldMapping(createIndex(), createDataSource());
->>>>>>> 267f2127
         createAndValidateIndexer(indexer);
     }
 
     @Test
     public void canUpdateIndexerDisabled() {
-<<<<<<< HEAD
-        SearchIndexerDataSource dataSource = createTestSqlDataSourceObject();
-        dataSourceClient.createOrUpdate(dataSource);
-
-        SearchIndexer updatedExpected = createDisabledIndexer();
-=======
         String indexName = createIndex();
         String dataSourceName = createDataSource();
 
@@ -571,7 +329,6 @@
         Indexer updated = createDisabledIndexer(indexName, dataSourceName)
             .setName(initial.getName());
         Indexer indexerResponse = client.createOrUpdateIndexer(updated);
->>>>>>> 267f2127
 
         setSameStartTime(updated, indexerResponse);
         assertObjectEquals(updated, indexerResponse, true, "etag");
@@ -579,19 +336,12 @@
 
     @Test
     public void canUpdateIndexerSchedule() {
-<<<<<<< HEAD
-        SearchIndexerDataSource dataSource = createTestSqlDataSourceObject();
-        dataSourceClient.createOrUpdate(dataSource);
-
-        SearchIndexer updatedExpected = createIndexerWithDifferentSchedule();
-=======
         String indexName = createIndex();
         String dataSourceName = createDataSource();
 
         Indexer initial = createBaseTestIndexerObject(indexName, dataSourceName).setIsDisabled(true);
         client.createIndexer(initial);
         indexersToDelete.add(initial.getName());
->>>>>>> 267f2127
 
         Indexer updated = createIndexerWithDifferentSchedule(indexName, dataSourceName)
             .setName(initial.getName());
@@ -603,29 +353,12 @@
 
     @Test
     public void canCreateIndexerWithSchedule() {
-<<<<<<< HEAD
-        SearchIndexerDataSource dataSource = createTestSqlDataSourceObject();
-        dataSourceClient.createOrUpdate(dataSource);
-
-        SearchIndexer indexer = createIndexerWithDifferentSchedule()
-            .setDataSourceName(SQL_DATASOURCE_NAME);
-
-=======
         Indexer indexer = createIndexerWithDifferentSchedule(createIndex(), createDataSource());
->>>>>>> 267f2127
         createAndValidateIndexer(indexer);
     }
 
     @Test
     public void canUpdateIndexerBatchSizeMaxFailedItems() {
-<<<<<<< HEAD
-        SearchIndexerDataSource dataSource = createTestSqlDataSourceObject();
-        dataSourceClient.createOrUpdate(dataSource);
-
-        SearchIndexer indexer = createBaseTestIndexerObject("indexer");
-
-        SearchIndexer updatedExpected = createIndexerWithDifferentIndexingParameters(indexer);
-=======
         String indexName = createIndex();
         String dataSourceName = createDataSource();
 
@@ -635,7 +368,6 @@
 
         Indexer updated = createIndexerWithDifferentIndexingParameters(initial);
         Indexer indexerResponse = client.createOrUpdateIndexer(updated);
->>>>>>> 267f2127
 
         setSameStartTime(updated, indexerResponse);
         assertObjectEquals(updated, indexerResponse, true, "etag");
@@ -643,17 +375,8 @@
 
     @Test
     public void canCreateIndexerWithBatchSizeMaxFailedItems() {
-<<<<<<< HEAD
-        SearchIndexerDataSource dataSource = createTestSqlDataSourceObject();
-        dataSourceClient.createOrUpdate(dataSource);
-
-        SearchIndexer indexer = createBaseTestIndexerObject("indexer");
-        SearchIndexer updatedExpected = createIndexerWithDifferentIndexingParameters(indexer)
-            .setDataSourceName(SQL_DATASOURCE_NAME);
-=======
         Indexer indexer = createBaseTestIndexerObject(createIndex(), createDataSource());
         Indexer updatedExpected = createIndexerWithDifferentIndexingParameters(indexer);
->>>>>>> 267f2127
 
         createAndValidateIndexer(updatedExpected);
     }
@@ -662,16 +385,6 @@
     // Storage resource provider is not returning an answer.
     @Test
     public void canUpdateIndexerBlobParams() {
-<<<<<<< HEAD
-        // Create the needed Azure blob resources and data source object
-        SearchIndexerDataSource blobDataSource = createBlobDataSource();
-
-        // Create the data source within the search service
-        dataSourceClient.createOrUpdate(blobDataSource);
-
-        // modify the indexer's blob params
-        SearchIndexer updatedExpected = createIndexerWithStorageConfig();
-=======
         String indexName = createIndex();
         String dataSourceName = client.createDataSource(createBlobDataSource()).getName();
         dataSourcesToDelete.add(dataSourceName);
@@ -683,7 +396,6 @@
         Indexer updated = createIndexerWithStorageConfig(indexName, dataSourceName)
             .setName(initial.getName());
         Indexer indexerResponse = client.createOrUpdateIndexer(updated);
->>>>>>> 267f2127
 
         setSameStartTime(updated, indexerResponse);
         assertObjectEquals(updated, indexerResponse, true, "etag");
@@ -694,107 +406,59 @@
     @Test
     public void canCreateIndexerWithBlobParams() {
         // Create the needed Azure blob resources and data source object
-        SearchIndexerDataSource blobDataSource = createBlobDataSource();
+        DataSource blobDataSource = createBlobDataSource();
 
         // Create the data source within the search service
-<<<<<<< HEAD
-        SearchIndexerDataSource dataSource = dataSourceClient.createOrUpdate(blobDataSource);
-
-        // modify the indexer's blob params
-        SearchIndexer indexer = createIndexerWithStorageConfig()
-            .setDataSourceName(dataSource.getName());
-=======
         DataSource dataSource = client.createOrUpdateDataSource(blobDataSource);
         dataSourcesToDelete.add(dataSource.getName());
 
         // modify the indexer's blob params
         Indexer indexer = createIndexerWithStorageConfig(createIndex(), dataSource.getName());
->>>>>>> 267f2127
 
         createAndValidateIndexer(indexer);
     }
 
     @Test
     public void canCreateAndDeleteIndexer() {
-<<<<<<< HEAD
-        createDataSourceAndIndex();
-        SearchIndexer indexer = createBaseTestIndexerObject("indexer");
-        indexer.setDataSourceName(SQL_DATASOURCE_NAME);
-        searchIndexerClient.create(indexer);
-=======
         Indexer indexer = createBaseTestIndexerObject(createIndex(), createDataSource());
         client.createIndexer(indexer);
->>>>>>> 267f2127
-
-        searchIndexerClient.delete(indexer.getName());
-        assertThrows(HttpResponseException.class, () -> searchIndexerClient.getIndexer(indexer.getName()));
+
+        client.deleteIndexer(indexer.getName());
+        assertThrows(HttpResponseException.class, () -> client.getIndexer(indexer.getName()));
     }
 
     @Test
     public void canCreateAndDeleteIndexerWithResponse() {
-<<<<<<< HEAD
-        createDataSourceAndIndex();
-        SearchIndexer indexer = createBaseTestIndexerObject("indexer");
-        indexer.setDataSourceName(SQL_DATASOURCE_NAME);
-        searchIndexerClient.createWithResponse(indexer, new RequestOptions(), Context.NONE);
-=======
         Indexer indexer = createBaseTestIndexerObject(createIndex(), createDataSource());
         client.createIndexerWithResponse(indexer, new RequestOptions(), Context.NONE);
->>>>>>> 267f2127
-
-        searchIndexerClient.deleteWithResponse(indexer, false, new RequestOptions(), Context.NONE);
-        assertThrows(HttpResponseException.class, () -> searchIndexerClient.getIndexer(indexer.getName()));
+
+        client.deleteIndexerWithResponse(indexer, false, new RequestOptions(), Context.NONE);
+        assertThrows(HttpResponseException.class, () -> client.getIndexer(indexer.getName()));
     }
 
     @Test
     public void deleteIndexerIsIdempotent() {
         // Create the indexer object
-<<<<<<< HEAD
-        SearchIndexer indexer = createBaseTestIndexerObject("indexer");
-        indexer.setDataSourceName(SQL_DATASOURCE_NAME);
-
-        // Try delete before the indexer even exists.
-        Response<Void> result = searchIndexerClient.deleteWithResponse(
-            indexer, false, generateRequestOptions(), Context.NONE);
-=======
         Indexer indexer = createBaseTestIndexerObject(createIndex(), createDataSource());
 
         // Try delete before the indexer even exists.
         Response<Void> result = client.deleteIndexerWithResponse(indexer, false, generateRequestOptions(),
             Context.NONE);
->>>>>>> 267f2127
         assertEquals(HttpURLConnection.HTTP_NOT_FOUND, result.getStatusCode());
 
         // Actually create the indexer
-        searchIndexerClient.create(indexer);
+        client.createIndexer(indexer);
 
         // Now delete twice.
-        result = searchIndexerClient.deleteWithResponse(indexer, false, generateRequestOptions(), Context.NONE);
+        result = client.deleteIndexerWithResponse(indexer, false, generateRequestOptions(), Context.NONE);
         assertEquals(HttpURLConnection.HTTP_NO_CONTENT, result.getStatusCode());
 
-        result = searchIndexerClient.deleteWithResponse(indexer, false, generateRequestOptions(), Context.NONE);
+        result = client.deleteIndexerWithResponse(indexer, false, generateRequestOptions(), Context.NONE);
         assertEquals(HttpURLConnection.HTTP_NOT_FOUND, result.getStatusCode());
     }
 
     @Test
     public void canCreateAndGetIndexer() {
-<<<<<<< HEAD
-        String indexerName = "indexer";
-        SearchIndexerDataSource dataSource = createTestSqlDataSourceObject();
-        dataSourceClient.createOrUpdate(dataSource);
-
-        SearchIndex index = createTestIndexForLiveDatasource();
-        searchIndexClient.create(index);
-
-        SearchIndexer indexer = createBaseTestIndexerObject(indexerName)
-            .setDataSourceName(dataSource.getName());
-
-        searchIndexerClient.create(indexer);
-        SearchIndexer indexerResult = searchIndexerClient.getIndexer(indexerName);
-        assertObjectEquals(indexer, indexerResult, true, "etag");
-
-        indexerResult = searchIndexerClient.getIndexerWithResponse(indexerName, generateRequestOptions(), Context.NONE).getValue();
-=======
         Indexer indexer = createBaseTestIndexerObject(createIndex(), createDataSource());
         client.createIndexer(indexer);
         indexersToDelete.add(indexer.getName());
@@ -804,37 +468,23 @@
 
         indexerResult = client.getIndexerWithResponse(indexer.getName(), generateRequestOptions(), Context.NONE)
             .getValue();
->>>>>>> 267f2127
         assertObjectEquals(indexer, indexerResult, true, "etag");
     }
 
     @Test
     public void getIndexerThrowsOnNotFound() {
         assertHttpResponseException(
-<<<<<<< HEAD
-            () -> searchIndexerClient.getIndexer("thisindexerdoesnotexist"),
-            HttpResponseStatus.NOT_FOUND,
-=======
             () -> client.getIndexer("thisindexerdoesnotexist"),
             HttpURLConnection.HTTP_NOT_FOUND,
->>>>>>> 267f2127
             "Indexer 'thisindexerdoesnotexist' was not found");
     }
 
     @Test
     public void createOrUpdateIndexerIfNotExistsSucceedsOnNoResource() {
-<<<<<<< HEAD
-        // Prepare data source and index
-        createDataSourceAndIndex();
-
-        SearchIndexer indexerResult = AccessConditionTests
-            .createOrUpdateIfNotExistsSucceedsOnNoResource(createOrUpdateIndexerFunc, newIndexerFunc);
-=======
         Indexer indexer = createBaseTestIndexerObject(createIndex(), createDataSource());
         Indexer created = client.createOrUpdateIndexerWithResponse(indexer, true, null, Context.NONE)
             .getValue();
         indexersToDelete.add(created.getName());
->>>>>>> 267f2127
 
         assertFalse(CoreUtils.isNullOrEmpty(created.getETag()));
     }
@@ -941,20 +591,6 @@
 
     @Test
     public void canUpdateIndexerSkillset() {
-<<<<<<< HEAD
-        SearchIndexerDataSource dataSource = createTestSqlDataSourceObject();
-        dataSourceClient.createOrUpdate(dataSource);
-
-        // Create a new skillset object
-        // todo: task 1544 - change all over the code that that the object creation and actual service creation will
-        // have meaningful and differentiated names
-        SearchIndexerSkillset skillset = createSkillsetObject();
-
-        // create the skillset in the search service
-        searchSkillsetClient.create(skillset);
-        SearchIndexer updatedExpected = createIndexerWithDifferentSkillset(skillset.getName());
-        createUpdateAndValidateIndexer(updatedExpected, SQL_DATASOURCE_NAME);
-=======
         String indexName = createIndex();
         String dataSourceName = createDataSource();
 
@@ -971,31 +607,14 @@
 
         setSameStartTime(updated, indexerResponse);
         assertObjectEquals(updated, indexerResponse, true, "etag");
->>>>>>> 267f2127
     }
 
     @Test
     public void canCreateIndexerWithSkillset() {
-<<<<<<< HEAD
-        SearchIndexerDataSource dataSource = createTestSqlDataSourceObject();
-        dataSourceClient.createOrUpdate(dataSource);
-
-        // Create a new skillset object
-        // todo: task 1544 - change all over the code that that the object creation and actual service creation will
-        // have meaningful and differentiated names
-        SearchIndexerSkillset skillset = createSkillsetObject();
-
-        // create the skillset in the search service
-        searchSkillsetClient.create(skillset);
-
-        SearchIndexer indexer = createIndexerWithDifferentSkillset(skillset.getName())
-            .setDataSourceName(dataSource.getName());
-=======
         Skillset skillset = client.createSkillset(createSkillsetObject());
         skillsetsToDelete.add(skillset.getName());
 
         Indexer indexer = createIndexerWithDifferentSkillset(createIndex(), createDataSource(), skillset.getName());
->>>>>>> 267f2127
 
         createAndValidateIndexer(indexer);
     }
@@ -1005,7 +624,7 @@
      *
      * @return the newly created skillset object
      */
-    SearchIndexerSkillset createSkillsetObject() {
+    Skillset createSkillsetObject() {
         List<InputFieldMappingEntry> inputs = Arrays.asList(
             new InputFieldMappingEntry()
                 .setName("url")
@@ -1021,7 +640,7 @@
                 .setTargetName("mytext")
         );
 
-        List<SearchIndexerSkill> skills = Collections.singletonList(
+        List<Skill> skills = Collections.singletonList(
             new OcrSkill()
                 .setShouldDetectOrientation(true)
                 .setName("myocr")
@@ -1030,60 +649,42 @@
                 .setInputs(inputs)
                 .setOutputs(outputs)
         );
-<<<<<<< HEAD
-        return new SearchIndexerSkillset()
-            .setName("ocr-skillset")
-=======
         return new Skillset()
             .setName(testResourceNamer.randomName("ocr-skillset", 32))
->>>>>>> 267f2127
             .setDescription("Skillset for testing default configuration")
             .setSkills(skills);
     }
 
-<<<<<<< HEAD
-    SearchIndexer createBaseTestIndexerObject(String indexerName) {
-        return new SearchIndexer()
-            .setName(indexerName)
-            .setTargetIndexName(IndexersManagementSyncTests.TARGET_INDEX_NAME)
-=======
     Indexer createBaseTestIndexerObject(String targetIndexName, String dataSourceName) {
         return new Indexer()
             .setName(testResourceNamer.randomName("indexer", 32))
             .setTargetIndexName(targetIndexName)
             .setDataSourceName(dataSourceName)
->>>>>>> 267f2127
             .setSchedule(new IndexingSchedule().setInterval(Duration.ofDays(1)));
     }
 
     /**
      * This index contains fields that are declared on the live data source we use to test the indexers
      *
-     * @return the newly created SearchIndex object
+     * @return the newly created Index object
      */
-<<<<<<< HEAD
-    SearchIndex createTestIndexForLiveDatasource() {
-        return new SearchIndex()
-            .setName(IndexersManagementSyncTests.TARGET_INDEX_NAME)
-=======
     Index createTestIndexForLiveDatasource() {
         return new Index()
             .setName(testResourceNamer.randomName(IndexersManagementSyncTests.TARGET_INDEX_NAME, 32))
->>>>>>> 267f2127
             .setFields(Arrays.asList(
-                new SearchField()
+                new Field()
                     .setName("county_name")
-                    .setType(SearchFieldDataType.STRING)
+                    .setType(DataType.EDM_STRING)
                     .setSearchable(Boolean.FALSE)
                     .setFilterable(Boolean.TRUE),
-                new SearchField()
+                new Field()
                     .setName("state")
-                    .setType(SearchFieldDataType.STRING)
+                    .setType(DataType.EDM_STRING)
                     .setSearchable(Boolean.TRUE)
                     .setFilterable(Boolean.TRUE),
-                new SearchField()
+                new Field()
                     .setName("feature_id")
-                    .setType(SearchFieldDataType.STRING)
+                    .setType(DataType.EDM_STRING)
                     .setKey(Boolean.TRUE)
                     .setSearchable(Boolean.TRUE)
                     .setFilterable(Boolean.FALSE)));
@@ -1095,11 +696,7 @@
      *
      * @return the created indexer
      */
-<<<<<<< HEAD
-    SearchIndexer createIndexerWithDifferentDescription() {
-=======
     Indexer createIndexerWithDifferentDescription(String targetIndexName, String dataSourceName) {
->>>>>>> 267f2127
         // create a new indexer object with a modified description
         return createBaseTestIndexerObject(targetIndexName, dataSourceName)
             .setDescription("somethingdifferent");
@@ -1110,15 +707,9 @@
      *
      * @return the created indexer
      */
-<<<<<<< HEAD
-    SearchIndexer createIndexerWithDifferentFieldMapping() {
-        // create a new indexer object
-        SearchIndexer indexer = createBaseTestIndexerObject("indexer");
-=======
     Indexer createIndexerWithDifferentFieldMapping(String targetIndexName, String dataSourceName) {
         // create a new indexer object
         Indexer indexer = createBaseTestIndexerObject(targetIndexName, dataSourceName);
->>>>>>> 267f2127
 
         // Create field mappings
         List<FieldMapping> fieldMappings = Collections.singletonList(new FieldMapping()
@@ -1136,15 +727,9 @@
      *
      * @return the created indexer
      */
-<<<<<<< HEAD
-    SearchIndexer createDisabledIndexer() {
-        // create a new indexer object
-        SearchIndexer indexer = createBaseTestIndexerObject("indexer");
-=======
     Indexer createDisabledIndexer(String targetIndexName, String dataSourceName) {
         // create a new indexer object
         Indexer indexer = createBaseTestIndexerObject(targetIndexName, dataSourceName);
->>>>>>> 267f2127
 
         // modify it
         indexer.setIsDisabled(false);
@@ -1157,15 +742,9 @@
      *
      * @return the created indexer
      */
-<<<<<<< HEAD
-    SearchIndexer createIndexerWithDifferentSchedule() {
-        // create a new indexer object
-        SearchIndexer indexer = createBaseTestIndexerObject("indexer");
-=======
     Indexer createIndexerWithDifferentSchedule(String targetIndexName, String dataSourceName) {
         // create a new indexer object
         Indexer indexer = createBaseTestIndexerObject(targetIndexName, dataSourceName);
->>>>>>> 267f2127
 
         IndexingSchedule is = new IndexingSchedule()
             .setInterval(Duration.ofMinutes(10));
@@ -1181,11 +760,7 @@
      *
      * @return the created indexer
      */
-<<<<<<< HEAD
-    SearchIndexer createIndexerWithDifferentSkillset(String skillsetName) {
-=======
     Indexer createIndexerWithDifferentSkillset(String targetIndexName, String dataSourceName, String skillsetName) {
->>>>>>> 267f2127
         // create a new indexer object
         return createBaseTestIndexerObject(targetIndexName, dataSourceName)
             .setSkillsetName(skillsetName);
@@ -1196,7 +771,7 @@
      *
      * @return the created indexer
      */
-    SearchIndexer createIndexerWithDifferentIndexingParameters(SearchIndexer indexer) {
+    Indexer createIndexerWithDifferentIndexingParameters(Indexer indexer) {
         // create a new indexer object
         IndexingParameters ip = new IndexingParameters()
             .setMaxFailedItems(121)
@@ -1209,16 +784,9 @@
         return indexer;
     }
 
-<<<<<<< HEAD
-    SearchIndexer createIndexerWithStorageConfig() {
-        // create an indexer object
-        SearchIndexer updatedExpected =
-            createBaseTestIndexerObject("indexer");
-=======
     Indexer createIndexerWithStorageConfig(String targetIndexName, String dataSourceName) {
         // create an indexer object
         Indexer updatedExpected = createBaseTestIndexerObject(targetIndexName, dataSourceName);
->>>>>>> 267f2127
 
         // just adding some(valid) config values for blobs
         HashMap<String, Object> config = new HashMap<>();
@@ -1236,13 +804,13 @@
         return updatedExpected;
     }
 
-    void setSameStartTime(SearchIndexer expected, SearchIndexer actual) {
+    void setSameStartTime(Indexer expected, Indexer actual) {
         // There ought to be a start time in the response; We just can't know what it is because it would
         // make the test timing-dependent.
         expected.getSchedule().setStartTime(actual.getSchedule().getStartTime());
     }
 
-    void assertAllIndexerFieldsNullExceptName(SearchIndexer indexer) {
+    void assertAllIndexerFieldsNullExceptName(Indexer indexer) {
         assertNull(indexer.getParameters());
         assertNull(indexer.getDataSourceName());
         assertNull(indexer.getDescription());
@@ -1261,11 +829,11 @@
         assertNotEquals(OffsetDateTime.now(), result.getEndTime());
     }
 
-    void assertValidIndexerExecutionInfo(SearchIndexerStatus indexerExecutionInfo) {
+    void assertValidIndexerExecutionInfo(IndexerExecutionInfo indexerExecutionInfo) {
         assertEquals(IndexerExecutionStatus.IN_PROGRESS, indexerExecutionInfo.getLastResult().getStatus());
         assertEquals(3, indexerExecutionInfo.getExecutionHistory().size());
 
-        SearchIndexerLimits limits = indexerExecutionInfo.getLimits();
+        IndexerLimits limits = indexerExecutionInfo.getLimits();
         assertNotNull(limits);
         assertEquals(100000, limits.getMaxDocumentContentCharactersToExtract(), 0);
         assertEquals(1000, limits.getMaxDocumentExtractionSize(), 0);
