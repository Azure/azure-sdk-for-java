--- conflicted
+++ resolved
@@ -3,22 +3,6 @@
 
 package com.azure.search.documents;
 
-<<<<<<< HEAD
-import com.azure.search.documents.indexes.SearchIndexClient;
-import com.azure.search.documents.indexes.models.RequestOptions;
-import com.azure.search.documents.indexes.models.SearchField;
-import com.azure.search.documents.indexes.models.SearchFieldDataType;
-import com.azure.search.documents.indexes.models.SearchIndex;
-import com.azure.search.documents.indexes.models.SynonymMap;
-import com.azure.search.documents.models.FacetResult;
-import com.azure.search.documents.models.QueryType;
-import com.azure.search.documents.models.RangeFacetResult;
-import com.azure.search.documents.models.SearchOptions;
-import com.azure.search.documents.models.SearchResult;
-import com.azure.search.documents.models.ValueFacetResult;
-import io.netty.handler.codec.http.HttpResponseStatus;
-import org.junit.jupiter.api.Test;
-=======
 import com.azure.core.credential.AzureKeyCredential;
 import com.azure.core.http.policy.ExponentialBackoff;
 import com.azure.core.http.policy.HttpPipelinePolicy;
@@ -48,7 +32,6 @@
 import com.azure.search.documents.models.TagScoringParameters;
 import com.azure.search.documents.models.TextWeights;
 import com.fasterxml.jackson.databind.ObjectMapper;
->>>>>>> 267f2127
 
 import java.io.IOException;
 import java.io.InputStreamReader;
@@ -156,133 +139,13 @@
         builder.credential(new AzureKeyCredential(API_KEY))
             .retryPolicy(new RetryPolicy(new ExponentialBackoff(3, Duration.ofSeconds(10), Duration.ofSeconds(30))));
 
-<<<<<<< HEAD
-    void prepareHotelsSynonymMap(String name, String synonyms, String fieldName) {
-        if (!interceptorManager.isPlaybackMode()) {
-            // In RECORDING mode (only), create a new index:
-            SearchServiceClient searchServiceClient = getSearchServiceClientBuilder().buildClient();
-
-            // Create a new SynonymMap
-            searchServiceClient.getSynonymMapClient().create(new SynonymMap()
-                .setName(name)
-                .setSynonyms(synonyms));
-
-            // Attach index field to SynonymMap
-            SearchIndexClient searchIndexClient = searchServiceClient.getSearchIndexClient();
-            SearchIndex hotelsIndex = searchIndexClient.getIndex(HOTELS_INDEX_NAME);
-            hotelsIndex.getFields().stream()
-                .filter(f -> fieldName.equals(f.getName()))
-                .findFirst().get().setSynonymMaps(Collections.singletonList(name));
-
-            // Update the index with the SynonymMap
-            searchIndexClient.createOrUpdate(hotelsIndex);
-
-            // Wait for the index to update with the SynonymMap
-            try {
-                Thread.sleep(5000);
-            } catch (InterruptedException e) {
-                e.printStackTrace();
-            }
-=======
         if (!interceptorManager.isLiveMode()) {
             builder.addPolicy(interceptorManager.getRecordPolicy());
->>>>>>> 267f2127
         }
 
         return builder;
     }
 
-<<<<<<< HEAD
-    String createIndexWithNonNullableTypes() {
-        SearchIndex index = new SearchIndex()
-            .setName("non-nullable-index")
-            .setFields(Arrays.asList(
-                new SearchField()
-                    .setName("Key")
-                    .setType(SearchFieldDataType.STRING)
-                    .setHidden(false)
-                    .setKey(true),
-                new SearchField()
-                    .setName("Rating")
-                    .setHidden(false)
-                    .setType(SearchFieldDataType.INT32),
-                new SearchField()
-                    .setName("Count")
-                    .setHidden(false)
-                    .setType(SearchFieldDataType.INT64),
-                new SearchField()
-                    .setName("IsEnabled")
-                    .setHidden(false)
-                    .setType(SearchFieldDataType.BOOLEAN),
-                new SearchField()
-                    .setName("Ratio")
-                    .setHidden(false)
-                    .setType(SearchFieldDataType.DOUBLE),
-                new SearchField()
-                    .setName("StartDate")
-                    .setHidden(false)
-                    .setType(SearchFieldDataType.DATE_TIME_OFFSET),
-                new SearchField()
-                    .setName("EndDate")
-                    .setHidden(false)
-                    .setType(SearchFieldDataType.DATE_TIME_OFFSET),
-                new SearchField()
-                    .setName("TopLevelBucket")
-                    .setType(SearchFieldDataType.COMPLEX)
-                    .setFields(Arrays.asList(
-                        new SearchField()
-                            .setName("BucketName")
-                            .setType(SearchFieldDataType.STRING)
-                            .setFilterable(true),
-                        new SearchField()
-                            .setName("Count")
-                            .setType(SearchFieldDataType.INT32)
-                            .setFilterable(true))),
-                new SearchField()
-                    .setName("Buckets")
-                    .setType(SearchFieldDataType.collection(SearchFieldDataType.COMPLEX))
-                    .setFields(Arrays.asList(
-                        new SearchField()
-                            .setName("BucketName")
-                            .setType(SearchFieldDataType.STRING)
-                            .setFilterable(true),
-                        new SearchField()
-                            .setName("Count")
-                            .setType(SearchFieldDataType.INT32)
-                            .setFilterable(true)))));
-
-        setupIndex(index);
-
-        return index.getName();
-    }
-
-    String createIndexWithValueTypes() {
-        SearchIndex index = new SearchIndex()
-            .setName("testindex")
-            .setFields(Arrays.asList(
-                new SearchField()
-                    .setName("Key")
-                    .setType(SearchFieldDataType.STRING)
-                    .setKey(true)
-                    .setSearchable(true),
-                new SearchField()
-                    .setName("IntValue")
-                    .setType(SearchFieldDataType.INT32)
-                    .setFilterable(true),
-                new SearchField()
-                    .setName("Bucket")
-                    .setType(SearchFieldDataType.COMPLEX)
-                    .setFields(Arrays.asList(
-                        new SearchField()
-                            .setName("BucketName")
-                            .setType(SearchFieldDataType.STRING)
-                            .setFilterable(true),
-                        new SearchField()
-                            .setName("Count")
-                            .setType(SearchFieldDataType.INT32)
-                            .setFilterable(true)
-                    ))
-=======
     protected Index createTestIndex() {
         Map<String, Double> weights = new HashMap<>();
         weights.put("Description", 1.5);
@@ -482,7 +345,6 @@
                 new Field()
                     .setName("ProfitMargin")
                     .setType(DataType.EDM_DOUBLE)
->>>>>>> 267f2127
                 )
             )
             .setScoringProfiles(Arrays.asList(
