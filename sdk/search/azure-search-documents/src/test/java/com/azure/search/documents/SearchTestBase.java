--- conflicted
+++ resolved
@@ -451,11 +451,7 @@
             .setCorsOptions(new CorsOptions()
                 .setAllowedOrigins("http://tempuri.org", "http://localhost:80")
                 .setMaxAgeInSeconds(60L))
-<<<<<<< HEAD
-            .setSearchSuggesters(Collections.singletonList(new SearchSuggester()
-=======
             .setSuggesters(Collections.singletonList(new SearchSuggester()
->>>>>>> 72d53830
                 .setName("FancySuggester")
                 .setSourceFields(Collections.singletonList("HotelName"))));
     }
