// Copyright (c) Microsoft Corporation. All rights reserved.
// Licensed under the MIT License.

package com.azure.search.documents;

import com.azure.core.credential.AzureKeyCredential;
import com.azure.core.http.HttpClient;
import com.azure.core.http.policy.FixedDelay;
import com.azure.core.http.policy.HttpPipelinePolicy;
import com.azure.core.http.policy.RetryPolicy;
import com.azure.core.test.TestBase;
import com.azure.core.test.TestMode;
import com.azure.core.test.http.AssertingHttpClientBuilder;
import com.azure.core.util.Configuration;
import com.azure.core.util.logging.ClientLogger;
import com.azure.search.documents.indexes.SearchIndexClientBuilder;
import com.azure.search.documents.indexes.SearchIndexerClientBuilder;
import com.azure.search.documents.indexes.SearchIndexerDataSources;
import com.azure.search.documents.indexes.models.CorsOptions;
import com.azure.search.documents.indexes.models.DataChangeDetectionPolicy;
import com.azure.search.documents.indexes.models.DataDeletionDetectionPolicy;
import com.azure.search.documents.indexes.models.DistanceScoringFunction;
import com.azure.search.documents.indexes.models.DistanceScoringParameters;
import com.azure.search.documents.indexes.models.FreshnessScoringFunction;
import com.azure.search.documents.indexes.models.FreshnessScoringParameters;
import com.azure.search.documents.indexes.models.LexicalAnalyzerName;
import com.azure.search.documents.indexes.models.MagnitudeScoringFunction;
import com.azure.search.documents.indexes.models.MagnitudeScoringParameters;
import com.azure.search.documents.indexes.models.ScoringFunctionAggregation;
import com.azure.search.documents.indexes.models.ScoringFunctionInterpolation;
import com.azure.search.documents.indexes.models.ScoringProfile;
import com.azure.search.documents.indexes.models.SearchField;
import com.azure.search.documents.indexes.models.SearchFieldDataType;
import com.azure.search.documents.indexes.models.SearchIndex;
import com.azure.search.documents.indexes.models.SearchIndexerDataSourceConnection;
import com.azure.search.documents.indexes.models.SearchSuggester;
import com.azure.search.documents.indexes.models.SoftDeleteColumnDeletionDetectionPolicy;
import com.azure.search.documents.indexes.models.TagScoringFunction;
import com.azure.search.documents.indexes.models.TagScoringParameters;
import com.azure.search.documents.indexes.models.TextWeights;
import com.fasterxml.jackson.databind.node.ObjectNode;
import com.fasterxml.jackson.databind.node.TextNode;

import java.io.IOException;
import java.io.UncheckedIOException;
import java.time.Duration;
import java.util.Arrays;
import java.util.Collections;
import java.util.HashMap;
import java.util.Locale;
import java.util.Map;
import java.util.function.BiConsumer;

import static com.azure.search.documents.TestHelpers.BLOB_DATASOURCE_NAME;
import static com.azure.search.documents.TestHelpers.HOTEL_INDEX_NAME;
import static com.azure.search.documents.TestHelpers.MAPPER;
import static com.azure.search.documents.TestHelpers.SQL_DATASOURCE_NAME;
import static com.azure.search.documents.indexes.DataSourceTests.FAKE_AZURE_SQL_CONNECTION_STRING;
import static org.junit.jupiter.api.Assertions.assertEquals;
import static org.junit.jupiter.api.Assertions.assertNotEquals;
import static org.junit.jupiter.api.Assertions.assertNotNull;

/**
 * Abstract base class for all Search API tests
 */
public abstract class SearchTestBase extends TestBase {
    protected static final String HOTELS_TESTS_INDEX_DATA_JSON = "HotelsTestsIndexData.json";
    protected static final String ENDPOINT = Configuration.getGlobalConfiguration()
        .get("SEARCH_SERVICE_ENDPOINT", "https://playback.search.windows.net");

    protected static final String API_KEY = Configuration.getGlobalConfiguration()
        .get("SEARCH_SERVICE_API_KEY", "apiKey");

    private static final String STORAGE_CONNECTION_STRING = Configuration.getGlobalConfiguration()
        .get("SEARCH_STORAGE_CONNECTION_STRING", "connectionString");
    private static final String BLOB_CONTAINER_NAME = Configuration.getGlobalConfiguration()
        .get("SEARCH_STORAGE_CONTAINER_NAME", "container");

    protected static final TestMode TEST_MODE = initializeTestMode();

    private static final String FAKE_DESCRIPTION = "Some data source";

    static final String HOTELS_DATA_JSON = "HotelsDataArray.json";
    static final String HOTELS_DATA_JSON_WITHOUT_FR_DESCRIPTION = "HotelsDataArrayWithoutFr.json";

    static final RetryPolicy SERVICE_THROTTLE_SAFE_RETRY_POLICY =
        new RetryPolicy(new FixedDelay(3, Duration.ofSeconds(60)));

    protected String createHotelIndex() {
        return setupIndexFromJsonFile(HOTELS_TESTS_INDEX_DATA_JSON);
    }

    protected String setupIndexFromJsonFile(String jsonFile) {
        try {
            ObjectNode jsonData = (ObjectNode) MAPPER.readTree(TestHelpers.loadResource(jsonFile));
            jsonData.set("name", new TextNode(testResourceNamer.randomName(jsonData.get("name").asText(), 64)));
            return setupIndex(MAPPER.treeToValue(jsonData, SearchIndex.class));
        } catch (IOException e) {
            throw new UncheckedIOException(e);
        }
    }

    protected String setupIndex(SearchIndex index) {
        getSearchIndexClientBuilder(true).buildClient().createOrUpdateIndex(index);

        return index.getName();
    }

    protected SearchIndexClientBuilder getSearchIndexClientBuilder(boolean isSync) {
<<<<<<< HEAD
        SearchIndexClientBuilder builder = new SearchIndexClientBuilder()
            .endpoint(ENDPOINT);
        builder.credential(new AzureKeyCredential(API_KEY));
        if (interceptorManager.isPlaybackMode()) {
            if (isSync) {
                builder.httpClient(TestHelpers.buildSyncAssertingClient(interceptorManager.getPlaybackClient()));

            } else {
                builder.httpClient(TestHelpers.buildAsyncAssertingClient(interceptorManager.getPlaybackClient()));
            }
            addPolicies(builder);
            return builder;
        }

        //builder.httpClient(new NettyAsyncHttpClientBuilder().proxy(new ProxyOptions(ProxyOptions.Type.HTTP, new InetSocketAddress("localhost", 8888))).build());

        builder.retryPolicy(SERVICE_THROTTLE_SAFE_RETRY_POLICY);

        if (!interceptorManager.isLiveMode()) {
            builder.addPolicy(interceptorManager.getRecordPolicy());
        }

        return builder;

    }

    protected SearchIndexClientBuilder getSearchIndexClientBuilderWithoutAssertingClient() {
=======
>>>>>>> f7349d64
        SearchIndexClientBuilder builder = new SearchIndexClientBuilder()
            .endpoint(ENDPOINT)
            .credential(new AzureKeyCredential(API_KEY))
            .httpClient(getHttpClient(isSync));

        if (interceptorManager.isPlaybackMode()) {
            addPolicies(builder);
            return builder;
        }

        builder.retryPolicy(SERVICE_THROTTLE_SAFE_RETRY_POLICY);

        if (!interceptorManager.isLiveMode()) {
            builder.addPolicy(interceptorManager.getRecordPolicy());
        }

        return builder;

    }

    protected SearchIndexerClientBuilder getSearchIndexerClientBuilder(boolean isSync, HttpPipelinePolicy... policies) {
        SearchIndexerClientBuilder builder = new SearchIndexerClientBuilder()
            .endpoint(ENDPOINT)
            .credential(new AzureKeyCredential(API_KEY))
            .httpClient(getHttpClient(isSync));

        addPolicies(builder, policies);

        if (interceptorManager.isPlaybackMode()) {
<<<<<<< HEAD
            if (isSync) {
                builder.httpClient(TestHelpers.buildSyncAssertingClient(interceptorManager.getPlaybackClient()));
            } else {
                builder.httpClient(TestHelpers.buildAsyncAssertingClient(interceptorManager.getPlaybackClient()));
            }
            addPolicies(builder, policies);
=======
>>>>>>> f7349d64
            return builder;
        }

        builder.retryPolicy(SERVICE_THROTTLE_SAFE_RETRY_POLICY);

        if (!interceptorManager.isLiveMode()) {
            builder.addPolicy(interceptorManager.getRecordPolicy());
        }

        return builder;

    }

    private static void addPolicies(SearchIndexClientBuilder builder, HttpPipelinePolicy... policies) {
        if (policies == null) {
            return;
        }

        for (HttpPipelinePolicy policy : policies) {
            builder.addPolicy(policy);
        }
    }

    private static void addPolicies(SearchIndexerClientBuilder builder, HttpPipelinePolicy... policies) {
        if (policies == null) {
            return;
        }

        for (HttpPipelinePolicy policy : policies) {
            builder.addPolicy(policy);
        }
    }

    protected SearchClientBuilder getSearchClientBuilder(String indexName, boolean isSync) {
<<<<<<< HEAD
        SearchClientBuilder builder = new SearchClientBuilder()
            .endpoint(ENDPOINT)
            .indexName(indexName);

        builder.credential(new AzureKeyCredential(API_KEY));
        if (interceptorManager.isPlaybackMode()) {
            if (isSync) {
                return builder.httpClient(TestHelpers.buildSyncAssertingClient(interceptorManager.getPlaybackClient()));
            } else {
                return builder.httpClient(TestHelpers.buildAsyncAssertingClient(interceptorManager.getPlaybackClient()));
            }
        }
        //builder.httpClient(new NettyAsyncHttpClientBuilder().proxy(new ProxyOptions(ProxyOptions.Type.HTTP, new InetSocketAddress("localhost", 8888))).build());
        builder.retryPolicy(SERVICE_THROTTLE_SAFE_RETRY_POLICY);

        if (!interceptorManager.isLiveMode()) {
            builder.addPolicy(interceptorManager.getRecordPolicy());
        }

        return builder;
    }

    protected SearchClientBuilder getSearchClientBuilderWithoutAssertingClient(String indexName) {
=======
>>>>>>> f7349d64
        SearchClientBuilder builder = new SearchClientBuilder()
            .endpoint(ENDPOINT)
            .indexName(indexName)
            .credential(new AzureKeyCredential(API_KEY))
            .httpClient(getHttpClient(isSync));

        if (interceptorManager.isPlaybackMode()) {
            return builder;
        }

        builder.retryPolicy(SERVICE_THROTTLE_SAFE_RETRY_POLICY);

        if (!interceptorManager.isLiveMode()) {
            builder.addPolicy(interceptorManager.getRecordPolicy());
        }

        return builder;
    }

    private HttpClient getHttpClient(boolean isSync) {
        HttpClient httpClient = (interceptorManager.isPlaybackMode())
            ? interceptorManager.getPlaybackClient()
            : HttpClient.createDefault();

        if (!isSync) {
            httpClient = new AssertingHttpClientBuilder(httpClient)
                .assertAsync()
                // TODO (alzimmer): Remove skipRequest when next azure-core-test is released
                .skipRequest((ignored1, ignored2) -> false)
                .build();
        }

        // TODO (alzimmer): Add support for sync when sync stack is enabled.

        return httpClient;
    }

    protected SearchIndex createTestIndex(String indexName) {
        Map<String, Double> weights = new HashMap<>();
        weights.put("Description", 1.5);
        weights.put("Category", 2.0);
        String searchIndexName = indexName == null ? randomIndexName(HOTEL_INDEX_NAME) : indexName;
        return new SearchIndex(searchIndexName, Arrays.asList(
            new SearchField("HotelId", SearchFieldDataType.STRING)
                .setKey(Boolean.TRUE)
                .setFilterable(Boolean.TRUE)
                .setSortable(Boolean.TRUE)
                .setFacetable(Boolean.TRUE)
                .setHidden(Boolean.FALSE),
            new SearchField("HotelName", SearchFieldDataType.STRING)
                .setSearchable(Boolean.TRUE)
                .setFilterable(Boolean.TRUE)
                .setSortable(Boolean.TRUE)
                .setHidden(Boolean.FALSE),
            new SearchField("Description", SearchFieldDataType.STRING)
                .setSearchable(Boolean.TRUE)
                .setAnalyzerName(LexicalAnalyzerName.EN_LUCENE)
                .setHidden(Boolean.FALSE),
            new SearchField("DescriptionFr", SearchFieldDataType.STRING)
                .setSearchable(Boolean.TRUE)
                .setAnalyzerName(LexicalAnalyzerName.FR_LUCENE)
                .setHidden(Boolean.FALSE),
            new SearchField("Description_Custom", SearchFieldDataType.STRING)
                .setSearchable(Boolean.TRUE)
                .setSearchAnalyzerName(LexicalAnalyzerName.STOP)
                .setIndexAnalyzerName(LexicalAnalyzerName.STOP)
                .setHidden(Boolean.FALSE),
            new SearchField("Category", SearchFieldDataType.STRING)
                .setSearchable(Boolean.TRUE)
                .setFilterable(Boolean.TRUE)
                .setSortable(Boolean.TRUE)
                .setFacetable(Boolean.TRUE)
                .setHidden(Boolean.FALSE),
            new SearchField("Tags", SearchFieldDataType.collection(SearchFieldDataType.STRING))
                .setSearchable(Boolean.TRUE)
                .setFilterable(Boolean.TRUE)
                .setFacetable(Boolean.TRUE)
                .setHidden(Boolean.FALSE),
            new SearchField("ParkingIncluded", SearchFieldDataType.BOOLEAN)
                .setFilterable(Boolean.TRUE)
                .setSortable(Boolean.TRUE)
                .setFacetable(Boolean.TRUE)
                .setHidden(Boolean.FALSE),
            new SearchField("SmokingAllowed", SearchFieldDataType.BOOLEAN)
                .setFilterable(Boolean.TRUE)
                .setSortable(Boolean.TRUE)
                .setFacetable(Boolean.TRUE)
                .setHidden(Boolean.FALSE),
            new SearchField("LastRenovationDate", SearchFieldDataType.DATE_TIME_OFFSET)
                .setFilterable(Boolean.TRUE)
                .setSortable(Boolean.TRUE)
                .setFacetable(Boolean.TRUE)
                .setHidden(Boolean.FALSE),
            new SearchField("Rating", SearchFieldDataType.INT32)
                .setFilterable(Boolean.TRUE)
                .setSortable(Boolean.TRUE)
                .setFacetable(Boolean.TRUE)
                .setHidden(Boolean.FALSE),
            new SearchField("Address", SearchFieldDataType.COMPLEX)
                .setFields(new SearchField("StreetAddress", SearchFieldDataType.STRING)
                        .setSearchable(Boolean.TRUE)
                        .setHidden(Boolean.FALSE),
                    new SearchField("City", SearchFieldDataType.STRING)
                        .setSearchable(Boolean.TRUE)
                        .setFilterable(Boolean.TRUE)
                        .setSortable(Boolean.TRUE)
                        .setFacetable(Boolean.TRUE)
                        .setHidden(Boolean.FALSE),
                    new SearchField("StateProvince", SearchFieldDataType.STRING)
                        .setSearchable(Boolean.TRUE)
                        .setFilterable(Boolean.TRUE)
                        .setSortable(Boolean.TRUE)
                        .setFacetable(Boolean.TRUE)
                        .setHidden(Boolean.FALSE),
                    new SearchField("Country", SearchFieldDataType.STRING)
                        .setSearchable(Boolean.TRUE)
                        .setFilterable(Boolean.TRUE)
                        .setSortable(Boolean.TRUE)
                        .setFacetable(Boolean.TRUE)
                        .setHidden(Boolean.FALSE),
                    new SearchField("PostalCode", SearchFieldDataType.STRING)
                        .setSearchable(Boolean.TRUE)
                        .setFilterable(Boolean.TRUE)
                        .setSortable(Boolean.TRUE)
                        .setFacetable(Boolean.TRUE)
                        .setHidden(Boolean.FALSE)),
            new SearchField("Location", SearchFieldDataType.GEOGRAPHY_POINT)
                .setFilterable(Boolean.TRUE)
                .setSortable(Boolean.TRUE)
                .setHidden(Boolean.FALSE),
            new SearchField("Rooms", SearchFieldDataType.collection(SearchFieldDataType.COMPLEX))
                .setFields(new SearchField("Description", SearchFieldDataType.STRING)
                        .setSearchable(Boolean.TRUE)
                        .setAnalyzerName(LexicalAnalyzerName.EN_LUCENE),
                    new SearchField("DescriptionFr", SearchFieldDataType.STRING)
                        .setSearchable(Boolean.TRUE)
                        .setAnalyzerName(LexicalAnalyzerName.FR_LUCENE)
                        .setHidden(Boolean.FALSE),
                    new SearchField("Type", SearchFieldDataType.STRING)
                        .setSearchable(Boolean.TRUE)
                        .setFilterable(Boolean.TRUE)
                        .setFacetable(Boolean.TRUE)
                        .setHidden(Boolean.FALSE),
                    new SearchField("BaseRate", SearchFieldDataType.DOUBLE)
                        .setKey(Boolean.FALSE)
                        .setFilterable(Boolean.TRUE)
                        .setFacetable(Boolean.TRUE)
                        .setHidden(Boolean.FALSE),
                    new SearchField("BedOptions", SearchFieldDataType.STRING)
                        .setSearchable(Boolean.TRUE)
                        .setFilterable(Boolean.TRUE)
                        .setFacetable(Boolean.TRUE)
                        .setHidden(Boolean.FALSE),
                    new SearchField("SleepsCount", SearchFieldDataType.INT32)
                        .setFilterable(Boolean.TRUE)
                        .setFacetable(Boolean.TRUE)
                        .setHidden(Boolean.FALSE),
                    new SearchField("SmokingAllowed", SearchFieldDataType.BOOLEAN)
                        .setFilterable(Boolean.TRUE)
                        .setFacetable(Boolean.TRUE)
                        .setHidden(Boolean.FALSE),
                    new SearchField("Tags", SearchFieldDataType.collection(SearchFieldDataType.STRING))
                        .setSearchable(Boolean.TRUE)
                        .setFilterable(Boolean.TRUE)
                        .setFacetable(Boolean.TRUE)
                        .setHidden(Boolean.FALSE)),
            new SearchField("TotalGuests", SearchFieldDataType.INT64)
                .setFilterable(Boolean.TRUE)
                .setSortable(Boolean.TRUE)
                .setFacetable(Boolean.TRUE),
            new SearchField("ProfitMargin", SearchFieldDataType.DOUBLE)
        )).setScoringProfiles(new ScoringProfile("MyProfile")
                .setFunctionAggregation(ScoringFunctionAggregation.AVERAGE)
                .setFunctions(new MagnitudeScoringFunction("Rating", 2.0,
                        new MagnitudeScoringParameters(1, 4)
                            .setShouldBoostBeyondRangeByConstant(true))
                        .setInterpolation(ScoringFunctionInterpolation.CONSTANT),
                    new DistanceScoringFunction("Location", 1.5,
                        new DistanceScoringParameters("Loc", 5))
                        .setInterpolation(ScoringFunctionInterpolation.LINEAR),
                    new FreshnessScoringFunction("LastRenovationDate", 1.1,
                        new FreshnessScoringParameters(Duration.ofDays(365)))
                        .setInterpolation(ScoringFunctionInterpolation.LOGARITHMIC))
                .setTextWeights(new TextWeights(weights)),
            new ScoringProfile("ProfileTwo")
                .setFunctionAggregation(ScoringFunctionAggregation.MAXIMUM)
                .setFunctions(new TagScoringFunction("Tags", 1.5,
                    new TagScoringParameters("MyTags"))
                    .setInterpolation(ScoringFunctionInterpolation.LINEAR)),
            new ScoringProfile("ProfileThree")
                .setFunctionAggregation(ScoringFunctionAggregation.MINIMUM)
                .setFunctions(new MagnitudeScoringFunction("Rating", 3.0,
                    new MagnitudeScoringParameters(0, 10)
                        .setShouldBoostBeyondRangeByConstant(false))
                    .setInterpolation(ScoringFunctionInterpolation.QUADRATIC)),
            new ScoringProfile("ProfileFour")
                .setFunctionAggregation(ScoringFunctionAggregation.FIRST_MATCHING)
                .setFunctions(new MagnitudeScoringFunction("Rating", 3.25,
                    new MagnitudeScoringParameters(1, 5)
                        .setShouldBoostBeyondRangeByConstant(false))
                    .setInterpolation(ScoringFunctionInterpolation.CONSTANT))
        ).setDefaultScoringProfile("MyProfile")
            .setCorsOptions(new CorsOptions(Arrays.asList("http://tempuri.org", "http://localhost:80"))
                .setMaxAgeInSeconds(60L))
            .setSuggesters(new SearchSuggester("FancySuggester", Collections.singletonList("HotelName")));
    }

    protected SearchIndexerDataSourceConnection createTestSqlDataSourceObject() {
        return createTestSqlDataSourceObject(null, null, null);
    }

    protected SearchIndexerDataSourceConnection createTestSqlDataSourceObject(
        DataDeletionDetectionPolicy dataDeletionDetectionPolicy, DataChangeDetectionPolicy dataChangeDetectionPolicy) {
        return createTestSqlDataSourceObject(testResourceNamer.randomName(SQL_DATASOURCE_NAME, 32),
            dataDeletionDetectionPolicy, dataChangeDetectionPolicy);
    }

    protected SearchIndexerDataSourceConnection createTestSqlDataSourceObject(String name,
        DataDeletionDetectionPolicy dataDeletionDetectionPolicy, DataChangeDetectionPolicy dataChangeDetectionPolicy) {
        if (name == null) {
            name = testResourceNamer.randomName(SQL_DATASOURCE_NAME, 32);
        }

        return SearchIndexerDataSources.createFromAzureSql(name, FAKE_AZURE_SQL_CONNECTION_STRING, "GeoNamesRI",
            FAKE_DESCRIPTION, dataChangeDetectionPolicy, dataDeletionDetectionPolicy);
    }

    protected SearchIndexerDataSourceConnection createBlobDataSource() {
        // create the new data source object for this storage account and container
        return SearchIndexerDataSources.createFromAzureBlobStorage(
            testResourceNamer.randomName(BLOB_DATASOURCE_NAME, 32), STORAGE_CONNECTION_STRING, BLOB_CONTAINER_NAME, "/",
            "real live blob",
            new SoftDeleteColumnDeletionDetectionPolicy()
                .setSoftDeleteColumnName("fieldName")
                .setSoftDeleteMarkerValue("someValue"));
    }

    protected String randomIndexName(String indexNameBase) {
        return testResourceNamer.randomName(indexNameBase, 64);
    }

    private static TestMode initializeTestMode() {
        ClientLogger logger = new ClientLogger(SearchTestBase.class);
        String azureTestMode = Configuration.getGlobalConfiguration().get("AZURE_TEST_MODE");
        if (azureTestMode != null) {
            try {
                return TestMode.valueOf(azureTestMode.toUpperCase(Locale.US));
            } catch (IllegalArgumentException var3) {
                logger.error("Could not parse '{}' into TestEnum. Using 'Playback' mode.", azureTestMode);
                return TestMode.PLAYBACK;
            }
        } else {
            logger.info("Environment variable '{}' has not been set yet. Using 'Playback' mode.", "AZURE_TEST_MODE");
            return TestMode.PLAYBACK;
        }
    }

    protected void validateETagUpdate(String original, String updated) {
        assertNotNull(original);
        assertNotNull(updated);
        assertNotEquals(original, updated);
    }

    protected <T> void compareMaps(Map<String, T> expectedMap, Map<String, T> actualMap,
        BiConsumer<T, T> comparisonFunction) {
        assertEquals(expectedMap.size(), actualMap.size());

        actualMap.forEach((key, actual) -> {
            T expected = expectedMap.get(key);
            assertNotNull(expected, "Actual map contained an entry that doesn't exist in the expected map: " + key);

            comparisonFunction.accept(expected, actual);
        });
    }
}<|MERGE_RESOLUTION|>--- conflicted
+++ resolved
@@ -107,36 +107,6 @@
     }
 
     protected SearchIndexClientBuilder getSearchIndexClientBuilder(boolean isSync) {
-<<<<<<< HEAD
-        SearchIndexClientBuilder builder = new SearchIndexClientBuilder()
-            .endpoint(ENDPOINT);
-        builder.credential(new AzureKeyCredential(API_KEY));
-        if (interceptorManager.isPlaybackMode()) {
-            if (isSync) {
-                builder.httpClient(TestHelpers.buildSyncAssertingClient(interceptorManager.getPlaybackClient()));
-
-            } else {
-                builder.httpClient(TestHelpers.buildAsyncAssertingClient(interceptorManager.getPlaybackClient()));
-            }
-            addPolicies(builder);
-            return builder;
-        }
-
-        //builder.httpClient(new NettyAsyncHttpClientBuilder().proxy(new ProxyOptions(ProxyOptions.Type.HTTP, new InetSocketAddress("localhost", 8888))).build());
-
-        builder.retryPolicy(SERVICE_THROTTLE_SAFE_RETRY_POLICY);
-
-        if (!interceptorManager.isLiveMode()) {
-            builder.addPolicy(interceptorManager.getRecordPolicy());
-        }
-
-        return builder;
-
-    }
-
-    protected SearchIndexClientBuilder getSearchIndexClientBuilderWithoutAssertingClient() {
-=======
->>>>>>> f7349d64
         SearchIndexClientBuilder builder = new SearchIndexClientBuilder()
             .endpoint(ENDPOINT)
             .credential(new AzureKeyCredential(API_KEY))
@@ -166,15 +136,6 @@
         addPolicies(builder, policies);
 
         if (interceptorManager.isPlaybackMode()) {
-<<<<<<< HEAD
-            if (isSync) {
-                builder.httpClient(TestHelpers.buildSyncAssertingClient(interceptorManager.getPlaybackClient()));
-            } else {
-                builder.httpClient(TestHelpers.buildAsyncAssertingClient(interceptorManager.getPlaybackClient()));
-            }
-            addPolicies(builder, policies);
-=======
->>>>>>> f7349d64
             return builder;
         }
 
@@ -209,32 +170,6 @@
     }
 
     protected SearchClientBuilder getSearchClientBuilder(String indexName, boolean isSync) {
-<<<<<<< HEAD
-        SearchClientBuilder builder = new SearchClientBuilder()
-            .endpoint(ENDPOINT)
-            .indexName(indexName);
-
-        builder.credential(new AzureKeyCredential(API_KEY));
-        if (interceptorManager.isPlaybackMode()) {
-            if (isSync) {
-                return builder.httpClient(TestHelpers.buildSyncAssertingClient(interceptorManager.getPlaybackClient()));
-            } else {
-                return builder.httpClient(TestHelpers.buildAsyncAssertingClient(interceptorManager.getPlaybackClient()));
-            }
-        }
-        //builder.httpClient(new NettyAsyncHttpClientBuilder().proxy(new ProxyOptions(ProxyOptions.Type.HTTP, new InetSocketAddress("localhost", 8888))).build());
-        builder.retryPolicy(SERVICE_THROTTLE_SAFE_RETRY_POLICY);
-
-        if (!interceptorManager.isLiveMode()) {
-            builder.addPolicy(interceptorManager.getRecordPolicy());
-        }
-
-        return builder;
-    }
-
-    protected SearchClientBuilder getSearchClientBuilderWithoutAssertingClient(String indexName) {
-=======
->>>>>>> f7349d64
         SearchClientBuilder builder = new SearchClientBuilder()
             .endpoint(ENDPOINT)
             .indexName(indexName)
