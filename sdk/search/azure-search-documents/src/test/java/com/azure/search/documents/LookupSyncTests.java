// Copyright (c) Microsoft Corporation. All rights reserved.
// Licensed under the MIT License.
package com.azure.search.documents;

import com.azure.core.http.rest.Response;
import com.azure.core.models.spatial.PointGeometry;
import com.azure.core.util.Context;
import com.azure.search.documents.indexes.SearchIndexClient;
import com.azure.search.documents.indexes.models.IndexDocumentsBatch;
import com.azure.search.documents.indexes.models.SearchField;
import com.azure.search.documents.indexes.models.SearchFieldDataType;
import com.azure.search.documents.indexes.models.SearchIndex;
<<<<<<< HEAD
import com.azure.search.documents.models.GeoPoint;
=======
>>>>>>> 846f5853
import com.azure.search.documents.test.environment.models.Hotel;
import com.azure.search.documents.test.environment.models.HotelAddress;
import com.azure.search.documents.test.environment.models.HotelRoom;
import com.azure.search.documents.test.environment.models.ModelWithPrimitiveCollections;
import org.junit.jupiter.api.Test;

import java.text.ParseException;
import java.time.Instant;
import java.time.OffsetDateTime;
import java.time.ZoneOffset;
import java.util.ArrayList;
import java.util.Arrays;
import java.util.Base64;
import java.util.Calendar;
import java.util.Collections;
import java.util.Date;
import java.util.List;
import java.util.Map;
import java.util.function.Supplier;

import static com.azure.search.documents.TestHelpers.assertMapEquals;
import static com.azure.search.documents.TestHelpers.assertObjectEquals;
import static com.azure.search.documents.TestHelpers.createPointGeometry;
import static com.azure.search.documents.TestHelpers.uploadDocument;
import static java.lang.Double.NEGATIVE_INFINITY;
import static java.lang.Double.NaN;
import static java.lang.Double.POSITIVE_INFINITY;
import static org.junit.jupiter.api.Assertions.assertEquals;

public class LookupSyncTests extends SearchTestBase {
    private final List<String> indexesToDelete = new ArrayList<>();
    private SearchClient client;

    @Override
    protected void afterTest() {
        super.afterTest();

        SearchIndexClient serviceClient = getSearchIndexClientBuilder().buildClient();
        for (String index : indexesToDelete) {
            serviceClient.deleteIndex(index);
        }
    }

    private SearchClient setupClient(Supplier<String> indexSupplier) {
        String indexName = indexSupplier.get();
        indexesToDelete.add(indexName);

        return getSearchClientBuilder(indexName).buildClient();
    }

    @Test
    public void canGetStaticallyTypedDocument() {
        client = setupClient(this::createHotelIndex);

        Hotel expected = prepareExpectedHotel();
        uploadDocument(client, expected);

        Hotel actual = client.getDocument(expected.hotelId(), Hotel.class);
        assertObjectEquals(expected, actual, true, "boundingBox");
    }

    @Test
    public void canGetStaticallyTypedDocumentWithNullOrEmptyValues() {
        client = setupClient(this::createHotelIndex);

        Hotel expected = prepareEmptyHotel();
        uploadDocument(client, expected);

        Hotel actual = client.getDocument(expected.hotelId(), Hotel.class);
        assertObjectEquals(expected, actual, true);
    }

    @Test
    public void canGetStaticallyTypedDocumentWithPascalCaseFields() {
        client = setupClient(this::createHotelIndex);

        Hotel expected = preparePascalCaseFieldsHotel();
        uploadDocument(client, expected);

        Hotel actual = client.getDocument(expected.hotelId(), Hotel.class);
        assertObjectEquals(expected, actual, true);
    }

    @Test
    public void canRoundtripStaticallyTypedPrimitiveCollections() {
        client = setupClient(this::setupIndexWithDataTypes);

        ModelWithPrimitiveCollections expected = preparePrimitivesModel();
        uploadDocument(client, expected);

        ModelWithPrimitiveCollections actual = client.getDocument(expected.key(), ModelWithPrimitiveCollections.class);
        assertObjectEquals(expected, actual, true, "boundingBox");
    }

    @Test
    public void getStaticallyTypedDocumentSetsUnselectedFieldsToNull() throws ParseException {
        client = setupClient(this::createHotelIndex);

        Hotel indexedDoc = prepareSelectedFieldsHotel();
        Hotel expected = new Hotel()
            .hotelName("Countryside Hotel")
            .description("Save up to 50% off traditional hotels.  Free WiFi, great location near downtown, "
                + "full kitchen, washer & dryer, 24/7 support, bowling alley, fitness center and more.")
            .address(new HotelAddress().city("Durham"))
            .rooms(Arrays.asList(new HotelRoom().baseRate(2.44), new HotelRoom().baseRate(7.69)));

        uploadDocument(client, indexedDoc);

        List<String> selectedFields = Arrays.asList("Description", "HotelName", "Address/City", "Rooms/BaseRate");
        Response<Hotel> actual = client.getDocumentWithResponse(indexedDoc.hotelId(), Hotel.class,
            selectedFields, Context.NONE);
        assertObjectEquals(expected, actual.getValue(), true);
    }

    @Test
    public void canGetDynamicDocumentWithNullOrEmptyValues() {
        client = setupClient(this::createHotelIndex);

        SearchDocument expectedDoc = new SearchDocument();
        expectedDoc.put("HotelId", "1");
        expectedDoc.put("HotelName", null);
        expectedDoc.put("Tags", Collections.emptyList());
        expectedDoc.put("ParkingIncluded", null);
        expectedDoc.put("LastRenovationDate", null);
        expectedDoc.put("Rating", null);
        expectedDoc.put("Location", null);
        expectedDoc.put("Address", null);

        SearchDocument room = new SearchDocument();
        room.put("BaseRate", null);
        room.put("BedOptions", null);
        room.put("SleepsCount", null);
        room.put("SmokingAllowed", null);
        room.put("Tags", Collections.emptyList());

        expectedDoc.put("Rooms", Collections.singletonList(room));

        uploadDocument(client, expectedDoc);
        // Select only the fields set in the test case so we don't get superfluous data back.
        List<String> selectedFields = Arrays.asList("HotelId", "HotelName", "Tags", "ParkingIncluded", "LastRenovationDate", "Rating", "Location", "Address", "Rooms/BaseRate", "Rooms/BedOptions", "Rooms/SleepsCount", "Rooms/SmokingAllowed", "Rooms/Tags");

        Response<SearchDocument> response = client.getDocumentWithResponse("1", SearchDocument.class,
            selectedFields, Context.NONE);
        assertEquals(expectedDoc, response.getValue());
    }

    @Test
    public void getDynamicDocumentWithEmptyObjectsReturnsObjectsFullOfNulls() {
        client = setupClient(this::createHotelIndex);

        SearchDocument originalDoc = new SearchDocument();
        originalDoc.put("HotelId", "1");
        originalDoc.put("Address", new SearchDocument());


        SearchDocument expectedDoc = new SearchDocument();
        expectedDoc.put("HotelId", "1");

        SearchDocument address = new SearchDocument();
        address.put("StreetAddress", null);
        address.put("City", null);
        address.put("StateProvince", null);
        address.put("Country", null);
        address.put("PostalCode", null);
        expectedDoc.put("Address", address);

        uploadDocument(client, originalDoc);
        // Select only the fields set in the test case so we don't get superfluous data back.
        List<String> selectedFields = Arrays.asList("HotelId", "Address");

        Response<SearchDocument> response = client.getDocumentWithResponse("1", SearchDocument.class,
            selectedFields, Context.NONE);
        assertEquals(expectedDoc, response.getValue());
    }

    @Test
    public void emptyDynamicallyTypedPrimitiveCollectionsRoundtripAsObjectArrays() {
        client = setupClient(this::setupIndexWithDataTypes);

        String docKey = "3";

        SearchDocument originalDoc = new SearchDocument();
        originalDoc.put("Key", docKey);
        originalDoc.put("Dates", new Object[]{});
        originalDoc.put("Doubles", new Double[]{});
        originalDoc.put("Bools", new boolean[]{});
        originalDoc.put("Longs", new Long[]{});
        originalDoc.put("Strings", new String[]{});
        originalDoc.put("Ints", new int[]{});
        originalDoc.put("Points", new Object[]{});

        SearchDocument expectedDoc = new SearchDocument();
        expectedDoc.put("Key", docKey);
        expectedDoc.put("Doubles", Collections.emptyList());
        expectedDoc.put("Bools", Collections.emptyList());
        expectedDoc.put("Longs", Collections.emptyList());
        expectedDoc.put("Strings", Collections.emptyList());
        expectedDoc.put("Ints", Collections.emptyList());
        expectedDoc.put("Points", Collections.emptyList());
        expectedDoc.put("Dates", Collections.emptyList());

        uploadDocument(client, originalDoc);

        SearchDocument actualDoc = client.getDocument(docKey, SearchDocument.class);
        assertEquals(expectedDoc, actualDoc);
    }

    @Test
    public void emptyDynamicObjectsInCollectionExpandedOnGetWhenCollectionFieldSelected() {
        client = setupClient(this::createHotelIndex);

        SearchDocument originalDoc = new SearchDocument();
        originalDoc.put("HotelId", "1");

        SearchDocument originalRoom = new SearchDocument();
        originalRoom.put("BaseRate", null);
        originalRoom.put("BedOptions", null);
        originalRoom.put("SleepsCount", null);
        originalRoom.put("SmokingAllowed", null);
        originalRoom.put("Tags", Collections.emptyList());
        originalDoc.put("Rooms", Arrays.asList(new SearchDocument(), originalRoom));

        SearchDocument expectedDoc = new SearchDocument();
        expectedDoc.put("HotelId", "1");

        SearchDocument expectedRoom1 = new SearchDocument();
        expectedRoom1.put("Description", null);
        expectedRoom1.put("Description_fr", null);
        expectedRoom1.put("Type", null);
        expectedRoom1.put("BaseRate", null);
        expectedRoom1.put("BedOptions", null);
        expectedRoom1.put("SleepsCount", null);
        expectedRoom1.put("SmokingAllowed", null);
        expectedRoom1.put("Tags", Collections.emptyList());

        SearchDocument expectedRoom2 = new SearchDocument();
        expectedRoom2.put("Description", null);
        expectedRoom2.put("Description_fr", null);
        expectedRoom2.put("Type", null);
        expectedRoom2.put("BaseRate", null);
        expectedRoom2.put("BedOptions", null);
        expectedRoom2.put("SleepsCount", null);
        expectedRoom2.put("SmokingAllowed", null);
        expectedRoom2.put("Tags", Collections.emptyList());

        expectedDoc.put("Rooms", Arrays.asList(expectedRoom1, expectedRoom2));

        uploadDocument(client, originalDoc);
        List<String> selectedFields = Arrays.asList("HotelId", "Rooms");

        Response<SearchDocument> response = client.getDocumentWithResponse("1", SearchDocument.class,
            selectedFields, Context.NONE);
        assertEquals(expectedDoc, response.getValue());
    }

    @Test
    public void getDynamicDocumentCannotAlwaysDetermineCorrectType() {
        client = setupClient(this::createHotelIndex);

        SearchDocument indexedDoc = new SearchDocument();
        indexedDoc.put("HotelId", "1");
        indexedDoc.put("LastRenovationDate", "2017-01-13T14:03:00.7552052-07:00");
<<<<<<< HEAD
        indexedDoc.put("Location", GeoPoint.create(40.760586, -73.975403)); // Test that we don't confuse Geo-JSON & complex types.
=======
        indexedDoc.put("Location", createPointGeometry(40.760586, -73.975403)); // Test that we don't confuse Geo-JSON & complex types.
>>>>>>> 846f5853
        indexedDoc.put("Rooms", Collections.singletonList(new SearchDocument(Collections.singletonMap("BaseRate", NaN))));

        SearchDocument expectedDoc = new SearchDocument();
        expectedDoc.put("HotelId", "1");
        expectedDoc.put("LastRenovationDate", OffsetDateTime.of(2017, 1, 13, 21, 3,
            0, 755000000, ZoneOffset.UTC));
<<<<<<< HEAD
        expectedDoc.put("Location", GeoPoint.create(40.760586, -73.975403));
=======
        expectedDoc.put("Location", createPointGeometry(40.760586, -73.975403));
>>>>>>> 846f5853
        expectedDoc.put("Rooms", Collections.singletonList(new SearchDocument(Collections.singletonMap("BaseRate", "NaN"))));

        client.indexDocuments(new IndexDocumentsBatch<>().addUploadActions(indexedDoc));

        // Select only the fields set in the test case so we don't get superfluous data back.
        List<String> selectedFields = Arrays.asList("HotelId", "LastRenovationDate", "Location", "Rooms/BaseRate");
<<<<<<< HEAD
        assertMapEquals(expectedDoc, client.getDocumentWithResponse("1", selectedFields, null, Context.NONE).getValue());
=======
        assertMapEquals(expectedDoc, client.getDocumentWithResponse("1", SearchDocument.class, selectedFields,
            Context.NONE).getValue(), false, "properties");
>>>>>>> 846f5853
    }

    @Test
    public void canGetDocumentWithBase64EncodedKey() {
        client = setupClient(this::createHotelIndex);

        String complexKey = Base64.getEncoder().encodeToString(new byte[]{1, 2, 3, 4, 5});

        SearchDocument expectedDoc = new SearchDocument();
        expectedDoc.put("HotelId", complexKey);

        client.indexDocuments(new IndexDocumentsBatch<>().addUploadActions(expectedDoc));
        assertEquals(client.getDocumentWithResponse(complexKey, SearchDocument.class,
            new ArrayList<>(expectedDoc.keySet()), Context.NONE).getValue(), expectedDoc);
    }

    @Test
    public void roundTrippingDateTimeOffsetNormalizesToUtc() {
        client = setupClient(this::createHotelIndex);

        SearchDocument indexedDoc = new SearchDocument();
        indexedDoc.put("HotelId", "1");
        indexedDoc.put("LastRenovationDate", OffsetDateTime.parse("2010-06-27T00:00:00-08:00"));

        SearchDocument expectedDoc = new SearchDocument();
        expectedDoc.put("HotelId", "1");

        expectedDoc.put("LastRenovationDate", OffsetDateTime.parse("2010-06-27T08:00Z"));

        client.indexDocuments(new IndexDocumentsBatch<>().addUploadActions(indexedDoc));
<<<<<<< HEAD
        Map<String, Object> actualDoc = client.getDocumentWithResponse("1",
            new ArrayList<>(expectedDoc.keySet()), null, Context.NONE).getValue();
        assertMapEquals(expectedDoc, actualDoc);
=======
        SearchDocument actualDoc = client.getDocumentWithResponse("1", SearchDocument.class,
            new ArrayList<>(expectedDoc.keySet()), Context.NONE).getValue();
        assertMapEquals(expectedDoc, actualDoc, false);
>>>>>>> 846f5853
    }

    @Test
    public void emptyDynamicObjectsOmittedFromCollectionOnGetWhenSubFieldsSelected() {
        client = setupClient(this::createHotelIndex);

        SearchDocument originalDoc = new SearchDocument();
        originalDoc.put("HotelId", "1");

        SearchDocument originalRoom = new SearchDocument();
        originalRoom.put("BaseRate", null);
        originalRoom.put("BedOptions", null);
        originalRoom.put("SleepsCount", null);
        originalRoom.put("SmokingAllowed", null);
        originalRoom.put("Tags", Collections.emptyList());
        originalDoc.put("Rooms", Arrays.asList(new SearchDocument(), originalRoom));

        SearchDocument expectedDoc = new SearchDocument();
        expectedDoc.put("HotelId", "1");

        SearchDocument expectedRoom = new SearchDocument();
        expectedRoom.put("BaseRate", null);
        expectedRoom.put("BedOptions", null);
        expectedRoom.put("SleepsCount", null);
        expectedRoom.put("SmokingAllowed", null);
        expectedRoom.put("Tags", Collections.emptyList());
        expectedDoc.put("Rooms", Collections.singletonList(expectedRoom));

        uploadDocument(client, originalDoc);
        List<String> selectedFields = Arrays.asList("HotelId", "Rooms/BaseRate", "Rooms/BedOptions", "Rooms/SleepsCount", "Rooms/SmokingAllowed", "Rooms/Tags");

        Response<SearchDocument> response = client.getDocumentWithResponse("1", SearchDocument.class,
            selectedFields, Context.NONE);
        assertEquals(expectedDoc, response.getValue());
    }

    @Test
    public void dynamicallyTypedPrimitiveCollectionsDoNotAllRoundtripCorrectly() {
        client = setupClient(this::setupIndexWithDataTypes);

        String docKey = "1";
        OffsetDateTime dateTime = OffsetDateTime.parse("2019-08-13T14:30:00Z");
        PointGeometry geoPoint = createPointGeometry(1.0, 100.0);

        SearchDocument indexedDoc = new SearchDocument();
        indexedDoc.put("Key", docKey);
        indexedDoc.put("Dates", new OffsetDateTime[]{dateTime});
        indexedDoc.put("Doubles", new Double[]{0.0, 5.8, POSITIVE_INFINITY, NEGATIVE_INFINITY, NaN});
        indexedDoc.put("Bools", new Boolean[]{true, false});
        indexedDoc.put("Longs", new Long[]{9999999999999999L, 832372345832523L});
        indexedDoc.put("Strings", new String[]{"hello", "bye"});
        indexedDoc.put("Ints", new int[]{1, 2, 3, 4, -13, 5, 0});
        indexedDoc.put("Points", new PointGeometry[]{geoPoint});

        // This is the expected document when querying the document later
        SearchDocument expectedDoc = new SearchDocument();
        expectedDoc.put("Key", docKey);
        expectedDoc.put("Doubles", Arrays.asList(0.0, 5.8, "INF", "-INF", "NaN"));
        expectedDoc.put("Bools", Arrays.asList(true, false));
        expectedDoc.put("Longs", Arrays.asList(9999999999999999L, 832372345832523L));
        expectedDoc.put("Strings", Arrays.asList("hello", "bye"));
        expectedDoc.put("Ints", Arrays.asList(1, 2, 3, 4, -13, 5, 0));
        expectedDoc.put("Points", Collections.singletonList(geoPoint));
        expectedDoc.put("Dates", Collections.singletonList(dateTime));

        uploadDocument(client, indexedDoc);

<<<<<<< HEAD
        SearchDocument actualDoc = client.getDocument(docKey);

        assertMapEquals(expectedDoc, actualDoc);
=======
        SearchDocument actualDoc = client.getDocument(docKey, SearchDocument.class);

        assertMapEquals(expectedDoc, actualDoc, true, "properties");
>>>>>>> 846f5853
    }

    Hotel prepareExpectedHotel() {
        Date expectDate = Date.from(Instant.ofEpochMilli(1277582400000L));
        return new Hotel().hotelId("1")
            .hotelName("Fancy Stay")
            .description("Best hotel in town if you like luxury hotels. They have an amazing infinity pool, a spa, and a really helpful concierge. The location is perfect -- right downtown, close to all the tourist attractions. We highly recommend this hotel.")
            .descriptionFr("Meilleur hôtel en ville si vous aimez les hôtels de luxe. Ils ont une magnifique piscine à débordement, un spa et un concierge très utile. L'emplacement est parfait – en plein centre, à proximité de toutes les attractions touristiques. Nous recommandons fortement cet hôtel.")
            .category("Luxury")
            .tags(Arrays.asList("pool",
                "view",
                "wifi",
                "concierge"))
            .parkingIncluded(false)
            .smokingAllowed(false)
            .lastRenovationDate(new Date(expectDate.getYear(),
                expectDate.getMonth(), expectDate.getDate(), expectDate.getHours(),
                expectDate.getMinutes(), expectDate.getSeconds()))
            .rating(5)
            .location(createPointGeometry(47.678581, -122.131577))
            .rooms(new ArrayList<>());
    }

    Hotel prepareEmptyHotel() {
        return new Hotel().hotelId("1")
            .tags(new ArrayList<>())
            .rooms(Collections.singletonList(
                new HotelRoom().tags(new String[0])
            ));
    }

    Hotel preparePascalCaseFieldsHotel() {
        return new Hotel().hotelId("123").hotelName("Lord of the Rings").description("J.R.R").descriptionFr("Tolkien");
    }

    Hotel prepareSelectedFieldsHotel() {
        return new Hotel()
            .hotelId("2")
            .hotelName("Countryside Hotel")
            .description("Save up to 50% off traditional hotels.  Free WiFi, great location near downtown, full kitchen, washer & dryer, 24/7 support, bowling alley, fitness center and more.")
            .descriptionFr("Économisez jusqu'à 50% sur les hôtels traditionnels.  WiFi gratuit, très bien situé près du centre-ville, cuisine complète, laveuse & sécheuse, support 24/7, bowling, centre de fitness et plus encore.")
            .category("Budget")
            .tags(Arrays.asList("24-hour front desk service", "coffee in lobby", "restaurant"))
            .parkingIncluded(false)
            .smokingAllowed(true)
            .lastRenovationDate(new Date(2010 - 1900, Calendar.JUNE, 26, 13, 0, 0))
            .rating(3)
            .location(createPointGeometry(35.904160, -78.940483))
            .address(new HotelAddress().streetAddress("6910 Fayetteville Rd").city("Durham").stateProvince("NC").country("USA").postalCode("27713"))
            .rooms(Arrays.asList(
                new HotelRoom()
                    .description("Suite, 1 King Bed (Amenities)")
                    .descriptionFr("Suite, 1 très grand lit (Services)")
                    .type("Suite")
                    .baseRate(2.44)
                    .bedOptions("1 King Bed")
                    .sleepsCount(2)
                    .smokingAllowed(true)
                    .tags(new String[] { "coffee maker" }),
                new HotelRoom()
                    .description("Budget Room, 1 Queen Bed (Amenities)")
                    .descriptionFr("Chambre Économique, 1 grand lit (Services)")
                    .type("Budget Room")
                    .baseRate(7.69)
                    .bedOptions("1 Queen Bed")
                    .sleepsCount(2)
                    .smokingAllowed(false)
                    .tags(new String[] { "coffee maker" })));
    }

    ModelWithPrimitiveCollections preparePrimitivesModel() {
        return new ModelWithPrimitiveCollections()
            .key("1")
            .bools(new Boolean[]{true, false})
            .dates(new OffsetDateTime[]{
                OffsetDateTime.parse("2019-04-14T14:24:00Z"),
                OffsetDateTime.parse("1999-12-31T23:59:59Z")})
            .doubles(new Double[]{NEGATIVE_INFINITY, 0.0, 2.78, NaN, 3.14, POSITIVE_INFINITY})
            .ints(new int[]{1, 2, 3, 4, -13, 5, 0})
            .longs(new Long[]{-9_999_999_999_999_999L, 832_372_345_832_523L})
            .points(new PointGeometry[]{
                createPointGeometry(49.0, -67.0),
                createPointGeometry(47.0, 21.0)})
            .strings(new String[]{"hello", "2019-04-14T14:56:00-07:00"});
    }

    String setupIndexWithDataTypes() {
<<<<<<< HEAD
        SearchIndex index = new SearchIndex()
            .setName("data-types-tests-index")
            .setFields(Arrays.asList(
                 new SearchField()
                    .setName("Key")
                    .setType(SearchFieldDataType.STRING)
                    .setKey(true)
                    .setHidden(false),
                 new SearchField()
                    .setName("Bools")
                    .setType(SearchFieldDataType.collection(SearchFieldDataType.BOOLEAN))
                    .setHidden(false),
                 new SearchField()
                    .setName("Dates")
                    .setType(SearchFieldDataType.collection(SearchFieldDataType.DATE_TIME_OFFSET))
                    .setHidden(false),
                 new SearchField()
                    .setName("Doubles")
                    .setType(SearchFieldDataType.collection(SearchFieldDataType.DOUBLE))
                    .setHidden(false),
                 new SearchField()
                    .setName("Points")
                    .setType(SearchFieldDataType.collection(SearchFieldDataType.GEOGRAPHY_POINT))
                    .setHidden(false),
                 new SearchField()
                    .setName("Ints")
                    .setType(SearchFieldDataType.collection(SearchFieldDataType.INT32))
                    .setHidden(false),
                 new SearchField()
                    .setName("Longs")
                    .setType(SearchFieldDataType.collection(SearchFieldDataType.INT64))
                    .setHidden(false),
                 new SearchField()
                    .setName("Strings")
                    .setType(SearchFieldDataType.collection(SearchFieldDataType.STRING))
=======
        SearchIndex index = new SearchIndex("data-types-tests-index")
            .setFields(Arrays.asList(
                 new SearchField("Key", SearchFieldDataType.STRING)
                    .setKey(true)
                    .setHidden(false),
                 new SearchField("Bools", SearchFieldDataType.collection(SearchFieldDataType.BOOLEAN))
                    .setHidden(false),
                 new SearchField("Dates", SearchFieldDataType.collection(SearchFieldDataType.DATE_TIME_OFFSET))
                    .setHidden(false),
                 new SearchField("Doubles", SearchFieldDataType.collection(SearchFieldDataType.DOUBLE))
                    .setHidden(false),
                 new SearchField("Points", SearchFieldDataType.collection(SearchFieldDataType.GEOGRAPHY_POINT))
                    .setHidden(false),
                 new SearchField("Ints", SearchFieldDataType.collection(SearchFieldDataType.INT32))
                    .setHidden(false),
                 new SearchField("Longs", SearchFieldDataType.collection(SearchFieldDataType.INT64))
                    .setHidden(false),
                 new SearchField("Strings", SearchFieldDataType.collection(SearchFieldDataType.STRING))
>>>>>>> 846f5853
                    .setHidden(false)
            ));

        setupIndex(index);

        return index.getName();
    }
}<|MERGE_RESOLUTION|>--- conflicted
+++ resolved
@@ -10,10 +10,6 @@
 import com.azure.search.documents.indexes.models.SearchField;
 import com.azure.search.documents.indexes.models.SearchFieldDataType;
 import com.azure.search.documents.indexes.models.SearchIndex;
-<<<<<<< HEAD
-import com.azure.search.documents.models.GeoPoint;
-=======
->>>>>>> 846f5853
 import com.azure.search.documents.test.environment.models.Hotel;
 import com.azure.search.documents.test.environment.models.HotelAddress;
 import com.azure.search.documents.test.environment.models.HotelRoom;
@@ -31,7 +27,6 @@
 import java.util.Collections;
 import java.util.Date;
 import java.util.List;
-import java.util.Map;
 import java.util.function.Supplier;
 
 import static com.azure.search.documents.TestHelpers.assertMapEquals;
@@ -276,34 +271,22 @@
         SearchDocument indexedDoc = new SearchDocument();
         indexedDoc.put("HotelId", "1");
         indexedDoc.put("LastRenovationDate", "2017-01-13T14:03:00.7552052-07:00");
-<<<<<<< HEAD
-        indexedDoc.put("Location", GeoPoint.create(40.760586, -73.975403)); // Test that we don't confuse Geo-JSON & complex types.
-=======
         indexedDoc.put("Location", createPointGeometry(40.760586, -73.975403)); // Test that we don't confuse Geo-JSON & complex types.
->>>>>>> 846f5853
         indexedDoc.put("Rooms", Collections.singletonList(new SearchDocument(Collections.singletonMap("BaseRate", NaN))));
 
         SearchDocument expectedDoc = new SearchDocument();
         expectedDoc.put("HotelId", "1");
         expectedDoc.put("LastRenovationDate", OffsetDateTime.of(2017, 1, 13, 21, 3,
             0, 755000000, ZoneOffset.UTC));
-<<<<<<< HEAD
-        expectedDoc.put("Location", GeoPoint.create(40.760586, -73.975403));
-=======
         expectedDoc.put("Location", createPointGeometry(40.760586, -73.975403));
->>>>>>> 846f5853
         expectedDoc.put("Rooms", Collections.singletonList(new SearchDocument(Collections.singletonMap("BaseRate", "NaN"))));
 
         client.indexDocuments(new IndexDocumentsBatch<>().addUploadActions(indexedDoc));
 
         // Select only the fields set in the test case so we don't get superfluous data back.
         List<String> selectedFields = Arrays.asList("HotelId", "LastRenovationDate", "Location", "Rooms/BaseRate");
-<<<<<<< HEAD
-        assertMapEquals(expectedDoc, client.getDocumentWithResponse("1", selectedFields, null, Context.NONE).getValue());
-=======
         assertMapEquals(expectedDoc, client.getDocumentWithResponse("1", SearchDocument.class, selectedFields,
             Context.NONE).getValue(), false, "properties");
->>>>>>> 846f5853
     }
 
     @Test
@@ -334,15 +317,9 @@
         expectedDoc.put("LastRenovationDate", OffsetDateTime.parse("2010-06-27T08:00Z"));
 
         client.indexDocuments(new IndexDocumentsBatch<>().addUploadActions(indexedDoc));
-<<<<<<< HEAD
-        Map<String, Object> actualDoc = client.getDocumentWithResponse("1",
-            new ArrayList<>(expectedDoc.keySet()), null, Context.NONE).getValue();
-        assertMapEquals(expectedDoc, actualDoc);
-=======
         SearchDocument actualDoc = client.getDocumentWithResponse("1", SearchDocument.class,
             new ArrayList<>(expectedDoc.keySet()), Context.NONE).getValue();
         assertMapEquals(expectedDoc, actualDoc, false);
->>>>>>> 846f5853
     }
 
     @Test
@@ -410,15 +387,9 @@
 
         uploadDocument(client, indexedDoc);
 
-<<<<<<< HEAD
-        SearchDocument actualDoc = client.getDocument(docKey);
-
-        assertMapEquals(expectedDoc, actualDoc);
-=======
         SearchDocument actualDoc = client.getDocument(docKey, SearchDocument.class);
 
         assertMapEquals(expectedDoc, actualDoc, true, "properties");
->>>>>>> 846f5853
     }
 
     Hotel prepareExpectedHotel() {
@@ -506,43 +477,6 @@
     }
 
     String setupIndexWithDataTypes() {
-<<<<<<< HEAD
-        SearchIndex index = new SearchIndex()
-            .setName("data-types-tests-index")
-            .setFields(Arrays.asList(
-                 new SearchField()
-                    .setName("Key")
-                    .setType(SearchFieldDataType.STRING)
-                    .setKey(true)
-                    .setHidden(false),
-                 new SearchField()
-                    .setName("Bools")
-                    .setType(SearchFieldDataType.collection(SearchFieldDataType.BOOLEAN))
-                    .setHidden(false),
-                 new SearchField()
-                    .setName("Dates")
-                    .setType(SearchFieldDataType.collection(SearchFieldDataType.DATE_TIME_OFFSET))
-                    .setHidden(false),
-                 new SearchField()
-                    .setName("Doubles")
-                    .setType(SearchFieldDataType.collection(SearchFieldDataType.DOUBLE))
-                    .setHidden(false),
-                 new SearchField()
-                    .setName("Points")
-                    .setType(SearchFieldDataType.collection(SearchFieldDataType.GEOGRAPHY_POINT))
-                    .setHidden(false),
-                 new SearchField()
-                    .setName("Ints")
-                    .setType(SearchFieldDataType.collection(SearchFieldDataType.INT32))
-                    .setHidden(false),
-                 new SearchField()
-                    .setName("Longs")
-                    .setType(SearchFieldDataType.collection(SearchFieldDataType.INT64))
-                    .setHidden(false),
-                 new SearchField()
-                    .setName("Strings")
-                    .setType(SearchFieldDataType.collection(SearchFieldDataType.STRING))
-=======
         SearchIndex index = new SearchIndex("data-types-tests-index")
             .setFields(Arrays.asList(
                  new SearchField("Key", SearchFieldDataType.STRING)
@@ -561,7 +495,6 @@
                  new SearchField("Longs", SearchFieldDataType.collection(SearchFieldDataType.INT64))
                     .setHidden(false),
                  new SearchField("Strings", SearchFieldDataType.collection(SearchFieldDataType.STRING))
->>>>>>> 846f5853
                     .setHidden(false)
             ));
 
