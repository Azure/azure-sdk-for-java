// Copyright (c) Microsoft Corporation. All rights reserved.
// Licensed under the MIT License.

package com.azure.search.documents;

import com.azure.core.credential.AzureKeyCredential;
import com.azure.core.exception.HttpResponseException;
import com.azure.core.http.HttpPipeline;
import com.azure.core.test.TestMode;
import com.azure.core.util.Configuration;
import com.azure.core.util.ExpandableStringEnum;
import com.azure.core.util.serializer.JsonSerializer;
import com.azure.core.util.serializer.JsonSerializerProviders;
import com.azure.core.util.serializer.TypeReference;
import com.azure.json.JsonProviders;
import com.azure.json.JsonReader;
import com.azure.json.JsonSerializable;
import com.azure.json.JsonWriter;
import com.azure.search.documents.indexes.SearchIndexClient;
import com.azure.search.documents.indexes.SearchIndexClientBuilder;
import com.azure.search.documents.indexes.models.SearchIndex;
<<<<<<< HEAD
=======
import com.azure.search.documents.test.environment.models.NonNullableModel;
import com.fasterxml.jackson.databind.JsonNode;
import com.fasterxml.jackson.databind.ObjectMapper;
import com.fasterxml.jackson.databind.node.ObjectNode;
import com.fasterxml.jackson.databind.node.TextNode;
>>>>>>> 419521b4
import org.reactivestreams.Publisher;
import reactor.test.StepVerifier;

import java.io.ByteArrayOutputStream;
import java.io.IOException;
import java.io.UncheckedIOException;
import java.lang.reflect.Array;
import java.net.HttpURLConnection;
import java.net.URI;
import java.nio.file.Files;
import java.nio.file.Paths;
import java.time.OffsetDateTime;
import java.time.ZoneOffset;
import java.util.ArrayList;
import java.util.Arrays;
import java.util.Collections;
import java.util.Date;
import java.util.HashSet;
import java.util.List;
import java.util.Map;
import java.util.Set;
import java.util.concurrent.ConcurrentHashMap;
import java.util.function.Function;

import static com.azure.search.documents.SearchTestBase.API_KEY;
import static com.azure.search.documents.SearchTestBase.ENDPOINT;
import static com.azure.search.documents.SearchTestBase.HOTELS_DATA_JSON;
import static com.azure.search.documents.SearchTestBase.HOTELS_TESTS_INDEX_DATA_JSON;
import static com.azure.search.documents.SearchTestBase.SERVICE_THROTTLE_SAFE_RETRY_POLICY;
import static org.junit.jupiter.api.Assertions.assertArrayEquals;
import static org.junit.jupiter.api.Assertions.assertEquals;
import static org.junit.jupiter.api.Assertions.assertNull;
import static org.junit.jupiter.api.Assertions.assertTrue;
import static org.junit.jupiter.api.Assertions.fail;

/**
 * This class contains helper methods for running Azure Cognitive Search tests.
 */
public final class TestHelpers {
    private static final TestMode TEST_MODE = setupTestMode();

    private static final JsonSerializer SERIALIZER = JsonSerializerProviders.createInstance(true);

    public static final String HOTEL_INDEX_NAME = "hotels";

    public static final String BLOB_DATASOURCE_NAME = "azs-java-live-blob";
    public static final String BLOB_DATASOURCE_TEST_NAME = "azs-java-test-blob";
    public static final String SQL_DATASOURCE_NAME = "azs-java-test-sql";
    public static final String ISO8601_FORMAT = "yyyy-MM-dd'T'HH:mm:ss'Z'";

    private static final Map<String, byte[]> LOADED_FILE_DATA = new ConcurrentHashMap<>();

    /**
     * Assert whether two objects are equal.
     *
     * @param expected The expected object.
     * @param actual The actual object.
     */
    public static void assertObjectEquals(Object expected, Object actual) {
        assertArrayEquals(SERIALIZER.serializeToBytes(expected), SERIALIZER.serializeToBytes(actual));
    }

    /**
     * Assert whether two objects are equal.
     *
     * @param expected The expected object.
     * @param actual The actual object.
     * @param ignoreDefaults Set to true if it needs to ignore default value of expected object.
     * @param ignoredFields Ignored fields.
     */
    public static void assertObjectEquals(Object expected, Object actual, boolean ignoreDefaults,
        String... ignoredFields) {
        Set<String> ignored = (ignoredFields == null)
            ? Collections.emptySet()
            : new HashSet<>(Arrays.asList(ignoredFields));

        assertObjectEqualsInternal(expected, actual, ignoreDefaults, ignored);
    }

    @SuppressWarnings({"unchecked", "rawtypes", "UseOfObsoleteDateTimeApi"})
    private static void assertObjectEqualsInternal(Object expected, Object actual, boolean ignoredDefaults,
        Set<String> ignoredFields) {
        if (expected == null) {
            assertNull(actual);
        } else if (isComparableType(expected.getClass())) {
            if (expected instanceof Number) {
                assertEquals(((Number) expected).doubleValue(), ((Number) actual).doubleValue());
            } else {
                assertEquals(expected, actual);
            }
        } else if (expected instanceof OffsetDateTime) {
            assertEquals(0, ((OffsetDateTime) expected).compareTo(OffsetDateTime.parse(actual.toString())));
        } else if (expected instanceof Date) {
            assertDateEquals((Date) expected, (Date) actual);
        } else if (expected instanceof Map) {
            assertMapEqualsInternal((Map) expected, (Map) actual, ignoredDefaults, ignoredFields);
        } else {
            byte[] expectedJson;
            byte[] actualJson;
            if (expected instanceof JsonSerializable<?>) {
                expectedJson = serializeJsonSerializable((JsonSerializable<?>) expected);
                actualJson = serializeJsonSerializable((JsonSerializable<?>) actual);
            } else {
                expectedJson = SERIALIZER.serializeToBytes(expected);
                actualJson = SERIALIZER.serializeToBytes(actual);
            }

            try (JsonReader expectedReader = JsonProviders.createReader(expectedJson);
                JsonReader actualReader = JsonProviders.createReader(actualJson)) {

                assertMapEqualsInternal(expectedReader.readMap(JsonReader::readUntyped),
                    actualReader.readMap(JsonReader::readUntyped), ignoredDefaults, ignoredFields);
            } catch (IOException ex) {
                throw new UncheckedIOException(ex);
            }
        }
    }

    private static byte[] serializeJsonSerializable(JsonSerializable<?> jsonSerializable) {
        if (jsonSerializable == null) {
            return new byte[0];
        }

        ByteArrayOutputStream outputStream = new ByteArrayOutputStream();

        try (JsonWriter writer = JsonProviders.createWriter(outputStream)) {
            jsonSerializable.toJson(writer).flush();
            return outputStream.toByteArray();
        } catch (IOException ex) {
            throw new UncheckedIOException(ex);
        }
    }

    /**
     * Determines if two lists of documents are equal by comparing their keys.
     *
     * @param group1 The first list of documents.
     * @param group2 The second list documents.
     * @return True of false if the documents are equal or not equal, respectively.
     */
    public static boolean equalDocumentSets(List<NonNullableModel> group1, List<NonNullableModel> group2) {
        List<String> group1Keys = produceKeyList(group1, TestHelpers::extractKeyFromDocument);
        List<String> group2Keys = produceKeyList(group2, TestHelpers::extractKeyFromDocument);
        return group1Keys.containsAll(group2Keys);
    }

    private static <T> List<String> produceKeyList(List<T> objList, Function<T, String> extractKeyFunc) {
        List<String> keyList = new ArrayList<>();
        for (T obj : objList) {
            keyList.add(extractKeyFunc.apply(obj));
        }
        return keyList;
    }

    private static String extractKeyFromDocument(NonNullableModel document) {
        ObjectNode node = MAPPER.valueToTree(document);
        return node.get("Key").asText();
    }

    /**
     * Assert whether two maps are equal, map key must be String.
     *
     * @param expectedMap The expected map.
     * @param actualMap The actual map.
     * @param ignoreDefaults Set to true if it needs to ignore default value of expected object.
     * @param ignoredFields Ignored fields.
     */
    public static void assertMapEquals(Map<String, Object> expectedMap, Map<String, Object> actualMap,
        boolean ignoreDefaults, String... ignoredFields) {
        Set<String> ignored = (ignoredFields == null)
            ? Collections.emptySet()
            : new HashSet<>(Arrays.asList(ignoredFields));

        assertMapEqualsInternal(expectedMap, actualMap, ignoreDefaults, ignored);
    }

    @SuppressWarnings({"unchecked", "rawtypes"})
    private static void assertMapEqualsInternal(Map<String, Object> expectedMap, Map<String, Object> actualMap,
        boolean ignoreDefaults, Set<String> ignoredFields) {
        for (Map.Entry<String, Object> entry : expectedMap.entrySet()) {
            String expectedKey = entry.getKey();
            Object expectedValue = entry.getValue();

            if (shouldSkipField(expectedKey, expectedValue, ignoreDefaults, ignoredFields)) {
                continue;
            }

            assertTrue(actualMap.containsKey(expectedKey));
            Object actualValue = actualMap.get(expectedKey);
            if (expectedValue == null) {
                assertNull(actualValue);
            } else {
                if (isComparableType(expectedValue.getClass())) {
                    if (expectedValue instanceof Number) {
                        assertEquals(((Number) entry.getValue()).doubleValue(), ((Number) actualValue).doubleValue());
                    } else {
                        assertEquals(entry.getValue(), actualValue);
                    }
                } else if (expectedValue instanceof List) {
                    assertListEquals((List) expectedValue, (List) actualValue, ignoreDefaults, ignoredFields);
                } else {
                    assertObjectEqualsInternal(expectedValue, actualValue, ignoreDefaults, ignoredFields);
                }
            }
        }
    }

    @SuppressWarnings("UseOfObsoleteDateTimeApi")
    private static void assertDateEquals(Date expect, Date actual) {
        assertEquals(0, expect.toInstant().atOffset(ZoneOffset.UTC)
            .compareTo(actual.toInstant().atOffset(ZoneOffset.UTC)));
    }

    private static void assertListEquals(List<Object> expected, List<Object> actual, boolean ignoredDefaults,
        Set<String> ignoredFields) {
        assertEquals(expected.size(), actual.size());
        for (int i = 0; i < expected.size(); i++) {
            assertObjectEqualsInternal(expected.get(i), actual.get(i), ignoredDefaults, ignoredFields);
        }
    }

    private static boolean isComparableType(Class<?> clazz) {
        return clazz.isPrimitive() // Primitive types are always comparable.
            || clazz.isEnum() // Enums are comparable
            || ExpandableStringEnum.class.isAssignableFrom(clazz) // And so are ExpandableStringEnums
            || Byte.class.isAssignableFrom(clazz) // Boxed primitives are also comparable
            || Boolean.class.isAssignableFrom(clazz)
            || Character.class.isAssignableFrom(clazz)
            || Short.class.isAssignableFrom(clazz)
            || Integer.class.isAssignableFrom(clazz)
            || Long.class.isAssignableFrom(clazz)
            || Float.class.isAssignableFrom(clazz)
            || Double.class.isAssignableFrom(clazz)
            || String.class.isAssignableFrom(clazz) // And so are Strings
            || (clazz.isArray() && isComparableType(Array.newInstance(clazz, 0).getClass())); // Array of comparable
    }

    private static boolean shouldSkipField(String fieldName, Object value, boolean ignoreDefaults,
        Set<String> ignoredFields) {
        if (ignoredFields != null && ignoredFields.contains(fieldName)) {
            return true;
        }

        if (ignoreDefaults) {
            if (value == null) {
                return true;
            }
            if (value instanceof Boolean && !((boolean) value)) {
                return true;
            }

            return value instanceof Number && ((Number) value).doubleValue() == 0.0D;
        }
        return false;
    }

    public static void assertHttpResponseException(Runnable exceptionThrower, int statusCode, String expectedMessage) {
        try {
            exceptionThrower.run();
            fail();
        } catch (Throwable ex) {
            verifyHttpResponseError(ex, statusCode, expectedMessage);
        }
    }

    public static void assertHttpResponseExceptionAsync(Publisher<?> exceptionThrower) {
        StepVerifier.create(exceptionThrower)
            .verifyErrorSatisfies(error -> verifyHttpResponseError(error, HttpURLConnection.HTTP_BAD_REQUEST,
                "Invalid expression: Could not find a property named 'ThisFieldDoesNotExist' on type 'search.document'."));
    }

    private static void verifyHttpResponseError(Throwable ex, int statusCode, String expectedMessage) {
        if (ex instanceof HttpResponseException) {
            assertEquals(statusCode, ((HttpResponseException) ex).getResponse().getStatusCode());

            if (expectedMessage != null) {
                assertTrue(ex.getMessage().contains(expectedMessage));
            }
        } else {
            fail("Expected exception to be instanceof HttpResponseException", ex);
        }
    }

    public static void waitForIndexing() {
        // Wait 3 seconds to allow index request to finish.
        sleepIfRunningAgainstService(3000);
    }

    public static void sleepIfRunningAgainstService(long millis) {
        if (TEST_MODE == TestMode.PLAYBACK) {
            return;
        }

        try {
            Thread.sleep(millis);
        } catch (InterruptedException ex) {
            throw new IllegalStateException(ex);
        }
    }

    static TestMode setupTestMode() {
        try {
            return TestMode.valueOf(Configuration.getGlobalConfiguration().get("AZURE_TEST_MODE", "PLAYBACK"));
        } catch (RuntimeException ex) {
            return TestMode.PLAYBACK;
        }
    }

    public static <T> void uploadDocuments(SearchClient client, List<T> uploadDoc) {
        client.uploadDocuments(uploadDoc);
        waitForIndexing();
    }

    public static <T> void uploadDocuments(SearchAsyncClient client, List<T> uploadDoc) {
        client.uploadDocuments(uploadDoc).block();
        waitForIndexing();
    }

    public static <T> void uploadDocument(SearchClient client, T uploadDoc) {
        client.uploadDocuments(Collections.singletonList(uploadDoc));
        waitForIndexing();
    }

    public static <T> void uploadDocument(SearchAsyncClient client, T uploadDoc) {
        client.uploadDocuments(Collections.singletonList(uploadDoc)).block();
        waitForIndexing();
    }

    public static List<Map<String, Object>> uploadDocumentsJson(SearchClient client, String dataJson) {
        List<Map<String, Object>> documents = readJsonFileToList(dataJson);
        uploadDocuments(client, documents);

        return documents;
    }

    public static HttpPipeline getHttpPipeline(SearchClient searchClient) {
        return searchClient.getHttpPipeline();
    }

    public static HttpPipeline getHttpPipeline(SearchAsyncClient searchAsyncClient) {
        return searchAsyncClient.getHttpPipeline();
    }

    public static List<Map<String, Object>> readJsonFileToList(String filename) {
        try (JsonReader jsonReader = JsonProviders.createReader(loadResource(filename))) {
            return jsonReader.readArray(reader -> reader.readMap(JsonReader::readUntyped));
        } catch (IOException ex) {
            throw new UncheckedIOException(ex);
        }
    }

    public static Map<String, Object> convertStreamToMap(byte[] source) {
        try (JsonReader jsonReader = JsonProviders.createReader(source)) {
            return jsonReader.readMap(JsonReader::readUntyped);
        } catch (IOException ex) {
            throw new UncheckedIOException(ex);
        }
    }

    public static <T> T convertMapToValue(Map<String, Object> value, Class<T> clazz) {
        return SERIALIZER.deserializeFromBytes(SERIALIZER.serializeToBytes(value), TypeReference.createInstance(clazz));
    }

    public static SearchIndexClient setupSharedIndex(String indexName) {
        try (JsonReader jsonReader = JsonProviders.createReader(loadResource(HOTELS_TESTS_INDEX_DATA_JSON))) {
            SearchIndex baseIndex = SearchIndex.fromJson(jsonReader);

            SearchIndexClient searchIndexClient = new SearchIndexClientBuilder()
                .endpoint(ENDPOINT)
                .credential(new AzureKeyCredential(API_KEY))
                .retryPolicy(SERVICE_THROTTLE_SAFE_RETRY_POLICY)
                .buildClient();

            searchIndexClient.createOrUpdateIndex(createTestIndex(indexName, baseIndex));
            uploadDocumentsJson(searchIndexClient.getSearchClient(indexName), HOTELS_DATA_JSON);

            return searchIndexClient;
        } catch (IOException ex) {
            throw new UncheckedIOException(ex);
        }
    }

    static SearchIndex createTestIndex(String testIndexName, SearchIndex baseIndex) {
        return new SearchIndex(testIndexName)
            .setFields(baseIndex.getFields())
            .setScoringProfiles(baseIndex.getScoringProfiles())
            .setDefaultScoringProfile(baseIndex.getDefaultScoringProfile())
            .setCorsOptions(baseIndex.getCorsOptions())
            .setSuggesters(baseIndex.getSuggesters())
            .setAnalyzers(baseIndex.getAnalyzers())
            .setTokenizers(baseIndex.getTokenizers())
            .setTokenFilters(baseIndex.getTokenFilters())
            .setCharFilters(baseIndex.getCharFilters())
            .setNormalizers(baseIndex.getNormalizers())
            .setEncryptionKey(baseIndex.getEncryptionKey())
            .setSimilarity(baseIndex.getSimilarity())
            .setSemanticSettings(baseIndex.getSemanticSettings())
            .setETag(baseIndex.getETag());
    }

    public static String createGeographyPolygon(String... coordinates) {
        if (coordinates.length % 2 != 0) {
            throw new RuntimeException("'coordinates' must contain pairs of two.");
        }

        StringBuilder builder = new StringBuilder("geography'POLYGON((");

        for (int i = 0; i < coordinates.length; i += 2) {
            if (i != 0) {
                builder.append(',');
            }

            builder.append(coordinates[i])
                .append(' ')
                .append(coordinates[i + 1]);
        }

        return builder.append("))'").toString();
    }

    static byte[] loadResource(String fileName) {
        return LOADED_FILE_DATA.computeIfAbsent(fileName, fName -> {
            try {
                URI fileUri = AutocompleteSyncTests.class.getClassLoader()
                    .getResource(fileName)
                    .toURI();

                return Files.readAllBytes(Paths.get(fileUri));
            } catch (Exception ex) {
                throw new RuntimeException(ex);
            }
        });
    }
}<|MERGE_RESOLUTION|>--- conflicted
+++ resolved
@@ -19,14 +19,7 @@
 import com.azure.search.documents.indexes.SearchIndexClient;
 import com.azure.search.documents.indexes.SearchIndexClientBuilder;
 import com.azure.search.documents.indexes.models.SearchIndex;
-<<<<<<< HEAD
-=======
 import com.azure.search.documents.test.environment.models.NonNullableModel;
-import com.fasterxml.jackson.databind.JsonNode;
-import com.fasterxml.jackson.databind.ObjectMapper;
-import com.fasterxml.jackson.databind.node.ObjectNode;
-import com.fasterxml.jackson.databind.node.TextNode;
->>>>>>> 419521b4
 import org.reactivestreams.Publisher;
 import reactor.test.StepVerifier;
 
@@ -182,8 +175,7 @@
     }
 
     private static String extractKeyFromDocument(NonNullableModel document) {
-        ObjectNode node = MAPPER.valueToTree(document);
-        return node.get("Key").asText();
+        return document.key();
     }
 
     /**
