--- conflicted
+++ resolved
@@ -23,16 +23,11 @@
 import org.reactivestreams.Publisher;
 import reactor.test.StepVerifier;
 
-<<<<<<< HEAD
 import java.io.ByteArrayOutputStream;
 import java.lang.reflect.Array;
-=======
-import java.io.IOException;
->>>>>>> 605530cd
 import java.net.HttpURLConnection;
 import java.net.URI;
 import java.nio.file.Files;
-import java.nio.file.Path;
 import java.nio.file.Paths;
 import java.time.OffsetDateTime;
 import java.time.ZoneOffset;
@@ -139,7 +134,7 @@
 
     private static byte[] serializeJsonSerializable(JsonSerializable<?> jsonSerializable) {
         if (jsonSerializable == null) {
-            return null;
+            return new byte[0];
         }
 
         ByteArrayOutputStream outputStream = new ByteArrayOutputStream();
@@ -334,7 +329,6 @@
 
     @SuppressWarnings("unchecked")
     public static List<Map<String, Object>> readJsonFileToList(String filename) {
-<<<<<<< HEAD
         JsonReader reader = DefaultJsonReader.fromBytes(loadResource(filename));
 
         return JsonUtils.readArray(reader, reader1 -> (Map<String, Object>) JsonUtils.readUntypedField(reader1));
@@ -352,28 +346,6 @@
 //            throw Exceptions.propagate(e);
 //        }
 //    }
-=======
-        try {
-            Path path = Paths.get(TestHelpers.class.getClassLoader().getResource(filename).toURI());
-
-            return deserializeToType(Files.readAllBytes(path), LIST_TYPE_REFERENCE);
-        } catch (Exception ex) {
-            throw new RuntimeException(ex);
-        }
-    }
-
-    public static Map<String, Object> convertToMap(byte[] json) {
-        return deserializeToType(json, MAP_STRING_OBJECT_TYPE_REFERENCE);
-    }
-
-    private static <T> T deserializeToType(byte[] json, TypeReference<T> type) {
-        try {
-            return getDefaultSerializerAdapter().deserialize(json, type.getJavaType(), SerializerEncoding.JSON);
-        } catch (IOException e) {
-            throw Exceptions.propagate(e);
-        }
-    }
->>>>>>> 605530cd
 
     public static <T> T convertMapToValue(Map<String, Object> value, Class<T> clazz) {
         return SERIALIZER.deserializeFromBytes(SERIALIZER.serializeToBytes(value), TypeReference.createInstance(clazz));
