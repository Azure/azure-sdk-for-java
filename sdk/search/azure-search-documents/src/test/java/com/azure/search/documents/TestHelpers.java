--- conflicted
+++ resolved
@@ -298,19 +298,11 @@
     private static List<Map<String, Object>> readJsonFileToList(String filename) {
         Reader reader = new InputStreamReader(Objects.requireNonNull(TestHelpers.class.getClassLoader()
             .getResourceAsStream(filename)));
-<<<<<<< HEAD
-        ObjectMapper MAPPER = new JacksonAdapter().serializer();
-//        SerializationUtil.configureMapper(MAPPER);
-        SerializationUtil.configureMapper(MAPPER);
-        try {
-            return MAPPER.readValue(reader, new TypeReference<List<Map<String, Object>>>() { });
-=======
         ObjectMapper mapper = new JacksonAdapter().serializer();
 //        SerializationUtil.configureMapper(MAPPER);
         SerializationUtil.configureMapper(mapper);
         try {
             return mapper.readValue(reader, new TypeReference<List<Map<String, Object>>>() { });
->>>>>>> 89084c56
         } catch (IOException e) {
             throw new UncheckedIOException(e);
         }
