// Copyright (c) Microsoft Corporation. All rights reserved.
// Licensed under the MIT License.

package com.azure.search.documents;

import com.azure.core.credential.AzureKeyCredential;
import com.azure.core.exception.HttpResponseException;
import com.azure.core.http.HttpPipeline;
import com.azure.core.http.policy.ExponentialBackoff;
import com.azure.core.http.policy.RetryPolicy;
import com.azure.core.test.TestMode;
import com.azure.core.util.Configuration;
import com.azure.core.util.serializer.SerializerEncoding;
import com.azure.core.util.serializer.TypeReference;
import com.azure.search.documents.implementation.util.Utility;
import com.azure.search.documents.indexes.SearchIndexClient;
import com.azure.search.documents.indexes.SearchIndexClientBuilder;
import com.azure.search.documents.indexes.models.SearchIndex;
import com.fasterxml.jackson.databind.JsonNode;
import com.fasterxml.jackson.databind.ObjectMapper;
import com.fasterxml.jackson.databind.node.ObjectNode;
import org.reactivestreams.Publisher;
import reactor.core.Exceptions;
import reactor.test.StepVerifier;

import java.io.IOException;
import java.io.InputStream;
import java.lang.reflect.Field;
import java.net.HttpURLConnection;
import java.security.AccessController;
import java.security.PrivilegedAction;
import java.time.Duration;
import java.time.OffsetDateTime;
import java.time.ZoneOffset;
import java.util.Arrays;
import java.util.Collections;
import java.util.Date;
import java.util.HashSet;
import java.util.Iterator;
import java.util.List;
import java.util.Map;
import java.util.Objects;
import java.util.Set;

import static com.azure.search.documents.SearchTestBase.API_KEY;
import static com.azure.search.documents.SearchTestBase.ENDPOINT;
import static com.azure.search.documents.SearchTestBase.HOTELS_DATA_JSON;
import static com.azure.search.documents.SearchTestBase.HOTELS_TESTS_INDEX_DATA_JSON;
import static com.azure.search.documents.implementation.util.Utility.MAP_STRING_OBJECT_TYPE_REFERENCE;
import static com.azure.search.documents.implementation.util.Utility.getDefaultSerializerAdapter;
import static org.junit.jupiter.api.Assertions.assertEquals;
import static org.junit.jupiter.api.Assertions.assertTrue;
import static org.junit.jupiter.api.Assertions.fail;

/**
 * This class contains helper methods for running Azure Cognitive Search tests.
 */
public final class TestHelpers {
    private static final TestMode TEST_MODE = setupTestMode();

    public static final ObjectMapper MAPPER = new ObjectMapper();

    public static final String HOTEL_INDEX_NAME = "hotels";

    public static final String BLOB_DATASOURCE_NAME = "azs-java-live-blob";
    public static final String BLOB_DATASOURCE_TEST_NAME = "azs-java-test-blob";
    public static final String SQL_DATASOURCE_NAME = "azs-java-test-sql";
    public static final String ISO8601_FORMAT = "yyyy-MM-dd'T'HH:mm:ss'Z'";
    public static final TypeReference<List<Map<String, Object>>> LIST_TYPE_REFERENCE =
        new TypeReference<List<Map<String, Object>>>() { };

    private static final ObjectMapper VALIDATION_MAPPER =
        ((JacksonAdapter) JacksonAdapter.createDefaultSerializerAdapter()).serializer();

    /**
     * Assert whether two objects are equal.
     *
     * @param expected The expected object.
     * @param actual The actual object.
     */
    public static void assertObjectEquals(Object expected, Object actual) {
        try {
            assertEquals(getDefaultSerializerAdapter().serialize(expected, SerializerEncoding.JSON),
                getDefaultSerializerAdapter().serialize(actual, SerializerEncoding.JSON));
        } catch (IOException ex) {
            fail("There is something wrong happen in serializer.");
        }
    }

    /**
     * Assert whether two objects are equal.
     *
     * @param expected The expected object.
     * @param actual The actual object.
     * @param ignoredDefaults Set to true if it needs to ignore default value of expected object.
     * @param ignoredFields Varargs of ignored fields.
     */
    @SuppressWarnings({"unchecked", "rawtypes", "UseOfObsoleteDateTimeApi"})
    public static void assertObjectEquals(Object expected, Object actual, boolean ignoredDefaults,
        String... ignoredFields) {
        if (isComparableType(expected)) {
            assertEquals(expected, actual);
        } else if (expected instanceof OffsetDateTime) {
            assertEquals(0, ((OffsetDateTime) expected).compareTo(OffsetDateTime.parse(actual.toString())));
        } else if (expected instanceof Date) {
            assertDateEquals((Date) expected, (Date) actual);
        } else if (expected instanceof Map) {
            assertMapEquals((Map) expected, (Map) actual, ignoredDefaults, ignoredFields);
        } else {
<<<<<<< HEAD
            ObjectNode expectedNode = VALIDATION_MAPPER.valueToTree(expected);
            ObjectNode actualNode = VALIDATION_MAPPER.valueToTree(actual);
=======
            ObjectNode expectedNode = MAPPER.valueToTree(expected);
            ObjectNode actualNode = MAPPER.valueToTree(actual);
>>>>>>> 0a0325a7
            assertOnMapIterator(expectedNode.fields(), actualNode, ignoredDefaults, ignoredFields);
        }
    }

    /**
     * Assert whether two maps are equal, map key must be String.
     *
     * @param expectedMap The expected map.
     * @param actualMap The actual map.
     */
    @SuppressWarnings({"unchecked", "rawtypes"})
    public static void assertMapEquals(Map<String, Object> expectedMap, Map<String, Object> actualMap,
        boolean ignoreDefaults, String... ignoredFields) {
        expectedMap.forEach((key, value) -> {
            if (value != null && actualMap.get(key) != null) {
                if (isComparableType(value)) {
                    assertEquals(value, actualMap.get(key));
                } else if (value instanceof List) {
                    assertListEquals((List) value, (List) actualMap.get(key), ignoreDefaults, ignoredFields);
                } else {
                    assertObjectEquals(value, actualMap.get(key), ignoreDefaults, ignoredFields);
                }
            }
        });
    }

    @SuppressWarnings("UseOfObsoleteDateTimeApi")
    public static void assertDateEquals(Date expect, Date actual) {
        assertEquals(0, expect.toInstant().atOffset(ZoneOffset.UTC)
            .compareTo(actual.toInstant().atOffset(ZoneOffset.UTC)));
    }

    public static void assertListEquals(List<Object> expected, List<Object> actual, boolean ignoredDefaults,
        String... ignoredFields) {
        for (int i = 0; i < expected.size(); i++) {
            assertObjectEquals(expected.get(i), actual.get(i), ignoredDefaults, ignoredFields);
        }
    }

    private static boolean isComparableType(Object obj) {
        return obj.getClass().isPrimitive() || obj.getClass().isArray() || obj instanceof Integer
            || obj instanceof Long || obj instanceof String || obj instanceof Boolean || obj instanceof Double;
    }

    private static void assertOnMapIterator(Iterator<Map.Entry<String, JsonNode>> expectedNode,
        ObjectNode actualNode, boolean ignoreDefaults, String[] ignoredFields) {
        Set<String> ignoredFieldSet = new HashSet<>(Arrays.asList(ignoredFields));
        while (expectedNode.hasNext()) {
            assertTrue(actualNode.fields().hasNext());
            Map.Entry<String, JsonNode> expectedField = expectedNode.next();
            String fieldName = expectedField.getKey();
            if (shouldSkipField(fieldName, expectedField.getValue(), ignoreDefaults, ignoredFieldSet)) {
                continue;
            }
            if (expectedField.getValue().isValueNode()) {
                assertEquals(expectedField.getValue(), actualNode.get(expectedField.getKey()),
                    String.format("The key %s of the map has different values", expectedField.getKey()));
            } else if (expectedField.getValue().isArray()) {
                Iterator<JsonNode> expectedArray = expectedField.getValue().elements();
                Iterator<JsonNode> actualArray = actualNode.get(expectedField.getKey()).elements();
                while (expectedArray.hasNext()) {
                    assertTrue(actualArray.hasNext());
                    JsonNode a = expectedArray.next();
                    JsonNode b = actualArray.next();
                    if (ignoredFieldSet.contains(fieldName)) {
                        continue;
                    }
                    if (shouldSkipField(null, a, true, null)) {
                        continue;
                    }
                    assertEquals(a.asText(), b.asText());
                }
            } else {
                assertObjectEquals(expectedField.getValue(), actualNode.get(fieldName), ignoreDefaults,
                    ignoredFields);
            }
        }
    }

    private static boolean shouldSkipField(String fieldName, JsonNode fieldValue,
        boolean ignoreDefaults, Set<String> ignoredFields) {
        if (ignoredFields != null && ignoredFields.contains(fieldName)) {
            return true;
        }

        if (ignoreDefaults) {
            if (fieldValue.isNull()) {
                return true;
            }
            if (fieldValue.isBoolean() && !fieldValue.asBoolean()) {
                return true;
            }
            return fieldValue.isNumber() && fieldValue.asDouble() == 0.0D;
        }
        return false;
    }

    public static void assertHttpResponseException(Runnable exceptionThrower, int statusCode, String expectedMessage) {
        try {
            exceptionThrower.run();
            fail();
        } catch (Throwable ex) {
            verifyHttpResponseError(ex, statusCode, expectedMessage);
        }
    }

    public static void assertHttpResponseExceptionAsync(Publisher<?> exceptionThrower) {
        StepVerifier.create(exceptionThrower)
            .verifyErrorSatisfies(error -> verifyHttpResponseError(error, HttpURLConnection.HTTP_BAD_REQUEST,
                "Invalid expression: Could not find a property named 'ThisFieldDoesNotExist' on type 'search.document'."));
    }

    private static void verifyHttpResponseError(Throwable ex, int statusCode, String expectedMessage) {

        assertEquals(HttpResponseException.class, ex.getClass());

        assertEquals(statusCode, ((HttpResponseException) ex).getResponse().getStatusCode());

        if (expectedMessage != null) {
            assertTrue(ex.getMessage().contains(expectedMessage));
        }
    }

    public static void waitForIndexing() {
        // Wait 2 seconds to allow index request to finish.
        sleepIfRunningAgainstService(3000);
    }

    public static void sleepIfRunningAgainstService(long millis) {
        if (TEST_MODE == TestMode.PLAYBACK) {
            return;
        }

        try {
            Thread.sleep(millis);
        } catch (InterruptedException ex) {
            throw new IllegalStateException(ex);
        }
    }

    static TestMode setupTestMode() {
        try {
            return TestMode.valueOf(Configuration.getGlobalConfiguration().get("AZURE_TEST_MODE", "PLAYBACK"));
        } catch (RuntimeException ex) {
            return TestMode.PLAYBACK;
        }
    }

    public static <T> void uploadDocuments(SearchClient client, List<T> uploadDoc) {
        client.uploadDocuments(uploadDoc);
        waitForIndexing();
    }

    public static <T> void uploadDocuments(SearchAsyncClient client, List<T> uploadDoc) {
        client.uploadDocuments(uploadDoc).block();
        waitForIndexing();
    }

    public static <T> void uploadDocument(SearchClient client, T uploadDoc) {
        client.uploadDocuments(Collections.singletonList(uploadDoc));
        waitForIndexing();
    }

    public static <T> void uploadDocument(SearchAsyncClient client, T uploadDoc) {
        client.uploadDocuments(Collections.singletonList(uploadDoc)).block();
        waitForIndexing();
    }

    public static List<Map<String, Object>> uploadDocumentsJson(SearchClient client, String dataJson) {
        List<Map<String, Object>> documents = readJsonFileToList(dataJson);
        uploadDocuments(client, documents);

        return documents;
    }

    public static HttpPipeline getHttpPipeline(SearchClient searchClient) {
        return searchClient.getHttpPipeline();
    }

    public static HttpPipeline getHttpPipeline(SearchAsyncClient searchAsyncClient) {
        return searchAsyncClient.getHttpPipeline();
    }

    public static List<Map<String, Object>> readJsonFileToList(String filename) {
        InputStream inputStream = Objects.requireNonNull(TestHelpers.class.getClassLoader()
            .getResourceAsStream(filename));

        return deserializeToType(inputStream, LIST_TYPE_REFERENCE);
    }

    public static List<Map<String, Object>> convertStreamToList(InputStream sourceStream) {
        return deserializeToType(sourceStream, LIST_TYPE_REFERENCE);
    }

    public static Map<String, Object> convertStreamToMap(InputStream sourceStream) {
        return deserializeToType(sourceStream, MAP_STRING_OBJECT_TYPE_REFERENCE);
    }

    private static <T> T deserializeToType(InputStream stream, TypeReference<T> type) {
        try {
            return getDefaultSerializerAdapter().deserialize(stream, type.getJavaType(), SerializerEncoding.JSON);
        } catch (IOException e) {
            throw Exceptions.propagate(e);
        }
    }

    public static <T> T convertMapToValue(Map<String, Object> value, Class<T> clazz) {
        try {
            return Utility.convertValue(value, clazz);
        } catch (IOException ex) {
            throw Exceptions.propagate(ex);
        }
    }

    public static SearchIndexClient setupSharedIndex(String indexName) {
        InputStream stream = Objects.requireNonNull(AutocompleteSyncTests.class
            .getClassLoader()
            .getResourceAsStream(HOTELS_TESTS_INDEX_DATA_JSON));

        try {
<<<<<<< HEAD
            SearchIndex index = VALIDATION_MAPPER.readValue(indexData, SearchIndex.class);
=======
            SearchIndex index = MAPPER.readValue(stream, SearchIndex.class);
>>>>>>> 0a0325a7

            Field searchIndexName = index.getClass().getDeclaredField("name");
            AccessController.doPrivileged((PrivilegedAction<Object>) () -> {
                searchIndexName.setAccessible(true);
                return null;
            });

            searchIndexName.set(index, indexName);

            SearchIndexClient searchIndexClient = new SearchIndexClientBuilder()
                .endpoint(ENDPOINT)
                .credential(new AzureKeyCredential(API_KEY))
                .retryPolicy(new RetryPolicy(new ExponentialBackoff(3, Duration.ofSeconds(10), Duration.ofSeconds(30))))
                .buildClient();

            searchIndexClient.createOrUpdateIndex(index);
            uploadDocumentsJson(searchIndexClient.getSearchClient(indexName), HOTELS_DATA_JSON);

            return searchIndexClient;
        } catch (Throwable ex) {
            throw new RuntimeException(ex);
        }
    }
}<|MERGE_RESOLUTION|>--- conflicted
+++ resolved
@@ -68,9 +68,6 @@
     public static final String ISO8601_FORMAT = "yyyy-MM-dd'T'HH:mm:ss'Z'";
     public static final TypeReference<List<Map<String, Object>>> LIST_TYPE_REFERENCE =
         new TypeReference<List<Map<String, Object>>>() { };
-
-    private static final ObjectMapper VALIDATION_MAPPER =
-        ((JacksonAdapter) JacksonAdapter.createDefaultSerializerAdapter()).serializer();
 
     /**
      * Assert whether two objects are equal.
@@ -107,13 +104,8 @@
         } else if (expected instanceof Map) {
             assertMapEquals((Map) expected, (Map) actual, ignoredDefaults, ignoredFields);
         } else {
-<<<<<<< HEAD
-            ObjectNode expectedNode = VALIDATION_MAPPER.valueToTree(expected);
-            ObjectNode actualNode = VALIDATION_MAPPER.valueToTree(actual);
-=======
             ObjectNode expectedNode = MAPPER.valueToTree(expected);
             ObjectNode actualNode = MAPPER.valueToTree(actual);
->>>>>>> 0a0325a7
             assertOnMapIterator(expectedNode.fields(), actualNode, ignoredDefaults, ignoredFields);
         }
     }
@@ -334,11 +326,7 @@
             .getResourceAsStream(HOTELS_TESTS_INDEX_DATA_JSON));
 
         try {
-<<<<<<< HEAD
-            SearchIndex index = VALIDATION_MAPPER.readValue(indexData, SearchIndex.class);
-=======
             SearchIndex index = MAPPER.readValue(stream, SearchIndex.class);
->>>>>>> 0a0325a7
 
             Field searchIndexName = index.getClass().getDeclaredField("name");
             AccessController.doPrivileged((PrivilegedAction<Object>) () -> {
