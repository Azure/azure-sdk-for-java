--- conflicted
+++ resolved
@@ -86,16 +86,9 @@
         client.createOrUpdateDataSourceConnectionWithResponse(dataSource2, false, new RequestOptions(), Context.NONE);
         dataSourcesToDelete.add(dataSource2.getName());
 
-<<<<<<< HEAD
-        Iterator<SearchIndexerDataSourceConnection> results = client.listDataSourceConnections("name", new RequestOptions(), Context.NONE).iterator();
-
-        assertEquals(dataSource1.getName(), results.next().getName());
-        assertEquals(dataSource2.getName(), results.next().getName());
-=======
-        Iterator<String> results = client.listDataSourceNames(new RequestOptions(), Context.NONE).iterator();
+        Iterator<String> results = client.listDataSourceConnectionNames(new RequestOptions(), Context.NONE).iterator();
         assertEquals(dataSource1.getName(), results.next());
         assertEquals(dataSource2.getName(), results.next());
->>>>>>> 5d193ebd
         assertFalse(results.hasNext());
     }
 
@@ -413,7 +406,8 @@
             deletionDetectionPolicy);
     }
 
-    private void assertDataSourceEquals(SearchIndexerDataSource expect, SearchIndexerDataSource actual) {
+    private void assertDataSourceEquals(SearchIndexerDataSourceConnection expect,
+        SearchIndexerDataSourceConnection actual) {
         assertEquals(expect.getName(), actual.getName());
         assertEquals(expect.getDescription(), actual.getDescription());
         assertEquals(expect.getType(), actual.getType());
