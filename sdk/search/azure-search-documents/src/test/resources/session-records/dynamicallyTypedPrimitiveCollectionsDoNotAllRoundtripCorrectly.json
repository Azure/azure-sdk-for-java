{
  "networkCallRecords" : [ {
    "Method" : "PUT",
<<<<<<< HEAD
    "Uri" : "https://REDACTED.search.windows.net/indexes('data-types-tests-index974228235f1a4226547f583')?allowIndexDowntime=false&api-version=2019-05-06-Preview",
    "Headers" : {
      "User-Agent" : "azsdk-java-azure-search-documents/1.0.0-beta.4 (11.0.6; Windows 10 10.0)",
      "x-ms-client-request-id" : "03092a8c-10b8-4aab-ab2f-ac22f62d3792",
      "Content-Type" : "application/json; charset=utf-8"
=======
    "Uri" : "https://REDACTED.search.windows.net/indexes('data-types-tests-index943055201b0dc896f419faf')?allowIndexDowntime=false&api-version=2020-06-30",
    "Headers" : {
      "User-Agent" : "azsdk-java-azure-search-documents/1.0.0-beta.5 (11.0.6; Windows 10; 10.0)",
      "x-ms-client-request-id" : "6e5b8545-e535-49c0-92a2-77823d2dbc0c",
      "Content-Type" : "application/json"
>>>>>>> 846f5853
    },
    "Response" : {
      "Pragma" : "no-cache",
      "retry-after" : "0",
<<<<<<< HEAD
      "request-id" : "03092a8c-10b8-4aab-ab2f-ac22f62d3792",
      "StatusCode" : "201",
      "Date" : "Thu, 04 Jun 2020 06:44:06 GMT",
      "Strict-Transport-Security" : "max-age=15724800; includeSubDomains",
      "Cache-Control" : "no-cache",
      "client-request-id" : "03092a8c-10b8-4aab-ab2f-ac22f62d3792",
      "ETag" : "W/\"0x8D80852AD9224A7\"",
      "elapsed-time" : "958",
      "OData-Version" : "4.0",
      "Expires" : "-1",
      "Content-Length" : "2198",
      "Body" : "{\"@odata.context\":\"https://sizhu-search.search.windows.net/$metadata#indexes/$entity\",\"@odata.etag\":\"\\\"0x8D80852AD9224A7\\\"\",\"name\":\"data-types-tests-index974228235f1a4226547f583\",\"defaultScoringProfile\":null,\"fields\":[{\"name\":\"Key\",\"type\":\"Edm.String\",\"searchable\":true,\"filterable\":true,\"retrievable\":true,\"sortable\":true,\"facetable\":true,\"key\":true,\"indexAnalyzer\":null,\"searchAnalyzer\":null,\"analyzer\":null,\"synonymMaps\":[]},{\"name\":\"Bools\",\"type\":\"Collection(Edm.Boolean)\",\"searchable\":false,\"filterable\":true,\"retrievable\":true,\"sortable\":false,\"facetable\":true,\"key\":false,\"indexAnalyzer\":null,\"searchAnalyzer\":null,\"analyzer\":null,\"synonymMaps\":[]},{\"name\":\"Dates\",\"type\":\"Collection(Edm.DateTimeOffset)\",\"searchable\":false,\"filterable\":true,\"retrievable\":true,\"sortable\":false,\"facetable\":true,\"key\":false,\"indexAnalyzer\":null,\"searchAnalyzer\":null,\"analyzer\":null,\"synonymMaps\":[]},{\"name\":\"Doubles\",\"type\":\"Collection(Edm.Double)\",\"searchable\":false,\"filterable\":true,\"retrievable\":true,\"sortable\":false,\"facetable\":true,\"key\":false,\"indexAnalyzer\":null,\"searchAnalyzer\":null,\"analyzer\":null,\"synonymMaps\":[]},{\"name\":\"Points\",\"type\":\"Collection(Edm.GeographyPoint)\",\"searchable\":false,\"filterable\":true,\"retrievable\":true,\"sortable\":false,\"facetable\":false,\"key\":false,\"indexAnalyzer\":null,\"searchAnalyzer\":null,\"analyzer\":null,\"synonymMaps\":[]},{\"name\":\"Ints\",\"type\":\"Collection(Edm.Int32)\",\"searchable\":false,\"filterable\":true,\"retrievable\":true,\"sortable\":false,\"facetable\":true,\"key\":false,\"indexAnalyzer\":null,\"searchAnalyzer\":null,\"analyzer\":null,\"synonymMaps\":[]},{\"name\":\"Longs\",\"type\":\"Collection(Edm.Int64)\",\"searchable\":false,\"filterable\":true,\"retrievable\":true,\"sortable\":false,\"facetable\":true,\"key\":false,\"indexAnalyzer\":null,\"searchAnalyzer\":null,\"analyzer\":null,\"synonymMaps\":[]},{\"name\":\"Strings\",\"type\":\"Collection(Edm.String)\",\"searchable\":true,\"filterable\":true,\"retrievable\":true,\"sortable\":false,\"facetable\":true,\"key\":false,\"indexAnalyzer\":null,\"searchAnalyzer\":null,\"analyzer\":null,\"synonymMaps\":[]}],\"scoringProfiles\":[],\"corsOptions\":null,\"suggesters\":[],\"analyzers\":[],\"tokenizers\":[],\"tokenFilters\":[],\"charFilters\":[],\"encryptionKey\":null,\"similarity\":null}",
      "Preference-Applied" : "odata.include-annotations=\"*\"",
      "x-ms-client-request-id" : "03092a8c-10b8-4aab-ab2f-ac22f62d3792",
      "Content-Type" : "application/json; odata.metadata=minimal",
      "Location" : "https://sizhu-search.search.windows.net/indexes('data-types-tests-index974228235f1a4226547f583')?allowIndexDowntime=false&api-version=2019-05-06-Preview"
=======
      "request-id" : "6e5b8545-e535-49c0-92a2-77823d2dbc0c",
      "StatusCode" : "201",
      "Date" : "Thu, 25 Jun 2020 17:12:06 GMT",
      "Strict-Transport-Security" : "max-age=15724800; includeSubDomains",
      "Cache-Control" : "no-cache",
      "client-request-id" : "6e5b8545-e535-49c0-92a2-77823d2dbc0c",
      "ETag" : "W/\"0x8D8192AE36EE449\"",
      "elapsed-time" : "1642",
      "OData-Version" : "4.0",
      "Expires" : "-1",
      "Content-Length" : "2269",
      "Body" : "{\"@odata.context\":\"https://sizhu-search.search.windows.net/$metadata#indexes/$entity\",\"@odata.etag\":\"\\\"0x8D8192AE36EE449\\\"\",\"name\":\"data-types-tests-index943055201b0dc896f419faf\",\"defaultScoringProfile\":null,\"fields\":[{\"name\":\"Key\",\"type\":\"Edm.String\",\"searchable\":true,\"filterable\":true,\"retrievable\":true,\"sortable\":true,\"facetable\":true,\"key\":true,\"indexAnalyzer\":null,\"searchAnalyzer\":null,\"analyzer\":null,\"synonymMaps\":[]},{\"name\":\"Bools\",\"type\":\"Collection(Edm.Boolean)\",\"searchable\":false,\"filterable\":true,\"retrievable\":true,\"sortable\":false,\"facetable\":true,\"key\":false,\"indexAnalyzer\":null,\"searchAnalyzer\":null,\"analyzer\":null,\"synonymMaps\":[]},{\"name\":\"Dates\",\"type\":\"Collection(Edm.DateTimeOffset)\",\"searchable\":false,\"filterable\":true,\"retrievable\":true,\"sortable\":false,\"facetable\":true,\"key\":false,\"indexAnalyzer\":null,\"searchAnalyzer\":null,\"analyzer\":null,\"synonymMaps\":[]},{\"name\":\"Doubles\",\"type\":\"Collection(Edm.Double)\",\"searchable\":false,\"filterable\":true,\"retrievable\":true,\"sortable\":false,\"facetable\":true,\"key\":false,\"indexAnalyzer\":null,\"searchAnalyzer\":null,\"analyzer\":null,\"synonymMaps\":[]},{\"name\":\"Points\",\"type\":\"Collection(Edm.GeographyPoint)\",\"searchable\":false,\"filterable\":true,\"retrievable\":true,\"sortable\":false,\"facetable\":false,\"key\":false,\"indexAnalyzer\":null,\"searchAnalyzer\":null,\"analyzer\":null,\"synonymMaps\":[]},{\"name\":\"Ints\",\"type\":\"Collection(Edm.Int32)\",\"searchable\":false,\"filterable\":true,\"retrievable\":true,\"sortable\":false,\"facetable\":true,\"key\":false,\"indexAnalyzer\":null,\"searchAnalyzer\":null,\"analyzer\":null,\"synonymMaps\":[]},{\"name\":\"Longs\",\"type\":\"Collection(Edm.Int64)\",\"searchable\":false,\"filterable\":true,\"retrievable\":true,\"sortable\":false,\"facetable\":true,\"key\":false,\"indexAnalyzer\":null,\"searchAnalyzer\":null,\"analyzer\":null,\"synonymMaps\":[]},{\"name\":\"Strings\",\"type\":\"Collection(Edm.String)\",\"searchable\":true,\"filterable\":true,\"retrievable\":true,\"sortable\":false,\"facetable\":true,\"key\":false,\"indexAnalyzer\":null,\"searchAnalyzer\":null,\"analyzer\":null,\"synonymMaps\":[]}],\"scoringProfiles\":[],\"corsOptions\":null,\"suggesters\":[],\"analyzers\":[],\"tokenizers\":[],\"tokenFilters\":[],\"charFilters\":[],\"encryptionKey\":null,\"similarity\":{\"@odata.type\":\"#Microsoft.Azure.Search.BM25Similarity\",\"k1\":null,\"b\":null}}",
      "Preference-Applied" : "odata.include-annotations=\"*\"",
      "x-ms-client-request-id" : "6e5b8545-e535-49c0-92a2-77823d2dbc0c",
      "Content-Type" : "application/json; odata.metadata=minimal",
      "Location" : "https://sizhu-search.search.windows.net/indexes('data-types-tests-index943055201b0dc896f419faf')?allowIndexDowntime=false&api-version=2020-06-30"
>>>>>>> 846f5853
    },
    "Exception" : null
  }, {
    "Method" : "POST",
<<<<<<< HEAD
    "Uri" : "https://REDACTED.search.windows.net/indexes('data-types-tests-index974228235f1a4226547f583')/docs/search.index?api-version=2019-05-06-Preview",
    "Headers" : {
      "User-Agent" : "azsdk-java-azure-search-documents/1.0.0-beta.4 (11.0.6; Windows 10 10.0)",
      "x-ms-client-request-id" : "ae875e5b-0a31-490e-87ed-633f2a183cd3",
      "Content-Type" : "application/json; charset=utf-8"
=======
    "Uri" : "https://REDACTED.search.windows.net/indexes('data-types-tests-index943055201b0dc896f419faf')//docs/search.index?api-version=2020-06-30",
    "Headers" : {
      "User-Agent" : "azsdk-java-azure-search-documents/1.0.0-beta.5 (11.0.6; Windows 10; 10.0)",
      "x-ms-client-request-id" : "4af4000c-a8d9-4a9a-9299-88a161f400f3",
      "Content-Type" : "application/json"
>>>>>>> 846f5853
    },
    "Response" : {
      "Pragma" : "no-cache",
      "retry-after" : "0",
<<<<<<< HEAD
      "request-id" : "ae875e5b-0a31-490e-87ed-633f2a183cd3",
      "StatusCode" : "200",
      "Date" : "Thu, 04 Jun 2020 06:44:06 GMT",
      "Strict-Transport-Security" : "max-age=15724800; includeSubDomains",
      "Cache-Control" : "no-cache",
      "client-request-id" : "ae875e5b-0a31-490e-87ed-633f2a183cd3",
      "elapsed-time" : "117",
=======
      "request-id" : "4af4000c-a8d9-4a9a-9299-88a161f400f3",
      "StatusCode" : "200",
      "Date" : "Thu, 25 Jun 2020 17:12:06 GMT",
      "Strict-Transport-Security" : "max-age=15724800; includeSubDomains",
      "Cache-Control" : "no-cache",
      "client-request-id" : "4af4000c-a8d9-4a9a-9299-88a161f400f3",
      "elapsed-time" : "76",
>>>>>>> 846f5853
      "OData-Version" : "4.0",
      "Expires" : "-1",
      "Content-Length" : "74",
      "Body" : "{\"value\":[{\"key\":\"1\",\"status\":true,\"errorMessage\":null,\"statusCode\":201}]}",
      "Preference-Applied" : "odata.include-annotations=\"*\"",
<<<<<<< HEAD
      "x-ms-client-request-id" : "ae875e5b-0a31-490e-87ed-633f2a183cd3",
=======
      "x-ms-client-request-id" : "4af4000c-a8d9-4a9a-9299-88a161f400f3",
>>>>>>> 846f5853
      "Content-Type" : "application/json; odata.metadata=none"
    },
    "Exception" : null
  }, {
    "Method" : "GET",
<<<<<<< HEAD
    "Uri" : "https://REDACTED.search.windows.net/indexes('data-types-tests-index974228235f1a4226547f583')/docs('1')?api-version=2019-05-06-Preview",
    "Headers" : {
      "User-Agent" : "azsdk-java-azure-search-documents/1.0.0-beta.4 (11.0.6; Windows 10 10.0)",
      "x-ms-client-request-id" : "5d41e99a-ada5-4f95-8c65-e6baf4c6da72"
=======
    "Uri" : "https://REDACTED.search.windows.net/indexes('data-types-tests-index943055201b0dc896f419faf')//docs('1')?api-version=2020-06-30",
    "Headers" : {
      "User-Agent" : "azsdk-java-azure-search-documents/1.0.0-beta.5 (11.0.6; Windows 10; 10.0)",
      "x-ms-client-request-id" : "3bb4ea89-f54d-4328-a7a4-fa9734e7c2ca"
>>>>>>> 846f5853
    },
    "Response" : {
      "Pragma" : "no-cache",
      "retry-after" : "0",
<<<<<<< HEAD
      "request-id" : "5d41e99a-ada5-4f95-8c65-e6baf4c6da72",
      "StatusCode" : "200",
      "Date" : "Thu, 04 Jun 2020 06:44:10 GMT",
      "Strict-Transport-Security" : "max-age=15724800; includeSubDomains",
      "Cache-Control" : "no-cache",
      "client-request-id" : "5d41e99a-ada5-4f95-8c65-e6baf4c6da72",
      "elapsed-time" : "12",
=======
      "request-id" : "3bb4ea89-f54d-4328-a7a4-fa9734e7c2ca",
      "StatusCode" : "200",
      "Date" : "Thu, 25 Jun 2020 17:12:09 GMT",
      "Strict-Transport-Security" : "max-age=15724800; includeSubDomains",
      "Cache-Control" : "no-cache",
      "client-request-id" : "3bb4ea89-f54d-4328-a7a4-fa9734e7c2ca",
      "elapsed-time" : "9",
>>>>>>> 846f5853
      "OData-Version" : "4.0",
      "Expires" : "-1",
      "Content-Length" : "308",
      "Body" : "{\"Key\":\"1\",\"Bools\":[true,false],\"Dates\":[\"2019-08-13T14:30:00Z\"],\"Doubles\":[0.0,5.8,\"INF\",\"-INF\",\"NaN\"],\"Points\":[{\"type\":\"Point\",\"coordinates\":[100.0,1.0],\"crs\":{\"type\":\"name\",\"properties\":{\"name\":\"EPSG:4326\"}}}],\"Ints\":[1,2,3,4,-13,5,0],\"Longs\":[9999999999999999,832372345832523],\"Strings\":[\"hello\",\"bye\"]}",
      "Preference-Applied" : "odata.include-annotations=\"*\"",
<<<<<<< HEAD
      "x-ms-client-request-id" : "5d41e99a-ada5-4f95-8c65-e6baf4c6da72",
=======
      "x-ms-client-request-id" : "3bb4ea89-f54d-4328-a7a4-fa9734e7c2ca",
>>>>>>> 846f5853
      "Content-Type" : "application/json; odata.metadata=none"
    },
    "Exception" : null
  }, {
    "Method" : "DELETE",
<<<<<<< HEAD
    "Uri" : "https://REDACTED.search.windows.net/indexes('data-types-tests-index974228235f1a4226547f583')?api-version=2019-05-06-Preview",
    "Headers" : {
      "User-Agent" : "azsdk-java-azure-search-documents/1.0.0-beta.4 (11.0.6; Windows 10 10.0)",
      "x-ms-client-request-id" : "9ee68858-aff8-4cec-b3ac-d692cd5cbada"
=======
    "Uri" : "https://REDACTED.search.windows.net/indexes('data-types-tests-index943055201b0dc896f419faf')?api-version=2020-06-30",
    "Headers" : {
      "User-Agent" : "azsdk-java-azure-search-documents/1.0.0-beta.5 (11.0.6; Windows 10; 10.0)",
      "x-ms-client-request-id" : "d037a2c5-2d89-4d7a-bd78-6aa96d37402d"
>>>>>>> 846f5853
    },
    "Response" : {
      "Strict-Transport-Security" : "max-age=15724800; includeSubDomains",
      "Cache-Control" : "no-cache",
<<<<<<< HEAD
      "client-request-id" : "9ee68858-aff8-4cec-b3ac-d692cd5cbada",
      "elapsed-time" : "355",
      "Expires" : "-1",
      "Pragma" : "no-cache",
      "retry-after" : "0",
      "request-id" : "9ee68858-aff8-4cec-b3ac-d692cd5cbada",
      "StatusCode" : "204",
      "Date" : "Thu, 04 Jun 2020 06:44:10 GMT",
      "x-ms-client-request-id" : "9ee68858-aff8-4cec-b3ac-d692cd5cbada"
    },
    "Exception" : null
  } ],
  "variables" : [ "data-types-tests-index974228235f1a4226547f583" ]
=======
      "client-request-id" : "d037a2c5-2d89-4d7a-bd78-6aa96d37402d",
      "elapsed-time" : "376",
      "Expires" : "-1",
      "Pragma" : "no-cache",
      "retry-after" : "0",
      "request-id" : "d037a2c5-2d89-4d7a-bd78-6aa96d37402d",
      "StatusCode" : "204",
      "Date" : "Thu, 25 Jun 2020 17:12:10 GMT",
      "x-ms-client-request-id" : "d037a2c5-2d89-4d7a-bd78-6aa96d37402d"
    },
    "Exception" : null
  } ],
  "variables" : [ "data-types-tests-index943055201b0dc896f419faf" ]
>>>>>>> 846f5853
}<|MERGE_RESOLUTION|>--- conflicted
+++ resolved
@@ -1,41 +1,15 @@
 {
   "networkCallRecords" : [ {
     "Method" : "PUT",
-<<<<<<< HEAD
-    "Uri" : "https://REDACTED.search.windows.net/indexes('data-types-tests-index974228235f1a4226547f583')?allowIndexDowntime=false&api-version=2019-05-06-Preview",
-    "Headers" : {
-      "User-Agent" : "azsdk-java-azure-search-documents/1.0.0-beta.4 (11.0.6; Windows 10 10.0)",
-      "x-ms-client-request-id" : "03092a8c-10b8-4aab-ab2f-ac22f62d3792",
-      "Content-Type" : "application/json; charset=utf-8"
-=======
     "Uri" : "https://REDACTED.search.windows.net/indexes('data-types-tests-index943055201b0dc896f419faf')?allowIndexDowntime=false&api-version=2020-06-30",
     "Headers" : {
       "User-Agent" : "azsdk-java-azure-search-documents/1.0.0-beta.5 (11.0.6; Windows 10; 10.0)",
       "x-ms-client-request-id" : "6e5b8545-e535-49c0-92a2-77823d2dbc0c",
       "Content-Type" : "application/json"
->>>>>>> 846f5853
     },
     "Response" : {
       "Pragma" : "no-cache",
       "retry-after" : "0",
-<<<<<<< HEAD
-      "request-id" : "03092a8c-10b8-4aab-ab2f-ac22f62d3792",
-      "StatusCode" : "201",
-      "Date" : "Thu, 04 Jun 2020 06:44:06 GMT",
-      "Strict-Transport-Security" : "max-age=15724800; includeSubDomains",
-      "Cache-Control" : "no-cache",
-      "client-request-id" : "03092a8c-10b8-4aab-ab2f-ac22f62d3792",
-      "ETag" : "W/\"0x8D80852AD9224A7\"",
-      "elapsed-time" : "958",
-      "OData-Version" : "4.0",
-      "Expires" : "-1",
-      "Content-Length" : "2198",
-      "Body" : "{\"@odata.context\":\"https://sizhu-search.search.windows.net/$metadata#indexes/$entity\",\"@odata.etag\":\"\\\"0x8D80852AD9224A7\\\"\",\"name\":\"data-types-tests-index974228235f1a4226547f583\",\"defaultScoringProfile\":null,\"fields\":[{\"name\":\"Key\",\"type\":\"Edm.String\",\"searchable\":true,\"filterable\":true,\"retrievable\":true,\"sortable\":true,\"facetable\":true,\"key\":true,\"indexAnalyzer\":null,\"searchAnalyzer\":null,\"analyzer\":null,\"synonymMaps\":[]},{\"name\":\"Bools\",\"type\":\"Collection(Edm.Boolean)\",\"searchable\":false,\"filterable\":true,\"retrievable\":true,\"sortable\":false,\"facetable\":true,\"key\":false,\"indexAnalyzer\":null,\"searchAnalyzer\":null,\"analyzer\":null,\"synonymMaps\":[]},{\"name\":\"Dates\",\"type\":\"Collection(Edm.DateTimeOffset)\",\"searchable\":false,\"filterable\":true,\"retrievable\":true,\"sortable\":false,\"facetable\":true,\"key\":false,\"indexAnalyzer\":null,\"searchAnalyzer\":null,\"analyzer\":null,\"synonymMaps\":[]},{\"name\":\"Doubles\",\"type\":\"Collection(Edm.Double)\",\"searchable\":false,\"filterable\":true,\"retrievable\":true,\"sortable\":false,\"facetable\":true,\"key\":false,\"indexAnalyzer\":null,\"searchAnalyzer\":null,\"analyzer\":null,\"synonymMaps\":[]},{\"name\":\"Points\",\"type\":\"Collection(Edm.GeographyPoint)\",\"searchable\":false,\"filterable\":true,\"retrievable\":true,\"sortable\":false,\"facetable\":false,\"key\":false,\"indexAnalyzer\":null,\"searchAnalyzer\":null,\"analyzer\":null,\"synonymMaps\":[]},{\"name\":\"Ints\",\"type\":\"Collection(Edm.Int32)\",\"searchable\":false,\"filterable\":true,\"retrievable\":true,\"sortable\":false,\"facetable\":true,\"key\":false,\"indexAnalyzer\":null,\"searchAnalyzer\":null,\"analyzer\":null,\"synonymMaps\":[]},{\"name\":\"Longs\",\"type\":\"Collection(Edm.Int64)\",\"searchable\":false,\"filterable\":true,\"retrievable\":true,\"sortable\":false,\"facetable\":true,\"key\":false,\"indexAnalyzer\":null,\"searchAnalyzer\":null,\"analyzer\":null,\"synonymMaps\":[]},{\"name\":\"Strings\",\"type\":\"Collection(Edm.String)\",\"searchable\":true,\"filterable\":true,\"retrievable\":true,\"sortable\":false,\"facetable\":true,\"key\":false,\"indexAnalyzer\":null,\"searchAnalyzer\":null,\"analyzer\":null,\"synonymMaps\":[]}],\"scoringProfiles\":[],\"corsOptions\":null,\"suggesters\":[],\"analyzers\":[],\"tokenizers\":[],\"tokenFilters\":[],\"charFilters\":[],\"encryptionKey\":null,\"similarity\":null}",
-      "Preference-Applied" : "odata.include-annotations=\"*\"",
-      "x-ms-client-request-id" : "03092a8c-10b8-4aab-ab2f-ac22f62d3792",
-      "Content-Type" : "application/json; odata.metadata=minimal",
-      "Location" : "https://sizhu-search.search.windows.net/indexes('data-types-tests-index974228235f1a4226547f583')?allowIndexDowntime=false&api-version=2019-05-06-Preview"
-=======
       "request-id" : "6e5b8545-e535-49c0-92a2-77823d2dbc0c",
       "StatusCode" : "201",
       "Date" : "Thu, 25 Jun 2020 17:12:06 GMT",
@@ -52,37 +26,19 @@
       "x-ms-client-request-id" : "6e5b8545-e535-49c0-92a2-77823d2dbc0c",
       "Content-Type" : "application/json; odata.metadata=minimal",
       "Location" : "https://sizhu-search.search.windows.net/indexes('data-types-tests-index943055201b0dc896f419faf')?allowIndexDowntime=false&api-version=2020-06-30"
->>>>>>> 846f5853
     },
     "Exception" : null
   }, {
     "Method" : "POST",
-<<<<<<< HEAD
-    "Uri" : "https://REDACTED.search.windows.net/indexes('data-types-tests-index974228235f1a4226547f583')/docs/search.index?api-version=2019-05-06-Preview",
-    "Headers" : {
-      "User-Agent" : "azsdk-java-azure-search-documents/1.0.0-beta.4 (11.0.6; Windows 10 10.0)",
-      "x-ms-client-request-id" : "ae875e5b-0a31-490e-87ed-633f2a183cd3",
-      "Content-Type" : "application/json; charset=utf-8"
-=======
     "Uri" : "https://REDACTED.search.windows.net/indexes('data-types-tests-index943055201b0dc896f419faf')//docs/search.index?api-version=2020-06-30",
     "Headers" : {
       "User-Agent" : "azsdk-java-azure-search-documents/1.0.0-beta.5 (11.0.6; Windows 10; 10.0)",
       "x-ms-client-request-id" : "4af4000c-a8d9-4a9a-9299-88a161f400f3",
       "Content-Type" : "application/json"
->>>>>>> 846f5853
     },
     "Response" : {
       "Pragma" : "no-cache",
       "retry-after" : "0",
-<<<<<<< HEAD
-      "request-id" : "ae875e5b-0a31-490e-87ed-633f2a183cd3",
-      "StatusCode" : "200",
-      "Date" : "Thu, 04 Jun 2020 06:44:06 GMT",
-      "Strict-Transport-Security" : "max-age=15724800; includeSubDomains",
-      "Cache-Control" : "no-cache",
-      "client-request-id" : "ae875e5b-0a31-490e-87ed-633f2a183cd3",
-      "elapsed-time" : "117",
-=======
       "request-id" : "4af4000c-a8d9-4a9a-9299-88a161f400f3",
       "StatusCode" : "200",
       "Date" : "Thu, 25 Jun 2020 17:12:06 GMT",
@@ -90,46 +46,25 @@
       "Cache-Control" : "no-cache",
       "client-request-id" : "4af4000c-a8d9-4a9a-9299-88a161f400f3",
       "elapsed-time" : "76",
->>>>>>> 846f5853
       "OData-Version" : "4.0",
       "Expires" : "-1",
       "Content-Length" : "74",
       "Body" : "{\"value\":[{\"key\":\"1\",\"status\":true,\"errorMessage\":null,\"statusCode\":201}]}",
       "Preference-Applied" : "odata.include-annotations=\"*\"",
-<<<<<<< HEAD
-      "x-ms-client-request-id" : "ae875e5b-0a31-490e-87ed-633f2a183cd3",
-=======
       "x-ms-client-request-id" : "4af4000c-a8d9-4a9a-9299-88a161f400f3",
->>>>>>> 846f5853
       "Content-Type" : "application/json; odata.metadata=none"
     },
     "Exception" : null
   }, {
     "Method" : "GET",
-<<<<<<< HEAD
-    "Uri" : "https://REDACTED.search.windows.net/indexes('data-types-tests-index974228235f1a4226547f583')/docs('1')?api-version=2019-05-06-Preview",
-    "Headers" : {
-      "User-Agent" : "azsdk-java-azure-search-documents/1.0.0-beta.4 (11.0.6; Windows 10 10.0)",
-      "x-ms-client-request-id" : "5d41e99a-ada5-4f95-8c65-e6baf4c6da72"
-=======
     "Uri" : "https://REDACTED.search.windows.net/indexes('data-types-tests-index943055201b0dc896f419faf')//docs('1')?api-version=2020-06-30",
     "Headers" : {
       "User-Agent" : "azsdk-java-azure-search-documents/1.0.0-beta.5 (11.0.6; Windows 10; 10.0)",
       "x-ms-client-request-id" : "3bb4ea89-f54d-4328-a7a4-fa9734e7c2ca"
->>>>>>> 846f5853
     },
     "Response" : {
       "Pragma" : "no-cache",
       "retry-after" : "0",
-<<<<<<< HEAD
-      "request-id" : "5d41e99a-ada5-4f95-8c65-e6baf4c6da72",
-      "StatusCode" : "200",
-      "Date" : "Thu, 04 Jun 2020 06:44:10 GMT",
-      "Strict-Transport-Security" : "max-age=15724800; includeSubDomains",
-      "Cache-Control" : "no-cache",
-      "client-request-id" : "5d41e99a-ada5-4f95-8c65-e6baf4c6da72",
-      "elapsed-time" : "12",
-=======
       "request-id" : "3bb4ea89-f54d-4328-a7a4-fa9734e7c2ca",
       "StatusCode" : "200",
       "Date" : "Thu, 25 Jun 2020 17:12:09 GMT",
@@ -137,52 +72,25 @@
       "Cache-Control" : "no-cache",
       "client-request-id" : "3bb4ea89-f54d-4328-a7a4-fa9734e7c2ca",
       "elapsed-time" : "9",
->>>>>>> 846f5853
       "OData-Version" : "4.0",
       "Expires" : "-1",
       "Content-Length" : "308",
       "Body" : "{\"Key\":\"1\",\"Bools\":[true,false],\"Dates\":[\"2019-08-13T14:30:00Z\"],\"Doubles\":[0.0,5.8,\"INF\",\"-INF\",\"NaN\"],\"Points\":[{\"type\":\"Point\",\"coordinates\":[100.0,1.0],\"crs\":{\"type\":\"name\",\"properties\":{\"name\":\"EPSG:4326\"}}}],\"Ints\":[1,2,3,4,-13,5,0],\"Longs\":[9999999999999999,832372345832523],\"Strings\":[\"hello\",\"bye\"]}",
       "Preference-Applied" : "odata.include-annotations=\"*\"",
-<<<<<<< HEAD
-      "x-ms-client-request-id" : "5d41e99a-ada5-4f95-8c65-e6baf4c6da72",
-=======
       "x-ms-client-request-id" : "3bb4ea89-f54d-4328-a7a4-fa9734e7c2ca",
->>>>>>> 846f5853
       "Content-Type" : "application/json; odata.metadata=none"
     },
     "Exception" : null
   }, {
     "Method" : "DELETE",
-<<<<<<< HEAD
-    "Uri" : "https://REDACTED.search.windows.net/indexes('data-types-tests-index974228235f1a4226547f583')?api-version=2019-05-06-Preview",
-    "Headers" : {
-      "User-Agent" : "azsdk-java-azure-search-documents/1.0.0-beta.4 (11.0.6; Windows 10 10.0)",
-      "x-ms-client-request-id" : "9ee68858-aff8-4cec-b3ac-d692cd5cbada"
-=======
     "Uri" : "https://REDACTED.search.windows.net/indexes('data-types-tests-index943055201b0dc896f419faf')?api-version=2020-06-30",
     "Headers" : {
       "User-Agent" : "azsdk-java-azure-search-documents/1.0.0-beta.5 (11.0.6; Windows 10; 10.0)",
       "x-ms-client-request-id" : "d037a2c5-2d89-4d7a-bd78-6aa96d37402d"
->>>>>>> 846f5853
     },
     "Response" : {
       "Strict-Transport-Security" : "max-age=15724800; includeSubDomains",
       "Cache-Control" : "no-cache",
-<<<<<<< HEAD
-      "client-request-id" : "9ee68858-aff8-4cec-b3ac-d692cd5cbada",
-      "elapsed-time" : "355",
-      "Expires" : "-1",
-      "Pragma" : "no-cache",
-      "retry-after" : "0",
-      "request-id" : "9ee68858-aff8-4cec-b3ac-d692cd5cbada",
-      "StatusCode" : "204",
-      "Date" : "Thu, 04 Jun 2020 06:44:10 GMT",
-      "x-ms-client-request-id" : "9ee68858-aff8-4cec-b3ac-d692cd5cbada"
-    },
-    "Exception" : null
-  } ],
-  "variables" : [ "data-types-tests-index974228235f1a4226547f583" ]
-=======
       "client-request-id" : "d037a2c5-2d89-4d7a-bd78-6aa96d37402d",
       "elapsed-time" : "376",
       "Expires" : "-1",
@@ -196,5 +104,4 @@
     "Exception" : null
   } ],
   "variables" : [ "data-types-tests-index943055201b0dc896f419faf" ]
->>>>>>> 846f5853
 }