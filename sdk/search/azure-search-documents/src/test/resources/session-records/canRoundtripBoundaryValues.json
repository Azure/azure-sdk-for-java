--- conflicted
+++ resolved
@@ -1,41 +1,15 @@
 {
   "networkCallRecords" : [ {
     "Method" : "PUT",
-<<<<<<< HEAD
-    "Uri" : "https://REDACTED.search.windows.net/indexes('hotelscanroundtripboundaryvalues06c061139686576a76c9')?allowIndexDowntime=false&api-version=2019-05-06-Preview",
-    "Headers" : {
-      "User-Agent" : "azsdk-java-azure-search-documents/1.0.0-beta.4 (11.0.6; Windows 10 10.0)",
-      "x-ms-client-request-id" : "e386f2ea-6f86-4f17-8b73-4dfa30723a8e",
-      "Content-Type" : "application/json; charset=utf-8"
-=======
     "Uri" : "https://REDACTED.search.windows.net/indexes('hotelscanroundtripboundaryvalues75173245ab617d39a391')?allowIndexDowntime=false&api-version=2020-06-30",
     "Headers" : {
       "User-Agent" : "azsdk-java-azure-search-documents/1.0.0-beta.5 (11.0.6; Windows 10; 10.0)",
       "x-ms-client-request-id" : "bfd2e261-494e-4ca8-9fa8-ed81fcc91d18",
       "Content-Type" : "application/json"
->>>>>>> 846f5853
-    },
-    "Response" : {
-      "Pragma" : "no-cache",
-      "retry-after" : "0",
-<<<<<<< HEAD
-      "request-id" : "e386f2ea-6f86-4f17-8b73-4dfa30723a8e",
-      "StatusCode" : "201",
-      "Date" : "Sat, 13 Jun 2020 00:04:11 GMT",
-      "Strict-Transport-Security" : "max-age=15724800; includeSubDomains",
-      "Cache-Control" : "no-cache",
-      "client-request-id" : "e386f2ea-6f86-4f17-8b73-4dfa30723a8e",
-      "ETag" : "W/\"0x8D80F2D4CF8AD52\"",
-      "elapsed-time" : "1031",
-      "OData-Version" : "4.0",
-      "Expires" : "-1",
-      "Content-Length" : "6421",
-      "Body" : "{\"@odata.context\":\"https://sizhu-search.search.windows.net/$metadata#indexes/$entity\",\"@odata.etag\":\"\\\"0x8D80F2D4CF8AD52\\\"\",\"name\":\"hotelscanroundtripboundaryvalues06c061139686576a76c9\",\"defaultScoringProfile\":null,\"fields\":[{\"name\":\"HotelId\",\"type\":\"Edm.String\",\"searchable\":true,\"filterable\":true,\"retrievable\":true,\"sortable\":true,\"facetable\":true,\"key\":true,\"indexAnalyzer\":null,\"searchAnalyzer\":null,\"analyzer\":null,\"synonymMaps\":[]},{\"name\":\"HotelName\",\"type\":\"Edm.String\",\"searchable\":true,\"filterable\":true,\"retrievable\":true,\"sortable\":true,\"facetable\":false,\"key\":false,\"indexAnalyzer\":null,\"searchAnalyzer\":null,\"analyzer\":null,\"synonymMaps\":[]},{\"name\":\"Description\",\"type\":\"Edm.String\",\"searchable\":true,\"filterable\":false,\"retrievable\":true,\"sortable\":false,\"facetable\":false,\"key\":false,\"indexAnalyzer\":null,\"searchAnalyzer\":null,\"analyzer\":\"en.lucene\",\"synonymMaps\":[]},{\"name\":\"Description_fr\",\"type\":\"Edm.String\",\"searchable\":true,\"filterable\":false,\"retrievable\":true,\"sortable\":false,\"facetable\":false,\"key\":false,\"indexAnalyzer\":null,\"searchAnalyzer\":null,\"analyzer\":\"fr.lucene\",\"synonymMaps\":[]},{\"name\":\"Category\",\"type\":\"Edm.String\",\"searchable\":true,\"filterable\":true,\"retrievable\":true,\"sortable\":true,\"facetable\":true,\"key\":false,\"indexAnalyzer\":null,\"searchAnalyzer\":null,\"analyzer\":null,\"synonymMaps\":[]},{\"name\":\"Tags\",\"type\":\"Collection(Edm.String)\",\"searchable\":true,\"filterable\":true,\"retrievable\":true,\"sortable\":false,\"facetable\":true,\"key\":false,\"indexAnalyzer\":null,\"searchAnalyzer\":null,\"analyzer\":null,\"synonymMaps\":[]},{\"name\":\"ParkingIncluded\",\"type\":\"Edm.Boolean\",\"searchable\":false,\"filterable\":true,\"retrievable\":true,\"sortable\":true,\"facetable\":true,\"key\":false,\"indexAnalyzer\":null,\"searchAnalyzer\":null,\"analyzer\":null,\"synonymMaps\":[]},{\"name\":\"SmokingAllowed\",\"type\":\"Edm.Boolean\",\"searchable\":false,\"filterable\":true,\"retrievable\":true,\"sortable\":true,\"facetable\":true,\"key\":false,\"indexAnalyzer\":null,\"searchAnalyzer\":null,\"analyzer\":null,\"synonymMaps\":[]},{\"name\":\"LastRenovationDate\",\"type\":\"Edm.DateTimeOffset\",\"searchable\":false,\"filterable\":true,\"retrievable\":true,\"sortable\":true,\"facetable\":true,\"key\":false,\"indexAnalyzer\":null,\"searchAnalyzer\":null,\"analyzer\":null,\"synonymMaps\":[]},{\"name\":\"Rating\",\"type\":\"Edm.Int32\",\"searchable\":false,\"filterable\":true,\"retrievable\":true,\"sortable\":true,\"facetable\":true,\"key\":false,\"indexAnalyzer\":null,\"searchAnalyzer\":null,\"analyzer\":null,\"synonymMaps\":[]},{\"name\":\"Address\",\"type\":\"Edm.ComplexType\",\"fields\":[{\"name\":\"StreetAddress\",\"type\":\"Edm.String\",\"searchable\":true,\"filterable\":true,\"retrievable\":true,\"sortable\":true,\"facetable\":true,\"key\":false,\"indexAnalyzer\":null,\"searchAnalyzer\":null,\"analyzer\":null,\"synonymMaps\":[]},{\"name\":\"City\",\"type\":\"Edm.String\",\"searchable\":true,\"filterable\":true,\"retrievable\":true,\"sortable\":true,\"facetable\":true,\"key\":false,\"indexAnalyzer\":null,\"searchAnalyzer\":null,\"analyzer\":null,\"synonymMaps\":[]},{\"name\":\"StateProvince\",\"type\":\"Edm.String\",\"searchable\":true,\"filterable\":true,\"retrievable\":true,\"sortable\":true,\"facetable\":true,\"key\":false,\"indexAnalyzer\":null,\"searchAnalyzer\":null,\"analyzer\":null,\"synonymMaps\":[]},{\"name\":\"PostalCode\",\"type\":\"Edm.String\",\"searchable\":true,\"filterable\":true,\"retrievable\":true,\"sortable\":true,\"facetable\":true,\"key\":false,\"indexAnalyzer\":null,\"searchAnalyzer\":null,\"analyzer\":null,\"synonymMaps\":[]},{\"name\":\"Country\",\"type\":\"Edm.String\",\"searchable\":true,\"filterable\":true,\"retrievable\":true,\"sortable\":true,\"facetable\":true,\"key\":false,\"indexAnalyzer\":null,\"searchAnalyzer\":null,\"analyzer\":null,\"synonymMaps\":[]}]},{\"name\":\"Location\",\"type\":\"Edm.GeographyPoint\",\"searchable\":false,\"filterable\":true,\"retrievable\":true,\"sortable\":true,\"facetable\":false,\"key\":false,\"indexAnalyzer\":null,\"searchAnalyzer\":null,\"analyzer\":null,\"synonymMaps\":[]},{\"name\":\"Rooms\",\"type\":\"Collection(Edm.ComplexType)\",\"fields\":[{\"name\":\"Description\",\"type\":\"Edm.String\",\"searchable\":true,\"filterable\":false,\"retrievable\":true,\"sortable\":false,\"facetable\":false,\"key\":false,\"indexAnalyzer\":null,\"searchAnalyzer\":null,\"analyzer\":\"en.lucene\",\"synonymMaps\":[]},{\"name\":\"Description_fr\",\"type\":\"Edm.String\",\"searchable\":true,\"filterable\":false,\"retrievable\":true,\"sortable\":false,\"facetable\":false,\"key\":false,\"indexAnalyzer\":null,\"searchAnalyzer\":null,\"analyzer\":\"fr.lucene\",\"synonymMaps\":[]},{\"name\":\"Type\",\"type\":\"Edm.String\",\"searchable\":true,\"filterable\":false,\"retrievable\":true,\"sortable\":false,\"facetable\":false,\"key\":false,\"indexAnalyzer\":null,\"searchAnalyzer\":null,\"analyzer\":null,\"synonymMaps\":[]},{\"name\":\"BaseRate\",\"type\":\"Edm.Double\",\"searchable\":false,\"filterable\":true,\"retrievable\":true,\"sortable\":false,\"facetable\":true,\"key\":false,\"indexAnalyzer\":null,\"searchAnalyzer\":null,\"analyzer\":null,\"synonymMaps\":[]},{\"name\":\"BedOptions\",\"type\":\"Edm.String\",\"searchable\":true,\"filterable\":true,\"retrievable\":true,\"sortable\":false,\"facetable\":true,\"key\":false,\"indexAnalyzer\":null,\"searchAnalyzer\":null,\"analyzer\":null,\"synonymMaps\":[]},{\"name\":\"SleepsCount\",\"type\":\"Edm.Int32\",\"searchable\":false,\"filterable\":true,\"retrievable\":true,\"sortable\":false,\"facetable\":true,\"key\":false,\"indexAnalyzer\":null,\"searchAnalyzer\":null,\"analyzer\":null,\"synonymMaps\":[]},{\"name\":\"SmokingAllowed\",\"type\":\"Edm.Boolean\",\"searchable\":false,\"filterable\":true,\"retrievable\":true,\"sortable\":false,\"facetable\":true,\"key\":false,\"indexAnalyzer\":null,\"searchAnalyzer\":null,\"analyzer\":null,\"synonymMaps\":[]},{\"name\":\"Tags\",\"type\":\"Collection(Edm.String)\",\"searchable\":true,\"filterable\":true,\"retrievable\":true,\"sortable\":false,\"facetable\":true,\"key\":false,\"indexAnalyzer\":null,\"searchAnalyzer\":null,\"analyzer\":null,\"synonymMaps\":[]}]}],\"scoringProfiles\":[{\"name\":\"nearest\",\"functionAggregation\":\"sum\",\"text\":null,\"functions\":[{\"fieldName\":\"Location\",\"interpolation\":\"linear\",\"type\":\"distance\",\"boost\":2.0,\"freshness\":null,\"magnitude\":null,\"distance\":{\"referencePointParameter\":\"myloc\",\"boostingDistance\":100.0},\"tag\":null}]},{\"name\":\"text\",\"functionAggregation\":\"sum\",\"text\":null,\"functions\":[{\"fieldName\":\"Tags\",\"interpolation\":\"linear\",\"type\":\"tag\",\"boost\":2.0,\"freshness\":null,\"magnitude\":null,\"distance\":null,\"tag\":{\"tagsParameter\":\"mytag\"}}]}],\"corsOptions\":null,\"suggesters\":[{\"name\":\"sg\",\"searchMode\":\"analyzingInfixMatching\",\"sourceFields\":[\"Description\",\"HotelName\"]}],\"analyzers\":[],\"tokenizers\":[],\"tokenFilters\":[],\"charFilters\":[],\"encryptionKey\":null,\"similarity\":null}",
-      "Preference-Applied" : "odata.include-annotations=\"*\"",
-      "x-ms-client-request-id" : "e386f2ea-6f86-4f17-8b73-4dfa30723a8e",
-      "Content-Type" : "application/json; odata.metadata=minimal",
-      "Location" : "https://sizhu-search.search.windows.net/indexes('hotelscanroundtripboundaryvalues06c061139686576a76c9')?allowIndexDowntime=false&api-version=2019-05-06-Preview"
-=======
+    },
+    "Response" : {
+      "Pragma" : "no-cache",
+      "retry-after" : "0",
       "request-id" : "bfd2e261-494e-4ca8-9fa8-ed81fcc91d18",
       "StatusCode" : "201",
       "Date" : "Thu, 25 Jun 2020 17:17:22 GMT",
@@ -52,37 +26,19 @@
       "x-ms-client-request-id" : "bfd2e261-494e-4ca8-9fa8-ed81fcc91d18",
       "Content-Type" : "application/json; odata.metadata=minimal",
       "Location" : "https://sizhu-search.search.windows.net/indexes('hotelscanroundtripboundaryvalues75173245ab617d39a391')?allowIndexDowntime=false&api-version=2020-06-30"
->>>>>>> 846f5853
     },
     "Exception" : null
   }, {
     "Method" : "POST",
-<<<<<<< HEAD
-    "Uri" : "https://REDACTED.search.windows.net/indexes('hotelscanroundtripboundaryvalues06c061139686576a76c9')/docs/search.index?api-version=2019-05-06-Preview",
-    "Headers" : {
-      "User-Agent" : "azsdk-java-azure-search-documents/1.0.0-beta.4 (11.0.6; Windows 10 10.0)",
-      "x-ms-client-request-id" : "3c0a50b7-8e14-4d15-aca3-3c14a78d3062",
-      "Content-Type" : "application/json; charset=utf-8"
-=======
     "Uri" : "https://REDACTED.search.windows.net/indexes('hotelscanroundtripboundaryvalues75173245ab617d39a391')//docs/search.index?api-version=2020-06-30",
     "Headers" : {
       "User-Agent" : "azsdk-java-azure-search-documents/1.0.0-beta.5 (11.0.6; Windows 10; 10.0)",
       "x-ms-client-request-id" : "df9a8ee1-85c3-4940-9c51-b9dd5206293e",
       "Content-Type" : "application/json"
->>>>>>> 846f5853
-    },
-    "Response" : {
-      "Pragma" : "no-cache",
-      "retry-after" : "0",
-<<<<<<< HEAD
-      "request-id" : "3c0a50b7-8e14-4d15-aca3-3c14a78d3062",
-      "StatusCode" : "200",
-      "Date" : "Sat, 13 Jun 2020 00:04:11 GMT",
-      "Strict-Transport-Security" : "max-age=15724800; includeSubDomains",
-      "Cache-Control" : "no-cache",
-      "client-request-id" : "3c0a50b7-8e14-4d15-aca3-3c14a78d3062",
-      "elapsed-time" : "85",
-=======
+    },
+    "Response" : {
+      "Pragma" : "no-cache",
+      "retry-after" : "0",
       "request-id" : "df9a8ee1-85c3-4940-9c51-b9dd5206293e",
       "StatusCode" : "200",
       "Date" : "Thu, 25 Jun 2020 17:17:22 GMT",
@@ -90,92 +46,51 @@
       "Cache-Control" : "no-cache",
       "client-request-id" : "df9a8ee1-85c3-4940-9c51-b9dd5206293e",
       "elapsed-time" : "90",
->>>>>>> 846f5853
       "OData-Version" : "4.0",
       "Expires" : "-1",
       "Content-Length" : "389",
       "Body" : "{\"value\":[{\"key\":\"1\",\"status\":true,\"errorMessage\":null,\"statusCode\":201},{\"key\":\"2\",\"status\":true,\"errorMessage\":null,\"statusCode\":201},{\"key\":\"3\",\"status\":true,\"errorMessage\":null,\"statusCode\":201},{\"key\":\"4\",\"status\":true,\"errorMessage\":null,\"statusCode\":201},{\"key\":\"5\",\"status\":true,\"errorMessage\":null,\"statusCode\":201},{\"key\":\"6\",\"status\":true,\"errorMessage\":null,\"statusCode\":201}]}",
       "Preference-Applied" : "odata.include-annotations=\"*\"",
-<<<<<<< HEAD
-      "x-ms-client-request-id" : "3c0a50b7-8e14-4d15-aca3-3c14a78d3062",
-=======
       "x-ms-client-request-id" : "df9a8ee1-85c3-4940-9c51-b9dd5206293e",
->>>>>>> 846f5853
-      "Content-Type" : "application/json; odata.metadata=none"
-    },
-    "Exception" : null
-  }, {
-    "Method" : "GET",
-<<<<<<< HEAD
-    "Uri" : "https://REDACTED.search.windows.net/indexes('hotelscanroundtripboundaryvalues06c061139686576a76c9')/docs('1')?api-version=2019-05-06-Preview",
-    "Headers" : {
-      "User-Agent" : "azsdk-java-azure-search-documents/1.0.0-beta.4 (11.0.6; Windows 10 10.0)",
-      "x-ms-client-request-id" : "45007231-687e-45ad-b194-92b30a9790c0"
-=======
+      "Content-Type" : "application/json; odata.metadata=none"
+    },
+    "Exception" : null
+  }, {
+    "Method" : "GET",
     "Uri" : "https://REDACTED.search.windows.net/indexes('hotelscanroundtripboundaryvalues75173245ab617d39a391')//docs('1')?api-version=2020-06-30",
     "Headers" : {
       "User-Agent" : "azsdk-java-azure-search-documents/1.0.0-beta.5 (11.0.6; Windows 10; 10.0)",
       "x-ms-client-request-id" : "6ff029e5-4d2b-4497-aa0c-e47047edbaab"
->>>>>>> 846f5853
-    },
-    "Response" : {
-      "Pragma" : "no-cache",
-      "retry-after" : "0",
-<<<<<<< HEAD
-      "request-id" : "45007231-687e-45ad-b194-92b30a9790c0",
-      "StatusCode" : "200",
-      "Date" : "Sat, 13 Jun 2020 00:04:14 GMT",
-      "Strict-Transport-Security" : "max-age=15724800; includeSubDomains",
-      "Cache-Control" : "no-cache",
-      "client-request-id" : "45007231-687e-45ad-b194-92b30a9790c0",
-=======
+    },
+    "Response" : {
+      "Pragma" : "no-cache",
+      "retry-after" : "0",
       "request-id" : "6ff029e5-4d2b-4497-aa0c-e47047edbaab",
       "StatusCode" : "200",
       "Date" : "Thu, 25 Jun 2020 17:17:25 GMT",
       "Strict-Transport-Security" : "max-age=15724800; includeSubDomains",
       "Cache-Control" : "no-cache",
       "client-request-id" : "6ff029e5-4d2b-4497-aa0c-e47047edbaab",
->>>>>>> 846f5853
       "elapsed-time" : "9",
       "OData-Version" : "4.0",
       "Expires" : "-1",
       "Content-Length" : "587",
       "Body" : "{\"HotelId\":\"1\",\"HotelName\":null,\"Description\":null,\"Description_fr\":null,\"Category\":\"\",\"Tags\":[],\"ParkingIncluded\":false,\"SmokingAllowed\":null,\"LastRenovationDate\":\"1900-01-01T00:00:00Z\",\"Rating\":-2147483648,\"Location\":{\"type\":\"Point\",\"coordinates\":[-180.0,-90.0],\"crs\":{\"type\":\"name\",\"properties\":{\"name\":\"EPSG:4326\"}}},\"Address\":{\"StreetAddress\":null,\"City\":null,\"StateProvince\":null,\"PostalCode\":null,\"Country\":null},\"Rooms\":[{\"Description\":null,\"Description_fr\":null,\"Type\":null,\"BaseRate\":4.94065645841247E-324,\"BedOptions\":null,\"SleepsCount\":null,\"SmokingAllowed\":null,\"Tags\":[]}]}",
       "Preference-Applied" : "odata.include-annotations=\"*\"",
-<<<<<<< HEAD
-      "x-ms-client-request-id" : "45007231-687e-45ad-b194-92b30a9790c0",
-=======
       "x-ms-client-request-id" : "6ff029e5-4d2b-4497-aa0c-e47047edbaab",
->>>>>>> 846f5853
-      "Content-Type" : "application/json; odata.metadata=none"
-    },
-    "Exception" : null
-  }, {
-    "Method" : "GET",
-<<<<<<< HEAD
-    "Uri" : "https://REDACTED.search.windows.net/indexes('hotelscanroundtripboundaryvalues06c061139686576a76c9')/docs('2')?api-version=2019-05-06-Preview",
-    "Headers" : {
-      "User-Agent" : "azsdk-java-azure-search-documents/1.0.0-beta.4 (11.0.6; Windows 10 10.0)",
-      "x-ms-client-request-id" : "a0340ff7-1fde-46ae-8c29-2a8b34e2dce9"
-=======
+      "Content-Type" : "application/json; odata.metadata=none"
+    },
+    "Exception" : null
+  }, {
+    "Method" : "GET",
     "Uri" : "https://REDACTED.search.windows.net/indexes('hotelscanroundtripboundaryvalues75173245ab617d39a391')//docs('2')?api-version=2020-06-30",
     "Headers" : {
       "User-Agent" : "azsdk-java-azure-search-documents/1.0.0-beta.5 (11.0.6; Windows 10; 10.0)",
       "x-ms-client-request-id" : "1c805823-fa14-4bc0-bcd7-b649cf3f5379"
->>>>>>> 846f5853
-    },
-    "Response" : {
-      "Pragma" : "no-cache",
-      "retry-after" : "0",
-<<<<<<< HEAD
-      "request-id" : "a0340ff7-1fde-46ae-8c29-2a8b34e2dce9",
-      "StatusCode" : "200",
-      "Date" : "Sat, 13 Jun 2020 00:04:14 GMT",
-      "Strict-Transport-Security" : "max-age=15724800; includeSubDomains",
-      "Cache-Control" : "no-cache",
-      "client-request-id" : "a0340ff7-1fde-46ae-8c29-2a8b34e2dce9",
-      "elapsed-time" : "5",
-=======
+    },
+    "Response" : {
+      "Pragma" : "no-cache",
+      "retry-after" : "0",
       "request-id" : "1c805823-fa14-4bc0-bcd7-b649cf3f5379",
       "StatusCode" : "200",
       "Date" : "Thu, 25 Jun 2020 17:17:25 GMT",
@@ -183,46 +98,25 @@
       "Cache-Control" : "no-cache",
       "client-request-id" : "1c805823-fa14-4bc0-bcd7-b649cf3f5379",
       "elapsed-time" : "4",
->>>>>>> 846f5853
       "OData-Version" : "4.0",
       "Expires" : "-1",
       "Content-Length" : "600",
       "Body" : "{\"HotelId\":\"2\",\"HotelName\":null,\"Description\":null,\"Description_fr\":null,\"Category\":\"test\",\"Tags\":[\"test\"],\"ParkingIncluded\":true,\"SmokingAllowed\":null,\"LastRenovationDate\":\"9999-12-31T23:59:59Z\",\"Rating\":2147483647,\"Location\":{\"type\":\"Point\",\"coordinates\":[180.0,90.0],\"crs\":{\"type\":\"name\",\"properties\":{\"name\":\"EPSG:4326\"}}},\"Address\":{\"StreetAddress\":null,\"City\":\"Maximum\",\"StateProvince\":null,\"PostalCode\":null,\"Country\":null},\"Rooms\":[{\"Description\":null,\"Description_fr\":null,\"Type\":null,\"BaseRate\":1.7976931348623157E+308,\"BedOptions\":null,\"SleepsCount\":null,\"SmokingAllowed\":null,\"Tags\":[]}]}",
       "Preference-Applied" : "odata.include-annotations=\"*\"",
-<<<<<<< HEAD
-      "x-ms-client-request-id" : "a0340ff7-1fde-46ae-8c29-2a8b34e2dce9",
-=======
       "x-ms-client-request-id" : "1c805823-fa14-4bc0-bcd7-b649cf3f5379",
->>>>>>> 846f5853
-      "Content-Type" : "application/json; odata.metadata=none"
-    },
-    "Exception" : null
-  }, {
-    "Method" : "GET",
-<<<<<<< HEAD
-    "Uri" : "https://REDACTED.search.windows.net/indexes('hotelscanroundtripboundaryvalues06c061139686576a76c9')/docs('3')?api-version=2019-05-06-Preview",
-    "Headers" : {
-      "User-Agent" : "azsdk-java-azure-search-documents/1.0.0-beta.4 (11.0.6; Windows 10 10.0)",
-      "x-ms-client-request-id" : "922d82b5-2efb-4cbb-9c03-0d99fd23c5cd"
-=======
+      "Content-Type" : "application/json; odata.metadata=none"
+    },
+    "Exception" : null
+  }, {
+    "Method" : "GET",
     "Uri" : "https://REDACTED.search.windows.net/indexes('hotelscanroundtripboundaryvalues75173245ab617d39a391')//docs('3')?api-version=2020-06-30",
     "Headers" : {
       "User-Agent" : "azsdk-java-azure-search-documents/1.0.0-beta.5 (11.0.6; Windows 10; 10.0)",
       "x-ms-client-request-id" : "fb9ea2fc-e27c-4582-a172-4d3d8011f29d"
->>>>>>> 846f5853
-    },
-    "Response" : {
-      "Pragma" : "no-cache",
-      "retry-after" : "0",
-<<<<<<< HEAD
-      "request-id" : "922d82b5-2efb-4cbb-9c03-0d99fd23c5cd",
-      "StatusCode" : "200",
-      "Date" : "Sat, 13 Jun 2020 00:04:14 GMT",
-      "Strict-Transport-Security" : "max-age=15724800; includeSubDomains",
-      "Cache-Control" : "no-cache",
-      "client-request-id" : "922d82b5-2efb-4cbb-9c03-0d99fd23c5cd",
-      "elapsed-time" : "4",
-=======
+    },
+    "Response" : {
+      "Pragma" : "no-cache",
+      "retry-after" : "0",
       "request-id" : "fb9ea2fc-e27c-4582-a172-4d3d8011f29d",
       "StatusCode" : "200",
       "Date" : "Thu, 25 Jun 2020 17:17:25 GMT",
@@ -230,92 +124,51 @@
       "Cache-Control" : "no-cache",
       "client-request-id" : "fb9ea2fc-e27c-4582-a172-4d3d8011f29d",
       "elapsed-time" : "3",
->>>>>>> 846f5853
       "OData-Version" : "4.0",
       "Expires" : "-1",
       "Content-Length" : "548",
       "Body" : "{\"HotelId\":\"3\",\"HotelName\":null,\"Description\":null,\"Description_fr\":null,\"Category\":null,\"Tags\":[],\"ParkingIncluded\":null,\"SmokingAllowed\":null,\"LastRenovationDate\":null,\"Rating\":null,\"Location\":{\"type\":\"Point\",\"coordinates\":[0.0,0.0],\"crs\":{\"type\":\"name\",\"properties\":{\"name\":\"EPSG:4326\"}}},\"Address\":{\"StreetAddress\":null,\"City\":\"Maximum\",\"StateProvince\":null,\"PostalCode\":null,\"Country\":null},\"Rooms\":[{\"Description\":null,\"Description_fr\":null,\"Type\":null,\"BaseRate\":\"-INF\",\"BedOptions\":null,\"SleepsCount\":null,\"SmokingAllowed\":null,\"Tags\":[]}]}",
       "Preference-Applied" : "odata.include-annotations=\"*\"",
-<<<<<<< HEAD
-      "x-ms-client-request-id" : "922d82b5-2efb-4cbb-9c03-0d99fd23c5cd",
-=======
       "x-ms-client-request-id" : "fb9ea2fc-e27c-4582-a172-4d3d8011f29d",
->>>>>>> 846f5853
-      "Content-Type" : "application/json; odata.metadata=none"
-    },
-    "Exception" : null
-  }, {
-    "Method" : "GET",
-<<<<<<< HEAD
-    "Uri" : "https://REDACTED.search.windows.net/indexes('hotelscanroundtripboundaryvalues06c061139686576a76c9')/docs('4')?api-version=2019-05-06-Preview",
-    "Headers" : {
-      "User-Agent" : "azsdk-java-azure-search-documents/1.0.0-beta.4 (11.0.6; Windows 10 10.0)",
-      "x-ms-client-request-id" : "51230284-f1bf-45a3-9a0a-4114c60ed503"
-=======
+      "Content-Type" : "application/json; odata.metadata=none"
+    },
+    "Exception" : null
+  }, {
+    "Method" : "GET",
     "Uri" : "https://REDACTED.search.windows.net/indexes('hotelscanroundtripboundaryvalues75173245ab617d39a391')//docs('4')?api-version=2020-06-30",
     "Headers" : {
       "User-Agent" : "azsdk-java-azure-search-documents/1.0.0-beta.5 (11.0.6; Windows 10; 10.0)",
       "x-ms-client-request-id" : "d13cbab5-41c0-46b1-9e16-4467c68e53cb"
->>>>>>> 846f5853
-    },
-    "Response" : {
-      "Pragma" : "no-cache",
-      "retry-after" : "0",
-<<<<<<< HEAD
-      "request-id" : "51230284-f1bf-45a3-9a0a-4114c60ed503",
-      "StatusCode" : "200",
-      "Date" : "Sat, 13 Jun 2020 00:04:14 GMT",
-      "Strict-Transport-Security" : "max-age=15724800; includeSubDomains",
-      "Cache-Control" : "no-cache",
-      "client-request-id" : "51230284-f1bf-45a3-9a0a-4114c60ed503",
-=======
+    },
+    "Response" : {
+      "Pragma" : "no-cache",
+      "retry-after" : "0",
       "request-id" : "d13cbab5-41c0-46b1-9e16-4467c68e53cb",
       "StatusCode" : "200",
       "Date" : "Thu, 25 Jun 2020 17:17:25 GMT",
       "Strict-Transport-Security" : "max-age=15724800; includeSubDomains",
       "Cache-Control" : "no-cache",
       "client-request-id" : "d13cbab5-41c0-46b1-9e16-4467c68e53cb",
->>>>>>> 846f5853
       "elapsed-time" : "4",
       "OData-Version" : "4.0",
       "Expires" : "-1",
       "Content-Length" : "366",
       "Body" : "{\"HotelId\":\"4\",\"HotelName\":null,\"Description\":null,\"Description_fr\":null,\"Category\":null,\"Tags\":[],\"ParkingIncluded\":null,\"SmokingAllowed\":null,\"LastRenovationDate\":null,\"Rating\":null,\"Location\":null,\"Address\":null,\"Rooms\":[{\"Description\":null,\"Description_fr\":null,\"Type\":null,\"BaseRate\":\"INF\",\"BedOptions\":null,\"SleepsCount\":null,\"SmokingAllowed\":null,\"Tags\":[]}]}",
       "Preference-Applied" : "odata.include-annotations=\"*\"",
-<<<<<<< HEAD
-      "x-ms-client-request-id" : "51230284-f1bf-45a3-9a0a-4114c60ed503",
-=======
       "x-ms-client-request-id" : "d13cbab5-41c0-46b1-9e16-4467c68e53cb",
->>>>>>> 846f5853
-      "Content-Type" : "application/json; odata.metadata=none"
-    },
-    "Exception" : null
-  }, {
-    "Method" : "GET",
-<<<<<<< HEAD
-    "Uri" : "https://REDACTED.search.windows.net/indexes('hotelscanroundtripboundaryvalues06c061139686576a76c9')/docs('5')?api-version=2019-05-06-Preview",
-    "Headers" : {
-      "User-Agent" : "azsdk-java-azure-search-documents/1.0.0-beta.4 (11.0.6; Windows 10 10.0)",
-      "x-ms-client-request-id" : "5d1d3c30-e7a6-43b9-8a79-7677d55aede5"
-=======
+      "Content-Type" : "application/json; odata.metadata=none"
+    },
+    "Exception" : null
+  }, {
+    "Method" : "GET",
     "Uri" : "https://REDACTED.search.windows.net/indexes('hotelscanroundtripboundaryvalues75173245ab617d39a391')//docs('5')?api-version=2020-06-30",
     "Headers" : {
       "User-Agent" : "azsdk-java-azure-search-documents/1.0.0-beta.5 (11.0.6; Windows 10; 10.0)",
       "x-ms-client-request-id" : "4d6f2947-ed16-46b0-bff1-11b6fd66dca1"
->>>>>>> 846f5853
-    },
-    "Response" : {
-      "Pragma" : "no-cache",
-      "retry-after" : "0",
-<<<<<<< HEAD
-      "request-id" : "5d1d3c30-e7a6-43b9-8a79-7677d55aede5",
-      "StatusCode" : "200",
-      "Date" : "Sat, 13 Jun 2020 00:04:14 GMT",
-      "Strict-Transport-Security" : "max-age=15724800; includeSubDomains",
-      "Cache-Control" : "no-cache",
-      "client-request-id" : "5d1d3c30-e7a6-43b9-8a79-7677d55aede5",
-      "elapsed-time" : "3",
-=======
+    },
+    "Response" : {
+      "Pragma" : "no-cache",
+      "retry-after" : "0",
       "request-id" : "4d6f2947-ed16-46b0-bff1-11b6fd66dca1",
       "StatusCode" : "200",
       "Date" : "Thu, 25 Jun 2020 17:17:25 GMT",
@@ -323,46 +176,25 @@
       "Cache-Control" : "no-cache",
       "client-request-id" : "4d6f2947-ed16-46b0-bff1-11b6fd66dca1",
       "elapsed-time" : "4",
->>>>>>> 846f5853
       "OData-Version" : "4.0",
       "Expires" : "-1",
       "Content-Length" : "366",
       "Body" : "{\"HotelId\":\"5\",\"HotelName\":null,\"Description\":null,\"Description_fr\":null,\"Category\":null,\"Tags\":[],\"ParkingIncluded\":null,\"SmokingAllowed\":null,\"LastRenovationDate\":null,\"Rating\":null,\"Location\":null,\"Address\":null,\"Rooms\":[{\"Description\":null,\"Description_fr\":null,\"Type\":null,\"BaseRate\":\"NaN\",\"BedOptions\":null,\"SleepsCount\":null,\"SmokingAllowed\":null,\"Tags\":[]}]}",
       "Preference-Applied" : "odata.include-annotations=\"*\"",
-<<<<<<< HEAD
-      "x-ms-client-request-id" : "5d1d3c30-e7a6-43b9-8a79-7677d55aede5",
-=======
       "x-ms-client-request-id" : "4d6f2947-ed16-46b0-bff1-11b6fd66dca1",
->>>>>>> 846f5853
-      "Content-Type" : "application/json; odata.metadata=none"
-    },
-    "Exception" : null
-  }, {
-    "Method" : "GET",
-<<<<<<< HEAD
-    "Uri" : "https://REDACTED.search.windows.net/indexes('hotelscanroundtripboundaryvalues06c061139686576a76c9')/docs('6')?api-version=2019-05-06-Preview",
-    "Headers" : {
-      "User-Agent" : "azsdk-java-azure-search-documents/1.0.0-beta.4 (11.0.6; Windows 10 10.0)",
-      "x-ms-client-request-id" : "90f3b563-b68d-46c8-bd6f-d4bbeb34dc52"
-=======
+      "Content-Type" : "application/json; odata.metadata=none"
+    },
+    "Exception" : null
+  }, {
+    "Method" : "GET",
     "Uri" : "https://REDACTED.search.windows.net/indexes('hotelscanroundtripboundaryvalues75173245ab617d39a391')//docs('6')?api-version=2020-06-30",
     "Headers" : {
       "User-Agent" : "azsdk-java-azure-search-documents/1.0.0-beta.5 (11.0.6; Windows 10; 10.0)",
       "x-ms-client-request-id" : "13f81b16-ec18-4136-b021-6743545250dc"
->>>>>>> 846f5853
-    },
-    "Response" : {
-      "Pragma" : "no-cache",
-      "retry-after" : "0",
-<<<<<<< HEAD
-      "request-id" : "90f3b563-b68d-46c8-bd6f-d4bbeb34dc52",
-      "StatusCode" : "200",
-      "Date" : "Sat, 13 Jun 2020 00:04:14 GMT",
-      "Strict-Transport-Security" : "max-age=15724800; includeSubDomains",
-      "Cache-Control" : "no-cache",
-      "client-request-id" : "90f3b563-b68d-46c8-bd6f-d4bbeb34dc52",
-      "elapsed-time" : "4",
-=======
+    },
+    "Response" : {
+      "Pragma" : "no-cache",
+      "retry-after" : "0",
       "request-id" : "13f81b16-ec18-4136-b021-6743545250dc",
       "StatusCode" : "200",
       "Date" : "Thu, 25 Jun 2020 17:17:25 GMT",
@@ -370,52 +202,25 @@
       "Cache-Control" : "no-cache",
       "client-request-id" : "13f81b16-ec18-4136-b021-6743545250dc",
       "elapsed-time" : "3",
->>>>>>> 846f5853
       "OData-Version" : "4.0",
       "Expires" : "-1",
       "Content-Length" : "226",
       "Body" : "{\"HotelId\":\"6\",\"HotelName\":null,\"Description\":null,\"Description_fr\":null,\"Category\":null,\"Tags\":[],\"ParkingIncluded\":null,\"SmokingAllowed\":null,\"LastRenovationDate\":null,\"Rating\":null,\"Location\":null,\"Address\":null,\"Rooms\":[]}",
       "Preference-Applied" : "odata.include-annotations=\"*\"",
-<<<<<<< HEAD
-      "x-ms-client-request-id" : "90f3b563-b68d-46c8-bd6f-d4bbeb34dc52",
-=======
       "x-ms-client-request-id" : "13f81b16-ec18-4136-b021-6743545250dc",
->>>>>>> 846f5853
       "Content-Type" : "application/json; odata.metadata=none"
     },
     "Exception" : null
   }, {
     "Method" : "DELETE",
-<<<<<<< HEAD
-    "Uri" : "https://REDACTED.search.windows.net/indexes('hotelscanroundtripboundaryvalues06c061139686576a76c9')?api-version=2019-05-06-Preview",
-    "Headers" : {
-      "User-Agent" : "azsdk-java-azure-search-documents/1.0.0-beta.4 (11.0.6; Windows 10 10.0)",
-      "x-ms-client-request-id" : "2dcd12ce-79d6-455e-adaa-e3b482ed1310"
-=======
     "Uri" : "https://REDACTED.search.windows.net/indexes('hotelscanroundtripboundaryvalues75173245ab617d39a391')?api-version=2020-06-30",
     "Headers" : {
       "User-Agent" : "azsdk-java-azure-search-documents/1.0.0-beta.5 (11.0.6; Windows 10; 10.0)",
       "x-ms-client-request-id" : "4f1b7515-8511-4262-8949-4325e563ea77"
->>>>>>> 846f5853
-    },
-    "Response" : {
-      "Strict-Transport-Security" : "max-age=15724800; includeSubDomains",
-      "Cache-Control" : "no-cache",
-<<<<<<< HEAD
-      "client-request-id" : "2dcd12ce-79d6-455e-adaa-e3b482ed1310",
-      "elapsed-time" : "364",
-      "Expires" : "-1",
-      "Pragma" : "no-cache",
-      "retry-after" : "0",
-      "request-id" : "2dcd12ce-79d6-455e-adaa-e3b482ed1310",
-      "StatusCode" : "204",
-      "Date" : "Sat, 13 Jun 2020 00:04:15 GMT",
-      "x-ms-client-request-id" : "2dcd12ce-79d6-455e-adaa-e3b482ed1310"
-    },
-    "Exception" : null
-  } ],
-  "variables" : [ "hotelscanroundtripboundaryvalues06c061139686576a76c9" ]
-=======
+    },
+    "Response" : {
+      "Strict-Transport-Security" : "max-age=15724800; includeSubDomains",
+      "Cache-Control" : "no-cache",
       "client-request-id" : "4f1b7515-8511-4262-8949-4325e563ea77",
       "elapsed-time" : "370",
       "Expires" : "-1",
@@ -429,5 +234,4 @@
     "Exception" : null
   } ],
   "variables" : [ "hotelscanroundtripboundaryvalues75173245ab617d39a391" ]
->>>>>>> 846f5853
 }