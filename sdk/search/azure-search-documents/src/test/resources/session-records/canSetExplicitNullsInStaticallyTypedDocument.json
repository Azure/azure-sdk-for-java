{
  "networkCallRecords" : [ {
    "Method" : "PUT",
<<<<<<< HEAD
    "Uri" : "https://REDACTED.search.windows.net/indexes('hotelscansetexplicitnullsinstaticallytypeddocument28c48686744')?allowIndexDowntime=false&api-version=2019-05-06-Preview",
    "Headers" : {
      "User-Agent" : "azsdk-java-azure-search-documents/1.0.0-beta.4 (11.0.6; Windows 10 10.0)",
      "x-ms-client-request-id" : "c8b2716c-89bf-4336-8279-c2c6ec25a10a",
      "Content-Type" : "application/json; charset=utf-8"
=======
    "Uri" : "https://REDACTED.search.windows.net/indexes('hotelscansetexplicitnullsinstaticallytypeddocumentdbb869913f4')?allowIndexDowntime=false&api-version=2020-06-30",
    "Headers" : {
      "User-Agent" : "azsdk-java-azure-search-documents/1.0.0-beta.5 (11.0.6; Windows 10; 10.0)",
      "x-ms-client-request-id" : "5b67b2a6-5d73-4583-a4fd-d00870cd2b5d",
      "Content-Type" : "application/json"
>>>>>>> 846f5853
    },
    "Response" : {
      "Pragma" : "no-cache",
      "retry-after" : "0",
<<<<<<< HEAD
      "request-id" : "c8b2716c-89bf-4336-8279-c2c6ec25a10a",
      "StatusCode" : "201",
      "Date" : "Sat, 13 Jun 2020 04:45:14 GMT",
      "Strict-Transport-Security" : "max-age=15724800; includeSubDomains",
      "Cache-Control" : "no-cache",
      "client-request-id" : "c8b2716c-89bf-4336-8279-c2c6ec25a10a",
      "ETag" : "W/\"0x8D80F549080382C\"",
      "elapsed-time" : "1158",
      "OData-Version" : "4.0",
      "Expires" : "-1",
      "Content-Length" : "6430",
      "Body" : "{\"@odata.context\":\"https://sizhu-search.search.windows.net/$metadata#indexes/$entity\",\"@odata.etag\":\"\\\"0x8D80F549080382C\\\"\",\"name\":\"hotelscansetexplicitnullsinstaticallytypeddocument28c48686744\",\"defaultScoringProfile\":null,\"fields\":[{\"name\":\"HotelId\",\"type\":\"Edm.String\",\"searchable\":true,\"filterable\":true,\"retrievable\":true,\"sortable\":true,\"facetable\":true,\"key\":true,\"indexAnalyzer\":null,\"searchAnalyzer\":null,\"analyzer\":null,\"synonymMaps\":[]},{\"name\":\"HotelName\",\"type\":\"Edm.String\",\"searchable\":true,\"filterable\":true,\"retrievable\":true,\"sortable\":true,\"facetable\":false,\"key\":false,\"indexAnalyzer\":null,\"searchAnalyzer\":null,\"analyzer\":null,\"synonymMaps\":[]},{\"name\":\"Description\",\"type\":\"Edm.String\",\"searchable\":true,\"filterable\":false,\"retrievable\":true,\"sortable\":false,\"facetable\":false,\"key\":false,\"indexAnalyzer\":null,\"searchAnalyzer\":null,\"analyzer\":\"en.lucene\",\"synonymMaps\":[]},{\"name\":\"Description_fr\",\"type\":\"Edm.String\",\"searchable\":true,\"filterable\":false,\"retrievable\":true,\"sortable\":false,\"facetable\":false,\"key\":false,\"indexAnalyzer\":null,\"searchAnalyzer\":null,\"analyzer\":\"fr.lucene\",\"synonymMaps\":[]},{\"name\":\"Category\",\"type\":\"Edm.String\",\"searchable\":true,\"filterable\":true,\"retrievable\":true,\"sortable\":true,\"facetable\":true,\"key\":false,\"indexAnalyzer\":null,\"searchAnalyzer\":null,\"analyzer\":null,\"synonymMaps\":[]},{\"name\":\"Tags\",\"type\":\"Collection(Edm.String)\",\"searchable\":true,\"filterable\":true,\"retrievable\":true,\"sortable\":false,\"facetable\":true,\"key\":false,\"indexAnalyzer\":null,\"searchAnalyzer\":null,\"analyzer\":null,\"synonymMaps\":[]},{\"name\":\"ParkingIncluded\",\"type\":\"Edm.Boolean\",\"searchable\":false,\"filterable\":true,\"retrievable\":true,\"sortable\":true,\"facetable\":true,\"key\":false,\"indexAnalyzer\":null,\"searchAnalyzer\":null,\"analyzer\":null,\"synonymMaps\":[]},{\"name\":\"SmokingAllowed\",\"type\":\"Edm.Boolean\",\"searchable\":false,\"filterable\":true,\"retrievable\":true,\"sortable\":true,\"facetable\":true,\"key\":false,\"indexAnalyzer\":null,\"searchAnalyzer\":null,\"analyzer\":null,\"synonymMaps\":[]},{\"name\":\"LastRenovationDate\",\"type\":\"Edm.DateTimeOffset\",\"searchable\":false,\"filterable\":true,\"retrievable\":true,\"sortable\":true,\"facetable\":true,\"key\":false,\"indexAnalyzer\":null,\"searchAnalyzer\":null,\"analyzer\":null,\"synonymMaps\":[]},{\"name\":\"Rating\",\"type\":\"Edm.Int32\",\"searchable\":false,\"filterable\":true,\"retrievable\":true,\"sortable\":true,\"facetable\":true,\"key\":false,\"indexAnalyzer\":null,\"searchAnalyzer\":null,\"analyzer\":null,\"synonymMaps\":[]},{\"name\":\"Address\",\"type\":\"Edm.ComplexType\",\"fields\":[{\"name\":\"StreetAddress\",\"type\":\"Edm.String\",\"searchable\":true,\"filterable\":true,\"retrievable\":true,\"sortable\":true,\"facetable\":true,\"key\":false,\"indexAnalyzer\":null,\"searchAnalyzer\":null,\"analyzer\":null,\"synonymMaps\":[]},{\"name\":\"City\",\"type\":\"Edm.String\",\"searchable\":true,\"filterable\":true,\"retrievable\":true,\"sortable\":true,\"facetable\":true,\"key\":false,\"indexAnalyzer\":null,\"searchAnalyzer\":null,\"analyzer\":null,\"synonymMaps\":[]},{\"name\":\"StateProvince\",\"type\":\"Edm.String\",\"searchable\":true,\"filterable\":true,\"retrievable\":true,\"sortable\":true,\"facetable\":true,\"key\":false,\"indexAnalyzer\":null,\"searchAnalyzer\":null,\"analyzer\":null,\"synonymMaps\":[]},{\"name\":\"PostalCode\",\"type\":\"Edm.String\",\"searchable\":true,\"filterable\":true,\"retrievable\":true,\"sortable\":true,\"facetable\":true,\"key\":false,\"indexAnalyzer\":null,\"searchAnalyzer\":null,\"analyzer\":null,\"synonymMaps\":[]},{\"name\":\"Country\",\"type\":\"Edm.String\",\"searchable\":true,\"filterable\":true,\"retrievable\":true,\"sortable\":true,\"facetable\":true,\"key\":false,\"indexAnalyzer\":null,\"searchAnalyzer\":null,\"analyzer\":null,\"synonymMaps\":[]}]},{\"name\":\"Location\",\"type\":\"Edm.GeographyPoint\",\"searchable\":false,\"filterable\":true,\"retrievable\":true,\"sortable\":true,\"facetable\":false,\"key\":false,\"indexAnalyzer\":null,\"searchAnalyzer\":null,\"analyzer\":null,\"synonymMaps\":[]},{\"name\":\"Rooms\",\"type\":\"Collection(Edm.ComplexType)\",\"fields\":[{\"name\":\"Description\",\"type\":\"Edm.String\",\"searchable\":true,\"filterable\":false,\"retrievable\":true,\"sortable\":false,\"facetable\":false,\"key\":false,\"indexAnalyzer\":null,\"searchAnalyzer\":null,\"analyzer\":\"en.lucene\",\"synonymMaps\":[]},{\"name\":\"Description_fr\",\"type\":\"Edm.String\",\"searchable\":true,\"filterable\":false,\"retrievable\":true,\"sortable\":false,\"facetable\":false,\"key\":false,\"indexAnalyzer\":null,\"searchAnalyzer\":null,\"analyzer\":\"fr.lucene\",\"synonymMaps\":[]},{\"name\":\"Type\",\"type\":\"Edm.String\",\"searchable\":true,\"filterable\":false,\"retrievable\":true,\"sortable\":false,\"facetable\":false,\"key\":false,\"indexAnalyzer\":null,\"searchAnalyzer\":null,\"analyzer\":null,\"synonymMaps\":[]},{\"name\":\"BaseRate\",\"type\":\"Edm.Double\",\"searchable\":false,\"filterable\":true,\"retrievable\":true,\"sortable\":false,\"facetable\":true,\"key\":false,\"indexAnalyzer\":null,\"searchAnalyzer\":null,\"analyzer\":null,\"synonymMaps\":[]},{\"name\":\"BedOptions\",\"type\":\"Edm.String\",\"searchable\":true,\"filterable\":true,\"retrievable\":true,\"sortable\":false,\"facetable\":true,\"key\":false,\"indexAnalyzer\":null,\"searchAnalyzer\":null,\"analyzer\":null,\"synonymMaps\":[]},{\"name\":\"SleepsCount\",\"type\":\"Edm.Int32\",\"searchable\":false,\"filterable\":true,\"retrievable\":true,\"sortable\":false,\"facetable\":true,\"key\":false,\"indexAnalyzer\":null,\"searchAnalyzer\":null,\"analyzer\":null,\"synonymMaps\":[]},{\"name\":\"SmokingAllowed\",\"type\":\"Edm.Boolean\",\"searchable\":false,\"filterable\":true,\"retrievable\":true,\"sortable\":false,\"facetable\":true,\"key\":false,\"indexAnalyzer\":null,\"searchAnalyzer\":null,\"analyzer\":null,\"synonymMaps\":[]},{\"name\":\"Tags\",\"type\":\"Collection(Edm.String)\",\"searchable\":true,\"filterable\":true,\"retrievable\":true,\"sortable\":false,\"facetable\":true,\"key\":false,\"indexAnalyzer\":null,\"searchAnalyzer\":null,\"analyzer\":null,\"synonymMaps\":[]}]}],\"scoringProfiles\":[{\"name\":\"nearest\",\"functionAggregation\":\"sum\",\"text\":null,\"functions\":[{\"fieldName\":\"Location\",\"interpolation\":\"linear\",\"type\":\"distance\",\"boost\":2.0,\"freshness\":null,\"magnitude\":null,\"distance\":{\"referencePointParameter\":\"myloc\",\"boostingDistance\":100.0},\"tag\":null}]},{\"name\":\"text\",\"functionAggregation\":\"sum\",\"text\":null,\"functions\":[{\"fieldName\":\"Tags\",\"interpolation\":\"linear\",\"type\":\"tag\",\"boost\":2.0,\"freshness\":null,\"magnitude\":null,\"distance\":null,\"tag\":{\"tagsParameter\":\"mytag\"}}]}],\"corsOptions\":null,\"suggesters\":[{\"name\":\"sg\",\"searchMode\":\"analyzingInfixMatching\",\"sourceFields\":[\"Description\",\"HotelName\"]}],\"analyzers\":[],\"tokenizers\":[],\"tokenFilters\":[],\"charFilters\":[],\"encryptionKey\":null,\"similarity\":null}",
      "Preference-Applied" : "odata.include-annotations=\"*\"",
      "x-ms-client-request-id" : "c8b2716c-89bf-4336-8279-c2c6ec25a10a",
      "Content-Type" : "application/json; odata.metadata=minimal",
      "Location" : "https://sizhu-search.search.windows.net/indexes('hotelscansetexplicitnullsinstaticallytypeddocument28c48686744')?allowIndexDowntime=false&api-version=2019-05-06-Preview"
=======
      "request-id" : "5b67b2a6-5d73-4583-a4fd-d00870cd2b5d",
      "StatusCode" : "201",
      "Date" : "Thu, 25 Jun 2020 17:16:22 GMT",
      "Strict-Transport-Security" : "max-age=15724800; includeSubDomains",
      "Cache-Control" : "no-cache",
      "client-request-id" : "5b67b2a6-5d73-4583-a4fd-d00870cd2b5d",
      "ETag" : "W/\"0x8D8192B7C1649A1\"",
      "elapsed-time" : "1363",
      "OData-Version" : "4.0",
      "Expires" : "-1",
      "Content-Length" : "6501",
      "Body" : "{\"@odata.context\":\"https://sizhu-search.search.windows.net/$metadata#indexes/$entity\",\"@odata.etag\":\"\\\"0x8D8192B7C1649A1\\\"\",\"name\":\"hotelscansetexplicitnullsinstaticallytypeddocumentdbb869913f4\",\"defaultScoringProfile\":null,\"fields\":[{\"name\":\"HotelId\",\"type\":\"Edm.String\",\"searchable\":true,\"filterable\":true,\"retrievable\":true,\"sortable\":true,\"facetable\":true,\"key\":true,\"indexAnalyzer\":null,\"searchAnalyzer\":null,\"analyzer\":null,\"synonymMaps\":[]},{\"name\":\"HotelName\",\"type\":\"Edm.String\",\"searchable\":true,\"filterable\":true,\"retrievable\":true,\"sortable\":true,\"facetable\":false,\"key\":false,\"indexAnalyzer\":null,\"searchAnalyzer\":null,\"analyzer\":null,\"synonymMaps\":[]},{\"name\":\"Description\",\"type\":\"Edm.String\",\"searchable\":true,\"filterable\":false,\"retrievable\":true,\"sortable\":false,\"facetable\":false,\"key\":false,\"indexAnalyzer\":null,\"searchAnalyzer\":null,\"analyzer\":\"en.lucene\",\"synonymMaps\":[]},{\"name\":\"Description_fr\",\"type\":\"Edm.String\",\"searchable\":true,\"filterable\":false,\"retrievable\":true,\"sortable\":false,\"facetable\":false,\"key\":false,\"indexAnalyzer\":null,\"searchAnalyzer\":null,\"analyzer\":\"fr.lucene\",\"synonymMaps\":[]},{\"name\":\"Category\",\"type\":\"Edm.String\",\"searchable\":true,\"filterable\":true,\"retrievable\":true,\"sortable\":true,\"facetable\":true,\"key\":false,\"indexAnalyzer\":null,\"searchAnalyzer\":null,\"analyzer\":null,\"synonymMaps\":[]},{\"name\":\"Tags\",\"type\":\"Collection(Edm.String)\",\"searchable\":true,\"filterable\":true,\"retrievable\":true,\"sortable\":false,\"facetable\":true,\"key\":false,\"indexAnalyzer\":null,\"searchAnalyzer\":null,\"analyzer\":null,\"synonymMaps\":[]},{\"name\":\"ParkingIncluded\",\"type\":\"Edm.Boolean\",\"searchable\":false,\"filterable\":true,\"retrievable\":true,\"sortable\":true,\"facetable\":true,\"key\":false,\"indexAnalyzer\":null,\"searchAnalyzer\":null,\"analyzer\":null,\"synonymMaps\":[]},{\"name\":\"SmokingAllowed\",\"type\":\"Edm.Boolean\",\"searchable\":false,\"filterable\":true,\"retrievable\":true,\"sortable\":true,\"facetable\":true,\"key\":false,\"indexAnalyzer\":null,\"searchAnalyzer\":null,\"analyzer\":null,\"synonymMaps\":[]},{\"name\":\"LastRenovationDate\",\"type\":\"Edm.DateTimeOffset\",\"searchable\":false,\"filterable\":true,\"retrievable\":true,\"sortable\":true,\"facetable\":true,\"key\":false,\"indexAnalyzer\":null,\"searchAnalyzer\":null,\"analyzer\":null,\"synonymMaps\":[]},{\"name\":\"Rating\",\"type\":\"Edm.Int32\",\"searchable\":false,\"filterable\":true,\"retrievable\":true,\"sortable\":true,\"facetable\":true,\"key\":false,\"indexAnalyzer\":null,\"searchAnalyzer\":null,\"analyzer\":null,\"synonymMaps\":[]},{\"name\":\"Address\",\"type\":\"Edm.ComplexType\",\"fields\":[{\"name\":\"StreetAddress\",\"type\":\"Edm.String\",\"searchable\":true,\"filterable\":true,\"retrievable\":true,\"sortable\":true,\"facetable\":true,\"key\":false,\"indexAnalyzer\":null,\"searchAnalyzer\":null,\"analyzer\":null,\"synonymMaps\":[]},{\"name\":\"City\",\"type\":\"Edm.String\",\"searchable\":true,\"filterable\":true,\"retrievable\":true,\"sortable\":true,\"facetable\":true,\"key\":false,\"indexAnalyzer\":null,\"searchAnalyzer\":null,\"analyzer\":null,\"synonymMaps\":[]},{\"name\":\"StateProvince\",\"type\":\"Edm.String\",\"searchable\":true,\"filterable\":true,\"retrievable\":true,\"sortable\":true,\"facetable\":true,\"key\":false,\"indexAnalyzer\":null,\"searchAnalyzer\":null,\"analyzer\":null,\"synonymMaps\":[]},{\"name\":\"PostalCode\",\"type\":\"Edm.String\",\"searchable\":true,\"filterable\":true,\"retrievable\":true,\"sortable\":true,\"facetable\":true,\"key\":false,\"indexAnalyzer\":null,\"searchAnalyzer\":null,\"analyzer\":null,\"synonymMaps\":[]},{\"name\":\"Country\",\"type\":\"Edm.String\",\"searchable\":true,\"filterable\":true,\"retrievable\":true,\"sortable\":true,\"facetable\":true,\"key\":false,\"indexAnalyzer\":null,\"searchAnalyzer\":null,\"analyzer\":null,\"synonymMaps\":[]}]},{\"name\":\"Location\",\"type\":\"Edm.GeographyPoint\",\"searchable\":false,\"filterable\":true,\"retrievable\":true,\"sortable\":true,\"facetable\":false,\"key\":false,\"indexAnalyzer\":null,\"searchAnalyzer\":null,\"analyzer\":null,\"synonymMaps\":[]},{\"name\":\"Rooms\",\"type\":\"Collection(Edm.ComplexType)\",\"fields\":[{\"name\":\"Description\",\"type\":\"Edm.String\",\"searchable\":true,\"filterable\":false,\"retrievable\":true,\"sortable\":false,\"facetable\":false,\"key\":false,\"indexAnalyzer\":null,\"searchAnalyzer\":null,\"analyzer\":\"en.lucene\",\"synonymMaps\":[]},{\"name\":\"Description_fr\",\"type\":\"Edm.String\",\"searchable\":true,\"filterable\":false,\"retrievable\":true,\"sortable\":false,\"facetable\":false,\"key\":false,\"indexAnalyzer\":null,\"searchAnalyzer\":null,\"analyzer\":\"fr.lucene\",\"synonymMaps\":[]},{\"name\":\"Type\",\"type\":\"Edm.String\",\"searchable\":true,\"filterable\":false,\"retrievable\":true,\"sortable\":false,\"facetable\":false,\"key\":false,\"indexAnalyzer\":null,\"searchAnalyzer\":null,\"analyzer\":null,\"synonymMaps\":[]},{\"name\":\"BaseRate\",\"type\":\"Edm.Double\",\"searchable\":false,\"filterable\":true,\"retrievable\":true,\"sortable\":false,\"facetable\":true,\"key\":false,\"indexAnalyzer\":null,\"searchAnalyzer\":null,\"analyzer\":null,\"synonymMaps\":[]},{\"name\":\"BedOptions\",\"type\":\"Edm.String\",\"searchable\":true,\"filterable\":true,\"retrievable\":true,\"sortable\":false,\"facetable\":true,\"key\":false,\"indexAnalyzer\":null,\"searchAnalyzer\":null,\"analyzer\":null,\"synonymMaps\":[]},{\"name\":\"SleepsCount\",\"type\":\"Edm.Int32\",\"searchable\":false,\"filterable\":true,\"retrievable\":true,\"sortable\":false,\"facetable\":true,\"key\":false,\"indexAnalyzer\":null,\"searchAnalyzer\":null,\"analyzer\":null,\"synonymMaps\":[]},{\"name\":\"SmokingAllowed\",\"type\":\"Edm.Boolean\",\"searchable\":false,\"filterable\":true,\"retrievable\":true,\"sortable\":false,\"facetable\":true,\"key\":false,\"indexAnalyzer\":null,\"searchAnalyzer\":null,\"analyzer\":null,\"synonymMaps\":[]},{\"name\":\"Tags\",\"type\":\"Collection(Edm.String)\",\"searchable\":true,\"filterable\":true,\"retrievable\":true,\"sortable\":false,\"facetable\":true,\"key\":false,\"indexAnalyzer\":null,\"searchAnalyzer\":null,\"analyzer\":null,\"synonymMaps\":[]}]}],\"scoringProfiles\":[{\"name\":\"nearest\",\"functionAggregation\":\"sum\",\"text\":null,\"functions\":[{\"fieldName\":\"Location\",\"interpolation\":\"linear\",\"type\":\"distance\",\"boost\":2.0,\"freshness\":null,\"magnitude\":null,\"distance\":{\"referencePointParameter\":\"myloc\",\"boostingDistance\":100.0},\"tag\":null}]},{\"name\":\"text\",\"functionAggregation\":\"sum\",\"text\":null,\"functions\":[{\"fieldName\":\"Tags\",\"interpolation\":\"linear\",\"type\":\"tag\",\"boost\":2.0,\"freshness\":null,\"magnitude\":null,\"distance\":null,\"tag\":{\"tagsParameter\":\"mytag\"}}]}],\"corsOptions\":null,\"suggesters\":[{\"name\":\"sg\",\"searchMode\":\"analyzingInfixMatching\",\"sourceFields\":[\"Description\",\"HotelName\"]}],\"analyzers\":[],\"tokenizers\":[],\"tokenFilters\":[],\"charFilters\":[],\"encryptionKey\":null,\"similarity\":{\"@odata.type\":\"#Microsoft.Azure.Search.BM25Similarity\",\"k1\":null,\"b\":null}}",
      "Preference-Applied" : "odata.include-annotations=\"*\"",
      "x-ms-client-request-id" : "5b67b2a6-5d73-4583-a4fd-d00870cd2b5d",
      "Content-Type" : "application/json; odata.metadata=minimal",
      "Location" : "https://sizhu-search.search.windows.net/indexes('hotelscansetexplicitnullsinstaticallytypeddocumentdbb869913f4')?allowIndexDowntime=false&api-version=2020-06-30"
>>>>>>> 846f5853
    },
    "Exception" : null
  }, {
    "Method" : "POST",
<<<<<<< HEAD
    "Uri" : "https://REDACTED.search.windows.net/indexes('hotelscansetexplicitnullsinstaticallytypeddocument28c48686744')/docs/search.index?api-version=2019-05-06-Preview",
    "Headers" : {
      "User-Agent" : "azsdk-java-azure-search-documents/1.0.0-beta.4 (11.0.6; Windows 10 10.0)",
      "x-ms-client-request-id" : "798d7235-1d72-4dee-b5bf-e1b0fb1caf0f",
      "Content-Type" : "application/json; charset=utf-8"
=======
    "Uri" : "https://REDACTED.search.windows.net/indexes('hotelscansetexplicitnullsinstaticallytypeddocumentdbb869913f4')//docs/search.index?api-version=2020-06-30",
    "Headers" : {
      "User-Agent" : "azsdk-java-azure-search-documents/1.0.0-beta.5 (11.0.6; Windows 10; 10.0)",
      "x-ms-client-request-id" : "da81491a-70b6-406e-b521-ad08ea5ceeb5",
      "Content-Type" : "application/json"
>>>>>>> 846f5853
    },
    "Response" : {
      "Pragma" : "no-cache",
      "retry-after" : "0",
<<<<<<< HEAD
      "request-id" : "798d7235-1d72-4dee-b5bf-e1b0fb1caf0f",
      "StatusCode" : "200",
      "Date" : "Sat, 13 Jun 2020 04:45:14 GMT",
      "Strict-Transport-Security" : "max-age=15724800; includeSubDomains",
      "Cache-Control" : "no-cache",
      "client-request-id" : "798d7235-1d72-4dee-b5bf-e1b0fb1caf0f",
      "elapsed-time" : "166",
=======
      "request-id" : "da81491a-70b6-406e-b521-ad08ea5ceeb5",
      "StatusCode" : "200",
      "Date" : "Thu, 25 Jun 2020 17:16:22 GMT",
      "Strict-Transport-Security" : "max-age=15724800; includeSubDomains",
      "Cache-Control" : "no-cache",
      "client-request-id" : "da81491a-70b6-406e-b521-ad08ea5ceeb5",
      "elapsed-time" : "85",
>>>>>>> 846f5853
      "OData-Version" : "4.0",
      "Expires" : "-1",
      "Content-Length" : "74",
      "Body" : "{\"value\":[{\"key\":\"1\",\"status\":true,\"errorMessage\":null,\"statusCode\":201}]}",
      "Preference-Applied" : "odata.include-annotations=\"*\"",
<<<<<<< HEAD
      "x-ms-client-request-id" : "798d7235-1d72-4dee-b5bf-e1b0fb1caf0f",
=======
      "x-ms-client-request-id" : "da81491a-70b6-406e-b521-ad08ea5ceeb5",
>>>>>>> 846f5853
      "Content-Type" : "application/json; odata.metadata=none"
    },
    "Exception" : null
  }, {
    "Method" : "POST",
<<<<<<< HEAD
    "Uri" : "https://REDACTED.search.windows.net/indexes('hotelscansetexplicitnullsinstaticallytypeddocument28c48686744')/docs/search.index?api-version=2019-05-06-Preview",
    "Headers" : {
      "User-Agent" : "azsdk-java-azure-search-documents/1.0.0-beta.4 (11.0.6; Windows 10 10.0)",
      "x-ms-client-request-id" : "4375fbe1-2d51-4db3-abac-bdb4d8f71bfb",
      "Content-Type" : "application/json; charset=utf-8"
=======
    "Uri" : "https://REDACTED.search.windows.net/indexes('hotelscansetexplicitnullsinstaticallytypeddocumentdbb869913f4')//docs/search.index?api-version=2020-06-30",
    "Headers" : {
      "User-Agent" : "azsdk-java-azure-search-documents/1.0.0-beta.5 (11.0.6; Windows 10; 10.0)",
      "x-ms-client-request-id" : "817c5f9f-1b6c-4f0a-88cf-ec39d071a682",
      "Content-Type" : "application/json"
>>>>>>> 846f5853
    },
    "Response" : {
      "Pragma" : "no-cache",
      "retry-after" : "0",
<<<<<<< HEAD
      "request-id" : "4375fbe1-2d51-4db3-abac-bdb4d8f71bfb",
      "StatusCode" : "200",
      "Date" : "Sat, 13 Jun 2020 04:45:18 GMT",
      "Strict-Transport-Security" : "max-age=15724800; includeSubDomains",
      "Cache-Control" : "no-cache",
      "client-request-id" : "4375fbe1-2d51-4db3-abac-bdb4d8f71bfb",
      "elapsed-time" : "41",
=======
      "request-id" : "817c5f9f-1b6c-4f0a-88cf-ec39d071a682",
      "StatusCode" : "200",
      "Date" : "Thu, 25 Jun 2020 17:16:26 GMT",
      "Strict-Transport-Security" : "max-age=15724800; includeSubDomains",
      "Cache-Control" : "no-cache",
      "client-request-id" : "817c5f9f-1b6c-4f0a-88cf-ec39d071a682",
      "elapsed-time" : "40",
>>>>>>> 846f5853
      "OData-Version" : "4.0",
      "Expires" : "-1",
      "Content-Length" : "74",
      "Body" : "{\"value\":[{\"key\":\"1\",\"status\":true,\"errorMessage\":null,\"statusCode\":200}]}",
      "Preference-Applied" : "odata.include-annotations=\"*\"",
<<<<<<< HEAD
      "x-ms-client-request-id" : "4375fbe1-2d51-4db3-abac-bdb4d8f71bfb",
=======
      "x-ms-client-request-id" : "817c5f9f-1b6c-4f0a-88cf-ec39d071a682",
>>>>>>> 846f5853
      "Content-Type" : "application/json; odata.metadata=none"
    },
    "Exception" : null
  }, {
    "Method" : "GET",
<<<<<<< HEAD
    "Uri" : "https://REDACTED.search.windows.net/indexes('hotelscansetexplicitnullsinstaticallytypeddocument28c48686744')/docs('1')?api-version=2019-05-06-Preview",
    "Headers" : {
      "User-Agent" : "azsdk-java-azure-search-documents/1.0.0-beta.4 (11.0.6; Windows 10 10.0)",
      "x-ms-client-request-id" : "f6fe2a56-6e06-4dcd-9a34-91e2518a72b1"
=======
    "Uri" : "https://REDACTED.search.windows.net/indexes('hotelscansetexplicitnullsinstaticallytypeddocumentdbb869913f4')//docs('1')?api-version=2020-06-30",
    "Headers" : {
      "User-Agent" : "azsdk-java-azure-search-documents/1.0.0-beta.5 (11.0.6; Windows 10; 10.0)",
      "x-ms-client-request-id" : "a3689d72-293f-4036-892b-4c39fff4e53b"
>>>>>>> 846f5853
    },
    "Response" : {
      "Pragma" : "no-cache",
      "retry-after" : "0",
<<<<<<< HEAD
      "request-id" : "f6fe2a56-6e06-4dcd-9a34-91e2518a72b1",
      "StatusCode" : "200",
      "Date" : "Sat, 13 Jun 2020 04:45:21 GMT",
      "Strict-Transport-Security" : "max-age=15724800; includeSubDomains",
      "Cache-Control" : "no-cache",
      "client-request-id" : "f6fe2a56-6e06-4dcd-9a34-91e2518a72b1",
      "elapsed-time" : "48",
=======
      "request-id" : "a3689d72-293f-4036-892b-4c39fff4e53b",
      "StatusCode" : "200",
      "Date" : "Thu, 25 Jun 2020 17:16:28 GMT",
      "Strict-Transport-Security" : "max-age=15724800; includeSubDomains",
      "Cache-Control" : "no-cache",
      "client-request-id" : "a3689d72-293f-4036-892b-4c39fff4e53b",
      "elapsed-time" : "13",
>>>>>>> 846f5853
      "OData-Version" : "4.0",
      "Expires" : "-1",
      "Content-Length" : "911",
      "Body" : "{\"HotelId\":\"1\",\"HotelName\":\"Secret Point Motel\",\"Description\":null,\"Description_fr\":\"L'h\\u00f4tel est id\\u00e9alement situ\\u00e9 sur la principale art\\u00e8re commerciale de la ville en plein c\\u0153ur de New York. A quelques minutes se trouve la place du temps et le centre historique de la ville, ainsi que d'autres lieux d'int\\u00e9r\\u00eat qui font de New York l'une des villes les plus attractives et cosmopolites de l'Am\\u00e9rique.\",\"Category\":\"Boutique\",\"Tags\":[\"pool\",\"air conditioning\"],\"ParkingIncluded\":true,\"SmokingAllowed\":false,\"LastRenovationDate\":\"1970-01-18T05:00:00Z\",\"Rating\":3,\"Location\":null,\"Address\":{\"StreetAddress\":\"677 5th Ave\",\"City\":\"New York\",\"StateProvince\":\"NY\",\"PostalCode\":\"10022\",\"Country\":\"USA\"},\"Rooms\":[{\"Description\":null,\"Description_fr\":null,\"Type\":\"Budget Room\",\"BaseRate\":10.5,\"BedOptions\":null,\"SleepsCount\":null,\"SmokingAllowed\":false,\"Tags\":[\"vcr/dvd\",\"balcony\"]}]}",
      "Preference-Applied" : "odata.include-annotations=\"*\"",
<<<<<<< HEAD
      "x-ms-client-request-id" : "f6fe2a56-6e06-4dcd-9a34-91e2518a72b1",
=======
      "x-ms-client-request-id" : "a3689d72-293f-4036-892b-4c39fff4e53b",
>>>>>>> 846f5853
      "Content-Type" : "application/json; odata.metadata=none"
    },
    "Exception" : null
  }, {
    "Method" : "POST",
<<<<<<< HEAD
    "Uri" : "https://REDACTED.search.windows.net/indexes('hotelscansetexplicitnullsinstaticallytypeddocument28c48686744')/docs/search.index?api-version=2019-05-06-Preview",
    "Headers" : {
      "User-Agent" : "azsdk-java-azure-search-documents/1.0.0-beta.4 (11.0.6; Windows 10 10.0)",
      "x-ms-client-request-id" : "d68207a1-d053-4390-aa2b-c34093b791da",
      "Content-Type" : "application/json; charset=utf-8"
=======
    "Uri" : "https://REDACTED.search.windows.net/indexes('hotelscansetexplicitnullsinstaticallytypeddocumentdbb869913f4')//docs/search.index?api-version=2020-06-30",
    "Headers" : {
      "User-Agent" : "azsdk-java-azure-search-documents/1.0.0-beta.5 (11.0.6; Windows 10; 10.0)",
      "x-ms-client-request-id" : "a27bf7d4-d0c8-4948-bf45-8cf1d17b6a6d",
      "Content-Type" : "application/json"
>>>>>>> 846f5853
    },
    "Response" : {
      "Pragma" : "no-cache",
      "retry-after" : "0",
<<<<<<< HEAD
      "request-id" : "d68207a1-d053-4390-aa2b-c34093b791da",
      "StatusCode" : "200",
      "Date" : "Sat, 13 Jun 2020 04:45:22 GMT",
      "Strict-Transport-Security" : "max-age=15724800; includeSubDomains",
      "Cache-Control" : "no-cache",
      "client-request-id" : "d68207a1-d053-4390-aa2b-c34093b791da",
=======
      "request-id" : "a27bf7d4-d0c8-4948-bf45-8cf1d17b6a6d",
      "StatusCode" : "200",
      "Date" : "Thu, 25 Jun 2020 17:16:28 GMT",
      "Strict-Transport-Security" : "max-age=15724800; includeSubDomains",
      "Cache-Control" : "no-cache",
      "client-request-id" : "a27bf7d4-d0c8-4948-bf45-8cf1d17b6a6d",
>>>>>>> 846f5853
      "elapsed-time" : "36",
      "OData-Version" : "4.0",
      "Expires" : "-1",
      "Content-Length" : "74",
      "Body" : "{\"value\":[{\"key\":\"1\",\"status\":true,\"errorMessage\":null,\"statusCode\":200}]}",
      "Preference-Applied" : "odata.include-annotations=\"*\"",
<<<<<<< HEAD
      "x-ms-client-request-id" : "d68207a1-d053-4390-aa2b-c34093b791da",
=======
      "x-ms-client-request-id" : "a27bf7d4-d0c8-4948-bf45-8cf1d17b6a6d",
>>>>>>> 846f5853
      "Content-Type" : "application/json; odata.metadata=none"
    },
    "Exception" : null
  }, {
    "Method" : "GET",
<<<<<<< HEAD
    "Uri" : "https://REDACTED.search.windows.net/indexes('hotelscansetexplicitnullsinstaticallytypeddocument28c48686744')/docs('1')?api-version=2019-05-06-Preview",
    "Headers" : {
      "User-Agent" : "azsdk-java-azure-search-documents/1.0.0-beta.4 (11.0.6; Windows 10 10.0)",
      "x-ms-client-request-id" : "6bb3f815-3e90-4f55-aa00-54a46d1962b3"
=======
    "Uri" : "https://REDACTED.search.windows.net/indexes('hotelscansetexplicitnullsinstaticallytypeddocumentdbb869913f4')//docs('1')?api-version=2020-06-30",
    "Headers" : {
      "User-Agent" : "azsdk-java-azure-search-documents/1.0.0-beta.5 (11.0.6; Windows 10; 10.0)",
      "x-ms-client-request-id" : "6e58a56d-3c39-4c18-a206-aa7914ee7ce2"
>>>>>>> 846f5853
    },
    "Response" : {
      "Pragma" : "no-cache",
      "retry-after" : "0",
<<<<<<< HEAD
      "request-id" : "6bb3f815-3e90-4f55-aa00-54a46d1962b3",
      "StatusCode" : "200",
      "Date" : "Sat, 13 Jun 2020 04:45:24 GMT",
      "Strict-Transport-Security" : "max-age=15724800; includeSubDomains",
      "Cache-Control" : "no-cache",
      "client-request-id" : "6bb3f815-3e90-4f55-aa00-54a46d1962b3",
      "elapsed-time" : "7",
=======
      "request-id" : "6e58a56d-3c39-4c18-a206-aa7914ee7ce2",
      "StatusCode" : "200",
      "Date" : "Thu, 25 Jun 2020 17:16:32 GMT",
      "Strict-Transport-Security" : "max-age=15724800; includeSubDomains",
      "Cache-Control" : "no-cache",
      "client-request-id" : "6e58a56d-3c39-4c18-a206-aa7914ee7ce2",
      "elapsed-time" : "5",
>>>>>>> 846f5853
      "OData-Version" : "4.0",
      "Expires" : "-1",
      "Content-Length" : "1668",
      "Body" : "{\"HotelId\":\"1\",\"HotelName\":\"Secret Point Motel\",\"Description\":\"The hotel is ideally located on the main commercial artery of the city in the heart of New York. A few minutes away is Time's Square and the historic centre of the city, as well as other places of interest that make New York one of America's most attractive and cosmopolitan cities.\",\"Description_fr\":\"L'h\\u00f4tel est id\\u00e9alement situ\\u00e9 sur la principale art\\u00e8re commerciale de la ville en plein c\\u0153ur de New York. A quelques minutes se trouve la place du temps et le centre historique de la ville, ainsi que d'autres lieux d'int\\u00e9r\\u00eat qui font de New York l'une des villes les plus attractives et cosmopolites de l'Am\\u00e9rique.\",\"Category\":\"Boutique\",\"Tags\":[\"pool\",\"air conditioning\",\"concierge\"],\"ParkingIncluded\":false,\"SmokingAllowed\":false,\"LastRenovationDate\":\"1970-01-18T05:00:00Z\",\"Rating\":4,\"Location\":{\"type\":\"Point\",\"coordinates\":[-73.975403,40.760586],\"crs\":{\"type\":\"name\",\"properties\":{\"name\":\"EPSG:4326\"}}},\"Address\":{\"StreetAddress\":\"677 5th Ave\",\"City\":\"New York\",\"StateProvince\":\"NY\",\"PostalCode\":\"10022\",\"Country\":\"USA\"},\"Rooms\":[{\"Description\":\"Budget Room, 1 Queen Bed (Cityside)\",\"Description_fr\":\"Chambre \\u00c9conomique, 1 grand lit (c\\u00f4t\\u00e9 ville)\",\"Type\":\"Budget Room\",\"BaseRate\":9.69,\"BedOptions\":\"1 Queen Bed\",\"SleepsCount\":2,\"SmokingAllowed\":true,\"Tags\":[\"vcr/dvd\"]},{\"Description\":\"Budget Room, 1 King Bed (Mountain View)\",\"Description_fr\":\"Chambre \\u00c9conomique, 1 tr\\u00e8s grand lit (Mountain View)\",\"Type\":\"Budget Room\",\"BaseRate\":8.09,\"BedOptions\":\"1 King Bed\",\"SleepsCount\":2,\"SmokingAllowed\":true,\"Tags\":[\"vcr/dvd\",\"jacuzzi tub\"]}]}",
      "Preference-Applied" : "odata.include-annotations=\"*\"",
<<<<<<< HEAD
      "x-ms-client-request-id" : "6bb3f815-3e90-4f55-aa00-54a46d1962b3",
=======
      "x-ms-client-request-id" : "6e58a56d-3c39-4c18-a206-aa7914ee7ce2",
>>>>>>> 846f5853
      "Content-Type" : "application/json; odata.metadata=none"
    },
    "Exception" : null
  }, {
    "Method" : "DELETE",
<<<<<<< HEAD
    "Uri" : "https://REDACTED.search.windows.net/indexes('hotelscansetexplicitnullsinstaticallytypeddocument28c48686744')?api-version=2019-05-06-Preview",
    "Headers" : {
      "User-Agent" : "azsdk-java-azure-search-documents/1.0.0-beta.4 (11.0.6; Windows 10 10.0)",
      "x-ms-client-request-id" : "a050652c-b340-49ea-bb1c-64fcd46335c1"
=======
    "Uri" : "https://REDACTED.search.windows.net/indexes('hotelscansetexplicitnullsinstaticallytypeddocumentdbb869913f4')?api-version=2020-06-30",
    "Headers" : {
      "User-Agent" : "azsdk-java-azure-search-documents/1.0.0-beta.5 (11.0.6; Windows 10; 10.0)",
      "x-ms-client-request-id" : "35485579-64d0-49d8-a8ca-ef80f67dcbe0"
>>>>>>> 846f5853
    },
    "Response" : {
      "Strict-Transport-Security" : "max-age=15724800; includeSubDomains",
      "Cache-Control" : "no-cache",
<<<<<<< HEAD
      "client-request-id" : "a050652c-b340-49ea-bb1c-64fcd46335c1",
      "elapsed-time" : "410",
      "Expires" : "-1",
      "Pragma" : "no-cache",
      "retry-after" : "0",
      "request-id" : "a050652c-b340-49ea-bb1c-64fcd46335c1",
      "StatusCode" : "204",
      "Date" : "Sat, 13 Jun 2020 04:45:25 GMT",
      "x-ms-client-request-id" : "a050652c-b340-49ea-bb1c-64fcd46335c1"
    },
    "Exception" : null
  } ],
  "variables" : [ "hotelscansetexplicitnullsinstaticallytypeddocument28c48686744" ]
=======
      "client-request-id" : "35485579-64d0-49d8-a8ca-ef80f67dcbe0",
      "elapsed-time" : "790",
      "Expires" : "-1",
      "Pragma" : "no-cache",
      "retry-after" : "0",
      "request-id" : "35485579-64d0-49d8-a8ca-ef80f67dcbe0",
      "StatusCode" : "204",
      "Date" : "Thu, 25 Jun 2020 17:16:32 GMT",
      "x-ms-client-request-id" : "35485579-64d0-49d8-a8ca-ef80f67dcbe0"
    },
    "Exception" : null
  } ],
  "variables" : [ "hotelscansetexplicitnullsinstaticallytypeddocumentdbb869913f4" ]
>>>>>>> 846f5853
}<|MERGE_RESOLUTION|>--- conflicted
+++ resolved
@@ -1,41 +1,15 @@
 {
   "networkCallRecords" : [ {
     "Method" : "PUT",
-<<<<<<< HEAD
-    "Uri" : "https://REDACTED.search.windows.net/indexes('hotelscansetexplicitnullsinstaticallytypeddocument28c48686744')?allowIndexDowntime=false&api-version=2019-05-06-Preview",
-    "Headers" : {
-      "User-Agent" : "azsdk-java-azure-search-documents/1.0.0-beta.4 (11.0.6; Windows 10 10.0)",
-      "x-ms-client-request-id" : "c8b2716c-89bf-4336-8279-c2c6ec25a10a",
-      "Content-Type" : "application/json; charset=utf-8"
-=======
     "Uri" : "https://REDACTED.search.windows.net/indexes('hotelscansetexplicitnullsinstaticallytypeddocumentdbb869913f4')?allowIndexDowntime=false&api-version=2020-06-30",
     "Headers" : {
       "User-Agent" : "azsdk-java-azure-search-documents/1.0.0-beta.5 (11.0.6; Windows 10; 10.0)",
       "x-ms-client-request-id" : "5b67b2a6-5d73-4583-a4fd-d00870cd2b5d",
       "Content-Type" : "application/json"
->>>>>>> 846f5853
     },
     "Response" : {
       "Pragma" : "no-cache",
       "retry-after" : "0",
-<<<<<<< HEAD
-      "request-id" : "c8b2716c-89bf-4336-8279-c2c6ec25a10a",
-      "StatusCode" : "201",
-      "Date" : "Sat, 13 Jun 2020 04:45:14 GMT",
-      "Strict-Transport-Security" : "max-age=15724800; includeSubDomains",
-      "Cache-Control" : "no-cache",
-      "client-request-id" : "c8b2716c-89bf-4336-8279-c2c6ec25a10a",
-      "ETag" : "W/\"0x8D80F549080382C\"",
-      "elapsed-time" : "1158",
-      "OData-Version" : "4.0",
-      "Expires" : "-1",
-      "Content-Length" : "6430",
-      "Body" : "{\"@odata.context\":\"https://sizhu-search.search.windows.net/$metadata#indexes/$entity\",\"@odata.etag\":\"\\\"0x8D80F549080382C\\\"\",\"name\":\"hotelscansetexplicitnullsinstaticallytypeddocument28c48686744\",\"defaultScoringProfile\":null,\"fields\":[{\"name\":\"HotelId\",\"type\":\"Edm.String\",\"searchable\":true,\"filterable\":true,\"retrievable\":true,\"sortable\":true,\"facetable\":true,\"key\":true,\"indexAnalyzer\":null,\"searchAnalyzer\":null,\"analyzer\":null,\"synonymMaps\":[]},{\"name\":\"HotelName\",\"type\":\"Edm.String\",\"searchable\":true,\"filterable\":true,\"retrievable\":true,\"sortable\":true,\"facetable\":false,\"key\":false,\"indexAnalyzer\":null,\"searchAnalyzer\":null,\"analyzer\":null,\"synonymMaps\":[]},{\"name\":\"Description\",\"type\":\"Edm.String\",\"searchable\":true,\"filterable\":false,\"retrievable\":true,\"sortable\":false,\"facetable\":false,\"key\":false,\"indexAnalyzer\":null,\"searchAnalyzer\":null,\"analyzer\":\"en.lucene\",\"synonymMaps\":[]},{\"name\":\"Description_fr\",\"type\":\"Edm.String\",\"searchable\":true,\"filterable\":false,\"retrievable\":true,\"sortable\":false,\"facetable\":false,\"key\":false,\"indexAnalyzer\":null,\"searchAnalyzer\":null,\"analyzer\":\"fr.lucene\",\"synonymMaps\":[]},{\"name\":\"Category\",\"type\":\"Edm.String\",\"searchable\":true,\"filterable\":true,\"retrievable\":true,\"sortable\":true,\"facetable\":true,\"key\":false,\"indexAnalyzer\":null,\"searchAnalyzer\":null,\"analyzer\":null,\"synonymMaps\":[]},{\"name\":\"Tags\",\"type\":\"Collection(Edm.String)\",\"searchable\":true,\"filterable\":true,\"retrievable\":true,\"sortable\":false,\"facetable\":true,\"key\":false,\"indexAnalyzer\":null,\"searchAnalyzer\":null,\"analyzer\":null,\"synonymMaps\":[]},{\"name\":\"ParkingIncluded\",\"type\":\"Edm.Boolean\",\"searchable\":false,\"filterable\":true,\"retrievable\":true,\"sortable\":true,\"facetable\":true,\"key\":false,\"indexAnalyzer\":null,\"searchAnalyzer\":null,\"analyzer\":null,\"synonymMaps\":[]},{\"name\":\"SmokingAllowed\",\"type\":\"Edm.Boolean\",\"searchable\":false,\"filterable\":true,\"retrievable\":true,\"sortable\":true,\"facetable\":true,\"key\":false,\"indexAnalyzer\":null,\"searchAnalyzer\":null,\"analyzer\":null,\"synonymMaps\":[]},{\"name\":\"LastRenovationDate\",\"type\":\"Edm.DateTimeOffset\",\"searchable\":false,\"filterable\":true,\"retrievable\":true,\"sortable\":true,\"facetable\":true,\"key\":false,\"indexAnalyzer\":null,\"searchAnalyzer\":null,\"analyzer\":null,\"synonymMaps\":[]},{\"name\":\"Rating\",\"type\":\"Edm.Int32\",\"searchable\":false,\"filterable\":true,\"retrievable\":true,\"sortable\":true,\"facetable\":true,\"key\":false,\"indexAnalyzer\":null,\"searchAnalyzer\":null,\"analyzer\":null,\"synonymMaps\":[]},{\"name\":\"Address\",\"type\":\"Edm.ComplexType\",\"fields\":[{\"name\":\"StreetAddress\",\"type\":\"Edm.String\",\"searchable\":true,\"filterable\":true,\"retrievable\":true,\"sortable\":true,\"facetable\":true,\"key\":false,\"indexAnalyzer\":null,\"searchAnalyzer\":null,\"analyzer\":null,\"synonymMaps\":[]},{\"name\":\"City\",\"type\":\"Edm.String\",\"searchable\":true,\"filterable\":true,\"retrievable\":true,\"sortable\":true,\"facetable\":true,\"key\":false,\"indexAnalyzer\":null,\"searchAnalyzer\":null,\"analyzer\":null,\"synonymMaps\":[]},{\"name\":\"StateProvince\",\"type\":\"Edm.String\",\"searchable\":true,\"filterable\":true,\"retrievable\":true,\"sortable\":true,\"facetable\":true,\"key\":false,\"indexAnalyzer\":null,\"searchAnalyzer\":null,\"analyzer\":null,\"synonymMaps\":[]},{\"name\":\"PostalCode\",\"type\":\"Edm.String\",\"searchable\":true,\"filterable\":true,\"retrievable\":true,\"sortable\":true,\"facetable\":true,\"key\":false,\"indexAnalyzer\":null,\"searchAnalyzer\":null,\"analyzer\":null,\"synonymMaps\":[]},{\"name\":\"Country\",\"type\":\"Edm.String\",\"searchable\":true,\"filterable\":true,\"retrievable\":true,\"sortable\":true,\"facetable\":true,\"key\":false,\"indexAnalyzer\":null,\"searchAnalyzer\":null,\"analyzer\":null,\"synonymMaps\":[]}]},{\"name\":\"Location\",\"type\":\"Edm.GeographyPoint\",\"searchable\":false,\"filterable\":true,\"retrievable\":true,\"sortable\":true,\"facetable\":false,\"key\":false,\"indexAnalyzer\":null,\"searchAnalyzer\":null,\"analyzer\":null,\"synonymMaps\":[]},{\"name\":\"Rooms\",\"type\":\"Collection(Edm.ComplexType)\",\"fields\":[{\"name\":\"Description\",\"type\":\"Edm.String\",\"searchable\":true,\"filterable\":false,\"retrievable\":true,\"sortable\":false,\"facetable\":false,\"key\":false,\"indexAnalyzer\":null,\"searchAnalyzer\":null,\"analyzer\":\"en.lucene\",\"synonymMaps\":[]},{\"name\":\"Description_fr\",\"type\":\"Edm.String\",\"searchable\":true,\"filterable\":false,\"retrievable\":true,\"sortable\":false,\"facetable\":false,\"key\":false,\"indexAnalyzer\":null,\"searchAnalyzer\":null,\"analyzer\":\"fr.lucene\",\"synonymMaps\":[]},{\"name\":\"Type\",\"type\":\"Edm.String\",\"searchable\":true,\"filterable\":false,\"retrievable\":true,\"sortable\":false,\"facetable\":false,\"key\":false,\"indexAnalyzer\":null,\"searchAnalyzer\":null,\"analyzer\":null,\"synonymMaps\":[]},{\"name\":\"BaseRate\",\"type\":\"Edm.Double\",\"searchable\":false,\"filterable\":true,\"retrievable\":true,\"sortable\":false,\"facetable\":true,\"key\":false,\"indexAnalyzer\":null,\"searchAnalyzer\":null,\"analyzer\":null,\"synonymMaps\":[]},{\"name\":\"BedOptions\",\"type\":\"Edm.String\",\"searchable\":true,\"filterable\":true,\"retrievable\":true,\"sortable\":false,\"facetable\":true,\"key\":false,\"indexAnalyzer\":null,\"searchAnalyzer\":null,\"analyzer\":null,\"synonymMaps\":[]},{\"name\":\"SleepsCount\",\"type\":\"Edm.Int32\",\"searchable\":false,\"filterable\":true,\"retrievable\":true,\"sortable\":false,\"facetable\":true,\"key\":false,\"indexAnalyzer\":null,\"searchAnalyzer\":null,\"analyzer\":null,\"synonymMaps\":[]},{\"name\":\"SmokingAllowed\",\"type\":\"Edm.Boolean\",\"searchable\":false,\"filterable\":true,\"retrievable\":true,\"sortable\":false,\"facetable\":true,\"key\":false,\"indexAnalyzer\":null,\"searchAnalyzer\":null,\"analyzer\":null,\"synonymMaps\":[]},{\"name\":\"Tags\",\"type\":\"Collection(Edm.String)\",\"searchable\":true,\"filterable\":true,\"retrievable\":true,\"sortable\":false,\"facetable\":true,\"key\":false,\"indexAnalyzer\":null,\"searchAnalyzer\":null,\"analyzer\":null,\"synonymMaps\":[]}]}],\"scoringProfiles\":[{\"name\":\"nearest\",\"functionAggregation\":\"sum\",\"text\":null,\"functions\":[{\"fieldName\":\"Location\",\"interpolation\":\"linear\",\"type\":\"distance\",\"boost\":2.0,\"freshness\":null,\"magnitude\":null,\"distance\":{\"referencePointParameter\":\"myloc\",\"boostingDistance\":100.0},\"tag\":null}]},{\"name\":\"text\",\"functionAggregation\":\"sum\",\"text\":null,\"functions\":[{\"fieldName\":\"Tags\",\"interpolation\":\"linear\",\"type\":\"tag\",\"boost\":2.0,\"freshness\":null,\"magnitude\":null,\"distance\":null,\"tag\":{\"tagsParameter\":\"mytag\"}}]}],\"corsOptions\":null,\"suggesters\":[{\"name\":\"sg\",\"searchMode\":\"analyzingInfixMatching\",\"sourceFields\":[\"Description\",\"HotelName\"]}],\"analyzers\":[],\"tokenizers\":[],\"tokenFilters\":[],\"charFilters\":[],\"encryptionKey\":null,\"similarity\":null}",
-      "Preference-Applied" : "odata.include-annotations=\"*\"",
-      "x-ms-client-request-id" : "c8b2716c-89bf-4336-8279-c2c6ec25a10a",
-      "Content-Type" : "application/json; odata.metadata=minimal",
-      "Location" : "https://sizhu-search.search.windows.net/indexes('hotelscansetexplicitnullsinstaticallytypeddocument28c48686744')?allowIndexDowntime=false&api-version=2019-05-06-Preview"
-=======
       "request-id" : "5b67b2a6-5d73-4583-a4fd-d00870cd2b5d",
       "StatusCode" : "201",
       "Date" : "Thu, 25 Jun 2020 17:16:22 GMT",
@@ -52,37 +26,19 @@
       "x-ms-client-request-id" : "5b67b2a6-5d73-4583-a4fd-d00870cd2b5d",
       "Content-Type" : "application/json; odata.metadata=minimal",
       "Location" : "https://sizhu-search.search.windows.net/indexes('hotelscansetexplicitnullsinstaticallytypeddocumentdbb869913f4')?allowIndexDowntime=false&api-version=2020-06-30"
->>>>>>> 846f5853
     },
     "Exception" : null
   }, {
     "Method" : "POST",
-<<<<<<< HEAD
-    "Uri" : "https://REDACTED.search.windows.net/indexes('hotelscansetexplicitnullsinstaticallytypeddocument28c48686744')/docs/search.index?api-version=2019-05-06-Preview",
-    "Headers" : {
-      "User-Agent" : "azsdk-java-azure-search-documents/1.0.0-beta.4 (11.0.6; Windows 10 10.0)",
-      "x-ms-client-request-id" : "798d7235-1d72-4dee-b5bf-e1b0fb1caf0f",
-      "Content-Type" : "application/json; charset=utf-8"
-=======
     "Uri" : "https://REDACTED.search.windows.net/indexes('hotelscansetexplicitnullsinstaticallytypeddocumentdbb869913f4')//docs/search.index?api-version=2020-06-30",
     "Headers" : {
       "User-Agent" : "azsdk-java-azure-search-documents/1.0.0-beta.5 (11.0.6; Windows 10; 10.0)",
       "x-ms-client-request-id" : "da81491a-70b6-406e-b521-ad08ea5ceeb5",
       "Content-Type" : "application/json"
->>>>>>> 846f5853
     },
     "Response" : {
       "Pragma" : "no-cache",
       "retry-after" : "0",
-<<<<<<< HEAD
-      "request-id" : "798d7235-1d72-4dee-b5bf-e1b0fb1caf0f",
-      "StatusCode" : "200",
-      "Date" : "Sat, 13 Jun 2020 04:45:14 GMT",
-      "Strict-Transport-Security" : "max-age=15724800; includeSubDomains",
-      "Cache-Control" : "no-cache",
-      "client-request-id" : "798d7235-1d72-4dee-b5bf-e1b0fb1caf0f",
-      "elapsed-time" : "166",
-=======
       "request-id" : "da81491a-70b6-406e-b521-ad08ea5ceeb5",
       "StatusCode" : "200",
       "Date" : "Thu, 25 Jun 2020 17:16:22 GMT",
@@ -90,48 +46,26 @@
       "Cache-Control" : "no-cache",
       "client-request-id" : "da81491a-70b6-406e-b521-ad08ea5ceeb5",
       "elapsed-time" : "85",
->>>>>>> 846f5853
       "OData-Version" : "4.0",
       "Expires" : "-1",
       "Content-Length" : "74",
       "Body" : "{\"value\":[{\"key\":\"1\",\"status\":true,\"errorMessage\":null,\"statusCode\":201}]}",
       "Preference-Applied" : "odata.include-annotations=\"*\"",
-<<<<<<< HEAD
-      "x-ms-client-request-id" : "798d7235-1d72-4dee-b5bf-e1b0fb1caf0f",
-=======
       "x-ms-client-request-id" : "da81491a-70b6-406e-b521-ad08ea5ceeb5",
->>>>>>> 846f5853
       "Content-Type" : "application/json; odata.metadata=none"
     },
     "Exception" : null
   }, {
     "Method" : "POST",
-<<<<<<< HEAD
-    "Uri" : "https://REDACTED.search.windows.net/indexes('hotelscansetexplicitnullsinstaticallytypeddocument28c48686744')/docs/search.index?api-version=2019-05-06-Preview",
-    "Headers" : {
-      "User-Agent" : "azsdk-java-azure-search-documents/1.0.0-beta.4 (11.0.6; Windows 10 10.0)",
-      "x-ms-client-request-id" : "4375fbe1-2d51-4db3-abac-bdb4d8f71bfb",
-      "Content-Type" : "application/json; charset=utf-8"
-=======
     "Uri" : "https://REDACTED.search.windows.net/indexes('hotelscansetexplicitnullsinstaticallytypeddocumentdbb869913f4')//docs/search.index?api-version=2020-06-30",
     "Headers" : {
       "User-Agent" : "azsdk-java-azure-search-documents/1.0.0-beta.5 (11.0.6; Windows 10; 10.0)",
       "x-ms-client-request-id" : "817c5f9f-1b6c-4f0a-88cf-ec39d071a682",
       "Content-Type" : "application/json"
->>>>>>> 846f5853
     },
     "Response" : {
       "Pragma" : "no-cache",
       "retry-after" : "0",
-<<<<<<< HEAD
-      "request-id" : "4375fbe1-2d51-4db3-abac-bdb4d8f71bfb",
-      "StatusCode" : "200",
-      "Date" : "Sat, 13 Jun 2020 04:45:18 GMT",
-      "Strict-Transport-Security" : "max-age=15724800; includeSubDomains",
-      "Cache-Control" : "no-cache",
-      "client-request-id" : "4375fbe1-2d51-4db3-abac-bdb4d8f71bfb",
-      "elapsed-time" : "41",
-=======
       "request-id" : "817c5f9f-1b6c-4f0a-88cf-ec39d071a682",
       "StatusCode" : "200",
       "Date" : "Thu, 25 Jun 2020 17:16:26 GMT",
@@ -139,46 +73,25 @@
       "Cache-Control" : "no-cache",
       "client-request-id" : "817c5f9f-1b6c-4f0a-88cf-ec39d071a682",
       "elapsed-time" : "40",
->>>>>>> 846f5853
       "OData-Version" : "4.0",
       "Expires" : "-1",
       "Content-Length" : "74",
       "Body" : "{\"value\":[{\"key\":\"1\",\"status\":true,\"errorMessage\":null,\"statusCode\":200}]}",
       "Preference-Applied" : "odata.include-annotations=\"*\"",
-<<<<<<< HEAD
-      "x-ms-client-request-id" : "4375fbe1-2d51-4db3-abac-bdb4d8f71bfb",
-=======
       "x-ms-client-request-id" : "817c5f9f-1b6c-4f0a-88cf-ec39d071a682",
->>>>>>> 846f5853
       "Content-Type" : "application/json; odata.metadata=none"
     },
     "Exception" : null
   }, {
     "Method" : "GET",
-<<<<<<< HEAD
-    "Uri" : "https://REDACTED.search.windows.net/indexes('hotelscansetexplicitnullsinstaticallytypeddocument28c48686744')/docs('1')?api-version=2019-05-06-Preview",
-    "Headers" : {
-      "User-Agent" : "azsdk-java-azure-search-documents/1.0.0-beta.4 (11.0.6; Windows 10 10.0)",
-      "x-ms-client-request-id" : "f6fe2a56-6e06-4dcd-9a34-91e2518a72b1"
-=======
     "Uri" : "https://REDACTED.search.windows.net/indexes('hotelscansetexplicitnullsinstaticallytypeddocumentdbb869913f4')//docs('1')?api-version=2020-06-30",
     "Headers" : {
       "User-Agent" : "azsdk-java-azure-search-documents/1.0.0-beta.5 (11.0.6; Windows 10; 10.0)",
       "x-ms-client-request-id" : "a3689d72-293f-4036-892b-4c39fff4e53b"
->>>>>>> 846f5853
     },
     "Response" : {
       "Pragma" : "no-cache",
       "retry-after" : "0",
-<<<<<<< HEAD
-      "request-id" : "f6fe2a56-6e06-4dcd-9a34-91e2518a72b1",
-      "StatusCode" : "200",
-      "Date" : "Sat, 13 Jun 2020 04:45:21 GMT",
-      "Strict-Transport-Security" : "max-age=15724800; includeSubDomains",
-      "Cache-Control" : "no-cache",
-      "client-request-id" : "f6fe2a56-6e06-4dcd-9a34-91e2518a72b1",
-      "elapsed-time" : "48",
-=======
       "request-id" : "a3689d72-293f-4036-892b-4c39fff4e53b",
       "StatusCode" : "200",
       "Date" : "Thu, 25 Jun 2020 17:16:28 GMT",
@@ -186,94 +99,52 @@
       "Cache-Control" : "no-cache",
       "client-request-id" : "a3689d72-293f-4036-892b-4c39fff4e53b",
       "elapsed-time" : "13",
->>>>>>> 846f5853
       "OData-Version" : "4.0",
       "Expires" : "-1",
       "Content-Length" : "911",
       "Body" : "{\"HotelId\":\"1\",\"HotelName\":\"Secret Point Motel\",\"Description\":null,\"Description_fr\":\"L'h\\u00f4tel est id\\u00e9alement situ\\u00e9 sur la principale art\\u00e8re commerciale de la ville en plein c\\u0153ur de New York. A quelques minutes se trouve la place du temps et le centre historique de la ville, ainsi que d'autres lieux d'int\\u00e9r\\u00eat qui font de New York l'une des villes les plus attractives et cosmopolites de l'Am\\u00e9rique.\",\"Category\":\"Boutique\",\"Tags\":[\"pool\",\"air conditioning\"],\"ParkingIncluded\":true,\"SmokingAllowed\":false,\"LastRenovationDate\":\"1970-01-18T05:00:00Z\",\"Rating\":3,\"Location\":null,\"Address\":{\"StreetAddress\":\"677 5th Ave\",\"City\":\"New York\",\"StateProvince\":\"NY\",\"PostalCode\":\"10022\",\"Country\":\"USA\"},\"Rooms\":[{\"Description\":null,\"Description_fr\":null,\"Type\":\"Budget Room\",\"BaseRate\":10.5,\"BedOptions\":null,\"SleepsCount\":null,\"SmokingAllowed\":false,\"Tags\":[\"vcr/dvd\",\"balcony\"]}]}",
       "Preference-Applied" : "odata.include-annotations=\"*\"",
-<<<<<<< HEAD
-      "x-ms-client-request-id" : "f6fe2a56-6e06-4dcd-9a34-91e2518a72b1",
-=======
       "x-ms-client-request-id" : "a3689d72-293f-4036-892b-4c39fff4e53b",
->>>>>>> 846f5853
       "Content-Type" : "application/json; odata.metadata=none"
     },
     "Exception" : null
   }, {
     "Method" : "POST",
-<<<<<<< HEAD
-    "Uri" : "https://REDACTED.search.windows.net/indexes('hotelscansetexplicitnullsinstaticallytypeddocument28c48686744')/docs/search.index?api-version=2019-05-06-Preview",
-    "Headers" : {
-      "User-Agent" : "azsdk-java-azure-search-documents/1.0.0-beta.4 (11.0.6; Windows 10 10.0)",
-      "x-ms-client-request-id" : "d68207a1-d053-4390-aa2b-c34093b791da",
-      "Content-Type" : "application/json; charset=utf-8"
-=======
     "Uri" : "https://REDACTED.search.windows.net/indexes('hotelscansetexplicitnullsinstaticallytypeddocumentdbb869913f4')//docs/search.index?api-version=2020-06-30",
     "Headers" : {
       "User-Agent" : "azsdk-java-azure-search-documents/1.0.0-beta.5 (11.0.6; Windows 10; 10.0)",
       "x-ms-client-request-id" : "a27bf7d4-d0c8-4948-bf45-8cf1d17b6a6d",
       "Content-Type" : "application/json"
->>>>>>> 846f5853
     },
     "Response" : {
       "Pragma" : "no-cache",
       "retry-after" : "0",
-<<<<<<< HEAD
-      "request-id" : "d68207a1-d053-4390-aa2b-c34093b791da",
-      "StatusCode" : "200",
-      "Date" : "Sat, 13 Jun 2020 04:45:22 GMT",
-      "Strict-Transport-Security" : "max-age=15724800; includeSubDomains",
-      "Cache-Control" : "no-cache",
-      "client-request-id" : "d68207a1-d053-4390-aa2b-c34093b791da",
-=======
       "request-id" : "a27bf7d4-d0c8-4948-bf45-8cf1d17b6a6d",
       "StatusCode" : "200",
       "Date" : "Thu, 25 Jun 2020 17:16:28 GMT",
       "Strict-Transport-Security" : "max-age=15724800; includeSubDomains",
       "Cache-Control" : "no-cache",
       "client-request-id" : "a27bf7d4-d0c8-4948-bf45-8cf1d17b6a6d",
->>>>>>> 846f5853
       "elapsed-time" : "36",
       "OData-Version" : "4.0",
       "Expires" : "-1",
       "Content-Length" : "74",
       "Body" : "{\"value\":[{\"key\":\"1\",\"status\":true,\"errorMessage\":null,\"statusCode\":200}]}",
       "Preference-Applied" : "odata.include-annotations=\"*\"",
-<<<<<<< HEAD
-      "x-ms-client-request-id" : "d68207a1-d053-4390-aa2b-c34093b791da",
-=======
       "x-ms-client-request-id" : "a27bf7d4-d0c8-4948-bf45-8cf1d17b6a6d",
->>>>>>> 846f5853
       "Content-Type" : "application/json; odata.metadata=none"
     },
     "Exception" : null
   }, {
     "Method" : "GET",
-<<<<<<< HEAD
-    "Uri" : "https://REDACTED.search.windows.net/indexes('hotelscansetexplicitnullsinstaticallytypeddocument28c48686744')/docs('1')?api-version=2019-05-06-Preview",
-    "Headers" : {
-      "User-Agent" : "azsdk-java-azure-search-documents/1.0.0-beta.4 (11.0.6; Windows 10 10.0)",
-      "x-ms-client-request-id" : "6bb3f815-3e90-4f55-aa00-54a46d1962b3"
-=======
     "Uri" : "https://REDACTED.search.windows.net/indexes('hotelscansetexplicitnullsinstaticallytypeddocumentdbb869913f4')//docs('1')?api-version=2020-06-30",
     "Headers" : {
       "User-Agent" : "azsdk-java-azure-search-documents/1.0.0-beta.5 (11.0.6; Windows 10; 10.0)",
       "x-ms-client-request-id" : "6e58a56d-3c39-4c18-a206-aa7914ee7ce2"
->>>>>>> 846f5853
     },
     "Response" : {
       "Pragma" : "no-cache",
       "retry-after" : "0",
-<<<<<<< HEAD
-      "request-id" : "6bb3f815-3e90-4f55-aa00-54a46d1962b3",
-      "StatusCode" : "200",
-      "Date" : "Sat, 13 Jun 2020 04:45:24 GMT",
-      "Strict-Transport-Security" : "max-age=15724800; includeSubDomains",
-      "Cache-Control" : "no-cache",
-      "client-request-id" : "6bb3f815-3e90-4f55-aa00-54a46d1962b3",
-      "elapsed-time" : "7",
-=======
       "request-id" : "6e58a56d-3c39-4c18-a206-aa7914ee7ce2",
       "StatusCode" : "200",
       "Date" : "Thu, 25 Jun 2020 17:16:32 GMT",
@@ -281,52 +152,25 @@
       "Cache-Control" : "no-cache",
       "client-request-id" : "6e58a56d-3c39-4c18-a206-aa7914ee7ce2",
       "elapsed-time" : "5",
->>>>>>> 846f5853
       "OData-Version" : "4.0",
       "Expires" : "-1",
       "Content-Length" : "1668",
       "Body" : "{\"HotelId\":\"1\",\"HotelName\":\"Secret Point Motel\",\"Description\":\"The hotel is ideally located on the main commercial artery of the city in the heart of New York. A few minutes away is Time's Square and the historic centre of the city, as well as other places of interest that make New York one of America's most attractive and cosmopolitan cities.\",\"Description_fr\":\"L'h\\u00f4tel est id\\u00e9alement situ\\u00e9 sur la principale art\\u00e8re commerciale de la ville en plein c\\u0153ur de New York. A quelques minutes se trouve la place du temps et le centre historique de la ville, ainsi que d'autres lieux d'int\\u00e9r\\u00eat qui font de New York l'une des villes les plus attractives et cosmopolites de l'Am\\u00e9rique.\",\"Category\":\"Boutique\",\"Tags\":[\"pool\",\"air conditioning\",\"concierge\"],\"ParkingIncluded\":false,\"SmokingAllowed\":false,\"LastRenovationDate\":\"1970-01-18T05:00:00Z\",\"Rating\":4,\"Location\":{\"type\":\"Point\",\"coordinates\":[-73.975403,40.760586],\"crs\":{\"type\":\"name\",\"properties\":{\"name\":\"EPSG:4326\"}}},\"Address\":{\"StreetAddress\":\"677 5th Ave\",\"City\":\"New York\",\"StateProvince\":\"NY\",\"PostalCode\":\"10022\",\"Country\":\"USA\"},\"Rooms\":[{\"Description\":\"Budget Room, 1 Queen Bed (Cityside)\",\"Description_fr\":\"Chambre \\u00c9conomique, 1 grand lit (c\\u00f4t\\u00e9 ville)\",\"Type\":\"Budget Room\",\"BaseRate\":9.69,\"BedOptions\":\"1 Queen Bed\",\"SleepsCount\":2,\"SmokingAllowed\":true,\"Tags\":[\"vcr/dvd\"]},{\"Description\":\"Budget Room, 1 King Bed (Mountain View)\",\"Description_fr\":\"Chambre \\u00c9conomique, 1 tr\\u00e8s grand lit (Mountain View)\",\"Type\":\"Budget Room\",\"BaseRate\":8.09,\"BedOptions\":\"1 King Bed\",\"SleepsCount\":2,\"SmokingAllowed\":true,\"Tags\":[\"vcr/dvd\",\"jacuzzi tub\"]}]}",
       "Preference-Applied" : "odata.include-annotations=\"*\"",
-<<<<<<< HEAD
-      "x-ms-client-request-id" : "6bb3f815-3e90-4f55-aa00-54a46d1962b3",
-=======
       "x-ms-client-request-id" : "6e58a56d-3c39-4c18-a206-aa7914ee7ce2",
->>>>>>> 846f5853
       "Content-Type" : "application/json; odata.metadata=none"
     },
     "Exception" : null
   }, {
     "Method" : "DELETE",
-<<<<<<< HEAD
-    "Uri" : "https://REDACTED.search.windows.net/indexes('hotelscansetexplicitnullsinstaticallytypeddocument28c48686744')?api-version=2019-05-06-Preview",
-    "Headers" : {
-      "User-Agent" : "azsdk-java-azure-search-documents/1.0.0-beta.4 (11.0.6; Windows 10 10.0)",
-      "x-ms-client-request-id" : "a050652c-b340-49ea-bb1c-64fcd46335c1"
-=======
     "Uri" : "https://REDACTED.search.windows.net/indexes('hotelscansetexplicitnullsinstaticallytypeddocumentdbb869913f4')?api-version=2020-06-30",
     "Headers" : {
       "User-Agent" : "azsdk-java-azure-search-documents/1.0.0-beta.5 (11.0.6; Windows 10; 10.0)",
       "x-ms-client-request-id" : "35485579-64d0-49d8-a8ca-ef80f67dcbe0"
->>>>>>> 846f5853
     },
     "Response" : {
       "Strict-Transport-Security" : "max-age=15724800; includeSubDomains",
       "Cache-Control" : "no-cache",
-<<<<<<< HEAD
-      "client-request-id" : "a050652c-b340-49ea-bb1c-64fcd46335c1",
-      "elapsed-time" : "410",
-      "Expires" : "-1",
-      "Pragma" : "no-cache",
-      "retry-after" : "0",
-      "request-id" : "a050652c-b340-49ea-bb1c-64fcd46335c1",
-      "StatusCode" : "204",
-      "Date" : "Sat, 13 Jun 2020 04:45:25 GMT",
-      "x-ms-client-request-id" : "a050652c-b340-49ea-bb1c-64fcd46335c1"
-    },
-    "Exception" : null
-  } ],
-  "variables" : [ "hotelscansetexplicitnullsinstaticallytypeddocument28c48686744" ]
-=======
       "client-request-id" : "35485579-64d0-49d8-a8ca-ef80f67dcbe0",
       "elapsed-time" : "790",
       "Expires" : "-1",
@@ -340,5 +184,4 @@
     "Exception" : null
   } ],
   "variables" : [ "hotelscansetexplicitnullsinstaticallytypeddocumentdbb869913f4" ]
->>>>>>> 846f5853
 }