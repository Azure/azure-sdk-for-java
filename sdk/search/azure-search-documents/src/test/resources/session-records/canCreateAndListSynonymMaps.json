{
  "networkCallRecords" : [ {
    "Method" : "POST",
    "Uri" : "https://REDACTED.search.windows.net/synonymmaps?api-version=2020-06-30",
    "Headers" : {
<<<<<<< HEAD
      "User-Agent" : "azsdk-java-azure-search-documents/1.0.0-beta.4 (11.0.6; Windows 10 10.0)",
      "x-ms-client-request-id" : "774fc3ec-ffc5-426f-bd05-e50bb50733fa",
      "Content-Type" : "application/json; charset=utf-8"
=======
      "User-Agent" : "azsdk-java-azure-search-documents/1.0.0-beta.5 (11.0.6; Windows 10; 10.0)",
      "x-ms-client-request-id" : "4b305ceb-bd99-44fd-ae3d-9657f67e36d6",
      "Content-Type" : "application/json"
>>>>>>> 846f5853
    },
    "Response" : {
      "Pragma" : "no-cache",
      "retry-after" : "0",
<<<<<<< HEAD
      "request-id" : "774fc3ec-ffc5-426f-bd05-e50bb50733fa",
      "StatusCode" : "201",
      "Date" : "Thu, 28 May 2020 19:26:18 GMT",
      "Strict-Transport-Security" : "max-age=15724800; includeSubDomains",
      "Cache-Control" : "no-cache",
      "client-request-id" : "774fc3ec-ffc5-426f-bd05-e50bb50733fa",
      "ETag" : "W/\"0x8D8033CFF9FFF19\"",
      "elapsed-time" : "40",
      "OData-Version" : "4.0",
      "Expires" : "-1",
      "Content-Length" : "224",
      "Body" : "{\"@odata.context\":\"https://sizhu-search.search.windows.net/$metadata#synonymmaps/$entity\",\"@odata.etag\":\"\\\"0x8D8033CFF9FFF19\\\"\",\"name\":\"test-synonym350036c22684\",\"format\":\"solr\",\"synonyms\":\"word1,word2\",\"encryptionKey\":null}",
      "Preference-Applied" : "odata.include-annotations=\"*\"",
      "x-ms-client-request-id" : "774fc3ec-ffc5-426f-bd05-e50bb50733fa",
      "Content-Type" : "application/json; odata.metadata=minimal",
      "Location" : "https://sizhu-search.search.windows.net/synonymmaps('test-synonym350036c22684')?api-version=2019-05-06-Preview"
=======
      "request-id" : "4b305ceb-bd99-44fd-ae3d-9657f67e36d6",
      "StatusCode" : "201",
      "Date" : "Thu, 25 Jun 2020 17:10:55 GMT",
      "Strict-Transport-Security" : "max-age=15724800; includeSubDomains",
      "Cache-Control" : "no-cache",
      "client-request-id" : "4b305ceb-bd99-44fd-ae3d-9657f67e36d6",
      "ETag" : "W/\"0x8D8192AB914E37E\"",
      "elapsed-time" : "23",
      "OData-Version" : "4.0",
      "Expires" : "-1",
      "Content-Length" : "224",
      "Body" : "{\"@odata.context\":\"https://sizhu-search.search.windows.net/$metadata#synonymmaps/$entity\",\"@odata.etag\":\"\\\"0x8D8192AB914E37E\\\"\",\"name\":\"test-synonym709245670096\",\"format\":\"solr\",\"synonyms\":\"word1,word2\",\"encryptionKey\":null}",
      "Preference-Applied" : "odata.include-annotations=\"*\"",
      "x-ms-client-request-id" : "4b305ceb-bd99-44fd-ae3d-9657f67e36d6",
      "Content-Type" : "application/json; odata.metadata=minimal",
      "Location" : "https://sizhu-search.search.windows.net/synonymmaps('test-synonym709245670096')?api-version=2020-06-30"
>>>>>>> 846f5853
    },
    "Exception" : null
  }, {
    "Method" : "POST",
    "Uri" : "https://REDACTED.search.windows.net/synonymmaps?api-version=2020-06-30",
    "Headers" : {
<<<<<<< HEAD
      "User-Agent" : "azsdk-java-azure-search-documents/1.0.0-beta.4 (11.0.6; Windows 10 10.0)",
      "x-ms-client-request-id" : "9d2b2ddf-ef31-4306-b68d-bcbbd79c8cf4",
      "Content-Type" : "application/json; charset=utf-8"
=======
      "User-Agent" : "azsdk-java-azure-search-documents/1.0.0-beta.5 (11.0.6; Windows 10; 10.0)",
      "x-ms-client-request-id" : "a02be38c-fca8-4493-81ba-8b2883b27a43",
      "Content-Type" : "application/json"
>>>>>>> 846f5853
    },
    "Response" : {
      "Pragma" : "no-cache",
      "retry-after" : "0",
<<<<<<< HEAD
      "request-id" : "9d2b2ddf-ef31-4306-b68d-bcbbd79c8cf4",
      "StatusCode" : "201",
      "Date" : "Thu, 28 May 2020 19:26:18 GMT",
      "Strict-Transport-Security" : "max-age=15724800; includeSubDomains",
      "Cache-Control" : "no-cache",
      "client-request-id" : "9d2b2ddf-ef31-4306-b68d-bcbbd79c8cf4",
      "ETag" : "W/\"0x8D8033CFFB00787\"",
      "elapsed-time" : "20",
      "OData-Version" : "4.0",
      "Expires" : "-1",
      "Content-Length" : "224",
      "Body" : "{\"@odata.context\":\"https://sizhu-search.search.windows.net/$metadata#synonymmaps/$entity\",\"@odata.etag\":\"\\\"0x8D8033CFFB00787\\\"\",\"name\":\"test-synonym949944aabfea\",\"format\":\"solr\",\"synonyms\":\"word1,word2\",\"encryptionKey\":null}",
      "Preference-Applied" : "odata.include-annotations=\"*\"",
      "x-ms-client-request-id" : "9d2b2ddf-ef31-4306-b68d-bcbbd79c8cf4",
      "Content-Type" : "application/json; odata.metadata=minimal",
      "Location" : "https://sizhu-search.search.windows.net/synonymmaps('test-synonym949944aabfea')?api-version=2019-05-06-Preview"
=======
      "request-id" : "a02be38c-fca8-4493-81ba-8b2883b27a43",
      "StatusCode" : "201",
      "Date" : "Thu, 25 Jun 2020 17:10:55 GMT",
      "Strict-Transport-Security" : "max-age=15724800; includeSubDomains",
      "Cache-Control" : "no-cache",
      "client-request-id" : "a02be38c-fca8-4493-81ba-8b2883b27a43",
      "ETag" : "W/\"0x8D8192AB91E822E\"",
      "elapsed-time" : "31",
      "OData-Version" : "4.0",
      "Expires" : "-1",
      "Content-Length" : "224",
      "Body" : "{\"@odata.context\":\"https://sizhu-search.search.windows.net/$metadata#synonymmaps/$entity\",\"@odata.etag\":\"\\\"0x8D8192AB91E822E\\\"\",\"name\":\"test-synonym289802fcbb33\",\"format\":\"solr\",\"synonyms\":\"word1,word2\",\"encryptionKey\":null}",
      "Preference-Applied" : "odata.include-annotations=\"*\"",
      "x-ms-client-request-id" : "a02be38c-fca8-4493-81ba-8b2883b27a43",
      "Content-Type" : "application/json; odata.metadata=minimal",
      "Location" : "https://sizhu-search.search.windows.net/synonymmaps('test-synonym289802fcbb33')?api-version=2020-06-30"
>>>>>>> 846f5853
    },
    "Exception" : null
  }, {
    "Method" : "GET",
    "Uri" : "https://REDACTED.search.windows.net/synonymmaps?api-version=2020-06-30",
    "Headers" : {
<<<<<<< HEAD
      "User-Agent" : "azsdk-java-azure-search-documents/1.0.0-beta.4 (11.0.6; Windows 10 10.0)",
      "x-ms-client-request-id" : "4a5465c4-9199-4723-96d5-5e0cc8edd7bd"
=======
      "User-Agent" : "azsdk-java-azure-search-documents/1.0.0-beta.5 (11.0.6; Windows 10; 10.0)",
      "x-ms-client-request-id" : "80c6ac65-3f5e-4da4-a076-74e4e833e8d9"
>>>>>>> 846f5853
    },
    "Response" : {
      "Pragma" : "no-cache",
      "retry-after" : "0",
<<<<<<< HEAD
      "request-id" : "4a5465c4-9199-4723-96d5-5e0cc8edd7bd",
      "StatusCode" : "200",
      "Date" : "Thu, 28 May 2020 19:26:18 GMT",
      "Strict-Transport-Security" : "max-age=15724800; includeSubDomains",
      "Cache-Control" : "no-cache",
      "client-request-id" : "4a5465c4-9199-4723-96d5-5e0cc8edd7bd",
      "elapsed-time" : "37",
      "OData-Version" : "4.0",
      "Expires" : "-1",
      "Content-Length" : "364",
      "Body" : "{\"@odata.context\":\"https://sizhu-search.search.windows.net/$metadata#synonymmaps\",\"value\":[{\"@odata.etag\":\"\\\"0x8D8033CFF9FFF19\\\"\",\"name\":\"test-synonym350036c22684\",\"format\":\"solr\",\"synonyms\":\"word1,word2\",\"encryptionKey\":null},{\"@odata.etag\":\"\\\"0x8D8033CFFB00787\\\"\",\"name\":\"test-synonym949944aabfea\",\"format\":\"solr\",\"synonyms\":\"word1,word2\",\"encryptionKey\":null}]}",
      "Preference-Applied" : "odata.include-annotations=\"*\"",
      "x-ms-client-request-id" : "4a5465c4-9199-4723-96d5-5e0cc8edd7bd",
=======
      "request-id" : "80c6ac65-3f5e-4da4-a076-74e4e833e8d9",
      "StatusCode" : "200",
      "Date" : "Thu, 25 Jun 2020 17:10:55 GMT",
      "Strict-Transport-Security" : "max-age=15724800; includeSubDomains",
      "Cache-Control" : "no-cache",
      "client-request-id" : "80c6ac65-3f5e-4da4-a076-74e4e833e8d9",
      "elapsed-time" : "15",
      "OData-Version" : "4.0",
      "Expires" : "-1",
      "Content-Length" : "364",
      "Body" : "{\"@odata.context\":\"https://sizhu-search.search.windows.net/$metadata#synonymmaps\",\"value\":[{\"@odata.etag\":\"\\\"0x8D8192AB91E822E\\\"\",\"name\":\"test-synonym289802fcbb33\",\"format\":\"solr\",\"synonyms\":\"word1,word2\",\"encryptionKey\":null},{\"@odata.etag\":\"\\\"0x8D8192AB914E37E\\\"\",\"name\":\"test-synonym709245670096\",\"format\":\"solr\",\"synonyms\":\"word1,word2\",\"encryptionKey\":null}]}",
      "Preference-Applied" : "odata.include-annotations=\"*\"",
      "x-ms-client-request-id" : "80c6ac65-3f5e-4da4-a076-74e4e833e8d9",
>>>>>>> 846f5853
      "Content-Type" : "application/json; odata.metadata=minimal"
    },
    "Exception" : null
  }, {
    "Method" : "DELETE",
<<<<<<< HEAD
    "Uri" : "https://REDACTED.search.windows.net/synonymmaps('test-synonym350036c22684')?api-version=2019-05-06-Preview",
    "Headers" : {
      "User-Agent" : "azsdk-java-azure-search-documents/1.0.0-beta.4 (11.0.6; Windows 10 10.0)",
      "x-ms-client-request-id" : "888d0d0e-08fb-4b5b-87e2-3586f000daab"
=======
    "Uri" : "https://REDACTED.search.windows.net/synonymmaps('test-synonym709245670096')?api-version=2020-06-30",
    "Headers" : {
      "User-Agent" : "azsdk-java-azure-search-documents/1.0.0-beta.5 (11.0.6; Windows 10; 10.0)",
      "x-ms-client-request-id" : "c6b12217-3f4d-4bf9-8e64-5fc4ebccc333"
>>>>>>> 846f5853
    },
    "Response" : {
      "Strict-Transport-Security" : "max-age=15724800; includeSubDomains",
      "Cache-Control" : "no-cache",
<<<<<<< HEAD
      "client-request-id" : "888d0d0e-08fb-4b5b-87e2-3586f000daab",
      "elapsed-time" : "10",
      "Expires" : "-1",
      "Pragma" : "no-cache",
      "retry-after" : "0",
      "request-id" : "888d0d0e-08fb-4b5b-87e2-3586f000daab",
      "StatusCode" : "204",
      "Date" : "Thu, 28 May 2020 19:26:18 GMT",
      "x-ms-client-request-id" : "888d0d0e-08fb-4b5b-87e2-3586f000daab"
=======
      "client-request-id" : "c6b12217-3f4d-4bf9-8e64-5fc4ebccc333",
      "elapsed-time" : "11",
      "Expires" : "-1",
      "Pragma" : "no-cache",
      "retry-after" : "0",
      "request-id" : "c6b12217-3f4d-4bf9-8e64-5fc4ebccc333",
      "StatusCode" : "204",
      "Date" : "Thu, 25 Jun 2020 17:10:55 GMT",
      "x-ms-client-request-id" : "c6b12217-3f4d-4bf9-8e64-5fc4ebccc333"
>>>>>>> 846f5853
    },
    "Exception" : null
  }, {
    "Method" : "DELETE",
<<<<<<< HEAD
    "Uri" : "https://REDACTED.search.windows.net/synonymmaps('test-synonym949944aabfea')?api-version=2019-05-06-Preview",
    "Headers" : {
      "User-Agent" : "azsdk-java-azure-search-documents/1.0.0-beta.4 (11.0.6; Windows 10 10.0)",
      "x-ms-client-request-id" : "fd0741d0-d027-409b-bcd9-1b79beaa3a7b"
=======
    "Uri" : "https://REDACTED.search.windows.net/synonymmaps('test-synonym289802fcbb33')?api-version=2020-06-30",
    "Headers" : {
      "User-Agent" : "azsdk-java-azure-search-documents/1.0.0-beta.5 (11.0.6; Windows 10; 10.0)",
      "x-ms-client-request-id" : "9d3f9e91-22cb-4be5-bf21-0eb63d9d8bcb"
>>>>>>> 846f5853
    },
    "Response" : {
      "Strict-Transport-Security" : "max-age=15724800; includeSubDomains",
      "Cache-Control" : "no-cache",
<<<<<<< HEAD
      "client-request-id" : "fd0741d0-d027-409b-bcd9-1b79beaa3a7b",
      "elapsed-time" : "16",
      "Expires" : "-1",
      "Pragma" : "no-cache",
      "retry-after" : "0",
      "request-id" : "fd0741d0-d027-409b-bcd9-1b79beaa3a7b",
      "StatusCode" : "204",
      "Date" : "Thu, 28 May 2020 19:26:19 GMT",
      "x-ms-client-request-id" : "fd0741d0-d027-409b-bcd9-1b79beaa3a7b"
    },
    "Exception" : null
  } ],
  "variables" : [ "test-synonym350036c22684", "test-synonym949944aabfea" ]
=======
      "client-request-id" : "9d3f9e91-22cb-4be5-bf21-0eb63d9d8bcb",
      "elapsed-time" : "11",
      "Expires" : "-1",
      "Pragma" : "no-cache",
      "retry-after" : "0",
      "request-id" : "9d3f9e91-22cb-4be5-bf21-0eb63d9d8bcb",
      "StatusCode" : "204",
      "Date" : "Thu, 25 Jun 2020 17:10:55 GMT",
      "x-ms-client-request-id" : "9d3f9e91-22cb-4be5-bf21-0eb63d9d8bcb"
    },
    "Exception" : null
  } ],
  "variables" : [ "test-synonym709245670096", "test-synonym289802fcbb33" ]
>>>>>>> 846f5853
}<|MERGE_RESOLUTION|>--- conflicted
+++ resolved
@@ -3,37 +3,13 @@
     "Method" : "POST",
     "Uri" : "https://REDACTED.search.windows.net/synonymmaps?api-version=2020-06-30",
     "Headers" : {
-<<<<<<< HEAD
-      "User-Agent" : "azsdk-java-azure-search-documents/1.0.0-beta.4 (11.0.6; Windows 10 10.0)",
-      "x-ms-client-request-id" : "774fc3ec-ffc5-426f-bd05-e50bb50733fa",
-      "Content-Type" : "application/json; charset=utf-8"
-=======
       "User-Agent" : "azsdk-java-azure-search-documents/1.0.0-beta.5 (11.0.6; Windows 10; 10.0)",
       "x-ms-client-request-id" : "4b305ceb-bd99-44fd-ae3d-9657f67e36d6",
       "Content-Type" : "application/json"
->>>>>>> 846f5853
     },
     "Response" : {
       "Pragma" : "no-cache",
       "retry-after" : "0",
-<<<<<<< HEAD
-      "request-id" : "774fc3ec-ffc5-426f-bd05-e50bb50733fa",
-      "StatusCode" : "201",
-      "Date" : "Thu, 28 May 2020 19:26:18 GMT",
-      "Strict-Transport-Security" : "max-age=15724800; includeSubDomains",
-      "Cache-Control" : "no-cache",
-      "client-request-id" : "774fc3ec-ffc5-426f-bd05-e50bb50733fa",
-      "ETag" : "W/\"0x8D8033CFF9FFF19\"",
-      "elapsed-time" : "40",
-      "OData-Version" : "4.0",
-      "Expires" : "-1",
-      "Content-Length" : "224",
-      "Body" : "{\"@odata.context\":\"https://sizhu-search.search.windows.net/$metadata#synonymmaps/$entity\",\"@odata.etag\":\"\\\"0x8D8033CFF9FFF19\\\"\",\"name\":\"test-synonym350036c22684\",\"format\":\"solr\",\"synonyms\":\"word1,word2\",\"encryptionKey\":null}",
-      "Preference-Applied" : "odata.include-annotations=\"*\"",
-      "x-ms-client-request-id" : "774fc3ec-ffc5-426f-bd05-e50bb50733fa",
-      "Content-Type" : "application/json; odata.metadata=minimal",
-      "Location" : "https://sizhu-search.search.windows.net/synonymmaps('test-synonym350036c22684')?api-version=2019-05-06-Preview"
-=======
       "request-id" : "4b305ceb-bd99-44fd-ae3d-9657f67e36d6",
       "StatusCode" : "201",
       "Date" : "Thu, 25 Jun 2020 17:10:55 GMT",
@@ -50,44 +26,19 @@
       "x-ms-client-request-id" : "4b305ceb-bd99-44fd-ae3d-9657f67e36d6",
       "Content-Type" : "application/json; odata.metadata=minimal",
       "Location" : "https://sizhu-search.search.windows.net/synonymmaps('test-synonym709245670096')?api-version=2020-06-30"
->>>>>>> 846f5853
     },
     "Exception" : null
   }, {
     "Method" : "POST",
     "Uri" : "https://REDACTED.search.windows.net/synonymmaps?api-version=2020-06-30",
     "Headers" : {
-<<<<<<< HEAD
-      "User-Agent" : "azsdk-java-azure-search-documents/1.0.0-beta.4 (11.0.6; Windows 10 10.0)",
-      "x-ms-client-request-id" : "9d2b2ddf-ef31-4306-b68d-bcbbd79c8cf4",
-      "Content-Type" : "application/json; charset=utf-8"
-=======
       "User-Agent" : "azsdk-java-azure-search-documents/1.0.0-beta.5 (11.0.6; Windows 10; 10.0)",
       "x-ms-client-request-id" : "a02be38c-fca8-4493-81ba-8b2883b27a43",
       "Content-Type" : "application/json"
->>>>>>> 846f5853
     },
     "Response" : {
       "Pragma" : "no-cache",
       "retry-after" : "0",
-<<<<<<< HEAD
-      "request-id" : "9d2b2ddf-ef31-4306-b68d-bcbbd79c8cf4",
-      "StatusCode" : "201",
-      "Date" : "Thu, 28 May 2020 19:26:18 GMT",
-      "Strict-Transport-Security" : "max-age=15724800; includeSubDomains",
-      "Cache-Control" : "no-cache",
-      "client-request-id" : "9d2b2ddf-ef31-4306-b68d-bcbbd79c8cf4",
-      "ETag" : "W/\"0x8D8033CFFB00787\"",
-      "elapsed-time" : "20",
-      "OData-Version" : "4.0",
-      "Expires" : "-1",
-      "Content-Length" : "224",
-      "Body" : "{\"@odata.context\":\"https://sizhu-search.search.windows.net/$metadata#synonymmaps/$entity\",\"@odata.etag\":\"\\\"0x8D8033CFFB00787\\\"\",\"name\":\"test-synonym949944aabfea\",\"format\":\"solr\",\"synonyms\":\"word1,word2\",\"encryptionKey\":null}",
-      "Preference-Applied" : "odata.include-annotations=\"*\"",
-      "x-ms-client-request-id" : "9d2b2ddf-ef31-4306-b68d-bcbbd79c8cf4",
-      "Content-Type" : "application/json; odata.metadata=minimal",
-      "Location" : "https://sizhu-search.search.windows.net/synonymmaps('test-synonym949944aabfea')?api-version=2019-05-06-Preview"
-=======
       "request-id" : "a02be38c-fca8-4493-81ba-8b2883b27a43",
       "StatusCode" : "201",
       "Date" : "Thu, 25 Jun 2020 17:10:55 GMT",
@@ -104,39 +55,18 @@
       "x-ms-client-request-id" : "a02be38c-fca8-4493-81ba-8b2883b27a43",
       "Content-Type" : "application/json; odata.metadata=minimal",
       "Location" : "https://sizhu-search.search.windows.net/synonymmaps('test-synonym289802fcbb33')?api-version=2020-06-30"
->>>>>>> 846f5853
     },
     "Exception" : null
   }, {
     "Method" : "GET",
     "Uri" : "https://REDACTED.search.windows.net/synonymmaps?api-version=2020-06-30",
     "Headers" : {
-<<<<<<< HEAD
-      "User-Agent" : "azsdk-java-azure-search-documents/1.0.0-beta.4 (11.0.6; Windows 10 10.0)",
-      "x-ms-client-request-id" : "4a5465c4-9199-4723-96d5-5e0cc8edd7bd"
-=======
       "User-Agent" : "azsdk-java-azure-search-documents/1.0.0-beta.5 (11.0.6; Windows 10; 10.0)",
       "x-ms-client-request-id" : "80c6ac65-3f5e-4da4-a076-74e4e833e8d9"
->>>>>>> 846f5853
     },
     "Response" : {
       "Pragma" : "no-cache",
       "retry-after" : "0",
-<<<<<<< HEAD
-      "request-id" : "4a5465c4-9199-4723-96d5-5e0cc8edd7bd",
-      "StatusCode" : "200",
-      "Date" : "Thu, 28 May 2020 19:26:18 GMT",
-      "Strict-Transport-Security" : "max-age=15724800; includeSubDomains",
-      "Cache-Control" : "no-cache",
-      "client-request-id" : "4a5465c4-9199-4723-96d5-5e0cc8edd7bd",
-      "elapsed-time" : "37",
-      "OData-Version" : "4.0",
-      "Expires" : "-1",
-      "Content-Length" : "364",
-      "Body" : "{\"@odata.context\":\"https://sizhu-search.search.windows.net/$metadata#synonymmaps\",\"value\":[{\"@odata.etag\":\"\\\"0x8D8033CFF9FFF19\\\"\",\"name\":\"test-synonym350036c22684\",\"format\":\"solr\",\"synonyms\":\"word1,word2\",\"encryptionKey\":null},{\"@odata.etag\":\"\\\"0x8D8033CFFB00787\\\"\",\"name\":\"test-synonym949944aabfea\",\"format\":\"solr\",\"synonyms\":\"word1,word2\",\"encryptionKey\":null}]}",
-      "Preference-Applied" : "odata.include-annotations=\"*\"",
-      "x-ms-client-request-id" : "4a5465c4-9199-4723-96d5-5e0cc8edd7bd",
-=======
       "request-id" : "80c6ac65-3f5e-4da4-a076-74e4e833e8d9",
       "StatusCode" : "200",
       "Date" : "Thu, 25 Jun 2020 17:10:55 GMT",
@@ -150,38 +80,19 @@
       "Body" : "{\"@odata.context\":\"https://sizhu-search.search.windows.net/$metadata#synonymmaps\",\"value\":[{\"@odata.etag\":\"\\\"0x8D8192AB91E822E\\\"\",\"name\":\"test-synonym289802fcbb33\",\"format\":\"solr\",\"synonyms\":\"word1,word2\",\"encryptionKey\":null},{\"@odata.etag\":\"\\\"0x8D8192AB914E37E\\\"\",\"name\":\"test-synonym709245670096\",\"format\":\"solr\",\"synonyms\":\"word1,word2\",\"encryptionKey\":null}]}",
       "Preference-Applied" : "odata.include-annotations=\"*\"",
       "x-ms-client-request-id" : "80c6ac65-3f5e-4da4-a076-74e4e833e8d9",
->>>>>>> 846f5853
       "Content-Type" : "application/json; odata.metadata=minimal"
     },
     "Exception" : null
   }, {
     "Method" : "DELETE",
-<<<<<<< HEAD
-    "Uri" : "https://REDACTED.search.windows.net/synonymmaps('test-synonym350036c22684')?api-version=2019-05-06-Preview",
-    "Headers" : {
-      "User-Agent" : "azsdk-java-azure-search-documents/1.0.0-beta.4 (11.0.6; Windows 10 10.0)",
-      "x-ms-client-request-id" : "888d0d0e-08fb-4b5b-87e2-3586f000daab"
-=======
     "Uri" : "https://REDACTED.search.windows.net/synonymmaps('test-synonym709245670096')?api-version=2020-06-30",
     "Headers" : {
       "User-Agent" : "azsdk-java-azure-search-documents/1.0.0-beta.5 (11.0.6; Windows 10; 10.0)",
       "x-ms-client-request-id" : "c6b12217-3f4d-4bf9-8e64-5fc4ebccc333"
->>>>>>> 846f5853
     },
     "Response" : {
       "Strict-Transport-Security" : "max-age=15724800; includeSubDomains",
       "Cache-Control" : "no-cache",
-<<<<<<< HEAD
-      "client-request-id" : "888d0d0e-08fb-4b5b-87e2-3586f000daab",
-      "elapsed-time" : "10",
-      "Expires" : "-1",
-      "Pragma" : "no-cache",
-      "retry-after" : "0",
-      "request-id" : "888d0d0e-08fb-4b5b-87e2-3586f000daab",
-      "StatusCode" : "204",
-      "Date" : "Thu, 28 May 2020 19:26:18 GMT",
-      "x-ms-client-request-id" : "888d0d0e-08fb-4b5b-87e2-3586f000daab"
-=======
       "client-request-id" : "c6b12217-3f4d-4bf9-8e64-5fc4ebccc333",
       "elapsed-time" : "11",
       "Expires" : "-1",
@@ -191,41 +102,18 @@
       "StatusCode" : "204",
       "Date" : "Thu, 25 Jun 2020 17:10:55 GMT",
       "x-ms-client-request-id" : "c6b12217-3f4d-4bf9-8e64-5fc4ebccc333"
->>>>>>> 846f5853
     },
     "Exception" : null
   }, {
     "Method" : "DELETE",
-<<<<<<< HEAD
-    "Uri" : "https://REDACTED.search.windows.net/synonymmaps('test-synonym949944aabfea')?api-version=2019-05-06-Preview",
-    "Headers" : {
-      "User-Agent" : "azsdk-java-azure-search-documents/1.0.0-beta.4 (11.0.6; Windows 10 10.0)",
-      "x-ms-client-request-id" : "fd0741d0-d027-409b-bcd9-1b79beaa3a7b"
-=======
     "Uri" : "https://REDACTED.search.windows.net/synonymmaps('test-synonym289802fcbb33')?api-version=2020-06-30",
     "Headers" : {
       "User-Agent" : "azsdk-java-azure-search-documents/1.0.0-beta.5 (11.0.6; Windows 10; 10.0)",
       "x-ms-client-request-id" : "9d3f9e91-22cb-4be5-bf21-0eb63d9d8bcb"
->>>>>>> 846f5853
     },
     "Response" : {
       "Strict-Transport-Security" : "max-age=15724800; includeSubDomains",
       "Cache-Control" : "no-cache",
-<<<<<<< HEAD
-      "client-request-id" : "fd0741d0-d027-409b-bcd9-1b79beaa3a7b",
-      "elapsed-time" : "16",
-      "Expires" : "-1",
-      "Pragma" : "no-cache",
-      "retry-after" : "0",
-      "request-id" : "fd0741d0-d027-409b-bcd9-1b79beaa3a7b",
-      "StatusCode" : "204",
-      "Date" : "Thu, 28 May 2020 19:26:19 GMT",
-      "x-ms-client-request-id" : "fd0741d0-d027-409b-bcd9-1b79beaa3a7b"
-    },
-    "Exception" : null
-  } ],
-  "variables" : [ "test-synonym350036c22684", "test-synonym949944aabfea" ]
-=======
       "client-request-id" : "9d3f9e91-22cb-4be5-bf21-0eb63d9d8bcb",
       "elapsed-time" : "11",
       "Expires" : "-1",
@@ -239,5 +127,4 @@
     "Exception" : null
   } ],
   "variables" : [ "test-synonym709245670096", "test-synonym289802fcbb33" ]
->>>>>>> 846f5853
 }