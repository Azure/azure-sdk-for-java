<?xml version="1.0" encoding="UTF-8"?>
<project xmlns="http://maven.apache.org/POM/4.0.0"
         xmlns:xsi="http://www.w3.org/2001/XMLSchema-instance"
         xsi:schemaLocation="http://maven.apache.org/POM/4.0.0 http://maven.apache.org/xsd/maven-4.0.0.xsd">
  <modelVersion>4.0.0</modelVersion>

  <parent>
    <groupId>com.azure</groupId>
    <artifactId>azure-client-sdk-parent</artifactId>
    <version>1.7.0</version><!-- {x-version-update;com.azure:azure-client-sdk-parent;current} -->
    <relativePath>../../parents/azure-client-sdk-parent</relativePath>
  </parent>

  <name>Microsoft Azure client library for Cognitive Search</name>
  <description>This package contains the Microsoft Azure Cognitive Search client library</description>

  <groupId>com.azure</groupId>
  <artifactId>azure-search-documents</artifactId>
  <version>11.6.0-beta.6</version> <!-- {x-version-update;com.azure:azure-search-documents;current} -->
  <packaging>jar</packaging>

  <properties>
    <project.build.sourceEncoding>UTF-8</project.build.sourceEncoding>
    <project.reporting.outputEncoding>UTF-8</project.reporting.outputEncoding>
    <!-- Coverage used to be higher but between additional, unused generated client APIs and unused models' JSON serialization it has been lowered. -->
    <!-- In the future this will be cleaned up and coverage should be increased again. -->
    <jacoco.min.linecoverage>0.59</jacoco.min.linecoverage>
    <jacoco.min.branchcoverage>0.47</jacoco.min.branchcoverage>
    <!-- Configures the Java 9+ run to perform the required module exports, opens, and reads that are necessary for testing but shouldn't be part of the module-info. -->
    <javaModulesSurefireArgLine>
      --add-exports com.azure.core/com.azure.core.implementation.http=ALL-UNNAMED
      --add-exports com.azure.core/com.azure.core.implementation.jackson=ALL-UNNAMED

      --add-opens com.azure.core/com.azure.core.util=ALL-UNNAMED
      --add-opens com.azure.search.documents/com.azure.search.documents=ALL-UNNAMED
      --add-opens com.azure.search.documents/com.azure.search.documents.indexes=ALL-UNNAMED
      --add-opens com.azure.search.documents/com.azure.search.documents.models=ALL-UNNAMED
      --add-opens com.azure.search.documents/com.azure.search.documents.implementation=ALL-UNNAMED
      --add-opens com.azure.search.documents/com.azure.search.documents.implementation.models=ALL-UNNAMED
      --add-opens com.azure.search.documents/com.azure.search.documents.test.environment.models=com.fasterxml.jackson.databind
      --add-opens com.azure.search.documents/com.azure.search.documents.test.environment.models=ALL-UNNAMED

      --add-opens com.azure.search.documents/com.azure.search.documents=com.fasterxml.jackson.databind
      --add-opens com.azure.search.documents/com.azure.search.documents.implementation.models=com.fasterxml.jackson.databind

      --add-reads com.azure.search.documents=com.azure.core.serializer.json.jackson
      --add-reads com.azure.core=ALL-UNNAMED
      --add-reads com.azure.core.test=ALL-UNNAMED
      --add-reads com.azure.core.http.netty=ALL-UNNAMED
    </javaModulesSurefireArgLine>

    <spotbugs.includeTests>true</spotbugs.includeTests>
  </properties>

  <dependencies>
    <dependency>
      <groupId>com.azure</groupId>
      <artifactId>azure-core</artifactId>
      <version>1.38.0</version> <!-- {x-version-update;com.azure:azure-core;dependency} -->
    </dependency>
    <dependency>
      <groupId>com.azure</groupId>
      <artifactId>azure-json</artifactId>
      <version>1.0.0</version> <!-- {x-version-update;com.azure:azure-json;dependency} -->
    </dependency>
    <dependency>
      <groupId>com.azure</groupId>
      <artifactId>azure-core-http-netty</artifactId>
      <version>1.13.2</version> <!-- {x-version-update;com.azure:azure-core-http-netty;dependency} -->
    </dependency>
    <dependency>
      <groupId>com.azure</groupId>
      <artifactId>azure-core-serializer-json-jackson</artifactId>
      <version>1.3.1</version> <!-- {x-version-update;com.azure:azure-core-serializer-json-jackson;dependency} -->
    </dependency>

    <!-- Added this dependency to include necessary annotations used by reactor core.
    Without this dependency, javadoc throws a warning as it cannot find enum When.MAYBE
    which is used in @Nullable annotation in reactor core classes -->
    <dependency>
      <groupId>com.google.code.findbugs</groupId>
      <artifactId>jsr305</artifactId>
      <version>3.0.2</version> <!-- {x-version-update;com.google.code.findbugs:jsr305;external_dependency} -->
      <scope>provided</scope>
    </dependency>

    <!-- Test dependencies -->
    <dependency>
      <groupId>com.azure</groupId>
      <artifactId>azure-core-test</artifactId>
<<<<<<< HEAD
      <version>1.16.0-beta.1</version> <!-- {x-version-update;unreleased_com.azure:azure-core-test;dependency} -->
=======
      <version>1.16.0</version> <!-- {x-version-update;com.azure:azure-core-test;dependency} -->
>>>>>>> 54baab9d
      <scope>test</scope>
    </dependency>
    <dependency>
      <groupId>com.azure</groupId>
      <artifactId>azure-identity</artifactId>
      <version>1.8.2</version> <!-- {x-version-update;com.azure:azure-identity;dependency} -->
      <scope>test</scope>
    </dependency>
    <dependency>
      <groupId>org.junit.jupiter</groupId>
      <artifactId>junit-jupiter-api</artifactId>
      <version>5.9.1</version> <!-- {x-version-update;org.junit.jupiter:junit-jupiter-api;external_dependency} -->
      <scope>test</scope>
    </dependency>
    <dependency>
      <groupId>org.junit.jupiter</groupId>
      <artifactId>junit-jupiter-engine</artifactId>
      <version>5.9.1</version> <!-- {x-version-update;org.junit.jupiter:junit-jupiter-engine;external_dependency} -->
      <scope>test</scope>
    </dependency>
    <dependency>
      <groupId>org.junit.jupiter</groupId>
      <artifactId>junit-jupiter-params</artifactId>
      <version>5.9.1</version> <!-- {x-version-update;org.junit.jupiter:junit-jupiter-params;external_dependency} -->
      <scope>test</scope>
    </dependency>
    <dependency>
      <groupId>org.mockito</groupId>
      <artifactId>mockito-core</artifactId>
      <version>4.5.1</version> <!-- {x-version-update;org.mockito:mockito-core;external_dependency} -->
      <scope>test</scope>
    </dependency>
    <dependency>
      <groupId>io.projectreactor</groupId>
      <artifactId>reactor-test</artifactId>
      <version>3.4.27</version> <!-- {x-version-update;io.projectreactor:reactor-test;external_dependency} -->
      <scope>test</scope>
    </dependency>
  </dependencies>
</project><|MERGE_RESOLUTION|>--- conflicted
+++ resolved
@@ -88,11 +88,7 @@
     <dependency>
       <groupId>com.azure</groupId>
       <artifactId>azure-core-test</artifactId>
-<<<<<<< HEAD
-      <version>1.16.0-beta.1</version> <!-- {x-version-update;unreleased_com.azure:azure-core-test;dependency} -->
-=======
       <version>1.16.0</version> <!-- {x-version-update;com.azure:azure-core-test;dependency} -->
->>>>>>> 54baab9d
       <scope>test</scope>
     </dependency>
     <dependency>
