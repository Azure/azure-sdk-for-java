<?xml version="1.0" encoding="UTF-8"?>
<project xmlns="http://maven.apache.org/POM/4.0.0"
         xmlns:xsi="http://www.w3.org/2001/XMLSchema-instance"
         xsi:schemaLocation="http://maven.apache.org/POM/4.0.0 http://maven.apache.org/xsd/maven-4.0.0.xsd">
  <modelVersion>4.0.0</modelVersion>

  <parent>
    <groupId>com.azure</groupId>
    <artifactId>azure-client-sdk-parent</artifactId>
    <version>1.7.0</version><!-- {x-version-update;com.azure:azure-client-sdk-parent;current} -->
    <relativePath>../../parents/azure-client-sdk-parent</relativePath>
  </parent>

  <name>Microsoft Azure Search client for Java</name>
  <description>This package contains client functionality for Microsoft Azure Search</description>

  <groupId>com.azure</groupId>
  <artifactId>azure-search-documents</artifactId>
<<<<<<< HEAD
  <version>1.0.0-beta.5</version> <!-- {x-version-update;com.azure:azure-search-documents;current} -->
=======
  <version>11.0.0</version> <!-- {x-version-update;com.azure:azure-search-documents;current} -->
>>>>>>> 846f5853
  <packaging>jar</packaging>

  <properties>
    <project.build.sourceEncoding>UTF-8</project.build.sourceEncoding>
    <project.reporting.outputEncoding>UTF-8</project.reporting.outputEncoding>
  </properties>

  <dependencies>
    <dependency>
      <groupId>com.azure</groupId>
      <artifactId>azure-core</artifactId>
<<<<<<< HEAD
      <version>1.5.1</version> <!-- {x-version-update;com.azure:azure-core;dependency} -->
=======
      <version>1.6.0-beta.1</version> <!-- {x-version-update;unreleased_com.azure:azure-core;dependency} -->
>>>>>>> 846f5853
    </dependency>
    <dependency>
      <groupId>com.azure</groupId>
      <artifactId>azure-core-http-netty</artifactId>
<<<<<<< HEAD
      <version>1.5.2</version> <!-- {x-version-update;com.azure:azure-core-http-netty;dependency} -->
=======
      <version>1.6.0-beta.1</version> <!-- {x-version-update;unreleased_com.azure:azure-core-http-netty;dependency} -->
>>>>>>> 846f5853
    </dependency>

    <!-- Added this dependency to include necessary annotations used by reactor core.
    Without this dependency, javadoc throws a warning as it cannot find enum When.MAYBE
    which is used in @Nullable annotation in reactor core classes -->
    <dependency>
      <groupId>com.google.code.findbugs</groupId>
      <artifactId>jsr305</artifactId>
      <version>3.0.2</version> <!-- {x-version-update;com.google.code.findbugs:jsr305;external_dependency} -->
      <scope>provided</scope>
    </dependency>

    <!-- Test dependencies -->
    <dependency>
      <groupId>com.azure</groupId>
      <artifactId>azure-core-test</artifactId>
<<<<<<< HEAD
      <version>1.3.0</version> <!-- {x-version-update;com.azure:azure-core-test;dependency} -->
=======
      <version>1.4.0-beta.1</version> <!-- {x-version-update;unreleased_com.azure:azure-core-test;dependency} -->
>>>>>>> 846f5853
      <scope>test</scope>
    </dependency>
    <dependency>
      <groupId>org.junit.jupiter</groupId>
      <artifactId>junit-jupiter-api</artifactId>
      <version>5.6.2</version> <!-- {x-version-update;org.junit.jupiter:junit-jupiter-api;external_dependency} -->
      <scope>test</scope>
    </dependency>
    <dependency>
      <groupId>org.junit.jupiter</groupId>
      <artifactId>junit-jupiter-engine</artifactId>
      <version>5.6.2</version> <!-- {x-version-update;org.junit.jupiter:junit-jupiter-engine;external_dependency} -->
      <scope>test</scope>
    </dependency>
    <dependency>
      <groupId>org.junit.jupiter</groupId>
      <artifactId>junit-jupiter-params</artifactId>
      <version>5.6.2</version> <!-- {x-version-update;org.junit.jupiter:junit-jupiter-params;external_dependency} -->
      <scope>test</scope>
    </dependency>
    <dependency>
      <groupId>org.mockito</groupId>
      <artifactId>mockito-core</artifactId>
      <version>3.0.0</version> <!-- {x-version-update;org.mockito:mockito-core;external_dependency} -->
      <scope>test</scope>
    </dependency>
    <dependency>
      <groupId>io.projectreactor</groupId>
      <artifactId>reactor-test</artifactId>
      <version>3.3.5.RELEASE</version> <!-- {x-version-update;io.projectreactor:reactor-test;external_dependency} -->
      <scope>test</scope>
    </dependency>
  </dependencies>

  <profiles>
    <profile>
      <id>is.jdk.11</id>
      <activation>
        <jdk>[9,)</jdk>
      </activation>
      <build>
        <plugins>
          <plugin>
            <groupId>org.apache.maven.plugins</groupId>
            <artifactId>maven-surefire-plugin</artifactId>
            <version>3.0.0-M3</version> <!-- {x-version-update;org.apache.maven.plugins:maven-surefire-plugin;external_dependency} -->
            <configuration>
              <argLine>
                --add-exports com.azure.core/com.azure.core.implementation.http=ALL-UNNAMED
                --add-opens com.azure.core/com.azure.core.util=ALL-UNNAMED
                --add-opens com.azure.search.documents/com.azure.search.documents=ALL-UNNAMED
                --add-opens com.azure.search.documents/com.azure.search.documents.indexes=ALL-UNNAMED
                --add-opens com.azure.search.documents/com.azure.search.documents.models=ALL-UNNAMED
                --add-opens com.azure.search.documents/com.azure.search.documents.implementation=ALL-UNNAMED
                --add-opens com.azure.search.documents/com.azure.search.documents.implementation.models=ALL-UNNAMED
                --add-opens com.azure.search.documents/com.azure.search.documents.test.environment.models=com.fasterxml.jackson.databind
                --add-opens com.azure.search.documents/com.azure.search.documents.test.environment.models=ALL-UNNAMED
                --add-reads com.azure.core=ALL-UNNAMED
                --add-reads com.azure.core.test=ALL-UNNAMED
                --add-reads com.azure.core.http.netty=ALL-UNNAMED
              </argLine>
            </configuration>
          </plugin>
        </plugins>
      </build>
    </profile>

    <profile>
      <id>parallel-test-playback</id>
      <activation>
        <property>
          <name>parallel-test-playback</name>
        </property>
      </activation>
      <build>
        <plugins>
          <plugin>
            <groupId>org.apache.maven.plugins</groupId>
            <artifactId>maven-surefire-plugin</artifactId>
            <version>3.0.0-M3</version> <!-- {x-version-update;org.apache.maven.plugins:maven-surefire-plugin;external_dependency} -->
            <configuration>
              <systemPropertyVariables>
                <!-- Parallel runs disabled due to global test state that causes random test failures. -->
                <junit.jupiter.execution.parallel.enabled>false</junit.jupiter.execution.parallel.enabled>
              </systemPropertyVariables>
            </configuration>
          </plugin>
        </plugins>
      </build>
    </profile>
  </profiles>
</project><|MERGE_RESOLUTION|>--- conflicted
+++ resolved
@@ -16,11 +16,7 @@
 
   <groupId>com.azure</groupId>
   <artifactId>azure-search-documents</artifactId>
-<<<<<<< HEAD
-  <version>1.0.0-beta.5</version> <!-- {x-version-update;com.azure:azure-search-documents;current} -->
-=======
   <version>11.0.0</version> <!-- {x-version-update;com.azure:azure-search-documents;current} -->
->>>>>>> 846f5853
   <packaging>jar</packaging>
 
   <properties>
@@ -32,20 +28,12 @@
     <dependency>
       <groupId>com.azure</groupId>
       <artifactId>azure-core</artifactId>
-<<<<<<< HEAD
-      <version>1.5.1</version> <!-- {x-version-update;com.azure:azure-core;dependency} -->
-=======
       <version>1.6.0-beta.1</version> <!-- {x-version-update;unreleased_com.azure:azure-core;dependency} -->
->>>>>>> 846f5853
     </dependency>
     <dependency>
       <groupId>com.azure</groupId>
       <artifactId>azure-core-http-netty</artifactId>
-<<<<<<< HEAD
-      <version>1.5.2</version> <!-- {x-version-update;com.azure:azure-core-http-netty;dependency} -->
-=======
       <version>1.6.0-beta.1</version> <!-- {x-version-update;unreleased_com.azure:azure-core-http-netty;dependency} -->
->>>>>>> 846f5853
     </dependency>
 
     <!-- Added this dependency to include necessary annotations used by reactor core.
@@ -62,11 +50,7 @@
     <dependency>
       <groupId>com.azure</groupId>
       <artifactId>azure-core-test</artifactId>
-<<<<<<< HEAD
-      <version>1.3.0</version> <!-- {x-version-update;com.azure:azure-core-test;dependency} -->
-=======
       <version>1.4.0-beta.1</version> <!-- {x-version-update;unreleased_com.azure:azure-core-test;dependency} -->
->>>>>>> 846f5853
       <scope>test</scope>
     </dependency>
     <dependency>
