<?xml version="1.0" encoding="UTF-8"?>
<project xmlns="http://maven.apache.org/POM/4.0.0"
         xmlns:xsi="http://www.w3.org/2001/XMLSchema-instance"
         xsi:schemaLocation="http://maven.apache.org/POM/4.0.0 http://maven.apache.org/xsd/maven-4.0.0.xsd">
  <modelVersion>4.0.0</modelVersion>

  <parent>
    <groupId>com.azure</groupId>
    <artifactId>azure-client-sdk-parent</artifactId>
    <version>1.7.0</version><!-- {x-version-update;com.azure:azure-client-sdk-parent;current} -->
    <relativePath>../../parents/azure-client-sdk-parent</relativePath>
  </parent>

  <name>Microsoft Azure client library for Cognitive Search</name>
  <description>This package contains the Microsoft Azure AI Search client library</description>

  <groupId>com.azure</groupId>
  <artifactId>azure-search-documents</artifactId>
<<<<<<< HEAD
  <version>11.8.0</version> <!-- {x-version-update;com.azure:azure-search-documents;current} -->
=======
  <version>11.8.0-beta.9</version> <!-- {x-version-update;com.azure:azure-search-documents;current} -->
>>>>>>> 4697e3d7
  <packaging>jar</packaging>

  <properties>
    <project.build.sourceEncoding>UTF-8</project.build.sourceEncoding>
    <project.reporting.outputEncoding>UTF-8</project.reporting.outputEncoding>
    <!-- Coverage used to be higher but between additional, unused generated client APIs and unused models' JSON serialization it has been lowered. -->
    <!-- In the future this will be cleaned up and coverage should be increased again. -->
    <jacoco.min.linecoverage>0.56</jacoco.min.linecoverage>
    <jacoco.min.branchcoverage>0.47</jacoco.min.branchcoverage>
    <!-- Configures the Java 9+ run to perform the required module exports, opens, and reads that are necessary for testing but shouldn't be part of the module-info. -->
    <javaModulesSurefireArgLine>
      --add-exports com.azure.core/com.azure.core.implementation.http=ALL-UNNAMED
      --add-exports com.azure.core/com.azure.core.implementation.util=ALL-UNNAMED
      --add-exports com.azure.core/com.azure.core.implementation.jackson=ALL-UNNAMED

      --add-opens com.azure.core/com.azure.core.util=ALL-UNNAMED
      --add-opens com.azure.search.documents/com.azure.search.documents=ALL-UNNAMED
      --add-opens com.azure.search.documents/com.azure.search.documents.indexes=ALL-UNNAMED
      --add-opens com.azure.search.documents/com.azure.search.documents.models=ALL-UNNAMED
      --add-opens com.azure.search.documents/com.azure.search.documents.implementation=ALL-UNNAMED
      --add-opens com.azure.search.documents/com.azure.search.documents.implementation.models=ALL-UNNAMED
      --add-opens com.azure.search.documents/com.azure.search.documents.test.environment.models=com.fasterxml.jackson.databind
      --add-opens com.azure.search.documents/com.azure.search.documents.test.environment.models=ALL-UNNAMED

      --add-opens com.azure.search.documents/com.azure.search.documents=com.fasterxml.jackson.databind
      --add-opens com.azure.search.documents/com.azure.search.documents.implementation.models=com.fasterxml.jackson.databind

      --add-reads com.azure.search.documents=com.azure.core.serializer.json.jackson
      --add-reads com.azure.core=ALL-UNNAMED
      --add-reads com.azure.core.test=ALL-UNNAMED
      --add-reads com.azure.core.http.netty=ALL-UNNAMED
    </javaModulesSurefireArgLine>

    <spotbugs.includeTests>true</spotbugs.includeTests>

    <spotbugs.skip>false</spotbugs.skip>
  </properties>

  <dependencies>
    <dependency>
      <groupId>com.azure</groupId>
      <artifactId>azure-core</artifactId>
<<<<<<< HEAD
      <version>1.56.1</version> <!-- {x-version-update;com.azure:azure-core;dependency} -->
=======
      <version>1.57.0</version> <!-- {x-version-update;com.azure:azure-core;dependency} -->
>>>>>>> 4697e3d7
    </dependency>
    <dependency>
      <groupId>com.azure</groupId>
      <artifactId>azure-json</artifactId>
      <version>1.5.0</version> <!-- {x-version-update;com.azure:azure-json;dependency} -->
    </dependency>
    <dependency>
      <groupId>com.azure</groupId>
      <artifactId>azure-core-http-netty</artifactId>
<<<<<<< HEAD
      <version>1.16.1</version> <!-- {x-version-update;com.azure:azure-core-http-netty;dependency} -->
=======
      <version>1.16.2</version> <!-- {x-version-update;com.azure:azure-core-http-netty;dependency} -->
>>>>>>> 4697e3d7
    </dependency>
    <dependency>
      <groupId>com.azure</groupId>
      <artifactId>azure-core-serializer-json-jackson</artifactId>
<<<<<<< HEAD
      <version>1.6.1</version> <!-- {x-version-update;com.azure:azure-core-serializer-json-jackson;dependency} -->
=======
      <version>1.6.2</version> <!-- {x-version-update;com.azure:azure-core-serializer-json-jackson;dependency} -->
>>>>>>> 4697e3d7
    </dependency>

    <!-- Added this dependency to include necessary annotations used by reactor core.
    Without this dependency, javadoc throws a warning as it cannot find enum When.MAYBE
    which is used in @Nullable annotation in reactor core classes -->
    <dependency>
      <groupId>com.google.code.findbugs</groupId>
      <artifactId>jsr305</artifactId>
      <version>3.0.2</version> <!-- {x-version-update;com.google.code.findbugs:jsr305;external_dependency} -->
      <scope>provided</scope>
    </dependency>

    <!-- Test dependencies -->
    <dependency>
      <groupId>com.azure</groupId>
      <artifactId>azure-core-test</artifactId>
<<<<<<< HEAD
      <version>1.27.0-beta.12</version> <!-- {x-version-update;com.azure:azure-core-test;dependency} -->
=======
      <version>1.27.0-beta.13</version> <!-- {x-version-update;com.azure:azure-core-test;dependency} -->
>>>>>>> 4697e3d7
      <scope>test</scope>
    </dependency>
    <dependency>
      <groupId>com.azure</groupId>
      <artifactId>azure-identity</artifactId>
      <version>1.18.0</version> <!-- {x-version-update;com.azure:azure-identity;dependency} -->
      <scope>test</scope>
    </dependency>
    <dependency>
      <groupId>com.azure</groupId>
      <artifactId>azure-storage-blob</artifactId>
      <version>12.31.2</version> <!-- {x-version-update;com.azure:azure-storage-blob;dependency} -->
      <scope>test</scope>
    </dependency>
    <dependency>
      <groupId>com.azure</groupId>
      <artifactId>azure-ai-openai</artifactId>
      <version>1.0.0-beta.16</version> <!-- {x-version-update;com.azure:azure-ai-openai;dependency} -->
      <scope>test</scope>
    </dependency>
  </dependencies>
</project><|MERGE_RESOLUTION|>--- conflicted
+++ resolved
@@ -16,11 +16,7 @@
 
   <groupId>com.azure</groupId>
   <artifactId>azure-search-documents</artifactId>
-<<<<<<< HEAD
   <version>11.8.0</version> <!-- {x-version-update;com.azure:azure-search-documents;current} -->
-=======
-  <version>11.8.0-beta.9</version> <!-- {x-version-update;com.azure:azure-search-documents;current} -->
->>>>>>> 4697e3d7
   <packaging>jar</packaging>
 
   <properties>
@@ -63,11 +59,7 @@
     <dependency>
       <groupId>com.azure</groupId>
       <artifactId>azure-core</artifactId>
-<<<<<<< HEAD
-      <version>1.56.1</version> <!-- {x-version-update;com.azure:azure-core;dependency} -->
-=======
       <version>1.57.0</version> <!-- {x-version-update;com.azure:azure-core;dependency} -->
->>>>>>> 4697e3d7
     </dependency>
     <dependency>
       <groupId>com.azure</groupId>
@@ -77,20 +69,12 @@
     <dependency>
       <groupId>com.azure</groupId>
       <artifactId>azure-core-http-netty</artifactId>
-<<<<<<< HEAD
-      <version>1.16.1</version> <!-- {x-version-update;com.azure:azure-core-http-netty;dependency} -->
-=======
       <version>1.16.2</version> <!-- {x-version-update;com.azure:azure-core-http-netty;dependency} -->
->>>>>>> 4697e3d7
     </dependency>
     <dependency>
       <groupId>com.azure</groupId>
       <artifactId>azure-core-serializer-json-jackson</artifactId>
-<<<<<<< HEAD
-      <version>1.6.1</version> <!-- {x-version-update;com.azure:azure-core-serializer-json-jackson;dependency} -->
-=======
       <version>1.6.2</version> <!-- {x-version-update;com.azure:azure-core-serializer-json-jackson;dependency} -->
->>>>>>> 4697e3d7
     </dependency>
 
     <!-- Added this dependency to include necessary annotations used by reactor core.
@@ -107,11 +91,7 @@
     <dependency>
       <groupId>com.azure</groupId>
       <artifactId>azure-core-test</artifactId>
-<<<<<<< HEAD
-      <version>1.27.0-beta.12</version> <!-- {x-version-update;com.azure:azure-core-test;dependency} -->
-=======
       <version>1.27.0-beta.13</version> <!-- {x-version-update;com.azure:azure-core-test;dependency} -->
->>>>>>> 4697e3d7
       <scope>test</scope>
     </dependency>
     <dependency>
