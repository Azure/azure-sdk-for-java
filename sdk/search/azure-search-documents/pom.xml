--- conflicted
+++ resolved
@@ -100,11 +100,7 @@
     <dependency>
       <groupId>com.azure</groupId>
       <artifactId>azure-identity</artifactId>
-<<<<<<< HEAD
-      <version>1.14.0-beta.2</version> <!-- {x-version-update;unreleased_com.azure:azure-identity;dependency} -->
-=======
       <version>1.13.2</version> <!-- {x-version-update;com.azure:azure-identity;dependency} -->
->>>>>>> 064fba8c
       <scope>test</scope>
     </dependency>
     <dependency>
