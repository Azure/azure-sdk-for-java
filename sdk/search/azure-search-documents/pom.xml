--- conflicted
+++ resolved
@@ -47,16 +47,12 @@
     <dependency>
       <groupId>com.azure</groupId>
       <artifactId>azure-core</artifactId>
-<<<<<<< HEAD
-      <version>1.35.0-beta.1</version> <!-- {x-version-update;unreleased_com.azure:azure-core;dependency} -->
+      <version>1.36.0-beta.1</version> <!-- {x-version-update;unreleased_com.azure:azure-core;dependency} -->
     </dependency>
     <dependency>
       <groupId>com.azure</groupId>
       <artifactId>azure-json</artifactId>
       <version>1.0.0-beta.2</version> <!-- {x-version-update;unreleased_com.azure:azure-json;dependency} -->
-=======
-      <version>1.35.0</version> <!-- {x-version-update;com.azure:azure-core;dependency} -->
->>>>>>> 419521b4
     </dependency>
     <dependency>
       <groupId>com.azure</groupId>
