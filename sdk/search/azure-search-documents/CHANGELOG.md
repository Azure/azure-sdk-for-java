# Release History

<<<<<<< HEAD
## 1.0.0-beta.3 (Unreleased)
- Changed `createOrUpdate*` and `delete*` APIs in `SearchServiceClient` to use boolean `onlyIfUnchanged` instead of `MatchConditions`.
- Added helper class `FieldBuilder` which converts a strongly-typed model class to `List<Field>`. 
- Added annotations `FieldIgnore`, `SimpleFieldProperty`, and `SearchableFieldProperty` to define the `Field` on model properties.
- Added fluent class `SimpleField`, `SearchableField`, and `ComplexField` to build `Field`.
=======
## 1.0.0-beta.3 (2020-05-05)
- Replaced `isRetrievable` API with `isHidden`, parameter name changed from `retrievable` to `hidden`.
- Changed Azure Search service version from `2019-05-06` to `2019-05-06-Preview`
- Changed `createOrUpdate` and `delete` APIs in `SearchServiceClient` to use boolean `onlyIfUnchanged` instead of `MatchConditions`.
- Updated reactor core to `3.3.5.RELEASE`.
>>>>>>> 38724104

## 1.0.0-beta.2 (2020-04-06)

Version 1.0.0-beta.2 is the consecutive beta version of 11.0.0-beta.1. The version is made because we renamed 
the search client library module name and namespace.

- Renamed the azure-search module to azure-search-documents.
- Changed the namespace com.azure.search to com.azure.search.documents.
- Added support for continuation tokens to resume server-side paging.
- Replaced `SearchApiKeyCredential` with `AzureKeyCredential`.
- Moved `AzureKeyCredentialPolicy` to Azure Core.
- Fixed a bug where the Date header wouldn't be updated with a new value on request retry.
- Changed the field type of `CustomAnalyzer`.
- Made `RangeFacetResult` and `ValueFacetResult` object strongly typed.
- Added helper function for IndexBatchException. 
- Added ScoringParameter class.
- Refactored some boolean field getter.
- Made `IndexDocumentsBatch` APIs plurality.

## 11.0.0-beta.1 (2020-03-10)

Version 11.0.0-beta.1 is a preview of our efforts in creating a client library that is developer-friendly, idiomatic 
to the Java ecosystem, and as consistent across different languages and platforms as possible. The principles that guide 
our efforts can be found in the [Azure SDK Design Guidelines for Java](https://azure.github.io/azure-sdk/java_introduction.html).

- Initial release. Please see the README and wiki for information on the new design.<|MERGE_RESOLUTION|>--- conflicted
+++ resolved
@@ -1,18 +1,13 @@
 # Release History
 
-<<<<<<< HEAD
-## 1.0.0-beta.3 (Unreleased)
-- Changed `createOrUpdate*` and `delete*` APIs in `SearchServiceClient` to use boolean `onlyIfUnchanged` instead of `MatchConditions`.
-- Added helper class `FieldBuilder` which converts a strongly-typed model class to `List<Field>`. 
-- Added annotations `FieldIgnore`, `SimpleFieldProperty`, and `SearchableFieldProperty` to define the `Field` on model properties.
-- Added fluent class `SimpleField`, `SearchableField`, and `ComplexField` to build `Field`.
-=======
 ## 1.0.0-beta.3 (2020-05-05)
 - Replaced `isRetrievable` API with `isHidden`, parameter name changed from `retrievable` to `hidden`.
 - Changed Azure Search service version from `2019-05-06` to `2019-05-06-Preview`
 - Changed `createOrUpdate` and `delete` APIs in `SearchServiceClient` to use boolean `onlyIfUnchanged` instead of `MatchConditions`.
 - Updated reactor core to `3.3.5.RELEASE`.
->>>>>>> 38724104
+- Added helper class `FieldBuilder` which converts a strongly-typed model class to `List<Field>`. 
+- Added annotations `FieldIgnore`, `SimpleFieldProperty`, and `SearchableFieldProperty` to define the `Field` on model properties.
+- Added fluent class `SimpleField`, `SearchableField`, and `ComplexField` to build `Field`.
 
 ## 1.0.0-beta.2 (2020-04-06)
 
