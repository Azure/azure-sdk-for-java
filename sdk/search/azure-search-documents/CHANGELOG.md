--- conflicted
+++ resolved
@@ -1,10 +1,6 @@
 # Release History
 
-<<<<<<< HEAD
-## 11.5.0-beta.12 (Unreleased)
-=======
 ## 11.6.0-beta.5 (Unreleased)
->>>>>>> 419521b4
 
 ### Features Added
 
@@ -14,8 +10,6 @@
 
 ### Other Changes
 
-<<<<<<< HEAD
-=======
 ## 11.6.0-beta.4 (2023-01-13)
 
 ### Other Changes
@@ -131,7 +125,7 @@
 - Upgraded `azure-core-http-netty` from `1.12.3` to version `1.12.4`.
 - Upgraded `azure-core-serializer-json-jackson` from `1.2.19` to version `1.2.20`.
 
->>>>>>> 419521b4
+
 ## 11.5.0-beta.11 (2022-07-01)
 
 ### Features Added
