# Release History

<<<<<<< HEAD
## 11.6.0-beta.4 (2023-01-13)
=======
## 11.6.0-beta.5 (Unreleased)
>>>>>>> 9635dac9

### Other Changes

#### Dependency Updates

- Upgraded `azure-core` from `1.34.0` to version `1.35.0`.
- Upgraded `azure-core-http-netty` from `1.12.7` to version `1.12.8`.
- Upgraded `azure-core-serializer-json-jackson` from `1.2.23` to version `1.2.24`.

## 11.6.0-beta.4 (2023-01-13)

### Other Changes

#### Dependency Updates

- Upgraded `azure-core` from `1.34.0` to version `1.35.0`.
- Upgraded `azure-core-http-netty` from `1.12.7` to version `1.12.8`.
- Upgraded `azure-core-serializer-json-jackson` from `1.2.23` to version `1.2.24`.

## 11.6.0-beta.3 (2022-11-11)

### Other Changes

#### Dependency Updates

- Upgraded `azure-core` from `1.33.0` to version `1.34.0`.
- Upgraded `azure-core-http-netty` from `1.12.6` to version `1.12.7`.
- Upgraded `azure-core-serializer-json-jackson` from `1.2.22` to version `1.2.23`.

## 11.5.2 (2022-11-10)

### Other Changes

#### Dependency Updates

- Upgraded `azure-core` from `1.33.0` to version `1.34.0`.
- Upgraded `azure-core-http-netty` from `1.12.6` to version `1.12.7`.
- Upgraded `azure-core-serializer-json-jackson` from `1.2.22` to version `1.2.23`.
- 
## 11.6.0-beta.2 (2022-10-12)

### Bugs Fixed

- [Bug fix for incorrect JSON property names](https://github.com/Azure/azure-sdk-for-java/pull/31388)
- 
### Other Changes

#### Dependency Updates

- Upgraded `azure-core` from `1.32.0` to version `1.33.0`.
- Upgraded `azure-core-http-netty` from `1.12.5` to version `1.12.6`.
- Upgraded `azure-core-serializer-json-jackson` from `1.2.21` to version `1.2.22`.
- 
## 11.5.1 (2022-10-12)

### Other Changes

#### Dependency Updates

- Upgraded `azure-core` from `1.32.0` to version `1.33.0`.
- Upgraded `azure-core-http-netty` from `1.12.5` to version `1.12.6`.
- Upgraded `azure-core-serializer-json-jackson` from `1.2.21` to version `1.2.22`.


## 11.6.0-beta.1 (2022-09-06)

### Features Added

- All features from the `11.5.x` betas that weren't included in `11.5.0`.

### Other Changes

#### Dependency Updates

- Upgraded `azure-core` from `1.31.0` to version `1.32.0`.
- Upgraded `azure-core-http-netty` from `1.12.4` to version `1.12.5`.
- Upgraded `azure-core-serializer-json-jackson` from `1.2.20` to version `1.2.21`.

## 11.5.0 (2022-09-06)

### Features Added

- Added multi-cloud support via `SearchAudience` to allow users to select the Azure cloud where the resource is located. ([#30331](https://github.com/Azure/azure-sdk-for-java/pull/30331))
- Added interfaces from `com.azure.core.client.traits` to `SearchIndexerClientBuilder`, `SearchIndexClientBuilder`
  and `SearchClientBuilder`.

### Other Changes

- Doesn't include other features added in the `11.5.x` betas. To continue using those features upgrade to `11.6.0-beta.1`.

#### Dependency Updates

- Upgraded `azure-core` from `1.31.0` to version `1.32.0`.
- Upgraded `azure-core-http-netty` from `1.12.4` to version `1.12.5`.
- Upgraded `azure-core-serializer-json-jackson` from `1.2.20` to version `1.2.21`.

## 11.4.13 (2022-08-19)

### Other Changes

#### Dependency Updates

- Upgraded `azure-core` from `1.30.0` to version `1.31.0`.
- Upgraded `azure-core-http-netty` from `1.12.3` to version `1.12.4`.
- Upgraded `azure-core-serializer-json-jackson` from `1.2.19` to version `1.2.20`.

## 11.5.0-beta.12 (2022-08-17)

### Features Added

- Added multi-cloud support via `SearchAudience` to allow users to select the Azure cloud where the resource is located. ([#30331](https://github.com/Azure/azure-sdk-for-java/pull/30331))
- Added new languages to `ImageAnalysisSkillLanguage` and `OcrSkillLanguage`. ([#30363](https://github.com/Azure/azure-sdk-for-java/pull/30363))

### Other Changes

- Added fluent setter overloads to subclasses that return the subclass type instead of the super class type
  allowing for fluent calls to maintain type instead of requiring a type cast.

#### Dependency Updates

- Upgraded `azure-core` from `1.30.0` to version `1.31.0`.
- Upgraded `azure-core-http-netty` from `1.12.3` to version `1.12.4`.
- Upgraded `azure-core-serializer-json-jackson` from `1.2.19` to version `1.2.20`.

## 11.5.0-beta.11 (2022-07-01)

### Features Added

- Added support for `LexicalNormalizer`s in `SimpleField` and `SearchableField` annotations.

### Other Changes

#### Dependency Updates

- Upgraded `azure-core` from `1.29.1` to version `1.30.0`.
- Upgraded `azure-core-http-netty` from `1.12.2` to version `1.12.3`.
- Upgraded `azure-core-serializer-json-jackson` from `1.2.18` to version `1.2.19`.

## 11.4.12 (2022-07-01)

### Other Changes

#### Dependency Updates

- Upgraded `azure-core` from `1.29.1` to version `1.30.0`.
- Upgraded `azure-core-http-netty` from `1.12.2` to version `1.12.3`.
- Upgraded `azure-core-serializer-json-jackson` from `1.2.18` to version `1.2.19`.

## 11.5.0-beta.10 (2022-06-07)

### Bugs Fixed

- Fixed a bug where a custom `ObjectSerializer`'s output wasn't being respected in regard to null field values. ([#29238](https://github.com/Azure/azure-sdk-for-java/pull/29238))

### Other Changes

#### Dependency Updates

- Upgraded `azure-core` from `1.28.0` to version `1.29.1`.
- Upgraded `azure-core-http-netty` from `1.12.0` to version `1.12.2`.
- Upgraded `azure-core-serializer-json-jackson` from `1.2.16` to version `1.2.18`.

## 11.4.11 (2022-06-07)

### Bugs Fixed

- Fixed a bug where a custom `ObjectSerializer`'s output wasn't being respected in regard to null field values. ([#29238](https://github.com/Azure/azure-sdk-for-java/pull/29238))

### Other Changes

#### Dependency Updates

- Upgraded `azure-core` from `1.28.0` to version `1.29.1`.
- Upgraded `azure-core-http-netty` from `1.12.0` to version `1.12.2`.
- Upgraded `azure-core-serializer-json-jackson` from `1.2.16` to version `1.2.18`.

## 11.4.10 (2022-05-12)

### Other Changes

#### Dependency Updates
- Upgraded `azure-core` from `1.27.0` to version `1.28.0`.
- Upgraded `azure-core-http-netty` from `1.11.9` to version `1.12.0`.
- Upgraded `azure-core-serializer-json-jackson` from `1.2.15` to version `1.2.16`.

## 11.5.0-beta.9 (2022-05-10)

### Other Changes

#### Dependency Updates

- Upgraded `azure-core` from `1.27.0` to version `1.28.0`.
- Upgraded `azure-core-http-netty` from `1.11.9` to version `1.12.0`.
- Upgraded `azure-core-serializer-json-jackson` from `1.2.15` to version `1.2.16`.

## 11.5.0-beta.8 (2022-04-08)

### Other Changes

#### Dependency Updates

- Upgraded `azure-core` from `1.26.0` to version `1.27.0`.
- Upgraded `azure-core-http-netty` from `1.11.8` to version `1.11.9`.
- Upgraded `azure-core-serializer-json-jackson` from `1.2.14` to version `1.2.15`.

## 11.4.9 (2022-04-08)

### Other Changes

#### Dependency Updates
- Upgraded `azure-core` from `1.26.0` to version `1.27.0`.
- Upgraded `azure-core-http-netty` from `1.11.8` to version `1.11.9`.
- Upgraded `azure-core-serializer-json-jackson` from `1.2.14` to version `1.2.15`.

## 11.5.0-beta.7 (2022-03-10)

### Features Added

- Added support to create, update and delete aliases via the `SearchIndexClient`.

### Other Changes

- Updated all `ClientLogger`s to be static constants instead of instance variables.

#### Dependency Updates

- Upgraded `azure-core` from `1.25.0` to version `1.26.0`.
- Upgraded `azure-core-http-netty` from `1.11.7` to version `1.11.8`.
- Upgraded `azure-core-serializer-json-jackson` from `1.2.13` to version `1.2.14`.

## 11.4.8 (2022-03-10)

### Other Changes

- Updated all `ClientLogger`s to be static constants instead of instance variables.

#### Dependency Updates

- Upgraded `azure-core` from `1.25.0` to version `1.26.0`.
- Upgraded `azure-core-http-netty` from `1.11.7` to version `1.11.8`.
- Upgraded `azure-core-serializer-json-jackson` from `1.2.13` to version `1.2.14`.

## 11.5.0-beta.6 (2022-02-08)

### Features Added

- Added `Unk` as an `OcrSkillLanguage` value. The values are used to set the default language code for the 
  [OCR cognitive skill](https://docs.microsoft.com/azure/search/cognitive-search-skill-ocr).
- Support for [`AzureMachineLearningSkill`](https://docs.microsoft.com/azure/search/cognitive-search-aml-skill). The 
  AML skill allows you to extend AI enrichment with a custom [Azure Machine Learning](https://docs.microsoft.com/azure/machine-learning/overview-what-is-azure-machine-learning) 
  (AML) model. Once an AML model is [trained and deployed](https://docs.microsoft.com/azure/machine-learning/concept-azure-machine-learning-architecture#workspace), 
  an AML skill integrates it into AI enrichment.
- Added interfaces from `com.azure.core.client.traits` to `SearchIndexerClientBuilder`, `SearchIndexClientBuilder` 
  and `SearchClientBuilder`

### Other Changes

#### Dependency Updates

- Upgraded `azure-core` from `1.24.1` to version `1.25.0`.
- Upgraded `azure-core-http-netty` from `1.11.6` to version `1.11.7`.
- Upgraded `azure-core-serializer-json-jackson` from `1.2.12` to version `1.2.13`.

## 11.4.7 (2022-02-08)

### Other Changes

#### Dependency Updates

- Upgraded `azure-core` from `1.24.1` to version `1.25.0`.
- Upgraded `azure-core-http-netty` from `1.11.6` to version `1.11.7`.
- Upgraded `azure-core-serializer-json-jackson` from `1.2.12` to version `1.2.13`.

## 11.4.6 (2022-01-24)

### Other Changes

#### Dependency Updates

- Upgraded `azure-core` from `1.22.0` to version `1.24.1`.
- Upgraded `azure-core-http-netty` from `1.11.2` to version `1.11.6`.
- Upgraded `azure-core-serializer-json-jackson` from `1.2.9` to version `1.2.12`.

## 11.5.0-beta.5 (2021-11-24)

### Features Added

- Added support for [Semantic Search](https://docs.microsoft.com/azure/search/semantic-search-overview). `SearchOptions` 
  now support specifying `SemanticSettings` to influence the search behavior.

### Other Changes

#### Dependency Updates

- Upgraded `azure-core` from `1.21.0` to version `1.22.0`.
- Upgraded `azure-core-http-netty` from `1.11.1` to version `1.11.2`.
- Upgraded `azure-core-serializer-json-jackson` from `1.2.8` to version `1.2.9`.

## 11.4.5 (2021-11-15)

### Other Changes

#### Dependency Updates

- Upgraded `azure-core` from `1.21.0` to version `1.22.0`.
- Upgraded `azure-core-http-netty` from `1.11.1` to version `1.11.2`.
- Upgraded `azure-core-serializer-json-jackson` from `1.2.8` to version `1.2.9`.

## 11.4.4 (2021-10-13)

### Other Changes

#### Dependency Updates

- Upgraded `azure-core` and other dependencies for the library.
- 
## 11.5.0-beta.4 (2021-10-12)

### Features Added

- Added APIs to [reset documents](https://docs.microsoft.com/azure/search/search-howto-run-reset-indexers#reset-docs-preview) 
  and [skills](https://docs.microsoft.com/azure/search/search-howto-run-reset-indexers#reset-skills-preview).

### Breaking Changes

- Renamed `QueryAnswer` to `QueryAnswerType`, `QueryCaption` to `QueryCaptionType`, and `QuerySpeller` to `QuerySpellerType`.
- Renamed `SearchOptions` `queryCaptionHighlight` to `queryCaptionHighlightEnabled`.

### Other Changes

#### Dependency Updates

- Updated `azure-core` from `1.20.0` to `1.21.0`.
- Updated `azure-core-http-netty` from `1.11.0` to `1.11.1`.
- Updated `azure-core-serializer-json-jackson` from `1.2.7` to `1.2.8`.

## 11.4.3 (2021-09-09)

### Other Changes

#### Dependency Updates

- Upgraded `azure-core` and other dependencies for the library.

## 11.5.0-beta.3 (2021-09-08)

### Features Added

- Added `CreateOrUpdateDataSourceConnectionOptions`, `CreateOrUpdateIndexerOptions`, and `CreateOrUpdateSkillsetOptions`
  to support passing new parameters to REST API calls.
- Added support for `LexicalNormalizerName` in `AnalyzeTextOptions`.
- Added `queryCaptionHighlight` to `SearchOptions`.

### Breaking Changes

- Renamed `Captions` to `QueryCaption`.
- Exceptions are now thrown in `EntityRecognitionSkill` and `SentimentSkill` when properties are being set in unsupported
  skill versions.

### Other Changes

#### Dependency Updates

- Updated `azure-core` from `1.19.0` to `1.20.0`.
- Updated `azure-core-http-netty` from `1.10.2` to `1.11.0`.
- Updated `azure-core-serializer-json-jackson` from `1.2.6` to `1.2.7`.

## 11.5.0-beta.2 (2021-08-11)

### Features Added

- Added support for indexer caching.

### Dependency Updates

- Updated `azure-core` from `1.18.0` to `1.19.0`.
- Updated `azure-core-http-netty` from `1.10.1` to `1.10.2`.
- Updated `azure-core-serializer-json-jackson` from `1.2.5` to `1.2.6`.

## 11.4.2 (2021-08-11)

### Dependency Updates

- Updated `azure-core` from `1.18.0` to `1.19.0`.
- Updated `azure-core-http-netty` from `1.10.1` to `1.10.2`.
- Updated `azure-core-serializer-json-jackson` from `1.2.5` to `1.2.6`.

## 11.4.1 (2021-08-06)

### Dependency Updates

- Updated `azure-core` from `1.17.0` to `1.18.0`.
- Updated `azure-core-http-netty` from `1.10.0` to `1.10.1`.
- Updated `azure-core-serializer-json-jackson` from `1.2.4` to `1.2.5`.

## 11.5.0-beta.1 (2021-07-20)

### Features Added

- Added support for service version `2021-04-30-Preview`. Default version is now `2021-04-30-Preview`.
- Added Semantic Search capability to `SearchClient` and `SearchAsyncClient`.
- Added the ability to configure AAD authentication in client builders to enable AAD authentication in clients.
- Added support for Normalizers in `SearchField` and `SearchIndex` with `CustomNormalizer` and `LexicalNormalizer`.
- Added new versions of `EntityRecognitionSkill` and `SentimentSkill`. Added `PiiDetectionSkill`.
- Added support for indexer data identity.

### Dependency Updates

- Updated `azure-core` from `1.17.0` to `1.18.0`.
- Updated `azure-core-http-netty` from `1.10.0` to `1.10.1`.
- Updated `azure-core-serializer-json-jackson` from `1.2.4` to `1.2.5`.

## 11.4.0 (2021-06-08)

### Features Added

- Added the ability to configure Knowledge Store in skillsets.
- Added factory method to `SynonymMap` to enable creation from a file.
- Added support for `Edm.GeographyPoint` in `FieldBuilder` when property has type `GeoPoint`.
- Added support for geography based filtering in `SearchFilter` when `GeoPosition`, `GeoPoint`, `GeoLineString`, or
  `GeoPolygon` are used as formatting arguments.
- Added new skills `CustomEntityLookupSkill` and `DocumentExtractionSkill` and new skill versions for
  `KeyPhraseExtractionSkill` and `LanguageDetectionSkill`.
- Added support for the ADLS Gen 2 Indexer data source type.
- Added skillset counts to `SearchServiceCounters`.
- Added additional log messages to `SearchIndexingBufferedSender` and `SearchIndexingBufferedAsyncSender`.

### Breaking Changes

- Removed support for service version `2020-06-30-Preview`. Default version is now `2020-06-30`.
- Removed Semantic Search capability to `SearchClient` and `SearchAsyncClient`.
- Removed support for Normalizers in `SearchField` and `SearchIndex` with `CustomNormalizer` and `LexicalNormalizer`.

### Dependency Updates

- Updated `azure-core` from `1.16.0` to `1.17.0`.
- Updated `azure-core-http-netty` from `1.9.2` to `1.10.0`.
- Updated `azure-core-serializer-json-jackson` from `1.2.3` to `1.2.4`.
- Updated Jackson from `2.12.2` to `2.12.3`.
- Updated Reactor from `3.4.5` to `3.4.6`.
- Updated Reactor Netty from `1.0.6` to `1.0.7`.

## 11.3.2 (2021-05-11)

### Dependency Updates

- Updated `azure-core` from `1.15.0` to `1.16.0`.
- Updated `azure-core-http-netty` from `1.9.1` to `1.9.2`.
- Updated `azure-core-serializer-json-jackson` from `1.2.2` to `1.2.3`.

## 11.4.0-beta.2 (2021-05-10)

### Features Added

- Added Semantic Search capability to `SearchClient` and `SearchAsyncClient`.
- Added the ability to configure Knowledge Store in skillsets.
- Added factory method to `SynonymMap` to enable creation from a file.

### Dependency Updates

- Updated `azure-core` from `1.15.0` to `1.16.0`.
- Updated `azure-core-http-netty` from `1.9.1` to `1.9.2`.
- Updated `azure-core-serializer-json-jackson` from `1.2.2` to `1.2.3`.

## 11.3.1 (2021-04-08)

### Dependency Updates

- Updated `azure-core` from `1.14.0` to `1.15.0`.
- Updated `azure-core-http-netty` from `1.9.0` to `1.9.1`.
- Updated `azure-core-serializer-json-jackson` from `1.2.0` to `1.2.2`.
- Updated Jackson from `2.12.1` to `2.12.2`.

## 11.4.0-beta.1 (2021-04-06)

### New Features

- Clients now default to using service version `2020-06-30-Preview`.
- Added support for `Edm.GeographyPoint` in `FieldBuilder` when property has type `GeoPoint`.
- Added support for geography based filtering in `SearchFilter` when `GeoPosition`, `GeoPoint`, `GeoLineString`, or
  `GeoPolygon` are used as formatting arguments.
- Added support for Normalizers in `SearchField` and `SearchIndex` with `CustomNormalizer` and `LexicalNormalizer`.
- Added new skills `CustomEntityLookupSkill` and `DocumentExtractionSkill` and new skill versions for 
  `KeyPhraseExtractionSkill` and `LanguageDetectionSkill`.
- Added support for the ADLS Gen 2 Indexer data source type.
- Added skillset counts to `SearchServiceCounters`.  
- Added additional log messages to `SearchIndexingBufferedSender` and `SearchIndexingBufferedAsyncSender`.

### Dependency Updates

- Updated `azure-core` from `1.14.0` to `1.15.0`.
- Updated Jackson from `2.12.1` to `2.12.2`.

### Breaking Changes

- Updated Jackson annotations to include `required = true` when service must receive or return the property.

## 11.3.0 (2021-03-10)

### Dependency Updates

- Updated `azure-core` from `1.13.0` to `1.14.0`.
- Updated Jackson from `2.11.3` to `2.12.1`.
- Updated Reactor from `3.3.12.RELEASE` to `3.4.3`.
- Updated Reactor Netty from `0.9.15.RELEASE` to `1.0.4`.

## 11.2.0 (2021-02-10)

### New Features

- Added a builder, `SearchIndexingBufferedSenderBuilder<T>`, to configure and construct `SearchIndexingBufferedSender<T>`.
- Added `SearchClientBuilder.bufferedSender(TypeReference)` to create a `SearchIndexingBufferedSenderBuilder<T>` with
  base configuration passed from `SearchClientBuilder`.
- Added `OnActionAddedOptions<T>`, `OnActionErrorOptions<T>`, `OnActionSentOptions<T>`, and `OnActionSucceededOptions<T>`
  as request options for the on action callback methods in `SearchIndexingBufferedSender`.
- Added `ClientOptions` APIs to all builders to allow re-using common client configurations.
- All changes from the 11.2.0-beta.3, 11.2.0-beta.2, and 11.2.0-beta.1 releases listed below.

### Breaking Changes

- Removed `SearchIndexingBufferedSenderOptions` and `SearchClient.getSearchIndexingBufferedSender` and 
  `SearchAsyncClient.getSearchIndexingBufferedSender`.
- Changed buffered sender configuration options from `autoFlushWindow` to `autoFlushInterval`, 
  `maxRetries` to `maxRetriesPerAction`, `retryDelay` to `throttlingDelay`, `maxRetryDelay` to `maxThrottlingDelay`
  and `onActionErrorBiConsumer` to `onActionErrorConsumer`.
- Renamed `BlobIndexerPDFTextRotationAlgorithm` to `BlobIndexerPdfTextRotationAlgorithm`.

### Dependency updates

- Updated `azure-core` to `1.13.0`.
- Updated `azure-core-http-netty` to `1.8.0`.

## 11.1.3 (2021-01-15)

### Dependency updates

- Updated `azure-core` to `1.12.0`.
- Updated `azure-core-http-netty` to `1.7.1`.

## 11.2.0-beta.3 (2020-11-10)

### New Features

- Added encryption key to `SearchIndexer`, `SearchIndexerDataSourceConnection`, and `SearchIndexerSkillset`.
- Added ability to configure initial batch size and retry back-offs to `SearchIndexingBufferedSenderOptions`.

### Breaking Changes

- Removed `SearchIndexingBufferedSender.getBatchSize()`.
- `SearchIndexingBufferedSenderOptions` now throws on invalid values instead of falling back to default.

## 11.1.2 (2020-11-10)

### Dependency updates

- Updated `azure-core` version.

## 11.2.0-beta.2 (2020-10-06)

### New Features

- Added `SearchFilter` to help aid creation of OData filter expressions.
- Added required parameter `documentKeyRetriever` to `SearchIndexingBufferedSender` to better correlate response documents to sent documents.
- Added `ClientOptions` to all builders to support setting `applicationId` in `User-Agent` string and headers that need to be applied to each request.
- Added support for `HttpPipelinePosition` in client builders to determine when an `HttpPipelinePolicy` will be invoked.

### Breaking Changes

- Renamed `SearchBatchClient` and `SearchBatchAsyncClient` to `SearchIndexingBufferedSender` and `SearchIndexingBufferedAsyncSender`.
- Removed `SearchBatchClientBuilder` for options bag `SearchIndexingBufferedSenderOptions`.
- Renamed `getSearchBatchClient` to `getSearchIndexingBufferedSender` in `SearchClient`.
- Made `SearchIdexingBufferedSender` generic typed.
- Removed `IndexingHooks` in favor of individual callbacks.
- Removed the ability to configure `batchSize` on buffered sender and changed the default to 500 instead of 1000.
- Changed `onActionRemoved` to `onActionSent`.

## 11.1.1 (2020-10-02)

### Dependency Updates

- Updated `azure-core` version.

## 11.2.0-beta.1 (2020-09-10)

### New Features

- Added `SearchBatchClient` and `SearchBatchAsyncClient` which handle automatically creating and sending document batches.
- Added `IndexingHook` interface to provide callback functionality when indexing documents with batching clients.
- Added `IndexingParametersConfiguration`, and related enums, to offer strongly type configuration for `IndexingParameters`.
- Added `ScoringStatistics` and `SessionId` to `SearchOptions`.

### Breaking Changes

- Updated Jackson annotations to include `required = true` when service must receive or return the property.

### Bug Fixes

- Changed `Fluent` annotations to `Immutable` when the class is immutable.

## 11.1.0 (2020-09-09)

### New Features

- GA release of `buildSearchFields` on `SearchIndexClient` and `SearchIndexAsyncClient`.
- GA release of `JsonSerializer` functionality for `SearchClient` and `SearchAsyncClient`.
- GA release of default `HttpLogOptions` on client builders.

### Breaking Changes

- Renamed `SearchableFieldProperty` to `SearchableField` and `SimpleFieldProperty` to `SimpleField`.
- Renamed `FieldBuilderOptions.setConverter` to `FieldBuilderOptions.setJsonSerializer`.
- Replaced `ObjectSerializer` setters in builders with `JsonSerializer` to better represent the type requirement.

### Bug Fixes

- Deprecated getter `OcrSkill.setShouldDetectOrientation()` and replaced with correct Javabeans named `isShouldDetectOrientation()`.

## 11.1.0-beta.1 (2020-08-12)

- Added `buildSearchFields` API to `SearchIndexClient` and `SearchIndexAsyncClient` to aid in creating `SearchField`s from the passed `Class`.
- Added `SearchableFieldProperty`, `SimpleFieldProperty`, and `FieldBuilderIgnore` to annotate `Class`es passed into `buildSearchFields`.
- Added `getDefaultLogOptions` to `SearchClientBuilder`, `SearchIndexCleintBuilder`, and `SearchIndexerClientBuilder`. Updated client construction to use default log options by default.
- Added the ability for clients to accept a `JsonSerializer` to specify a custom JSON serialization layer when dealing with Search documents.

## 11.0.0 (2020-07-13)

- Changed version to 11.0.0.
- Removed preview version `SearchClientOptions.ServiceVersion.V2019_05_06_Preview` and added version `SearchClientOptions.ServiceVersion.V2020_06_30`.

### New Features

- Added `IndexDocumentsOptions` used to configure document operations.

### Breaking Changes

- Moved search result metadata to `SearchPagedFlux` and `SearchPagedIterable` from `SearchPagedResponse`.
- Changed many model classes from fluent setter pattern to immutable constructor pattern.
- Removed `RequestOptions` from APIs, instead use pipeline context to pass per method contextual information.
- Removed strongly type GeoJSON classes.

### Bug Fixes

- Removed `implementation` classes from APIs.

## 1.0.0-beta.4 (2020-06-09)

- Split `SearchServiceClient` into two clients `SearchIndexClient`, `SearchIndexerClient`.
- Split `SearchServiceAsyncClient` into two clients `SearchIndexAsyncClient`, `SearchIndexerAsyncClient`.
- Added `SearchIndexClientBuilder` to build sync client `SearchIndexClient` and async client `SearchIndexAsyncClient`.
- Added `SearchIndexerClientBuilder` to build sync client `SearchIndexerClient` and async client `SearchIndexerAsyncClient`.
- Removed `SearchServiceClientBuilder`.
- Renamed `SearchIndexClient` to `SearchClient` and `SearchIndexAsyncClient` to `SearchAsyncClient`.
- Put all models used `SearchIndexClient` and `SearchIndexerClient` (same for async clients) under `com.azure.search.documents.indexes`.
- Removed `SearchIndexerDataSource` to `SearchIndexerDataSourceConnection`.
- Renamed methods on `SearchIndexerClient` and `SearchIndexerAsyncClient` idiomatically matching "DataSource" to "DataSourceConnection".
- Removed `DataSourceCredential` and `AzureActiveDirectoryApplicationCredentials`
and uplifted the properties to `SearchIndexerDataSourceConnection` and `SearchResourceEncryptionKey` respectively.
- Removed `select` parameter from list service resource APIs.
- Added list names APIs for each search service resource. (e.g. `listSearchIndexNames`, `listSearchIndexerNames`, `listDataSourceNames`, `listSkillsetNames`, `listSynonymMapNames`)
- Removed deprecated versions and removed the V2 suffix. SDK is currently having `EdgeNGramTokenFilter`, `KeywordTokenizer`, `LuceneStandardTokenizer`,
`NGramTokenFilter`, and `PathHierarchyTokenizer`.
- Renamed `Similarity` to `SimilarityAlgorithm`.
- Renamed `Suggester` to `SearchSuggester`.
- Renamed fields `synonymMaps` to `synonymMapNames`, `analyzer` to `analyzerName`,
`searchAnalyzer` to `searchAnalyzerName` and `indexAnalyzer` to `indexAnalyzerName`
in `SearchField`, `SearchableField`.
- Renamed `SimpleField` to `SimpleFieldBuilder`, `SearchableField` to `SearchableFieldBuilder`
and `ComplexField` to `ComplexFieldBuilder`.

## 1.0.0-beta.3 (2020-05-05)

- Replaced `isRetrievable` API with `isHidden`, parameter name changed from `retrievable` to `hidden`.
- Changed Azure Search service version from `2019-05-06` to `2019-05-06-Preview`.
- Changed `createOrUpdate` and `delete` APIs in `SearchServiceClient` to use boolean `onlyIfUnchanged` instead of `MatchConditions`.
- Updated reactor core to `3.3.5.RELEASE`.
- Added helper class `FieldBuilder` which converts a strongly-typed model class to `List<Field>`.
- Added annotations `FieldIgnore`, `SimpleFieldProperty`, and `SearchableFieldProperty` to define the `Field` on model properties.
- Added fluent class `SimpleField`, `SearchableField`, and `ComplexField` to build `Field`.

## 1.0.0-beta.2 (2020-04-06)

Version 1.0.0-beta.2 is the consecutive beta version of 11.0.0-beta.1. The version is made because we renamed
the search client library module name and namespace.

- Renamed the azure-search module to azure-search-documents.
- Changed the namespace com.azure.search to com.azure.search.documents.
- Added support for continuation tokens to resume server-side paging.
- Replaced `SearchApiKeyCredential` with `AzureKeyCredential`.
- Moved `AzureKeyCredentialPolicy` to Azure Core.
- Fixed a bug where the Date header wouldn't be updated with a new value on request retry.
- Changed the field type of `CustomAnalyzer`.
- Made `RangeFacetResult` and `ValueFacetResult` object strongly typed.
- Added helper function for IndexBatchException.
- Added ScoringParameter class.
- Refactored some boolean field getter.
- Made `IndexDocumentsBatch` APIs plurality.

## 11.0.0-beta.1 (2020-03-10)

Version 11.0.0-beta.1 is a preview of our efforts in creating a client library that is developer-friendly, idiomatic
to the Java ecosystem, and as consistent across different languages and platforms as possible. The principles that guide
our efforts can be found in the [Azure SDK Design Guidelines for Java](https://azure.github.io/azure-sdk/java_introduction.html).

- Initial release. Please see the README and wiki for information on the new design.<|MERGE_RESOLUTION|>--- conflicted
+++ resolved
@@ -1,18 +1,14 @@
 # Release History
 
-<<<<<<< HEAD
-## 11.6.0-beta.4 (2023-01-13)
-=======
 ## 11.6.0-beta.5 (Unreleased)
->>>>>>> 9635dac9
-
-### Other Changes
-
-#### Dependency Updates
-
-- Upgraded `azure-core` from `1.34.0` to version `1.35.0`.
-- Upgraded `azure-core-http-netty` from `1.12.7` to version `1.12.8`.
-- Upgraded `azure-core-serializer-json-jackson` from `1.2.23` to version `1.2.24`.
+
+### Features Added
+
+### Breaking Changes
+
+### Bugs Fixed
+
+### Other Changes
 
 ## 11.6.0-beta.4 (2023-01-13)
 
