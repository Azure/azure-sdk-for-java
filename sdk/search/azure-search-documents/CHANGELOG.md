--- conflicted
+++ resolved
@@ -1,11 +1,15 @@
 # Release History
 
-## 11.5.10 (2023-08-18)
-
-### Other Changes
-
-<<<<<<< HEAD
-=======
+## 11.6.0-beta.9 (Unreleased)
+
+### Features Added
+
+### Breaking Changes
+
+### Bugs Fixed
+
+### Other Changes
+
 ## 11.5.10 (2023-08-18)
 
 ### Other Changes
@@ -33,13 +37,11 @@
 
 - Added sample for multi-vector search.
 
->>>>>>> 9e118302
-#### Dependency Updates
-
+#### Dependency Updates
+
+- Upgraded `azure-core-http-netty` from `1.13.5` to version `1.13.6`.
 - Upgraded `azure-core-serializer-json-jackson` from `1.4.2` to version `1.4.3`.
-- Upgraded `azure-core-http-netty` from `1.13.5` to version `1.13.6`.
 - Upgraded `azure-core` from `1.41.0` to version `1.42.0`.
-
 
 ## 11.5.9 (2023-07-25)
 
@@ -52,6 +54,23 @@
 - Upgraded `azure-core` from `1.40.0` to version `1.41.0`.
 
 
+## 11.6.0-beta.7 (2023-07-11)
+
+### Features Added
+
+- Added support for [Vector Search](https://learn.microsoft.com/azure/search/vector-search-overview) ([Examples](https://github.com/Azure/azure-sdk-for-java/blob/main/sdk/search/azure-search-documents/src/samples/java/com/azure/search/documents/VectorSearchExample.java)).
+
+### Breaking Changes
+
+- Deprecated `EntityRecognitionSkillVersion.V1` and `SentimentSkillVersion.V1`, and corresponding constructors in
+  `EntityRecognitionSkill` and `SentimentSkill`, use `EntityRecognitionSkillVersion.V3` and `SentimentSkillVersion.V3`
+  instead. See [Cognitive Search skill deprecated](https://learn.microsoft.com/azure/search/cognitive-search-skill-deprecated) 
+  for more details.
+
+### Other Changes
+
+- Migrate test recordings to assets repo.
+
 ## 11.5.8 (2023-06-09)
 
 ### Other Changes
@@ -64,7 +83,6 @@
 - Upgraded `azure-core-serializer-json-jackson` from `1.4.0` to version `1.4.1`.
 - Upgraded `azure-core-http-netty` from `1.13.3` to version `1.13.4`.
 
-
 ## 11.5.7 (2023-05-23)
 
 ### Other Changes
@@ -75,6 +93,16 @@
 - Upgraded `azure-core` from `1.38.0` to version `1.39.0`.
 - Upgraded `azure-core-serializer-json-jackson` from `1.3.1` to version `1.4.0`.
 
+## 11.6.0-beta.6 (2023-05-15)
+
+### Other Changes
+
+#### Dependency Updates
+
+- Upgraded `azure-core` from `1.38.0` to version `1.39.0`.
+- Upgraded `azure-core-http-netty` from `1.13.2` to version `1.13.3`.
+- Upgraded `azure-core-serializer-json-jackson` from `1.3.1` to version `1.4.0`.
+- Upgraded `azure-json` from `1.0.0` to version `1.0.1`.
 
 ## 11.5.6 (2023-04-21)
 
@@ -86,7 +114,6 @@
 - Upgraded `azure-core-http-netty` from `1.13.1` to version `1.13.2`.
 - Upgraded `azure-core-serializer-json-jackson` from `1.3.0` to version `1.3.1`.
 
-
 ## 11.5.5 (2023-03-16)
 
 ### Other Changes
@@ -97,8 +124,7 @@
 - Upgraded `azure-core-serializer-json-jackson` from `1.2.25` to version `1.3.0`.
 - Upgraded `azure-core` from `1.36.0` to version `1.37.0`.
 
-
-## 11.5.4 (2023-02-13)
+## 11.6.0-beta.5 (2023-02-13)
 
 ### Other Changes
 
@@ -108,7 +134,17 @@
 - Upgraded `azure-core-http-netty` from `1.12.8` to version `1.13.0`.
 - Upgraded `azure-core-serializer-json-jackson` from `1.2.24` to version `1.2.25`.
 
-## 11.5.3 (2023-01-12)
+## 11.5.4 (2023-02-13)
+
+### Other Changes
+
+#### Dependency Updates
+
+- Upgraded `azure-core` from `1.35.0` to version `1.36.0`.
+- Upgraded `azure-core-http-netty` from `1.12.8` to version `1.13.0`.
+- Upgraded `azure-core-serializer-json-jackson` from `1.2.24` to version `1.2.25`.
+
+## 11.6.0-beta.4 (2023-01-13)
 
 ### Other Changes
 
@@ -118,7 +154,17 @@
 - Upgraded `azure-core-http-netty` from `1.12.7` to version `1.12.8`.
 - Upgraded `azure-core-serializer-json-jackson` from `1.2.23` to version `1.2.24`.
 
-## 11.5.2 (2022-11-10)
+## 11.5.3 (2023-01-12)
+
+### Other Changes
+
+#### Dependency Updates
+
+- Upgraded `azure-core` from `1.34.0` to version `1.35.0`.
+- Upgraded `azure-core-http-netty` from `1.12.7` to version `1.12.8`.
+- Upgraded `azure-core-serializer-json-jackson` from `1.2.23` to version `1.2.24`.
+- 
+## 11.6.0-beta.3 (2022-11-11)
 
 ### Other Changes
 
@@ -128,8 +174,22 @@
 - Upgraded `azure-core-http-netty` from `1.12.6` to version `1.12.7`.
 - Upgraded `azure-core-serializer-json-jackson` from `1.2.22` to version `1.2.23`.
 
-## 11.5.1 (2022-10-12)
-
+## 11.5.2 (2022-11-10)
+
+### Other Changes
+
+#### Dependency Updates
+
+- Upgraded `azure-core` from `1.33.0` to version `1.34.0`.
+- Upgraded `azure-core-http-netty` from `1.12.6` to version `1.12.7`.
+- Upgraded `azure-core-serializer-json-jackson` from `1.2.22` to version `1.2.23`.
+
+## 11.6.0-beta.2 (2022-10-12)
+
+### Bugs Fixed
+
+- [Bug fix for incorrect JSON property names](https://github.com/Azure/azure-sdk-for-java/pull/31388)
+- 
 ### Other Changes
 
 #### Dependency Updates
@@ -138,6 +198,30 @@
 - Upgraded `azure-core-http-netty` from `1.12.5` to version `1.12.6`.
 - Upgraded `azure-core-serializer-json-jackson` from `1.2.21` to version `1.2.22`.
 
+## 11.5.1 (2022-10-12)
+
+### Other Changes
+
+#### Dependency Updates
+
+- Upgraded `azure-core` from `1.32.0` to version `1.33.0`.
+- Upgraded `azure-core-http-netty` from `1.12.5` to version `1.12.6`.
+- Upgraded `azure-core-serializer-json-jackson` from `1.2.21` to version `1.2.22`.
+
+## 11.6.0-beta.1 (2022-09-06)
+
+### Features Added
+
+- All features from the `11.5.x` betas that weren't included in `11.5.0`.
+
+### Other Changes
+
+#### Dependency Updates
+
+- Upgraded `azure-core` from `1.31.0` to version `1.32.0`.
+- Upgraded `azure-core-http-netty` from `1.12.4` to version `1.12.5`.
+- Upgraded `azure-core-serializer-json-jackson` from `1.2.20` to version `1.2.21`.
+
 ## 11.5.0 (2022-09-06)
 
 ### Features Added
@@ -270,7 +354,6 @@
 ### Other Changes
 
 #### Dependency Updates
-
 - Upgraded `azure-core` from `1.26.0` to version `1.27.0`.
 - Upgraded `azure-core-http-netty` from `1.11.8` to version `1.11.9`.
 - Upgraded `azure-core-serializer-json-jackson` from `1.2.14` to version `1.2.15`.
@@ -307,14 +390,14 @@
 
 ### Features Added
 
-- Added `Unk` as an `OcrSkillLanguage` value. The values are used to set the default language code for the
+- Added `Unk` as an `OcrSkillLanguage` value. The values are used to set the default language code for the 
   [OCR cognitive skill](https://docs.microsoft.com/azure/search/cognitive-search-skill-ocr).
-- Support for [`AzureMachineLearningSkill`](https://docs.microsoft.com/azure/search/cognitive-search-aml-skill). The
-  AML skill allows you to extend AI enrichment with a custom [Azure Machine Learning](https://docs.microsoft.com/azure/machine-learning/overview-what-is-azure-machine-learning)
-  (AML) model. Once an AML model is [trained and deployed](https://docs.microsoft.com/azure/machine-learning/concept-azure-machine-learning-architecture#workspace),
+- Support for [`AzureMachineLearningSkill`](https://docs.microsoft.com/azure/search/cognitive-search-aml-skill). The 
+  AML skill allows you to extend AI enrichment with a custom [Azure Machine Learning](https://docs.microsoft.com/azure/machine-learning/overview-what-is-azure-machine-learning) 
+  (AML) model. Once an AML model is [trained and deployed](https://docs.microsoft.com/azure/machine-learning/concept-azure-machine-learning-architecture#workspace), 
   an AML skill integrates it into AI enrichment.
-- Added interfaces from `com.azure.core.client.traits` to `SearchIndexerClientBuilder`, `SearchIndexClientBuilder`
-  and `SearchClientBuilder`.
+- Added interfaces from `com.azure.core.client.traits` to `SearchIndexerClientBuilder`, `SearchIndexClientBuilder` 
+  and `SearchClientBuilder`
 
 ### Other Changes
 
@@ -348,7 +431,7 @@
 
 ### Features Added
 
-- Added support for [Semantic Search](https://docs.microsoft.com/azure/search/semantic-search-overview). `SearchOptions`
+- Added support for [Semantic Search](https://docs.microsoft.com/azure/search/semantic-search-overview). `SearchOptions` 
   now support specifying `SemanticSettings` to influence the search behavior.
 
 ### Other Changes
@@ -376,12 +459,12 @@
 #### Dependency Updates
 
 - Upgraded `azure-core` and other dependencies for the library.
--
+- 
 ## 11.5.0-beta.4 (2021-10-12)
 
 ### Features Added
 
-- Added APIs to [reset documents](https://docs.microsoft.com/azure/search/search-howto-run-reset-indexers#reset-docs-preview)
+- Added APIs to [reset documents](https://docs.microsoft.com/azure/search/search-howto-run-reset-indexers#reset-docs-preview) 
   and [skills](https://docs.microsoft.com/azure/search/search-howto-run-reset-indexers#reset-skills-preview).
 
 ### Breaking Changes
