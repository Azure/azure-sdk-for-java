--- conflicted
+++ resolved
@@ -16,11 +16,7 @@
 <dependency>
     <groupId>com.azure</groupId>
     <artifactId>azure-search-documents</artifactId>
-<<<<<<< HEAD
-    <version>1.0.0-beta.4</version>
-=======
     <version>11.0.0</version>
->>>>>>> 846f5853
 </dependency>
 ```
 [//]: # ({x-version-update-end})
@@ -51,11 +47,7 @@
 To create a `SearchIndexClient/SearchIndexAsyncClient`, you will need the values of the Azure Cognitive Search service 
 URL endpoint and admin key.
 
-<<<<<<< HEAD
-<!-- embedme ./src/samples/java/com/azure/search/documents/ReadmeSamples.java#L62-L65 -->
-=======
 <!-- embedme ./src/samples/java/com/azure/search/documents/ReadmeSamples.java#L61-L64 -->
->>>>>>> 846f5853
 ```Java
 SearchIndexClient searchIndexClient = new SearchIndexClientBuilder()
     .endpoint(endpoint)
@@ -65,11 +57,7 @@
 
 or
 
-<<<<<<< HEAD
-<!-- embedme ./src/samples/java/com/azure/search/documents/ReadmeSamples.java#L69-L72 -->
-=======
 <!-- embedme ./src/samples/java/com/azure/search/documents/ReadmeSamples.java#L68-L71 -->
->>>>>>> 846f5853
 ```Java
 SearchIndexAsyncClient searchIndexAsyncClient = new SearchIndexClientBuilder()
     .endpoint(endpoint)
@@ -82,11 +70,7 @@
 To create a `SearchIndexerClient/SearchIndexerAsyncClient`, you will need the values of the Azure Cognitive Search service 
 URL endpoint and admin key.
 
-<<<<<<< HEAD
-<!-- embedme ./src/samples/java/com/azure/search/documents/ReadmeSamples.java#L76-L79 -->
-=======
 <!-- embedme ./src/samples/java/com/azure/search/documents/ReadmeSamples.java#L75-L78 -->
->>>>>>> 846f5853
 ```Java
 SearchIndexerClient searchIndexerClient = new SearchIndexerClientBuilder()
     .endpoint(endpoint)
@@ -96,11 +80,7 @@
 
 or
 
-<<<<<<< HEAD
-<!-- embedme ./src/samples/java/com/azure/search/documents/ReadmeSamples.java#L83-L86 -->
-=======
 <!-- embedme ./src/samples/java/com/azure/search/documents/ReadmeSamples.java#L82-L85 -->
->>>>>>> 846f5853
 ```Java
 SearchIndexerAsyncClient searchIndexerAsyncClient = new SearchIndexerClientBuilder()
     .endpoint(endpoint)
@@ -113,11 +93,7 @@
 Once you have the values of the Azure Cognitive Search service URL endpoint and 
 admin key, you can create the `SearchClient/SearchAsyncClient` with an existing index name:
 
-<<<<<<< HEAD
-<!-- embedme ./src/samples/java/com/azure/search/documents/ReadmeSamples.java#L46-L50 -->
-=======
 <!-- embedme ./src/samples/java/com/azure/search/documents/ReadmeSamples.java#L45-L49 -->
->>>>>>> 846f5853
 ```Java
 SearchClient searchClient = new SearchClientBuilder()
     .endpoint(endpoint)
@@ -128,11 +104,7 @@
 
 or
 
-<<<<<<< HEAD
-<!-- embedme ./src/samples/java/com/azure/search/documents/ReadmeSamples.java#L54-L58 -->
-=======
 <!-- embedme ./src/samples/java/com/azure/search/documents/ReadmeSamples.java#L53-L57 -->
->>>>>>> 846f5853
 ```Java
 SearchAsyncClient searchAsyncClient = new SearchClientBuilder()
     .endpoint(endpoint)
@@ -162,35 +134,14 @@
 
 Create Index using `searchIndexClient` instantiated in [Create a SearchIndexClient](#create-a-searchindexclient)
 
-<<<<<<< HEAD
-<!-- embedme ./src/samples/java/com/azure/search/documents/ReadmeSamples.java#L116-L127 -->
-```java
-SearchIndex newIndex = new SearchIndex()
-    .setName("index_name")
-    .setFields(
-        Arrays.asList(new SearchField()
-                .setName("Name")
-                .setType(SearchFieldDataType.STRING)
-                .setKey(Boolean.TRUE),
-            new SearchField()
-                .setName("Cuisine")
-                .setType(SearchFieldDataType.STRING)));
-// Create index.
-searchIndexClient.createIndex(newIndex);
-=======
 <!-- embedme ./src/samples/java/com/azure/search/documents/ReadmeSamples.java#L116-L121 -->
 ```java
->>>>>>> 846f5853
 ```
 ### Upload a Document
 
 Upload hotel document to Search Index using `searchClient` instantiated [Create a SearchClient](#create-a-searchclient)
 
-<<<<<<< HEAD
-<!-- embedme ./src/samples/java/com/azure/search/documents/ReadmeSamples.java#L131-L136 -->
-=======
 <!-- embedme ./src/samples/java/com/azure/search/documents/ReadmeSamples.java#L123-L128 -->
->>>>>>> 846f5853
 ```java
 List<Hotel> hotels = new ArrayList<>();
 hotels.add(new Hotel().setHotelId("100"));
@@ -204,19 +155,11 @@
 
 Search hotel using keyword using `searchClient` instantiated in [Create a SearchClient](#create-a-searchclient)
 
-<<<<<<< HEAD
-<!-- embedme ./src/samples/java/com/azure/search/documents/ReadmeSamples.java#L140-L150 -->
-```java
-// Perform a text-based search
-for (SearchResult result : searchClient.search("luxury hotel",
-    new SearchOptions(), new RequestOptions(), Context.NONE)) {
-=======
 <!-- embedme ./src/samples/java/com/azure/search/documents/ReadmeSamples.java#L132-L142 -->
 ```java
 // Perform a text-based search
 for (SearchResult result : searchClient.search("luxury hotel",
     new SearchOptions(), Context.NONE)) {
->>>>>>> 846f5853
 
     // Each result is a dynamic Map
     SearchDocument doc = result.getDocument(SearchDocument.class);
