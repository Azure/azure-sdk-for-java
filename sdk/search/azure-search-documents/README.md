--- conflicted
+++ resolved
@@ -73,11 +73,7 @@
 <dependency>
     <groupId>com.azure</groupId>
     <artifactId>azure-search-documents</artifactId>
-<<<<<<< HEAD
-    <version>11.5.0-beta.9</version>
-=======
     <version>11.5.0-beta.10</version>
->>>>>>> 8d609db9
 </dependency>
 ```
 [//]: # ({x-version-update-end})
