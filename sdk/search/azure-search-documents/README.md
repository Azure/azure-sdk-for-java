--- conflicted
+++ resolved
@@ -73,11 +73,7 @@
 <dependency>
     <groupId>com.azure</groupId>
     <artifactId>azure-search-documents</artifactId>
-<<<<<<< HEAD
-    <version>11.5.0-beta.11</version>
-=======
     <version>11.6.0-beta.4</version>
->>>>>>> 419521b4
 </dependency>
 ```
 [//]: # ({x-version-update-end})
