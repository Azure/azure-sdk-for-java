--- conflicted
+++ resolved
@@ -49,34 +49,20 @@
 
 <!-- embedme ./src/samples/java/com/azure/search/documents/ReadmeSamples.java#L62-L65 -->
 ```Java
-<<<<<<< HEAD
-private SearchClient searchClient = new SearchClientBuilder().buildClient();
-
-public void createSearchClient() {
-    SearchIndexClient searchIndexClient = new SearchIndexClientBuilder()
-=======
 SearchIndexClient searchIndexClient = new SearchIndexClientBuilder()
     .endpoint(endpoint)
     .credential(new AzureKeyCredential(apiKey))
     .buildClient();
->>>>>>> 72d53830
 ```
 
 or
 
 <!-- embedme ./src/samples/java/com/azure/search/documents/ReadmeSamples.java#L69-L72 -->
 ```Java
-<<<<<<< HEAD
-}
-
-public void createAsyncSearchClient() {
-    SearchIndexAsyncClient searchIndexAsyncClient = new SearchIndexClientBuilder()
-=======
 SearchIndexAsyncClient searchIndexAsyncClient = new SearchIndexClientBuilder()
     .endpoint(endpoint)
     .credential(new AzureKeyCredential(apiKey))
     .buildAsyncClient();
->>>>>>> 72d53830
 ```
 
 #### Create a SearchIndexerClient
@@ -86,31 +72,16 @@
 
 <!-- embedme ./src/samples/java/com/azure/search/documents/ReadmeSamples.java#L76-L79 -->
 ```Java
-<<<<<<< HEAD
-}
-
-public void createIndexClient() {
-    SearchClient searchClient = new SearchClientBuilder()
-        .endpoint(endpoint)
-=======
 SearchIndexerClient searchIndexerClient = new SearchIndexerClientBuilder()
     .endpoint(endpoint)
     .credential(new AzureKeyCredential(apiKey))
     .buildClient();
->>>>>>> 72d53830
 ```
 
 or
 
 <!-- embedme ./src/samples/java/com/azure/search/documents/ReadmeSamples.java#L83-L86 -->
 ```Java
-<<<<<<< HEAD
-}
-
-public void createAsyncIndexClient() {
-    SearchAsyncClient searchAsyncClient = new SearchClientBuilder()
-        .endpoint(endpoint)
-=======
 SearchIndexerAsyncClient searchIndexerAsyncClient = new SearchIndexerClientBuilder()
     .endpoint(endpoint)
     .credential(new AzureKeyCredential(apiKey))
@@ -140,7 +111,6 @@
     .credential(new AzureKeyCredential(adminKey))
     .indexName(indexName)
     .buildAsyncClient();
->>>>>>> 72d53830
 ```
 
 ## Key concepts
@@ -162,32 +132,10 @@
 
 ### Create an index
 
-<<<<<<< HEAD
-Create Index using `searchClient` instantiated in [Create a SearchServiceClient](#create-a-searchserviceclient)
-=======
 Create Index using `searchIndexClient` instantiated in [Create a SearchIndexClient](#create-a-searchindexclient)
->>>>>>> 72d53830
 
 <!-- embedme ./src/samples/java/com/azure/search/documents/ReadmeSamples.java#L116-L127 -->
 ```java
-<<<<<<< HEAD
-}
-
-public void createIndexWithSyncClient() {
-    SearchIndex newIndex = new SearchIndex()
-        .setName("index_name")
-        .setFields(
-            Arrays.asList(new SearchField()
-                    .setName("Name")
-                    .setType(SearchFieldDataType.STRING)
-                    .setKey(Boolean.TRUE),
-                new SearchField()
-                    .setName("Cuisine")
-```
-### Upload a Document
-
-Upload hotel document to Search Index using `searchClient` instantiated [Create a SearchIndexClient](#create-a-searchindexclient)
-=======
 SearchIndex newIndex = new SearchIndex()
     .setName("index_name")
     .setFields(
@@ -204,54 +152,34 @@
 ### Upload a Document
 
 Upload hotel document to Search Index using `searchClient` instantiated [Create a SearchClient](#create-a-searchclient)
->>>>>>> 72d53830
 
 <!-- embedme ./src/samples/java/com/azure/search/documents/ReadmeSamples.java#L131-L136 -->
 ```java
-<<<<<<< HEAD
-}
-
-public void uploadDocumentWithSyncClient() {
-    List<Hotel> hotels = new ArrayList<>();
-    hotels.add(new Hotel().setHotelId("100"));
-    hotels.add(new Hotel().setHotelId("200"));
-=======
 List<Hotel> hotels = new ArrayList<>();
 hotels.add(new Hotel().setHotelId("100"));
 hotels.add(new Hotel().setHotelId("200"));
 hotels.add(new Hotel().setHotelId("300"));
 // Upload hotel.
 searchClient.uploadDocuments(hotels);
->>>>>>> 72d53830
 ```
 
 ### Search on hotel name
 
-<<<<<<< HEAD
-Search hotel using keyword using `searchClient` instantiated in [Create a SearchIndexClient](#create-a-searchindexclient)
-=======
 Search hotel using keyword using `searchClient` instantiated in [Create a SearchClient](#create-a-searchclient)
->>>>>>> 72d53830
 
 <!-- embedme ./src/samples/java/com/azure/search/documents/ReadmeSamples.java#L140-L150 -->
 ```java
-<<<<<<< HEAD
-=======
 // Perform a text-based search
 for (SearchResult result : searchClient.search("luxury hotel",
     new SearchOptions(), new RequestOptions(), Context.NONE)) {
->>>>>>> 72d53830
-
-
-oid searchTextWithSyncClient() {
-erform a text-based search
-(SearchResult result : searchClient.search("luxury hotel",
-new SearchOptions(), new RequestOptions(), Context.NONE)) {
-
-// Each result is a dynamic Map
-SearchDocument doc = result.getDocument();
-String hotelName = (String) doc.get("HotelName");
-Double rating = (Double) doc.get("Rating");
+
+    // Each result is a dynamic Map
+    SearchDocument doc = result.getDocument();
+    String hotelName = (String) doc.get("HotelName");
+    Double rating = (Double) doc.get("Rating");
+
+    System.out.printf("%s: %s%n", hotelName, rating);
+}
 ```
 
 - Samples are explained in detail [here][samples_readme].
