--- conflicted
+++ resolved
@@ -169,14 +169,13 @@
     public abstract void canFilter();
 
     @Test
-<<<<<<< HEAD
-    public abstract void testCanGetResultCountInSearch();
-=======
     public abstract void testCanSearchWithSearchModeAll();
 
     @Test
     public abstract void testDefaultSearchModeIsAny();
->>>>>>> bbda1293
+
+    @Test
+    public abstract void testCanGetResultCountInSearch();
 
     abstract void search(String searchText, SearchParameters searchParameters, SearchRequestOptions searchRequestOptions);
 
