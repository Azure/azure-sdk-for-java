// Copyright (c) Microsoft Corporation. All rights reserved.
// Licensed under the MIT License.
package com.azure.search.data.tests;

import com.azure.core.exception.HttpResponseException;
import com.azure.search.data.SearchIndexAsyncClient;
import com.azure.search.data.customization.Document;
<<<<<<< HEAD
import com.azure.search.data.models.Hotel;
import reactor.core.publisher.Mono;
import reactor.test.StepVerifier;

import java.text.ParseException;
=======
import com.azure.search.data.generated.models.DocumentIndexResult;
import com.azure.search.data.generated.models.IndexAction;
import com.azure.search.data.generated.models.IndexActionType;
import com.azure.search.data.generated.models.IndexBatch;
import io.netty.handler.codec.http.HttpResponseStatus;
import reactor.core.publisher.Mono;
import reactor.test.StepVerifier;

import java.util.LinkedList;
import java.util.List;

import static org.junit.Assert.assertEquals;
import static org.junit.Assert.assertTrue;
>>>>>>> b2f21792

public class IndexingAsyncTests extends IndexingTestBase {
    private SearchIndexAsyncClient client;

    @Override
    public void countingDocsOfNewIndexGivesZero() {
        Mono<Long> result = client.countDocuments();
        Long expected = 0L;

        StepVerifier.create(result).expectNext(expected).expectComplete().verify();
    }

    @Override
<<<<<<< HEAD
    public void canIndexStaticallyTypedDocuments() throws ParseException {
        Hotel expected = prepareStaticallyTypedHotel();
        uploadDocuments(client, INDEX_NAME, expected);

        Mono<Document> result = client.getDocument(expected.hotelId());

        StepVerifier.create(result)
            .expectNextMatches(resultDocument -> {
                Hotel actual = resultDocument.as(Hotel.class);
                return actual.equals(expected);
            })
            .expectComplete()
            .verify();
    }

    @Override
    public void canIndexDynamicDocuments() {
        Document expected = prepareDynamicallyTypedHotel();
        uploadDocuments(client, INDEX_NAME, expected);

        Mono<Document> result = client.getDocument(expected.get("HotelId").toString());

        StepVerifier.create(result)
            .expectNext(expected)
            .expectComplete()
            .verify();
=======
    public void indexWithInvalidDocumentThrowsException() {
        List<IndexAction> indexActions = new LinkedList<>();
        addDocumentToIndexActions(indexActions, IndexActionType.UPLOAD, new Document());
        Mono<DocumentIndexResult> indexResult = client.index(new IndexBatch().actions(indexActions));

        StepVerifier
            .create(indexResult)
            .verifyErrorSatisfies(error -> {
                assertEquals(HttpResponseException.class, error.getClass());
                assertEquals(HttpResponseStatus.BAD_REQUEST.code(), ((HttpResponseException) error).response().statusCode());
                assertTrue(error.getMessage().contains("The request is invalid. Details: actions : 0: Document key cannot be missing or empty."));
            });
>>>>>>> b2f21792
    }

    @Override
    protected void initializeClient() {
        client = builderSetup().indexName(INDEX_NAME).buildAsyncClient();
    }
}<|MERGE_RESOLUTION|>--- conflicted
+++ resolved
@@ -5,27 +5,22 @@
 import com.azure.core.exception.HttpResponseException;
 import com.azure.search.data.SearchIndexAsyncClient;
 import com.azure.search.data.customization.Document;
-<<<<<<< HEAD
 import com.azure.search.data.models.Hotel;
 import reactor.core.publisher.Mono;
 import reactor.test.StepVerifier;
 
 import java.text.ParseException;
-=======
 import com.azure.search.data.generated.models.DocumentIndexResult;
 import com.azure.search.data.generated.models.IndexAction;
 import com.azure.search.data.generated.models.IndexActionType;
 import com.azure.search.data.generated.models.IndexBatch;
 import io.netty.handler.codec.http.HttpResponseStatus;
-import reactor.core.publisher.Mono;
-import reactor.test.StepVerifier;
 
 import java.util.LinkedList;
 import java.util.List;
 
 import static org.junit.Assert.assertEquals;
 import static org.junit.Assert.assertTrue;
->>>>>>> b2f21792
 
 public class IndexingAsyncTests extends IndexingTestBase {
     private SearchIndexAsyncClient client;
@@ -39,7 +34,6 @@
     }
 
     @Override
-<<<<<<< HEAD
     public void canIndexStaticallyTypedDocuments() throws ParseException {
         Hotel expected = prepareStaticallyTypedHotel();
         uploadDocuments(client, INDEX_NAME, expected);
@@ -66,7 +60,9 @@
             .expectNext(expected)
             .expectComplete()
             .verify();
-=======
+    }
+
+    @Override
     public void indexWithInvalidDocumentThrowsException() {
         List<IndexAction> indexActions = new LinkedList<>();
         addDocumentToIndexActions(indexActions, IndexActionType.UPLOAD, new Document());
@@ -79,7 +75,6 @@
                 assertEquals(HttpResponseStatus.BAD_REQUEST.code(), ((HttpResponseException) error).response().statusCode());
                 assertTrue(error.getMessage().contains("The request is invalid. Details: actions : 0: Document key cannot be missing or empty."));
             });
->>>>>>> b2f21792
     }
 
     @Override
