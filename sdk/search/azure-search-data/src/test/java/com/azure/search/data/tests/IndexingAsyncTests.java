// Copyright (c) Microsoft Corporation. All rights reserved.
// Licensed under the MIT License.
package com.azure.search.data.tests;

import com.azure.core.exception.HttpResponseException;
import com.azure.search.data.SearchIndexAsyncClient;
import com.azure.search.data.common.jsonwrapper.JsonWrapper;
import com.azure.search.data.common.jsonwrapper.api.JsonApi;
import com.azure.search.data.common.jsonwrapper.jacksonwrapper.JacksonDeserializer;
import com.azure.search.data.customization.Document;
import com.azure.search.data.generated.models.DocumentIndexResult;
import com.azure.search.data.generated.models.IndexAction;
import com.azure.search.data.generated.models.IndexActionType;
import com.azure.search.data.generated.models.IndexBatch;
<<<<<<< HEAD
import com.azure.search.data.models.Book;
import com.azure.search.service.models.Index;
import com.fasterxml.jackson.databind.ObjectMapper;
=======
import com.azure.search.data.models.Hotel;
>>>>>>> 8b98c8bf
import io.netty.handler.codec.http.HttpResponseStatus;
import org.junit.Assert;
import reactor.core.publisher.Mono;
import reactor.test.StepVerifier;

import java.io.IOException;
import java.io.InputStreamReader;
import java.io.Reader;
import java.text.DateFormat;
import java.text.SimpleDateFormat;
import java.util.Arrays;
import java.util.HashMap;
import java.util.LinkedList;
import java.util.List;
import java.util.Map;
import java.util.stream.Collectors;

import static org.junit.Assert.assertEquals;
import static org.junit.Assert.assertTrue;

public class IndexingAsyncTests extends IndexingTestBase {
    private SearchIndexAsyncClient client;
    private static final String BOOKS_INDEX_NAME = "books";
    private static final String BOOKS_INDEX_JSON = "BooksIndexData.json";
    private static final String PUBLISH_DATE_FIELD = "PublishDate";
    private static final String ISBN_FIELD = "ISBN";
    private static final String ISBN1 = "1";
    private static final String ISBN2 = "2";
    private static final String DATE_UTC = "2010-06-27T00:00:00Z";

    @Override
    public void countingDocsOfNewIndexGivesZero() {
        Mono<Long> result = client.countDocuments();
        Long expected = 0L;

        StepVerifier.create(result).expectNext(expected).expectComplete().verify();
    }

    @Override
    public void indexWithInvalidDocumentThrowsException() {
        List<IndexAction> indexActions = new LinkedList<>();
        addDocumentToIndexActions(indexActions, IndexActionType.UPLOAD, new Document());
        Mono<DocumentIndexResult> indexResult = client.index(new IndexBatch().actions(indexActions));

        StepVerifier
            .create(indexResult)
            .verifyErrorSatisfies(error -> {
                assertEquals(HttpResponseException.class, error.getClass());
                assertEquals(HttpResponseStatus.BAD_REQUEST.code(), ((HttpResponseException) error).response().statusCode());
                assertTrue(error.getMessage().contains("The request is invalid. Details: actions : 0: Document key cannot be missing or empty."));
            });
    }

    @Override
<<<<<<< HEAD
    public void dynamicDocumentDateTimesRoundTripAsUtc() throws IOException {
        // Book 1's publish date is in UTC format, and book 2's is unspecified.
        List<HashMap<String, Object>> books = Arrays.asList(
            new HashMap<String, Object>() {
                {
                    put(ISBN_FIELD, ISBN1);
                    put(PUBLISH_DATE_FIELD, DATE_UTC);
                }
            },
            new HashMap<String, Object>() {
                {
                    put(ISBN_FIELD, ISBN2);
                    put(PUBLISH_DATE_FIELD, "2010-06-27T00:00:00-00:00");
                }
            }
        );

        // Create 'books' index
        Reader indexData = new InputStreamReader(getClass().getClassLoader().getResourceAsStream(BOOKS_INDEX_JSON));
        Index index = new ObjectMapper().readValue(indexData, Index.class);
        if (!interceptorManager.isPlaybackMode()) {
            searchServiceClient.indexes().create(index);
        }

        // Upload and retrieve book documents
        uploadDocuments(client, BOOKS_INDEX_NAME, books);
        Mono<Document> actualBook1 = client.getDocument(ISBN1);
        Mono<Document> actualBook2 = client.getDocument(ISBN2);

        // Verify
        StepVerifier
            .create(actualBook1)
            .assertNext(res -> {
                Assert.assertEquals(DATE_UTC, res.get(PUBLISH_DATE_FIELD));
            })
            .verifyComplete();
        StepVerifier
            .create(actualBook2)
            .assertNext(res -> {
                Assert.assertEquals(DATE_UTC, res.get(PUBLISH_DATE_FIELD));
            })
            .verifyComplete();
    }

    @Override
    public void staticallyTypedDateTimesRoundTripAsUtc() throws Exception {
        // Book 1's publish date is in UTC format, and book 2's is unspecified.
        DateFormat dateFormatUtc = new SimpleDateFormat("yyyy-MM-dd'T'HH:mm:ss'Z'");
        DateFormat dateFormatUnspecifiedTimezone = new SimpleDateFormat("yyyy-MM-dd HH:mm:ss");
        List<Book> books = Arrays.asList(
            new Book()
                .ISBN(ISBN1)
                .publishDate(dateFormatUtc.parse(DATE_UTC)),
            new Book()
                .ISBN(ISBN2)
                .publishDate(dateFormatUnspecifiedTimezone.parse("2010-06-27 00:00:00"))
        );

        // Create 'books' index
        Reader indexData = new InputStreamReader(getClass().getClassLoader().getResourceAsStream(BOOKS_INDEX_JSON));
        Index index = new ObjectMapper().readValue(indexData, Index.class);
        if (!interceptorManager.isPlaybackMode()) {
            searchServiceClient.indexes().create(index);
        }

        // Upload and retrieve book documents
        uploadDocuments(client, BOOKS_INDEX_NAME, books);
        Mono<Document> actualBook1 = client.getDocument(ISBN1);
        Mono<Document> actualBook2 = client.getDocument(ISBN2);

        // Verify
        StepVerifier
            .create(actualBook1)
            .assertNext(res -> {
                Assert.assertEquals(books.get(0).publishDate(), res.as(Book.class).publishDate());
            })
            .verifyComplete();
        StepVerifier
            .create(actualBook2)
            .assertNext(res -> {
                Assert.assertEquals(books.get(1).publishDate(), res.as(Book.class).publishDate());
            })
            .verifyComplete();
=======
    public void canRoundtripBoundaryValues() throws Exception {
        JsonApi jsonApi = JsonWrapper.newInstance(JacksonDeserializer.class);
        jsonApi.configureTimezone();

        List<Hotel> boundaryConditionDocs = getBoundaryValues();

        List<IndexAction> actions = boundaryConditionDocs.stream()
            .map(h -> new IndexAction()
                .actionType(IndexActionType.UPLOAD)
                .additionalProperties((Map<String, Object>) jsonApi.convertObjectToType(h, Map.class)))
            .collect(Collectors.toList());
        IndexBatch batch = new IndexBatch()
            .actions(actions);

        client.index(batch).block();

        // Wait 2 secs to allow index request to finish
        Thread.sleep(2000);

        for (Hotel expected : boundaryConditionDocs) {
            StepVerifier.create(client.getDocument(expected.hotelId()))
                .expectNextMatches(d -> {
                    Hotel actual = d.as(Hotel.class);
                    return actual.equals(expected);
                })
                .verifyComplete();
        }
>>>>>>> 8b98c8bf
    }

    @Override
    protected void initializeClient() {
        client = builderSetup().indexName(INDEX_NAME).buildAsyncClient();
    }
}<|MERGE_RESOLUTION|>--- conflicted
+++ resolved
@@ -12,13 +12,10 @@
 import com.azure.search.data.generated.models.IndexAction;
 import com.azure.search.data.generated.models.IndexActionType;
 import com.azure.search.data.generated.models.IndexBatch;
-<<<<<<< HEAD
 import com.azure.search.data.models.Book;
 import com.azure.search.service.models.Index;
 import com.fasterxml.jackson.databind.ObjectMapper;
-=======
 import com.azure.search.data.models.Hotel;
->>>>>>> 8b98c8bf
 import io.netty.handler.codec.http.HttpResponseStatus;
 import org.junit.Assert;
 import reactor.core.publisher.Mono;
@@ -41,13 +38,6 @@
 
 public class IndexingAsyncTests extends IndexingTestBase {
     private SearchIndexAsyncClient client;
-    private static final String BOOKS_INDEX_NAME = "books";
-    private static final String BOOKS_INDEX_JSON = "BooksIndexData.json";
-    private static final String PUBLISH_DATE_FIELD = "PublishDate";
-    private static final String ISBN_FIELD = "ISBN";
-    private static final String ISBN1 = "1";
-    private static final String ISBN2 = "2";
-    private static final String DATE_UTC = "2010-06-27T00:00:00Z";
 
     @Override
     public void countingDocsOfNewIndexGivesZero() {
@@ -73,7 +63,36 @@
     }
 
     @Override
-<<<<<<< HEAD
+    public void canRoundtripBoundaryValues() throws Exception {
+        JsonApi jsonApi = JsonWrapper.newInstance(JacksonDeserializer.class);
+        jsonApi.configureTimezone();
+
+        List<Hotel> boundaryConditionDocs = getBoundaryValues();
+
+        List<IndexAction> actions = boundaryConditionDocs.stream()
+            .map(h -> new IndexAction()
+                .actionType(IndexActionType.UPLOAD)
+                .additionalProperties((Map<String, Object>) jsonApi.convertObjectToType(h, Map.class)))
+            .collect(Collectors.toList());
+        IndexBatch batch = new IndexBatch()
+            .actions(actions);
+
+        client.index(batch).block();
+
+        // Wait 2 secs to allow index request to finish
+        Thread.sleep(2000);
+
+        for (Hotel expected : boundaryConditionDocs) {
+            StepVerifier.create(client.getDocument(expected.hotelId()))
+                .expectNextMatches(d -> {
+                    Hotel actual = d.as(Hotel.class);
+                    return actual.equals(expected);
+                })
+                .verifyComplete();
+        }
+    }
+
+    @Override
     public void dynamicDocumentDateTimesRoundTripAsUtc() throws IOException {
         // Book 1's publish date is in UTC format, and book 2's is unspecified.
         List<HashMap<String, Object>> books = Arrays.asList(
@@ -157,35 +176,6 @@
                 Assert.assertEquals(books.get(1).publishDate(), res.as(Book.class).publishDate());
             })
             .verifyComplete();
-=======
-    public void canRoundtripBoundaryValues() throws Exception {
-        JsonApi jsonApi = JsonWrapper.newInstance(JacksonDeserializer.class);
-        jsonApi.configureTimezone();
-
-        List<Hotel> boundaryConditionDocs = getBoundaryValues();
-
-        List<IndexAction> actions = boundaryConditionDocs.stream()
-            .map(h -> new IndexAction()
-                .actionType(IndexActionType.UPLOAD)
-                .additionalProperties((Map<String, Object>) jsonApi.convertObjectToType(h, Map.class)))
-            .collect(Collectors.toList());
-        IndexBatch batch = new IndexBatch()
-            .actions(actions);
-
-        client.index(batch).block();
-
-        // Wait 2 secs to allow index request to finish
-        Thread.sleep(2000);
-
-        for (Hotel expected : boundaryConditionDocs) {
-            StepVerifier.create(client.getDocument(expected.hotelId()))
-                .expectNextMatches(d -> {
-                    Hotel actual = d.as(Hotel.class);
-                    return actual.equals(expected);
-                })
-                .verifyComplete();
-        }
->>>>>>> 8b98c8bf
     }
 
     @Override
