--- conflicted
+++ resolved
@@ -5,13 +5,10 @@
 import com.azure.core.exception.HttpResponseException;
 import com.azure.search.data.SearchIndexClient;
 import com.azure.search.data.customization.Document;
-<<<<<<< HEAD
 import com.azure.search.data.models.Hotel;
-=======
 import com.azure.search.data.generated.models.IndexAction;
 import com.azure.search.data.generated.models.IndexActionType;
 import com.azure.search.data.generated.models.IndexBatch;
->>>>>>> b2f21792
 import org.junit.Assert;
 import org.junit.Rule;
 import org.junit.rules.ExpectedException;
@@ -36,7 +33,6 @@
     }
 
     @Override
-<<<<<<< HEAD
     public void canIndexStaticallyTypedDocuments() throws ParseException {
         Hotel expected = prepareStaticallyTypedHotel();
         uploadDocuments(client, INDEX_NAME, expected);
@@ -53,7 +49,9 @@
 
         Document result = client.getDocument(expected.get("HotelId").toString());
         Assert.assertEquals(expected, result);
-=======
+    }
+
+    @Override
     public void indexWithInvalidDocumentThrowsException() {
         thrown.expect(HttpResponseException.class);
         thrown.expectMessage("The request is invalid. Details: actions : 0: Document key cannot be missing or empty.");
@@ -61,7 +59,6 @@
         List<IndexAction> indexActions = new LinkedList<>();
         addDocumentToIndexActions(indexActions, IndexActionType.UPLOAD, new Document());
         client.index(new IndexBatch().actions(indexActions));
->>>>>>> b2f21792
     }
 
     @Override
