{
<<<<<<< HEAD
    "networkCallRecords": [{
        "Method": "GET",
        "Uri": "https://azs-sdkfc967636577b.search.windows.net/indexes('hotels')/docs/$count?api-version=2019-05-06",
        "Headers": {},
        "Response": {
            "Pragma": "no-cache",
            "retry-after": "0",
            "request-id": "1fa44fac-55fd-4dc8-89ea-9cfea0d520c6",
            "StatusCode": "200",
            "Date": "Thu, 05 Sep 2019 01:38:15 GMT",
            "Strict-Transport-Security": "max-age=15724800; includeSubDomains",
            "Cache-Control": "no-cache",
            "elapsed-time": "109",
            "OData-Version": "4.0",
            "Expires": "-1",
            "Content-Length": "4",
            "Body": "﻿0",
            "Preference-Applied": "odata.include-annotations=\"*\"",
            "Content-Type": "text/plain"
        }
    }],
    "variables": []
=======
  "networkCallRecords" : [ {
    "Method" : "GET",
    "Uri" : "https://azs-sdk06349939983f.search.windows.net/indexes('hotels')/docs/$count?api-version=2019-05-06",
    "Headers" : { },
    "Response" : {
      "Pragma" : "no-cache",
      "retry-after" : "0",
      "request-id" : "4a157844-b390-4b6e-bd42-a251a371a77b",
      "StatusCode" : "200",
      "Date" : "Wed, 11 Sep 2019 22:55:30 GMT",
      "Strict-Transport-Security" : "max-age=15724800; includeSubDomains",
      "Cache-Control" : "no-cache",
      "elapsed-time" : "166",
      "OData-Version" : "4.0",
      "Expires" : "-1",
      "Content-Length" : "4",
      "Body" : "﻿0",
      "Preference-Applied" : "odata.include-annotations=\"*\"",
      "Content-Type" : "text/plain"
    }
  } ],
  "variables" : [ ]
>>>>>>> 85e0473c
}<|MERGE_RESOLUTION|>--- conflicted
+++ resolved
@@ -1,28 +1,4 @@
 {
-<<<<<<< HEAD
-    "networkCallRecords": [{
-        "Method": "GET",
-        "Uri": "https://azs-sdkfc967636577b.search.windows.net/indexes('hotels')/docs/$count?api-version=2019-05-06",
-        "Headers": {},
-        "Response": {
-            "Pragma": "no-cache",
-            "retry-after": "0",
-            "request-id": "1fa44fac-55fd-4dc8-89ea-9cfea0d520c6",
-            "StatusCode": "200",
-            "Date": "Thu, 05 Sep 2019 01:38:15 GMT",
-            "Strict-Transport-Security": "max-age=15724800; includeSubDomains",
-            "Cache-Control": "no-cache",
-            "elapsed-time": "109",
-            "OData-Version": "4.0",
-            "Expires": "-1",
-            "Content-Length": "4",
-            "Body": "﻿0",
-            "Preference-Applied": "odata.include-annotations=\"*\"",
-            "Content-Type": "text/plain"
-        }
-    }],
-    "variables": []
-=======
   "networkCallRecords" : [ {
     "Method" : "GET",
     "Uri" : "https://azs-sdk06349939983f.search.windows.net/indexes('hotels')/docs/$count?api-version=2019-05-06",
@@ -45,5 +21,4 @@
     }
   } ],
   "variables" : [ ]
->>>>>>> 85e0473c
 }