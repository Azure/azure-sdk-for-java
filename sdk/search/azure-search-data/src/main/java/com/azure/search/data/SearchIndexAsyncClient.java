// Copyright (c) Microsoft Corporation. All rights reserved.
// Licensed under the MIT License.

package com.azure.search.data;

import com.azure.core.http.rest.PagedFlux;
import com.azure.search.data.customization.Document;
import com.azure.search.data.generated.models.AutocompleteItem;
import com.azure.search.data.generated.models.AutocompleteParameters;
import com.azure.search.data.generated.models.DocumentIndexResult;
import com.azure.search.data.generated.models.IndexBatch;
import com.azure.search.data.generated.models.SearchParameters;
import com.azure.search.data.generated.models.SearchRequestOptions;
import com.azure.search.data.generated.models.SearchResult;
import com.azure.search.data.generated.models.SuggestParameters;
import com.azure.search.data.generated.models.SuggestResult;
import reactor.core.publisher.Mono;

import java.util.List;

/**
 * The public (Customer facing) interface for SearchIndexASyncClient.
 */
public interface SearchIndexAsyncClient {
    // Indices

    /**
     * Gets Client Api Version.
     *
     * @return the apiVersion value
     */
    String getApiVersion();

    /**
     * Gets The name of the Azure Search service.
     *
     * @return the searchServiceName value
     */
    String getSearchServiceName();

    /**
     * Gets The DNS suffix of the Azure Search service. The default is search.windows.net.
     *
     * @return the searchDnsSuffix value
     */
    String getSearchDnsSuffix();

    /**
     * Gets The name of the Azure Search index
     *
     * @return the indexName value
     */
    String getIndexName();

    /**
     * Sets The name of the Azure Search index.
     *
     * @param indexName the indexName value
     * @return the service client itself
     */
    SearchIndexAsyncClient setIndexName(String indexName);


    // Index Operations

    /**
     * Uploads a document to the target index.
     *
     * @param document the document to upload to the target Index
     * @param <T> the type of object to serialize
     * @return document index result
     */
    <T> Mono<DocumentIndexResult>  uploadDocument(T document);

    /**
     * Uploads a collection of documents to the target index.
     *
     * @param documents collection of documents to upload to the target Index
     * @param <T> the type of object to serialize
     * @return document index result
     */
    <T> Mono<DocumentIndexResult> uploadDocuments(List<T> documents);

    /**
     * Deletes a collection of documents from the target index
     *
     * @param documents collection of documents to delete from the target Index.
     * @param <T> The type of object to serialize.
     * @return document index result.
     */
    <T> Mono<DocumentIndexResult> deleteDocuments(List<T> documents);

    /**
     * Merges a document with an existing document in the target index.
     *
     * @param document the document to be merged
     * @param <T> the type of object to serialize
     * @return document index result
     */
    <T> Mono<DocumentIndexResult>  mergeDocument(T document);

    /**
     * Merges a collection of documents with existing documents in the target index.
     *
     * @param documents collection of documents to be merged
     * @param <T> the type of object to serialize
     * @return document index result
     */
    <T> Mono<DocumentIndexResult> mergeDocuments(List<T> documents);

    /**
     * This action behaves like merge if a document with the given key already exists in the index.
     * If the document does not exist, it behaves like upload with a new document.
     *
     * @param document the document to be merged, if exists, otherwise uploaded as a new document
     * @param <T> the type of object to serialize
     * @return document index result
     */
    <T> Mono<DocumentIndexResult> mergeOrUploadDocument(T document);

    /**
     * This action behaves like merge if a document with the given key already exists in the index.
     * If the document does not exist, it behaves like upload with a new document.
     *
     * @param documents collection of documents to be merged, if exists, otherwise uploaded as a new document
     * @param <T> the type of object to serialize
     * @return document index result
     */
    <T> Mono<DocumentIndexResult> mergeOrUploadDocuments(List<T> documents);

    /**
     * Deletes a document from the target index.
     * Note that any field you specify in a delete operation, other than the key field, will be ignored.
     *
     * @param document the document to delete from the target Index
     * @param <T> The type of object to serialize
     * @return document index result
     */
    <T> Mono<DocumentIndexResult> deleteDocument(T document);

    /**
     * Gets the number of documents.
     *
     * @return the number of documents
     */
    Mono<Long> countDocuments();

    /**
     * Searches for documents in the Azure Search index.
     *
     * @return PagedFlux of the search result
     */
    PagedFlux<SearchResult> search();

    /**
<<<<<<< HEAD
     * Searches for documents in the Azure Search index
     *
     * @param searchText Search Test
     * @param searchParameters Search Parameters
     * @param searchRequestOptions Search Request Options
     * @return PagedFlux of the search result.
=======
     * Searches for documents in the Azure Search index.
     *
     * @param searchText search text
     * @param searchParameters search parameters
     * @param  searchRequestOptions search request options
     * @return PagedFlux of the search result
>>>>>>> 4bfa1b17
     */
    PagedFlux<SearchResult> search(String searchText,
                                   SearchParameters searchParameters,
                                   SearchRequestOptions searchRequestOptions);

    /**
     * Retrieves a document from the Azure Search index.
     *
     * @param key the name of the document
     * @return document object
     */
    Mono<Document> getDocument(String key);

    /**
     * Retrieves a document from the Azure Search index.
     *
     * @param key document key
     * @param selectedFields selected fields to return
     * @param searchRequestOptions search request options
     * @return document object
     */
    Mono<Document> getDocument(String key,
                               List<String> selectedFields,
                               SearchRequestOptions searchRequestOptions);

    /**
     * Suggests documents in the Azure Search index that match the given partial query text.
     *
     * @param searchText search text
     * @param suggesterName suggester name
     * @return suggests result
     */
    PagedFlux<SuggestResult> suggest(String searchText, String suggesterName);

    /**
     * Suggests documents in the Azure Search index that match the given partial query text.
     *
     * @param searchText search text
     * @param suggesterName suggester name
     * @param suggestParameters suggest parameters
     * @param searchRequestOptions search request options
     * @return suggests results
     */
    PagedFlux<SuggestResult> suggest(String searchText,
                                     String suggesterName,
                                     SuggestParameters suggestParameters,
                                     SearchRequestOptions searchRequestOptions);

    /**
     * Sends a batch of document write actions to the Azure Search index.
     *
     * @param batch batch of documents to send to the index with the requested action
     * @return document index result
     */
    Mono<DocumentIndexResult> index(IndexBatch batch);

    /**
     * Autocompletes incomplete query terms based on input text and matching terms in the Azure Search index.
     *
     * @param searchText search text
     * @param suggesterName suggester name
     * @return auto complete result
     */
    PagedFlux<AutocompleteItem> autocomplete(String searchText, String suggesterName);

    /**
     * Autocompletes incomplete query terms based on input text and matching terms in the Azure Search index.
     *
     * @param searchText search text
     * @param suggesterName suggester name
     * @param searchRequestOptions search request options
     * @param autocompleteParameters auto complete parameters
     * @return auto complete result
     */
    PagedFlux<AutocompleteItem> autocomplete(String searchText,
                                             String suggesterName,
                                             SearchRequestOptions searchRequestOptions,
                                             AutocompleteParameters autocompleteParameters);
}<|MERGE_RESOLUTION|>--- conflicted
+++ resolved
@@ -153,21 +153,12 @@
     PagedFlux<SearchResult> search();
 
     /**
-<<<<<<< HEAD
      * Searches for documents in the Azure Search index
      *
      * @param searchText Search Test
      * @param searchParameters Search Parameters
      * @param searchRequestOptions Search Request Options
      * @return PagedFlux of the search result.
-=======
-     * Searches for documents in the Azure Search index.
-     *
-     * @param searchText search text
-     * @param searchParameters search parameters
-     * @param  searchRequestOptions search request options
-     * @return PagedFlux of the search result
->>>>>>> 4bfa1b17
      */
     PagedFlux<SearchResult> search(String searchText,
                                    SearchParameters searchParameters,
