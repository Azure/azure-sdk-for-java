// Copyright (c) Microsoft Corporation. All rights reserved.
// Licensed under the MIT License.

package com.azure.search.data.customization;

import com.azure.core.http.HttpClient;
import com.azure.core.http.HttpPipelineBuilder;
import com.azure.core.http.policy.HttpPipelinePolicy;
import com.azure.core.http.rest.PagedFlux;
import com.azure.core.http.rest.PagedResponse;
import com.azure.search.data.SearchIndexAsyncClient;
import com.azure.search.data.common.AutoCompletePagedResponse;
import com.azure.search.data.common.DocumentResponseConversions;
import com.azure.search.data.common.SearchPagedResponse;
import com.azure.search.data.common.SuggestPagedResponse;
import com.azure.search.data.generated.SearchIndexRestClient;
import com.azure.search.data.generated.implementation.SearchIndexRestClientBuilder;
import com.azure.search.data.generated.models.AutocompleteItem;
import com.azure.search.data.generated.models.AutocompleteParameters;
import com.azure.search.data.generated.models.AutocompleteRequest;
import com.azure.search.data.generated.models.DocumentIndexResult;
import com.azure.search.data.generated.models.IndexBatch;
import com.azure.search.data.generated.models.SearchParameters;
import com.azure.search.data.generated.models.SearchRequest;
import com.azure.search.data.generated.models.SearchRequestOptions;
import com.azure.search.data.generated.models.SearchResult;
import com.azure.search.data.generated.models.SuggestParameters;
import com.azure.search.data.generated.models.SuggestRequest;
import com.azure.search.data.generated.models.SuggestResult;
import org.apache.commons.lang3.StringUtils;
import reactor.core.publisher.Mono;
import com.azure.core.util.logging.ClientLogger;

import java.util.List;


public class SearchIndexAsyncClientImpl extends SearchIndexBaseClient implements SearchIndexAsyncClient {

    /**
     * Search Service dns suffix
     */
    private final String searchDnsSuffix;

    /**
     * Search REST API Version
     */
    private final String apiVersion;

    /**
     * The name of the Azure Search service.
     */
    private final String searchServiceName;

    /**
     * The name of the Azure Search index.
     */
    private String indexName;

    /**
     * The Http Client to be used.
     */
    private final HttpClient httpClient;

    /**
     * The Http Client to be used.
     */
    private final List<HttpPipelinePolicy> policies;

    private Integer skip;

    private final ClientLogger logger = new ClientLogger(SearchIndexAsyncClientImpl.class);


    /**
     * The underlying REST client to be used to actually interact with the Search service
     */
    private SearchIndexRestClient restClient;

    /**
     * Package private constructor to be used by {@link SearchIndexClientBuilder}
     */
    SearchIndexAsyncClientImpl(
            String searchServiceName, String searchDnsSuffix, String indexName, String apiVersion,
            HttpClient httpClient,
            List<HttpPipelinePolicy> policies) {
        if (StringUtils.isBlank(searchServiceName)) {
            throw new IllegalArgumentException("Invalid searchServiceName");
        }
        if (StringUtils.isBlank(searchDnsSuffix)) {
            throw new IllegalArgumentException("Invalid searchDnsSuffix");
        }
        if (StringUtils.isBlank(indexName)) {
            throw new IllegalArgumentException("Invalid indexName");
        }
        if (StringUtils.isBlank(apiVersion)) {
            throw new IllegalArgumentException("Invalid apiVersion");
        }
        if (httpClient == null) {
            throw new IllegalArgumentException("Invalid httpClient");
        }
        if (policies == null) {
            throw new IllegalArgumentException("Invalid policies");
        }

        this.searchServiceName = searchServiceName;
        this.searchDnsSuffix = searchDnsSuffix;
        this.indexName = indexName;
        this.apiVersion = apiVersion;
        this.httpClient = httpClient;
        this.policies = policies;
        this.skip = 0;

        initialize();
    }

    private void initialize() {
        restClient = new SearchIndexRestClientBuilder()
                .searchServiceName(searchServiceName)
                .indexName(indexName)
                .searchDnsSuffix(searchDnsSuffix)
                .apiVersion(apiVersion)
                .pipeline(new HttpPipelineBuilder()
                        .httpClient(httpClient)
                        .policies(policies.toArray(new HttpPipelinePolicy[0])).build())
                .build();
    }

    @Override
    public String getIndexName() {
        return this.indexName;
    }

    @Override
    public SearchIndexAsyncClientImpl setIndexName(String indexName) {
        this.indexName = indexName;
        restClient.setIndexName(indexName);
        return this;
    }

    @Override
    public <T> Mono<DocumentIndexResult> uploadDocuments(List<T> documents) {
        return this.index(new IndexBatchBuilder().upload(documents).build());
    }

    @Override
    public String getApiVersion() {
        return this.apiVersion;
    }

    @Override
    public String getSearchDnsSuffix() {
        return this.searchDnsSuffix;
    }

    @Override
    public String getSearchServiceName() {
        return this.searchServiceName;
    }

    @Override
    public Mono<Long> countDocuments() {
        return restClient.documents().countAsync();
    }

    @Override
    public PagedFlux<SearchResult> search() {
        SearchRequest searchRequest = new SearchRequest();
        Mono<PagedResponse<SearchResult>> first = restClient.documents()
<<<<<<< HEAD
            .searchPostWithRestResponseAsync(searchRequest)
            .map(res -> {
                if (res.value().nextPageParameters() != null) {
                    skip = res.value().nextPageParameters().skip();
                }
                return new SearchPagedResponse(res);
            });
        return new PagedFlux<>(() -> first,
            nextLink -> searchPostNextWithRestResponseAsync(searchRequest, nextLink));

=======
                .searchPostWithRestResponseAsync(searchRequest)
                .map(res -> {
                    if (res.value().nextPageParameters() != null) {
                        skip = res.value().nextPageParameters().skip();
                    }
                    return new SearchPagedResponse(res);
                });
        return new PagedFlux<>(() -> first, nextLink -> searchPostNextWithRestResponseAsync(searchRequest, (String) nextLink));
>>>>>>> 28869fb0
    }

    @Override
    public PagedFlux<SearchResult> search(String searchText,
                                          SearchParameters searchParameters,
                                          SearchRequestOptions searchRequestOptions) {
        SearchRequest searchRequest = createSearchRequest(searchText, searchParameters);
        Mono<PagedResponse<SearchResult>> first = restClient.documents()
<<<<<<< HEAD
            .searchPostWithRestResponseAsync(searchRequest, searchRequestOptions)
            .map(res -> {
                if (res.value().nextPageParameters() != null) {
                    skip = res.value().nextPageParameters().skip();
                }
                return new SearchPagedResponse(res);
            });
        return new PagedFlux<>(() -> first,
            nextLink -> searchPostNextWithRestResponseAsync(searchRequest, (String) nextLink));
=======
                .searchPostWithRestResponseAsync(searchRequest, searchRequestOptions)
                .map(res -> {
                    if (res.value().nextPageParameters() != null) {
                        skip = res.value().nextPageParameters().skip();
                    }
                    return new SearchPagedResponse(res);
                });
        return new PagedFlux(() -> first, nextLink -> searchPostNextWithRestResponseAsync(searchRequest, (String) nextLink));
>>>>>>> 28869fb0
    }

    @Override
    public Mono<Document> getDocument(String key) {
        return restClient
<<<<<<< HEAD
            .documents()
            .getAsync(key)
            .map(DocumentResponseConversions::cleanupDocument)
            .onErrorMap(DocumentResponseConversions::exceptionMapper)
            .doOnSuccess(s -> logger.info("Document with key: " + key + " was retrieved successfully"))
            .doOnError(e -> logger.error("An error occurred in getDocument(key): " + e.getMessage()));
=======
                .documents()
                .getAsync(key)
                .map(DocumentResponseConversions::cleanupDocument)
                .onErrorMap(DocumentResponseConversions::exceptionMapper)
                .doOnSuccess(s -> System.out.println("Document with key: " + key + " was retrieved successfully"))
                .doOnError(e -> System.out.println("An error occurred in getDocument(key): " + e.getMessage()));
>>>>>>> 28869fb0
    }

    @Override
    public Mono<Document> getDocument(
            String key, List<String> selectedFields,
            SearchRequestOptions searchRequestOptions) {
        return restClient
<<<<<<< HEAD
            .documents()
            .getAsync(key, selectedFields, searchRequestOptions)
            .map(DocumentResponseConversions::cleanupDocument)
            .onErrorMap(DocumentResponseConversions::exceptionMapper)
            .doOnSuccess(s -> logger.info(
                "Document with key: " + key
                    + "and selectedFields: " + selectedFields.toString()
                    + " was retrieved successfully"))
            .doOnError(e -> logger.error("An error occurred in "
                + "getDocument(key, selectedFields, searchRequestOptions): " + e.getMessage()));
=======
                .documents()
                .getAsync(key, selectedFields, searchRequestOptions)
                .map(DocumentResponseConversions::cleanupDocument)
                .onErrorMap(DocumentResponseConversions::exceptionMapper)
                .doOnSuccess(s -> System.out.println("Document with key: " + key + "and selectedFields: " + selectedFields.toString() + " was retrieved successfully"))
                .doOnError(e -> System.out.println("An error occurred in getDocument(key, selectedFields, searchRequestOptions): " + e.getMessage()));
>>>>>>> 28869fb0
    }

    @Override
    public PagedFlux<SuggestResult> suggest(String searchText, String suggesterName) {
        return suggest(searchText, suggesterName, null, null);
    }

    @Override
    public PagedFlux<SuggestResult> suggest(
            String searchText,
            String suggesterName,
            SuggestParameters suggestParameters,
            SearchRequestOptions searchRequestOptions) {
        SuggestRequest suggestRequest = createSuggestRequest(searchText, suggesterName, suggestParameters);
        Mono<PagedResponse<SuggestResult>> first = restClient.documents()
                .suggestPostWithRestResponseAsync(suggestRequest)
                .map(res -> {
                    return new SuggestPagedResponse(res);
                });
        return new PagedFlux<>(() -> first, nextLink -> Mono.empty());

    }

    @Override
    public Mono<DocumentIndexResult> index(IndexBatch batch) {
        return restClient.documents().indexAsync(batch);
    }

    @Override
    public PagedFlux<AutocompleteItem> autocomplete(String searchText, String suggesterName) {
        return autocomplete(searchText, suggesterName, null, null);
    }

    @Override
    public PagedFlux<AutocompleteItem> autocomplete(
            String searchText,
            String suggesterName,
            SearchRequestOptions searchRequestOptions,
            AutocompleteParameters autocompleteParameters) {

        AutocompleteRequest autocompleteRequest = createAutoCompleteRequest(searchText, suggesterName, autocompleteParameters);
        Mono<PagedResponse<AutocompleteItem>> first = restClient.documents()
                .autocompletePostWithRestResponseAsync(autocompleteRequest)
                .map(res -> {
                    return new AutoCompletePagedResponse(res);
                });
        return new PagedFlux<>(() -> first, nextLink -> Mono.empty());
    }

    /**
     * Search for next page
     *
     * @param nextLink next page link
     * @return {@link Mono}{@code <}{@link PagedResponse}{@code <}{@link SearchResult}{@code >}{@code >} next page
     * response with results
     */
    private Mono<PagedResponse<SearchResult>> searchPostNextWithRestResponseAsync(SearchRequest searchRequest,
                                                                                  String nextLink) {
        if (nextLink == null || nextLink.isEmpty()) {
            return Mono.empty();
        }
        if (skip == null) {
            return Mono.empty();
        }
        return restClient.documents()
                .searchPostWithRestResponseAsync(searchRequest.skip(skip))
                .map(res -> {
                    if (res.value().nextPageParameters() == null || res.value().nextPageParameters().skip() == null) {
                        skip = null;
                    } else {
                        skip = res.value().nextPageParameters().skip();
                    }
                    return new SearchPagedResponse(res);
                });
    }


    /**
     * Create search request from search text and parameters
     *
     * @param searchText search text
     * @param searchParameters search parameters
     * @return SearchRequest
     */
    private SearchRequest createSearchRequest(String searchText, SearchParameters searchParameters) {
        SearchRequest searchRequest = new SearchRequest().searchText(searchText);
        if (searchParameters != null) {
            searchRequest.
                    searchMode(searchParameters.searchMode()).
                    facets(searchParameters.facets()).
                    filter(searchParameters.filter()).
                    highlightPostTag(searchParameters.highlightPostTag()).
                    highlightPreTag(searchParameters.highlightPreTag()).
                    includeTotalResultCount(searchParameters.includeTotalResultCount()).
                    minimumCoverage(searchParameters.minimumCoverage()).
                    queryType(searchParameters.queryType()).
                    scoringParameters(searchParameters.scoringParameters()).
                    scoringProfile(searchParameters.scoringProfile()).
                    skip(searchParameters.skip()).
                    top(searchParameters.top());
            if (searchParameters.highlightFields() != null) {
                searchRequest.highlightFields(String.join(",", searchParameters.highlightFields()));
            }
            if (searchParameters.searchFields() != null) {
                searchRequest.searchFields(String.join(",", searchParameters.searchFields()));
            }
            if (searchParameters.orderBy() != null) {
                searchRequest.orderBy(String.join(",", searchParameters.orderBy()));
            }
            if (searchParameters.select() != null) {
                searchRequest.select(String.join(",", searchParameters.select()));
            }
        }

        return searchRequest;
    }

    /**
     * Create suggest request from search text, suggester name, and parameters
     *
     * @param searchText search text
     * @param suggesterName search text
     * @param suggestParameters suggest parameters
     * @return SuggestRequest
     */
    private SuggestRequest createSuggestRequest(String searchText,
                                                String suggesterName,
                                                SuggestParameters suggestParameters) {
        SuggestRequest suggestRequest = new SuggestRequest().searchText(searchText).suggesterName(suggesterName);
        if (suggestParameters != null) {
            suggestRequest.
                    filter(suggestParameters.filter()).
                    useFuzzyMatching(suggestParameters.useFuzzyMatching()).
                    highlightPostTag(suggestParameters.highlightPostTag()).
                    highlightPreTag(suggestParameters.highlightPreTag()).
                    minimumCoverage(suggestParameters.minimumCoverage()).
                    top(suggestParameters.top());

            List<String> searchFields = suggestParameters.searchFields();
            if (searchFields != null) {
                suggestRequest.searchFields(String.join(",", searchFields));
            }

            List<String> orderBy = suggestParameters.orderBy();
            if (orderBy != null) {
                suggestRequest.orderBy(String.join(",", orderBy));
            }

            List<String> select = suggestParameters.select();
            if (select != null) {
                suggestRequest.select(String.join(",", select));
            }
        }

        return suggestRequest;
    }

    /**
     * Create Autocomplete request from search text, suggester name, and parameters
     *
     * @param searchText search text
     * @param suggesterName search text
     * @param autocompleteParameters autocomplete parameters
     * @return AutocompleteRequest
     */
    private AutocompleteRequest createAutoCompleteRequest(String searchText, String suggesterName, AutocompleteParameters autocompleteParameters) {
        AutocompleteRequest autoCompleteRequest = new AutocompleteRequest().searchText(searchText).suggesterName(suggesterName);
        if (autocompleteParameters != null) {
            autoCompleteRequest.
                    filter(autocompleteParameters.filter()).
                    useFuzzyMatching(autocompleteParameters.useFuzzyMatching()).
                    highlightPostTag(autocompleteParameters.highlightPostTag()).
                    highlightPreTag(autocompleteParameters.highlightPreTag()).
                    minimumCoverage(autocompleteParameters.minimumCoverage()).
                    top(autocompleteParameters.top()).
                    autocompleteMode(autocompleteParameters.autocompleteMode());
            List<String> searchFields = autocompleteParameters.searchFields();
            if (searchFields != null) {
                autoCompleteRequest.searchFields(String.join(",", searchFields));
            }
        }

        return autoCompleteRequest;
    }
}<|MERGE_RESOLUTION|>--- conflicted
+++ resolved
@@ -115,14 +115,14 @@
 
     private void initialize() {
         restClient = new SearchIndexRestClientBuilder()
-                .searchServiceName(searchServiceName)
-                .indexName(indexName)
-                .searchDnsSuffix(searchDnsSuffix)
-                .apiVersion(apiVersion)
-                .pipeline(new HttpPipelineBuilder()
-                        .httpClient(httpClient)
-                        .policies(policies.toArray(new HttpPipelinePolicy[0])).build())
-                .build();
+            .searchServiceName(searchServiceName)
+            .indexName(indexName)
+            .searchDnsSuffix(searchDnsSuffix)
+            .apiVersion(apiVersion)
+            .pipeline(new HttpPipelineBuilder()
+                .httpClient(httpClient)
+                .policies(policies.toArray(new HttpPipelinePolicy[0])).build())
+            .build();
     }
 
     @Override
@@ -166,7 +166,6 @@
     public PagedFlux<SearchResult> search() {
         SearchRequest searchRequest = new SearchRequest();
         Mono<PagedResponse<SearchResult>> first = restClient.documents()
-<<<<<<< HEAD
             .searchPostWithRestResponseAsync(searchRequest)
             .map(res -> {
                 if (res.value().nextPageParameters() != null) {
@@ -177,16 +176,6 @@
         return new PagedFlux<>(() -> first,
             nextLink -> searchPostNextWithRestResponseAsync(searchRequest, nextLink));
 
-=======
-                .searchPostWithRestResponseAsync(searchRequest)
-                .map(res -> {
-                    if (res.value().nextPageParameters() != null) {
-                        skip = res.value().nextPageParameters().skip();
-                    }
-                    return new SearchPagedResponse(res);
-                });
-        return new PagedFlux<>(() -> first, nextLink -> searchPostNextWithRestResponseAsync(searchRequest, (String) nextLink));
->>>>>>> 28869fb0
     }
 
     @Override
@@ -195,7 +184,6 @@
                                           SearchRequestOptions searchRequestOptions) {
         SearchRequest searchRequest = createSearchRequest(searchText, searchParameters);
         Mono<PagedResponse<SearchResult>> first = restClient.documents()
-<<<<<<< HEAD
             .searchPostWithRestResponseAsync(searchRequest, searchRequestOptions)
             .map(res -> {
                 if (res.value().nextPageParameters() != null) {
@@ -205,36 +193,17 @@
             });
         return new PagedFlux<>(() -> first,
             nextLink -> searchPostNextWithRestResponseAsync(searchRequest, (String) nextLink));
-=======
-                .searchPostWithRestResponseAsync(searchRequest, searchRequestOptions)
-                .map(res -> {
-                    if (res.value().nextPageParameters() != null) {
-                        skip = res.value().nextPageParameters().skip();
-                    }
-                    return new SearchPagedResponse(res);
-                });
-        return new PagedFlux(() -> first, nextLink -> searchPostNextWithRestResponseAsync(searchRequest, (String) nextLink));
->>>>>>> 28869fb0
     }
 
     @Override
     public Mono<Document> getDocument(String key) {
         return restClient
-<<<<<<< HEAD
             .documents()
             .getAsync(key)
             .map(DocumentResponseConversions::cleanupDocument)
             .onErrorMap(DocumentResponseConversions::exceptionMapper)
             .doOnSuccess(s -> logger.info("Document with key: " + key + " was retrieved successfully"))
             .doOnError(e -> logger.error("An error occurred in getDocument(key): " + e.getMessage()));
-=======
-                .documents()
-                .getAsync(key)
-                .map(DocumentResponseConversions::cleanupDocument)
-                .onErrorMap(DocumentResponseConversions::exceptionMapper)
-                .doOnSuccess(s -> System.out.println("Document with key: " + key + " was retrieved successfully"))
-                .doOnError(e -> System.out.println("An error occurred in getDocument(key): " + e.getMessage()));
->>>>>>> 28869fb0
     }
 
     @Override
@@ -242,7 +211,6 @@
             String key, List<String> selectedFields,
             SearchRequestOptions searchRequestOptions) {
         return restClient
-<<<<<<< HEAD
             .documents()
             .getAsync(key, selectedFields, searchRequestOptions)
             .map(DocumentResponseConversions::cleanupDocument)
@@ -253,14 +221,6 @@
                     + " was retrieved successfully"))
             .doOnError(e -> logger.error("An error occurred in "
                 + "getDocument(key, selectedFields, searchRequestOptions): " + e.getMessage()));
-=======
-                .documents()
-                .getAsync(key, selectedFields, searchRequestOptions)
-                .map(DocumentResponseConversions::cleanupDocument)
-                .onErrorMap(DocumentResponseConversions::exceptionMapper)
-                .doOnSuccess(s -> System.out.println("Document with key: " + key + "and selectedFields: " + selectedFields.toString() + " was retrieved successfully"))
-                .doOnError(e -> System.out.println("An error occurred in getDocument(key, selectedFields, searchRequestOptions): " + e.getMessage()));
->>>>>>> 28869fb0
     }
 
     @Override
