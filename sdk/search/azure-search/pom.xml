--- conflicted
+++ resolved
@@ -34,11 +34,7 @@
     <dependency>
       <groupId>com.azure</groupId>
       <artifactId>azure-core-http-netty</artifactId>
-<<<<<<< HEAD
-      <version>1.3.0-beta.1</version> <!-- {x-version-update;unreleased_com.azure:azure-core-http-netty;dependency} -->
-=======
       <version>1.3.0</version> <!-- {x-version-update;com.azure:azure-core-http-netty;dependency} -->
->>>>>>> a23c603a
     </dependency>
 
     <!-- Test dependencies -->
