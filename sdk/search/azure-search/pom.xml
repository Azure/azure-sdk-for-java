<?xml version="1.0" encoding="UTF-8"?>
<project xmlns="http://maven.apache.org/POM/4.0.0"
         xmlns:xsi="http://www.w3.org/2001/XMLSchema-instance"
         xsi:schemaLocation="http://maven.apache.org/POM/4.0.0 http://maven.apache.org/xsd/maven-4.0.0.xsd">
  <modelVersion>4.0.0</modelVersion>

  <parent>
    <groupId>com.azure</groupId>
    <artifactId>azure-client-sdk-parent</artifactId>
    <version>1.7.0</version>
    <relativePath>../../../pom.client.xml</relativePath>
  </parent>

  <name>Microsoft Azure Search client for Java</name>
  <description>This package contains client functionality for Microsoft Azure Search</description>

  <groupId>com.azure</groupId>
  <artifactId>azure-search</artifactId>
  <version>1.0.0-beta.2</version> <!-- {x-version-update;com.azure:azure-search;current} -->
  <packaging>jar</packaging>

  <properties>
    <project.automatic.module.name>com.azure.search</project.automatic.module.name>
    <project.build.sourceEncoding>UTF-8</project.build.sourceEncoding>
    <project.reporting.outputEncoding>UTF-8</project.reporting.outputEncoding>
  </properties>


  <build>
    <plugins>
      <plugin>
        <groupId>org.apache.maven.plugins</groupId>
        <artifactId>maven-surefire-plugin</artifactId>
        <version>3.0.0-M3</version> <!-- {x-version-update;com.azure:azure-core;current|dependency|external_dependency} -->
        <configuration>
          <encoding>UTF-8</encoding> <!--This should be enough but doesn't work so added the next line-->
          <argLine>
            -Dfile.encoding=UTF-8
            <!-- JUnit5 and Mockito use reflection to create objects. -->
            --add-opens com.azure.core/com.azure.core=ALL-UNNAMED
            --add-opens com.azure.core/com.azure.core.util.polling=ALL-UNNAMED
            --add-opens com.azure.core/com.azure.core.http.policy=ALL-UNNAMED
            --add-opens com.azure.core/com.azure.core.util=ALL-UNNAMED
          </argLine>
          <forkCount>0</forkCount>
        </configuration>
      </plugin>
    </plugins>
  </build>

  <dependencies>
    <dependency>
      <groupId>com.azure</groupId>
      <artifactId>azure-core</artifactId>
      <version>1.2.0-beta.1</version> <!-- {x-version-update;com.azure:azure-core;current} -->
    </dependency>
    <dependency>
      <groupId>com.azure</groupId>
      <artifactId>azure-core-http-netty</artifactId>
      <version>1.2.0-beta.1</version> <!-- {x-version-update;com.azure:azure-core;current} -->
    </dependency>
    <dependency>
      <groupId>org.apache.commons</groupId>
      <artifactId>commons-lang3</artifactId>
      <version>3.9</version> <!-- {x-version-update;com.azure:azure-core;external_dependency} -->
    </dependency>
    <dependency>
      <groupId>io.projectreactor</groupId>
      <artifactId>reactor-core</artifactId>
     <version>3.3.0.RELEASE</version> <!-- {x-version-update;com.azure:azure-core;external_dependency } -->
    </dependency>
    <dependency>
      <groupId>com.fasterxml.jackson.core</groupId>
      <artifactId>jackson-databind</artifactId>
      <version>2.10.0</version> <!-- {x-version-update;com.azure:azure-core;external_dependency -->
    </dependency>

    <!-- Test dependencies -->
    <dependency>
      <groupId>com.azure</groupId>
      <artifactId>azure-core-test</artifactId>
      <version>1.1.0-beta.1</version> <!-- {x-version-update;com.azure:azure-core-test;dependency} -->
      <scope>test</scope>
    </dependency>
    <dependency>
      <groupId>org.junit.jupiter</groupId>
      <artifactId>junit-jupiter-api</artifactId>
      <version>5.4.2</version> <!-- {x-version-update;org.junit.jupiter:junit-jupiter-api;external_dependency} -->
      <scope>test</scope>
    </dependency>
    <dependency>
      <groupId>org.junit.jupiter</groupId>
      <artifactId>junit-jupiter-engine</artifactId>
      <version>5.4.2</version> <!-- {x-version-update;org.junit.jupiter:junit-jupiter-engine;external_dependency} -->
      <scope>test</scope>
    </dependency>
    <dependency>
      <groupId>org.junit.jupiter</groupId>
      <artifactId>junit-jupiter-params</artifactId>
      <version>5.4.2</version> <!-- {x-version-update;org.junit.jupiter:junit-jupiter-params;external_dependency} -->
      <scope>test</scope>
    </dependency>
    <dependency>
      <groupId>io.projectreactor</groupId>
      <artifactId>reactor-test</artifactId>
      <version>3.3.0.RELEASE</version> <!-- {x-version-update;io.projectreactor:reactor-test;external_dependency} -->
      <scope>test</scope>
    </dependency>
    <dependency>
      <groupId>com.microsoft.azure</groupId>
      <artifactId>azure-client-runtime</artifactId>
      <version>1.6.15</version> <!-- {x-version-update;com.azure:azure-core;external_dependency} -->
      <scope>test</scope>
    </dependency>
    <dependency>
      <groupId>org.unitils</groupId>
      <artifactId>unitils-core</artifactId>
      <version>3.4.2</version> <!-- {x-version-update;com.azure:azure-core;external_dependency} -->
      <scope>test</scope>
    </dependency>

    <!-- Test dependencies for creating search resources -->
    <dependency>
      <groupId>com.microsoft.azure</groupId>
      <artifactId>azure</artifactId>
      <version>1.24.1</version> <!-- {x-version-update;com.azure:azure-core;external_dependency} -->
      <scope>test</scope>
    </dependency>
    <dependency>
      <groupId>com.microsoft.azure</groupId>
      <artifactId>azure-client-authentication</artifactId>
      <version>1.6.15</version> <!-- {x-version-update;com.azure:azure-core;external_dependency} -->
      <scope>test</scope>
    </dependency>
    <dependency>
      <groupId>com.microsoft.azure</groupId>
      <artifactId>azure-mgmt-search</artifactId>
      <version>1.24.1</version> <!-- {x-version-update;com.azure:azure-core;current} -->
      <scope>test</scope>
    </dependency>
    <dependency>
      <groupId>com.microsoft.azure</groupId>
      <artifactId>azure-mgmt-resources</artifactId>
      <version>1.26.0</version> <!-- {x-version-update;com.azure:azure-core;external_dependency} -->
      <scope>test</scope>
    </dependency>
    <dependency>
      <groupId>com.azure</groupId>
      <artifactId>azure-storage-blob</artifactId>
<<<<<<< HEAD
      <version>12.0.0</version> <!-- {x-version-update;com.azure:azure-core;current} -->
=======
      <version>12.1.0</version>
>>>>>>> 140dddd7
      <scope>test</scope>
    </dependency>
  </dependencies>

</project><|MERGE_RESOLUTION|>--- conflicted
+++ resolved
@@ -147,11 +147,7 @@
     <dependency>
       <groupId>com.azure</groupId>
       <artifactId>azure-storage-blob</artifactId>
-<<<<<<< HEAD
-      <version>12.0.0</version> <!-- {x-version-update;com.azure:azure-core;current} -->
-=======
       <version>12.1.0</version>
->>>>>>> 140dddd7
       <scope>test</scope>
     </dependency>
   </dependencies>
