--- conflicted
+++ resolved
@@ -24,11 +24,7 @@
  * information is: count - number of total documents returned. Will be returned only if isIncludeTotalResultCount is set
  * to true coverage - coverage value.
  */
-<<<<<<< HEAD
-public final class SearchPagedResponse extends PagedResponseBase<String, SearchResult> {
-=======
 public final class SearchPagedResponse extends PagedResponseBase<Void, SearchResult> {
->>>>>>> 10ed766b
 
     private final Map<String, List<FacetResult>> facets;
     private final Long count;
