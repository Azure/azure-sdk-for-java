--- conflicted
+++ resolved
@@ -14,12 +14,8 @@
 /**
  * Policy that adds the Cognitive Search Service api-key into the request's Authorization header.
  */
-<<<<<<< HEAD
-public final class SearchApiKeyPipelinePolicy implements HttpPipelinePolicy {
-=======
 public class SearchApiKeyPipelinePolicy implements HttpPipelinePolicy {
     private static final String API_KEY = "api-key";
->>>>>>> 10ed766b
 
     private final SearchApiKeyCredential apiKey;
 
