// Copyright (c) Microsoft Corporation. All rights reserved.
// Licensed under the MIT License.

package com.azure.search;

import com.azure.core.http.rest.Page;
import com.azure.core.http.rest.PagedResponseBase;
import com.azure.core.http.rest.SimpleResponse;
import com.azure.search.models.AutocompleteItem;
import com.azure.search.models.AutocompleteResult;

/**
 * Represents an HTTP response from the autocomplete API request that contains a list of items deserialized into a
 * {@link Page}.
 */
<<<<<<< HEAD
public final class AutocompletePagedResponse extends PagedResponseBase<String, AutocompleteItem> {
=======
public class AutocompletePagedResponse extends PagedResponseBase<Void, AutocompleteItem> {
>>>>>>> 10ed766b

    /**
     * Constructor
     *
     * @param autocompleteResponse an http response with the results
     */
    public AutocompletePagedResponse(SimpleResponse<AutocompleteResult> autocompleteResponse) {
        super(autocompleteResponse.getRequest(),
            autocompleteResponse.getStatusCode(),
            autocompleteResponse.getHeaders(),
            autocompleteResponse.getValue().getResults(),
            null,
            null);
    }
}<|MERGE_RESOLUTION|>--- conflicted
+++ resolved
@@ -13,11 +13,7 @@
  * Represents an HTTP response from the autocomplete API request that contains a list of items deserialized into a
  * {@link Page}.
  */
-<<<<<<< HEAD
-public final class AutocompletePagedResponse extends PagedResponseBase<String, AutocompleteItem> {
-=======
 public class AutocompletePagedResponse extends PagedResponseBase<Void, AutocompleteItem> {
->>>>>>> 10ed766b
 
     /**
      * Constructor
