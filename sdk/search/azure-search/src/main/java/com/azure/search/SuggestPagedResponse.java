--- conflicted
+++ resolved
@@ -14,11 +14,7 @@
  * Page}. Each page contains additional information returned by the API request. In the Suggest API case the additional
  * information is: coverage - coverage value.
  */
-<<<<<<< HEAD
-public final class SuggestPagedResponse extends PagedResponseBase<String, SuggestResult> {
-=======
 public final class SuggestPagedResponse extends PagedResponseBase<Void, SuggestResult> {
->>>>>>> 10ed766b
 
     /**
      * The percentage of the index covered in the suggest request.
