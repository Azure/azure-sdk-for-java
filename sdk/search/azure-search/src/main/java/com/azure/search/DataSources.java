--- conflicted
+++ resolved
@@ -20,27 +20,18 @@
     /**
      * Creates a new DataSource to connect to an Azure SQL database.
      *
-     * @param dataSourceName The dataSourceName of the data source.
+     * @param dataSourceName The name of the data source.
      * @param sqlConnectionString The connection string for the Azure SQL database.
-     * @param tableOrViewName The dataSourceName of the table or view from which to read rows.
+     * @param tableOrViewName The name of the table or view from which to read rows.
      * @param description Optional. Description of the data source.
      * @param changeDetectionPolicy The change detection policy for the data source. Note that only high watermark
      * change detection is allowed for Azure SQL when deletion detection is enabled.
      * @param deletionDetectionPolicy Optional. The data deletion detection policy for the data source.
-<<<<<<< HEAD
-     * @throws IllegalArgumentException if dataSourceName, tableName or ConnectionString are null or empty.
-=======
->>>>>>> 10ed766b
      * @return A new DataSource instance.
      * @throws IllegalArgumentException if name, tableName or ConnectionString are null or empty.
      */
-<<<<<<< HEAD
-    public static DataSource createFromAzureSql(String dataSourceName, String sqlConnectionString,
-        String tableOrViewName, String description, DataChangeDetectionPolicy changeDetectionPolicy,
-=======
-    public static DataSource azureSql(String name, String sqlConnectionString, String tableOrViewName,
+    public static DataSource createFromAzureSql(String dataSourceName, String sqlConnectionString, String tableOrViewName,
         String description, DataChangeDetectionPolicy changeDetectionPolicy,
->>>>>>> 10ed766b
         DataDeletionDetectionPolicy deletionDetectionPolicy) {
         if (CoreUtils.isNullOrEmpty(dataSourceName)) {
             throw new IllegalArgumentException("dataSourceName cannot be null or empty");
@@ -70,21 +61,15 @@
      * @param tableOrViewName The dataSourceName of the table or view from which to read rows.
      * @return A new DataSource instance.
      */
-<<<<<<< HEAD
     public static DataSource createFromAzureSql(String dataSourceName, String sqlConnectionString,
         String tableOrViewName) {
         return DataSources.createFromAzureSql(dataSourceName, sqlConnectionString, tableOrViewName, null, null, null);
-=======
-    public static DataSource azureSql(String name, String sqlConnectionString, String tableOrViewName) {
-        return DataSources.azureSql(name, sqlConnectionString, tableOrViewName, null, null, null);
->>>>>>> 10ed766b
     }
 
     /**
      * Creates a new DataSource to connect to an Azure Blob container.
      *
-<<<<<<< HEAD
-     * @param dataSourceName The dataSourceName of the data source.
+     * @param dataSourceName The name of the data source.
      * @param storageConnectionString The connection string for the Azure Storage account.
      * It must follow this format: "DefaultEndpointsProtocol=https;AccountName=[your storage account];
      * AccountKey=[your account key];" Note that HTTPS is required.
@@ -95,32 +80,13 @@
      * @param description Optional. Description of the data source
      * @param deletionDetectionPolicy Optional. The data deletion detection policy for the data source
      * @throws IllegalArgumentException if dataSourceName, containerName or storageConnectionString are null or empty.
-=======
-     * @param name The name of the data source.
-     * @param storageConnectionString The connection string for the Azure Storage account. It must follow this format:
-     * "DefaultEndpointsProtocol=https;AccountName=[your storage account]; AccountKey=[your account key];" Note that
-     * HTTPS is required.
-     * @param containerName The name of the container from which to read blobs.
-     * @param pathPrefix Optional. If specified, the data source will include only blobs with names starting with this
-     * prefix. This is useful when blobs are organized into "virtual folders", for example.
-     * @param description Optional. Description of the data source
-     * @param deletionDetectionPolicy Optional. The data deletion detection policy for the data source
->>>>>>> 10ed766b
      * @return A new Azure Blob DataSource instance.
-     * @throws IllegalArgumentException if name, containerName or storageConnectionString are null or empty.
-     */
-<<<<<<< HEAD
+     */
     public static DataSource createFromAzureBlobStorage(String dataSourceName, String storageConnectionString,
         String containerName, String pathPrefix, String description,
         DataDeletionDetectionPolicy deletionDetectionPolicy) {
         if (CoreUtils.isNullOrEmpty(dataSourceName)) {
             throw new IllegalArgumentException("dataSourceName cannot be null or empty");
-=======
-    public static DataSource azureBlobStorage(String name, String storageConnectionString, String containerName,
-        String pathPrefix, String description, DataDeletionDetectionPolicy deletionDetectionPolicy) {
-        if (CoreUtils.isNullOrEmpty(name)) {
-            throw new IllegalArgumentException("name cannot be null or empty");
->>>>>>> 10ed766b
         }
         if (CoreUtils.isNullOrEmpty(storageConnectionString)) {
             throw new IllegalArgumentException("storageConnectionString cannot be null or empty");
@@ -143,66 +109,38 @@
     /**
      * Creates a new DataSource to connect to an Azure Blob container.
      *
-<<<<<<< HEAD
-     * @param dataSourceName The dataSourceName of the data source.
+     * @param dataSourceName The name of the data source.
      * @param storageConnectionString The connection string for the Azure Storage account.
      * It must follow this format: "DefaultEndpointsProtocol=https;AccountName=[your storage account];
      * AccountKey=[your account key];" Note that HTTPS is required.
-     * @param containerName The dataSourceName of the container from which to read blobs.
+     * @param containerName The name of the container from which to read blobs.
      * @return A new Azure Blob DataSource instance.
      */
     public static DataSource createFromAzureBlobStorage(String dataSourceName, String storageConnectionString,
         String containerName) {
         return DataSources.createFromAzureBlobStorage(dataSourceName, storageConnectionString, containerName,
             null, null, null);
-=======
-     * @param name The name of the data source.
-     * @param storageConnectionString The connection string for the Azure Storage account. It must follow this format:
-     * "DefaultEndpointsProtocol=https;AccountName=[your storage account]; AccountKey=[your account key];" Note that
-     * HTTPS is required.
-     * @param containerName The name of the container from which to read blobs.
-     * @return A new Azure Blob DataSource instance.
-     */
-    public static DataSource azureBlobStorage(String name, String storageConnectionString, String containerName) {
-        return DataSources.azureBlobStorage(name, storageConnectionString, containerName, null, null, null);
->>>>>>> 10ed766b
     }
 
     /**
      * Creates a new DataSource to connect to an Azure Table.
      *
-<<<<<<< HEAD
-     * @param dataSourceName The dataSourceName of the data source.
-     * @param storageConnectionString The connection string for the Azure Storage account.
-     * It must follow this format: "DefaultEndpointsProtocol=https;
-     * AccountName=[your storage account];AccountKey=[your account key];"
-     * Note that HTTPS is required.
-     * @param tableName The dataSourceName of the Azure table from which to read rows.
-=======
-     * @param name The name of the data source.
+     * @param dataSourceName The name of the data source.
      * @param storageConnectionString The connection string for the Azure Storage account. It must follow this format:
      * "DefaultEndpointsProtocol=https; AccountName=[your storage account];AccountKey=[your account key];" Note that
      * HTTPS is required.
      * @param tableName The name of the Azure table from which to read rows.
->>>>>>> 10ed766b
      * @param query Optional. A query that is applied to the table when reading rows.
      * @param description Optional. Description of the data source
      * @param deletionDetectionPolicy Optional. The data deletion detection policy for the data source.
      * @return A new DataSource instance.
-     * @throws IllegalArgumentException if dataSourceName, tableName or storageConnectionString are null or empty.
-     */
-<<<<<<< HEAD
+     * @throws IllegalArgumentException if name, tableName or storageConnectionString are null or empty.
+     */
     public static DataSource createFromAzureTableStorage(String dataSourceName, String storageConnectionString,
         String tableName, String query, String description,
         DataDeletionDetectionPolicy deletionDetectionPolicy) {
         if (CoreUtils.isNullOrEmpty(dataSourceName)) {
             throw new IllegalArgumentException("dataSourceName cannot be null or empty");
-=======
-    public static DataSource azureTableStorage(String name, String storageConnectionString, String tableName,
-        String query, String description, DataDeletionDetectionPolicy deletionDetectionPolicy) {
-        if (CoreUtils.isNullOrEmpty(name)) {
-            throw new IllegalArgumentException("name cannot be null or empty");
->>>>>>> 10ed766b
         }
         if (CoreUtils.isNullOrEmpty(tableName)) {
             throw new IllegalArgumentException("tableName cannot be null or empty");
@@ -225,48 +163,28 @@
     /**
      * Creates a new DataSource to connect to an Azure Table.
      *
-<<<<<<< HEAD
-     * @param dataSourceName The dataSourceName of the data source.
-     * @param storageConnectionString The connection string for the Azure Storage account.
-     * It must follow this format: "DefaultEndpointsProtocol=https;
-     * AccountName=[your storage account];AccountKey=[your account key];"
-     * Note that HTTPS is required.
-     * @param tableName The dataSourceName of the Azure table from which to read rows.
-=======
-     * @param name The name of the data source.
+     * @param dataSourceName The name of the data source.
      * @param storageConnectionString The connection string for the Azure Storage account. It must follow this format:
      * "DefaultEndpointsProtocol=https; AccountName=[your storage account];AccountKey=[your account key];" Note that
      * HTTPS is required.
      * @param tableName The name of the Azure table from which to read rows.
->>>>>>> 10ed766b
-     * @return A new DataSource instance.
-     * @throws IllegalArgumentException if dataSourceName, tableName or storageConnectionString are null or empty.
-     */
-<<<<<<< HEAD
+     * @return A new DataSource instance.
+     * @throws IllegalArgumentException if name, tableName or storageConnectionString are null or empty.
+     */
     public static DataSource createFromAzureTableStorage(String dataSourceName, String storageConnectionString,
         String tableName) {
         return DataSources.createFromAzureTableStorage(dataSourceName, storageConnectionString, tableName, null,
             null, null);
-=======
-    public static DataSource azureTableStorage(String name, String storageConnectionString, String tableName) {
-        return DataSources.azureTableStorage(name, storageConnectionString, tableName, null, null, null);
->>>>>>> 10ed766b
     }
 
     /**
      * Creates a new DataSource to connect to a Cosmos database.
      *
-     * @param dataSourceName The dataSourceName of the data source.
+     * @param dataSourceName The name of the data source.
      * @param cosmosConnectionString The connection string for the Cosmos database. It must follow this format:
-<<<<<<< HEAD
-     * AccountName|AccountEndpoint=[your account dataSourceName or endpoint];
-     * AccountKey=[your account key];Database=[your database dataSourceName]"
-     * @param collectionName The dataSourceName of the collection from which to read documents.
-=======
      * AccountName|AccountEndpoint=[your account name or endpoint]; AccountKey=[your account key];Database=[your
      * database name]"
      * @param collectionName The name of the collection from which to read documents.
->>>>>>> 10ed766b
      * @param query Optional. A query that is applied to the collection when reading documents.
      * @param useChangeDetection Optional. Indicates whether to use change detection when indexing. Default is true.
      * @param description Optional. Description of the data source
@@ -274,18 +192,11 @@
      * @return A new DataSource instance.
      * @throws IllegalArgumentException if dataSourceName, collectionName or cosmosConnectionString are null or empty.
      */
-<<<<<<< HEAD
     public static DataSource createFromCosmos(String dataSourceName, String cosmosConnectionString,
         String collectionName, String query, Boolean useChangeDetection, String description,
         DataDeletionDetectionPolicy deletionDetectionPolicy) {
         if (CoreUtils.isNullOrEmpty(dataSourceName)) {
             throw new IllegalArgumentException("dataSourceName cannot be null or empty");
-=======
-    public static DataSource cosmos(String name, String cosmosConnectionString, String collectionName, String query,
-        Boolean useChangeDetection, String description, DataDeletionDetectionPolicy deletionDetectionPolicy) {
-        if (CoreUtils.isNullOrEmpty(name)) {
-            throw new IllegalArgumentException("name cannot be null or empty");
->>>>>>> 10ed766b
         }
         if (CoreUtils.isNullOrEmpty(collectionName)) {
             throw new IllegalArgumentException("collectionName cannot be null or empty");
@@ -312,59 +223,35 @@
     /**
      * Creates a new DataSource to connect to a CosmosDb database with change detection set to true
      *
-     * @param dataSourceName The dataSourceName of the data source.
+     * @param dataSourceName The name of the data source.
      * @param cosmosDbConnectionString The connection string for the CosmosDb database. It must follow this format:
-<<<<<<< HEAD
-     * AccountName|AccountEndpoint=[your account dataSourceName or endpoint];
-     * AccountKey=[your account key];Database=[your database dataSourceName]"
-     * @param collectionName The dataSourceName of the collection from which to read documents
-=======
      * AccountName|AccountEndpoint=[your account name or endpoint]; AccountKey=[your account key];Database=[your
      * database name]"
      * @param collectionName The name of the collection from which to read documents
->>>>>>> 10ed766b
      * @param useChangeDetection Optional. Indicates whether to use change detection when indexing. Default is true.
      * @return A new DataSource instance.
-     * @throws IllegalArgumentException if dataSourceName, collectionName or cosmosDbConnectionString are null or empty.
-     */
-<<<<<<< HEAD
+     * @throws IllegalArgumentException if name, collectionName or cosmosDbConnectionString are null or empty.
+     */
     public static DataSource createFromCosmos(String dataSourceName, String cosmosDbConnectionString,
         String collectionName, Boolean useChangeDetection) {
         return DataSources.createFromCosmos(
             dataSourceName, cosmosDbConnectionString, collectionName, null, useChangeDetection, null, null);
-=======
-    public static DataSource cosmos(String name, String cosmosDbConnectionString, String collectionName,
-        Boolean useChangeDetection) {
-        return DataSources.cosmos(
-            name, cosmosDbConnectionString, collectionName, null, useChangeDetection, null, null);
->>>>>>> 10ed766b
     }
 
     /**
      * Creates a new DataSource to connect to a CosmosDb database with change detection set to true
      *
-     * @param dataSourceName The dataSourceName of the data source.
+     * @param dataSourceName The name of the data source.
      * @param cosmosDbConnectionString The connection string for the CosmosDb database. It must follow this format:
-<<<<<<< HEAD
-     * AccountName|AccountEndpoint=[your account dataSourceName or endpoint];
-     * AccountKey=[your account key];Database=[your database dataSourceName]"
-     * @param collectionName The dataSourceName of the collection from which to read documents
-=======
      * AccountName|AccountEndpoint=[your account name or endpoint]; AccountKey=[your account key];Database=[your
      * database name]"
      * @param collectionName The name of the collection from which to read documents
->>>>>>> 10ed766b
-     * @return A new DataSource instance.
-     * @throws IllegalArgumentException if dataSourceName, collectionName or cosmosDbConnectionString are null or empty.
-     */
-<<<<<<< HEAD
+     * @return A new DataSource instance.
+     * @throws IllegalArgumentException if name, collectionName or cosmosDbConnectionString are null or empty.
+     */
     public static DataSource createFromCosmos(String dataSourceName, String cosmosDbConnectionString,
         String collectionName) {
         return DataSources.createFromCosmos(dataSourceName, cosmosDbConnectionString, collectionName, null,
             true, null, null);
-=======
-    public static DataSource cosmos(String name, String cosmosDbConnectionString, String collectionName) {
-        return DataSources.cosmos(name, cosmosDbConnectionString, collectionName, null, true, null, null);
->>>>>>> 10ed766b
     }
 }