--- conflicted
+++ resolved
@@ -227,15 +227,9 @@
     }
 
     /**
-<<<<<<< HEAD
-     * Gets search service version.
+     * Gets the version of the Search service the client is using.
      *
      * @return the search service version value.
-=======
-     * Gets the version of the Search service the client is using.
-     *
-     * @return The version of the Search service the client is using.
->>>>>>> 10ed766b
      */
     public SearchServiceVersion getServiceVersion() {
         return asyncClient.getServiceVersion();
@@ -317,28 +311,11 @@
      * @see <a href="https://docs.microsoft.com/rest/api/searchservice/Lookup-Document">Lookup document</a>
      */
     public Document getDocument(String key) {
-<<<<<<< HEAD
-        Mono<Document> results = asyncClient.getDocument(key);
-        return results.block();
-=======
         return getDocumentWithResponse(key, null, null, Context.NONE).getValue();
->>>>>>> 10ed766b
     }
 
     /**
      * Retrieves a document from the Azure Cognitive Search index.
-<<<<<<< HEAD
-     * See https://docs.microsoft.com/rest/api/searchservice/Lookup-Document
-     *
-     * @param key The key of the document to retrieve;
-     * See https://docs.microsoft.com/rest/api/searchservice/Naming-rules
-     * for the rules for constructing valid document keys.
-     * @param selectedFields List of field names to retrieve for the document;
-     * Any field not retrieved will have null or default as its
-     * corresponding property value in the returned object.
-     * @param requestOptions additional parameters for the operation.
-     * Contains the tracking ID sent with the request to help with debugging
-=======
      * <p>
      * View <a href="https://docs.microsoft.com/rest/api/searchservice/Naming-rules">naming rules</a> for guidelines on
      * constructing valid document keys.
@@ -348,20 +325,13 @@
      * default as its corresponding property value in the returned object.
      * @param requestOptions additional parameters for the operation. Contains the tracking ID sent with the request to
      * help with debugging
->>>>>>> 10ed766b
      * @param context additional context that is passed through the Http pipeline during the service call
      * @return response containing a document object
      * @see <a href="https://docs.microsoft.com/rest/api/searchservice/Lookup-Document">Lookup document</a>
      */
     public Response<Document> getDocumentWithResponse(String key, List<String> selectedFields,
         RequestOptions requestOptions, Context context) {
-<<<<<<< HEAD
-        Mono<Response<Document>> results = asyncClient.getDocumentWithResponse(key, selectedFields, requestOptions,
-            context);
-        return results.block();
-=======
         return asyncClient.getDocumentWithResponse(key, selectedFields, requestOptions, context).block();
->>>>>>> 10ed766b
     }
 
     /**
