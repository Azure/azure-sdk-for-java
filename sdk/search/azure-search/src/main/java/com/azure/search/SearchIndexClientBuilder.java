--- conflicted
+++ resolved
@@ -42,18 +42,11 @@
  * </ul>
  */
 @ServiceClientBuilder(serviceClients = {SearchIndexClient.class, SearchIndexAsyncClient.class})
-<<<<<<< HEAD
-public class SearchIndexClientBuilder {
+public final class SearchIndexClientBuilder {
     /*
      * This header tells the service to return the request ID in the HTTP response. This is useful for correlating the
      * request sent to the response.
      */
-=======
-public final class SearchIndexClientBuilder {
-
-    // This header tells the server to return the request id in the HTTP response. Useful for correlation with what
-    // request was sent.
->>>>>>> 11119d07
     private static final String ECHO_REQUEST_ID_HEADER = "x-ms-return-client-request-id";
 
     /*
@@ -67,27 +60,15 @@
     private static final String NAME = "name";
     private static final String VERSION = "version";
 
-<<<<<<< HEAD
     private final ClientLogger logger = new ClientLogger(SearchIndexClientBuilder.class);
     private final List<HttpPipelinePolicy> policies = new ArrayList<>();
     private final HttpHeaders headers = new HttpHeaders().put(ECHO_REQUEST_ID_HEADER, "true");
-=======
-    SearchApiKeyCredential searchApiKeyCredential;
-    SearchServiceVersion searchServiceVersion;
-    String endpoint;
-    HttpClient httpClient;
-    HttpLogOptions httpLogOptions;
-    Configuration configuration;
-    List<HttpPipelinePolicy> policies;
-    private String clientName;
-    private String clientVersion;
->>>>>>> 11119d07
 
     private final String clientName;
     private final String clientVersion;
 
     private SearchApiKeyCredential searchApiKeyCredential;
-    private SearchServiceVersion apiVersion;
+    private SearchServiceVersion searchServiceVersion;
     private String endpoint;
     private HttpClient httpClient;
     private HttpPipeline httpPipeline;
@@ -102,14 +83,6 @@
      * and {@link SearchIndexAsyncClient SearchIndexAsyncClients}.
      */
     public SearchIndexClientBuilder() {
-<<<<<<< HEAD
-=======
-        searchServiceVersion = SearchServiceVersion.getLatest();
-        policies = new ArrayList<>();
-        httpClient = HttpClient.createDefault();
-        httpLogOptions = new HttpLogOptions();
-
->>>>>>> 11119d07
         Map<String, String> properties = CoreUtils.getProperties(SEARCH_PROPERTIES);
         clientName = properties.getOrDefault(NAME, "UnknownName");
         clientVersion = properties.getOrDefault(VERSION, "UnknownVersion");
@@ -123,23 +96,11 @@
      * endpoint}, and {@link #indexName(String) indexName} are used to create the {@link SearchIndexClient client}.
      * All other builder settings are ignored.
      *
-<<<<<<< HEAD
      * @return A SearchIndexClient with the options set from the builder.
      * @throws NullPointerException If {@code indexName} or {@code endpoint} are {@code null}.
      */
     public SearchIndexClient buildClient() {
         return new SearchIndexClient(buildAsyncClient());
-=======
-     * @param searchServiceVersion api version
-     * @return the updated SearchIndexClientBuilder object
-     */
-    public SearchIndexClientBuilder searchServiceVersion(SearchServiceVersion searchServiceVersion) {
-        if (searchServiceVersion == null) {
-            throw logger.logExceptionAsError(new IllegalArgumentException("Invalid searchServiceVersion"));
-        }
-        this.searchServiceVersion = searchServiceVersion;
-        return this;
->>>>>>> 11119d07
     }
 
     /**
@@ -157,7 +118,9 @@
         Objects.requireNonNull(indexName, "'indexName' cannot be null.");
         Objects.requireNonNull(endpoint, "'endpoint' cannot be null.");
 
-        SearchServiceVersion buildVersion = (apiVersion == null) ? SearchServiceVersion.getLatest() : apiVersion;
+        SearchServiceVersion buildVersion = (searchServiceVersion == null)
+            ? SearchServiceVersion.getLatest()
+            : searchServiceVersion;
 
         if (httpPipeline != null) {
             return new SearchIndexAsyncClient(endpoint, indexName, buildVersion, httpPipeline);
@@ -188,7 +151,7 @@
             .policies(policies.toArray(new HttpPipelinePolicy[0]))
             .build();
 
-        return new SearchIndexAsyncClient(endpoint, indexName, apiVersion, buildPipeline);
+        return new SearchIndexAsyncClient(endpoint, indexName, buildVersion, buildPipeline);
     }
 
     /**
@@ -211,7 +174,7 @@
     /**
      * Sets the {@link SearchApiKeyCredential} used to authenticate HTTP requests.
      *
-     * @param searchApiKeyCredential SearchApiKeyCredential used to authenticate HTTP requests.
+     * @param searchApiKeyCredential The {@link SearchApiKeyCredential} used to authenticate HTTP requests.
      * @return The updated SearchIndexClientBuilder object.
      * @throws NullPointerException If {@code searchApiKeyCredential} is {@code null}.
      * @throws IllegalArgumentException If {@link SearchApiKeyCredential#getApiKey()} is {@code null} or empty.
@@ -332,40 +295,16 @@
     }
 
     /**
-     * Sets the api version to work against
-     *
-     * @param apiVersion api version
-     * @return the updated SearchIndexClientBuilder object
-     */
-<<<<<<< HEAD
-    public SearchIndexClientBuilder apiVersion(SearchServiceVersion apiVersion) {
-        if (apiVersion == null) {
-            throw logger.logExceptionAsError(new IllegalArgumentException("Invalid apiVersion"));
-=======
-    public SearchIndexAsyncClient buildAsyncClient() {
-
-        policies.add(new AddHeadersPolicy(headers));
-        // We need to add RequestId and override the default header, with the one
-        // That the service expects, in order to capture the request ids.
-        policies.add(new RequestIdPolicy("client-request-id"));
-        policies.add(new AddDatePolicy());
-        HttpPolicyProviders.addBeforeRetryPolicies(policies);
-        policies.add(retryPolicy == null ? new RetryPolicy() : retryPolicy);
-        HttpPolicyProviders.addAfterRetryPolicies(policies);
-
-        return new SearchIndexAsyncClient(endpoint, indexName, searchServiceVersion, prepareForBuildClient());
-    }
-
-    HttpPipeline prepareForBuildClient() {
-        // Global Env configuration store
-        Configuration buildConfiguration =
-            (configuration == null) ? Configuration.getGlobalConfiguration().clone() : configuration;
-
-        if (searchApiKeyCredential != null) {
-            this.policies.add(new SearchApiKeyPipelinePolicy(searchApiKeyCredential));
->>>>>>> 11119d07
-        }
-        this.apiVersion = apiVersion;
+     * Sets the {@link SearchServiceVersion} that is used when making API requests.
+     * <p>
+     * If a service version is not provided, {@link SearchServiceVersion#getLatest()} will be used as a default. When
+     * this default is used updating to a newer client library may result in a newer version of the service being used.
+     *
+     * @param searchServiceVersion The version of the service to be used when making requests.
+     * @return The updated SearchIndexClientBuilder object.
+     */
+    public SearchIndexClientBuilder searchServiceVersion(SearchServiceVersion searchServiceVersion) {
+        this.searchServiceVersion = searchServiceVersion;
         return this;
     }
 }