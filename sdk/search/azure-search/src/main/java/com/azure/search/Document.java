--- conflicted
+++ resolved
@@ -26,11 +26,7 @@
     /**
      * Constructs a new {@code Document} with the same mappings as the specified {@code Map}.
      *
-<<<<<<< HEAD
      * @param propertyMap the map whose mappings are to be placed in this map
-=======
-     * @param m the map whose mappings are to be placed in this map
->>>>>>> 10ed766b
      */
     public Document(Map<? extends String, ?> propertyMap) {
         super(propertyMap);
