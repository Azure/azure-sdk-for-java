--- conflicted
+++ resolved
@@ -92,23 +92,9 @@
      * Package private constructor to be used by {@link SearchIndexClientBuilder}
      */
     SearchIndexAsyncClient(String endpoint, String indexName, SearchServiceVersion searchServiceVersion,
-                           HttpPipeline httpPipeline) {
+        HttpPipeline httpPipeline) {
 
         SearchServiceUrlParts parts = SearchServiceUrlParser.parseServiceUrlParts(endpoint);
-<<<<<<< HEAD
-=======
-
-        if (CoreUtils.isNullOrEmpty(indexName)) {
-            throw logger.logExceptionAsError(new NullPointerException("Invalid indexName"));
-        }
-        if (searchServiceVersion == null) {
-            throw logger.logExceptionAsError(new NullPointerException("Invalid search service version"));
-        }
-        if (httpPipeline == null) {
-            throw logger.logExceptionAsError(new NullPointerException("Invalid httpPipeline"));
-        }
-
->>>>>>> 11119d07
         this.endpoint = endpoint;
         this.indexName = indexName;
         this.searchServiceVersion = searchServiceVersion;
@@ -188,11 +174,11 @@
      * Merges a collection of documents with existing documents in the target index.
      * <p>
      * If the type of the document contains non-nullable primitive-typed properties, these properties may not merge
-     * correctly. If you do not set such a property, it will automatically take its default value (for example,
-     * {@code 0} for {@code int} or {@code false} for {@code boolean}), which will override the value of the property
-     * currently stored in the index, even if this was not your intent. For this reason, it is strongly recommended
-     * that you always declare primitive-typed properties with their class equivalents (for example, an integer
-     * property should be of type {@code Integer} instead of {@code int}).
+     * correctly. If you do not set such a property, it will automatically take its default value (for example, {@code
+     * 0} for {@code int} or {@code false} for {@code boolean}), which will override the value of the property currently
+     * stored in the index, even if this was not your intent. For this reason, it is strongly recommended that you
+     * always declare primitive-typed properties with their class equivalents (for example, an integer property should
+     * be of type {@code Integer} instead of {@code int}).
      *
      * @param documents collection of documents to be merged
      * @return document index result
@@ -212,11 +198,11 @@
      * Merges a collection of documents with existing documents in the target index.
      * <p>
      * If the type of the document contains non-nullable primitive-typed properties, these properties may not merge
-     * correctly. If you do not set such a property, it will automatically take its default value (for example,
-     * {@code 0} for {@code int} or {@code false} for {@code boolean}), which will override the value of the property
-     * currently stored in the index, even if this was not your intent. For this reason, it is strongly recommended
-     * that you always declare primitive-typed properties with their class equivalents (for example, an integer
-     * property should be of type {@code Integer} instead of {@code int}).
+     * correctly. If you do not set such a property, it will automatically take its default value (for example, {@code
+     * 0} for {@code int} or {@code false} for {@code boolean}), which will override the value of the property currently
+     * stored in the index, even if this was not your intent. For this reason, it is strongly recommended that you
+     * always declare primitive-typed properties with their class equivalents (for example, an integer property should
+     * be of type {@code Integer} instead of {@code int}).
      *
      * @param documents collection of documents to be merged
      * @return response containing the document index result.
@@ -245,11 +231,11 @@
      * not exist, it behaves like upload with a new document.
      * <p>
      * If the type of the document contains non-nullable primitive-typed properties, these properties may not merge
-     * correctly. If you do not set such a property, it will automatically take its default value (for example,
-     * {@code 0} for {@code int} or {@code false} for {@code boolean}), which will override the value of the property
-     * currently stored in the index, even if this was not your intent. For this reason, it is strongly recommended
-     * that you always declare primitive-typed properties with their class equivalents (for example, an integer
-     * property should be of type {@code Integer} instead of {@code int}).
+     * correctly. If you do not set such a property, it will automatically take its default value (for example, {@code
+     * 0} for {@code int} or {@code false} for {@code boolean}), which will override the value of the property currently
+     * stored in the index, even if this was not your intent. For this reason, it is strongly recommended that you
+     * always declare primitive-typed properties with their class equivalents (for example, an integer property should
+     * be of type {@code Integer} instead of {@code int}).
      *
      * @param documents collection of documents to be merged, if exists, otherwise uploaded
      * @return document index result
@@ -270,11 +256,11 @@
      * not exist, it behaves like upload with a new document.
      * <p>
      * If the type of the document contains non-nullable primitive-typed properties, these properties may not merge
-     * correctly. If you do not set such a property, it will automatically take its default value (for example,
-     * {@code 0} for {@code int} or {@code false} for {@code boolean}), which will override the value of the property
-     * currently stored in the index, even if this was not your intent. For this reason, it is strongly recommended
-     * that you always declare primitive-typed properties with their class equivalents (for example, an integer
-     * property should be of type {@code Integer} instead of {@code int}).
+     * correctly. If you do not set such a property, it will automatically take its default value (for example, {@code
+     * 0} for {@code int} or {@code false} for {@code boolean}), which will override the value of the property currently
+     * stored in the index, even if this was not your intent. For this reason, it is strongly recommended that you
+     * always declare primitive-typed properties with their class equivalents (for example, an integer property should
+     * be of type {@code Integer} instead of {@code int}).
      *
      * @param documents collection of documents to be merged, if exists, otherwise uploaded
      * @return document index result
