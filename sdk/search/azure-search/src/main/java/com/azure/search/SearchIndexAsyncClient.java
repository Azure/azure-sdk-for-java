--- conflicted
+++ resolved
@@ -5,10 +5,7 @@
 
 import com.azure.core.annotation.ServiceClient;
 import com.azure.core.http.HttpPipeline;
-import com.azure.core.http.rest.Page;
-import com.azure.core.http.rest.PagedFlux;
 import com.azure.core.http.rest.PagedFluxBase;
-import com.azure.core.http.rest.PagedResponse;
 import com.azure.core.http.rest.Response;
 import com.azure.core.http.rest.SimpleResponse;
 import com.azure.core.util.Context;
@@ -23,7 +20,6 @@
 import com.azure.search.models.AutocompleteItem;
 import com.azure.search.models.AutocompleteOptions;
 import com.azure.search.models.AutocompleteRequest;
-import com.azure.search.models.AutocompleteResult;
 import com.azure.search.models.IndexAction;
 import com.azure.search.models.IndexActionType;
 import com.azure.search.models.IndexBatch;
@@ -43,7 +39,6 @@
 import java.util.function.Function;
 
 import static com.azure.core.util.FluxUtil.monoError;
-import static com.azure.core.util.FluxUtil.pagedFluxError;
 import static com.azure.core.util.FluxUtil.withContext;
 
 /**
@@ -189,11 +184,11 @@
      * Merges a collection of documents with existing documents in the target index.
      * <p>
      * If the type of the document contains non-nullable primitive-typed properties, these properties may not merge
-     * correctly. If you do not set such a property, it will automatically take its default value (for example,
-     * {@code 0} for {@code int} or {@code false} for {@code boolean}), which will override the value of the property
-     * currently stored in the index, even if this was not your intent. For this reason, it is strongly recommended
-     * that you always declare primitive-typed properties with their class equivalents (for example, an integer
-     * property should be of type {@code Integer} instead of {@code int}).
+     * correctly. If you do not set such a property, it will automatically take its default value (for example, {@code
+     * 0} for {@code int} or {@code false} for {@code boolean}), which will override the value of the property currently
+     * stored in the index, even if this was not your intent. For this reason, it is strongly recommended that you
+     * always declare primitive-typed properties with their class equivalents (for example, an integer property should
+     * be of type {@code Integer} instead of {@code int}).
      *
      * @param documents collection of documents to be merged
      * @return document index result
@@ -213,11 +208,11 @@
      * Merges a collection of documents with existing documents in the target index.
      * <p>
      * If the type of the document contains non-nullable primitive-typed properties, these properties may not merge
-     * correctly. If you do not set such a property, it will automatically take its default value (for example,
-     * {@code 0} for {@code int} or {@code false} for {@code boolean}), which will override the value of the property
-     * currently stored in the index, even if this was not your intent. For this reason, it is strongly recommended
-     * that you always declare primitive-typed properties with their class equivalents (for example, an integer
-     * property should be of type {@code Integer} instead of {@code int}).
+     * correctly. If you do not set such a property, it will automatically take its default value (for example, {@code
+     * 0} for {@code int} or {@code false} for {@code boolean}), which will override the value of the property currently
+     * stored in the index, even if this was not your intent. For this reason, it is strongly recommended that you
+     * always declare primitive-typed properties with their class equivalents (for example, an integer property should
+     * be of type {@code Integer} instead of {@code int}).
      *
      * @param documents collection of documents to be merged
      * @return response containing the document index result.
@@ -246,11 +241,11 @@
      * not exist, it behaves like upload with a new document.
      * <p>
      * If the type of the document contains non-nullable primitive-typed properties, these properties may not merge
-     * correctly. If you do not set such a property, it will automatically take its default value (for example,
-     * {@code 0} for {@code int} or {@code false} for {@code boolean}), which will override the value of the property
-     * currently stored in the index, even if this was not your intent. For this reason, it is strongly recommended
-     * that you always declare primitive-typed properties with their class equivalents (for example, an integer
-     * property should be of type {@code Integer} instead of {@code int}).
+     * correctly. If you do not set such a property, it will automatically take its default value (for example, {@code
+     * 0} for {@code int} or {@code false} for {@code boolean}), which will override the value of the property currently
+     * stored in the index, even if this was not your intent. For this reason, it is strongly recommended that you
+     * always declare primitive-typed properties with their class equivalents (for example, an integer property should
+     * be of type {@code Integer} instead of {@code int}).
      *
      * @param documents collection of documents to be merged, if exists, otherwise uploaded
      * @return document index result
@@ -271,11 +266,11 @@
      * not exist, it behaves like upload with a new document.
      * <p>
      * If the type of the document contains non-nullable primitive-typed properties, these properties may not merge
-     * correctly. If you do not set such a property, it will automatically take its default value (for example,
-     * {@code 0} for {@code int} or {@code false} for {@code boolean}), which will override the value of the property
-     * currently stored in the index, even if this was not your intent. For this reason, it is strongly recommended
-     * that you always declare primitive-typed properties with their class equivalents (for example, an integer
-     * property should be of type {@code Integer} instead of {@code int}).
+     * correctly. If you do not set such a property, it will automatically take its default value (for example, {@code
+     * 0} for {@code int} or {@code false} for {@code boolean}), which will override the value of the property currently
+     * stored in the index, even if this was not your intent. For this reason, it is strongly recommended that you
+     * always declare primitive-typed properties with their class equivalents (for example, an integer property should
+     * be of type {@code Integer} instead of {@code int}).
      *
      * @param documents collection of documents to be merged, if exists, otherwise uploaded
      * @return document index result
@@ -394,26 +389,13 @@
      * <a href="https://docs.microsoft.com/rest/api/searchservice/Simple-query-syntax-in-Azure-Search">simple query
      * syntax in Azure Search</a> for more information about search query syntax.
      *
-<<<<<<< HEAD
-     * @param searchText A full-text search query expression;
-     * Use null or "*" to match all documents. See
-     * See https://docs.microsoft.com/rest/api/searchservice/Simple-query-syntax-in-Azure-Search"
-     * for more information about search query syntax.
-     * @return A {@link PagedFlux} that iterates over {@link SearchResult} objects
-     * and provides access to the {@link SearchPagedResponse} object for each page containing HTTP response and count,
-     * facet, and coverage information.
-     */
-    public SearchPagedFlux<SearchResult, SearchPagedResponse> search(String searchText) {
-        return search(searchText, null, null);
-=======
      * @param searchText A full-text search query expression.
      * @return A {@link PagedFluxBase} that iterates over {@link SearchResult} objects and provides access to the {@link
      * SearchPagedResponse} object for each page containing HTTP response and count, facet, and coverage information.
      * @see <a href="https://docs.microsoft.com/rest/api/searchservice/Search-Documents">Search documents</a>
      */
-    public PagedFluxBase<SearchResult, SearchPagedResponse> search(String searchText) {
+    public SearchPagedFlux<SearchResult, SearchPagedResponse> search(String searchText) {
         return this.search(searchText, null, null);
->>>>>>> b17451cf
     }
 
     /**
@@ -425,59 +407,55 @@
      *
      * @param searchText A full-text search query expression.
      * @param searchOptions Parameters to further refine the search query
-<<<<<<< HEAD
-     * @param requestOptions additional parameters for the operation.
-     * Contains the tracking ID sent with the request to help with debugging
-     * @return A {@link PagedFlux} that iterates over {@link SearchResult} objects
-     * and provides access to the {@link SearchPagedResponse} object for each page containing HTTP response and count,
-     * facet, and coverage information.
+     * @param requestOptions additional parameters for the operation. Contains the tracking ID sent with the request to
+     * help with debugging
+     * @return A {@link SearchPagedFlux} that iterates over {@link SearchResult} objects and provides access to the
+     * {@link SearchPagedResponse} object for each page containing HTTP response and count, facet, and coverage
+     * information.
+     * @see <a href="https://docs.microsoft.com/rest/api/searchservice/Search-Documents">Search documents</a>
      */
     public SearchPagedFlux<SearchResult, SearchPagedResponse> search(String searchText, SearchOptions searchOptions,
         RequestOptions requestOptions) {
-        try {
-            SearchRequest searchRequest = createSearchRequest(searchText, searchOptions);
-            return new SearchPagedFlux<>(
-                () -> withContext(context -> searchFirstPage(searchRequest, requestOptions, context)),
-                (nextPageParameters) ->
-                    withContext(context -> searchNextPage(searchRequest, requestOptions, nextPageParameters, context)));
-=======
-     * @param requestOptions additional parameters for the operation. Contains the tracking ID sent with the request to
-     * help with debugging
-     * @return A {@link PagedFluxBase} that iterates over {@link SearchResult} objects and provides access to the {@link
-     * SearchPagedResponse} object for each page containing HTTP response and count, facet, and coverage information.
-     * @see <a href="https://docs.microsoft.com/rest/api/searchservice/Search-Documents">Search documents</a>
-     */
-    public PagedFluxBase<SearchResult, SearchPagedResponse> search(String searchText, SearchOptions searchOptions,
-        RequestOptions requestOptions) {
-        try {
-            SearchRequest searchRequest = createSearchRequest(searchText, searchOptions);
-            return new PagedFluxBase<>(
-                () -> withContext(context -> searchFirstPage(searchRequest, requestOptions, context)),
-                nextPageParameters -> withContext(context ->
-                    searchNextPage(searchRequest, requestOptions, nextPageParameters, context)));
->>>>>>> b17451cf
-        } catch (RuntimeException ex) {
-            return pagedFluxError(logger, ex);
-        }
-    }
-
-<<<<<<< HEAD
+        SearchRequest request = createSearchRequest(searchText, searchOptions);
+
+        return new SearchPagedFlux<>(() -> (continuationToken, pageSize) -> withContext(context ->
+            search(request, requestOptions, continuationToken, context)).flux());
+    }
+
     SearchPagedFlux<SearchResult, SearchPagedResponse> search(String searchText, SearchOptions searchOptions,
         RequestOptions requestOptions, Context context) {
-        SearchRequest searchRequest = this.createSearchRequest(searchText, searchOptions);
-        try {
-            return new PagedFlux<>(() -> searchFirstPage(searchRequest, requestOptions, context),
-                (nextPageParameters) -> searchNextPage(searchRequest, requestOptions, nextPageParameters, context));
-        } catch (RuntimeException ex) {
-            return pagedFluxError(logger, ex);
-        }
-=======
-    PagedFluxBase<SearchResult, SearchPagedResponse> search(String searchText, SearchOptions searchOptions,
-        RequestOptions requestOptions, Context context) {
-        SearchRequest searchRequest = createSearchRequest(searchText, searchOptions);
-        return new PagedFluxBase<>(() -> searchFirstPage(searchRequest, requestOptions, context),
-            nextPageParameters -> searchNextPage(searchRequest, requestOptions, nextPageParameters, context));
->>>>>>> b17451cf
+        SearchRequest request = createSearchRequest(searchText, searchOptions);
+
+        return new SearchPagedFlux<>(() -> (continuationToken, pageSize) ->
+            search(request, requestOptions, continuationToken, context).flux());
+    }
+
+    private Mono<SearchPagedResponse> search(SearchRequest request, RequestOptions requestOptions,
+        String nextPageParameters, Context context) {
+        if (!CoreUtils.isNullOrEmpty(nextPageParameters)) {
+            // Extract the value of top and skip from @search.nextPageParameters in SearchPagedResponse
+            ObjectMapper objectMapper = new ObjectMapper();
+            SearchRequest nextPageRequest;
+            try {
+                nextPageRequest = objectMapper.readValue(nextPageParameters, SearchRequest.class);
+            } catch (JsonProcessingException e) {
+                logger.error("Failed to parse nextPageParameters with error: %s", e.getMessage());
+                return Mono.empty();
+            }
+
+            if (nextPageRequest == null || nextPageRequest.getSkip() == null) {
+                return Mono.empty();
+            }
+
+            request.setSkip(nextPageRequest.getSkip());
+            if (nextPageRequest.getTop() != null) {
+                request.setTop(nextPageRequest.getTop());
+            }
+        }
+
+
+        return restClient.documents().searchPostWithRestResponseAsync(request, requestOptions, context)
+            .map(SearchPagedResponse::new);
     }
 
     /**
@@ -534,23 +512,13 @@
      * Suggests documents in the index that match the given partial query.
      *
      * @param searchText The search text on which to base suggestions
-<<<<<<< HEAD
-     * @param suggesterName The name of the suggester as specified in the suggesters collection
-     * that's part of the index definition
-     * @return A {@link PagedFlux} that iterates over {@link SuggestResult} objects
-     * and provides access to the {@link SuggestPagedResponse} object for each page containing
-     * HTTP response and coverage information.
-     */
-    public SearchPagedFlux<SuggestResult, SuggestPagedResponse> suggest(String searchText, String suggesterName) {
-=======
      * @param suggesterName The name of the suggester as specified in the suggesters collection that's part of the index
      * definition
-     * @return A {@link PagedFluxBase} that iterates over {@link SuggestResult} objects and provides access to the
+     * @return A {@link SearchPagedFlux} that iterates over {@link SuggestResult} objects and provides access to the
      * {@link SuggestPagedResponse} object for each page containing HTTP response and coverage information.
      * @see <a href="https://docs.microsoft.com/rest/api/searchservice/Suggestions">Suggestions</a>
      */
-    public PagedFluxBase<SuggestResult, SuggestPagedResponse> suggest(String searchText, String suggesterName) {
->>>>>>> b17451cf
+    public SearchPagedFlux<SuggestResult, SuggestPagedResponse> suggest(String searchText, String suggesterName) {
         return suggest(searchText, suggesterName, null, null);
     }
 
@@ -561,50 +529,34 @@
      * @param suggesterName The name of the suggester as specified in the suggesters collection that's part of the index
      * definition
      * @param suggestOptions Parameters to further refine the suggestion query.
-<<<<<<< HEAD
-     * @param requestOptions additional parameters for the operation.
-     *                       Contains the tracking ID sent with the request to help with debugging
-     * @return A {@link PagedFlux} that iterates over {@link SuggestResult} objects
-     * and provides access to the {@link SuggestPagedResponse} object for each page containing
-     * HTTP response and coverage information.
-     */
-    public SearchPagedFlux<SuggestResult, SuggestPagedResponse> suggest(String searchText, String suggesterName,
-=======
      * @param requestOptions additional parameters for the operation. Contains the tracking ID sent with the request to
      * help with debugging
-     * @return A {@link PagedFluxBase} that iterates over {@link SuggestResult} objects and provides access to the
+     * @return A {@link SearchPagedFlux} that iterates over {@link SuggestResult} objects and provides access to the
      * {@link SuggestPagedResponse} object for each page containing HTTP response and coverage information.
      * @see <a href="https://docs.microsoft.com/rest/api/searchservice/Suggestions">Suggestions</a>
      */
-    public PagedFluxBase<SuggestResult, SuggestPagedResponse> suggest(String searchText, String suggesterName,
->>>>>>> b17451cf
+    public SearchPagedFlux<SuggestResult, SuggestPagedResponse> suggest(String searchText, String suggesterName,
         SuggestOptions suggestOptions, RequestOptions requestOptions) {
-        try {
-            SuggestRequest suggestRequest = createSuggestRequest(searchText,
-                suggesterName, SuggestOptionsHandler.ensureSuggestOptions(suggestOptions));
-            return new PagedFlux<>(() -> withContext(context -> suggestFirst(requestOptions, suggestRequest, context)));
-        } catch (RuntimeException ex) {
-            return pagedFluxError(logger, ex);
-        }
-    }
-
-<<<<<<< HEAD
+        SuggestRequest suggestRequest = createSuggestRequest(searchText, suggesterName,
+            SuggestOptionsHandler.ensureSuggestOptions(suggestOptions));
+
+        return new SearchPagedFlux<>(() -> (continuationToken, pageSize) -> withContext(context ->
+            suggest(requestOptions, suggestRequest, context)).flux());
+    }
+
     SearchPagedFlux<SuggestResult, SuggestPagedResponse> suggest(String searchText, String suggesterName,
         SuggestOptions suggestOptions, RequestOptions requestOptions, Context context) {
-        SuggestRequest suggestRequest = this.createSuggestRequest(searchText,
+        SuggestRequest suggestRequest = createSuggestRequest(searchText,
             suggesterName, SuggestOptionsHandler.ensureSuggestOptions(suggestOptions));
-        try {
-            return new PagedFlux<>(() -> suggestFirst(requestOptions, suggestRequest, context));
-        } catch (RuntimeException ex) {
-            return pagedFluxError(logger, ex);
-        }
-=======
-    PagedFluxBase<SuggestResult, SuggestPagedResponse> suggest(String searchText, String suggesterName,
-        SuggestOptions suggestOptions, RequestOptions requestOptions, Context context) {
-        SuggestRequest suggestRequest = this.createSuggestRequest(searchText,
-            suggesterName, SuggestOptionsHandler.ensureSuggestOptions(suggestOptions));
-        return new PagedFluxBase<>(() -> this.suggestFirst(requestOptions, suggestRequest, context));
->>>>>>> b17451cf
+
+        return new SearchPagedFlux<>(() -> (continuationToken, pageSize) ->
+            suggest(requestOptions, suggestRequest, context).flux());
+    }
+
+    private Mono<SuggestPagedResponse> suggest(RequestOptions requestOptions, SuggestRequest suggestRequest,
+        Context context) {
+        return restClient.documents().suggestPostWithRestResponseAsync(suggestRequest, requestOptions, context)
+            .map(SuggestPagedResponse::new);
     }
 
     /**
@@ -665,11 +617,7 @@
      * @param suggesterName suggester name
      * @return auto complete result.
      */
-<<<<<<< HEAD
     public SearchPagedFlux<AutocompleteItem, AutocompletePagedResponse> autocomplete(String searchText,
-=======
-    public PagedFluxBase<AutocompleteItem, AutocompletePagedResponse> autocomplete(String searchText,
->>>>>>> b17451cf
         String suggesterName) {
         return autocomplete(searchText, suggesterName, null, null);
     }
@@ -684,130 +632,26 @@
      * help with debugging
      * @return auto complete result.
      */
-<<<<<<< HEAD
     public SearchPagedFlux<AutocompleteItem, AutocompletePagedResponse> autocomplete(String searchText,
-=======
-    public PagedFluxBase<AutocompleteItem, AutocompletePagedResponse> autocomplete(String searchText,
->>>>>>> b17451cf
         String suggesterName, AutocompleteOptions autocompleteOptions, RequestOptions requestOptions) {
-        try {
-            AutocompleteRequest autocompleteRequest = createAutoCompleteRequest(
-                searchText, suggesterName, autocompleteOptions);
-<<<<<<< HEAD
-            return new PagedFlux<>(() ->
-=======
-            return new PagedFluxBase<>(() ->
->>>>>>> b17451cf
-                withContext(context -> autocompleteFirst(requestOptions, autocompleteRequest, context)));
-        } catch (RuntimeException ex) {
-            return pagedFluxError(logger, ex);
-        }
-    }
-
-<<<<<<< HEAD
+        AutocompleteRequest request = createAutoCompleteRequest(searchText, suggesterName, autocompleteOptions);
+
+        return new SearchPagedFlux<>(() -> (continuationToken, pageSize) -> withContext(context ->
+            autocomplete(requestOptions, request, context)).flux());
+    }
+
     SearchPagedFlux<AutocompleteItem, AutocompletePagedResponse> autocomplete(String searchText, String suggesterName,
         AutocompleteOptions autocompleteOptions, RequestOptions requestOptions, Context context) {
-        AutocompleteRequest autocompleteRequest = createAutoCompleteRequest(
-            searchText, suggesterName, autocompleteOptions);
-        try {
-            return new PagedFlux<>(() -> autocompleteFirst(requestOptions, autocompleteRequest, context));
-        } catch (RuntimeException ex) {
-            return pagedFluxError(logger, ex);
-        }
-    }
-
-    private Mono<PagedResponse<AutocompleteItem>> autocompleteFirst(RequestOptions requestOptions,
-=======
-    PagedFluxBase<AutocompleteItem, AutocompletePagedResponse> autocomplete(String searchText, String suggesterName,
-        AutocompleteOptions autocompleteOptions, RequestOptions requestOptions, Context context) {
-        AutocompleteRequest autocompleteRequest = createAutoCompleteRequest(
-            searchText, suggesterName, autocompleteOptions);
-        return new PagedFluxBase<>(() -> this.autocompleteFirst(requestOptions, autocompleteRequest, context));
-    }
-
-    private Mono<AutocompletePagedResponse> autocompleteFirst(RequestOptions requestOptions,
->>>>>>> b17451cf
-        AutocompleteRequest autocompleteRequest, Context context) {
-        return restClient.documents()
-            .autocompletePostWithRestResponseAsync(autocompleteRequest, requestOptions, context)
+        AutocompleteRequest request = createAutoCompleteRequest(searchText, suggesterName, autocompleteOptions);
+
+        return new SearchPagedFlux<>(() -> (continuationToken, pageSize) ->
+            autocomplete(requestOptions, request, context).flux());
+    }
+
+    private Mono<AutocompletePagedResponse> autocomplete(RequestOptions requestOptions, AutocompleteRequest request,
+        Context context) {
+        return restClient.documents().autocompletePostWithRestResponseAsync(request, requestOptions, context)
             .map(AutocompletePagedResponse::new);
-    }
-
-    /**
-     * Retrieve the first page of a document search
-     *
-     * @param searchRequest the search request
-     * @param requestOptions the request options
-     * @param context the context to associate with this operation.
-     * @return {@link Mono}{@code <}{@link PagedResponse}{@code <}{@link SearchResult}{@code >}{@code >} next page
-     * response with results
-     */
-<<<<<<< HEAD
-    private Mono<PagedResponse<SearchResult>> searchFirstPage(SearchRequest searchRequest,
-        RequestOptions requestOptions, Context context) {
-=======
-    private Mono<SearchPagedResponse> searchFirstPage(SearchRequest searchRequest, RequestOptions requestOptions,
-        Context context) {
->>>>>>> b17451cf
-        return restClient.documents()
-            .searchPostWithRestResponseAsync(searchRequest, requestOptions, context)
-            .map(SearchPagedResponse::new);
-    }
-
-    /**
-     * Retrieve the next page of a document search
-     *
-     * @param searchRequest the search request
-     * @param nextPageParameters json string holding the parameters required to get the next page: skip is the number of
-     * documents to skip, top is the number of documents per page. Due to a limitation in PageFlux, this value is stored
-     * as String and converted to its Integer value before making the next request
-     * @param context the context to associate with this operation.
-     * @return {@link Mono}{@code <}{@link PagedResponse}{@code <}{@link SearchResult}{@code >}{@code >} next page
-     * response with results
-     */
-<<<<<<< HEAD
-    private Mono<PagedResponse<SearchResult>> searchNextPage(SearchRequest searchRequest, RequestOptions requestOptions,
-=======
-    private Mono<SearchPagedResponse> searchNextPage(SearchRequest searchRequest, RequestOptions requestOptions,
->>>>>>> b17451cf
-        String nextPageParameters, Context context) {
-        if (CoreUtils.isNullOrEmpty(nextPageParameters)) {
-            return Mono.empty();
-        }
-
-        // Extract the value of top and skip from @search.nextPageParameters in SearchPagedResponse
-        ObjectMapper objectMapper = new ObjectMapper();
-        SearchRequest nextPageRequest;
-        try {
-            nextPageRequest = objectMapper.readValue(nextPageParameters, SearchRequest.class);
-        } catch (JsonProcessingException e) {
-            logger.error("Failed to parse nextPageParameters with error: %s", e.getMessage());
-            return Mono.empty();
-        }
-        if (nextPageRequest == null || nextPageRequest.getSkip() == null) {
-            return Mono.empty();
-        }
-
-        searchRequest.setSkip(nextPageRequest.getSkip());
-        if (nextPageRequest.getTop() != null) {
-            searchRequest.setTop(nextPageRequest.getTop());
-        }
-
-        return restClient.documents()
-            .searchPostWithRestResponseAsync(searchRequest, requestOptions, context)
-            .map(SearchPagedResponse::new);
-    }
-
-<<<<<<< HEAD
-    private Mono<PagedResponse<SuggestResult>> suggestFirst(RequestOptions requestOptions,
-        SuggestRequest suggestRequest, Context context) {
-=======
-    private Mono<SuggestPagedResponse> suggestFirst(RequestOptions requestOptions, SuggestRequest suggestRequest,
-        Context context) {
->>>>>>> b17451cf
-        return restClient.documents()
-            .suggestPostWithRestResponseAsync(suggestRequest, requestOptions, context)
-            .map(SuggestPagedResponse::new);
     }
 
     /**
@@ -817,11 +661,11 @@
      * @param searchOptions search options
      * @return SearchRequest
      */
-    private SearchRequest createSearchRequest(String searchText, SearchOptions searchOptions) {
+    private static SearchRequest createSearchRequest(String searchText, SearchOptions searchOptions) {
         SearchRequest searchRequest = new SearchRequest().setSearchText(searchText);
+
         if (searchOptions != null) {
-            searchRequest
-                .setSearchMode(searchOptions.getSearchMode())
+            searchRequest.setSearchMode(searchOptions.getSearchMode())
                 .setFacets(searchOptions.getFacets())
                 .setFilter(searchOptions.getFilter())
                 .setHighlightPostTag(searchOptions.getHighlightPostTag())
@@ -833,15 +677,19 @@
                 .setScoringProfile(searchOptions.getScoringProfile())
                 .setSkip(searchOptions.getSkip())
                 .setTop(searchOptions.getTop());
+
             if (searchOptions.getHighlightFields() != null) {
                 searchRequest.setHighlightFields(String.join(",", searchOptions.getHighlightFields()));
             }
+
             if (searchOptions.getSearchFields() != null) {
                 searchRequest.setSearchFields(String.join(",", searchOptions.getSearchFields()));
             }
+
             if (searchOptions.getOrderBy() != null) {
                 searchRequest.setOrderBy(String.join(",", searchOptions.getOrderBy()));
             }
+
             if (searchOptions.getSelect() != null) {
                 searchRequest.setSelect(String.join(",", searchOptions.getSelect()));
             }
@@ -858,15 +706,14 @@
      * @param suggestOptions suggest options
      * @return SuggestRequest
      */
-    private SuggestRequest createSuggestRequest(String searchText,
-        String suggesterName,
+    private static SuggestRequest createSuggestRequest(String searchText, String suggesterName,
         SuggestOptions suggestOptions) {
         SuggestRequest suggestRequest = new SuggestRequest()
             .setSearchText(searchText)
             .setSuggesterName(suggesterName);
+
         if (suggestOptions != null) {
-            suggestRequest
-                .setFilter(suggestOptions.getFilter())
+            suggestRequest.setFilter(suggestOptions.getFilter())
                 .setUseFuzzyMatching(suggestOptions.isUseFuzzyMatching())
                 .setHighlightPostTag(suggestOptions.getHighlightPostTag())
                 .setHighlightPreTag(suggestOptions.getHighlightPreTag())
@@ -900,21 +747,21 @@
      * @param autocompleteOptions autocomplete options
      * @return AutocompleteRequest
      */
-    private AutocompleteRequest createAutoCompleteRequest(String searchText,
-        String suggesterName,
+    private static AutocompleteRequest createAutoCompleteRequest(String searchText, String suggesterName,
         AutocompleteOptions autocompleteOptions) {
         AutocompleteRequest autoCompleteRequest = new AutocompleteRequest()
             .setSearchText(searchText)
             .setSuggesterName(suggesterName);
+
         if (autocompleteOptions != null) {
-            autoCompleteRequest
-                .setFilter(autocompleteOptions.getFilter())
+            autoCompleteRequest.setFilter(autocompleteOptions.getFilter())
                 .setUseFuzzyMatching(autocompleteOptions.isUseFuzzyMatching())
                 .setHighlightPostTag(autocompleteOptions.getHighlightPostTag())
                 .setHighlightPreTag(autocompleteOptions.getHighlightPreTag())
                 .setMinimumCoverage(autocompleteOptions.getMinimumCoverage())
                 .setTop(autocompleteOptions.getTop())
                 .setAutocompleteMode(autocompleteOptions.getAutocompleteMode());
+
             List<String> searchFields = autocompleteOptions.getSearchFields();
             if (searchFields != null) {
                 autoCompleteRequest.setSearchFields(String.join(",", searchFields));
@@ -937,7 +784,7 @@
     }
 
 
-    private <T> IndexBatch<T> buildIndexBatch(Iterable<T> documents, IndexActionType actionType) {
+    private static <T> IndexBatch<T> buildIndexBatch(Iterable<T> documents, IndexActionType actionType) {
         IndexBatch<T> batch = new IndexBatch<>();
         List<IndexAction<T>> actions = batch.getActions();
         documents.forEach(d -> actions.add(new IndexAction<T>()
