// Copyright (c) Microsoft Corporation. All rights reserved.
// Licensed under the MIT License.
package com.azure.search;

import com.azure.core.annotation.ServiceClient;
import com.azure.core.http.HttpPipeline;
import com.azure.core.http.rest.PagedFlux;
import com.azure.core.http.rest.PagedResponse;
import com.azure.core.http.rest.PagedResponseBase;
import com.azure.core.http.rest.Response;
import com.azure.core.util.Context;
import com.azure.core.util.FluxUtil;
import com.azure.core.util.logging.ClientLogger;
import com.azure.search.SearchServiceUrlParser.SearchServiceUrlParts;
import com.azure.search.implementation.SearchServiceRestClientBuilder;
import com.azure.search.implementation.SearchServiceRestClientImpl;
import com.azure.search.models.AccessCondition;
import com.azure.search.models.AnalyzeRequest;
import com.azure.search.models.DataSource;
import com.azure.search.models.GetIndexStatisticsResult;
import com.azure.search.models.Index;
import com.azure.search.models.Indexer;
import com.azure.search.models.IndexerExecutionInfo;
import com.azure.search.models.RequestOptions;
import com.azure.search.models.ServiceStatistics;
import com.azure.search.models.Skillset;
import com.azure.search.models.SynonymMap;
import com.azure.search.models.TokenInfo;
import reactor.core.publisher.Mono;

import java.util.function.Function;

import static com.azure.core.util.FluxUtil.monoError;
import static com.azure.core.util.FluxUtil.pagedFluxError;
import static com.azure.core.util.FluxUtil.withContext;

/**
 * Asynchronous Client to manage and query indexes, as well as manage other resources, on a Cognitive Search service
 */
@ServiceClient(builder = SearchServiceClientBuilder.class, isAsync = true)
public final class SearchServiceAsyncClient {

    /**
     * Search REST API Version
     */
    private final SearchServiceVersion searchServiceVersion;

    /**
     * The endpoint for the Azure Cognitive Search service.
     */
    private final String endpoint;

    /**
     * The logger to be used
     */
    private final ClientLogger logger = new ClientLogger(SearchServiceAsyncClient.class);

    /**
     * The underlying AutoRest client used to interact with the Search service
     */
    private final SearchServiceRestClientImpl restClient;

    /**
     * The pipeline that powers this client.
     */
    private final HttpPipeline httpPipeline;

    SearchServiceAsyncClient(String endpoint, SearchServiceVersion searchServiceVersion, HttpPipeline httpPipeline) {

        SearchServiceUrlParts parts = SearchServiceUrlParser.parseServiceUrlParts(endpoint);

        if (searchServiceVersion == null) {
            throw logger.logExceptionAsError(new NullPointerException("Invalid apiVersion"));
        }
        if (httpPipeline == null) {
            throw logger.logExceptionAsError(new NullPointerException("Invalid httpPipeline"));
        }

        this.endpoint = endpoint;
        this.searchServiceVersion = searchServiceVersion;
        this.httpPipeline = httpPipeline;

        this.restClient = new SearchServiceRestClientBuilder()
            .searchServiceName(parts.serviceName)
            .searchDnsSuffix(parts.dnsSuffix)
            .apiVersion(searchServiceVersion.getVersion())
            .pipeline(httpPipeline)
            .build();
    }

    /**
     * Gets the {@link HttpPipeline} powering this client.
     *
     * @return the pipeline.
     */
    HttpPipeline getHttpPipeline() {
        return this.httpPipeline;
    }

    /**
     * Initializes a new {@link SearchIndexAsyncClient} using the given Index name and the same configuration as the
     * SearchServiceAsyncClient.
     *
     * @param indexName the name of the Index for the client
     * @return a {@link SearchIndexAsyncClient} created from the service client configuration
     */
    public SearchIndexAsyncClient getIndexClient(String indexName) {
<<<<<<< HEAD
        return new SearchIndexAsyncClient(
            endpoint,
            indexName,
            searchServiceVersion,
            httpPipeline);
=======
        return new SearchIndexAsyncClient(endpoint, indexName, apiVersion, httpPipeline);
>>>>>>> 10ed766b
    }

    /**
     * Gets search service version.
     *
     * @return the search service version value.
     */
    public SearchServiceVersion getServiceVersion() {
        return this.searchServiceVersion;
    }

    /**
     * Gets the endpoint for the Azure Cognitive Search service.
     *
     * @return the endpoint value.
     */
    public String getEndpoint() {
        return this.endpoint;
    }

    /**
     * Creates a new Azure Cognitive Search data source or updates a data source if it already exists.
     *
     * @param dataSource the definition of the data source to create or update
     * @return the data source that was created or updated.
     */
    public Mono<DataSource> createOrUpdateDataSource(DataSource dataSource) {
        return createOrUpdateDataSourceWithResponse(dataSource, null, null).map(Response::getValue);
    }

    /**
     * Creates a new Azure Cognitive Search data source or updates a data source if it already exists.
     *
     * @param dataSource The definition of the data source to create or update.
     * @param accessCondition the condition where the operation will be performed if the ETag on the server matches or
     * doesn't match specified values
     * @param requestOptions additional parameters for the operation. Contains the tracking ID sent with the request to
     * help with debugging
     * @return a data source response.
     */
    public Mono<Response<DataSource>> createOrUpdateDataSourceWithResponse(DataSource dataSource,
        AccessCondition accessCondition, RequestOptions requestOptions) {
        return withContext(context ->
            createOrUpdateDataSourceWithResponse(dataSource, accessCondition, requestOptions, context));
    }

    Mono<Response<DataSource>> createOrUpdateDataSourceWithResponse(DataSource dataSource,
        AccessCondition accessCondition, RequestOptions requestOptions, Context context) {
        try {
            return restClient
                .dataSources()
                .createOrUpdateWithRestResponseAsync(dataSource.getName(),
                    dataSource, requestOptions, accessCondition, context)
                .map(Function.identity());
        } catch (RuntimeException ex) {
            return monoError(logger, ex);
        }
    }

    /**
     * Creates a new Azure Cognitive Search data source
     *
     * @param dataSource The definition of the dataSource to create.
     * @return a Mono which performs the network request upon subscription.
     */
    public Mono<DataSource> createDataSource(DataSource dataSource) {
        return createDataSourceWithResponse(dataSource, null).map(Response::getValue);
    }

    /**
     * Creates a new Azure Cognitive Search data source
     *
     * @param dataSource The definition of the data source to create.
     * @param requestOptions Additional parameters for the operation. Contains the tracking ID sent with the request to
     * help with debugging.
     * @return a Mono which performs the network request upon subscription.
     */
    public Mono<Response<DataSource>> createDataSourceWithResponse(DataSource dataSource,
        RequestOptions requestOptions) {
        return withContext(context -> this.createDataSourceWithResponse(dataSource, requestOptions, context));
    }

    Mono<Response<DataSource>> createDataSourceWithResponse(DataSource dataSource, RequestOptions requestOptions,
        Context context) {
        try {
            return restClient.dataSources()
                .createWithRestResponseAsync(dataSource, requestOptions, context)
                .map(Function.identity());
        } catch (RuntimeException ex) {
            return monoError(logger, ex);
        }
    }

    /**
     * Retrieves a DataSource from an Azure Cognitive Search service.
     *
     * @param dataSourceName the name of the data source to retrieve
     * @return the DataSource.
     */
    public Mono<DataSource> getDataSource(String dataSourceName) {
        return getDataSourceWithResponse(dataSourceName, null).map(Response::getValue);
    }

    /**
     * Retrieves a DataSource from an Azure Cognitive Search service.
     *
     * @param dataSourceName the name of the data source to retrieve
     * @param requestOptions additional parameters for the operation. Contains the tracking ID sent with the request to
     * help with debugging.
     * @return a response containing the DataSource.
     */
    public Mono<Response<DataSource>> getDataSourceWithResponse(String dataSourceName, RequestOptions requestOptions) {
        return withContext(context -> getDataSourceWithResponse(dataSourceName, requestOptions, context));
    }

    Mono<Response<DataSource>> getDataSourceWithResponse(String dataSourceName, RequestOptions requestOptions,
        Context context) {
        try {
            return restClient.dataSources()
                .getWithRestResponseAsync(dataSourceName, requestOptions, context)
                .map(Function.identity());
        } catch (RuntimeException ex) {
            return monoError(logger, ex);
        }
    }

    /**
     * List all DataSources from an Azure Cognitive Search service.
     *
     * @return a list of DataSources
     */
    public PagedFlux<DataSource> listDataSources() {
        return listDataSources(null, null);
    }

    /**
     * List all DataSources from an Azure Cognitive Search service.
     *
     * @param select Selects which top-level properties of DataSource definitions to retrieve. Specified as a
     * comma-separated list of JSON property names, or '*' for all properties. The default is all properties.
     * @param requestOptions Additional parameters for the operation. Contains the tracking ID sent with the request to
     * help with debugging.
     * @return a list of DataSources
     */
    public PagedFlux<DataSource> listDataSources(String select, RequestOptions requestOptions) {
        try {
            return new PagedFlux<>(() ->
                withContext(context -> this.listDataSourcesWithResponse(select, requestOptions, context)));
        } catch (RuntimeException ex) {
            return pagedFluxError(logger, ex);
        }
    }

    PagedFlux<DataSource> listDataSources(String select, RequestOptions requestOptions, Context context) {
        try {
            return new PagedFlux<>(() -> this.listDataSourcesWithResponse(select, requestOptions, context));
        } catch (RuntimeException ex) {
            return pagedFluxError(logger, ex);
        }
    }

    private Mono<PagedResponse<DataSource>> listDataSourcesWithResponse(String select, RequestOptions requestOptions,
        Context context) {
        return restClient.dataSources()
            .listWithRestResponseAsync(select, requestOptions, context)
            .map(response -> new PagedResponseBase<>(
                response.getRequest(),
                response.getStatusCode(),
                response.getHeaders(),
                response.getValue().getDataSources(),
                null,
                null));
    }

    /**
     * Delete a DataSource
     *
     * @param dataSourceName the name of the data source for deletion
     * @return a void Mono
     */
    public Mono<Void> deleteDataSource(String dataSourceName) {
        return deleteDataSourceWithResponse(dataSourceName, null, null).flatMap(FluxUtil::toMono);
    }

    /**
     * Deletes an Azure Cognitive Search data source.
     *
     * @param dataSourceName The name of the data source to delete.
     * @param accessCondition the condition where the operation will be performed if the ETag on the server matches or
     * doesn't match specified values
     * @param requestOptions additional parameters for the operation. Contains the tracking ID sent with the request to
     * help with debugging
     * @return a mono response
     */
<<<<<<< HEAD
    public Mono<Response<Void>> deleteDataSourceWithResponse(String dataSourceName,
                                                             AccessCondition accessCondition,
                                                             RequestOptions requestOptions) {
        try {
            return withContext(context -> this.deleteDataSourceWithResponse(dataSourceName,
                accessCondition, requestOptions, context));
        } catch (RuntimeException ex) {
            return monoError(logger, ex);
        }
    }

    Mono<Response<Void>> deleteDataSourceWithResponse(String dataSourceName,
                                                      AccessCondition accessCondition,
                                                      RequestOptions requestOptions,
                                                      Context context) {
        return restClient.dataSources()
            .deleteWithRestResponseAsync(
                dataSourceName,
                requestOptions,
                accessCondition,
                context).map(Function.identity());
    }


    /**
     * Determines whether or not the given data source exists.
     *
     * @param dataSourceName the name of the data source
     * @return true if the data source exists; false otherwise.
     */
    public Mono<Boolean> doesDataSourceExist(String dataSourceName) {
        try {
            return this.doesDataSourceExistWithResponse(dataSourceName, null).map(Response::getValue);
        } catch (RuntimeException ex) {
            return monoError(logger, ex);
        }
    }

    /**
     * Determines whether or not the given data source exists.
     *
     * @param dataSourceName the name of the data source
     * @param requestOptions additional parameters for the operation.
     *                       Contains the tracking ID sent with the request to help with debugging
     * @return true if the data source exists; false otherwise.
     */
    public Mono<Response<Boolean>> doesDataSourceExistWithResponse(String dataSourceName,
        RequestOptions requestOptions) {
        try {
            return withContext(context -> this.doesDataSourceExistWithResponse(dataSourceName, requestOptions,
                context));
=======
    public Mono<Response<Void>> deleteDataSourceWithResponse(String dataSourceName, AccessCondition accessCondition,
        RequestOptions requestOptions) {
        return withContext(context ->
            deleteDataSourceWithResponse(dataSourceName, accessCondition, requestOptions, context));
    }

    Mono<Response<Void>> deleteDataSourceWithResponse(String dataSourceName, AccessCondition accessCondition,
        RequestOptions requestOptions, Context context) {
        try {
            return restClient.dataSources()
                .deleteWithRestResponseAsync(
                    dataSourceName,
                    requestOptions,
                    accessCondition,
                    context).map(Function.identity());
>>>>>>> 10ed766b
        } catch (RuntimeException ex) {
            return monoError(logger, ex);
        }
    }

<<<<<<< HEAD
    Mono<Response<Boolean>> doesDataSourceExistWithResponse(String dataSourceName, RequestOptions requestOptions,
        Context context) {
        return resourceExistsWithResponse(() ->
            this.getDataSourceWithResponse(dataSourceName, requestOptions, context));
    }

=======
>>>>>>> 10ed766b
    /**
     * Creates a new Azure Cognitive Search indexer.
     *
     * @param indexer definition of the indexer to create.
     * @return the created Indexer.
     */
    public Mono<Indexer> createIndexer(Indexer indexer) {
        return createIndexerWithResponse(indexer, null).map(Response::getValue);
    }

    /**
     * Creates a new Azure Cognitive Search indexer.
     *
     * @param indexer definition of the indexer to create
     * @param requestOptions additional parameters for the operation. Contains the tracking ID sent with the request to
     * help with debugging
     * @return a response containing the created Indexer.
     */
    public Mono<Response<Indexer>> createIndexerWithResponse(Indexer indexer, RequestOptions requestOptions) {
        return withContext(context -> createIndexerWithResponse(indexer, requestOptions, context));
    }

    Mono<Response<Indexer>> createIndexerWithResponse(Indexer indexer, RequestOptions requestOptions, Context context) {
        try {
            return restClient.indexers()
                .createWithRestResponseAsync(indexer, requestOptions, context)
                .map(Function.identity());
        } catch (RuntimeException ex) {
            return monoError(logger, ex);
        }
    }

    /**
     * Creates a new Azure Cognitive Search indexer or updates an indexer if it already exists.
     *
     * @param indexer The definition of the indexer to create or update.
     * @return a response containing the created Indexer.
     */
    public Mono<Indexer> createOrUpdateIndexer(Indexer indexer) {
        return createOrUpdateIndexerWithResponse(indexer, null, null).map(Response::getValue);
    }

    /**
     * Creates a new Azure Cognitive Search indexer or updates an indexer if it already exists.
     *
     * @param indexer the definition of the indexer to create or update
     * @param accessCondition the condition where the operation will be performed if the ETag on the server matches or
     * doesn't match specified values
     * @param requestOptions additional parameters for the operation Contains the tracking ID sent with the request to
     * help with debugging
     * @return a response containing the created Indexer.
     */
    public Mono<Response<Indexer>> createOrUpdateIndexerWithResponse(Indexer indexer, AccessCondition accessCondition,
        RequestOptions requestOptions) {
        return withContext(context ->
            createOrUpdateIndexerWithResponse(indexer, accessCondition, requestOptions, context));
    }

    Mono<Response<Indexer>> createOrUpdateIndexerWithResponse(Indexer indexer, AccessCondition accessCondition,
        RequestOptions requestOptions, Context context) {
        try {
            return restClient.indexers()
                .createOrUpdateWithRestResponseAsync(indexer.getName(), indexer, requestOptions, accessCondition,
                    context)
                .map(Function.identity());
        } catch (RuntimeException ex) {
            return monoError(logger, ex);
        }
    }

    /**
     * Retrieves an indexer definition.
     *
     * @param indexerName the name of the indexer to retrieve
     * @return the indexer.
     */
    public Mono<Indexer> getIndexer(String indexerName) {
        return getIndexerWithResponse(indexerName, null).map(Response::getValue);
    }

    /**
     * Retrieves an indexer definition.
     *
     * @param indexerName the name of the indexer to retrieve
     * @param requestOptions additional parameters for the operation. Contains the tracking ID sent with the request to
     * help with debugging
     * @return a response containing the indexer.
     */
    public Mono<Response<Indexer>> getIndexerWithResponse(String indexerName, RequestOptions requestOptions) {
        return withContext(context -> getIndexerWithResponse(indexerName, requestOptions, context));
    }

    Mono<Response<Indexer>> getIndexerWithResponse(String indexerName, RequestOptions requestOptions, Context context) {
        try {
            return restClient.indexers()
                .getWithRestResponseAsync(indexerName, requestOptions, context)
                .map(Function.identity());
        } catch (RuntimeException ex) {
            return monoError(logger, ex);
        }
    }

    /**
     * @return all Indexers from the Search service.
     */
    public PagedFlux<Indexer> listIndexers() {
        return listIndexers(null, null);
    }

    /**
     * Lists all indexers available for an Azure Cognitive Search service.
     *
     * @param select Selects which top-level properties of the indexers to retrieve. Specified as a comma-separated list
     * of JSON property names, or '*' for all properties. The default is all properties.
     * @param requestOptions Additional parameters for the operation.
     * @return a response containing all Indexers from the Search service.
     */
    public PagedFlux<Indexer> listIndexers(String select, RequestOptions requestOptions) {
        try {
            return new PagedFlux<>(() ->
                withContext(context -> this.listIndexersWithResponse(select, requestOptions, context)));
        } catch (RuntimeException ex) {
            return pagedFluxError(logger, ex);
        }
    }

    PagedFlux<Indexer> listIndexers(String select, RequestOptions requestOptions, Context context) {
        try {
            return new PagedFlux<>(() -> this.listIndexersWithResponse(select, requestOptions, context));
        } catch (RuntimeException ex) {
            return pagedFluxError(logger, ex);
        }
    }

    private Mono<PagedResponse<Indexer>> listIndexersWithResponse(String select, RequestOptions requestOptions,
        Context context) {
        return restClient.indexers()
            .listWithRestResponseAsync(select, requestOptions, context)
            .map(response -> new PagedResponseBase<>(
                response.getRequest(),
                response.getStatusCode(),
                response.getHeaders(),
                response.getValue().getIndexers(),
                null,
                null));
    }

    /**
     * Deletes an Azure Cognitive Search indexer.
     *
     * @param indexerName the name of the indexer to delete
     * @return a response signalling completion.
     */
    public Mono<Void> deleteIndexer(String indexerName) {
        return deleteIndexerWithResponse(indexerName, null, null).flatMap(FluxUtil::toMono);
    }

    /**
     * Deletes an Azure Cognitive Search indexer.
     *
     * @param indexerName the name of the indexer to delete
     * @param accessCondition the condition where the operation will be performed if the ETag on the server matches or
     * doesn't match specified values
     * @param requestOptions additional parameters for the operation. Contains the tracking ID sent with the request to
     * help with debugging
     * @return a response signalling completion.
     */
    public Mono<Response<Void>> deleteIndexerWithResponse(String indexerName, AccessCondition accessCondition,
        RequestOptions requestOptions) {
        return withContext(context -> deleteIndexerWithResponse(indexerName, accessCondition, requestOptions, context));
    }

    /**
     * Deletes an Azure Cognitive Search indexer.
     *
     * @param indexerName the name of the indexer to delete
     * @param accessCondition the condition where the operation will be performed if the ETag on the server matches or
     * doesn't match specified values
     * @param requestOptions additional parameters for the operation. Contains the tracking ID sent with the request to
     * help with debugging
     * @param context the context
     * @return a response signalling completion.
     */
    Mono<Response<Void>> deleteIndexerWithResponse(String indexerName, AccessCondition accessCondition,
        RequestOptions requestOptions, Context context) {
        try {
            return restClient.indexers()
                .deleteWithRestResponseAsync(indexerName, requestOptions, accessCondition, context)
                .map(Function.identity());
        } catch (RuntimeException ex) {
            return monoError(logger, ex);
        }
    }

    /**
     * Resets the change tracking state associated with an indexer.
     *
     * @param indexerName the name of the indexer to reset
     * @return a response signalling completion.
     */
    public Mono<Void> resetIndexer(String indexerName) {
        return resetIndexerWithResponse(indexerName, null).flatMap(FluxUtil::toMono);
    }

    /**
     * Resets the change tracking state associated with an indexer.
     *
     * @param indexerName the name of the indexer to reset
     * @param requestOptions additional parameters for the operation. Contains the tracking ID sent with the request to
     * help with debugging
     * @return a response signalling completion.
     */
    public Mono<Response<Void>> resetIndexerWithResponse(String indexerName, RequestOptions requestOptions) {
        return withContext(context -> resetIndexerWithResponse(indexerName, requestOptions, context));
    }

    Mono<Response<Void>> resetIndexerWithResponse(String indexerName, RequestOptions requestOptions, Context context) {
        try {
            return restClient.indexers()
                .resetWithRestResponseAsync(indexerName, requestOptions, context)
                .map(Function.identity());
        } catch (RuntimeException ex) {
            return monoError(logger, ex);
        }
    }

    /**
     * Runs an indexer on-demand.
     *
     * @param indexerName the name of the indexer to run
     * @return a response signalling completion.
     */
    public Mono<Void> runIndexer(String indexerName) {
        return runIndexerWithResponse(indexerName, null).flatMap(FluxUtil::toMono);
    }

    /**
     * Runs an indexer on-demand.
     *
     * @param indexerName the name of the indexer to run
     * @param requestOptions additional parameters for the operation. Contains the tracking ID sent with the request to
     * help with debugging
     * @return a response signalling completion.
     */
    public Mono<Response<Void>> runIndexerWithResponse(String indexerName, RequestOptions requestOptions) {
        return withContext(context -> runIndexerWithResponse(indexerName, requestOptions, context));
    }

    Mono<Response<Void>> runIndexerWithResponse(String indexerName, RequestOptions requestOptions, Context context) {
        try {
            return restClient.indexers().runWithRestResponseAsync(indexerName, requestOptions, context)
                .map(Function.identity());
        } catch (RuntimeException ex) {
            return monoError(logger, ex);
        }
    }

    /**
     * Returns the current status and execution history of an indexer.
     *
     * @param indexerName the name of the indexer for which to retrieve status
     * @return the indexer execution info.
     */
    public Mono<IndexerExecutionInfo> getIndexerStatus(String indexerName) {
        return getIndexerStatusWithResponse(indexerName, null).map(Response::getValue);
    }

    /**
     * Returns the current status and execution history of an indexer.
     *
     * @param indexerName the name of the indexer for which to retrieve status
     * @param requestOptions additional parameters for the operation. Contains the tracking ID sent with the request to
     * help with debugging
     * @return a response with the indexer execution info.
     */
    public Mono<Response<IndexerExecutionInfo>> getIndexerStatusWithResponse(String indexerName,
        RequestOptions requestOptions) {
        return withContext(context -> getIndexerStatusWithResponse(indexerName, requestOptions, context));
    }

<<<<<<< HEAD

    /**
     * Determines whether or not the given indexer exists.
     *
     * @param indexerName the name of the indexer
     * @return true if the indexer exists; false otherwise.
     */
    public Mono<Boolean> doesIndexerExist(String indexerName) {
        try {
            return this.doesIndexerExistWithResponse(indexerName, null).map(Response::getValue);
        } catch (RuntimeException ex) {
            return monoError(logger, ex);
        }
    }

    /**
     * Determines whether or not the given indexer exists.
     *
     * @param indexerName the name of the indexer
     * @param requestOptions additional parameters for the operation.
     *                       Contains the tracking ID sent with the request to help with debugging
     * @return true if the indexer exists; false otherwise.
     */
    public Mono<Response<Boolean>> doesIndexerExistWithResponse(String indexerName, RequestOptions requestOptions) {
        try {
            return withContext(context -> this.doesIndexerExistWithResponse(indexerName, requestOptions, context));
=======
    Mono<Response<IndexerExecutionInfo>> getIndexerStatusWithResponse(String indexerName, RequestOptions requestOptions,
        Context context) {
        try {
            return restClient.indexers()
                .getStatusWithRestResponseAsync(indexerName, requestOptions, context)
                .map(Function.identity());
>>>>>>> 10ed766b
        } catch (RuntimeException ex) {
            return monoError(logger, ex);
        }
    }

<<<<<<< HEAD
    Mono<Response<Boolean>> doesIndexerExistWithResponse(String indexerName,
                                                      RequestOptions requestOptions,
                                                      Context context) {
        return resourceExistsWithResponse(() -> this.getIndexerWithResponse(indexerName, requestOptions, context));
    }

=======
>>>>>>> 10ed766b
    /**
     * Creates a new Azure Cognitive Search index.
     *
     * @param index definition of the index to create.
     * @return the created Index.
     */
    public Mono<Index> createIndex(Index index) {
        return createIndexWithResponse(index, null).map(Response::getValue);
    }

    /**
     * Creates a new Azure Cognitive Search index.
     *
     * @param index definition of the index to create
     * @param requestOptions additional parameters for the operation. Contains the tracking ID sent with the request to
     * help with debugging
     * @return a response containing the created Index.
     */
    public Mono<Response<Index>> createIndexWithResponse(Index index, RequestOptions requestOptions) {
        return withContext(context -> createIndexWithResponse(index, requestOptions, context));
    }

    Mono<Response<Index>> createIndexWithResponse(Index index, RequestOptions requestOptions, Context context) {
        try {
            return restClient.indexes()
                .createWithRestResponseAsync(index, requestOptions, context)
                .map(Function.identity());
        } catch (RuntimeException ex) {
            return monoError(logger, ex);
        }
    }

    /**
     * Retrieves an index definition from the Azure Cognitive Search.
     *
     * @param indexName The name of the index to retrieve
     * @return the Index.
     */
    public Mono<Index> getIndex(String indexName) {
        return getIndexWithResponse(indexName, null).map(Response::getValue);
    }

    /**
     * Retrieves an index definition from the Azure Cognitive Search.
     *
     * @param indexName the name of the index to retrieve
     * @param requestOptions additional parameters for the operation. Contains the tracking ID sent with the request to
     * help with debugging
     * @return a response containing the Index.
     */
    public Mono<Response<Index>> getIndexWithResponse(String indexName, RequestOptions requestOptions) {
        return withContext(context -> getIndexWithResponse(indexName, requestOptions, context));
    }

    Mono<Response<Index>> getIndexWithResponse(String indexName, RequestOptions requestOptions, Context context) {
<<<<<<< HEAD
        return restClient
            .indexes()
            .getWithRestResponseAsync(indexName, requestOptions, context)
            .map(Function.identity());
    }

    /**
     * Determines whether or not the given index exists in the Azure Cognitive Search.
     *
     * @param indexName the name of the index
     * @return true if the index exists; false otherwise.
     */
    public Mono<Boolean> doesIndexExist(String indexName) {
        try {
            return this.doesIndexExistWithResponse(indexName, null).map(Response::getValue);
        } catch (RuntimeException ex) {
            return monoError(logger, ex);
        }
    }

    /**
     * Determines whether or not the given index exists in the Azure Cognitive Search.
     *
     * @param indexName the name of the index
     * @param requestOptions additional parameters for the operation.
     *                       Contains the tracking ID sent with the request to help with debugging
     * @return true if the index exists; false otherwise.
     */
    public Mono<Response<Boolean>> doesIndexExistWithResponse(String indexName, RequestOptions requestOptions) {
        try {
            return withContext(context -> this.doesIndexExistWithResponse(indexName, requestOptions, context));
=======
        try {
            return restClient.indexes()
                .getWithRestResponseAsync(indexName, requestOptions, context)
                .map(Function.identity());
>>>>>>> 10ed766b
        } catch (RuntimeException ex) {
            return monoError(logger, ex);
        }
    }

<<<<<<< HEAD
    Mono<Response<Boolean>> doesIndexExistWithResponse(String indexName,
                                                    RequestOptions requestOptions,
                                                    Context context) {
        return resourceExistsWithResponse(() -> this.getIndexWithResponse(indexName, requestOptions, context));
    }

=======
>>>>>>> 10ed766b
    /**
     * Returns statistics for the given index, including a document count and storage usage.
     *
     * @param indexName the name of the index for which to retrieve statistics
     * @return the index statistics result.
     */
    public Mono<GetIndexStatisticsResult> getIndexStatistics(String indexName) {
        return getIndexStatisticsWithResponse(indexName, null).map(Response::getValue);
    }

    /**
     * Returns statistics for the given index, including a document count and storage usage.
     *
     * @param indexName the name of the index for which to retrieve statistics
     * @param requestOptions additional parameters for the operation. Contains the tracking ID sent with the request to
     * help with debugging
     * @return a response containing the index statistics result.
     */
    public Mono<Response<GetIndexStatisticsResult>> getIndexStatisticsWithResponse(String indexName,
        RequestOptions requestOptions) {
        return withContext(context -> getIndexStatisticsWithResponse(indexName, requestOptions, context));
    }

    Mono<Response<GetIndexStatisticsResult>> getIndexStatisticsWithResponse(String indexName,
        RequestOptions requestOptions, Context context) {
        try {
            return restClient.indexes()
                .getStatisticsWithRestResponseAsync(indexName, requestOptions, context)
                .map(Function.identity());
        } catch (RuntimeException ex) {
            return monoError(logger, ex);
        }
    }

    /**
     * Lists all indexes available for an Azure Cognitive Search service.
     *
     * @return a reactive response emitting the list of indexes.
     */
    public PagedFlux<Index> listIndexes() {
        return listIndexes(null, null);
    }

    /**
     * Lists all indexes available for an Azure Cognitive Search service.
     *
     * @param select selects which top-level properties of the index definitions to retrieve. Specified as a
     * comma-separated list of JSON property names, or '*' for all properties. The default is all properties
     * @param requestOptions additional parameters for the operation. Contains the tracking ID sent with the request to
     * help with debugging
     * @return a reactive response emitting the list of indexes.
     */
    public PagedFlux<Index> listIndexes(String select, RequestOptions requestOptions) {
        try {
            return new PagedFlux<>(() ->
                withContext(context -> this.listIndexesWithResponse(select, requestOptions, context)));
        } catch (RuntimeException ex) {
            return pagedFluxError(logger, ex);
        }
    }

    PagedFlux<Index> listIndexes(String select, RequestOptions requestOptions, Context context) {
        try {
            return new PagedFlux<>(() -> this.listIndexesWithResponse(select, requestOptions, context));
        } catch (RuntimeException ex) {
            return pagedFluxError(logger, ex);
        }
    }

    private Mono<PagedResponse<Index>> listIndexesWithResponse(String select, RequestOptions requestOptions,
        Context context) {
        return restClient.indexes()
            .listWithRestResponseAsync(select, requestOptions, context)
            .map(response -> new PagedResponseBase<>(
                response.getRequest(),
                response.getStatusCode(),
                response.getHeaders(),
                response.getValue().getIndexes(),
                null,
                null));
    }

    /**
     * Creates a new Azure Cognitive Search index or updates an index if it already exists.
     *
     * @param index the definition of the index to create or update
     * @return the index that was created or updated.
     */
    public Mono<Index> createOrUpdateIndex(Index index) {
        return createOrUpdateIndexWithResponse(index, false, null, null).map(Response::getValue);
    }

    /**
     * Creates a new Azure Cognitive Search index or updates an index if it already exists.
     *
     * @param index the definition of the index to create or update
     * @param allowIndexDowntime allows new analyzers, tokenizers, token filters, or char filters to be added to an
     * index by taking the index offline for at least a few seconds. This temporarily causes indexing and query requests
     * to fail. Performance and write availability of the index can be impaired for several minutes after the index is
     * updated, or longer for very large indexes
     * @param accessCondition the condition where the operation will be performed if the ETag on the server matches or
     * doesn't match specified values
     * @param requestOptions additional parameters for the operation. Contains the tracking ID sent with the request to
     * help with debugging
     * @return a response containing the index that was created or updated
     */
    public Mono<Response<Index>> createOrUpdateIndexWithResponse(Index index, boolean allowIndexDowntime,
        AccessCondition accessCondition, RequestOptions requestOptions) {
        return withContext(context ->
            createOrUpdateIndexWithResponse(index, allowIndexDowntime, accessCondition, requestOptions, context));
    }

    Mono<Response<Index>> createOrUpdateIndexWithResponse(Index index, boolean allowIndexDowntime,
        AccessCondition accessCondition, RequestOptions requestOptions, Context context) {
        try {
            return restClient.indexes()
                .createOrUpdateWithRestResponseAsync(index.getName(), index, allowIndexDowntime, requestOptions,
                    accessCondition, context)
                .map(Function.identity());
        } catch (RuntimeException ex) {
            return monoError(logger, ex);
        }
    }

    /**
     * Deletes an Azure Cognitive Search index and all the documents it contains.
     *
     * @param indexName the name of the index to delete
     * @return a response signalling completion.
     */
    public Mono<Void> deleteIndex(String indexName) {
        return deleteIndexWithResponse(indexName, null, null).flatMap(FluxUtil::toMono);
    }

    /**
     * Deletes an Azure Cognitive Search index and all the documents it contains.
     *
     * @param indexName the name of the index to delete
     * @param accessCondition the condition where the operation will be performed if the ETag on the server matches or
     * doesn't match specified values
     * @param requestOptions additional parameters for the operation. Contains the tracking ID sent with the request to
     * help with debugging
     * @return a response signalling completion.
     */
    public Mono<Response<Void>> deleteIndexWithResponse(String indexName, AccessCondition accessCondition,
        RequestOptions requestOptions) {
        return withContext(context -> deleteIndexWithResponse(indexName, accessCondition, requestOptions, context));
    }

    Mono<Response<Void>> deleteIndexWithResponse(String indexName, AccessCondition accessCondition,
        RequestOptions requestOptions, Context context) {
        try {
            return restClient.indexes()
                .deleteWithRestResponseAsync(indexName, requestOptions, accessCondition, context)
                .map(Function.identity());
        } catch (RuntimeException ex) {
            return monoError(logger, ex);
        }
    }

    /**
     * Shows how an analyzer breaks text into tokens.
     *
     * @param indexName the name of the index for which to test an analyzer
     * @param analyzeRequest the text and analyzer or analysis components to test
     * @return analyze result.
     */
    public PagedFlux<TokenInfo> analyzeText(String indexName, AnalyzeRequest analyzeRequest) {
        return analyzeText(indexName, analyzeRequest, null);
    }

    /**
     * Shows how an analyzer breaks text into tokens.
     *
     * @param indexName the name of the index for which to test an analyzer
     * @param analyzeRequest the text and analyzer or analysis components to test
     * @param requestOptions additional parameters for the operation. Contains the tracking ID sent with the request to
     * help with debugging
     * @return a response containing analyze result.
     */
    public PagedFlux<TokenInfo> analyzeText(String indexName, AnalyzeRequest analyzeRequest,
        RequestOptions requestOptions) {
        try {
            return new PagedFlux<>(() ->
                withContext(context -> analyzeTextWithResponse(indexName, analyzeRequest, requestOptions, context)));
        } catch (RuntimeException ex) {
            return pagedFluxError(logger, ex);
        }
    }

    PagedFlux<TokenInfo> analyzeText(String indexName, AnalyzeRequest analyzeRequest, RequestOptions requestOptions,
        Context context) {
        try {
            return new PagedFlux<>(() -> analyzeTextWithResponse(indexName, analyzeRequest, requestOptions, context));
        } catch (RuntimeException ex) {
            return pagedFluxError(logger, ex);
        }
    }

    private Mono<PagedResponse<TokenInfo>> analyzeTextWithResponse(String indexName, AnalyzeRequest analyzeRequest,
        RequestOptions requestOptions, Context context) {
        return restClient.indexes()
            .analyzeWithRestResponseAsync(indexName, analyzeRequest, requestOptions, context)
            .map(response -> new PagedResponseBase<>(
                response.getRequest(),
                response.getStatusCode(),
                response.getHeaders(),
                response.getValue().getTokens(),
                null,
                null));
    }

    /**
     * Creates a new skillset in an Azure Cognitive Search service.
     *
     * @param skillset definition of the skillset containing one or more cognitive skills
     * @return the created Skillset.
     */
    public Mono<Skillset> createSkillset(Skillset skillset) {
        return createSkillsetWithResponse(skillset, null).map(Response::getValue);
    }

    /**
     * Creates a new skillset in an Azure Cognitive Search service.
     *
     * @param skillset definition of the skillset containing one or more cognitive skills
     * @param requestOptions additional parameters for the operation. Contains the tracking ID sent with the request to
     * help with debugging
     * @return a response containing the created Skillset.
     */
    public Mono<Response<Skillset>> createSkillsetWithResponse(Skillset skillset, RequestOptions requestOptions) {
        return withContext(context -> createSkillsetWithResponse(skillset, requestOptions, context));
    }

    Mono<Response<Skillset>> createSkillsetWithResponse(Skillset skillset, RequestOptions requestOptions,
        Context context) {
        try {
            return restClient.skillsets()
                .createWithRestResponseAsync(skillset, requestOptions, context)
                .map(Function.identity());
        } catch (RuntimeException ex) {
            return monoError(logger, ex);
        }
    }

    /**
     * Retrieves a skillset definition.
     *
     * @param skillsetName the name of the skillset to retrieve
     * @return the Skillset.
     */
    public Mono<Skillset> getSkillset(String skillsetName) {
        return getSkillsetWithResponse(skillsetName, null).map(Response::getValue);
    }

    /**
     * Retrieves a skillset definition.
     *
     * @param skillsetName the name of the skillset to retrieve
     * @param requestOptions additional parameters for the operation. Contains the tracking ID sent with the request to
     * help with debugging
     * @return a response containing the Skillset.
     */
    public Mono<Response<Skillset>> getSkillsetWithResponse(String skillsetName, RequestOptions requestOptions) {
        return withContext(context -> getSkillsetWithResponse(skillsetName, requestOptions, context));
    }

    Mono<Response<Skillset>> getSkillsetWithResponse(String skillsetName, RequestOptions requestOptions,
        Context context) {
        try {
            return this.restClient.skillsets()
                .getWithRestResponseAsync(skillsetName, requestOptions, context)
                .map(result -> result);
        } catch (RuntimeException ex) {
            return monoError(logger, ex);
        }
    }

    /**
     * Lists all skillsets available for an Azure Cognitive Search service.
     *
     * @return a reactive response emitting the list of skillsets.
     */
    public PagedFlux<Skillset> listSkillsets() {
        return listSkillsets(null, null);
    }

    /**
     * Lists all skillsets available for an Azure Cognitive Search service.
     *
     * @param select selects which top-level properties of the skillset definitions to retrieve. Specified as a
     * comma-separated list of JSON property names, or '*' for all properties. The default is all properties
     * @param requestOptions additional parameters for the operation. Contains the tracking ID sent with the request to
     * help with debugging
     * @return a reactive response emitting the list of skillsets.
     */
    public PagedFlux<Skillset> listSkillsets(String select, RequestOptions requestOptions) {
        try {
            return new PagedFlux<>(() ->
                withContext(context -> listSkillsetsWithResponse(select, requestOptions, context)));
        } catch (RuntimeException ex) {
            return pagedFluxError(logger, ex);
        }
    }

    PagedFlux<Skillset> listSkillsets(String select, RequestOptions requestOptions, Context context) {
        try {
            return new PagedFlux<>(() -> listSkillsetsWithResponse(select, requestOptions, context));
        } catch (RuntimeException ex) {
            return pagedFluxError(logger, ex);
        }
    }

    private Mono<PagedResponse<Skillset>> listSkillsetsWithResponse(String select,
        RequestOptions requestOptions,
        Context context) {
        return this.restClient.skillsets()
            .listWithRestResponseAsync(select, requestOptions, context)
            .map(response -> new PagedResponseBase<>(
                response.getRequest(),
                response.getStatusCode(),
                response.getHeaders(),
                response.getValue().getSkillsets(),
                null,
                null));
    }

    /**
     * Creates a new Azure Cognitive Search skillset or updates a skillset if it already exists.
     *
     * @param skillset the definition of the skillset to create or update
     * @return the skillset that was created or updated.
     */
    public Mono<Skillset> createOrUpdateSkillset(Skillset skillset) {
        return createOrUpdateSkillsetWithResponse(skillset, null, null).map(Response::getValue);
    }

    /**
     * Creates a new Azure Cognitive Search skillset or updates a skillset if it already exists.
     *
     * @param skillset the definition of the skillset to create or update
     * @param accessCondition the condition where the operation will be performed if the ETag on the server matches or
     * doesn't match specified values
     * @param requestOptions additional parameters for the operation. Contains the tracking ID sent with the request to
     * help with debugging
     * @return a response containing the skillset that was created or updated.
     */
    public Mono<Response<Skillset>> createOrUpdateSkillsetWithResponse(Skillset skillset,
        AccessCondition accessCondition, RequestOptions requestOptions) {
        return withContext(context ->
            createOrUpdateSkillsetWithResponse(skillset, accessCondition, requestOptions, context));
    }

    Mono<Response<Skillset>> createOrUpdateSkillsetWithResponse(Skillset skillset, AccessCondition accessCondition,
        RequestOptions requestOptions, Context context) {
        try {
            return restClient.skillsets()
                .createOrUpdateWithRestResponseAsync(skillset.getName(), skillset, requestOptions, accessCondition,
                    context)
                .map(Function.identity());
        } catch (RuntimeException ex) {
            return monoError(logger, ex);
        }
    }

    /**
     * Deletes a cognitive skillset in an Azure Cognitive Search service.
     *
     * @param skillsetName the name of the skillset to delete
     * @return a response signalling completion.
     */
    public Mono<Void> deleteSkillset(String skillsetName) {
        return deleteSkillsetWithResponse(skillsetName, null, null).flatMap(FluxUtil::toMono);
    }

    /**
     * Deletes a cognitive skillset in an Azure Cognitive Search service.
     *
     * @param skillsetName the name of the skillset to delete
     * @param accessCondition the condition where the operation will be performed if the ETag on the server matches or
     * doesn't match specified values
     * @param requestOptions additional parameters for the operation. Contains the tracking ID sent with the request to
     * help with debugging
     * @return a response signalling completion.
     */
<<<<<<< HEAD
    public Mono<Response<Void>> deleteSkillsetWithResponse(String skillsetName,
                                                           AccessCondition accessCondition,
                                                           RequestOptions requestOptions) {
        try {
            return withContext(context -> this.deleteSkillsetWithResponse(skillsetName, accessCondition, requestOptions,
                context));
        } catch (RuntimeException ex) {
            return monoError(logger, ex);
        }
    }

    Mono<Response<Void>> deleteSkillsetWithResponse(String skillsetName,
                                                    AccessCondition accessCondition,
                                                    RequestOptions requestOptions,
                                                    Context context) {
        return restClient
            .skillsets()
            .deleteWithRestResponseAsync(skillsetName, requestOptions, accessCondition, context)
            .map(Function.identity());
    }

    /**
     * Determines whether or not the given skillset exists.
     *
     * @param skillsetName the name of the skillset
     * @return true if the skillset exists; false otherwise.
     */
    public Mono<Boolean> doesSkillsetExist(String skillsetName) {
        try {
            return this.doesSkillsetExistWithResponse(skillsetName, null).map(Response::getValue);
        } catch (RuntimeException ex) {
            return monoError(logger, ex);
        }
    }

    /**
     * Determines whether or not the given skillset exists.
     *
     * @param skillsetName the name of the skillset
     * @param requestOptions additional parameters for the operation.
     *                       Contains the tracking ID sent with the request to help with debugging
     * @return true if the skillset exists; false otherwise.
     */
    public Mono<Response<Boolean>> doesSkillsetExistWithResponse(String skillsetName, RequestOptions requestOptions) {
        try {
            return withContext(context -> this.doesSkillsetExistWithResponse(skillsetName, requestOptions, context));
=======
    public Mono<Response<Void>> deleteSkillsetWithResponse(String skillsetName, AccessCondition accessCondition,
        RequestOptions requestOptions) {
        return withContext(context ->
            deleteSkillsetWithResponse(skillsetName, accessCondition, requestOptions, context));
    }

    Mono<Response<Void>> deleteSkillsetWithResponse(String skillsetName, AccessCondition accessCondition,
        RequestOptions requestOptions, Context context) {
        try {
            return restClient.skillsets()
                .deleteWithRestResponseAsync(skillsetName, requestOptions, accessCondition, context)
                .map(Function.identity());
>>>>>>> 10ed766b
        } catch (RuntimeException ex) {
            return monoError(logger, ex);
        }
    }

<<<<<<< HEAD
    Mono<Response<Boolean>> doesSkillsetExistWithResponse(String skillsetName,
                                                       RequestOptions requestOptions,
                                                       Context context) {
        return resourceExistsWithResponse(() ->
            this.getSkillsetWithResponse(skillsetName, requestOptions, context));
    }

=======
>>>>>>> 10ed766b
    /**
     * Creates a new Azure Cognitive Search synonym map.
     *
     * @param synonymMap the definition of the synonym map to create
     * @return the created {@link SynonymMap}.
     */
    public Mono<SynonymMap> createSynonymMap(SynonymMap synonymMap) {
        return createSynonymMapWithResponse(synonymMap, null).map(Response::getValue);
    }

    /**
     * Creates a new Azure Cognitive Search synonym map.
     *
     * @param synonymMap the definition of the synonym map to create
     * @param requestOptions additional parameters for the operation. Contains the tracking ID sent with the request to
     * help with debugging
     * @return a response containing the created SynonymMap.
     */
    public Mono<Response<SynonymMap>> createSynonymMapWithResponse(SynonymMap synonymMap,
        RequestOptions requestOptions) {
        return withContext(context -> createSynonymMapWithResponse(synonymMap, requestOptions, context));
    }

    Mono<Response<SynonymMap>> createSynonymMapWithResponse(SynonymMap synonymMap, RequestOptions requestOptions,
        Context context) {
        try {
            return restClient.synonymMaps()
                .createWithRestResponseAsync(synonymMap, requestOptions, context)
                .map(Function.identity());
        } catch (RuntimeException ex) {
            return monoError(logger, ex);
        }
    }

    /**
     * Retrieves a synonym map definition.
     *
     * @param synonymMapName name of the synonym map to retrieve
     * @return the {@link SynonymMap} definition
     */
    public Mono<SynonymMap> getSynonymMap(String synonymMapName) {
        return getSynonymMapWithResponse(synonymMapName, null).map(Response::getValue);
    }

    /**
     * Retrieves a synonym map definition.
     *
     * @param synonymMapName name of the synonym map to retrieve
     * @param requestOptions additional parameters for the operation. Contains the tracking ID sent with the request to
     * help with debugging
     * @return a response containing the SynonymMap.
     */
    public Mono<Response<SynonymMap>> getSynonymMapWithResponse(String synonymMapName, RequestOptions requestOptions) {
        return withContext(context -> getSynonymMapWithResponse(synonymMapName, requestOptions, context));
    }

    Mono<Response<SynonymMap>> getSynonymMapWithResponse(String synonymMapName, RequestOptions requestOptions,
        Context context) {
        try {
            return restClient.synonymMaps()
                .getWithRestResponseAsync(synonymMapName, requestOptions, context)
                .map(Function.identity());
        } catch (RuntimeException ex) {
            return monoError(logger, ex);
        }
    }

    /**
     * Lists all synonym maps available for an Azure Cognitive Search service.
     *
     * @return a reactive response emitting the list of synonym maps.
     */
    public PagedFlux<SynonymMap> listSynonymMaps() {
        return listSynonymMaps(null, null);
    }

    /**
     * Lists all synonym maps available for an Azure Cognitive Search service.
     *
     * @param select selects which top-level properties of the synonym maps to retrieve. Specified as a comma-separated
     * list of JSON property names, or '*' for all properties. The default is all properties
     * @param requestOptions additional parameters for the operation. Contains the tracking ID sent with the request to
     * help with debugging
     * @return a reactive response emitting the list of synonym maps.
     */
    public PagedFlux<SynonymMap> listSynonymMaps(String select, RequestOptions requestOptions) {
        try {
            return new PagedFlux<>(() ->
                withContext(context -> listSynonymMapsWithResponse(select, requestOptions, context)));
        } catch (RuntimeException ex) {
            return pagedFluxError(logger, ex);
        }
    }

    PagedFlux<SynonymMap> listSynonymMaps(String select, RequestOptions requestOptions, Context context) {
        try {
            return new PagedFlux<>(() -> listSynonymMapsWithResponse(select, requestOptions, context));
        } catch (RuntimeException ex) {
            return pagedFluxError(logger, ex);
        }
    }

    private Mono<PagedResponse<SynonymMap>> listSynonymMapsWithResponse(String select, RequestOptions requestOptions,
        Context context) {
        return restClient.synonymMaps()
            .listWithRestResponseAsync(select, requestOptions, context)
            .map(response -> new PagedResponseBase<>(
                response.getRequest(),
                response.getStatusCode(),
                response.getHeaders(),
                response.getValue().getSynonymMaps(),
                null,
                null));
    }

    /**
     * Creates a new Azure Cognitive Search synonym map or updates a synonym map if it already exists.
     *
     * @param synonymMap the definition of the synonym map to create or update
     * @return the synonym map that was created or updated.
     */
    public Mono<SynonymMap> createOrUpdateSynonymMap(SynonymMap synonymMap) {
        return createOrUpdateSynonymMapWithResponse(synonymMap, null, null).map(Response::getValue);
    }

    /**
     * Creates a new Azure Cognitive Search synonym map or updates a synonym map if it already exists.
     *
     * @param synonymMap the definition of the synonym map to create or update
     * @param accessCondition the condition where the operation will be performed if the ETag on the server matches or
     * doesn't match specified values
     * @param requestOptions additional parameters for the operation. Contains the tracking ID sent with the request to
     * help with debugging
     * @return a response containing the synonym map that was created or updated.
     */
    public Mono<Response<SynonymMap>> createOrUpdateSynonymMapWithResponse(SynonymMap synonymMap,
        AccessCondition accessCondition, RequestOptions requestOptions) {
        return withContext(context ->
            createOrUpdateSynonymMapWithResponse(synonymMap, accessCondition, requestOptions, context));
    }

    Mono<Response<SynonymMap>> createOrUpdateSynonymMapWithResponse(SynonymMap synonymMap,
        AccessCondition accessCondition, RequestOptions requestOptions, Context context) {
        try {
            return restClient.synonymMaps()
                .createOrUpdateWithRestResponseAsync(synonymMap.getName(), synonymMap, requestOptions, accessCondition,
                    context)
                .map(Function.identity());
        } catch (RuntimeException ex) {
            return monoError(logger, ex);
        }
    }

    /**
     * Deletes an Azure Cognitive Search synonym map.
     *
     * @param synonymMapName the name of the synonym map to delete
     * @return a response signalling completion.
     */
    public Mono<Void> deleteSynonymMap(String synonymMapName) {
        return deleteSynonymMapWithResponse(synonymMapName, null, null).flatMap(FluxUtil::toMono);
    }

    /**
     * Deletes an Azure Cognitive Search synonym map.
     *
     * @param synonymMapName the name of the synonym map to delete
     * @param accessCondition the condition where the operation will be performed if the ETag on the server matches or
     * doesn't match specified values
     * @param requestOptions additional parameters for the operation. Contains the tracking ID sent with the request to
     * help with debugging
     * @return a response signalling completion.
     */
    public Mono<Response<Void>> deleteSynonymMapWithResponse(String synonymMapName, AccessCondition accessCondition,
        RequestOptions requestOptions) {
        return withContext(context ->
            deleteSynonymMapWithResponse(synonymMapName, accessCondition, requestOptions, context));
    }

<<<<<<< HEAD
    Mono<Response<Void>> deleteSynonymMapWithResponse(String synonymMapName,
                                                      AccessCondition accessCondition,
                                                      RequestOptions requestOptions,
                                                      Context context) {
        return restClient
            .synonymMaps()
            .deleteWithRestResponseAsync(synonymMapName, requestOptions, accessCondition, context)
            .map(Function.identity());
    }

    /**
     * Determines whether or not the given synonym map exists.
     *
     * @param synonymMapName the name of the synonym map
     * @return true if the synonym map exists; false otherwise.
     */
    public Mono<Boolean> doesSynonymMapExist(String synonymMapName) {
        try {
            return this.doesSynonymMapExistWithResponse(synonymMapName, null).map(Response::getValue);
        } catch (RuntimeException ex) {
            return monoError(logger, ex);
        }
    }

    /**
     * Determines whether or not the given synonym map exists.
     *
     * @param synonymMapName the name of the synonym map
     * @param requestOptions additional parameters for the operation.
     *                       Contains the tracking ID sent with the request to help with debugging
     * @return true if the synonym map exists; false otherwise.
     */
    public Mono<Response<Boolean>> doesSynonymMapExistWithResponse(String synonymMapName,
        RequestOptions requestOptions) {
        try {
            return withContext(context -> this.doesSynonymMapExistWithResponse(synonymMapName, requestOptions,
                context));
=======
    Mono<Response<Void>> deleteSynonymMapWithResponse(String synonymMapName, AccessCondition accessCondition,
        RequestOptions requestOptions, Context context) {
        try {
            return restClient.synonymMaps()
                .deleteWithRestResponseAsync(synonymMapName, requestOptions, accessCondition, context)
                .map(Function.identity());
>>>>>>> 10ed766b
        } catch (RuntimeException ex) {
            return monoError(logger, ex);
        }
    }

<<<<<<< HEAD
    Mono<Response<Boolean>> doesSynonymMapExistWithResponse(String synonymMapName,
                                                         RequestOptions requestOptions,
                                                         Context context) {
        return resourceExistsWithResponse(() ->
            this.getSynonymMapWithResponse(synonymMapName, requestOptions, context));
    }

    /**
     * Runs an async action and determines if a resource exists or not
     *
     * @param action the runnable async action
     * @return true if the resource exists (service returns a '200' status code); otherwise false.
     */
    private <T> Mono<Response<Boolean>> resourceExistsWithResponse(Supplier<Mono<Response<T>>> action) {
        return action.get()
            .map(i ->
                (Response<Boolean>) new SimpleResponse<>(i, i.getStatusCode() == 200))
            .onErrorResume(
                t -> t instanceof HttpResponseException
                    && ((HttpResponseException) t).getResponse().getStatusCode() == 404,
                t -> {
                    HttpResponse response = ((HttpResponseException) t).getResponse();
                    return Mono.just(new SimpleResponse<>(response.getRequest(), response.getStatusCode(),
                        response.getHeaders(), false));
                });
    }

=======
>>>>>>> 10ed766b
    /**
     * Returns service level statistics for a search service, including service counters and limits.
     * <p>
     * Contains the tracking ID sent with the request to help with debugging
     *
     * @return the search service statistics result.
     */
    public Mono<ServiceStatistics> getServiceStatistics() {
        return getServiceStatisticsWithResponse(null).map(Response::getValue);
    }


    /**
     * Returns service level statistics for a search service, including service counters and limits.
     *
     * @param requestOptions additional parameters for the operation. Contains the tracking ID sent with the request to
     * help with debugging
     * @return the search service statistics result.
     */
    public Mono<Response<ServiceStatistics>> getServiceStatisticsWithResponse(RequestOptions requestOptions) {
        return withContext(context -> getServiceStatisticsWithResponse(requestOptions, context));
    }

    Mono<Response<ServiceStatistics>> getServiceStatisticsWithResponse(RequestOptions requestOptions, Context context) {
        try {
            return restClient.getServiceStatisticsWithRestResponseAsync(requestOptions, context)
                .map(Function.identity());
        } catch (RuntimeException ex) {
            return monoError(logger, ex);
        }
    }
}<|MERGE_RESOLUTION|>--- conflicted
+++ resolved
@@ -105,15 +105,7 @@
      * @return a {@link SearchIndexAsyncClient} created from the service client configuration
      */
     public SearchIndexAsyncClient getIndexClient(String indexName) {
-<<<<<<< HEAD
-        return new SearchIndexAsyncClient(
-            endpoint,
-            indexName,
-            searchServiceVersion,
-            httpPipeline);
-=======
-        return new SearchIndexAsyncClient(endpoint, indexName, apiVersion, httpPipeline);
->>>>>>> 10ed766b
+        return new SearchIndexAsyncClient(endpoint, indexName, searchServiceVersion, httpPipeline);
     }
 
     /**
@@ -308,59 +300,6 @@
      * help with debugging
      * @return a mono response
      */
-<<<<<<< HEAD
-    public Mono<Response<Void>> deleteDataSourceWithResponse(String dataSourceName,
-                                                             AccessCondition accessCondition,
-                                                             RequestOptions requestOptions) {
-        try {
-            return withContext(context -> this.deleteDataSourceWithResponse(dataSourceName,
-                accessCondition, requestOptions, context));
-        } catch (RuntimeException ex) {
-            return monoError(logger, ex);
-        }
-    }
-
-    Mono<Response<Void>> deleteDataSourceWithResponse(String dataSourceName,
-                                                      AccessCondition accessCondition,
-                                                      RequestOptions requestOptions,
-                                                      Context context) {
-        return restClient.dataSources()
-            .deleteWithRestResponseAsync(
-                dataSourceName,
-                requestOptions,
-                accessCondition,
-                context).map(Function.identity());
-    }
-
-
-    /**
-     * Determines whether or not the given data source exists.
-     *
-     * @param dataSourceName the name of the data source
-     * @return true if the data source exists; false otherwise.
-     */
-    public Mono<Boolean> doesDataSourceExist(String dataSourceName) {
-        try {
-            return this.doesDataSourceExistWithResponse(dataSourceName, null).map(Response::getValue);
-        } catch (RuntimeException ex) {
-            return monoError(logger, ex);
-        }
-    }
-
-    /**
-     * Determines whether or not the given data source exists.
-     *
-     * @param dataSourceName the name of the data source
-     * @param requestOptions additional parameters for the operation.
-     *                       Contains the tracking ID sent with the request to help with debugging
-     * @return true if the data source exists; false otherwise.
-     */
-    public Mono<Response<Boolean>> doesDataSourceExistWithResponse(String dataSourceName,
-        RequestOptions requestOptions) {
-        try {
-            return withContext(context -> this.doesDataSourceExistWithResponse(dataSourceName, requestOptions,
-                context));
-=======
     public Mono<Response<Void>> deleteDataSourceWithResponse(String dataSourceName, AccessCondition accessCondition,
         RequestOptions requestOptions) {
         return withContext(context ->
@@ -376,21 +315,11 @@
                     requestOptions,
                     accessCondition,
                     context).map(Function.identity());
->>>>>>> 10ed766b
-        } catch (RuntimeException ex) {
-            return monoError(logger, ex);
-        }
-    }
-
-<<<<<<< HEAD
-    Mono<Response<Boolean>> doesDataSourceExistWithResponse(String dataSourceName, RequestOptions requestOptions,
-        Context context) {
-        return resourceExistsWithResponse(() ->
-            this.getDataSourceWithResponse(dataSourceName, requestOptions, context));
-    }
-
-=======
->>>>>>> 10ed766b
+        } catch (RuntimeException ex) {
+            return monoError(logger, ex);
+        }
+    }
+
     /**
      * Creates a new Azure Cognitive Search indexer.
      *
@@ -671,55 +600,17 @@
         return withContext(context -> getIndexerStatusWithResponse(indexerName, requestOptions, context));
     }
 
-<<<<<<< HEAD
-
-    /**
-     * Determines whether or not the given indexer exists.
-     *
-     * @param indexerName the name of the indexer
-     * @return true if the indexer exists; false otherwise.
-     */
-    public Mono<Boolean> doesIndexerExist(String indexerName) {
-        try {
-            return this.doesIndexerExistWithResponse(indexerName, null).map(Response::getValue);
-        } catch (RuntimeException ex) {
-            return monoError(logger, ex);
-        }
-    }
-
-    /**
-     * Determines whether or not the given indexer exists.
-     *
-     * @param indexerName the name of the indexer
-     * @param requestOptions additional parameters for the operation.
-     *                       Contains the tracking ID sent with the request to help with debugging
-     * @return true if the indexer exists; false otherwise.
-     */
-    public Mono<Response<Boolean>> doesIndexerExistWithResponse(String indexerName, RequestOptions requestOptions) {
-        try {
-            return withContext(context -> this.doesIndexerExistWithResponse(indexerName, requestOptions, context));
-=======
     Mono<Response<IndexerExecutionInfo>> getIndexerStatusWithResponse(String indexerName, RequestOptions requestOptions,
         Context context) {
         try {
             return restClient.indexers()
                 .getStatusWithRestResponseAsync(indexerName, requestOptions, context)
                 .map(Function.identity());
->>>>>>> 10ed766b
-        } catch (RuntimeException ex) {
-            return monoError(logger, ex);
-        }
-    }
-
-<<<<<<< HEAD
-    Mono<Response<Boolean>> doesIndexerExistWithResponse(String indexerName,
-                                                      RequestOptions requestOptions,
-                                                      Context context) {
-        return resourceExistsWithResponse(() -> this.getIndexerWithResponse(indexerName, requestOptions, context));
-    }
-
-=======
->>>>>>> 10ed766b
+        } catch (RuntimeException ex) {
+            return monoError(logger, ex);
+        }
+    }
+
     /**
      * Creates a new Azure Cognitive Search index.
      *
@@ -775,58 +666,15 @@
     }
 
     Mono<Response<Index>> getIndexWithResponse(String indexName, RequestOptions requestOptions, Context context) {
-<<<<<<< HEAD
-        return restClient
-            .indexes()
-            .getWithRestResponseAsync(indexName, requestOptions, context)
-            .map(Function.identity());
-    }
-
-    /**
-     * Determines whether or not the given index exists in the Azure Cognitive Search.
-     *
-     * @param indexName the name of the index
-     * @return true if the index exists; false otherwise.
-     */
-    public Mono<Boolean> doesIndexExist(String indexName) {
-        try {
-            return this.doesIndexExistWithResponse(indexName, null).map(Response::getValue);
-        } catch (RuntimeException ex) {
-            return monoError(logger, ex);
-        }
-    }
-
-    /**
-     * Determines whether or not the given index exists in the Azure Cognitive Search.
-     *
-     * @param indexName the name of the index
-     * @param requestOptions additional parameters for the operation.
-     *                       Contains the tracking ID sent with the request to help with debugging
-     * @return true if the index exists; false otherwise.
-     */
-    public Mono<Response<Boolean>> doesIndexExistWithResponse(String indexName, RequestOptions requestOptions) {
-        try {
-            return withContext(context -> this.doesIndexExistWithResponse(indexName, requestOptions, context));
-=======
         try {
             return restClient.indexes()
                 .getWithRestResponseAsync(indexName, requestOptions, context)
                 .map(Function.identity());
->>>>>>> 10ed766b
-        } catch (RuntimeException ex) {
-            return monoError(logger, ex);
-        }
-    }
-
-<<<<<<< HEAD
-    Mono<Response<Boolean>> doesIndexExistWithResponse(String indexName,
-                                                    RequestOptions requestOptions,
-                                                    Context context) {
-        return resourceExistsWithResponse(() -> this.getIndexWithResponse(indexName, requestOptions, context));
-    }
-
-=======
->>>>>>> 10ed766b
+        } catch (RuntimeException ex) {
+            return monoError(logger, ex);
+        }
+    }
+
     /**
      * Returns statistics for the given index, including a document count and storage usage.
      *
@@ -1212,54 +1060,6 @@
      * help with debugging
      * @return a response signalling completion.
      */
-<<<<<<< HEAD
-    public Mono<Response<Void>> deleteSkillsetWithResponse(String skillsetName,
-                                                           AccessCondition accessCondition,
-                                                           RequestOptions requestOptions) {
-        try {
-            return withContext(context -> this.deleteSkillsetWithResponse(skillsetName, accessCondition, requestOptions,
-                context));
-        } catch (RuntimeException ex) {
-            return monoError(logger, ex);
-        }
-    }
-
-    Mono<Response<Void>> deleteSkillsetWithResponse(String skillsetName,
-                                                    AccessCondition accessCondition,
-                                                    RequestOptions requestOptions,
-                                                    Context context) {
-        return restClient
-            .skillsets()
-            .deleteWithRestResponseAsync(skillsetName, requestOptions, accessCondition, context)
-            .map(Function.identity());
-    }
-
-    /**
-     * Determines whether or not the given skillset exists.
-     *
-     * @param skillsetName the name of the skillset
-     * @return true if the skillset exists; false otherwise.
-     */
-    public Mono<Boolean> doesSkillsetExist(String skillsetName) {
-        try {
-            return this.doesSkillsetExistWithResponse(skillsetName, null).map(Response::getValue);
-        } catch (RuntimeException ex) {
-            return monoError(logger, ex);
-        }
-    }
-
-    /**
-     * Determines whether or not the given skillset exists.
-     *
-     * @param skillsetName the name of the skillset
-     * @param requestOptions additional parameters for the operation.
-     *                       Contains the tracking ID sent with the request to help with debugging
-     * @return true if the skillset exists; false otherwise.
-     */
-    public Mono<Response<Boolean>> doesSkillsetExistWithResponse(String skillsetName, RequestOptions requestOptions) {
-        try {
-            return withContext(context -> this.doesSkillsetExistWithResponse(skillsetName, requestOptions, context));
-=======
     public Mono<Response<Void>> deleteSkillsetWithResponse(String skillsetName, AccessCondition accessCondition,
         RequestOptions requestOptions) {
         return withContext(context ->
@@ -1272,22 +1072,11 @@
             return restClient.skillsets()
                 .deleteWithRestResponseAsync(skillsetName, requestOptions, accessCondition, context)
                 .map(Function.identity());
->>>>>>> 10ed766b
-        } catch (RuntimeException ex) {
-            return monoError(logger, ex);
-        }
-    }
-
-<<<<<<< HEAD
-    Mono<Response<Boolean>> doesSkillsetExistWithResponse(String skillsetName,
-                                                       RequestOptions requestOptions,
-                                                       Context context) {
-        return resourceExistsWithResponse(() ->
-            this.getSkillsetWithResponse(skillsetName, requestOptions, context));
-    }
-
-=======
->>>>>>> 10ed766b
+        } catch (RuntimeException ex) {
+            return monoError(logger, ex);
+        }
+    }
+
     /**
      * Creates a new Azure Cognitive Search synonym map.
      *
@@ -1467,87 +1256,17 @@
             deleteSynonymMapWithResponse(synonymMapName, accessCondition, requestOptions, context));
     }
 
-<<<<<<< HEAD
-    Mono<Response<Void>> deleteSynonymMapWithResponse(String synonymMapName,
-                                                      AccessCondition accessCondition,
-                                                      RequestOptions requestOptions,
-                                                      Context context) {
-        return restClient
-            .synonymMaps()
-            .deleteWithRestResponseAsync(synonymMapName, requestOptions, accessCondition, context)
-            .map(Function.identity());
-    }
-
-    /**
-     * Determines whether or not the given synonym map exists.
-     *
-     * @param synonymMapName the name of the synonym map
-     * @return true if the synonym map exists; false otherwise.
-     */
-    public Mono<Boolean> doesSynonymMapExist(String synonymMapName) {
-        try {
-            return this.doesSynonymMapExistWithResponse(synonymMapName, null).map(Response::getValue);
-        } catch (RuntimeException ex) {
-            return monoError(logger, ex);
-        }
-    }
-
-    /**
-     * Determines whether or not the given synonym map exists.
-     *
-     * @param synonymMapName the name of the synonym map
-     * @param requestOptions additional parameters for the operation.
-     *                       Contains the tracking ID sent with the request to help with debugging
-     * @return true if the synonym map exists; false otherwise.
-     */
-    public Mono<Response<Boolean>> doesSynonymMapExistWithResponse(String synonymMapName,
-        RequestOptions requestOptions) {
-        try {
-            return withContext(context -> this.doesSynonymMapExistWithResponse(synonymMapName, requestOptions,
-                context));
-=======
     Mono<Response<Void>> deleteSynonymMapWithResponse(String synonymMapName, AccessCondition accessCondition,
         RequestOptions requestOptions, Context context) {
         try {
             return restClient.synonymMaps()
                 .deleteWithRestResponseAsync(synonymMapName, requestOptions, accessCondition, context)
                 .map(Function.identity());
->>>>>>> 10ed766b
-        } catch (RuntimeException ex) {
-            return monoError(logger, ex);
-        }
-    }
-
-<<<<<<< HEAD
-    Mono<Response<Boolean>> doesSynonymMapExistWithResponse(String synonymMapName,
-                                                         RequestOptions requestOptions,
-                                                         Context context) {
-        return resourceExistsWithResponse(() ->
-            this.getSynonymMapWithResponse(synonymMapName, requestOptions, context));
-    }
-
-    /**
-     * Runs an async action and determines if a resource exists or not
-     *
-     * @param action the runnable async action
-     * @return true if the resource exists (service returns a '200' status code); otherwise false.
-     */
-    private <T> Mono<Response<Boolean>> resourceExistsWithResponse(Supplier<Mono<Response<T>>> action) {
-        return action.get()
-            .map(i ->
-                (Response<Boolean>) new SimpleResponse<>(i, i.getStatusCode() == 200))
-            .onErrorResume(
-                t -> t instanceof HttpResponseException
-                    && ((HttpResponseException) t).getResponse().getStatusCode() == 404,
-                t -> {
-                    HttpResponse response = ((HttpResponseException) t).getResponse();
-                    return Mono.just(new SimpleResponse<>(response.getRequest(), response.getStatusCode(),
-                        response.getHeaders(), false));
-                });
-    }
-
-=======
->>>>>>> 10ed766b
+        } catch (RuntimeException ex) {
+            return monoError(logger, ex);
+        }
+    }
+
     /**
      * Returns service level statistics for a search service, including service counters and limits.
      * <p>
