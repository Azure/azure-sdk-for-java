--- conflicted
+++ resolved
@@ -5,12 +5,8 @@
 import com.azure.core.exception.HttpResponseException;
 import com.azure.core.http.rest.PagedIterable;
 import com.azure.core.http.rest.PagedResponse;
-<<<<<<< HEAD
 import com.azure.search.common.SuggestPagedResponse;
-import com.azure.search.models.SuggestParameters;
-=======
 import com.azure.search.models.SuggestOptions;
->>>>>>> e6afdf2d
 import com.azure.search.models.SuggestResult;
 import com.azure.search.test.environment.models.Author;
 import com.azure.search.test.environment.models.Book;
@@ -42,15 +38,10 @@
         SuggestOptions suggestOptions = new SuggestOptions()
             .setOrderBy(Collections.singletonList("HotelId"));
 
-<<<<<<< HEAD
-        PagedIterable<SuggestResult> suggestResult = client.suggest("more", "sg", suggestParams, null);
-
-        Iterable<SuggestPagedResponse> pagesIterable = suggestResult.iterableByPage();
-        Iterator<SuggestPagedResponse> iterator = pagesIterable.iterator();
-=======
         PagedIterable<SuggestResult> suggestResult = client.suggest("more", "sg", suggestOptions, null);
-        Iterator<PagedResponse<SuggestResult>> iterator = suggestResult.iterableByPage().iterator();
->>>>>>> e6afdf2d
+
+        Iterable<SuggestPagedResponse> pagesIterable = suggestResult.iterableByPage();
+        Iterator<SuggestPagedResponse> iterator = pagesIterable.iterator();
 
         verifyDynamicDocumentSuggest(iterator.next());
         Assert.assertFalse(iterator.hasNext());
@@ -65,15 +56,11 @@
         SuggestOptions suggestOptions = new SuggestOptions()
             .setSearchFields(Collections.singletonList("HotelName"));
 
-<<<<<<< HEAD
-        PagedIterable<SuggestResult> suggestResult = client.suggest("luxury", "sg", suggestParams, null);
-
-        Iterable<SuggestPagedResponse> pagesIterable = suggestResult.iterableByPage();
-        Iterator<SuggestPagedResponse> iterator = pagesIterable.iterator();
-=======
         PagedIterable<SuggestResult> suggestResult = client.suggest("luxury", "sg", suggestOptions, null);
-        Iterator<PagedResponse<SuggestResult>> iterator = suggestResult.iterableByPage().iterator();
->>>>>>> e6afdf2d
+
+        Iterable<SuggestPagedResponse> pagesIterable = suggestResult.iterableByPage();
+        Iterator<SuggestPagedResponse> iterator = pagesIterable.iterator();
+
 
         verifyFieldsExcludesFieldsSuggest(iterator.next());
         Assert.assertFalse(iterator.hasNext());
@@ -91,15 +78,11 @@
             .setFilter("Category eq 'Luxury'")
             .setTop(1);
 
-<<<<<<< HEAD
-        PagedIterable<SuggestResult> suggestResult = client.suggest("hotel", "sg", suggestParams, null);
-
-        Iterable<SuggestPagedResponse> pagesIterable = suggestResult.iterableByPage();
-        Iterator<SuggestPagedResponse> iterator = pagesIterable.iterator();
-=======
-        PagedIterable<SuggestResult> suggestResult = client.suggest("hotel", "sg", suggestOptions, null);
-        Iterator<PagedResponse<SuggestResult>> iterator = suggestResult.iterableByPage().iterator();
->>>>>>> e6afdf2d
+        PagedIterable<SuggestResult> suggestResult = client.suggest("hotel", "sg", suggestOptions, null);
+
+        Iterable<SuggestPagedResponse> pagesIterable = suggestResult.iterableByPage();
+        Iterator<SuggestPagedResponse> iterator = pagesIterable.iterator();
+
 
         verifyHitHighlightingSuggest(iterator.next());
         Assert.assertFalse(iterator.hasNext());
@@ -114,15 +97,10 @@
         SuggestOptions suggestOptions = new SuggestOptions()
             .setUseFuzzyMatching(true);
 
-<<<<<<< HEAD
-        PagedIterable<SuggestResult> suggestResult = client.suggest("hitel", "sg", suggestParams, null);
-
-        Iterable<SuggestPagedResponse> pagesIterable = suggestResult.iterableByPage();
-        Iterator<SuggestPagedResponse> iterator = pagesIterable.iterator();
-=======
         PagedIterable<SuggestResult> suggestResult = client.suggest("hitel", "sg", suggestOptions, null);
-        Iterator<PagedResponse<SuggestResult>> iterator = suggestResult.iterableByPage().iterator();
->>>>>>> e6afdf2d
+
+        Iterable<SuggestPagedResponse> pagesIterable = suggestResult.iterableByPage();
+        Iterator<SuggestPagedResponse> iterator = pagesIterable.iterator();
 
         verifyFuzzySuggest(iterator.next());
         Assert.assertFalse(iterator.hasNext());
@@ -139,22 +117,17 @@
             .setOrderBy(Collections.singletonList("HotelId"));
 
         //act
-<<<<<<< HEAD
-        PagedIterable<SuggestResult> suggestResult = client.suggest("more", "sg", suggestParams, null);
-
-        Iterable<SuggestPagedResponse> pagesIterable = suggestResult.iterableByPage();
-        Iterator<SuggestPagedResponse> iterator = pagesIterable.iterator();
-=======
         PagedIterable<SuggestResult> suggestResult = client.suggest("more", "sg", suggestOptions, null);
-        Iterator<PagedResponse<SuggestResult>> iterator = suggestResult.iterableByPage().iterator();
->>>>>>> e6afdf2d
+
+        Iterable<SuggestPagedResponse> pagesIterable = suggestResult.iterableByPage();
+        Iterator<SuggestPagedResponse> iterator = pagesIterable.iterator();
 
         //assert
         verifyCanSuggestStaticallyTypedDocuments(iterator.next(), hotels);
     }
 
     @Override
-    public void canSuggestWithDateTimeInStaticModel() {
+    public void canSuggestWithDateTimeInStaticModel() throws Exception {
         setupIndexFromJsonFile(BOOKS_INDEX_JSON);
         client = getClientBuilder(BOOKS_INDEX_NAME).buildClient();
 
@@ -172,19 +145,12 @@
         doc2.publishDate(OffsetDateTime.parse("2015-08-18T00:00:00Z"));
         uploadDocuments(client, Arrays.asList(doc1, doc2));
 
-<<<<<<< HEAD
-        SuggestParameters suggestParams = new SuggestParameters();
-        suggestParams.setSelect(Arrays.asList("ISBN", "Title", "PublishDate"));
-        PagedIterable<SuggestResult> suggestResult = client.suggest("War", "sg", suggestParams, null);
-
-        Iterable<SuggestPagedResponse> pagesIterable = suggestResult.iterableByPage();
-        Iterator<SuggestPagedResponse> iterator = pagesIterable.iterator();
-=======
         SuggestOptions suggestOptions = new SuggestOptions();
         suggestOptions.setSelect(Arrays.asList("ISBN", "Title", "PublishDate"));
         PagedIterable<SuggestResult> suggestResult = client.suggest("War", "sg", suggestOptions, null);
-        Iterator<PagedResponse<SuggestResult>> iterator = suggestResult.iterableByPage().iterator();
->>>>>>> e6afdf2d
+
+        Iterable<SuggestPagedResponse> pagesIterable = suggestResult.iterableByPage();
+        Iterator<SuggestPagedResponse> iterator = pagesIterable.iterator();
 
         //assert
         verifyCanSuggestWithDateTimeInStaticModel(iterator.next());
@@ -247,19 +213,11 @@
             .setMinimumCoverage(50.0);
 
         //act
-<<<<<<< HEAD
         PagedIterable<SuggestResult> suggestResult = client
-            .suggest("luxury", "sg", suggestParams, null);
+            .suggest("luxury", "sg", suggestOptions, null);
 
         Iterable<SuggestPagedResponse> pagesIterable = suggestResult.iterableByPage();
         SuggestPagedResponse suggestPagedResponse = pagesIterable.iterator().next();
-=======
-        PagedResponse<SuggestResult> suggestResult = client
-            .suggest("luxury", "sg", suggestOptions, null)
-            .iterableByPage()
-            .iterator()
-            .next();
->>>>>>> e6afdf2d
 
         verifyMinimumCoverage(suggestPagedResponse);
 
