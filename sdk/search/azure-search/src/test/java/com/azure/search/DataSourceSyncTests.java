--- conflicted
+++ resolved
@@ -105,11 +105,7 @@
         DataSource dataSource = createTestBlobDataSource(null);
         client.deleteDataSource(dataSource.getName());
 
-<<<<<<< HEAD
-        Assert.assertFalse(client.doesDataSourceExist(dataSource.getName()));
-=======
         assertThrows(HttpResponseException.class, () -> client.getDataSource(dataSource.getName()));
->>>>>>> 10ed766b
     }
 
     @Test
@@ -213,39 +209,8 @@
 
     @Test
     public void updateDataSourceIfNotChangedSucceedsWhenResourceUnchanged() {
-<<<<<<< HEAD
-        AccessConditionTests act = new AccessConditionTests();
-
-        act.updateIfNotChangedSucceedsWhenResourceUnchanged(
-            newDataSourceFunc,
-            createOrUpdateDataSourceFunc,
-            mutateDataSourceFunc);
-    }
-
-    @Test
-    public void existsReturnsFalseForNonExistingDatasource() {
-        Assert.assertFalse(client.doesDataSourceExist("inExistentDataSourceName"));
-    }
-
-    @Test
-    public void existsReturnsTrueForExistingDatasource() {
-        DataSource dataSource = createTestSqlDataSourceObject(SQL_DATASOURCE_NAME);
-        client.createOrUpdateDataSource(dataSource);
-
-        Assert.assertTrue(client.doesDataSourceExist(dataSource.getName()));
-    }
-
-    @Test
-    public void existsReturnsTrueForExistingDatasourceWithResponse() {
-        DataSource dataSource = createTestSqlDataSourceObject(SQL_DATASOURCE_NAME);
-        client.createOrUpdateDataSource(dataSource);
-
-        Assert.assertTrue(client.doesDataSourceExistWithResponse(dataSource.getName(), generateRequestOptions(),
-            Context.NONE).getValue());
-=======
         AccessConditionTests.updateIfNotChangedSucceedsWhenResourceUnchanged(newDataSourceFunc,
             createOrUpdateDataSourceFunc, mutateDataSourceFunc);
->>>>>>> 10ed766b
     }
 
     @Test
@@ -370,19 +335,19 @@
     }
 
     DataSource createTestBlobDataSource(DataDeletionDetectionPolicy deletionDetectionPolicy) {
-        return DataSources.azureBlobStorage(BLOB_DATASOURCE_TEST_NAME, FAKE_STORAGE_CONNECTION_STRING, "fakecontainer",
+        return DataSources.createFromAzureBlobStorage(BLOB_DATASOURCE_TEST_NAME, FAKE_STORAGE_CONNECTION_STRING, "fakecontainer",
             "/fakefolder/", FAKE_DESCRIPTION, deletionDetectionPolicy);
     }
 
     DataSource createTestTableStorageDataSource() {
-        return DataSources.azureTableStorage("azs-java-test-tablestorage", FAKE_STORAGE_CONNECTION_STRING, "faketable",
+        return DataSources.createFromAzureTableStorage("azs-java-test-tablestorage", FAKE_STORAGE_CONNECTION_STRING, "faketable",
             "fake query", FAKE_DESCRIPTION, null);
     }
 
     DataSource createTestCosmosDataSource(DataDeletionDetectionPolicy deletionDetectionPolicy,
         boolean useChangeDetection) {
 
-        return DataSources.cosmos("azs-java-test-cosmos", FAKE_COSMOS_CONNECTION_STRING, "faketable",
+        return DataSources.createFromCosmos("azs-java-test-cosmos", FAKE_COSMOS_CONNECTION_STRING, "faketable",
             "SELECT ... FROM x where x._ts > @HighWaterMark", useChangeDetection, FAKE_DESCRIPTION,
             deletionDetectionPolicy);
     }
