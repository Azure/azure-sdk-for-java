// Copyright (c) Microsoft Corporation. All rights reserved.
// Licensed under the MIT License.

package com.azure.search;

import com.azure.core.http.policy.AddDatePolicy;
import com.azure.core.http.policy.AddHeadersPolicy;
import com.azure.core.http.policy.HttpLoggingPolicy;
import com.azure.core.http.policy.RequestIdPolicy;
import com.azure.core.http.policy.RetryPolicy;
import com.azure.core.http.policy.UserAgentPolicy;
import org.junit.jupiter.api.Test;

import static org.junit.jupiter.api.Assertions.assertEquals;
import static org.junit.jupiter.api.Assertions.assertNotNull;
import static org.junit.jupiter.api.Assertions.assertTrue;
import static org.junit.jupiter.api.Assertions.fail;

public class SearchIndexClientBuilderTests {
    private final SearchApiKeyCredential searchApiKeyCredential = new SearchApiKeyCredential("0123");
    private final String searchEndpoint = "https://test.search.windows.net";
    private final String indexName = "myindex";
    private final SearchServiceVersion apiVersion = SearchServiceVersion.V2019_05_06;

    @Test
    public void buildSyncClientTest() {
        SearchIndexClient client = new SearchIndexClientBuilder()
            .endpoint(searchEndpoint)
            .credential(searchApiKeyCredential)
            .indexName(indexName)
            .searchServiceVersion(apiVersion)
            .buildClient();

        assertNotNull(client);
        assertEquals(SearchIndexClient.class.getSimpleName(), client.getClass().getSimpleName());
    }

    @Test
    public void buildSyncClientUsingDefaultApiVersionTest() {
        SearchIndexClient client = new SearchIndexClientBuilder()
            .endpoint(searchEndpoint)
            .credential(searchApiKeyCredential)
            .indexName(indexName)
            .buildClient();

        assertNotNull(client);
        assertEquals(SearchIndexClient.class.getSimpleName(), client.getClass().getSimpleName());
    }

    @Test
    public void buildAsyncClientTest() {
        SearchIndexAsyncClient client = new SearchIndexClientBuilder()
            .endpoint(searchEndpoint)
            .credential(searchApiKeyCredential)
            .indexName(indexName)
            .searchServiceVersion(apiVersion)
            .buildAsyncClient();

        assertNotNull(client);
        assertEquals(SearchIndexAsyncClient.class.getSimpleName(), client.getClass().getSimpleName());
    }

    @Test
    public void buildAsyncClientUsingDefaultApiVersionTest() {
        SearchIndexAsyncClient client = new SearchIndexClientBuilder()
            .endpoint(searchEndpoint)
            .credential(searchApiKeyCredential)
            .indexName(indexName)
            .buildAsyncClient();

        assertNotNull(client);
        assertEquals(SearchIndexAsyncClient.class.getSimpleName(), client.getClass().getSimpleName());
    }

    @Test
    public void whenApiVersionSpecifiedThenSpecifiedValueExists() {
        SearchServiceVersion expectedVersion = SearchServiceVersion.V2019_05_06;

        SearchIndexClient searchIndexClient = new SearchIndexClientBuilder()
            .endpoint(searchEndpoint)
            .credential(searchApiKeyCredential)
            .indexName(indexName)
            .searchServiceVersion(expectedVersion)
            .buildClient();

<<<<<<< HEAD
        Assert.assertEquals(expectedVersion, searchIndexClient.getServiceVersion());
=======
        assertEquals(expectedVersion, searchIndexClient.getApiVersion());
>>>>>>> 10ed766b

        SearchIndexAsyncClient asyncClient = new SearchIndexClientBuilder()
            .endpoint(searchEndpoint)
            .credential(searchApiKeyCredential)
            .indexName(indexName)
            .searchServiceVersion(expectedVersion)
            .buildAsyncClient();
<<<<<<< HEAD
        Assert.assertEquals(expectedVersion, asyncClient.getServiceVersion());
=======
        assertEquals(expectedVersion, asyncClient.getApiVersion());
>>>>>>> 10ed766b
    }

    @Test
    public void whenBuildAsyncClientUsingDefaultApiVersionThenSuccess() {
        SearchIndexClient client = new SearchIndexClientBuilder()
            .endpoint(searchEndpoint)
            .credential(searchApiKeyCredential)
            .indexName(indexName)
            .buildClient();

<<<<<<< HEAD
        Assert.assertEquals(apiVersion, client.getServiceVersion());
=======
        assertEquals(apiVersion, client.getApiVersion());
>>>>>>> 10ed766b

        SearchIndexAsyncClient asyncClient = new SearchIndexClientBuilder()
            .endpoint(searchEndpoint)
            .credential(searchApiKeyCredential)
            .indexName(indexName)
            .buildAsyncClient();

<<<<<<< HEAD
        Assert.assertEquals(apiVersion, asyncClient.getServiceVersion());
=======
        assertEquals(apiVersion, asyncClient.getApiVersion());
>>>>>>> 10ed766b
    }

    @Test
    public void whenBuildClientAndVerifyPropertiesThenSuccess() {
        SearchIndexClient client = new SearchIndexClientBuilder()
            .endpoint(searchEndpoint)
            .credential(searchApiKeyCredential)
            .indexName(indexName)
            .buildClient();

<<<<<<< HEAD
        Assert.assertEquals(searchEndpoint, client.getEndpoint());
        Assert.assertEquals(indexName, client.getIndexName());
        Assert.assertEquals(apiVersion, client.getServiceVersion());
=======
        assertEquals(searchEndpoint, client.getEndpoint());
        assertEquals(indexName, client.getIndexName());
        assertEquals(apiVersion, client.getApiVersion());
>>>>>>> 10ed766b

        SearchIndexAsyncClient asyncClient = new SearchIndexClientBuilder()
            .endpoint(searchEndpoint)
            .credential(searchApiKeyCredential)
            .indexName(indexName)
            .buildAsyncClient();

<<<<<<< HEAD
        Assert.assertEquals(searchEndpoint, asyncClient.getEndpoint());
        Assert.assertEquals(indexName, asyncClient.getIndexName());
        Assert.assertEquals(apiVersion, asyncClient.getServiceVersion());
=======
        assertEquals(searchEndpoint, asyncClient.getEndpoint());
        assertEquals(indexName, asyncClient.getIndexName());
        assertEquals(apiVersion, asyncClient.getApiVersion());
>>>>>>> 10ed766b
    }

    @Test
    public void verifyEmptyEndpointIsInvalidAsyncTest() {
        expectThrowsWithMessage("'endpoint' must be a valid URL", () -> new SearchIndexClientBuilder()
            .endpoint("")
            .credential(searchApiKeyCredential)
            .searchServiceVersion(apiVersion)
            .indexName(indexName)
            .buildAsyncClient());
    }

    @Test
    public void verifyEmptyEndpointIsInvalidTest() {
        expectThrowsWithMessage("'endpoint' must be a valid URL", () -> new SearchIndexClientBuilder()
            .endpoint("")
            .credential(searchApiKeyCredential)
            .searchServiceVersion(apiVersion)
            .indexName(indexName)
            .buildClient());
    }

    @Test
    public void verifyNullIndexNameIsInvalidAsyncTest() {
        expectThrowsWithMessage("Invalid indexName", () -> new SearchIndexClientBuilder()
            .endpoint(searchEndpoint)
            .credential(searchApiKeyCredential)
            .searchServiceVersion(apiVersion)
            .indexName(null)
            .buildAsyncClient());
    }

    @Test
    public void verifyNullIndexNameIsInvalidTest() {
        expectThrowsWithMessage("Invalid indexName", () -> new SearchIndexClientBuilder()
            .endpoint(searchEndpoint)
            .credential(searchApiKeyCredential)
            .searchServiceVersion(apiVersion)
            .indexName(null)
            .buildClient());
    }

    @Test
    public void verifyEmptyIndexNameIsInvalidAsyncTest() {
        expectThrowsWithMessage("Invalid indexName", () -> new SearchIndexClientBuilder()
            .endpoint(searchEndpoint)
            .credential(searchApiKeyCredential)
            .searchServiceVersion(apiVersion)
            .indexName("")
            .buildAsyncClient());
    }

    @Test
    public void verifyEmptyIndexNameIsInvalidTest() {
        expectThrowsWithMessage("Invalid indexName", () -> new SearchIndexClientBuilder()
            .endpoint(searchEndpoint)
            .credential(searchApiKeyCredential)
            .searchServiceVersion(apiVersion)
            .indexName("")
            .buildClient());
    }

    @Test
    public void verifyNullApiKeyIsInvalidAsyncTest() {
        expectNullPointerExceptionWithMessage("Empty apiKeyCredentials", () -> new SearchIndexClientBuilder()
            .endpoint(searchEndpoint)
            .credential(null)
            .indexName(indexName)
            .searchServiceVersion(apiVersion)
            .buildAsyncClient());
    }

    @Test
    public void verifyNullApiKeyIsInvalidTest() {
        expectNullPointerExceptionWithMessage("Empty apiKeyCredentials", () -> new SearchIndexClientBuilder()
            .endpoint(searchEndpoint)
            .credential(null)
            .indexName(indexName)
            .searchServiceVersion(apiVersion)
            .buildClient());
    }

    @Test
    public void verifyEmptyApiKeyIsInvalidAsyncTest() {
        expectThrowsWithMessage("Empty apiKeyCredentials", () -> new SearchIndexClientBuilder()
            .endpoint(searchEndpoint)
            .credential(new SearchApiKeyCredential(""))
            .indexName(indexName)
            .searchServiceVersion(apiVersion)
            .buildAsyncClient());
    }

    @Test
    public void verifyEmptyApiKeyIsInvalidTest() {
        expectThrowsWithMessage("Empty apiKeyCredentials", () -> new SearchIndexClientBuilder()
            .endpoint(searchEndpoint)
            .credential(new SearchApiKeyCredential(""))
            .indexName(indexName)
            .searchServiceVersion(apiVersion)
            .buildClient());
    }

    @Test
    public void verifyNullApiVersionIsInvalidAsyncTest() {
        expectThrowsWithMessage("Invalid searchServiceVersion", () -> new SearchIndexClientBuilder()
            .endpoint(searchEndpoint)
            .credential(searchApiKeyCredential)
            .indexName(indexName)
            .searchServiceVersion(null)
            .buildAsyncClient());
    }

    @Test
    public void verifyNullApiVersionIsInvalidTest() {
        expectThrowsWithMessage("Invalid searchServiceVersion", () -> new SearchIndexClientBuilder()
            .endpoint(searchEndpoint)
            .credential(searchApiKeyCredential)
            .indexName(indexName)
            .searchServiceVersion(null)
            .buildClient());
    }

    @Test
    public void verifyNewBuilderSetsLatestVersion() {
        SearchIndexClient searchIndexClient = new SearchIndexClientBuilder()
            .endpoint(searchEndpoint)
            .credential(searchApiKeyCredential)
            .indexName("indexName")
            .buildClient();

<<<<<<< HEAD
        Assert.assertEquals(SearchServiceVersion.getLatest().getVersion(),
            searchIndexClient.getServiceVersion().getVersion());
=======
        assertEquals(SearchServiceVersion.getLatest().getVersion(),
            searchIndexClient.getApiVersion().getVersion());
>>>>>>> 10ed766b
    }

    @Test
    public void verifyNewBuilderSetsLatestVersionAsync() {
        SearchIndexAsyncClient searchIndexAsyncClient = new SearchIndexClientBuilder()
            .endpoint(searchEndpoint)
            .credential(searchApiKeyCredential)
            .indexName("indexName")
            .buildAsyncClient();

<<<<<<< HEAD
        Assert.assertEquals(SearchServiceVersion.getLatest().getVersion(),
            searchIndexAsyncClient.getServiceVersion().getVersion());
=======
        assertEquals(SearchServiceVersion.getLatest().getVersion(),
            searchIndexAsyncClient.getApiVersion().getVersion());
>>>>>>> 10ed766b
    }

    @Test
    public void verifyEmptyVersionThrowsIllegalArgumentException() {
        expectThrowsWithMessage("Invalid searchServiceVersion",
            () -> new SearchIndexClientBuilder()
                .endpoint(searchEndpoint)
                .credential(searchApiKeyCredential)
                .indexName("indexName")
                .searchServiceVersion(null)
                .buildClient()
        );
    }

    @Test
    public void verifyEmptyVersionThrowsIllegalArgumentExceptionAsync() {
        expectThrowsWithMessage("Invalid searchServiceVersion",
            () ->  new SearchIndexClientBuilder()
            .endpoint(searchEndpoint)
            .credential(searchApiKeyCredential)
            .indexName("indexName")
            .searchServiceVersion(null)
            .buildAsyncClient()
        );
    }

    @Test
    public void whenCreateUsingClientBuilderThenDefaultPoliciesExists() {
        SearchIndexClientBuilder searchIndexClientBuilder = new SearchIndexClientBuilder();
        searchIndexClientBuilder
            .endpoint(searchEndpoint)
            .indexName(indexName)
            .credential(searchApiKeyCredential)
            .searchServiceVersion(apiVersion)
            .buildAsyncClient();

        int policyCount = searchIndexClientBuilder.getPolicies().size();

        assertEquals(7, policyCount);

        assertEquals(1,
            searchIndexClientBuilder.getPolicies().stream()
                .filter(p -> p.getClass() == RetryPolicy.class).count()
        );
        assertEquals(1,
            searchIndexClientBuilder.getPolicies().stream()
                .filter(p -> p.getClass() == RequestIdPolicy.class).count()
        );
        assertEquals(1,
            searchIndexClientBuilder.getPolicies().stream()
                .filter(p -> p.getClass() == UserAgentPolicy.class).count()
        );
        assertEquals(1,
            searchIndexClientBuilder.getPolicies().stream()
                .filter(p -> p.getClass() == AddHeadersPolicy.class).count()
        );
        assertEquals(1,
            searchIndexClientBuilder.getPolicies().stream()
                .filter(p -> p.getClass() == AddDatePolicy.class).count()
        );
        assertEquals(1,
            searchIndexClientBuilder.getPolicies().stream()
                .filter(p -> p.getClass() == HttpLoggingPolicy.class).count()
        );
    }

    private void expectThrowsWithMessage(String expectedMessage, Runnable runnable) {
        try {
            runnable.run();
            fail();

        } catch (Exception e) {
            assertEquals(IllegalArgumentException.class, e.getClass());
            assertTrue(e.getMessage().contains(expectedMessage));
        }
    }

    private void expectNullPointerExceptionWithMessage(String expectedMessage, Runnable runnable) {
        try {
            runnable.run();
            fail();

        } catch (Exception e) {
            assertEquals(NullPointerException.class, e.getClass());
            assertTrue(e.getMessage().contains(expectedMessage));
        }
    }
}<|MERGE_RESOLUTION|>--- conflicted
+++ resolved
@@ -83,11 +83,7 @@
             .searchServiceVersion(expectedVersion)
             .buildClient();
 
-<<<<<<< HEAD
-        Assert.assertEquals(expectedVersion, searchIndexClient.getServiceVersion());
-=======
         assertEquals(expectedVersion, searchIndexClient.getApiVersion());
->>>>>>> 10ed766b
 
         SearchIndexAsyncClient asyncClient = new SearchIndexClientBuilder()
             .endpoint(searchEndpoint)
@@ -95,11 +91,7 @@
             .indexName(indexName)
             .searchServiceVersion(expectedVersion)
             .buildAsyncClient();
-<<<<<<< HEAD
-        Assert.assertEquals(expectedVersion, asyncClient.getServiceVersion());
-=======
-        assertEquals(expectedVersion, asyncClient.getApiVersion());
->>>>>>> 10ed766b
+        assertEquals(expectedVersion, asyncClient.getServiceVersion());
     }
 
     @Test
@@ -110,11 +102,7 @@
             .indexName(indexName)
             .buildClient();
 
-<<<<<<< HEAD
-        Assert.assertEquals(apiVersion, client.getServiceVersion());
-=======
-        assertEquals(apiVersion, client.getApiVersion());
->>>>>>> 10ed766b
+        assertEquals(apiVersion, client.getServiceVersion());
 
         SearchIndexAsyncClient asyncClient = new SearchIndexClientBuilder()
             .endpoint(searchEndpoint)
@@ -122,11 +110,7 @@
             .indexName(indexName)
             .buildAsyncClient();
 
-<<<<<<< HEAD
-        Assert.assertEquals(apiVersion, asyncClient.getServiceVersion());
-=======
-        assertEquals(apiVersion, asyncClient.getApiVersion());
->>>>>>> 10ed766b
+        assertEquals(apiVersion, asyncClient.getServiceVersion());
     }
 
     @Test
@@ -137,15 +121,9 @@
             .indexName(indexName)
             .buildClient();
 
-<<<<<<< HEAD
-        Assert.assertEquals(searchEndpoint, client.getEndpoint());
-        Assert.assertEquals(indexName, client.getIndexName());
-        Assert.assertEquals(apiVersion, client.getServiceVersion());
-=======
         assertEquals(searchEndpoint, client.getEndpoint());
         assertEquals(indexName, client.getIndexName());
-        assertEquals(apiVersion, client.getApiVersion());
->>>>>>> 10ed766b
+        assertEquals(apiVersion, client.getServiceVersion());
 
         SearchIndexAsyncClient asyncClient = new SearchIndexClientBuilder()
             .endpoint(searchEndpoint)
@@ -153,15 +131,9 @@
             .indexName(indexName)
             .buildAsyncClient();
 
-<<<<<<< HEAD
-        Assert.assertEquals(searchEndpoint, asyncClient.getEndpoint());
-        Assert.assertEquals(indexName, asyncClient.getIndexName());
-        Assert.assertEquals(apiVersion, asyncClient.getServiceVersion());
-=======
         assertEquals(searchEndpoint, asyncClient.getEndpoint());
         assertEquals(indexName, asyncClient.getIndexName());
-        assertEquals(apiVersion, asyncClient.getApiVersion());
->>>>>>> 10ed766b
+        assertEquals(apiVersion, asyncClient.getServiceVersion());
     }
 
     @Test
@@ -292,13 +264,8 @@
             .indexName("indexName")
             .buildClient();
 
-<<<<<<< HEAD
-        Assert.assertEquals(SearchServiceVersion.getLatest().getVersion(),
+        assertEquals(SearchServiceVersion.getLatest().getVersion(),
             searchIndexClient.getServiceVersion().getVersion());
-=======
-        assertEquals(SearchServiceVersion.getLatest().getVersion(),
-            searchIndexClient.getApiVersion().getVersion());
->>>>>>> 10ed766b
     }
 
     @Test
@@ -309,13 +276,8 @@
             .indexName("indexName")
             .buildAsyncClient();
 
-<<<<<<< HEAD
-        Assert.assertEquals(SearchServiceVersion.getLatest().getVersion(),
+        assertEquals(SearchServiceVersion.getLatest().getVersion(),
             searchIndexAsyncClient.getServiceVersion().getVersion());
-=======
-        assertEquals(SearchServiceVersion.getLatest().getVersion(),
-            searchIndexAsyncClient.getApiVersion().getVersion());
->>>>>>> 10ed766b
     }
 
     @Test
