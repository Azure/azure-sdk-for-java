--- conflicted
+++ resolved
@@ -379,11 +379,7 @@
         client.createSkillset(expected);
         client.deleteSkillset(expected.getName());
 
-<<<<<<< HEAD
-        Assert.assertFalse(client.doesSkillsetExist(expected.getName()));
-=======
         assertThrows(HttpResponseException.class, () -> client.getSkillset(expected.getName()));
->>>>>>> 10ed766b
     }
 
     @Test
@@ -414,32 +410,7 @@
         skillset = createTestOcrSkillSet(2, TextExtractionAlgorithm.PRINTED);
         createOrUpdateResponse = client.createOrUpdateSkillsetWithResponse(skillset, new AccessCondition(),
             generateRequestOptions(), Context.NONE);
-<<<<<<< HEAD
-        Assert.assertEquals(HttpResponseStatus.OK.code(), createOrUpdateResponse.getStatusCode());
-    }
-
-    @Test
-    public void existsReturnsFalseForNonExistingSkillset() {
-        Assert.assertFalse(client.doesSkillsetExist("nonexistent"));
-    }
-
-    @Test
-    public void existsReturnsTrueForExistingSkillset() {
-        Skillset skillset = createSkillsetWithOcrDefaultSettings(OCR_SKILLSET_NAME, false);
-        client.createSkillset(skillset);
-
-        Assert.assertTrue(client.doesSkillsetExist(skillset.getName()));
-    }
-
-    @Test
-    public void existsReturnsTrueForExistingSkillsetWithResponse() {
-        Skillset skillset = createSkillsetWithOcrDefaultSettings(OCR_SKILLSET_NAME, false);
-        client.createSkillset(skillset);
-
-        Assert.assertTrue(client.doesSkillsetExistWithResponse(skillset.getName(), generateRequestOptions(), Context.NONE).getValue());
-=======
         assertEquals(HttpResponseStatus.OK.code(), createOrUpdateResponse.getStatusCode());
->>>>>>> 10ed766b
     }
 
     @Test
