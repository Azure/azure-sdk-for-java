--- conflicted
+++ resolved
@@ -238,11 +238,7 @@
         SynonymMap synonymMap = createTestSynonymMap();
         client.createSynonymMap(synonymMap);
         client.deleteSynonymMap(synonymMap.getName());
-<<<<<<< HEAD
-        Assert.assertFalse(client.doesSynonymMapExist(synonymMap.getName()));
-=======
         assertThrows(HttpResponseException.class, () -> client.getSynonymMap(synonymMap.getName()));
->>>>>>> 10ed766b
     }
 
     @Test
@@ -278,39 +274,6 @@
             assertNull(res.getETag());
         });
 
-<<<<<<< HEAD
-        Assert.assertEquals(2, result.size());
-        Assert.assertEquals(synonymMap1.getName(), result.get(0).getName());
-        Assert.assertEquals(synonymMap2.getName(), result.get(1).getName());
-    }
-
-    @Test
-    public void existsReturnsTrueForExistingSynonymMap() {
-        SynonymMap synonymMap = createTestSynonymMap();
-        client.createSynonymMap(synonymMap);
-
-        Assert.assertTrue(client.doesSynonymMapExist(synonymMap.getName()));
-    }
-
-    @Test
-    public void existsReturnsTrueForExistingSynonymMapWithResponse() {
-        SynonymMap synonymMap = createTestSynonymMap();
-        client.createSynonymMap(synonymMap);
-
-        Assert.assertTrue(client.doesSynonymMapExistWithResponse(synonymMap.getName(), generateRequestOptions(),
-            Context.NONE).getValue());
-    }
-
-    @Test
-    public void existsReturnsFalseForNonExistingSynonymMap() {
-        Assert.assertFalse(client.doesSynonymMapExist("thisSynonymMapDoesNotExist"));
-    }
-
-    @Test
-    public void existsReturnsFalseForNonExistingSynonymMapWithResponse() {
-        Assert.assertFalse(client.doesSynonymMapExistWithResponse("thisSynonymMapDoesNotExist",
-            generateRequestOptions(), Context.NONE).getValue());
-=======
         assertEquals(2, result.size());
         assertEquals(synonymMap1.getName(), result.get(0).getName());
         assertEquals(synonymMap2.getName(), result.get(1).getName());
@@ -331,7 +294,6 @@
     void assertSynonymMapsEqual(SynonymMap actual, SynonymMap expected) {
         assertEquals(actual.getName(), expected.getName());
         assertEquals(actual.getSynonyms(), expected.getSynonyms());
->>>>>>> 10ed766b
     }
 
     SynonymMap createTestSynonymMap() {
