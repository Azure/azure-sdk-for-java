--- conflicted
+++ resolved
@@ -70,22 +70,14 @@
             .searchServiceVersion(expectedApiVersion)
             .buildClient();
 
-<<<<<<< HEAD
-        Assert.assertEquals(expectedApiVersion.getVersion(), client.getServiceVersion().getVersion());
-=======
-        assertEquals(expectedApiVersion.getVersion(), client.getApiVersion().getVersion());
->>>>>>> 10ed766b
+        assertEquals(expectedApiVersion.getVersion(), client.getServiceVersion().getVersion());
 
         SearchServiceAsyncClient asyncClient = new SearchServiceClientBuilder()
             .endpoint(searchEndpoint)
             .credential(searchApiKeyCredential)
             .searchServiceVersion(expectedApiVersion)
             .buildAsyncClient();
-<<<<<<< HEAD
-        Assert.assertEquals(expectedApiVersion.getVersion(), asyncClient.getServiceVersion().getVersion());
-=======
-        assertEquals(expectedApiVersion.getVersion(), asyncClient.getApiVersion().getVersion());
->>>>>>> 10ed766b
+        assertEquals(expectedApiVersion.getVersion(), asyncClient.getServiceVersion().getVersion());
     }
 
     @Test
@@ -95,13 +87,8 @@
             .credential(searchApiKeyCredential)
             .buildClient();
 
-<<<<<<< HEAD
-        Assert.assertEquals(searchEndpoint, client.getEndpoint());
-        Assert.assertEquals(apiVersion, client.getServiceVersion());
-=======
         assertEquals(searchEndpoint, client.getEndpoint());
-        assertEquals(apiVersion, client.getApiVersion());
->>>>>>> 10ed766b
+        assertEquals(apiVersion, client.getServiceVersion());
 
         SearchServiceAsyncClient asyncClient = new SearchServiceClientBuilder()
             .endpoint(searchEndpoint)
@@ -109,13 +96,8 @@
             .searchServiceVersion(apiVersion)
             .buildAsyncClient();
 
-<<<<<<< HEAD
-        Assert.assertEquals(searchEndpoint, asyncClient.getEndpoint());
-        Assert.assertEquals(apiVersion, asyncClient.getServiceVersion());
-=======
         assertEquals(searchEndpoint, asyncClient.getEndpoint());
-        assertEquals(apiVersion, asyncClient.getApiVersion());
->>>>>>> 10ed766b
+        assertEquals(apiVersion, asyncClient.getServiceVersion());
     }
 
     @Test
@@ -197,13 +179,8 @@
             .credential(searchApiKeyCredential)
             .buildClient();
 
-<<<<<<< HEAD
-        Assert.assertEquals(SearchServiceVersion.getLatest().getVersion(),
+        assertEquals(SearchServiceVersion.getLatest().getVersion(),
             searchServiceClient.getServiceVersion().getVersion());
-=======
-        assertEquals(SearchServiceVersion.getLatest().getVersion(),
-            searchServiceClient.getApiVersion().getVersion());
->>>>>>> 10ed766b
     }
 
     @Test
@@ -213,13 +190,8 @@
             .credential(searchApiKeyCredential)
             .buildAsyncClient();
 
-<<<<<<< HEAD
-        Assert.assertEquals(SearchServiceVersion.getLatest().getVersion(),
+        assertEquals(SearchServiceVersion.getLatest().getVersion(),
             searchServiceAsyncClient.getServiceVersion().getVersion());
-=======
-        assertEquals(SearchServiceVersion.getLatest().getVersion(),
-            searchServiceAsyncClient.getApiVersion().getVersion());
->>>>>>> 10ed766b
     }
 
     private void expectThrowsWithMessage(String expectedMessage, Runnable runnable) {
