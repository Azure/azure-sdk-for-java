--- conflicted
+++ resolved
@@ -24,13 +24,8 @@
             .setCredentials(new DataSourceCredentials()
                 .setConnectionString("connectionString"))
             .setContainer(new DataContainer().setName("table"));
-<<<<<<< HEAD
         DataSource actual = DataSources.createFromAzureSql(
             "sql", "connectionString", "table");
-=======
->>>>>>> 10ed766b
-
-        DataSource actual = DataSources.azureSql("sql", "connectionString", "table");
 
         TestHelpers.assertDataSourcesEqual(expected, actual);
     }
@@ -45,13 +40,8 @@
                 .setConnectionString("connectionString"))
             .setContainer(new DataContainer()
                 .setName("container"));
-<<<<<<< HEAD
         DataSource actual = DataSources.createFromAzureBlobStorage(
             "storageBlob", "connectionString", "container");
-=======
->>>>>>> 10ed766b
-
-        DataSource actual = DataSources.azureBlobStorage("storageBlob", "connectionString", "container");
 
         TestHelpers.assertDataSourcesEqual(expected, actual);
     }
@@ -65,15 +55,9 @@
             .setCredentials(new DataSourceCredentials()
                 .setConnectionString("connectionString"))
             .setContainer(new DataContainer()
-<<<<<<< HEAD
             .setName("table"));
         DataSource actual = DataSources.createFromAzureTableStorage(
             "storageTable", "connectionString", "table");
-=======
-                .setName("table"));
-
-        DataSource actual = DataSources.azureTableStorage("storageTable", "connectionString", "table");
->>>>>>> 10ed766b
 
         TestHelpers.assertDataSourcesEqual(expected, actual);
     }
@@ -88,13 +72,8 @@
                 .setConnectionString("connectionString"))
             .setContainer(new DataContainer()
                 .setName("collection"));
-<<<<<<< HEAD
-        DataSource actual = DataSources.createFromCosmos(
-            "cosmos", "connectionString", "collection", false);
-=======
->>>>>>> 10ed766b
 
-        DataSource actual = DataSources.cosmos("cosmos", "connectionString", "collection", false);
+        DataSource actual = DataSources.createFromCosmos("cosmos", "connectionString", "collection", false);
 
         TestHelpers.assertDataSourcesEqual(expected, actual);
     }
@@ -110,24 +89,8 @@
             .setContainer(new DataContainer()
                 .setName("collection"))
             .setDataChangeDetectionPolicy(new HighWaterMarkChangeDetectionPolicy().setHighWaterMarkColumnName("_ts"));
-<<<<<<< HEAD
-        DataSource actual = DataSources.createFromCosmos(
-            "cosmos", "connectionString", "collection");
 
-        Assert.assertTrue(assertDataSourceEqual(actual, expected));
-    }
-
-    private boolean assertDataSourceEqual(DataSource actual, DataSource expected) {
-        return StringUtils.equals(actual.getName(), expected.getName())
-            && StringUtils.equals(actual.getType().toString(), expected.getType().toString())
-            && StringUtils.equals(actual.getCredentials().getConnectionString(), expected.getCredentials().getConnectionString())
-            && StringUtils.equals(actual.getContainer().getName(), expected.getContainer().getName())
-            && StringUtils.equals(actual.getContainer().getQuery(), expected.getContainer().getQuery())
-            && StringUtils.equals(actual.getDescription(), expected.getDescription())
-=======
->>>>>>> 10ed766b
-
-        DataSource actual = DataSources.cosmos("cosmos", "connectionString", "collection");
+        DataSource actual = DataSources.createFromCosmos("cosmos", "connectionString", "collection");
 
         TestHelpers.assertDataSourcesEqual(expected, actual);
     }
