// Copyright (c) Microsoft Corporation. All rights reserved.
// Licensed under the MIT License.
package com.azure.search;

<<<<<<< HEAD
import com.azure.core.http.rest.PagedFluxBase;
import com.azure.search.common.SuggestPagedResponse;
import com.azure.search.models.SuggestParameters;
=======
import com.azure.core.http.rest.PagedFlux;
import com.azure.search.models.SuggestOptions;
>>>>>>> e6afdf2d
import com.azure.search.models.SuggestResult;
import com.azure.search.test.environment.models.Author;
import com.azure.search.test.environment.models.Book;
import org.junit.Assert;
import reactor.test.StepVerifier;

import java.time.OffsetDateTime;
import java.util.*;
import java.util.stream.Collectors;

import static com.azure.search.SearchTestBase.HOTELS_DATA_JSON;
import static com.azure.search.SearchTestBase.HOTELS_INDEX_NAME;

public class SuggestAsyncTests extends SuggestTestBase {

    private SearchIndexAsyncClient client;

    @Override
    public void canSuggestDynamicDocuments() {
        createHotelIndex();
        client = getClientBuilder(HOTELS_INDEX_NAME).buildAsyncClient();

        uploadDocumentsJson(client, HOTELS_DATA_JSON);
        SuggestOptions suggestOptions = new SuggestOptions()
            .setOrderBy(Collections.singletonList("HotelId"));
<<<<<<< HEAD
        PagedFluxBase<SuggestResult, SuggestPagedResponse> suggestResult = client.suggest("more", "sg", suggestParams, null);
=======
        PagedFlux<SuggestResult> suggestResult = client.suggest("more", "sg", suggestOptions, null);
>>>>>>> e6afdf2d

        StepVerifier
            .create(suggestResult.byPage())
            .assertNext(this::verifyDynamicDocumentSuggest)
            .verifyComplete();
    }

    @Override
    public void searchFieldsExcludesFieldsFromSuggest() {
        createHotelIndex();
        client = getClientBuilder(HOTELS_INDEX_NAME).buildAsyncClient();

        uploadDocumentsJson(client, HOTELS_DATA_JSON);
        SuggestOptions suggestOptions = new SuggestOptions()
            .setSearchFields(new LinkedList<>(Collections.singletonList("HotelName")));

<<<<<<< HEAD
        PagedFluxBase<SuggestResult, SuggestPagedResponse> suggestResult = client.suggest("luxury", "sg", suggestParams, null);
=======
        PagedFlux<SuggestResult> suggestResult = client.suggest("luxury", "sg", suggestOptions, null);
>>>>>>> e6afdf2d

        StepVerifier
            .create(suggestResult.byPage())
            .assertNext(this::verifyFieldsExcludesFieldsSuggest)
            .verifyComplete();
    }

    @Override
    public void canUseSuggestHitHighlighting() {
        createHotelIndex();
        client = getClientBuilder(HOTELS_INDEX_NAME).buildAsyncClient();

        uploadDocumentsJson(client, HOTELS_DATA_JSON);
        SuggestOptions suggestOptions = new SuggestOptions()
            .setHighlightPreTag("<b>")
            .setHighlightPostTag("</b>")
            .setFilter("Category eq 'Luxury'")
            .setTop(1);

<<<<<<< HEAD
        PagedFluxBase<SuggestResult, SuggestPagedResponse> suggestResult = client.suggest("hotel", "sg", suggestParams, null);
=======
        PagedFlux<SuggestResult> suggestResult = client.suggest("hotel", "sg", suggestOptions, null);
>>>>>>> e6afdf2d

        StepVerifier
            .create(suggestResult.byPage())
            .assertNext(this::verifyHitHighlightingSuggest)
            .verifyComplete();
    }

    @Override
    public void canGetFuzzySuggestions() {
        createHotelIndex();
        client = getClientBuilder(HOTELS_INDEX_NAME).buildAsyncClient();

        uploadDocumentsJson(client, HOTELS_DATA_JSON);
        SuggestOptions suggestOptions = new SuggestOptions()
            .setUseFuzzyMatching(true);

<<<<<<< HEAD
        PagedFluxBase<SuggestResult, SuggestPagedResponse> suggestResult = client.suggest("hitel", "sg", suggestParams, null);
=======
        PagedFlux<SuggestResult> suggestResult = client.suggest("hitel", "sg", suggestOptions, null);
>>>>>>> e6afdf2d

        StepVerifier
            .create(suggestResult.byPage())
            .assertNext(this::verifyFuzzySuggest)
            .verifyComplete();
    }

    @Override
    public void canSuggestStaticallyTypedDocuments() {
        createHotelIndex();
        client = getClientBuilder(HOTELS_INDEX_NAME).buildAsyncClient();

        List<Map<String, Object>> hotels = uploadDocumentsJson(client, HOTELS_DATA_JSON);
        //arrange
        SuggestOptions suggestOptions = new SuggestOptions()
            .setOrderBy(new LinkedList<>(Collections.singletonList("HotelId")));

        //act
<<<<<<< HEAD
        PagedFluxBase<SuggestResult, SuggestPagedResponse> suggestResult = client.suggest("more", "sg", suggestParams, null);
=======
        PagedFlux<SuggestResult> suggestResult = client.suggest("more", "sg", suggestOptions, null);
>>>>>>> e6afdf2d

        StepVerifier
            .create(suggestResult.byPage())
            .assertNext(result -> verifyCanSuggestStaticallyTypedDocuments(result, hotels))
            .verifyComplete();
    }

    @Override
    public void canSuggestWithDateTimeInStaticModel() {
        setupIndexFromJsonFile(BOOKS_INDEX_JSON);
        client = getClientBuilder(BOOKS_INDEX_NAME).buildAsyncClient();
        Author tolkien = new Author();
        tolkien.firstName("J.R.R.");
        tolkien.lastName("Tolkien");
        Book doc1 = new Book();
        doc1.ISBN("123");
        doc1.title("Lord of the Rings");
        doc1.author(tolkien);

        Book doc2 = new Book();
        doc2.ISBN("456");
        doc2.title("War and Peace");
        doc2.publishDate(OffsetDateTime.parse("2015-08-18T00:00:00Z"));
        uploadDocuments(client, Arrays.asList(doc1, doc2));

<<<<<<< HEAD
        SuggestParameters suggestParams = new SuggestParameters();
        suggestParams.setSelect(Arrays.asList("ISBN", "Title", "PublishDate"));
        PagedFluxBase<SuggestResult, SuggestPagedResponse> suggestResult = client.suggest("War", "sg", suggestParams, null);
=======
        SuggestOptions suggestOptions = new SuggestOptions();
        suggestOptions.setSelect(Arrays.asList("ISBN", "Title", "PublishDate"));
        PagedFlux<SuggestResult> suggestResult = client.suggest("War", "sg", suggestOptions, null);
>>>>>>> e6afdf2d

        StepVerifier
            .create(suggestResult.byPage())
            .assertNext(this::verifyCanSuggestWithDateTimeInStaticModel)
            .verifyComplete();
    }

    @Override
    public void fuzzyIsOffByDefault() {
        createHotelIndex();
        client = getClientBuilder(HOTELS_INDEX_NAME).buildAsyncClient();

        uploadDocumentsJson(client, HOTELS_DATA_JSON);

        PagedFluxBase<SuggestResult, SuggestPagedResponse> suggestResult = client.suggest("hitel", "sg", null, null);

        StepVerifier
            .create(suggestResult.byPage())
            .assertNext(this::verifyFuzzyIsOffByDefault)
            .verifyComplete();
    }

    @Override
    public void suggestThrowsWhenGivenBadSuggesterName() {
        createHotelIndex();
        client = getClientBuilder(HOTELS_INDEX_NAME).buildAsyncClient();

        PagedFluxBase<SuggestResult, SuggestPagedResponse> suggestResult = client.suggest("Hotel", "Suggester does not exist", null, null);

        StepVerifier
            .create(suggestResult.byPage())
            .verifyErrorSatisfies(this::verifySuggestThrowsWhenGivenBadSuggesterName);
    }

    @Override
    public void suggestThrowsWhenRequestIsMalformed() {
        createHotelIndex();
        client = getClientBuilder(HOTELS_INDEX_NAME).buildAsyncClient();

        uploadDocumentsJson(client, HOTELS_DATA_JSON);
        SuggestOptions suggestOptions = new SuggestOptions()
            .setOrderBy(Collections.singletonList("This is not a valid orderby."));

<<<<<<< HEAD
        PagedFluxBase<SuggestResult, SuggestPagedResponse> suggestResult = client.suggest("hotel", "sg", suggestParams, null);
=======
        PagedFlux<SuggestResult> suggestResult = client.suggest("hotel", "sg", suggestOptions, null);
>>>>>>> e6afdf2d

        StepVerifier
            .create(suggestResult.byPage())
            .verifyErrorSatisfies(this::verifySuggestThrowsWhenRequestIsMalformed);
    }

    @Override
    public void testCanSuggestWithMinimumCoverage() {
        createHotelIndex();
        client = getClientBuilder(HOTELS_INDEX_NAME).buildAsyncClient();

        uploadDocumentsJson(client, HOTELS_DATA_JSON);

        //arrange
        SuggestOptions suggestOptions = new SuggestOptions()
            .setOrderBy(new LinkedList<>(Collections.singletonList("HotelId")))
            .setMinimumCoverage(50.0);

        //act
<<<<<<< HEAD
        PagedFluxBase<SuggestResult, SuggestPagedResponse> suggestResult = client.suggest("luxury", "sg", suggestParams, null);
=======
        PagedFlux<SuggestResult> suggestResult = client.suggest("luxury", "sg", suggestOptions, null);
>>>>>>> e6afdf2d

        StepVerifier
            .create(suggestResult.byPage())
            .assertNext(this::verifyMinimumCoverage)
            .verifyComplete();
    }

    @Override
    public void testTopTrimsResults() {
        createHotelIndex();
        client = getClientBuilder(HOTELS_INDEX_NAME).buildAsyncClient();

        uploadDocumentsJson(client, HOTELS_DATA_JSON);

        //arrange
        SuggestOptions suggestOptions = new SuggestOptions();
        suggestOptions.setOrderBy(Collections.singletonList("HotelId"));
        suggestOptions.setTop(3);

        //act
<<<<<<< HEAD
        PagedFluxBase<SuggestResult, SuggestPagedResponse> suggestResult = client.suggest("hotel", "sg", suggestParams, null);
=======
        PagedFlux<SuggestResult> suggestResult = client.suggest("hotel", "sg", suggestOptions, null);
>>>>>>> e6afdf2d

        StepVerifier
            .create(suggestResult.byPage())
            .assertNext(this::verifyTopDocumentSuggest)
            .verifyComplete();
    }

    @Override
    public void testCanFilter() {
        createHotelIndex();
        client = getClientBuilder(HOTELS_INDEX_NAME).buildAsyncClient();

        uploadDocumentsJson(client, HOTELS_DATA_JSON);

        SuggestOptions suggestOptions = new SuggestOptions()
            .setFilter("Rating gt 3 and LastRenovationDate gt 2000-01-01T00:00:00Z")
            .setOrderBy(Collections.singletonList("HotelId"));

<<<<<<< HEAD
        PagedFluxBase<SuggestResult, SuggestPagedResponse> suggestResult = client.suggest("hotel", "sg", suggestParams, null);
=======
        PagedFlux<SuggestResult> suggestResult = client.suggest("hotel", "sg", suggestOptions, null);
>>>>>>> e6afdf2d

        StepVerifier.create(suggestResult.byPage())
            .assertNext(nextPage -> {
                List<String> actualIds = nextPage.getValue().stream().map(s -> (String) s.getAdditionalProperties().get("HotelId")).collect(Collectors.toList());
                List<String> expectedIds = Arrays.asList("1", "5");
                Assert.assertEquals(expectedIds, actualIds);
            })
            .verifyComplete();
    }

    @Override
    public void testOrderByProgressivelyBreaksTies() {
        createHotelIndex();
        client = getClientBuilder(HOTELS_INDEX_NAME).buildAsyncClient();

        uploadDocumentsJson(client, HOTELS_DATA_JSON);

        SuggestOptions suggestOptions = new SuggestOptions()
            .setOrderBy(Arrays.asList("Rating desc",
                "LastRenovationDate asc",
                "geo.distance(Location, geography'POINT(-122.0 49.0)')"));

<<<<<<< HEAD
        PagedFluxBase<SuggestResult, SuggestPagedResponse> suggestResult = client.suggest("hotel", "sg", suggestParams, null);
=======
        PagedFlux<SuggestResult> suggestResult = client.suggest("hotel", "sg", suggestOptions, null);
>>>>>>> e6afdf2d

        StepVerifier
            .create(suggestResult.byPage())
            .assertNext(nextPage -> {
                List<String> actualIds = nextPage.getValue().stream().map(s -> (String) s.getAdditionalProperties().get("HotelId")).collect(Collectors.toList());
                List<String> expectedIds = Arrays.asList("1", "9", "4", "3", "5");
                Assert.assertEquals(expectedIds, actualIds);
            })
            .verifyComplete();
    }
}<|MERGE_RESOLUTION|>--- conflicted
+++ resolved
@@ -2,14 +2,9 @@
 // Licensed under the MIT License.
 package com.azure.search;
 
-<<<<<<< HEAD
 import com.azure.core.http.rest.PagedFluxBase;
 import com.azure.search.common.SuggestPagedResponse;
-import com.azure.search.models.SuggestParameters;
-=======
-import com.azure.core.http.rest.PagedFlux;
 import com.azure.search.models.SuggestOptions;
->>>>>>> e6afdf2d
 import com.azure.search.models.SuggestResult;
 import com.azure.search.test.environment.models.Author;
 import com.azure.search.test.environment.models.Book;
@@ -35,11 +30,7 @@
         uploadDocumentsJson(client, HOTELS_DATA_JSON);
         SuggestOptions suggestOptions = new SuggestOptions()
             .setOrderBy(Collections.singletonList("HotelId"));
-<<<<<<< HEAD
-        PagedFluxBase<SuggestResult, SuggestPagedResponse> suggestResult = client.suggest("more", "sg", suggestParams, null);
-=======
-        PagedFlux<SuggestResult> suggestResult = client.suggest("more", "sg", suggestOptions, null);
->>>>>>> e6afdf2d
+        PagedFluxBase<SuggestResult, SuggestPagedResponse> suggestResult = client.suggest("more", "sg", suggestOptions, null);
 
         StepVerifier
             .create(suggestResult.byPage())
@@ -56,11 +47,7 @@
         SuggestOptions suggestOptions = new SuggestOptions()
             .setSearchFields(new LinkedList<>(Collections.singletonList("HotelName")));
 
-<<<<<<< HEAD
-        PagedFluxBase<SuggestResult, SuggestPagedResponse> suggestResult = client.suggest("luxury", "sg", suggestParams, null);
-=======
-        PagedFlux<SuggestResult> suggestResult = client.suggest("luxury", "sg", suggestOptions, null);
->>>>>>> e6afdf2d
+        PagedFluxBase<SuggestResult, SuggestPagedResponse> suggestResult = client.suggest("luxury", "sg", suggestOptions, null);
 
         StepVerifier
             .create(suggestResult.byPage())
@@ -80,11 +67,7 @@
             .setFilter("Category eq 'Luxury'")
             .setTop(1);
 
-<<<<<<< HEAD
-        PagedFluxBase<SuggestResult, SuggestPagedResponse> suggestResult = client.suggest("hotel", "sg", suggestParams, null);
-=======
-        PagedFlux<SuggestResult> suggestResult = client.suggest("hotel", "sg", suggestOptions, null);
->>>>>>> e6afdf2d
+        PagedFluxBase<SuggestResult, SuggestPagedResponse> suggestResult = client.suggest("hotel", "sg", suggestOptions, null);
 
         StepVerifier
             .create(suggestResult.byPage())
@@ -101,11 +84,7 @@
         SuggestOptions suggestOptions = new SuggestOptions()
             .setUseFuzzyMatching(true);
 
-<<<<<<< HEAD
-        PagedFluxBase<SuggestResult, SuggestPagedResponse> suggestResult = client.suggest("hitel", "sg", suggestParams, null);
-=======
-        PagedFlux<SuggestResult> suggestResult = client.suggest("hitel", "sg", suggestOptions, null);
->>>>>>> e6afdf2d
+        PagedFluxBase<SuggestResult, SuggestPagedResponse> suggestResult = client.suggest("hitel", "sg", suggestOptions, null);
 
         StepVerifier
             .create(suggestResult.byPage())
@@ -124,11 +103,7 @@
             .setOrderBy(new LinkedList<>(Collections.singletonList("HotelId")));
 
         //act
-<<<<<<< HEAD
-        PagedFluxBase<SuggestResult, SuggestPagedResponse> suggestResult = client.suggest("more", "sg", suggestParams, null);
-=======
-        PagedFlux<SuggestResult> suggestResult = client.suggest("more", "sg", suggestOptions, null);
->>>>>>> e6afdf2d
+        PagedFluxBase<SuggestResult, SuggestPagedResponse> suggestResult = client.suggest("more", "sg", suggestOptions, null);
 
         StepVerifier
             .create(suggestResult.byPage())
@@ -137,7 +112,7 @@
     }
 
     @Override
-    public void canSuggestWithDateTimeInStaticModel() {
+    public void canSuggestWithDateTimeInStaticModel() throws Exception {
         setupIndexFromJsonFile(BOOKS_INDEX_JSON);
         client = getClientBuilder(BOOKS_INDEX_NAME).buildAsyncClient();
         Author tolkien = new Author();
@@ -154,15 +129,9 @@
         doc2.publishDate(OffsetDateTime.parse("2015-08-18T00:00:00Z"));
         uploadDocuments(client, Arrays.asList(doc1, doc2));
 
-<<<<<<< HEAD
-        SuggestParameters suggestParams = new SuggestParameters();
-        suggestParams.setSelect(Arrays.asList("ISBN", "Title", "PublishDate"));
-        PagedFluxBase<SuggestResult, SuggestPagedResponse> suggestResult = client.suggest("War", "sg", suggestParams, null);
-=======
         SuggestOptions suggestOptions = new SuggestOptions();
         suggestOptions.setSelect(Arrays.asList("ISBN", "Title", "PublishDate"));
-        PagedFlux<SuggestResult> suggestResult = client.suggest("War", "sg", suggestOptions, null);
->>>>>>> e6afdf2d
+        PagedFluxBase<SuggestResult, SuggestPagedResponse> suggestResult = client.suggest("War", "sg", suggestOptions, null);
 
         StepVerifier
             .create(suggestResult.byPage())
@@ -206,11 +175,7 @@
         SuggestOptions suggestOptions = new SuggestOptions()
             .setOrderBy(Collections.singletonList("This is not a valid orderby."));
 
-<<<<<<< HEAD
-        PagedFluxBase<SuggestResult, SuggestPagedResponse> suggestResult = client.suggest("hotel", "sg", suggestParams, null);
-=======
-        PagedFlux<SuggestResult> suggestResult = client.suggest("hotel", "sg", suggestOptions, null);
->>>>>>> e6afdf2d
+        PagedFluxBase<SuggestResult, SuggestPagedResponse> suggestResult = client.suggest("hotel", "sg", suggestOptions, null);
 
         StepVerifier
             .create(suggestResult.byPage())
@@ -230,11 +195,7 @@
             .setMinimumCoverage(50.0);
 
         //act
-<<<<<<< HEAD
-        PagedFluxBase<SuggestResult, SuggestPagedResponse> suggestResult = client.suggest("luxury", "sg", suggestParams, null);
-=======
-        PagedFlux<SuggestResult> suggestResult = client.suggest("luxury", "sg", suggestOptions, null);
->>>>>>> e6afdf2d
+        PagedFluxBase<SuggestResult, SuggestPagedResponse> suggestResult = client.suggest("luxury", "sg", suggestOptions, null);
 
         StepVerifier
             .create(suggestResult.byPage())
@@ -255,11 +216,7 @@
         suggestOptions.setTop(3);
 
         //act
-<<<<<<< HEAD
-        PagedFluxBase<SuggestResult, SuggestPagedResponse> suggestResult = client.suggest("hotel", "sg", suggestParams, null);
-=======
-        PagedFlux<SuggestResult> suggestResult = client.suggest("hotel", "sg", suggestOptions, null);
->>>>>>> e6afdf2d
+        PagedFluxBase<SuggestResult, SuggestPagedResponse> suggestResult = client.suggest("hotel", "sg", suggestOptions, null);
 
         StepVerifier
             .create(suggestResult.byPage())
@@ -278,11 +235,7 @@
             .setFilter("Rating gt 3 and LastRenovationDate gt 2000-01-01T00:00:00Z")
             .setOrderBy(Collections.singletonList("HotelId"));
 
-<<<<<<< HEAD
-        PagedFluxBase<SuggestResult, SuggestPagedResponse> suggestResult = client.suggest("hotel", "sg", suggestParams, null);
-=======
-        PagedFlux<SuggestResult> suggestResult = client.suggest("hotel", "sg", suggestOptions, null);
->>>>>>> e6afdf2d
+        PagedFluxBase<SuggestResult, SuggestPagedResponse> suggestResult = client.suggest("hotel", "sg", suggestOptions, null);
 
         StepVerifier.create(suggestResult.byPage())
             .assertNext(nextPage -> {
@@ -305,11 +258,7 @@
                 "LastRenovationDate asc",
                 "geo.distance(Location, geography'POINT(-122.0 49.0)')"));
 
-<<<<<<< HEAD
-        PagedFluxBase<SuggestResult, SuggestPagedResponse> suggestResult = client.suggest("hotel", "sg", suggestParams, null);
-=======
-        PagedFlux<SuggestResult> suggestResult = client.suggest("hotel", "sg", suggestOptions, null);
->>>>>>> e6afdf2d
+        PagedFluxBase<SuggestResult, SuggestPagedResponse>suggestResult = client.suggest("hotel", "sg", suggestOptions, null);
 
         StepVerifier
             .create(suggestResult.byPage())
