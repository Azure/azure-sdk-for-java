// Copyright (c) Microsoft Corporation. All rights reserved.
// Licensed under the MIT License.
package com.azure.search;

import com.azure.core.exception.HttpResponseException;
import com.azure.core.http.rest.PagedIterable;
import com.azure.core.http.rest.Response;
import com.azure.core.util.Context;
import com.azure.search.models.AccessCondition;
import com.azure.search.models.AnalyzerName;
import com.azure.search.models.CorsOptions;
import com.azure.search.models.DataType;
import com.azure.search.models.Field;
import com.azure.search.models.GetIndexStatisticsResult;
import com.azure.search.models.Index;
import com.azure.search.models.MagnitudeScoringFunction;
import com.azure.search.models.MagnitudeScoringParameters;
import com.azure.search.models.RequestOptions;
import com.azure.search.models.ScoringFunctionAggregation;
import com.azure.search.models.ScoringFunctionInterpolation;
import com.azure.search.models.ScoringProfile;
import com.azure.search.models.Suggester;
import com.azure.search.models.SynonymMap;
import com.azure.search.test.AccessConditionTests;
import com.azure.search.test.AccessOptions;
import io.netty.handler.codec.http.HttpResponseStatus;
import org.junit.jupiter.api.Test;

import java.util.ArrayList;
import java.util.Arrays;
import java.util.Collections;
import java.util.List;
import java.util.function.BiConsumer;
import java.util.function.BiFunction;
import java.util.function.Function;
import java.util.function.Supplier;
import java.util.stream.Collectors;

import static com.azure.search.TestHelpers.generateIfNotChangedAccessCondition;
import static com.azure.search.TestHelpers.getETag;
import static org.junit.jupiter.api.Assertions.assertEquals;
import static org.junit.jupiter.api.Assertions.assertNotNull;
import static org.junit.jupiter.api.Assertions.assertNull;
import static org.junit.jupiter.api.Assertions.assertThrows;
import static org.junit.jupiter.api.Assertions.assertTrue;
import static org.junit.jupiter.api.Assertions.fail;

public class IndexManagementSyncTests extends SearchServiceTestBase {
    private SearchServiceClient client;

    // commonly used lambda definitions
    private BiFunction<Index, AccessOptions, Index> createOrUpdateIndexFunc = (Index index, AccessOptions ac) ->
        createOrUpdateIndex(index, ac.getAccessCondition(), ac.getRequestOptions());

    private Supplier<Index> newIndexFunc = this::createTestIndex;

    private Function<Index, Index> mutateIndexFunc = this::mutateCorsOptionsInIndex;

    private BiConsumer<String, AccessOptions> deleteIndexFunc =
        (String name, AccessOptions ac) ->
            client.deleteIndexWithResponse(name, ac.getAccessCondition(), ac.getRequestOptions(), Context.NONE);

    private Index createOrUpdateIndex(Index index, AccessCondition accessCondition, RequestOptions requestOptions) {
        return client.createOrUpdateIndexWithResponse(index, false, accessCondition, requestOptions, Context.NONE)
            .getValue();
    }

    @Override
    protected void beforeTest() {
        super.beforeTest();
        client = getSearchServiceClientBuilder().buildClient();
    }

    @Test
    public void createIndexReturnsCorrectDefinition() {
        Index index = createTestIndex();

        Index createdIndex = client.createIndex(index);
        TestHelpers.assertIndexesEqual(index, createdIndex);
    }

    @Test
    public void createIndexReturnsCorrectDefinitionWithResponse() {
        Index index = createTestIndex();

        Response<Index> createIndexResponse = client.createIndexWithResponse(index.setName("hotel2"),
            generateRequestOptions(), Context.NONE);
        TestHelpers.assertIndexesEqual(index, createIndexResponse.getValue());
    }

    @Test
    public void createIndexReturnsCorrectDefaultValues() {
        Index index = createTestIndex()
            .setCorsOptions(new CorsOptions().setAllowedOrigins("*"))
            .setScoringProfiles(Collections.singletonList(new ScoringProfile()
                .setName("MyProfile")
                .setFunctions(Collections.singletonList(new MagnitudeScoringFunction()
                    .setParameters(new MagnitudeScoringParameters()
                        .setBoostingRangeStart(1)
                        .setBoostingRangeEnd(4))
                    .setFieldName("Rating")
                    .setBoost(2.0))
                )
            ));

        Index indexResponse = client.createIndex(index);
        ScoringProfile scoringProfile = indexResponse.getScoringProfiles().get(0);
        assertNull(indexResponse.getCorsOptions().getMaxAgeInSeconds());
        assertEquals(ScoringFunctionAggregation.SUM, scoringProfile.getFunctionAggregation());
        assertNotNull(scoringProfile.getFunctions().get(0));
        assertEquals(ScoringFunctionInterpolation.LINEAR, scoringProfile.getFunctions().get(0).getInterpolation());
    }

    @Test
    public void createIndexFailsWithUsefulMessageOnUserError() {
        String indexName = HOTEL_INDEX_NAME;
        Index index = new Index()
            .setName(indexName)
            .setFields(Collections.singletonList(
                new Field()
                    .setName("HotelId")
                    .setType(DataType.EDM_STRING)
                    .setKey(false)
            ));
        String expectedMessage = String.format("The request is invalid. Details: index : Found 0 key fields in index '%s'. "
            + "Each index must have exactly one key field.", indexName);

        try {
            client.createIndex(index);
            fail("createOrUpdateIndex did not throw an expected Exception");
        } catch (Exception ex) {
            assertEquals(HttpResponseException.class, ex.getClass());
            assertEquals(HttpResponseStatus.BAD_REQUEST.code(), ((HttpResponseException) ex).getResponse().getStatusCode());
            assertTrue(ex.getMessage().contains(expectedMessage));
        }
    }

    @Test
    public void getIndexReturnsCorrectDefinition() {
        Index index = createTestIndex();
        client.createIndex(index);

        Index createdIndex = client.getIndex(index.getName());
        TestHelpers.assertIndexesEqual(index, createdIndex);
    }

    @Test
    public void getIndexReturnsCorrectDefinitionWithResponse() {
        Index index = createTestIndex();
        client.createIndex(index);

        Response<Index> getIndexResponse = client.getIndexWithResponse(index.getName(), generateRequestOptions(),
            Context.NONE);
        TestHelpers.assertIndexesEqual(index, getIndexResponse.getValue());
    }

    @Test
    public void getIndexThrowsOnNotFound() {
        assertHttpResponseException(
            () -> client.getIndex("thisindexdoesnotexist"),
            HttpResponseStatus.NOT_FOUND,
            "No index with the name 'thisindexdoesnotexist' was found in the service"
        );
    }

    @Test
    public void deleteIndexIfNotChangedWorksOnlyOnCurrentResource() {
        Index indexToCreate = createTestIndex();
        AccessOptions accessOptions = new AccessOptions(null);

<<<<<<< HEAD
        Assert.assertTrue(client.doesIndexExist(index.getName()));
    }
=======
        // Create the resource in the search service
        Index originalIndex = createOrUpdateIndexFunc.apply(indexToCreate, accessOptions);
>>>>>>> 10ed766b

        // Get the eTag for the newly created resource
        String eTagStale = getETag(originalIndex);

<<<<<<< HEAD
        Assert.assertTrue(client.doesIndexExistWithResponse(index.getName(), generateRequestOptions(), Context.NONE).getValue());
    }

    @Test
    public void existsReturnsFalseForNonExistingIndex() {
        Assert.assertFalse(client.doesIndexExist("invalidindex"));
    }
=======
        // Update the resource, the eTag will be changed
        Index updatedIndex = createOrUpdateIndexFunc.apply(originalIndex
            .setCorsOptions(new CorsOptions().setAllowedOrigins("https://test.com/")), accessOptions);

        try {
            accessOptions = new AccessOptions(generateIfNotChangedAccessCondition(eTagStale));
            deleteIndexFunc.accept(HOTEL_INDEX_NAME, accessOptions);
            fail("deleteFunc should have failed due to selected AccessCondition");
        } catch (Exception exc) {
            assertEquals(HttpResponseException.class, exc.getClass());
            assertEquals(HttpResponseStatus.PRECONDITION_FAILED.code(), ((HttpResponseException) exc).getResponse().getStatusCode());
        }
>>>>>>> 10ed766b

        // Get the new eTag
        String eTagCurrent = getETag(updatedIndex);
        accessOptions = new AccessOptions(generateIfNotChangedAccessCondition(eTagCurrent));

        // Delete should succeed
        deleteIndexFunc.accept(HOTEL_INDEX_NAME, accessOptions);
    }

    @Test
    public void deleteIndexIfExistsWorksOnlyWhenResourceExists() {
        AccessConditionTests.deleteIfExistsWorksOnlyWhenResourceExists(deleteIndexFunc, createOrUpdateIndexFunc,
            newIndexFunc, HOTEL_INDEX_NAME);
    }

    @Test
    public void deleteIndexIsIdempotent() {
        Index index = new Index()
            .setName(HOTEL_INDEX_NAME)
            .setFields(Collections.singletonList(
                new Field()
                    .setName("HotelId")
                    .setType(DataType.EDM_STRING)
                    .setKey(true)
            ));
        Response<Void> deleteResponse = client.deleteIndexWithResponse(index.getName(), new AccessCondition(), generateRequestOptions(), Context.NONE);
        assertEquals(HttpResponseStatus.NOT_FOUND.code(), deleteResponse.getStatusCode());

        Response<Index> createResponse = client.createIndexWithResponse(index, generateRequestOptions(), Context.NONE);
        assertEquals(HttpResponseStatus.CREATED.code(), createResponse.getStatusCode());

        // Delete the same index twice
        deleteResponse = client.deleteIndexWithResponse(index.getName(), new AccessCondition(), generateRequestOptions(), Context.NONE);
        assertEquals(HttpResponseStatus.NO_CONTENT.code(), deleteResponse.getStatusCode());

        deleteResponse = client.deleteIndexWithResponse(index.getName(), new AccessCondition(), generateRequestOptions(), Context.NONE);
        assertEquals(HttpResponseStatus.NOT_FOUND.code(), deleteResponse.getStatusCode());
    }

    @Test
    public void canCreateAndDeleteIndex() {
        Index index = createTestIndex();
        client.createIndex(index);
        client.deleteIndex(index.getName());
<<<<<<< HEAD
        Assert.assertFalse(client.doesIndexExist(index.getName()));
=======

        assertThrows(HttpResponseException.class, () -> client.getIndex(index.getName()));
>>>>>>> 10ed766b
    }

    @Test
    public void canCreateAndListIndexes() {
        Index index1 = createTestIndex();
        Index index2 = createTestIndex().setName("hotels2");

        client.createIndex(index1);
        client.createIndex(index2);

        PagedIterable<Index> actual = client.listIndexes();
        List<Index> result = actual.stream().collect(Collectors.toList());

        assertEquals(2, result.size());
        assertEquals(index1.getName(), result.get(0).getName());
        assertEquals(index2.getName(), result.get(1).getName());
    }

    @Test
    public void canListIndexesWithSelectedField() {
        Index index1 = createTestIndex();
        Index index2 = createTestIndex().setName("hotels2");

        client.createIndex(index1);
        client.createIndex(index2);

        PagedIterable<Index> selectedFieldListResponse = client.listIndexes("name",
            generateRequestOptions(), Context.NONE);
        List<Index> result = selectedFieldListResponse.stream().collect(Collectors.toList());

        result.forEach(res -> {
            assertNotNull(res.getName());
            assertNull(res.getFields());
            assertNull(res.getDefaultScoringProfile());
            assertNull(res.getCorsOptions());
            assertNull(res.getScoringProfiles());
            assertNull(res.getSuggesters());
            assertNull(res.getAnalyzers());
            assertNull(res.getTokenizers());
            assertNull(res.getTokenFilters());
            assertNull(res.getCharFilters());
        });

        assertEquals(2, result.size());
        assertEquals(result.get(0).getName(), index1.getName());
        assertEquals(result.get(1).getName(), index2.getName());
    }

    @Test
    public void canAddSynonymFieldProperty() {
        String synonymMapName = "names";
        SynonymMap synonymMap = new SynonymMap().setName(synonymMapName).setSynonyms("hotel,motel");
        client.createSynonymMap(synonymMap);

        Index index = new Index()
            .setName(HOTEL_INDEX_NAME)
            .setFields(Arrays.asList(
                new Field()
                    .setName("HotelId")
                    .setType(DataType.EDM_STRING)
                    .setKey(true),
                new Field()
                    .setName("HotelName")
                    .setType(DataType.EDM_STRING)
                    .setSynonymMaps(Collections.singletonList(synonymMapName))
            ));

        Index createdIndex = client.createIndex(index);

        List<String> actualSynonym = index.getFields().get(1).getSynonymMaps();
        List<String> expectedSynonym = createdIndex.getFields().get(1).getSynonymMaps();
        assertEquals(actualSynonym, expectedSynonym);
    }

    @Test
    public void canUpdateSynonymFieldProperty() {
        String synonymMapName = "names";
        SynonymMap synonymMap = new SynonymMap()
            .setName(synonymMapName)
            .setSynonyms("hotel,motel");

        client.createSynonymMap(synonymMap);

        // Create an index
        Index index = createTestIndex();
        Field hotelNameField = getFieldByName(index, "HotelName");
        hotelNameField.setSynonymMaps(Collections.singletonList(synonymMapName));
        client.createIndex(index);

        // Update an existing index
        Index existingIndex = client.getIndex(index.getName());
        hotelNameField = getFieldByName(existingIndex, "HotelName");
        hotelNameField.setSynonymMaps(Collections.emptyList());

        Index updatedIndex = client.createOrUpdateIndexWithResponse(existingIndex,
            true, new AccessCondition(), generateRequestOptions(), Context.NONE).getValue();
        TestHelpers.assertIndexesEqual(existingIndex, updatedIndex);
    }

    @Test
    public void canUpdateIndexDefinition() {
        Index fullFeaturedIndex = createTestIndex();

        // Start out with no scoring profiles and different CORS options.
        Index initialIndex = createTestIndex();
        initialIndex.setName(fullFeaturedIndex.getName())
            .setScoringProfiles(new ArrayList<>())
            .setDefaultScoringProfile(null)
            .setCorsOptions(initialIndex.getCorsOptions().setAllowedOrigins("*"));

        Index index = client.createIndex(initialIndex);

        // Now update the index.
        String[] allowedOrigins = fullFeaturedIndex.getCorsOptions()
            .getAllowedOrigins()
            .toArray(new String[0]);
        index.setScoringProfiles(fullFeaturedIndex.getScoringProfiles())
            .setDefaultScoringProfile(fullFeaturedIndex.getDefaultScoringProfile())
            .setCorsOptions(index.getCorsOptions().setAllowedOrigins(allowedOrigins));

        Index updatedIndex = client.createOrUpdateIndex(index);

        TestHelpers.assertIndexesEqual(fullFeaturedIndex, updatedIndex);

        // Modify the fields on an existing index
        Index existingIndex = client.getIndex(fullFeaturedIndex.getName());

        SynonymMap synonymMap = client.createSynonymMap(new SynonymMap()
            .setName("names")
            .setSynonyms("hotel,motel")
        );

        Field tagsField = getFieldByName(existingIndex, "Description_Custom");
        tagsField.setRetrievable(false)
            .setSearchAnalyzer(AnalyzerName.WHITESPACE.toString())
            .setSynonymMaps(Collections.singletonList(synonymMap.getName()));

        Field hotelWebSiteField = new Field()
            .setName("HotelWebsite")
            .setType(DataType.EDM_STRING)
            .setSearchable(Boolean.TRUE)
            .setFilterable(Boolean.TRUE);
        addFieldToIndex(existingIndex, hotelWebSiteField);

        Field hotelNameField = getFieldByName(existingIndex, "HotelName");
        hotelNameField.setRetrievable(false);

        updatedIndex = client.createOrUpdateIndexWithResponse(existingIndex,
            true, new AccessCondition(), generateRequestOptions(), Context.NONE).getValue();
        TestHelpers.assertIndexesEqual(existingIndex, updatedIndex);
    }

    @Test
    public void canUpdateSuggesterWithNewIndexFields() {
        Index index = createTestIndex();
        client.createIndex(index);

        Index existingIndex = client.getIndex(index.getName());

        existingIndex.getFields().addAll(Arrays.asList(
            new Field()
                .setName("HotelAmenities")
                .setType(DataType.EDM_STRING),
            new Field()
                .setName("HotelRewards")
                .setType(DataType.EDM_STRING)));
        existingIndex.setSuggesters(Collections.singletonList(new Suggester()
            .setName("Suggestion")
            .setSourceFields(Arrays.asList("HotelAmenities", "HotelRewards"))
        ));

        Index updatedIndex = client.createOrUpdateIndexWithResponse(existingIndex,
            true, new AccessCondition(), generateRequestOptions(), Context.NONE).getValue();

        TestHelpers.assertIndexesEqual(existingIndex, updatedIndex);
    }

    @Test
    public void createOrUpdateIndexThrowsWhenUpdatingSuggesterWithExistingIndexFields() {
        Index index = createTestIndex();
        client.createIndex(index);

        Index existingIndex = client.getIndex(index.getName());
        String existingFieldName = "Category";
        existingIndex.setSuggesters(Collections.singletonList(new Suggester()
            .setName("Suggestion")
            .setSourceFields(Collections.singletonList(existingFieldName))
        ));

        assertHttpResponseException(
            () -> client.createOrUpdateIndex(existingIndex),
            HttpResponseStatus.BAD_REQUEST,
            String.format("Fields that were already present in an index (%s) cannot be "
                    + "referenced by a new suggester. Only new fields added in the same index update operation are allowed.",
                existingFieldName)
        );
    }

    @Test
    public void createOrUpdateIndexCreatesWhenIndexDoesNotExist() {
        Index expected = createTestIndex();

        Index actual = client.createOrUpdateIndex(expected);
        TestHelpers.assertIndexesEqual(expected, actual);

        actual = client.createOrUpdateIndex(expected.setName("hotel1"));
        TestHelpers.assertIndexesEqual(expected, actual);

        Index res = client.createOrUpdateIndex(expected.setName("hotel2"));
        assertEquals(expected.getName(), res.getName());
    }

    @Test
    public void createOrUpdateIndexCreatesWhenIndexDoesNotExistWithResponse() {
        Index expected = createTestIndex();

        Index actual = client.createOrUpdateIndexWithResponse(expected, false, new AccessCondition(),
            generateRequestOptions(), Context.NONE).getValue();
        TestHelpers.assertIndexesEqual(expected, actual);

        actual = client.createOrUpdateIndexWithResponse(expected.setName("hotel1"),
            false, new AccessCondition(), generateRequestOptions(), Context.NONE).getValue();
        TestHelpers.assertIndexesEqual(expected, actual);

        Response<Index> createOrUpdateResponse = client.createOrUpdateIndexWithResponse(expected.setName("hotel2"),
            false, new AccessCondition(), generateRequestOptions(), Context.NONE);
        assertEquals(HttpResponseStatus.CREATED.code(), createOrUpdateResponse.getStatusCode());
    }

    @Test
    public void createOrUpdateIndexIfNotExistsFailsOnExistingResource() {
        AccessConditionTests.createOrUpdateIfNotExistsFailsOnExistingResource(createOrUpdateIndexFunc, newIndexFunc,
            mutateIndexFunc);
    }

    @Test
    public void createOrUpdateIndexIfNotExistsSucceedsOnNoResource() {
        AccessConditionTests.createOrUpdateIfNotExistsSucceedsOnNoResource(createOrUpdateIndexFunc, newIndexFunc);
    }


    @Test
    public void createOrUpdateIndexIfExistsSucceedsOnExistingResource() {
        AccessConditionTests.updateIfExistsSucceedsOnExistingResource(newIndexFunc, createOrUpdateIndexFunc,
            mutateIndexFunc);
    }

    @Test
    public void createOrUpdateIndexIfExistsFailsOnNoResource() {
        AccessConditionTests.updateIfExistsFailsOnNoResource(newIndexFunc, createOrUpdateIndexFunc);
    }

    @Test
    public void createOrUpdateIndexIfNotChangedSucceedsWhenResourceUnchanged() {
        AccessConditionTests.updateIfNotChangedSucceedsWhenResourceUnchanged(newIndexFunc, createOrUpdateIndexFunc,
            mutateIndexFunc);
    }

    @Test
    public void createOrUpdateIndexIfNotChangedFailsWhenResourceChanged() {
        AccessConditionTests.updateIfNotChangedFailsWhenResourceChanged(newIndexFunc, createOrUpdateIndexFunc,
            mutateIndexFunc);
    }

    @Test
    public void canCreateAndGetIndexStats() {
        Index index = createTestIndex();
        client.createOrUpdateIndex(index);
        GetIndexStatisticsResult indexStatistics = client.getIndexStatistics(index.getName());
        assertEquals(0, indexStatistics.getDocumentCount());
        assertEquals(0, indexStatistics.getStorageSize());
    }

    @Test
    public void canCreateAndGetIndexStatsWithResponse() {
        Index index = createTestIndex();
        client.createOrUpdateIndex(index);

        Response<GetIndexStatisticsResult> indexStatisticsResponse = client.getIndexStatisticsWithResponse(index.getName(),
            generateRequestOptions(), Context.NONE);
        assertEquals(0, indexStatisticsResponse.getValue().getDocumentCount());
        assertEquals(0, indexStatisticsResponse.getValue().getStorageSize());
    }

    Index mutateCorsOptionsInIndex(Index index) {
        index.getCorsOptions().setAllowedOrigins("*");
        return index;
    }

    Field getFieldByName(Index index, String name) {
        return index.getFields()
            .stream()
            .filter(f -> f.getName().equals(name))
            .findFirst().get();
    }
}<|MERGE_RESOLUTION|>--- conflicted
+++ resolved
@@ -168,26 +168,12 @@
         Index indexToCreate = createTestIndex();
         AccessOptions accessOptions = new AccessOptions(null);
 
-<<<<<<< HEAD
-        Assert.assertTrue(client.doesIndexExist(index.getName()));
-    }
-=======
         // Create the resource in the search service
         Index originalIndex = createOrUpdateIndexFunc.apply(indexToCreate, accessOptions);
->>>>>>> 10ed766b
 
         // Get the eTag for the newly created resource
         String eTagStale = getETag(originalIndex);
 
-<<<<<<< HEAD
-        Assert.assertTrue(client.doesIndexExistWithResponse(index.getName(), generateRequestOptions(), Context.NONE).getValue());
-    }
-
-    @Test
-    public void existsReturnsFalseForNonExistingIndex() {
-        Assert.assertFalse(client.doesIndexExist("invalidindex"));
-    }
-=======
         // Update the resource, the eTag will be changed
         Index updatedIndex = createOrUpdateIndexFunc.apply(originalIndex
             .setCorsOptions(new CorsOptions().setAllowedOrigins("https://test.com/")), accessOptions);
@@ -200,7 +186,6 @@
             assertEquals(HttpResponseException.class, exc.getClass());
             assertEquals(HttpResponseStatus.PRECONDITION_FAILED.code(), ((HttpResponseException) exc).getResponse().getStatusCode());
         }
->>>>>>> 10ed766b
 
         // Get the new eTag
         String eTagCurrent = getETag(updatedIndex);
@@ -245,12 +230,8 @@
         Index index = createTestIndex();
         client.createIndex(index);
         client.deleteIndex(index.getName());
-<<<<<<< HEAD
-        Assert.assertFalse(client.doesIndexExist(index.getName()));
-=======
 
         assertThrows(HttpResponseException.class, () -> client.getIndex(index.getName()));
->>>>>>> 10ed766b
     }
 
     @Test
