--- conflicted
+++ resolved
@@ -4,11 +4,8 @@
 
 import com.azure.core.http.rest.Response;
 import com.azure.core.util.Context;
-<<<<<<< HEAD
-=======
 import com.azure.search.models.DataType;
 import com.azure.search.models.Field;
->>>>>>> 10ed766b
 import com.azure.search.models.GeoPoint;
 import com.azure.search.models.Index;
 import com.azure.search.models.IndexBatch;
@@ -16,11 +13,7 @@
 import com.azure.search.test.environment.models.HotelAddress;
 import com.azure.search.test.environment.models.HotelRoom;
 import com.azure.search.test.environment.models.ModelWithPrimitiveCollections;
-<<<<<<< HEAD
 import java.util.HashMap;
-import org.junit.Assert;
-=======
->>>>>>> 10ed766b
 import org.junit.jupiter.api.Test;
 
 import java.text.ParseException;
@@ -110,16 +103,9 @@
         uploadDocument(client, indexedDoc);
 
         List<String> selectedFields = Arrays.asList("Description", "HotelName", "Address/City", "Rooms/BaseRate");
-<<<<<<< HEAD
-        Response<Document> result = client.getDocumentWithResponse(
-            indexedDoc.hotelId(), selectedFields, generateRequestOptions(), Context.NONE);
-        Hotel actual = convertToType(result.getValue(), Hotel.class);
-        assertReflectionEquals(expected, actual, IGNORE_DEFAULTS);
-=======
         Response<Document> response = client.getDocumentWithResponse(indexedDoc.hotelId(), selectedFields, generateRequestOptions(), Context.NONE);
         Hotel actual = convertToType(response.getValue(), Hotel.class);
         TestHelpers.assertHotelsEqual(expected, actual);
->>>>>>> 10ed766b
     }
 
     @Test
@@ -155,14 +141,8 @@
         // Select only the fields set in the test case so we don't get superfluous data back.
         List<String> selectedFields = Arrays.asList("HotelId", "HotelName", "Tags", "ParkingIncluded", "LastRenovationDate", "Rating", "Location", "Address", "Rooms/BaseRate", "Rooms/BedOptions", "Rooms/SleepsCount", "Rooms/SmokingAllowed", "Rooms/Tags");
 
-<<<<<<< HEAD
-        Response<Document> actualDocResponse = client.getDocumentWithResponse("1",
-            selectedFields, generateRequestOptions(), Context.NONE);
-        Assert.assertEquals(expectedDoc, actualDocResponse.getValue());
-=======
         Response<Document> response = client.getDocumentWithResponse("1", selectedFields, generateRequestOptions(), Context.NONE);
         assertEquals(expectedDoc, response.getValue());
->>>>>>> 10ed766b
     }
 
     @Test
@@ -196,13 +176,8 @@
         // Select only the fields set in the test case so we don't get superfluous data back.
         List<String> selectedFields = Arrays.asList("HotelId", "Address");
 
-<<<<<<< HEAD
-        Response<Document> actualDocResponse = client.getDocumentWithResponse("1", selectedFields, generateRequestOptions(), Context.NONE);
-        Assert.assertEquals(expectedDoc, actualDocResponse.getValue());
-=======
         Response<Document> response = client.getDocumentWithResponse("1", selectedFields, generateRequestOptions(), Context.NONE);
         assertEquals(expectedDoc, response.getValue());
->>>>>>> 10ed766b
     }
 
     @Test
@@ -302,10 +277,6 @@
         uploadDocument(client, originalDoc);
         List<String> selectedFields = Arrays.asList("HotelId", "Rooms");
 
-<<<<<<< HEAD
-        Response<Document> actualDocResponse = client.getDocumentWithResponse("1", selectedFields, generateRequestOptions(), Context.NONE);
-        Assert.assertEquals(expectedDoc, actualDocResponse.getValue());
-=======
         Response<Document> response = client.getDocumentWithResponse("1", selectedFields, generateRequestOptions(), Context.NONE);
         assertEquals(expectedDoc, response.getValue());
     }
@@ -363,7 +334,6 @@
 
         client.index(new IndexBatch<>().addUploadAction(indexedDoc));
         assertEquals(client.getDocumentWithResponse("1", new ArrayList<>(expectedDoc.keySet()), null, Context.NONE).getValue(), expectedDoc);
->>>>>>> 10ed766b
     }
 
     @Test
@@ -409,14 +379,8 @@
         uploadDocument(client, originalDoc);
         List<String> selectedFields = Arrays.asList("HotelId", "Rooms/BaseRate", "Rooms/BedOptions", "Rooms/SleepsCount", "Rooms/SmokingAllowed", "Rooms/Tags");
 
-<<<<<<< HEAD
-        Response<Document> actualDocResponse = client.getDocumentWithResponse("1",
-            selectedFields, generateRequestOptions(), Context.NONE);
-        Assert.assertEquals(expectedDoc, actualDocResponse.getValue());
-=======
         Response<Document> response = client.getDocumentWithResponse("1", selectedFields, generateRequestOptions(), Context.NONE);
         assertEquals(expectedDoc, response.getValue());
->>>>>>> 10ed766b
     }
 
     @Test
