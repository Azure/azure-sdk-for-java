--- conflicted
+++ resolved
@@ -35,7 +35,6 @@
 import com.azure.search.models.TagScoringFunction;
 import com.azure.search.models.TagScoringParameters;
 import com.azure.search.models.TextWeights;
-import com.azure.search.test.environment.setup.AzureSearchResources;
 import com.fasterxml.jackson.databind.DeserializationFeature;
 import com.fasterxml.jackson.databind.ObjectMapper;
 import com.fasterxml.jackson.datatype.jsr310.JavaTimeModule;
@@ -461,13 +460,8 @@
 
     DataSource createTestSqlDataSourceObject(DataDeletionDetectionPolicy deletionDetectionPolicy,
         DataChangeDetectionPolicy changeDetectionPolicy) {
-<<<<<<< HEAD
         return DataSources.createFromAzureSql(
-            dataSourceName,
-=======
-        return DataSources.azureSql(
             SearchServiceTestBase.SQL_DATASOURCE_NAME,
->>>>>>> 10ed766b
             AZURE_SQL_CONN_STRING_READONLY_PLAYGROUND,
             "GeoNamesRI",
             FAKE_DESCRIPTION,
