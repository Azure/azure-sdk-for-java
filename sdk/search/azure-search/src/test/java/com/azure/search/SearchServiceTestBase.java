--- conflicted
+++ resolved
@@ -4,12 +4,6 @@
 
 import com.azure.core.exception.HttpResponseException;
 import com.azure.core.http.netty.NettyAsyncHttpClientBuilder;
-<<<<<<< HEAD
-import com.azure.core.http.policy.HttpLogDetailLevel;
-import com.azure.core.http.policy.HttpLogOptions;
-import com.azure.core.http.policy.HttpLoggingPolicy;
-=======
->>>>>>> 4fb51cea
 import com.azure.core.http.policy.HttpPipelinePolicy;
 import com.azure.core.test.TestBase;
 import com.azure.core.test.TestMode;
@@ -161,19 +155,7 @@
         SearchServiceClientBuilder builder = new SearchServiceClientBuilder()
             .endpoint(endpoint);
 
-<<<<<<< HEAD
-        if (!interceptorManager.isPlaybackMode()) {
-            addPolicies(builder, policies);
-            builder.httpClient(new NettyAsyncHttpClientBuilder().wiretap(true).build())
-                .credential(searchApiKeyCredential)
-                .addPolicy(interceptorManager.getRecordPolicy())
-                .addPolicy(new HttpLoggingPolicy(
-                    new HttpLogOptions().setLogLevel(HttpLogDetailLevel.BODY_AND_HEADERS)));
-            return builder;
-        } else {
-=======
         if (interceptorManager.isPlaybackMode()) {
->>>>>>> 4fb51cea
             builder.httpClient(interceptorManager.getPlaybackClient());
             addPolicies(builder, policies);
             return builder;
@@ -182,9 +164,11 @@
         addPolicies(builder, policies);
         builder.httpClient(new NettyAsyncHttpClientBuilder().wiretap(true).build())
             .credential(searchApiKeyCredential);
+
         if (!liveMode()) {
             builder.addPolicy(interceptorManager.getRecordPolicy());
         }
+
         return builder;
 
     }
@@ -553,26 +537,18 @@
         SearchIndexClientBuilder builder = new SearchIndexClientBuilder()
             .endpoint(String.format("https://%s.%s", searchServiceName, searchDnsSuffix))
             .indexName(indexName);
-<<<<<<< HEAD
-
-        if (!interceptorManager.isPlaybackMode()) {
-            return builder.httpClient(new NettyAsyncHttpClientBuilder().wiretap(true).build())
-                .credential(searchApiKeyCredential)
-                .addPolicy(interceptorManager.getRecordPolicy())
-                .addPolicy(new HttpLoggingPolicy(
-                    new HttpLogOptions().setLogLevel(HttpLogDetailLevel.BODY_AND_HEADERS)));
-        } else {
-            return builder.httpClient(interceptorManager.getPlaybackClient());
-=======
+
         if (interceptorManager.isPlaybackMode()) {
             return builder.httpClient(interceptorManager.getPlaybackClient());
         }
+
         builder.httpClient(new NettyAsyncHttpClientBuilder().wiretap(true).build())
             .credential(searchApiKeyCredential);
+
         if (!liveMode()) {
             builder.addPolicy(interceptorManager.getRecordPolicy());
->>>>>>> 4fb51cea
-        }
+        }
+
         return builder;
     }
 
