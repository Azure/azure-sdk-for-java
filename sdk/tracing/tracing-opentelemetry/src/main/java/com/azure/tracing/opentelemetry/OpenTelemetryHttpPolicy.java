--- conflicted
+++ resolved
@@ -41,12 +41,8 @@
 
     // Singleton OpenTelemetry tracer capable of starting and exporting spans.
     private static final Tracer TRACER = Tracing.getTracer();
-<<<<<<< HEAD
-    private static final String OPENTELEMETRY_SPAN_KEY = com.azure.core.util.tracing.Tracer.OPENTELEMETRY_SPAN_KEY;
-=======
     private static final String OPENTELEMETRY_SPAN_KEY =
-        com.azure.core.implementation.tracing.Tracer.OPENTELEMETRY_SPAN_KEY;
->>>>>>> 0c5a81c3
+        com.azure.core.util.tracing.Tracer.OPENTELEMETRY_SPAN_KEY;
 
     // standard attributes with http call information
     private static final String HTTP_USER_AGENT = "http.user_agent";
