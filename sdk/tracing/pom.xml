--- conflicted
+++ resolved
@@ -9,11 +9,7 @@
     <groupId>com.azure</groupId>
     <artifactId>azure-client-sdk-parent</artifactId>
     <version>1.1.0</version>
-<<<<<<< HEAD
-    <relativePath>../pom.client.xml</relativePath>
-=======
     <relativePath>../../pom.client.xml</relativePath>
->>>>>>> 838ab380
   </parent>
 
   <groupId>com.azure</groupId>
