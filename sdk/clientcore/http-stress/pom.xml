--- conflicted
+++ resolved
@@ -80,11 +80,7 @@
             <bannedDependencies>
               <includes>
                 <include>com.azure:perf-test-core:[1.0.0-beta.1]</include> <!-- {x-include-update;com.azure:perf-test-core;dependency} -->
-<<<<<<< HEAD
-                <include>com.azure:azure-monitor-opentelemetry-exporter:[1.0.0-beta.22]</include> <!-- {x-include-update;com.azure:azure-monitor-opentelemetry-exporter;dependency} -->
-=======
                 <include>com.azure:azure-monitor-opentelemetry-exporter:[1.0.0-beta.24]</include> <!-- {x-include-update;com.azure:azure-monitor-opentelemetry-exporter;dependency} -->
->>>>>>> 57ba2842
                 <include>io.opentelemetry.instrumentation:opentelemetry-runtime-telemetry-java8:[2.4.0-alpha]</include> <!-- {x-include-update;io.opentelemetry.instrumentation:opentelemetry-runtime-telemetry-java8;external_dependency} -->
                 <include>io.opentelemetry.instrumentation:opentelemetry-logback-appender-1.0:[2.4.0-alpha]</include> <!-- {x-include-update;io.opentelemetry.instrumentation:opentelemetry-logback-appender-1.0;external_dependency} -->
                 <include>io.opentelemetry:opentelemetry-api:[1.38.0]</include> <!-- {x-include-update;io.opentelemetry:opentelemetry-api;external_dependency} -->
@@ -97,7 +93,7 @@
         <!-- we need shade plugin to merge MANIFEST-INF properly into the uber jar-->
         <groupId>org.apache.maven.plugins</groupId>
         <artifactId>maven-shade-plugin</artifactId>
-        <version>3.5.3</version> <!-- {x-version-update;org.apache.maven.plugins:maven-shade-plugin;external_dependency} -->
+        <version>3.5.2</version> <!-- {x-version-update;org.apache.maven.plugins:maven-shade-plugin;external_dependency} -->
         <!-- we need shade plugin to merge MANIFEST-INF properly into the uber jar-->
         <executions>
         <execution>
