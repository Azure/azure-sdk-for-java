<!--
  ~ Copyright (c) Microsoft Corporation. All rights reserved.
  ~ Licensed under the MIT License.
  -->
<project xmlns="http://maven.apache.org/POM/4.0.0" xmlns:xsi="http://www.w3.org/2001/XMLSchema-instance"
         xsi:schemaLocation="http://maven.apache.org/POM/4.0.0 http://maven.apache.org/xsd/maven-4.0.0.xsd">
  <modelVersion>4.0.0</modelVersion>
  <parent>
    <groupId>io.clientcore</groupId>
    <artifactId>clientcore-parent</artifactId>
    <version>1.0.0-beta.3</version> <!-- {x-version-update;io.clientcore:clientcore-parent;current} -->
    <relativePath>../../parents/clientcore-parent</relativePath>
  </parent>

  <groupId>io.clientcore</groupId>
  <artifactId>http-netty4</artifactId>
  <packaging>jar</packaging>
  <version>1.0.0-beta.1</version> <!-- {x-version-update;io.clientcore:http-netty4;current} -->

  <name>Java Netty HTTP Client Library</name>
  <description>This package contains the Netty HTTP client plugin for io.clientcore.</description>
  <url>https://github.com/Azure/azure-sdk-for-java</url>

  <licenses>
    <license>
      <name>The MIT License (MIT)</name>
      <url>http://opensource.org/licenses/MIT</url>
      <distribution>repo</distribution>
    </license>
  </licenses>

  <scm>
    <url>https://github.com/Azure/azure-sdk-for-java</url>
    <connection>scm:git:https://github.com/Azure/azure-sdk-for-java.git</connection>
    <developerConnection>scm:git:https://github.com/Azure/azure-sdk-for-java.git</developerConnection>
  </scm>

  <properties>
    <project.build.sourceEncoding>UTF-8</project.build.sourceEncoding>
    <legal><![CDATA[[INFO] Any downloads listed may be third party software.  Microsoft grants you no rights for third party software.]]></legal>
<<<<<<< HEAD
    <jacoco.min.linecoverage>0.80</jacoco.min.linecoverage>
    <jacoco.min.branchcoverage>0.70</jacoco.min.branchcoverage>
=======
    <jacoco.min.linecoverage>0.83</jacoco.min.linecoverage>
    <jacoco.min.branchcoverage>0.73</jacoco.min.branchcoverage>
>>>>>>> d8f86210
    <javaModulesSurefireArgLine>
      --add-opens io.clientcore.http.netty4/io.clientcore.http.netty4=ALL-UNNAMED
      --add-opens io.clientcore.http.netty4/io.clientcore.http.netty4.implementation=ALL-UNNAMED

      --add-reads io.clientcore.http.netty4=java.logging
    </javaModulesSurefireArgLine>

    <!-- Enables fail on deprecated API usage. -->
    <compiler.failondeprecatedstatus/>

    <javadoc.excludePackageNames>
      io.clientcore.core.annotation,io.clientcore.core.credential,io.clientcore.core.http,io.clientcore.core.http.annotation,io.clientcore.core.http.client,
      io.clientcore.core.http.exception,io.clientcore.core.http.models,io.clientcore.core.http.pipeline,io.clientcore.core.implementation,
      io.clientcore.core.implementation*,io.clientcore.core.models,io.clientcore.core.util,io.clientcore.core.util*
    </javadoc.excludePackageNames>

    <netty.version>4.1.118.Final</netty.version> <!-- {x-version-update;io.netty:netty-common;external_dependency} -->
  </properties>

  <dependencies>
    <dependency>
      <groupId>io.clientcore</groupId>
      <artifactId>core</artifactId>
      <version>1.0.0-beta.11</version> <!-- {x-version-update;io.clientcore:core;current} -->
    </dependency>

    <dependency>
      <groupId>io.netty</groupId>
      <artifactId>netty-buffer</artifactId>
      <version>4.1.118.Final</version> <!-- {x-version-update;io.netty:netty-buffer;external_dependency} -->
    </dependency>
    <dependency>
      <groupId>io.netty</groupId>
      <artifactId>netty-codec</artifactId>
      <version>4.1.118.Final</version> <!-- {x-version-update;io.netty:netty-codec;external_dependency} -->
    </dependency>
    <dependency>
      <groupId>io.netty</groupId>
      <artifactId>netty-codec-http</artifactId>
      <version>4.1.118.Final</version> <!-- {x-version-update;io.netty:netty-codec-http;external_dependency} -->
    </dependency>
    <dependency>
      <groupId>io.netty</groupId>
      <artifactId>netty-codec-http2</artifactId>
      <version>4.1.118.Final</version> <!-- {x-version-update;io.netty:netty-codec-http2;external_dependency} -->
    </dependency>
    <dependency>
      <groupId>io.netty</groupId>
      <artifactId>netty-common</artifactId>
      <version>4.1.118.Final</version>  <!-- {x-version-update;io.netty:netty-common;external_dependency} -->
    </dependency>
    <dependency>
      <groupId>io.netty</groupId>
      <artifactId>netty-handler</artifactId>
      <version>4.1.118.Final</version> <!-- {x-version-update;io.netty:netty-handler;external_dependency} -->
    </dependency>
    <dependency>
      <groupId>io.netty</groupId>
      <artifactId>netty-handler-proxy</artifactId>
      <version>4.1.118.Final</version> <!-- {x-version-update;io.netty:netty-handler-proxy;external_dependency} -->
    </dependency>
    <dependency>
      <groupId>io.netty</groupId>
      <artifactId>netty-resolver</artifactId>
      <version>4.1.118.Final</version> <!-- {x-version-update;io.netty:netty-resolver;external_dependency} -->
    </dependency>
    <dependency>
      <groupId>io.netty</groupId>
      <artifactId>netty-resolver-dns</artifactId>
      <version>4.1.118.Final</version> <!-- {x-version-update;io.netty:netty-resolver-dns;external_dependency} -->
    </dependency>
    <dependency>
      <groupId>io.netty</groupId>
      <artifactId>netty-transport</artifactId>
      <version>4.1.118.Final</version> <!-- {x-version-update;io.netty:netty-transport;external_dependency} -->
    </dependency>

    <!-- Test dependencies on core, because we want to run tests inherited from this module using Netty -->
    <dependency>
      <groupId>io.clientcore</groupId>
      <artifactId>core</artifactId>
      <version>1.0.0-beta.11</version> <!-- {x-version-update;io.clientcore:core;current} -->
      <type>test-jar</type>
      <scope>test</scope>
    </dependency>

    <dependency>
      <groupId>io.netty</groupId>
      <artifactId>netty-transport-native-unix-common</artifactId>
      <version>4.1.118.Final</version> <!-- {x-version-update;io.netty:netty-transport-native-unix-common;external_dependency} -->
      <classifier>linux-x86_64</classifier>
      <scope>test</scope>
    </dependency>
    <dependency>
      <groupId>io.netty</groupId>
      <artifactId>netty-transport-native-epoll</artifactId>
      <version>4.1.118.Final</version> <!-- {x-version-update;io.netty:netty-transport-native-epoll;external_dependency} -->
      <classifier>linux-x86_64</classifier>
      <scope>test</scope>
    </dependency>

    <dependency>
      <groupId>io.netty</groupId>
      <artifactId>netty-transport-native-unix-common</artifactId>
      <version>4.1.118.Final</version> <!-- {x-version-update;io.netty:netty-transport-native-unix-common;external_dependency} -->
      <classifier>osx-x86_64</classifier>
      <scope>test</scope>
    </dependency>
    <dependency>
      <groupId>io.netty</groupId>
      <artifactId>netty-transport-native-kqueue</artifactId>
      <version>4.1.118.Final</version> <!-- {x-version-update;io.netty:netty-transport-native-kqueue;external_dependency} -->
      <classifier>osx-x86_64</classifier>
      <scope>test</scope>
    </dependency>

    <dependency>
      <groupId>org.eclipse.jetty</groupId>
      <artifactId>jetty-server</artifactId>
      <version>9.4.57.v20241219</version> <!-- {x-version-update;org.eclipse.jetty:jetty-server;external_dependency} -->
      <scope>test</scope>
    </dependency>
    <dependency>
      <groupId>org.eclipse.jetty</groupId>
      <artifactId>jetty-servlet</artifactId>
      <version>9.4.57.v20241219</version> <!-- {x-version-update;org.eclipse.jetty:jetty-servlet;external_dependency} -->
      <scope>test</scope>
    </dependency>
    <dependency>
      <groupId>org.eclipse.jetty.http2</groupId>
      <artifactId>http2-server</artifactId>
      <version>9.4.57.v20241219</version> <!-- {x-version-update;org.eclipse.jetty.http2:http2-server;external_dependency} -->
      <scope>test</scope>
    </dependency>
    <dependency>
      <groupId>org.eclipse.jetty</groupId>
      <artifactId>jetty-alpn-conscrypt-server</artifactId>
      <version>9.4.57.v20241219</version> <!-- {x-version-update;org.eclipse.jetty:jetty-alpn-conscrypt-server;external_dependency} -->
      <scope>test</scope>
    </dependency>
    <dependency>
      <groupId>org.junit.jupiter</groupId>
      <artifactId>junit-jupiter-api</artifactId>
      <version>5.11.2</version> <!-- {x-version-update;org.junit.jupiter:junit-jupiter-api;external_dependency} -->
      <scope>test</scope>
    </dependency>
    <dependency>
      <groupId>org.junit.jupiter</groupId>
      <artifactId>junit-jupiter-engine</artifactId>
      <version>5.11.2</version> <!-- {x-version-update;org.junit.jupiter:junit-jupiter-engine;external_dependency} -->
      <scope>test</scope>
    </dependency>

    <dependency>
      <groupId>org.junit.jupiter</groupId>
      <artifactId>junit-jupiter-params</artifactId>
      <version>5.11.2</version> <!-- {x-version-update;org.junit.jupiter:junit-jupiter-params;external_dependency} -->
      <scope>test</scope>
    </dependency>
    <dependency>
      <groupId>org.conscrypt</groupId>
      <artifactId>conscrypt-openjdk-uber</artifactId>
      <version>2.5.2</version> <!-- {x-version-update;org.conscrypt:conscrypt-openjdk-uber;external_dependency} -->
      <scope>test</scope>
    </dependency>
  </dependencies>

  <build>
    <plugins>
      <plugin>
        <groupId>org.apache.maven.plugins</groupId>
        <artifactId>maven-enforcer-plugin</artifactId>
        <version>3.5.0</version> <!-- {x-version-update;org.apache.maven.plugins:maven-enforcer-plugin;external_dependency} -->
        <configuration>
          <rules>
            <bannedDependencies>
              <includes>
                <include>io.netty:netty-buffer:[4.1.118.Final]</include> <!-- {x-include-update;io.netty:netty-buffer;external_dependency} -->
                <include>io.netty:netty-codec:[4.1.118.Final]</include> <!-- {x-include-update;io.netty:netty-codec;external_dependency} -->
                <include>io.netty:netty-codec-http:[4.1.118.Final]</include> <!-- {x-include-update;io.netty:netty-codec-http;external_dependency} -->
                <include>io.netty:netty-codec-http2:[4.1.118.Final]</include> <!-- {x-include-update;io.netty:netty-codec-http2;external_dependency} -->
                <include>io.netty:netty-common:[4.1.118.Final]</include> <!-- {x-include-update;io.netty:netty-common;external_dependency} -->
                <include>io.netty:netty-handler:[4.1.118.Final]</include> <!-- {x-include-update;io.netty:netty-handler;external_dependency} -->
                <include>io.netty:netty-handler-proxy:[4.1.118.Final]</include> <!-- {x-include-update;io.netty:netty-handler-proxy;external_dependency} -->
                <include>io.netty:netty-resolver:[4.1.118.Final]</include> <!-- {x-include-update;io.netty:netty-resolver;external_dependency} -->
                <include>io.netty:netty-resolver-dns:[4.1.118.Final]</include> <!-- {x-include-update;io.netty:netty-resolver-dns;external_dependency} -->
                <include>io.netty:netty-transport:[4.1.118.Final]</include> <!-- {x-include-update;io.netty:netty-transport;external_dependency} -->
              </includes>
            </bannedDependencies>
          </rules>
        </configuration>
      </plugin>
    </plugins>
  </build>
</project><|MERGE_RESOLUTION|>--- conflicted
+++ resolved
@@ -38,13 +38,8 @@
   <properties>
     <project.build.sourceEncoding>UTF-8</project.build.sourceEncoding>
     <legal><![CDATA[[INFO] Any downloads listed may be third party software.  Microsoft grants you no rights for third party software.]]></legal>
-<<<<<<< HEAD
-    <jacoco.min.linecoverage>0.80</jacoco.min.linecoverage>
+    <jacoco.min.linecoverage>0.75</jacoco.min.linecoverage>
     <jacoco.min.branchcoverage>0.70</jacoco.min.branchcoverage>
-=======
-    <jacoco.min.linecoverage>0.83</jacoco.min.linecoverage>
-    <jacoco.min.branchcoverage>0.73</jacoco.min.branchcoverage>
->>>>>>> d8f86210
     <javaModulesSurefireArgLine>
       --add-opens io.clientcore.http.netty4/io.clientcore.http.netty4=ALL-UNNAMED
       --add-opens io.clientcore.http.netty4/io.clientcore.http.netty4.implementation=ALL-UNNAMED
