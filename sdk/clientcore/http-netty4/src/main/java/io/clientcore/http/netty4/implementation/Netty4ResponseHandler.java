// Copyright (c) Microsoft Corporation. All rights reserved.
// Licensed under the MIT License.
package io.clientcore.http.netty4.implementation;

import io.clientcore.core.http.models.HttpHeaders;
import io.clientcore.core.http.models.HttpRequest;
import io.clientcore.core.http.models.Response;
<<<<<<< HEAD
import io.clientcore.core.instrumentation.logging.ClientLogger;
import io.clientcore.core.models.binarydata.BinaryData;
import io.clientcore.core.utils.CoreUtils;
import io.clientcore.core.utils.ServerSentEventUtils;
=======
>>>>>>> d8f86210
import io.netty.buffer.ByteBuf;
import io.netty.channel.ChannelHandlerContext;
import io.netty.channel.ChannelInboundHandler;
import io.netty.channel.ChannelInboundHandlerAdapter;
import io.netty.handler.codec.http.FullHttpResponse;
import io.netty.handler.codec.http.HttpClientCodec;
import io.netty.handler.codec.http.HttpContent;
import io.netty.handler.codec.http.HttpObject;
import io.netty.handler.codec.http.HttpResponse;
import io.netty.handler.codec.http.LastHttpContent;

import java.io.ByteArrayOutputStream;
import java.util.Objects;
import java.util.concurrent.CountDownLatch;
import java.util.concurrent.atomic.AtomicReference;

import static io.clientcore.http.netty4.implementation.Netty4Utility.readByteBufIntoOutputStream;
import static io.clientcore.http.netty4.implementation.Netty4Utility.setOrSuppressError;

/**
 * A {@link ChannelInboundHandler} implementation that appropriately handles the response reading from the server based
 * on the information provided from the headers.
 * <p>
 * When used with {@code NettyHttpClient} this handler must be added to the pipeline so that the {@link HttpClientCodec}
 * is able to decode the data of the response.
 */
public final class Netty4ResponseHandler extends ChannelInboundHandlerAdapter {
    private final HttpRequest request;
    private final AtomicReference<ResponseStateInfo> responseReference;
    private final AtomicReference<Throwable> errorReference;
    private final CountDownLatch latch;

    private int statusCode;
    private HttpHeaders headers;

    private boolean started;

    // Maintain an OutputStream that'll be used to hold eagerly read content from the Netty pipeline.
    // Eager content occurs when the first buffer(s) read from the network contains both HTTP status line and headers
    // and initial response body content.
    private final ByteArrayOutputStream eagerContent = new ByteArrayOutputStream();
    private boolean complete;

    /**
     * Creates an instance of {@link Netty4ResponseHandler}.
     *
     * @param request The request that resulted in the response.
     * @param responseReference The reference to the {@link Response} that will be created from the response headers and
     * body.
     * @param errorReference The reference to the {@link Throwable} that will be set if an error occurs while reading
     * the response.
     * @param latch The latch to wait for the response to be processed.
     * @throws NullPointerException If {@code request}, {@code responseReference}, or {@code latch} is null.
     */
    public Netty4ResponseHandler(HttpRequest request, AtomicReference<ResponseStateInfo> responseReference,
        AtomicReference<Throwable> errorReference, CountDownLatch latch) {
        this.request = Objects.requireNonNull(request,
            "Cannot create an instance of CoreResponseHandler with a null 'request'.");
        this.responseReference = Objects.requireNonNull(responseReference,
            "Cannot create an instance of CoreResponseHandler with a null 'responseReference'.");
        this.errorReference = Objects.requireNonNull(errorReference,
            "Cannot create an instance of CoreResponseHandler with a null 'errorReference'.");
        this.latch
            = Objects.requireNonNull(latch, "Cannot create an instance of CoreResponseHandler with a null 'latch'.");
    }

    @Override
    public boolean isSharable() {
        return false;
    }

    @Override
    public void exceptionCaught(ChannelHandlerContext ctx, Throwable cause) throws Exception {
        setOrSuppressError(errorReference, cause);
        latch.countDown();
    }

    @Override
    public void channelRead(ChannelHandlerContext ctx, Object msg) throws Exception {
        // If the msg isn't HTTP object ignore it.
        if (!(msg instanceof HttpObject)) {
            ctx.fireChannelRead(msg);
            return;
        }

        // http-netty4 creates all Channels AUTO_READ=false, meaning that Netty will wait to read the response until a
        // 'Channel.read()' is called or 'Channel.config().setAutoRead(true)' is set. Our logic is that when the request
        // is successfully sent we'll call 'Channel.read()' to read the first chunk of data from the network. When that
        // happens one of three success states will occur:
        //
        // 1. The response has HTTP headers and no response body. This will result in an 'HttpResponse' object being
        // passed through 'channelRead'. Capture the headers and status code then check if the 'HttpResponse' is an
        // instance of 'LastHttpContent'. If it is then the response is complete, update the 'complete' flag and wait
        // for 'channelReadComplete()' to be called, which will set the response reference and drain anything remaining
        // in the network connection.
        //
        // 2. The response has HTTP headers and a response body that fit into a single 'ByteBuf' chunk read. This will
        // result in an 'HttpResponse' object being passed through 'channelRead' followed by a 'LastHttpContent' object.
        // Retain the content of the 'LastHttpContent' and handle it in the following way when creating the response in
        // 'channelReadComplete()':
        //     a. If the request was a HEAD request release the content and set the response body to an empty, as HEAD
        //     requests should not have a response body.
        //     b. Otherwise, copy the content into a 'BinaryData' and release it, then set that as the response body.
        //
        // 3. The response has HTTP headers and a response body that is larger than a single 'ByteBuf' chunk read. This
        // will result in an 'HttpResponse' object being passed through 'channelRead' followed by a 'HttpContent' object
        // that is the first bytes of the network response body. Handle this in the following ways once
        // 'channelReadComplete()' is called:
        //     a. If the request was a HEAD request release the captured content and drain the channel, then set the
        //     response body to an empty, as HEAD requests should not have a response body.
        //     b. If the response is being buffered, copy the captured content into the aggregator and request the
        //     remaining content of the network response to aggregate, then set the response body to the aggregated
        //     content.
        //     c. If the response is being streamed, retain the reference of the captured content and once the response
        //     body is being consumed send the captured content as the initial payload and stream the remaining content
        //     from the network connection.

        if (msg instanceof HttpResponse) {
            started = true;
            HttpResponse response = (HttpResponse) msg;
            this.statusCode = response.status().code();
            this.headers = (response.headers() instanceof WrappedHttpHeaders)
                ? ((WrappedHttpHeaders) response.headers()).getCoreHeaders()
                : Netty4Utility.convertHeaders(response.headers());

            if (msg instanceof FullHttpResponse) {
                complete = true;
                ByteBuf content = ((FullHttpResponse) msg).content();
                readByteBufIntoOutputStream(content, eagerContent);
            }

            return;
        }

        if (msg instanceof LastHttpContent) {
            complete = true;
            ByteBuf content = ((LastHttpContent) msg).content();
            readByteBufIntoOutputStream(content, eagerContent);
            return;
        }

        if (!started) {
            // Haven't received the HttpResponse, discard this message.
            return;
        }

        if (msg instanceof HttpContent) {
            ByteBuf content = ((HttpContent) msg).content();
            readByteBufIntoOutputStream(content, eagerContent);
        }
    }

    @Override
    public void channelReadComplete(ChannelHandlerContext ctx) throws Exception {
        // Reading hasn't started yet.
        if (!started) {
            ctx.fireChannelReadComplete();
            return;
        }

        ctx.pipeline().remove(this);
        ctx.fireChannelReadComplete();

        if (complete) {
            ctx.close();
<<<<<<< HEAD
            latch.countDown();
        } else {
            // Otherwise we aren't finished, handle the remaining content according to the documentation in
            // 'channelRead()'.
            BinaryData body = BinaryData.empty();
            if (bodyHandling == BodyHandling.IGNORE) {
                // We're ignoring the response content.
                CountDownLatch latch = new CountDownLatch(1);
                eagerContent = null;
                ctx.pipeline()
                    .addLast(Netty4HandlerNames.EAGER_CONSUME, new Netty4EagerConsumeChannelHandler(latch, ignored -> {
                    }));
                awaitLatch(latch);
            } else if (bodyHandling == BodyHandling.STREAM) {
                // Body streaming uses a special BinaryData that tracks the firstContent read and the Channel it came
                // from so it can be consumed when the BinaryData is being used.
                // autoRead should have been disabled already but lets make sure that it is.
                ctx.channel().config().setAutoRead(false);
                String contentLength = headers.getValue(HttpHeaderName.CONTENT_LENGTH);
                Long length = null;
                if (!CoreUtils.isNullOrEmpty(contentLength)) {
                    try {
                        length = Long.parseLong(contentLength);
                    } catch (NumberFormatException ignored) {
                        // Ignore, we'll just read until the channel is closed.
                    }
                }

                body = new Netty4ChannelBinaryData(eagerContent, ctx.channel(), length);
            } else {
                // All cases otherwise assume BUFFER.
                CountDownLatch latch = new CountDownLatch(1);
                ctx.pipeline()
                    .addLast(Netty4HandlerNames.EAGER_CONSUME, new Netty4EagerConsumeChannelHandler(latch,
                        buf -> buf.readBytes(eagerContent, buf.readableBytes())));
                awaitLatch(latch);

                body = BinaryData.fromBytes(eagerContent.toByteArray());
                eagerContent = null;
            }

            responseReference.set(new Response<>(request, statusCode, headers, body));
            latch.countDown();
=======
>>>>>>> d8f86210
        }

        responseReference.set(new ResponseStateInfo(ctx.channel(), complete, statusCode, headers, eagerContent,
            ResponseBodyHandling.getBodyHandling(request, headers)));
        latch.countDown();
    }

    private enum BodyHandling {
        IGNORE, STREAM, BUFFER
    }
}<|MERGE_RESOLUTION|>--- conflicted
+++ resolved
@@ -5,13 +5,6 @@
 import io.clientcore.core.http.models.HttpHeaders;
 import io.clientcore.core.http.models.HttpRequest;
 import io.clientcore.core.http.models.Response;
-<<<<<<< HEAD
-import io.clientcore.core.instrumentation.logging.ClientLogger;
-import io.clientcore.core.models.binarydata.BinaryData;
-import io.clientcore.core.utils.CoreUtils;
-import io.clientcore.core.utils.ServerSentEventUtils;
-=======
->>>>>>> d8f86210
 import io.netty.buffer.ByteBuf;
 import io.netty.channel.ChannelHandlerContext;
 import io.netty.channel.ChannelInboundHandler;
@@ -177,52 +170,6 @@
 
         if (complete) {
             ctx.close();
-<<<<<<< HEAD
-            latch.countDown();
-        } else {
-            // Otherwise we aren't finished, handle the remaining content according to the documentation in
-            // 'channelRead()'.
-            BinaryData body = BinaryData.empty();
-            if (bodyHandling == BodyHandling.IGNORE) {
-                // We're ignoring the response content.
-                CountDownLatch latch = new CountDownLatch(1);
-                eagerContent = null;
-                ctx.pipeline()
-                    .addLast(Netty4HandlerNames.EAGER_CONSUME, new Netty4EagerConsumeChannelHandler(latch, ignored -> {
-                    }));
-                awaitLatch(latch);
-            } else if (bodyHandling == BodyHandling.STREAM) {
-                // Body streaming uses a special BinaryData that tracks the firstContent read and the Channel it came
-                // from so it can be consumed when the BinaryData is being used.
-                // autoRead should have been disabled already but lets make sure that it is.
-                ctx.channel().config().setAutoRead(false);
-                String contentLength = headers.getValue(HttpHeaderName.CONTENT_LENGTH);
-                Long length = null;
-                if (!CoreUtils.isNullOrEmpty(contentLength)) {
-                    try {
-                        length = Long.parseLong(contentLength);
-                    } catch (NumberFormatException ignored) {
-                        // Ignore, we'll just read until the channel is closed.
-                    }
-                }
-
-                body = new Netty4ChannelBinaryData(eagerContent, ctx.channel(), length);
-            } else {
-                // All cases otherwise assume BUFFER.
-                CountDownLatch latch = new CountDownLatch(1);
-                ctx.pipeline()
-                    .addLast(Netty4HandlerNames.EAGER_CONSUME, new Netty4EagerConsumeChannelHandler(latch,
-                        buf -> buf.readBytes(eagerContent, buf.readableBytes())));
-                awaitLatch(latch);
-
-                body = BinaryData.fromBytes(eagerContent.toByteArray());
-                eagerContent = null;
-            }
-
-            responseReference.set(new Response<>(request, statusCode, headers, body));
-            latch.countDown();
-=======
->>>>>>> d8f86210
         }
 
         responseReference.set(new ResponseStateInfo(ctx.channel(), complete, statusCode, headers, eagerContent,
