--- conflicted
+++ resolved
@@ -38,14 +38,6 @@
     }
 
     @Override
-<<<<<<< HEAD
-    public void handlerAdded(ChannelHandlerContext ctx) {
-        ctx.channel().config().setAutoRead(true);
-    }
-
-    @Override
-=======
->>>>>>> d8f86210
     public void channelRead(ChannelHandlerContext ctx, Object msg) {
         ByteBuf buf = null;
         if (msg instanceof ByteBufHolder) {
