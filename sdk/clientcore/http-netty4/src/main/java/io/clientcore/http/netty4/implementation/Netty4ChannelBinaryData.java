--- conflicted
+++ resolved
@@ -62,23 +62,10 @@
 
         if (bytes == null) {
             CountDownLatch latch = new CountDownLatch(1);
-<<<<<<< HEAD
-            channel.pipeline()
-                .addLast(Netty4HandlerNames.EAGER_CONSUME, new Netty4EagerConsumeChannelHandler(latch,
-                    buf -> buf.readBytes(eagerContent, buf.readableBytes())));
-=======
-            Netty4EagerConsumeChannelHandler handler = new Netty4EagerConsumeChannelHandler(latch, buf -> {
-                try {
-                    buf.readBytes(eagerContent, buf.readableBytes());
-                } catch (IOException ex) {
-                    // This exception thrown here will eventually close the Channel, resulting in the latch being
-                    // counted down.
-                    throw LOGGER.throwableAtError().log(ex, CoreException::from);
-                }
-            });
-            channel.pipeline().addLast(handler);
+            Netty4EagerConsumeChannelHandler handler
+                = new Netty4EagerConsumeChannelHandler(latch, buf -> buf.readBytes(eagerContent, buf.readableBytes()));
+            channel.pipeline().addLast(Netty4HandlerNames.EAGER_CONSUME, handler);
             channel.config().setAutoRead(true);
->>>>>>> d8f86210
 
             awaitLatch(latch);
 
@@ -142,23 +129,10 @@
                 }
 
                 CountDownLatch latch = new CountDownLatch(1);
-<<<<<<< HEAD
-                channel.pipeline()
-                    .addLast(Netty4HandlerNames.EAGER_CONSUME, new Netty4EagerConsumeChannelHandler(latch,
-                        buf -> buf.readBytes(outputStream, buf.readableBytes())));
-=======
-                Netty4EagerConsumeChannelHandler handler = new Netty4EagerConsumeChannelHandler(latch, buf -> {
-                    try {
-                        buf.readBytes(outputStream, buf.readableBytes());
-                    } catch (IOException ex) {
-                        // This exception thrown here will eventually close the Channel, resulting in the latch being
-                        // counted down.
-                        throw LOGGER.throwableAtError().log(ex, CoreException::from);
-                    }
-                });
-                channel.pipeline().addLast(handler);
+                Netty4EagerConsumeChannelHandler handler = new Netty4EagerConsumeChannelHandler(latch,
+                    buf -> buf.readBytes(outputStream, buf.readableBytes()));
+                channel.pipeline().addLast(Netty4HandlerNames.EAGER_CONSUME, handler);
                 channel.config().setAutoRead(true);
->>>>>>> d8f86210
 
                 awaitLatch(latch);
 
