--- conflicted
+++ resolved
@@ -104,32 +104,36 @@
     }
 
     @Override
-    public void writeTo(OutputStream outputStream) throws IOException {
-        if (bytes == null) {
-            // Channel hasn't been read yet, don't buffer it, just write it to the OutputStream as it's being read.
-            if (eagerContent.size() > 0) {
-                outputStream.write(eagerContent.toByteArray());
+    public void writeTo(OutputStream outputStream) {
+        try {
+            if (bytes == null) {
+                // Channel hasn't been read yet, don't buffer it, just write it to the OutputStream as it's being read.
+                if (eagerContent.size() > 0) {
+                    outputStream.write(eagerContent.toByteArray());
+                }
+
+                CountDownLatch latch = new CountDownLatch(1);
+                channel.pipeline().addLast(new Netty4EagerConsumeChannelHandler(latch, buf -> {
+                    try {
+                        buf.readBytes(outputStream, buf.readableBytes());
+                    } catch (IOException ex) {
+                        throw new UncheckedIOException(ex);
+                    }
+                }));
+
+                awaitLatch(latch);
+                eagerContent = null;
+            } else {
+                // Already converted the Channel to a byte[], use it.
+                outputStream.write(bytes);
             }
-
-            CountDownLatch latch = new CountDownLatch(1);
-            channel.pipeline().addLast(new Netty4EagerConsumeChannelHandler(latch, buf -> {
-                try {
-                    buf.readBytes(outputStream, buf.readableBytes());
-                } catch (IOException ex) {
-                    throw new UncheckedIOException(ex);
-                }
-            }));
-
-            awaitLatch(latch);
-            eagerContent = null;
-        } else {
-            // Already converted the Channel to a byte[], use it.
-            outputStream.write(bytes);
+        } catch (IOException ex) {
+            throw LOGGER.logThrowableAsError(CoreException.from(ex));
         }
     }
 
     @Override
-    public void writeTo(WritableByteChannel byteChannel) throws IOException {
+    public void writeTo(WritableByteChannel byteChannel) {
         writeTo(Channels.newOutputStream(byteChannel));
     }
 
@@ -154,12 +158,8 @@
     }
 
     @Override
-<<<<<<< HEAD
-    public void close() throws IOException {
+    public void close() {
         eagerContent = null;
-=======
-    public void close() {
->>>>>>> 4a0dd379
         channel.close();
     }
 }