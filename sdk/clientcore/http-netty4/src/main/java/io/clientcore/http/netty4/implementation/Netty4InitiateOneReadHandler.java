--- conflicted
+++ resolved
@@ -20,13 +20,7 @@
  * this handler need to support multiple channelRead, if this isn't done data may be lost.
  */
 public final class Netty4InitiateOneReadHandler extends ChannelInboundHandlerAdapter {
-<<<<<<< HEAD
-    private final CountDownLatch latch;
     private final IOExceptionCheckedConsumer<ByteBuf> byteBufConsumer;
-=======
-    private final Consumer<ByteBuf> byteBufConsumer;
->>>>>>> d8f86210
-
     private CountDownLatch latch;
 
     private boolean lastRead;
