--- conflicted
+++ resolved
@@ -51,10 +51,7 @@
             <version>1.0.0-beta.1</version> <!-- {x-version-update;io.clientcore:annotation-processor;current} -->
           </dependency>
         </dependencies>
-<<<<<<< HEAD
-=======
       </plugin>
->>>>>>> 54d401de
     </plugins>
    ```
 2. Annotate your interfaces with `@ServiceInterface`,  `@HttpRequestInformation` and
