--- conflicted
+++ resolved
@@ -92,13 +92,8 @@
     public void buildsPathWithMultipleSameQueryParameters() {
         HttpRequestContext context = new HttpRequestContext();
         context.addSubstitution(new Substitution("endpoint", "myEndpoint"));
-<<<<<<< HEAD
-        context.addQueryParam("key", "value1", false);
-        assertThrows(IllegalArgumentException.class, () -> context.addQueryParam("key", "value2", false));
-=======
         context.addQueryParam("key", "value1", false, false);
         assertThrows(IllegalArgumentException.class, () -> context.addQueryParam("key", "value2", false, false));
->>>>>>> a4586713
     }
 
     @Test
@@ -121,11 +116,7 @@
     public void buildsPathWithMissingQueryParameter() {
         HttpRequestContext context = new HttpRequestContext();
         context.addSubstitution(new Substitution("endpoint", "myEndpoint"));
-<<<<<<< HEAD
-        context.addQueryParam("key1", "value1", false);
-=======
         context.addQueryParam("key1", "value1", false, false);
->>>>>>> a4586713
         assertThrows(MissingSubstitutionException.class,
             () -> PathBuilder.buildPath("https://{endpoint}/keys?key2={value2}", context));
     }
@@ -400,11 +391,7 @@
     public void buildsPathWithNullQueryParameterValue() {
         HttpRequestContext context = new HttpRequestContext();
         context.addSubstitution(new Substitution("endpoint", "myEndpoint"));
-<<<<<<< HEAD
-        context.addQueryParam("key1", null, false);
-=======
         context.addQueryParam("key1", null, false, false);
->>>>>>> a4586713
         String result = PathBuilder.buildPath("https://{endpoint}/keys", context);
         assertEquals("\"https://\" + myEndpoint + \"/keys\"", result);
     }
