--- conflicted
+++ resolved
@@ -161,8 +161,6 @@
         HttpRequestContext method, boolean serializationFormatSet) {
         boolean returnIsResponse = TypeConverter.isResponseType(returnType);
 
-        // TODO (alzimmer): Base64Uri needs to be handled. Determine how this will show up in code generation and then
-        //  add support for it.
         if (returnType.getKind() == TypeKind.VOID) {
             // This handles the case where the API returns 'void' itself. This will result in code such as
             // "networkResponse.close()" as 'void' return doesn't use try-with-resources as the compiler will complain
@@ -185,12 +183,7 @@
             if (wireType != null && wireType.getKind() == TypeKind.DECLARED) {
                 DeclaredType declaredWireType = (DeclaredType) wireType;
                 TypeElement wireTypeElement = (TypeElement) declaredWireType.asElement();
-                isBase64Uri
-<<<<<<< HEAD
-                    = "io.clientcore.core.utils.Base64Uri".equals(wireTypeElement.getQualifiedName().toString());
-=======
-                    = Base64Uri.class.getCanonicalName().equals(wireTypeElement.getQualifiedName().toString());
->>>>>>> 07fcfb6b
+                isBase64Uri = Base64Uri.class.getCanonicalName().equals(wireTypeElement.getQualifiedName().toString());
             }
             String returnExpr;
             if (isBase64Uri) {
