// Copyright (c) Microsoft Corporation. All rights reserved.
// Licensed under the MIT License.

package io.clientcore.annotation.processor.utils;

import com.github.javaparser.StaticJavaParser;
import com.github.javaparser.ast.expr.CastExpr;
import com.github.javaparser.ast.expr.NameExpr;
import com.github.javaparser.ast.stmt.BlockStmt;
import com.github.javaparser.ast.stmt.ReturnStmt;
import io.clientcore.annotation.processor.models.HttpRequestContext;
import io.clientcore.core.http.models.HttpMethod;
import io.clientcore.core.http.models.RequestOptions;
import io.clientcore.core.http.models.ResponseBodyMode;
<<<<<<< HEAD
import io.clientcore.core.models.binarydata.BinaryData;

=======
import io.clientcore.core.implementation.TypeUtil;
import io.clientcore.core.implementation.http.HttpResponse;
import io.clientcore.core.implementation.http.HttpResponseAccessHelper;
import io.clientcore.core.models.binarydata.BinaryData;
import io.clientcore.core.utils.CoreUtils;

import javax.lang.model.element.TypeElement;
import javax.lang.model.type.DeclaredType;
import javax.lang.model.type.PrimitiveType;
import javax.lang.model.type.TypeKind;
import javax.lang.model.type.TypeMirror;
import javax.lang.model.util.SimpleTypeVisitor8;
>>>>>>> c5979023
import java.io.IOException;
import java.io.InputStream;
import java.io.UncheckedIOException;
import java.util.List;

/**
 * Utility class to generate response body mode assignment and response handling based on the response body mode.
 */
public final class ResponseBodyModeGeneration {

    /**
     * Generates response body mode assignment based on request options and return type.
     *
     * @param body the method builder to append generated code.
     */
    public static void generateResponseBodyMode(BlockStmt body) {
        body.tryAddImportToParentCompilationUnit(ResponseBodyMode.class);
        body.tryAddImportToParentCompilationUnit(RequestOptions.class);
        body.addStatement(StaticJavaParser.parseStatement(
            "ResponseBodyMode responseBodyMode = getOrDefaultResponseBodyMode" + "(httpRequest.getRequestOptions());"));
    }

    /**
     * Handles deserialization response mode logic.
     *
     * @param body the method builder to append generated code.
     * @param returnType the return type of the method.
     * @param entityType the entity type of the method.
     * @param method The Http method request context
     */
    public static void handleResponseBody(BlockStmt body, TypeMirror returnType, java.lang.reflect.Type entityType,
        HttpRequestContext method) {
        body.tryAddImportToParentCompilationUnit(ResponseBodyMode.class);

        if (method.getHttpMethod() == HttpMethod.HEAD
            && (TypeUtil.isTypeOrSubTypeOf(entityType, Boolean.TYPE)
                || TypeUtil.isTypeOrSubTypeOf(entityType, Boolean.class))) {
            body.addStatement("Object result = (responseStatusCode / 100) == 2");
        } else if (TypeUtil.isTypeOrSubTypeOf(entityType, byte[].class)) {
            body.addStatement("byte[] responseBodyBytes = responseBody != null ? responseBody.toBytes() : null;");

            // TODO: Add support for Base64Uri
            // if (returnValueWireType == Base64Uri.class) {
            // responseBodyBytes = new Base64Uri(responseBodyBytes).decodedBytes();
            // }

            body.addStatement(
                "Object result = responseBodyBytes != null ? (responseBodyBytes.length == 0 ? null : responseBodyBytes) : null;");
<<<<<<< HEAD
        } else if (returnTypeName.contains("InputStream")) {
            body.addStatement(StaticJavaParser.parseStatement("BinaryData responseBody = networkResponse.getValue();"));
=======
        } else if (TypeUtil.isTypeOrSubTypeOf(entityType, InputStream.class)) {
            body.addStatement(StaticJavaParser.parseStatement("BinaryData responseBody = response.getBody();"));
>>>>>>> c5979023
            body.addStatement("Object result = responseBody.toStream();");
        } else if (TypeUtil.isTypeOrSubTypeOf(entityType, BinaryData.class)) {
            // BinaryData
            //
            // The raw response is directly used to create an instance of BinaryData which then provides
            // different methods to read the response. The reading of the response is delayed until BinaryData
            // is read and depending on which format the content is converted into, the response is not necessarily
            // fully copied into memory resulting in lesser overall memory usage.
            body.addStatement("Object result = networkResponse.getValue();");
        } else {
<<<<<<< HEAD
            body.addStatement(StaticJavaParser.parseStatement("String returnTypeName = \"" + returnTypeName + "\";"));
            body.addStatement(
                "Object result = decodeByteArray(networkResponse.getValue(), serializer, returnTypeName);");
        }

        int responseIndex = returnTypeName.indexOf("Response<");
        String castType;
        if (responseIndex != -1) {
            int closingIndex = returnTypeName.lastIndexOf('>');
            castType = returnTypeName.substring(responseIndex + 9, closingIndex);
        } else {
            castType = returnTypeName;
=======

            if (returnType.getKind() == TypeKind.DECLARED) {
                if (returnType instanceof DeclaredType) {
                    DeclaredType declaredType = (DeclaredType) returnType;
                    TypeElement typeElement = (TypeElement) declaredType.asElement();
                    body.tryAddImportToParentCompilationUnit(CoreUtils.class);

                    // Ensure type arguments exist before accessing them
                    if (!declaredType.getTypeArguments().isEmpty()) {
                        TypeMirror firstGenericType = declaredType.getTypeArguments().get(0);

                        if (firstGenericType.getKind() == TypeKind.DECLARED) {
                            DeclaredType genericDeclaredType = (DeclaredType) firstGenericType;
                            TypeElement genericTypeElement = (TypeElement) genericDeclaredType.asElement();

                            // Check if it's specifically a List<T>
                            if (genericTypeElement.getQualifiedName().contentEquals(List.class.getCanonicalName())) {
                                if (!genericDeclaredType.getTypeArguments().isEmpty()) {
                                    TypeMirror innerType = genericDeclaredType.getTypeArguments().get(0);
                                    body.addStatement(
                                        "ParameterizedType returnType = CoreUtils.createParameterizedType("
                                            + genericTypeElement.getSimpleName() + ".class, " + innerType.toString()
                                            + ".class);");
                                }
                            } else {
                                String genericType = declaredType.getTypeArguments().get(0).toString();
                                body.addStatement("ParameterizedType returnType = CoreUtils.createParameterizedType("
                                    + typeElement.getSimpleName() + ".class, " + genericType + ".class);");
                            }
                        }
                    }
                    body.addStatement(
                        "Object result = decodeByteArray(response.getBody().toBytes(), serializer, returnType);");
                }
            }
>>>>>>> c5979023
        }

        body.addStatement(StaticJavaParser.parseStatement("return new Response<>("
            + "networkResponse.getRequest(), responseCode, networkResponse.getHeaders(), (" + castType + ") result);"));
    }

    /**
     * Handles the generation of the complete response processing flow based on the return type.
     *
     * @param body the method builder to append generated code.
     * @param returnType the return type of the method.
     * @param method whether request options are used.
     */
    public static void generateResponseHandling(BlockStmt body, TypeMirror returnType, HttpRequestContext method) {
        java.lang.reflect.Type bodyType = null;

        if (returnType.getKind() == TypeKind.VOID) {
            closeResponse(body);
        } else if (returnType.toString().equals("java.lang.Void")) {
            closeResponse(body);
            body.addStatement(new ReturnStmt("null"));
        } else if (TypeConverter.isResponseType(returnType)) {
            bodyType = TypeConverter.getEntityType(returnType);
            if (returnType.toString().contains("Void")) {
                closeResponse(body);
                body.addStatement(StaticJavaParser.parseStatement("return new Response<>("
                    + "networkResponse.getRequest(), responseCode, networkResponse.getHeaders(), null);"));
            } else {
                // If this type has type arguments, then we look at the last one to determine if it expects a body
                generateResponseBodyMode(body);
                handleResponseBody(body, returnType, bodyType, method);
                createResponseIfNecessary(body);
            }
        } else {
            if (returnType.getKind().isPrimitive()) {
                bodyType = returnType.accept(new SimpleTypeVisitor8<java.lang.reflect.Type, Void>() {
                    @Override
                    public java.lang.reflect.Type visitPrimitive(PrimitiveType t, Void p) {
                        return TypeConverter.getPrimitiveClass(t);
                    }
                }, null);
            } else if (returnType.getKind() == TypeKind.ARRAY) {
                bodyType = TypeConverter.getEntityType(returnType);
            }
            handleRestResponseReturnType(body, returnType, bodyType, method);
            if (!returnType.getKind().isPrimitive() && returnType.getKind() != TypeKind.ARRAY) {
                closeResponse(body);
                CastExpr castExpr
                    = new CastExpr(StaticJavaParser.parseType(returnType.toString()), new NameExpr("result"));

                // Add the cast statement to the method body
                body.addStatement(new ReturnStmt(castExpr));
            }
        }
    }

    private static void closeResponse(BlockStmt body) {
        body.tryAddImportToParentCompilationUnit(IOException.class);
        body.tryAddImportToParentCompilationUnit(UncheckedIOException.class);

        body.addStatement(StaticJavaParser.parseStatement("try { networkResponse.close(); }"
            + "catch (IOException e) { throw LOGGER.logThrowableAsError(new UncheckedIOException(e)); }"));
    }

    /**
     * Adds a return statement for response handling when necessary.
     *
     * @param body the method builder to append generated code.
     */
    public static void createResponseIfNecessary(BlockStmt body) {
        if (body.getStatements().get(body.getStatements().size() - 1).toString().contains("return")) {
            return;
        }
        body.addStatement(StaticJavaParser.parseStatement("return response;"));
    }

    /**
     * Handles different response processing modes based on the return type and method.
     *
     * @param body the method builder to append generated code.
     * @param returnTypeName the return type of the method.
     * @param entityType the entity type of the method.
     * @param method the HttpMethod context
     */
    public static void handleRestResponseReturnType(BlockStmt body, TypeMirror returnTypeName,
        java.lang.reflect.Type entityType, HttpRequestContext method) {
        body.tryAddImportToParentCompilationUnit(BinaryData.class);
        if (method.getHttpMethod() == HttpMethod.HEAD
            && (TypeUtil.isTypeOrSubTypeOf(entityType, Boolean.TYPE)
                || TypeUtil.isTypeOrSubTypeOf(entityType, Boolean.class))) {
            closeResponse(body);
            body.addStatement(new ReturnStmt("expectedResponse"));
<<<<<<< HEAD
        } else if (returnTypeName.contains("byte[]")) {
            body.addStatement(StaticJavaParser.parseStatement("BinaryData responseBody = networkResponse.getValue();"));
=======
        } else if (TypeUtil.isTypeOrSubTypeOf(entityType, byte[].class)) {
            body.addStatement(StaticJavaParser.parseStatement("BinaryData responseBody = response.getBody();"));
>>>>>>> c5979023
            body.addStatement(StaticJavaParser
                .parseStatement("byte[] responseBodyBytes = responseBody != null ? responseBody.toBytes() : null;"));
            body.addStatement(StaticJavaParser.parseStatement(
                "return responseBodyBytes != null ? (responseBodyBytes.length == 0 ? null : responseBodyBytes) : null;"));
<<<<<<< HEAD
        } else if (returnTypeName.contains("InputStream")) {
            body.addStatement(StaticJavaParser.parseStatement("BinaryData responseBody = networkResponse.getValue();"));
            body.addStatement(StaticJavaParser.parseStatement("return responseBody.toStream();"));
        } else if (returnTypeName.contains("BinaryData")) {
            body.addStatement(StaticJavaParser.parseStatement("BinaryData responseBody = networkResponse.getValue();"));
=======
        } else if (TypeUtil.isTypeOrSubTypeOf(entityType, InputStream.class)) {
            body.addStatement(StaticJavaParser.parseStatement("BinaryData responseBody = response.getBody();"));
            body.addStatement(StaticJavaParser.parseStatement("return responseBody.toStream();"));
        } else if (TypeUtil.isTypeOrSubTypeOf(entityType, BinaryData.class)) {
            body.addStatement(StaticJavaParser.parseStatement("BinaryData responseBody = response.getBody();"));
>>>>>>> c5979023
            closeResponse(body);
        } else {
            handleResponseBody(body, returnTypeName, entityType, method);
        }
    }

    private ResponseBodyModeGeneration() {
    }
}<|MERGE_RESOLUTION|>--- conflicted
+++ resolved
@@ -12,13 +12,7 @@
 import io.clientcore.core.http.models.HttpMethod;
 import io.clientcore.core.http.models.RequestOptions;
 import io.clientcore.core.http.models.ResponseBodyMode;
-<<<<<<< HEAD
-import io.clientcore.core.models.binarydata.BinaryData;
-
-=======
 import io.clientcore.core.implementation.TypeUtil;
-import io.clientcore.core.implementation.http.HttpResponse;
-import io.clientcore.core.implementation.http.HttpResponseAccessHelper;
 import io.clientcore.core.models.binarydata.BinaryData;
 import io.clientcore.core.utils.CoreUtils;
 
@@ -28,7 +22,6 @@
 import javax.lang.model.type.TypeKind;
 import javax.lang.model.type.TypeMirror;
 import javax.lang.model.util.SimpleTypeVisitor8;
->>>>>>> c5979023
 import java.io.IOException;
 import java.io.InputStream;
 import java.io.UncheckedIOException;
@@ -63,10 +56,12 @@
         HttpRequestContext method) {
         body.tryAddImportToParentCompilationUnit(ResponseBodyMode.class);
 
+        String typeCast = "Object";
         if (method.getHttpMethod() == HttpMethod.HEAD
             && (TypeUtil.isTypeOrSubTypeOf(entityType, Boolean.TYPE)
                 || TypeUtil.isTypeOrSubTypeOf(entityType, Boolean.class))) {
             body.addStatement("Object result = (responseStatusCode / 100) == 2");
+            typeCast = "Boolean";
         } else if (TypeUtil.isTypeOrSubTypeOf(entityType, byte[].class)) {
             body.addStatement("byte[] responseBodyBytes = responseBody != null ? responseBody.toBytes() : null;");
 
@@ -77,14 +72,11 @@
 
             body.addStatement(
                 "Object result = responseBodyBytes != null ? (responseBodyBytes.length == 0 ? null : responseBodyBytes) : null;");
-<<<<<<< HEAD
-        } else if (returnTypeName.contains("InputStream")) {
-            body.addStatement(StaticJavaParser.parseStatement("BinaryData responseBody = networkResponse.getValue();"));
-=======
+            typeCast = "byte[]";
         } else if (TypeUtil.isTypeOrSubTypeOf(entityType, InputStream.class)) {
-            body.addStatement(StaticJavaParser.parseStatement("BinaryData responseBody = response.getBody();"));
->>>>>>> c5979023
+            body.addStatement(StaticJavaParser.parseStatement("BinaryData responseBody = response.getValue();"));
             body.addStatement("Object result = responseBody.toStream();");
+            typeCast = "InputStream";
         } else if (TypeUtil.isTypeOrSubTypeOf(entityType, BinaryData.class)) {
             // BinaryData
             //
@@ -93,61 +85,45 @@
             // is read and depending on which format the content is converted into, the response is not necessarily
             // fully copied into memory resulting in lesser overall memory usage.
             body.addStatement("Object result = networkResponse.getValue();");
-        } else {
-<<<<<<< HEAD
-            body.addStatement(StaticJavaParser.parseStatement("String returnTypeName = \"" + returnTypeName + "\";"));
+            typeCast = "BinaryData";
+        } else if (returnType instanceof DeclaredType) {
+            DeclaredType declaredType = (DeclaredType) returnType;
+            TypeElement typeElement = (TypeElement) declaredType.asElement();
+            body.tryAddImportToParentCompilationUnit(CoreUtils.class);
+
+            // Ensure type arguments exist before accessing them
+            if (!declaredType.getTypeArguments().isEmpty()) {
+                TypeMirror firstGenericType = declaredType.getTypeArguments().get(0);
+
+                if (firstGenericType instanceof DeclaredType) {
+                    DeclaredType genericDeclaredType = (DeclaredType) firstGenericType;
+                    TypeElement genericTypeElement = (TypeElement) genericDeclaredType.asElement();
+
+                    typeCast = genericTypeElement.getSimpleName().toString();
+                    body.findCompilationUnit()
+                        .ifPresent(compilationUnit -> compilationUnit
+                            .addImport(genericTypeElement.getQualifiedName().toString()));
+
+                    // Check if it's specifically a List<T>
+                    if (genericTypeElement.getQualifiedName().contentEquals(List.class.getCanonicalName())) {
+                        if (!genericDeclaredType.getTypeArguments().isEmpty()) {
+                            TypeMirror innerType = genericDeclaredType.getTypeArguments().get(0);
+                            body.addStatement("ParameterizedType returnType = CoreUtils.createParameterizedType("
+                                + genericTypeElement.getSimpleName() + ".class, " + innerType + ".class);");
+                        }
+                    } else {
+                        String genericType = declaredType.getTypeArguments().get(0).toString();
+                        body.addStatement("ParameterizedType returnType = CoreUtils.createParameterizedType("
+                            + typeElement.getSimpleName() + ".class, " + genericType + ".class);");
+                    }
+                }
+            }
             body.addStatement(
-                "Object result = decodeByteArray(networkResponse.getValue(), serializer, returnTypeName);");
-        }
-
-        int responseIndex = returnTypeName.indexOf("Response<");
-        String castType;
-        if (responseIndex != -1) {
-            int closingIndex = returnTypeName.lastIndexOf('>');
-            castType = returnTypeName.substring(responseIndex + 9, closingIndex);
-        } else {
-            castType = returnTypeName;
-=======
-
-            if (returnType.getKind() == TypeKind.DECLARED) {
-                if (returnType instanceof DeclaredType) {
-                    DeclaredType declaredType = (DeclaredType) returnType;
-                    TypeElement typeElement = (TypeElement) declaredType.asElement();
-                    body.tryAddImportToParentCompilationUnit(CoreUtils.class);
-
-                    // Ensure type arguments exist before accessing them
-                    if (!declaredType.getTypeArguments().isEmpty()) {
-                        TypeMirror firstGenericType = declaredType.getTypeArguments().get(0);
-
-                        if (firstGenericType.getKind() == TypeKind.DECLARED) {
-                            DeclaredType genericDeclaredType = (DeclaredType) firstGenericType;
-                            TypeElement genericTypeElement = (TypeElement) genericDeclaredType.asElement();
-
-                            // Check if it's specifically a List<T>
-                            if (genericTypeElement.getQualifiedName().contentEquals(List.class.getCanonicalName())) {
-                                if (!genericDeclaredType.getTypeArguments().isEmpty()) {
-                                    TypeMirror innerType = genericDeclaredType.getTypeArguments().get(0);
-                                    body.addStatement(
-                                        "ParameterizedType returnType = CoreUtils.createParameterizedType("
-                                            + genericTypeElement.getSimpleName() + ".class, " + innerType.toString()
-                                            + ".class);");
-                                }
-                            } else {
-                                String genericType = declaredType.getTypeArguments().get(0).toString();
-                                body.addStatement("ParameterizedType returnType = CoreUtils.createParameterizedType("
-                                    + typeElement.getSimpleName() + ".class, " + genericType + ".class);");
-                            }
-                        }
-                    }
-                    body.addStatement(
-                        "Object result = decodeByteArray(response.getBody().toBytes(), serializer, returnType);");
-                }
-            }
->>>>>>> c5979023
+                "Object result = decodeNetworkResponse(networkResponse.getValue(), serializer, returnType);");
         }
 
         body.addStatement(StaticJavaParser.parseStatement("return new Response<>("
-            + "networkResponse.getRequest(), responseCode, networkResponse.getHeaders(), (" + castType + ") result);"));
+            + "networkResponse.getRequest(), responseCode, networkResponse.getHeaders(), (" + typeCast + ") result);"));
     }
 
     /**
@@ -236,30 +212,17 @@
                 || TypeUtil.isTypeOrSubTypeOf(entityType, Boolean.class))) {
             closeResponse(body);
             body.addStatement(new ReturnStmt("expectedResponse"));
-<<<<<<< HEAD
-        } else if (returnTypeName.contains("byte[]")) {
+        } else if (TypeUtil.isTypeOrSubTypeOf(entityType, byte[].class)) {
             body.addStatement(StaticJavaParser.parseStatement("BinaryData responseBody = networkResponse.getValue();"));
-=======
-        } else if (TypeUtil.isTypeOrSubTypeOf(entityType, byte[].class)) {
-            body.addStatement(StaticJavaParser.parseStatement("BinaryData responseBody = response.getBody();"));
->>>>>>> c5979023
             body.addStatement(StaticJavaParser
                 .parseStatement("byte[] responseBodyBytes = responseBody != null ? responseBody.toBytes() : null;"));
             body.addStatement(StaticJavaParser.parseStatement(
                 "return responseBodyBytes != null ? (responseBodyBytes.length == 0 ? null : responseBodyBytes) : null;"));
-<<<<<<< HEAD
-        } else if (returnTypeName.contains("InputStream")) {
+        } else if (TypeUtil.isTypeOrSubTypeOf(entityType, InputStream.class)) {
             body.addStatement(StaticJavaParser.parseStatement("BinaryData responseBody = networkResponse.getValue();"));
             body.addStatement(StaticJavaParser.parseStatement("return responseBody.toStream();"));
-        } else if (returnTypeName.contains("BinaryData")) {
+        } else if (TypeUtil.isTypeOrSubTypeOf(entityType, BinaryData.class)) {
             body.addStatement(StaticJavaParser.parseStatement("BinaryData responseBody = networkResponse.getValue();"));
-=======
-        } else if (TypeUtil.isTypeOrSubTypeOf(entityType, InputStream.class)) {
-            body.addStatement(StaticJavaParser.parseStatement("BinaryData responseBody = response.getBody();"));
-            body.addStatement(StaticJavaParser.parseStatement("return responseBody.toStream();"));
-        } else if (TypeUtil.isTypeOrSubTypeOf(entityType, BinaryData.class)) {
-            body.addStatement(StaticJavaParser.parseStatement("BinaryData responseBody = response.getBody();"));
->>>>>>> c5979023
             closeResponse(body);
         } else {
             handleResponseBody(body, returnTypeName, entityType, method);
