// Copyright (c) Microsoft Corporation. All rights reserved.
// Licensed under the MIT License.

package io.clientcore.annotation.processor.models;

import io.clientcore.core.http.models.HttpMethod;
import java.util.ArrayList;
import java.util.Arrays;
import java.util.HashMap;
import java.util.LinkedHashMap;
import java.util.List;
import java.util.Map;
import java.util.stream.Collectors;
import javax.lang.model.type.TypeMirror;

/**
 * Represents the context of an HTTP request, including its configuration, parameters, headers, and other details.
 */
public final class HttpRequestContext {

    // Request Configuration
    private String methodName;
    private TypeMirror methodReturnType;
    private final List<MethodParameter> parameters;
    private HttpMethod httpMethod;
    private boolean isConvenience;

    // This comes from the @Host annotation that is applied to the entire service interface, it will likely have one
    // or more substitutions in it, which will be replaced with the appropriate parameter values annotated with @HostParam.
    private String host;

    // This comes from the @HttpRequestInformation.path annotation that is applied to each method in the service interface.
    // It will likely have one or more substitutions in it, which will be replaced with the appropriate parameter values
    // annotated with @PathParam.
    private String path;

    private final Map<String, String> headers;
    private final Map<String, QueryParameter> queryParams;

    private final Map<String, Substitution> substitutions;

    private int[] expectedStatusCodes;

    /**
     * Constructs a new HttpRequestContext with default values.
     */
    public HttpRequestContext() {
        this.parameters = new ArrayList<>();
        this.headers = new HashMap<>();
        this.queryParams = new LinkedHashMap<>();
        this.substitutions = new HashMap<>();
    }

    private Body body;

    /**
     * Gets the method name.
     *
     * @return the method name.
     */
    public String getMethodName() {
        return methodName;
    }

    /**
     * Sets the method name.
     *
     * @param methodName the method name to set.
     */
    public void setMethodName(String methodName) {
        this.methodName = methodName;
    }

    /**
     * Gets the method return type.
     *
     * @return the method return type.
     */
    public TypeMirror getMethodReturnType() {
        return methodReturnType;
    }

    /**
     * Sets the method return type.
     *
     * @param methodReturnType the method return type to set.
     */
    public void setMethodReturnType(TypeMirror methodReturnType) {
        this.methodReturnType = methodReturnType;
    }

    /**
     * Adds a parameter to the method.
     *
     * @param parameter the parameter to add.
     */
    public void addParameter(MethodParameter parameter) {
        this.parameters.add(parameter);
    }

    /**
     * Gets the list of parameters.
     *
     * @return the list of parameters.
     */
    public List<MethodParameter> getParameters() {
        return parameters;
    }

    /**
     * Gets the host.
     *
     * @return the host.
     */
    public String getHost() {
        return host;
    }

    /**
     * Sets the host.
     *
     * @param host the host to set.
     */
    public void setHost(String host) {
        this.host = host;
    }

    /**
     * Gets the path.
     *
     * @return the path.
     */
    public String getPath() {
        return path;
    }

    /**
     * Sets the path.
     *
     * @param path the path to set.
     */
    public void setPath(String path) {
        this.path = path;
    }

    /**
     * Gets the HTTP method.
     *
     * @return the HTTP method.
     */
    public HttpMethod getHttpMethod() {
        return httpMethod;
    }

    /**
     * Sets the HTTP method.
     *
     * @param httpMethod the HTTP method to set.
     */
    public void setHttpMethod(HttpMethod httpMethod) {
        this.httpMethod = httpMethod;
    }

    /**
     * Gets the headers.
     *
     * @return the headers.
     */
    public Map<String, String> getHeaders() {
        return headers;
    }

    /**
     * Adds a header.
     *
     * @param key the header key.
     * @param value the header value.
     */
    public void addHeader(String key, String value) {
        headers.put(key, value);
    }

    /**
     * Gets the query parameters.
     *
     * @return the query parameters.
     */
    public Map<String, QueryParameter> getQueryParams() {
        return queryParams;
    }

    /**
     * Adds a query parameter.
     *
     * @param key the query parameter key.
     * @param value the query parameter value.
     * @param isMultiple boolean indicating whether this query parameter list values should be sent as individual query
     * params or as a single Json
<<<<<<< HEAD
     * @throws IllegalArgumentException if a duplicate query parameter is added.
     */
    public void addQueryParam(String key, String value, boolean isMultiple) {
        if (queryParams.containsKey(key)) {
            throw new IllegalArgumentException("Cannot add duplicate query parameter '" + key + "'");
        }
        queryParams.put(key, new QueryParameter(value, isMultiple));
=======
     * @param shouldEncode boolean indicating whether the query parameter value is URL encoded.
     *
     * @throws IllegalArgumentException if a duplicate query parameter is added.
     */
    public void addQueryParam(String key, String value, boolean isMultiple, boolean shouldEncode) {
        if (queryParams.containsKey(key)) {
            throw new IllegalArgumentException("Cannot add duplicate query parameter '" + key + "'");
        }
        queryParams.put(key, new QueryParameter(value, isMultiple, shouldEncode));
>>>>>>> a4586713
    }

    /**
     * Adds a substitution.
     *
     * @param substitution the substitution to add.
     *
     * @throws IllegalArgumentException if a duplicate substitution is added.
     */
    public void addSubstitution(Substitution substitution) {
        if (substitutions.containsKey(substitution.getParameterName())) {
            throw new IllegalArgumentException(
                "Cannot add duplicate substitution for parameter '" + substitution.getParameterName() + "'");
        }
        substitutions.put(substitution.getParameterName(), substitution);
    }

    /**
     * Gets a substitution by parameter name.
     *
     * @param parameterName the parameter name.
     *
     * @return the substitution.
     */
    public Substitution getSubstitution(String parameterName) {
        return substitutions.get(parameterName);
    }

    /**
     * Sets the body.
     *
     * @param body the body to set.
     */
    public void setBody(Body body) {
        this.body = body;
    }

    /**
     * Gets the body.
     *
     * @return the body.
     */
    public Body getBody() {
        return body;
    }

    /**
     * Sets the expected status codes.
     *
     * @param expectedStatusCodes the expected status codes to set.
     */
    public void setExpectedStatusCodes(int[] expectedStatusCodes) {
        if (expectedStatusCodes != null) {
            Arrays.sort(expectedStatusCodes);
        }
        this.expectedStatusCodes = expectedStatusCodes;
    }

    /**
     * Gets the expected status codes.
     *
     * @return the expected status codes.
     */
    public List<Integer> getExpectedStatusCodes() {
        return Arrays.stream(expectedStatusCodes).boxed().collect(Collectors.toList());
    }

    /**
     * Gets the boolean to true if the provided method is a default method
     *
     * @return the boolean to true if the provided method is a default method
     */
    public boolean isConvenience() {
        return isConvenience;
    }

    /**
     * Sets the boolean to true if the provided method is a default method
     *
     * @param isConvenience the provided method is a default method
     */
    public void setIsConvenience(boolean isConvenience) {
        this.isConvenience = isConvenience;
    }

    /**
     * Represents a method parameter.
     */
    public static class MethodParameter {
        private final TypeMirror type;
        private final String shortTypeName;
        private final String name;

        /**
         * Constructs a new MethodParameter.
         *
         * @param type the type of the parameter.
         * @param shortTypeName the short type name of the parameter.
         * @param name the name of the parameter.
         */
        public MethodParameter(TypeMirror type, String shortTypeName, String name) {
            this.type = type;
            this.shortTypeName = shortTypeName;
            this.name = name;
        }

        /**
         * Gets the type mirror.
         *
         * @return the type mirror.
         */
        public TypeMirror getTypeMirror() {
            return type;
        }

        /**
         * Gets the short type name.
         *
         * @return the short type name.
         */
        public String getShortTypeName() {
            return shortTypeName;
        }

        /**
         * Gets the name.
         *
         * @return the name.
         */
        public String getName() {
            return name;
        }
    }

    /**
     * Represents the body of an HTTP request.
     */
    public static class Body {
        // This is the content type as specified in the @BodyParam annotation
        private final String contentType;

        // This is the type of the parameter that has been annotated with @BodyParam.
        // This is used to determine which setBody method to call on HttpRequest.
        private final TypeMirror parameterType;

        // This is the parameter name, so we can refer to it when setting the body on the HttpRequest.
        private final String parameterName;

        /**
         * Constructs a new Body.
         *
         * @param contentType the content type.
         * @param parameterType the parameter type.
         * @param parameterName the parameter name.
         */
        public Body(String contentType, TypeMirror parameterType, String parameterName) {
            this.contentType = contentType;
            this.parameterType = parameterType;
            this.parameterName = parameterName;
        }

        /**
         * Gets the content type.
         *
         * @return the content type.
         */
        public String getContentType() {
            return contentType;
        }

        /**
         * Gets the parameter type.
         *
         * @return the parameter type.
         */
        public TypeMirror getParameterType() {
            return parameterType;
        }

        /**
         * Gets the parameter name.
         *
         * @return the parameter name.
         */
        public String getParameterName() {
            return parameterName;
        }
    }

    /**
     * Represents a query parameter.
     */
    public static class QueryParameter {
        private final String value;
        private final boolean isMultiple;
<<<<<<< HEAD
=======
        private final boolean shouldEncode;
>>>>>>> a4586713

        /**
         * Constructs a new QueryParameter.
         *
         * @param value the value of the query parameter.
         * @param isMultiple whether the parameter can accept multiple values.
<<<<<<< HEAD
         */
        public QueryParameter(String value, boolean isMultiple) {
            this.value = value;
            this.isMultiple = isMultiple;
=======
         * @param shouldEncode whether the parameter and value is encoded
         */
        public QueryParameter(String value, boolean isMultiple, boolean shouldEncode) {
            this.value = value;
            this.isMultiple = isMultiple;
            this.shouldEncode = shouldEncode;
>>>>>>> a4586713
        }

        /**
         * Gets the value of the query parameter.
         *
         * @return the value.
         */
        public String getValue() {
            return value;
        }

        /**
         * Checks whether the query parameter allows multiple values.
         *
         * @return true if the parameter can accept multiple values, otherwise false.
         */
        public boolean isMultiple() {
            return isMultiple;
        }
<<<<<<< HEAD
=======

        /**
         * Checks whether the query parameter value is URL encoded.
         *
         * @return true if the parameter value is encoded, otherwise false.
         */
        public boolean shouldEncode() {
            return shouldEncode;
        }
>>>>>>> a4586713
    }
}<|MERGE_RESOLUTION|>--- conflicted
+++ resolved
@@ -196,15 +196,6 @@
      * @param value the query parameter value.
      * @param isMultiple boolean indicating whether this query parameter list values should be sent as individual query
      * params or as a single Json
-<<<<<<< HEAD
-     * @throws IllegalArgumentException if a duplicate query parameter is added.
-     */
-    public void addQueryParam(String key, String value, boolean isMultiple) {
-        if (queryParams.containsKey(key)) {
-            throw new IllegalArgumentException("Cannot add duplicate query parameter '" + key + "'");
-        }
-        queryParams.put(key, new QueryParameter(value, isMultiple));
-=======
      * @param shouldEncode boolean indicating whether the query parameter value is URL encoded.
      *
      * @throws IllegalArgumentException if a duplicate query parameter is added.
@@ -214,7 +205,6 @@
             throw new IllegalArgumentException("Cannot add duplicate query parameter '" + key + "'");
         }
         queryParams.put(key, new QueryParameter(value, isMultiple, shouldEncode));
->>>>>>> a4586713
     }
 
     /**
@@ -410,29 +400,19 @@
     public static class QueryParameter {
         private final String value;
         private final boolean isMultiple;
-<<<<<<< HEAD
-=======
         private final boolean shouldEncode;
->>>>>>> a4586713
 
         /**
          * Constructs a new QueryParameter.
          *
          * @param value the value of the query parameter.
          * @param isMultiple whether the parameter can accept multiple values.
-<<<<<<< HEAD
-         */
-        public QueryParameter(String value, boolean isMultiple) {
-            this.value = value;
-            this.isMultiple = isMultiple;
-=======
          * @param shouldEncode whether the parameter and value is encoded
          */
         public QueryParameter(String value, boolean isMultiple, boolean shouldEncode) {
             this.value = value;
             this.isMultiple = isMultiple;
             this.shouldEncode = shouldEncode;
->>>>>>> a4586713
         }
 
         /**
@@ -452,8 +432,6 @@
         public boolean isMultiple() {
             return isMultiple;
         }
-<<<<<<< HEAD
-=======
 
         /**
          * Checks whether the query parameter value is URL encoded.
@@ -463,6 +441,5 @@
         public boolean shouldEncode() {
             return shouldEncode;
         }
->>>>>>> a4586713
     }
 }