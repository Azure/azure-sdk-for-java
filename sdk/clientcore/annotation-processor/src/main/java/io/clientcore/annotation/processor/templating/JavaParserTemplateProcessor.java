--- conflicted
+++ resolved
@@ -26,38 +26,23 @@
 import com.github.javaparser.ast.type.ClassOrInterfaceType;
 import io.clientcore.annotation.processor.models.HttpRequestContext;
 import io.clientcore.annotation.processor.models.TemplateInput;
-<<<<<<< HEAD
-import io.clientcore.core.implementation.http.ContentType;
-=======
->>>>>>> fe2a4254
 import io.clientcore.core.http.models.HttpHeaderName;
 import io.clientcore.core.http.models.HttpMethod;
 import io.clientcore.core.http.models.HttpRequest;
 import io.clientcore.core.http.models.Response;
 import io.clientcore.core.http.pipeline.HttpPipeline;
-<<<<<<< HEAD
-=======
 import io.clientcore.core.implementation.http.ContentType;
->>>>>>> fe2a4254
 import io.clientcore.core.implementation.utils.JsonSerializer;
 import io.clientcore.core.instrumentation.logging.ClientLogger;
 import io.clientcore.core.models.binarydata.BinaryData;
 import io.clientcore.core.serialization.ObjectSerializer;
-<<<<<<< HEAD
-
-import javax.annotation.processing.ProcessingEnvironment;
-=======
 import io.clientcore.core.utils.CodegenUtil;
->>>>>>> fe2a4254
 import java.io.IOException;
 import java.io.UncheckedIOException;
 import java.io.Writer;
 import java.lang.reflect.Field;
-<<<<<<< HEAD
-=======
 import java.lang.reflect.ParameterizedType;
 import java.lang.reflect.Type;
->>>>>>> fe2a4254
 import java.nio.ByteBuffer;
 import java.util.HashMap;
 import java.util.Map;
@@ -341,9 +326,6 @@
         body.tryAddImportToParentCompilationUnit(HttpRequest.class);
         body.tryAddImportToParentCompilationUnit(HttpMethod.class);
 
-<<<<<<< HEAD
-        body.addStatement(StaticJavaParser.parseStatement("String host = " + method.getHost() + ";"));
-=======
         // Fix for use the URI passed to the method, if provided
         boolean useProvidedUri = method.getParameters()
             .stream()
@@ -356,7 +338,6 @@
             body.addStatement(StaticJavaParser.parseStatement("String host = " + method.getHost() + ";"));
         }
 
->>>>>>> fe2a4254
         Statement statement
             = StaticJavaParser.parseStatement("HttpRequest httpRequest = new HttpRequest().setMethod(HttpMethod."
                 + method.getHttpMethod() + ").setUri(host);");
