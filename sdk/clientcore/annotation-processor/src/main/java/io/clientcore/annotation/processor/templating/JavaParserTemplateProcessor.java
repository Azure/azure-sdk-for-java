--- conflicted
+++ resolved
@@ -38,8 +38,6 @@
 import io.clientcore.core.serialization.json.JsonSerializer;
 
 import javax.annotation.processing.ProcessingEnvironment;
-import javax.lang.model.element.TypeElement;
-import javax.lang.model.type.DeclaredType;
 import javax.lang.model.type.TypeMirror;
 import java.io.IOException;
 import java.io.UncheckedIOException;
@@ -176,7 +174,7 @@
         }
 
         addDeserializeHelperMethod(
-            classBuilder.addMethod("decodeByteArray", Modifier.Keyword.PRIVATE, Modifier.Keyword.STATIC));
+            classBuilder.addMethod("decodeNetworkResponse", Modifier.Keyword.PRIVATE, Modifier.Keyword.STATIC));
         addDefaultResponseHandlingMethod(
             classBuilder.addMethod("getOrDefaultResponseBodyMode", Modifier.Keyword.PRIVATE, Modifier.Keyword.STATIC));
     }
@@ -203,51 +201,31 @@
 
     }
 
-<<<<<<< HEAD
-    private void addDeserializeHelperMethod() {
-        MethodDeclaration deserializeHelperMethod
-            = classBuilder.addMethod("decodeByteArray", Modifier.Keyword.PRIVATE, Modifier.Keyword.STATIC)
-                .setType("Object")
-                .addParameter(BinaryData.class, "data")
-                .addParameter(ObjectSerializer.class, "serializer")
-                .addParameter("String", "returnType");
-=======
     private void addDeserializeHelperMethod(MethodDeclaration deserializeHelperMethod) {
         deserializeHelperMethod.setType("Object")
-            .addParameter("byte[]", "bytes")
+            .addParameter("BinaryData", "data")
             .addParameter(ObjectSerializer.class, "serializer")
             .addParameter("ParameterizedType", "returnType");
->>>>>>> c5979023
         deserializeHelperMethod.tryAddImportToParentCompilationUnit(IOException.class);
         deserializeHelperMethod.tryAddImportToParentCompilationUnit(UncheckedIOException.class);
         deserializeHelperMethod.tryAddImportToParentCompilationUnit(ParameterizedType.class);
         deserializeHelperMethod.tryAddImportToParentCompilationUnit(Type.class);
-<<<<<<< HEAD
-        deserializeHelperMethod
-            .setBody(new BlockStmt().addStatement(StaticJavaParser.parseStatement("if (data == null) { return null; }"))
-                .addStatement(StaticJavaParser.parseStatement(
-                    "try { ParameterizedType type = CodegenUtil.inferTypeNameFromReturnType(returnType);"
-                        + "Type token = type.getRawType();  if (Response.class.isAssignableFrom((Class<?>) token)) {"
-                        + "token = type.getActualTypeArguments()[0];}"
-                        + " return serializer.deserializeFromBytes(data.toBytes(), token);} catch (IOException e) {"
-                        + " throw LOGGER.logThrowableAsError(new UncheckedIOException(e));}")));
-    }
-=======
         deserializeHelperMethod.tryAddImportToParentCompilationUnit(List.class);
         deserializeHelperMethod
             .setJavadocComment("Decodes the body of an {@link Response} into the type returned by the called API.\n"
-                + "@param bytes The bytes to decode.\n" + "@param serializer The serializer to use.\n"
+                + "@param data The BinaryData to decode.\n" + "@param serializer The serializer to use.\n"
                 + "@param returnType The type of the ParameterizedType return value.\n" + "@return The decoded value.\n"
                 + "@throws IOException If the deserialization fails.");
 
-        deserializeHelperMethod.setBody(new BlockStmt().addStatement(StaticJavaParser
-            .parseStatement("try { " + "if (List.class.isAssignableFrom((Class<?>) returnType.getRawType())) { "
-                + "    return serializer.deserializeFromBytes(bytes, returnType); " + "} "
-                + "Type token = returnType.getRawType(); " + "if (Response.class.isAssignableFrom((Class<?>) token)) { "
-                + "    token = returnType.getActualTypeArguments()[0]; " + "} "
-                + "return serializer.deserializeFromBytes(bytes, token); " + "} catch (IOException e) { "
-                + "    throw LOGGER.logThrowableAsError(new UncheckedIOException(e)); " + "}")));
->>>>>>> c5979023
+        deserializeHelperMethod.setBody(new BlockStmt()
+            .addStatement(StaticJavaParser.parseStatement("if (data == null) { return null; }"))
+            .addStatement(StaticJavaParser
+                .parseStatement("try { if (List.class.isAssignableFrom((Class<?>) returnType.getRawType())) { "
+                    + " return serializer.deserializeFromBytes(data.toBytes(), returnType); } "
+                    + "Type token = returnType.getRawType(); if (Response.class.isAssignableFrom((Class<?>) token)) { "
+                    + " token = returnType.getActualTypeArguments()[0]; } "
+                    + "return serializer.deserializeFromBytes(data.toBytes(), token); } catch (IOException e) { "
+                    + "    throw LOGGER.logThrowableAsError(new UncheckedIOException(e)); }")));
 
     }
 
@@ -448,91 +426,9 @@
     private void finalizeHttpRequest(BlockStmt body, TypeMirror returnTypeName, HttpRequestContext method) {
         body.tryAddImportToParentCompilationUnit(Response.class);
 
-<<<<<<< HEAD
         Statement statement
             = StaticJavaParser.parseStatement("Response<BinaryData> networkResponse = pipeline.send(httpRequest);");
-        //        if (!isVoidReturnType(returnTypeName)) {
-        //            if (!isPrimitiveOrWrapper(returnTypeName)
-        //                && returnTypeName.startsWith("io.clientcore.core.http.models.Response<")) {
-        //                // Extract the variable declaration
-        //                if (statement.isExpressionStmt()) {
-        //                    statement.asExpressionStmt().getExpression().ifVariableDeclarationExpr(variableDeclarationExpr -> {
-        //                        variableDeclarationExpr.getVariables().forEach(variable -> {
-        //                            // Parse the full response type with generics from returnTypeName
-        //                            ClassOrInterfaceType responseType
-        //                                = StaticJavaParser.parseClassOrInterfaceType(returnTypeName);
-        //
-        //                            // Set the new type for the variable
-        //                            variable.setType(responseType);
-        //
-        //                            CastExpr castExpression = new CastExpr(responseType, variable.getInitializer().get());
-        //                            variable.setInitializer(castExpression);
-        //
-        //                        });
-        //                    });
-        //                }
-        //            }
-        //        }
-        statement.setLineComment("Send the request through the pipeline");
-=======
-        Statement statement = StaticJavaParser.parseStatement("Response<?> response = pipeline.send(httpRequest);");
-
-        // Check if the return type is Response
-        if (TypeConverter.isResponseType(returnTypeName)) {
-            DeclaredType declaredType = (DeclaredType) returnTypeName;
-            TypeElement typeElement = (TypeElement) declaredType.asElement();
-
-            // Extract the variable declaration
-            if (statement.isExpressionStmt()) {
-                statement.asExpressionStmt().getExpression().ifVariableDeclarationExpr(variableDeclarationExpr -> {
-                    variableDeclarationExpr.getVariables().forEach(variable -> {
-                        // Set the new type for the variable with generic type
-                        ClassOrInterfaceType responseType
-                            = new ClassOrInterfaceType(null, typeElement.getSimpleName().toString());
-                        NodeList<com.github.javaparser.ast.type.Type> typeArguments = new NodeList<>();
-                        for (TypeMirror typeArg : declaredType.getTypeArguments()) {
-                            if (typeArg instanceof DeclaredType) {
-                                DeclaredType declaredTypeArg = (DeclaredType) typeArg;
-                                TypeElement typeArgElement = (TypeElement) declaredTypeArg.asElement();
-                                ClassOrInterfaceType argumentType
-                                    = new ClassOrInterfaceType(null, typeArgElement.getSimpleName().toString());
-
-                                // Add import for the type argument element
-                                compilationUnit.addImport(typeArgElement.getQualifiedName().toString());
-
-                                // Handle nested type arguments
-                                if (!declaredTypeArg.getTypeArguments().isEmpty()) {
-                                    NodeList<com.github.javaparser.ast.type.Type> nestedTypeArguments
-                                        = new NodeList<>();
-                                    for (TypeMirror nestedTypeArg : declaredTypeArg.getTypeArguments()) {
-                                        TypeElement nestedTypeArgElement
-                                            = (TypeElement) ((DeclaredType) nestedTypeArg).asElement();
-                                        nestedTypeArguments.add(StaticJavaParser.parseClassOrInterfaceType(
-                                            nestedTypeArgElement.getSimpleName().toString()));
-                                    }
-                                    argumentType.setTypeArguments(
-                                        nestedTypeArguments.toArray(new com.github.javaparser.ast.type.Type[0]));
-                                }
-
-                                typeArguments.add(argumentType);
-                            } else {
-                                typeArguments.add(StaticJavaParser.parseType(typeArg.toString()));
-                            }
-                        }
-                        responseType
-                            .setTypeArguments(typeArguments.toArray(new com.github.javaparser.ast.type.Type[0]));
-                        variable.setType(responseType);
-                        // Ensure the initializer is correctly casted
-                        variable.getInitializer().ifPresent(initializer -> {
-                            CastExpr castExpression = new CastExpr(responseType, initializer);
-                            variable.setInitializer(castExpression);
-                        });
-                    });
-                });
-            }
-        }
         statement.setLineComment("\n Send the request through the pipeline");
->>>>>>> c5979023
         body.addStatement(statement);
 
         if (!method.getExpectedStatusCodes().isEmpty()) {
