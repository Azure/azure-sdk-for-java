<?xml version="1.0" encoding="UTF-8"?>

<FindBugsFilter xmlns="https://github.com/spotbugs/filter/3.0.0" xmlns:xsi="http://www.w3.org/2001/XMLSchema-instance"
                xsi:schemaLocation="https://github.com/spotbugs/filter/3.0.0 https://raw.githubusercontent.com/spotbugs/spotbugs/3.1.0/spotbugs/etc/findbugsfilter.xsd">
  <Match>
    <Bug pattern="BC_UNCONFIRMED_CAST" />
    <Or>
      <Class name="io.clientcore.core.implementation.MethodHandleReflectiveInvoker" />
      <Class name="io.clientcore.core.implementation.ReflectionUtilsMethodHandle" />
      <Class name="io.clientcore.core.implementation.TypeUtil" />
    </Or>
  </Match>
  <Match>
    <Bug pattern="BC_UNCONFIRMED_CAST_OF_RETURN_VALUE" />
    <Or>
      <Class name="io.clientcore.core.credentials.NamedKeyCredential" />
      <Class name="io.clientcore.core.credentials.oauth.OAuthTokenRequestContext" />
      <Class name="io.clientcore.core.http.models.HttpRange" />
      <Class name="io.clientcore.core.http.models.HttpRequest" />
      <Class name="io.clientcore.core.http.pipeline.HttpPipelineBuilder" />
      <Class name="io.clientcore.core.http.pipeline.HttpPipelineNextPolicy" />
      <Class name="io.clientcore.core.http.pipeline.HttpRetryPolicy" />
      <Class name="io.clientcore.core.http.pipeline.OAuthBearerTokenAuthenticationPolicy" />
      <Class name="io.clientcore.core.implementation.GenericParameterizedType" />
      <Class name="io.clientcore.core.implementation.ReflectionUtilsMethodHandle" />
      <Class name="io.clientcore.core.implementation.http.HttpPipelineCallState" />
      <Class name="io.clientcore.core.implementation.http.rest.PercentEscaper" />
      <Class name="io.clientcore.core.implementation.http.rest.RestProxyImpl" />
      <Class name="io.clientcore.core.implementation.utils.AuthenticateChallengeParser" />
      <Class name="io.clientcore.core.implementation.utils.InternalContext" />
      <Class name="io.clientcore.core.implementation.utils.Providers" />
      <Class name="io.clientcore.core.implementation.utils.SliceInputStream" />
      <Class name="io.clientcore.core.implementation.utils.StreamUtil" />
      <Class name="io.clientcore.core.models.CloudEvent" />
      <Class name="io.clientcore.core.models.binarydata.FileBinaryData" />
      <Class name="io.clientcore.core.models.binarydata.InputStreamBinaryData" />
      <Class name="io.clientcore.core.models.binarydata.ListByteBufferBinaryData" />
      <Class name="io.clientcore.core.models.geo.GeoArray" />
      <Class name="io.clientcore.core.models.geo.GeoBoundingBox" />
      <Class name="io.clientcore.core.models.geo.GeoLinearRing" />
      <Class name="io.clientcore.core.models.geo.GeoPosition" />
      <Class name="io.clientcore.core.serialization.json.JsonSerializer" />
      <Class name="io.clientcore.core.serialization.xml.XmlReader" />
      <Class name="io.clientcore.core.serialization.xml.XmlSerializer" />
      <Class name="io.clientcore.core.shared.HttpClientTests" />
      <Class name="io.clientcore.core.utils.AuthenticateChallenge" />
      <Class name="io.clientcore.core.utils.DateTimeRfc1123" />
      <Class name="io.clientcore.core.utils.SharedExecutorService" />
      <Class name="io.clientcore.core.utils.Union" />
<<<<<<< HEAD
      <Class name="io.clientcore.core.utils.configuration.Configuration" />
      <Class name="io.clientcore.core.credentials.oauth.OAuthTokenRequestContext" />
=======
>>>>>>> 54d401de
    </Or>
  </Match>
  <Match>
    <Bug pattern="CNT_ROUGH_CONSTANT_VALUE" />
    <Or>
      <Class name="io.clientcore.core.implementation.serializer.BinaryDataSerializationTests" />
      <Class name="io.clientcore.core.serialization.json.JsonReaderTests" />
      <Class name="io.clientcore.core.utils.union.BasicUnion" />
    </Or>
  </Match>
  <Match>
    <Bug pattern="CT_CONSTRUCTOR_THROW" />
    <Or>
      <Class name="io.clientcore.core.credentials.KeyCredential" />
      <Class name="io.clientcore.core.http.client.JdkHttpClientBuilder" />
      <Class name="io.clientcore.core.http.pipeline.KeyCredentialPolicy" />
      <Class name="io.clientcore.core.http.pipeline.UserAgentPolicy" />
      <Class name="io.clientcore.core.implementation.http.rest.SwaggerMethodParser" />
      <Class name="io.clientcore.core.implementation.instrumentation.otel.OTelInstrumentation" />
      <Class name="io.clientcore.core.instrumentation.logging.ClientLogger" />
      <Class name="io.clientcore.core.serialization.json.implementation.jackson.core.util.RequestPayload" />
    </Or>
  </Match>
  <Match>
    <Bug pattern="DB_DUPLICATE_SWITCH_CLAUSES" />
    <Class name="io.clientcore.core.serialization.xml.implementation.aalto.out.CharXmlWriter" />
  </Match>
  <Match>
    <Bug pattern="DLS_DEAD_LOCAL_STORE" />
    <Or>
      <Class name="io.clientcore.core.credentials.NamedKeyCredentialJavadocCodeSnippets" />
      <Class name="io.clientcore.core.http.HttpPipelineBuilderJavaDocCodeSnippets" />
      <Class name="io.clientcore.core.http.pipeline.AddHeadersPolicyJavadocCodeSnippets" />
      <Class name="io.clientcore.core.http.pipeline.SetRequestIdPolicyJavadocCodeSnippets" />
      <Class name="io.clientcore.core.http.pipeline.SetUserAgentPolicyJavadocCodeSnippets" />
      <Class name="io.clientcore.core.implementation.http.rest.RestProxyImpl" />
      <Class name="io.clientcore.core.implementation.http.serializer.HttpResponseDecodeData" />
      <Class name="io.clientcore.core.instrumentation.TelemetryForLibraryDevelopersJavaDocCodeSnippets" />
      <Class name="io.clientcore.core.models.CloudEventJavaDocCodeSnippet" />
      <Class name="io.clientcore.core.models.ContextJavaDocCodeSnippets" />
      <Class name="io.clientcore.core.serialization.xml.implementation.aalto.in.ReaderScanner" />
      <Class name="io.clientcore.core.shared.HttpClientTests" />
      <Class name="io.clientcore.core.utils.AuthorizationChallengeHandlerTests" />
      <Class name="io.clientcore.core.utils.ClientOptionsJavadocCodeSnippets" />
      <Class name="io.clientcore.core.utils.ProgressReporterTests" />
      <Class name="io.clientcore.core.utils.union.codesnippets.UnionJavaDocCodeSnippets" />
    </Or>
  </Match>
  <Match>
    <Bug pattern="DMI_RANDOM_USED_ONLY_ONCE" />
    <Class name="io.clientcore.core.utils.TestUtils" />
  </Match>
  <Match>
    <Bug pattern="DM_CONVERT_CASE" />
    <Or>
      <Class name="io.clientcore.core.credentials.oauth.AccessTokenType" />
      <Class name="io.clientcore.core.http.models.HttpHeaderName" />
      <Class name="io.clientcore.core.credentials.oauth.AccessTokenType" />
      <Class name="io.clientcore.core.utils.AuthUtils" />
      <Class name="io.clientcore.core.utils.ServerSentEventUtils" />
    </Or>
  </Match>
  <Match>
    <Bug pattern="DM_DEFAULT_ENCODING" />
    <Or>
      <Class name="io.clientcore.core.http.RestProxyTests" />
      <Class name="io.clientcore.core.http.client.SimpleBasicAuthHttpProxyServer" />
      <Class name="io.clientcore.core.implementation.http.client.JdkHttpClientIT" />
      <Class name="io.clientcore.core.implementation.http.rest.RestProxyImplTests" />
      <Class name="io.clientcore.core.implementation.serializer.AdditionalPropertiesSerializerTests" />
      <Class name="io.clientcore.core.implementation.serializer.BinaryDataSerializationTests" />
      <Class name="io.clientcore.core.implementation.serializer.BinaryDataSerializationTests$ListProperty" />
      <Class name="io.clientcore.core.implementation.serializer.BinaryDataSerializationTests$MapProperty" />
      <Class name="io.clientcore.core.implementation.serializer.BinaryDataSerializationTests$SimpleProperty" />
      <Class name="io.clientcore.core.implementation.serializer.JsonSerializableEndToEndTests" />
      <Class name="io.clientcore.core.instrumentation.logging.ClientLoggerTests" />
      <Class name="io.clientcore.core.instrumentation.logging.InstrumentationTestUtils" />
      <Class name="io.clientcore.core.models.CloudEventTests" />
      <Class name="io.clientcore.core.models.binarydata.BinaryDataJavaDocCodeSnippet" />
      <Class name="io.clientcore.core.models.binarydata.BinaryDataTest" />
      <Class name="io.clientcore.core.serialization.json.JsonReader" />
      <Class name="io.clientcore.core.serialization.json.JsonWriter" />
      <Class name="io.clientcore.core.serialization.xml.XmlReader" />
      <Class name="io.clientcore.core.shared.HttpClientTests" />
      <Class name="io.clientcore.core.shared.HttpClientTestsServer" />
      <Class name="io.clientcore.core.utils.serializers.JsonSerializerTests" />
    </Or>
  </Match>
  <Match>
    <Bug pattern="EI_EXPOSE_STATIC_REP2" />
    <Or>
      <Class name="io.clientcore.core.implementation.http.HttpRequestAccessHelper" />
      <Class name="io.clientcore.core.implementation.utils.ServerSentEventHelper" />
    </Or>
  </Match>
  <Match>
    <Bug pattern="EQ_COMPARETO_USE_OBJECT_EQUALS" />
    <Class name="io.clientcore.core.models.MockPath" />
  </Match>
  <Match>
    <Bug pattern="EQ_DOESNT_OVERRIDE_EQUALS" />
    <Or>
      <Class name="io.clientcore.core.models.MockFile" />
      <Class name="io.clientcore.core.serialization.json.implementation.jackson.core.util.InternCache" />
    </Or>
  </Match>
  <Match>
    <Bug pattern="ES_COMPARING_STRINGS_WITH_EQ" />
    <Class name="io.clientcore.core.serialization.json.models.JsonStringTests" />
  </Match>
  <Match>
    <Bug pattern="HARD_CODE_PASSWORD" />
    <Class name="io.clientcore.core.shared.LocalTestServer" />
  </Match>
  <Match>
    <Bug pattern="HE_HASHCODE_USE_OBJECT_EQUALS" />
    <Class name="io.clientcore.core.serialization.xml.implementation.aalto.out.OutputElement" />
  </Match>
  <Match>
    <Bug pattern="HTTP_RESPONSE_SPLITTING" />
    <Class name="io.clientcore.core.shared.HttpClientTestsServer" />
  </Match>
  <Match>
    <Bug pattern="INFORMATION_EXPOSURE_THROUGH_AN_ERROR_MESSAGE" />
    <Or>
      <Class name="io.clientcore.core.implementation.instrumentation.DefaultLogger" />
      <Class name="io.clientcore.core.instrumentation.logging.ClientLoggerTests" />
      <Class name="io.clientcore.core.serialization.xml.implementation.aalto.UncheckedStreamException" />
    </Or>
  </Match>
  <Match>
    <Bug pattern="ISC_INSTANTIATE_STATIC_CLASS" />
    <Class name="io.clientcore.core.models.ContextJavaDocCodeSnippets$TraceContext" />
  </Match>
  <Match>
    <Bug pattern="LI_LAZY_INIT_STATIC" />
    <Class name="io.clientcore.core.http.client.HttpClientProvider" />
  </Match>
  <Match>
    <Bug pattern="LI_LAZY_INIT_UPDATE_STATIC" />
    <Or>
      <Class name="io.clientcore.core.serialization.xml.implementation.aalto.in.InputCharTypes" />
      <Class name="io.clientcore.core.serialization.xml.implementation.aalto.out.OutputCharTypes" />
    </Or>
  </Match>
  <Match>
    <Bug pattern="MC_OVERRIDABLE_METHOD_CALL_IN_CONSTRUCTOR" />
    <Class name="io.clientcore.core.serialization.xml.implementation.aalto.impl.StreamExceptionBase" />
  </Match>
  <Match>
    <Bug pattern="MS_EXPOSE_REP" />
    <Or>
      <Class name="io.clientcore.core.serialization.json.implementation.jackson.core.io.CharTypes" />
      <Class name="io.clientcore.core.serialization.json.implementation.jackson.core.io.ContentReference" />
      <Class name="io.clientcore.core.utils.SharedExecutorService" />
    </Or>
  </Match>
  <Match>
    <Bug pattern="MS_MUTABLE_ARRAY" />
    <Class name="io.clientcore.core.serialization.xml.implementation.aalto.util.XmlCharTypes" />
  </Match>
  <Match>
    <Bug pattern="MS_MUTABLE_COLLECTION_PKGPROTECT" />
    <Class name="io.clientcore.core.models.geo.GeoTestHelpers" />
  </Match>
  <Match>
    <Bug pattern="MS_PKGPROTECT" />
    <Or>
      <Class name="io.clientcore.core.serialization.json.implementation.jackson.core.json.ReaderBasedJsonParser" />
      <Class name="io.clientcore.core.serialization.json.implementation.jackson.core.json.WriterBasedJsonGenerator" />
    </Or>
  </Match>
  <Match>
    <Bug pattern="MS_SHOULD_BE_FINAL" />
    <Class name="io.clientcore.core.serialization.xml.implementation.aalto.impl.ErrorConsts" />
  </Match>
  <Match>
    <Bug pattern="NP_EQUALS_SHOULD_HANDLE_NULL_ARGUMENT" />
    <Class name="io.clientcore.core.serialization.xml.implementation.aalto.out.WName" />
  </Match>
  <Match>
    <Bug pattern="NP_LOAD_OF_KNOWN_NULL_VALUE" />
    <Or>
      <Class name="io.clientcore.core.http.pipeline.HttpInstrumentationPolicy" />
      <Class name="io.clientcore.core.instrumentation.TelemetryForLibraryDevelopersJavaDocCodeSnippets" />
      <Class name="io.clientcore.core.models.binarydata.BinaryDataTest" />
      <Class name="io.clientcore.core.utils.CoreUtils" />
    </Or>
  </Match>
  <Match>
    <Bug pattern="NP_NULL_ON_SOME_PATH_MIGHT_BE_INFEASIBLE" />
    <Or>
      <Class name="io.clientcore.core.implementation.serializer.BinaryDataSerializationTests$ListProperty" />
      <Class name="io.clientcore.core.implementation.serializer.BinaryDataSerializationTests$MapProperty" />
    </Or>
  </Match>
  <Match>
    <Bug pattern="NP_NULL_PARAM_DEREF_ALL_TARGETS_DANGEROUS" />
    <Or>
      <Class name="io.clientcore.core.implementation.instrumentation.fallback.FallbackInstrumentationTests" />
      <Class name="io.clientcore.core.serialization.json.JsonWriterTests" />
      <Class name="io.clientcore.core.serialization.json.models.JsonPatchDocumentTests" />
    </Or>
  </Match>
  <Match>
    <Bug pattern="NP_NULL_PARAM_DEREF_NONVIRTUAL" />
    <Or>
      <Class name="io.clientcore.core.implementation.http.rest.LengthValidatingInputStreamTests" />
      <Class name="io.clientcore.core.implementation.instrumentation.fallback.FallbackInstrumentationTests" />
      <Class name="io.clientcore.core.models.binarydata.BinaryDataTest" />
      <Class name="io.clientcore.core.models.geo.GeoCollectionTests" />
      <Class name="io.clientcore.core.models.geo.GeoLineStringCollectionTests" />
      <Class name="io.clientcore.core.models.geo.GeoLineStringTests" />
      <Class name="io.clientcore.core.models.geo.GeoPointCollectionTests" />
      <Class name="io.clientcore.core.models.geo.GeoPointTests" />
      <Class name="io.clientcore.core.models.geo.GeoPolygonCollectionTests" />
      <Class name="io.clientcore.core.models.geo.GeoPolygonTests" />
      <Class name="io.clientcore.core.serialization.json.implementation.StringBuilderWriterTests" />
      <Class name="io.clientcore.core.serialization.json.models.JsonPatchDocument" />
      <Class name="io.clientcore.core.utils.ProgressReporterTests" />
    </Or>
  </Match>
  <Match>
    <Bug pattern="OS_OPEN_STREAM" />
    <Or>
      <Class name="io.clientcore.core.http.pipeline.HttpInstrumentationLoggingTests" />
      <Class name="io.clientcore.core.serialization.json.implementation.StringBuilderWriterTests" />
    </Or>
  </Match>
  <Match>
    <Bug pattern="PATH_TRAVERSAL_IN" />
    <Class name="io.clientcore.core.models.MockFile" />
  </Match>
  <Match>
    <Bug pattern="PREDICTABLE_RANDOM" />
    <Or>
      <Class name="io.clientcore.core.http.pipeline.HttpRetryPolicy" />
      <Class name="io.clientcore.core.implementation.instrumentation.fallback.RandomIdUtils" />
      <Class name="io.clientcore.core.shared.HttpClientTests" />
      <Class name="io.clientcore.core.shared.HttpClientTestsServer" />
      <Class name="io.clientcore.core.utils.CoreUtils" />
    </Or>
  </Match>
  <Match>
    <Bug pattern="PZLA_PREFER_ZERO_LENGTH_ARRAYS" />
    <Or>
      <Class name="io.clientcore.core.models.binarydata.BinaryDataJavaDocCodeSnippet$MyJsonSerializer" />
      <Class name="io.clientcore.core.serialization.json.JsonReader" />
      <Class name="io.clientcore.core.serialization.json.JsonSerializer" />
      <Class name="io.clientcore.core.serialization.xml.XmlSerializer" />
      <Class name="io.clientcore.core.utils.Base64Uri" />
      <Class name="io.clientcore.core.utils.CoreUtils" />
      <Class name="io.clientcore.core.utils.serializers.MockSerializer" />
    </Or>
  </Match>
  <Match>
    <Bug pattern="RCN_REDUNDANT_NULLCHECK_OF_NULL_VALUE" />
    <Or>
      <Class name="io.clientcore.core.http.pipeline.HttpInstrumentationPolicy" />
      <Class name="io.clientcore.core.instrumentation.TelemetryForLibraryDevelopersJavaDocCodeSnippets" />
      <Class name="io.clientcore.core.utils.CoreUtils" />
    </Or>
  </Match>
  <Match>
    <Bug pattern="RR_NOT_CHECKED" />
    <Or>
      <Class name="io.clientcore.core.implementation.http.rest.LengthValidatingInputStreamTests" />
      <Class name="io.clientcore.core.models.CloudEventTests" />
      <Class name="io.clientcore.core.models.binarydata.BinaryDataJavaDocCodeSnippet" />
    </Or>
  </Match>
  <Match>
    <Bug pattern="RV_RETURN_VALUE_IGNORED_BAD_PRACTICE" />
    <Class name="io.clientcore.core.implementation.http.client.InputStreamTimeoutResponseSubscriber" />
  </Match>
  <Match>
    <Bug pattern="RV_RETURN_VALUE_IGNORED_NO_SIDE_EFFECT" />
    <Class name="io.clientcore.core.serialization.xml.XmlReaderCodesnippetsTests" />
  </Match>
  <Match>
    <Bug pattern="RV_RETURN_VALUE_IGNORED_NO_SIDE_EFFECT" />
    <Class name="io.clientcore.core.credentials.oauth.OAuthTokenRequestContext" />
  </Match>
  <Match>
    <Bug pattern="SERVLET_QUERY_STRING" />
    <Class name="io.clientcore.core.shared.HttpClientTestsServer" />
  </Match>
  <Match>
    <Bug pattern="SERVLET_SERVER_NAME" />
    <Class name="io.clientcore.core.shared.HttpClientTestsServer" />
  </Match>
  <Match>
    <Bug pattern="SE_BAD_FIELD" />
    <Or>
      <Class name="io.clientcore.core.http.models.HttpResponseException" />
      <Class name="io.clientcore.core.serialization.json.implementation.jackson.core.util.RequestPayload" />
    </Or>
  </Match>
  <Match>
    <Bug pattern="SE_NO_SERIALVERSIONID" />
    <Or>
      <Class name="io.clientcore.core.models.MockFile" />
      <Class name="io.clientcore.core.serialization.xml.implementation.aalto.util.UriCanonicalizer$BoundedHashMap" />
    </Or>
  </Match>
  <Match>
    <Bug pattern="SE_TRANSIENT_FIELD_NOT_RESTORED" />
    <Class name="io.clientcore.core.serialization.json.implementation.jackson.core.JsonLocation" />
  </Match>
  <Match>
    <Bug pattern="SF_SWITCH_FALLTHROUGH" />
    <Or>
      <Class name="io.clientcore.core.serialization.json.implementation.jackson.core.io.NumberInput" />
      <Class name="io.clientcore.core.serialization.json.implementation.jackson.core.json.ReaderBasedJsonParser" />
      <Class name="io.clientcore.core.serialization.xml.implementation.aalto.in.ReaderScanner" />
      <Class name="io.clientcore.core.serialization.xml.implementation.aalto.out.CharXmlWriter" />
    </Or>
  </Match>
  <Match>
    <Bug pattern="SF_SWITCH_NO_DEFAULT" />
    <Or>
      <Class name="io.clientcore.core.serialization.json.implementation.jackson.core.io.NumberInput" />
      <Class name="io.clientcore.core.serialization.xml.implementation.aalto.in.ReaderScanner" />
      <Class name="io.clientcore.core.serialization.xml.implementation.aalto.out.CharXmlWriter" />
    </Or>
  </Match>
  <Match>
    <Bug pattern="SIC_INNER_SHOULD_BE_STATIC" />
    <Class name="io.clientcore.core.utils.ClientLoggerJavaDocCodeSnippets$LoggableObject" />
  </Match>
  <Match>
    <Bug pattern="SIC_INNER_SHOULD_BE_STATIC_ANON" />
    <Or>
      <Class name="io.clientcore.core.http.pipeline.RetryPolicyTests" />
      <Class name="io.clientcore.core.implementation.serializer.HttpResponseBodyDecoderTests" />
      <Class name="io.clientcore.core.instrumentation.TelemetryForLibraryDevelopersJavaDocCodeSnippets" />
      <Class name="io.clientcore.core.models.binarydata.BinaryDataJavaDocCodeSnippet" />
      <Class name="io.clientcore.core.shared.HttpClientTests" />
      <Class name="io.clientcore.core.shared.LocalTestServer" />
    </Or>
  </Match>
  <Match>
    <Bug pattern="SR_NOT_CHECKED" />
    <Class name="io.clientcore.core.implementation.http.rest.LengthValidatingInputStreamTests" />
  </Match>
  <Match>
    <Bug pattern="SS_SHOULD_BE_STATIC" />
    <Or>
      <Class name="io.clientcore.core.serialization.xml.implementation.aalto.in.ReaderScanner" />
      <Class name="io.clientcore.core.serialization.xml.implementation.aalto.out.CharXmlWriter" />
    </Or>
  </Match>
  <Match>
    <Bug pattern="UC_USELESS_VOID_METHOD" />
    <Class name="io.clientcore.core.http.pipeline.SetUserAgentPolicyJavadocCodeSnippets" />
  </Match>
  <Match>
    <Bug pattern="UPM_UNCALLED_PRIVATE_METHOD" />
    <Or>
      <Class name="io.clientcore.core.http.models.ETag" />
      <Class name="io.clientcore.core.implementation.http.rest.RestProxyImpl" />
      <Class name="io.clientcore.core.models.binarydata.BinaryDataJavaDocCodeSnippet" />
    </Or>
  </Match>
  <Match>
    <Bug pattern="UWF_FIELD_NOT_INITIALIZED_IN_CONSTRUCTOR" />
    <Or>
      <Class name="io.clientcore.core.http.models.PagedIterableTests" />
      <Class name="io.clientcore.core.implementation.http.client.InputStreamTimeoutResponseSubscriber" />
      <Class name="io.clientcore.core.implementation.http.rest.ResponseConstructorsCacheBenchMark" />
      <Class name="io.clientcore.core.models.binarydata.BinaryDataTest$BinaryDataAsProperty" />
      <Class name="io.clientcore.core.serialization.xml.DefaultXmlWriterContractTests" />
      <Class name="io.clientcore.core.serialization.xml.implementation.aalto.in.ReaderConfig$EncodingContext" />
      <Class name="io.clientcore.core.utils.serializers.JsonSerializerTests$DateTimeWrapper" />
    </Or>
  </Match>
  <Match>
    <Bug pattern="UWF_UNWRITTEN_FIELD" />
    <Class name="io.clientcore.core.implementation.TypeUtilTests$Dog" />
  </Match>
  <Match>
    <Bug pattern="VO_VOLATILE_REFERENCE_TO_ARRAY" />
    <Or>
      <Class name="io.clientcore.core.models.binarydata.ByteBufferBinaryData" />
      <Class name="io.clientcore.core.models.binarydata.FileBinaryData" />
      <Class name="io.clientcore.core.models.binarydata.InputStreamBinaryData" />
      <Class name="io.clientcore.core.models.binarydata.ListByteBufferBinaryData" />
      <Class name="io.clientcore.core.models.binarydata.SerializableBinaryData" />
      <Class name="io.clientcore.core.models.binarydata.StringBinaryData" />
    </Or>
  </Match>
  <Match>
    <Bug pattern="WEAK_MESSAGE_DIGEST_MD5" />
    <Class name="io.clientcore.core.shared.HttpClientTestsServer" />
  </Match>
  <Match>
    <Bug pattern="WEAK_TRUST_MANAGER" />
    <Class name="io.clientcore.core.shared.InsecureTrustManager" />
  </Match>
  <Match>
    <Bug pattern="WMI_WRONG_MAP_ITERATOR" />
    <Class name="io.clientcore.core.serialization.json.JsonReaderTests" />
  </Match>
  <Match>
    <Bug pattern="XXE_XMLSTREAMREADER" />
    <Class name="io.clientcore.core.serialization.xml.XmlReader" />
  </Match>
</FindBugsFilter><|MERGE_RESOLUTION|>--- conflicted
+++ resolved
@@ -47,11 +47,6 @@
       <Class name="io.clientcore.core.utils.DateTimeRfc1123" />
       <Class name="io.clientcore.core.utils.SharedExecutorService" />
       <Class name="io.clientcore.core.utils.Union" />
-<<<<<<< HEAD
-      <Class name="io.clientcore.core.utils.configuration.Configuration" />
-      <Class name="io.clientcore.core.credentials.oauth.OAuthTokenRequestContext" />
-=======
->>>>>>> 54d401de
     </Or>
   </Match>
   <Match>
@@ -109,7 +104,6 @@
     <Or>
       <Class name="io.clientcore.core.credentials.oauth.AccessTokenType" />
       <Class name="io.clientcore.core.http.models.HttpHeaderName" />
-      <Class name="io.clientcore.core.credentials.oauth.AccessTokenType" />
       <Class name="io.clientcore.core.utils.AuthUtils" />
       <Class name="io.clientcore.core.utils.ServerSentEventUtils" />
     </Or>
@@ -332,10 +326,6 @@
     <Class name="io.clientcore.core.serialization.xml.XmlReaderCodesnippetsTests" />
   </Match>
   <Match>
-    <Bug pattern="RV_RETURN_VALUE_IGNORED_NO_SIDE_EFFECT" />
-    <Class name="io.clientcore.core.credentials.oauth.OAuthTokenRequestContext" />
-  </Match>
-  <Match>
     <Bug pattern="SERVLET_QUERY_STRING" />
     <Class name="io.clientcore.core.shared.HttpClientTestsServer" />
   </Match>
