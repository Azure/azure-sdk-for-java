<?xml version="1.0" encoding="UTF-8"?>

<FindBugsFilter xmlns="https://github.com/spotbugs/filter/3.0.0" xmlns:xsi="http://www.w3.org/2001/XMLSchema-instance"
                xsi:schemaLocation="https://github.com/spotbugs/filter/3.0.0 https://raw.githubusercontent.com/spotbugs/spotbugs/3.1.0/spotbugs/etc/findbugsfilter.xsd">
  <Match>
    <Bug pattern="BC_UNCONFIRMED_CAST" />
    <Or>
      <Class name="io.clientcore.core.implementation.MethodHandleReflectiveInvoker" />
      <Class name="io.clientcore.core.implementation.ReflectionUtilsMethodHandle" />
      <Class name="io.clientcore.core.implementation.TypeUtil" />
    </Or>
  </Match>
  <Match>
    <Bug pattern="BC_UNCONFIRMED_CAST_OF_RETURN_VALUE" />
    <Or>
      <Class name="io.clientcore.core.credentials.NamedKeyCredential" />
      <Class name="io.clientcore.core.credentials.oauth.OAuthTokenRequestContext" />
      <Class name="io.clientcore.core.http.models.HttpRange" />
      <Class name="io.clientcore.core.http.models.HttpRequest" />
      <Class name="io.clientcore.core.http.pipeline.HttpPipelineBuilder" />
      <Class name="io.clientcore.core.http.pipeline.HttpPipelineNextPolicy" />
      <Class name="io.clientcore.core.http.pipeline.HttpRetryPolicy" />
      <Class name="io.clientcore.core.http.pipeline.OAuthBearerTokenAuthenticationPolicy" />
      <Class name="io.clientcore.core.implementation.GenericParameterizedType" />
      <Class name="io.clientcore.core.implementation.ReflectionUtilsMethodHandle" />
      <Class name="io.clientcore.core.implementation.http.HttpPipelineCallState" />
      <Class name="io.clientcore.core.implementation.http.rest.PercentEscaper" />
      <Class name="io.clientcore.core.implementation.http.rest.ResponseConstructorsCache" />
      <Class name="io.clientcore.core.implementation.http.rest.ResponseConstructorsCacheLambdaMetaFactory" />
      <Class name="io.clientcore.core.implementation.http.rest.ResponseConstructorsCacheLambdaMetaFactory$ResponseConstructor" />
      <Class name="io.clientcore.core.implementation.http.rest.ResponseConstructorsNoCacheReflection" />
      <Class name="io.clientcore.core.implementation.http.rest.ResponseExceptionConstructorCache" />
      <Class name="io.clientcore.core.implementation.http.rest.RestProxyImpl" />
      <Class name="io.clientcore.core.implementation.utils.AuthenticateChallengeParser" />
      <Class name="io.clientcore.core.implementation.utils.InternalContext" />
      <Class name="io.clientcore.core.implementation.utils.Providers" />
      <Class name="io.clientcore.core.implementation.utils.SliceInputStream" />
      <Class name="io.clientcore.core.implementation.utils.StreamUtil" />
      <Class name="io.clientcore.core.models.CloudEvent" />
      <Class name="io.clientcore.core.models.binarydata.FileBinaryData" />
      <Class name="io.clientcore.core.models.binarydata.InputStreamBinaryData" />
      <Class name="io.clientcore.core.models.binarydata.ListByteBufferBinaryData" />
      <Class name="io.clientcore.core.models.geo.GeoArray" />
      <Class name="io.clientcore.core.models.geo.GeoBoundingBox" />
      <Class name="io.clientcore.core.models.geo.GeoLinearRing" />
      <Class name="io.clientcore.core.models.geo.GeoPosition" />
      <Class name="io.clientcore.core.serialization.json.JsonSerializer" />
      <Class name="io.clientcore.core.serialization.xml.XmlReader" />
      <Class name="io.clientcore.core.serialization.xml.XmlSerializer" />
      <Class name="io.clientcore.core.shared.HttpClientTests" />
      <Class name="io.clientcore.core.utils.AuthenticateChallenge" />
      <Class name="io.clientcore.core.utils.DateTimeRfc1123" />
      <Class name="io.clientcore.core.utils.SharedExecutorService" />
      <Class name="io.clientcore.core.utils.Union" />
      <Class name="io.clientcore.core.utils.configuration.Configuration" />
    </Or>
  </Match>
  <Match>
    <Bug pattern="CNT_ROUGH_CONSTANT_VALUE" />
    <Or>
      <Class name="io.clientcore.core.implementation.serializer.BinaryDataSerializationTests" />
      <Class name="io.clientcore.core.serialization.json.JsonReaderTests" />
      <Class name="io.clientcore.core.utils.union.BasicUnion" />
    </Or>
  </Match>
  <Match>
    <Bug pattern="CT_CONSTRUCTOR_THROW" />
    <Or>
      <Class name="io.clientcore.core.credentials.KeyCredential" />
      <Class name="io.clientcore.core.http.client.JdkHttpClientBuilder" />
      <Class name="io.clientcore.core.http.pipeline.KeyCredentialPolicy" />
      <Class name="io.clientcore.core.http.pipeline.UserAgentPolicy" />
      <Class name="io.clientcore.core.implementation.http.rest.SwaggerMethodParser" />
      <Class name="io.clientcore.core.implementation.instrumentation.otel.OTelInstrumentation" />
      <Class name="io.clientcore.core.instrumentation.logging.ClientLogger" />
      <Class name="io.clientcore.core.serialization.json.implementation.jackson.core.util.RequestPayload" />
    </Or>
  </Match>
  <Match>
    <Bug pattern="DB_DUPLICATE_SWITCH_CLAUSES" />
    <Class name="io.clientcore.core.serialization.xml.implementation.aalto.out.CharXmlWriter" />
  </Match>
  <Match>
    <Bug pattern="DLS_DEAD_LOCAL_STORE" />
    <Or>
      <Class name="io.clientcore.core.credentials.NamedKeyCredentialJavadocCodeSnippets" />
      <Class name="io.clientcore.core.http.HttpPipelineBuilderJavaDocCodeSnippets" />
      <Class name="io.clientcore.core.http.pipeline.AddHeadersPolicyJavadocCodeSnippets" />
      <Class name="io.clientcore.core.http.pipeline.SetRequestIdPolicyJavadocCodeSnippets" />
      <Class name="io.clientcore.core.http.pipeline.SetUserAgentPolicyJavadocCodeSnippets" />
      <Class name="io.clientcore.core.implementation.http.rest.RestProxyImpl" />
      <Class name="io.clientcore.core.implementation.http.serializer.HttpResponseDecodeData" />
      <Class name="io.clientcore.core.instrumentation.TelemetryForLibraryDevelopersJavaDocCodeSnippets" />
      <Class name="io.clientcore.core.models.CloudEventJavaDocCodeSnippet" />
      <Class name="io.clientcore.core.models.ContextJavaDocCodeSnippets" />
      <Class name="io.clientcore.core.serialization.xml.implementation.aalto.in.ReaderScanner" />
      <Class name="io.clientcore.core.shared.HttpClientTests" />
      <Class name="io.clientcore.core.utils.AuthorizationChallengeHandlerTests" />
      <Class name="io.clientcore.core.utils.ClientOptionsJavadocCodeSnippets" />
      <Class name="io.clientcore.core.utils.ConfigurationJavaDocCodeSnippet" />
      <Class name="io.clientcore.core.utils.union.codesnippets.UnionJavaDocCodeSnippets" />
    </Or>
  </Match>
  <Match>
    <Bug pattern="DMI_RANDOM_USED_ONLY_ONCE" />
    <Class name="io.clientcore.core.utils.TestUtils" />
  </Match>
  <Match>
    <Bug pattern="DM_CONVERT_CASE" />
    <Or>
      <Class name="io.clientcore.core.credentials.oauth.AccessTokenType" />
      <Class name="io.clientcore.core.http.models.HttpHeaderName" />
      <Class name="io.clientcore.core.utils.AuthUtils" />
      <Class name="io.clientcore.core.utils.ServerSentEventUtils" />
    </Or>
  </Match>
  <Match>
    <Bug pattern="DM_DEFAULT_ENCODING" />
    <Or>
      <Class name="io.clientcore.core.http.RestProxyTests" />
      <Class name="io.clientcore.core.http.client.SimpleBasicAuthHttpProxyServer" />
      <Class name="io.clientcore.core.implementation.http.client.JdkHttpClientIT" />
      <Class name="io.clientcore.core.implementation.http.rest.RestProxyImplTests" />
      <Class name="io.clientcore.core.implementation.serializer.AdditionalPropertiesSerializerTests" />
      <Class name="io.clientcore.core.implementation.serializer.BinaryDataSerializationTests" />
      <Class name="io.clientcore.core.implementation.serializer.BinaryDataSerializationTests$ListProperty" />
      <Class name="io.clientcore.core.implementation.serializer.BinaryDataSerializationTests$MapProperty" />
      <Class name="io.clientcore.core.implementation.serializer.BinaryDataSerializationTests$SimpleProperty" />
      <Class name="io.clientcore.core.implementation.serializer.JsonSerializableEndToEndTests" />
      <Class name="io.clientcore.core.instrumentation.logging.ClientLoggerTests" />
      <Class name="io.clientcore.core.instrumentation.logging.InstrumentationTestUtils" />
      <Class name="io.clientcore.core.models.CloudEventTests" />
      <Class name="io.clientcore.core.models.binarydata.BinaryDataJavaDocCodeSnippet" />
      <Class name="io.clientcore.core.models.binarydata.BinaryDataTest" />
      <Class name="io.clientcore.core.serialization.json.JsonReader" />
      <Class name="io.clientcore.core.serialization.json.JsonWriter" />
      <Class name="io.clientcore.core.serialization.xml.XmlReader" />
      <Class name="io.clientcore.core.shared.HttpClientTests" />
      <Class name="io.clientcore.core.shared.HttpClientTestsServer" />
      <Class name="io.clientcore.core.utils.serializers.JsonSerializerTests" />
    </Or>
  </Match>
  <Match>
    <Bug pattern="EI_EXPOSE_STATIC_REP2" />
    <Or>
      <Class name="io.clientcore.core.implementation.http.HttpRequestAccessHelper" />
      <Class name="io.clientcore.core.implementation.utils.ServerSentEventHelper" />
    </Or>
  </Match>
  <Match>
    <Bug pattern="EQ_COMPARETO_USE_OBJECT_EQUALS" />
    <Class name="io.clientcore.core.models.MockPath" />
  </Match>
  <Match>
    <Bug pattern="EQ_DOESNT_OVERRIDE_EQUALS" />
    <Or>
      <Class name="io.clientcore.core.models.MockFile" />
      <Class name="io.clientcore.core.serialization.json.implementation.jackson.core.util.InternCache" />
    </Or>
  </Match>
  <Match>
    <Bug pattern="ES_COMPARING_STRINGS_WITH_EQ" />
    <Class name="io.clientcore.core.serialization.json.models.JsonStringTests" />
  </Match>
  <Match>
    <Bug pattern="HARD_CODE_PASSWORD" />
    <Or>
      <Class name="io.clientcore.core.shared.LocalTestServer" />
      <Class name="io.clientcore.core.utils.ConfigurationJavaDocCodeSnippet" />
    </Or>
  </Match>
  <Match>
    <Bug pattern="HE_HASHCODE_USE_OBJECT_EQUALS" />
    <Class name="io.clientcore.core.serialization.xml.implementation.aalto.out.OutputElement" />
  </Match>
  <Match>
    <Bug pattern="HTTP_RESPONSE_SPLITTING" />
    <Class name="io.clientcore.core.shared.HttpClientTestsServer" />
  </Match>
  <Match>
    <Bug pattern="INFORMATION_EXPOSURE_THROUGH_AN_ERROR_MESSAGE" />
    <Or>
      <Class name="io.clientcore.core.implementation.instrumentation.DefaultLogger" />
      <Class name="io.clientcore.core.instrumentation.logging.ClientLoggerTests" />
      <Class name="io.clientcore.core.serialization.xml.implementation.aalto.UncheckedStreamException" />
    </Or>
  </Match>
  <Match>
    <Bug pattern="ISC_INSTANTIATE_STATIC_CLASS" />
    <Class name="io.clientcore.core.models.ContextJavaDocCodeSnippets$TraceContext" />
  </Match>
  <Match>
    <Bug pattern="LI_LAZY_INIT_STATIC" />
    <Class name="io.clientcore.core.http.client.HttpClientProvider" />
  </Match>
  <Match>
    <Bug pattern="LI_LAZY_INIT_UPDATE_STATIC" />
    <Or>
      <Class name="io.clientcore.core.serialization.xml.implementation.aalto.in.InputCharTypes" />
      <Class name="io.clientcore.core.serialization.xml.implementation.aalto.out.OutputCharTypes" />
    </Or>
  </Match>
  <Match>
    <Bug pattern="MC_OVERRIDABLE_METHOD_CALL_IN_CONSTRUCTOR" />
    <Class name="io.clientcore.core.serialization.xml.implementation.aalto.impl.StreamExceptionBase" />
  </Match>
  <Match>
    <Bug pattern="MS_EXPOSE_REP" />
    <Or>
      <Class name="io.clientcore.core.implementation.utils.EnvironmentConfiguration" />
      <Class name="io.clientcore.core.serialization.json.implementation.jackson.core.io.CharTypes" />
      <Class name="io.clientcore.core.serialization.json.implementation.jackson.core.io.ContentReference" />
      <Class name="io.clientcore.core.utils.SharedExecutorService" />
    </Or>
  </Match>
  <Match>
    <Bug pattern="MS_MUTABLE_ARRAY" />
    <Class name="io.clientcore.core.serialization.xml.implementation.aalto.util.XmlCharTypes" />
  </Match>
  <Match>
    <Bug pattern="MS_MUTABLE_COLLECTION_PKGPROTECT" />
    <Class name="io.clientcore.core.models.geo.GeoTestHelpers" />
  </Match>
  <Match>
    <Bug pattern="MS_PKGPROTECT" />
    <Or>
      <Class name="io.clientcore.core.serialization.json.implementation.jackson.core.json.ReaderBasedJsonParser" />
      <Class name="io.clientcore.core.serialization.json.implementation.jackson.core.json.WriterBasedJsonGenerator" />
    </Or>
  </Match>
  <Match>
    <Bug pattern="MS_SHOULD_BE_FINAL" />
    <Class name="io.clientcore.core.serialization.xml.implementation.aalto.impl.ErrorConsts" />
  </Match>
  <Match>
    <Bug pattern="NP_EQUALS_SHOULD_HANDLE_NULL_ARGUMENT" />
    <Class name="io.clientcore.core.serialization.xml.implementation.aalto.out.WName" />
  </Match>
  <Match>
    <Bug pattern="NP_LOAD_OF_KNOWN_NULL_VALUE" />
    <Or>
      <Class name="io.clientcore.core.http.pipeline.HttpInstrumentationPolicy" />
      <Class name="io.clientcore.core.instrumentation.TelemetryForLibraryDevelopersJavaDocCodeSnippets" />
      <Class name="io.clientcore.core.models.binarydata.BinaryDataTest" />
      <Class name="io.clientcore.core.utils.CoreUtils" />
    </Or>
  </Match>
  <Match>
    <Bug pattern="NP_NULL_ON_SOME_PATH_MIGHT_BE_INFEASIBLE" />
    <Or>
      <Class name="io.clientcore.core.implementation.serializer.BinaryDataSerializationTests$ListProperty" />
      <Class name="io.clientcore.core.implementation.serializer.BinaryDataSerializationTests$MapProperty" />
    </Or>
  </Match>
  <Match>
    <Bug pattern="NP_NULL_PARAM_DEREF_ALL_TARGETS_DANGEROUS" />
    <Or>
      <Class name="io.clientcore.core.implementation.instrumentation.fallback.FallbackInstrumentationTests" />
      <Class name="io.clientcore.core.serialization.json.JsonWriterTests" />
      <Class name="io.clientcore.core.serialization.json.models.JsonPatchDocumentTests" />
    </Or>
  </Match>
  <Match>
    <Bug pattern="NP_NULL_PARAM_DEREF_NONVIRTUAL" />
    <Or>
      <Class name="io.clientcore.core.implementation.http.rest.LengthValidatingInputStreamTests" />
      <Class name="io.clientcore.core.implementation.instrumentation.fallback.FallbackInstrumentationTests" />
      <Class name="io.clientcore.core.models.binarydata.BinaryDataTest" />
      <Class name="io.clientcore.core.models.geo.GeoCollectionTests" />
      <Class name="io.clientcore.core.models.geo.GeoLineStringCollectionTests" />
      <Class name="io.clientcore.core.models.geo.GeoLineStringTests" />
      <Class name="io.clientcore.core.models.geo.GeoPointCollectionTests" />
      <Class name="io.clientcore.core.models.geo.GeoPointTests" />
      <Class name="io.clientcore.core.models.geo.GeoPolygonCollectionTests" />
      <Class name="io.clientcore.core.models.geo.GeoPolygonTests" />
      <Class name="io.clientcore.core.serialization.json.implementation.StringBuilderWriterTests" />
      <Class name="io.clientcore.core.serialization.json.models.JsonPatchDocument" />
    </Or>
  </Match>
  <Match>
    <Bug pattern="OS_OPEN_STREAM" />
    <Or>
      <Class name="io.clientcore.core.http.pipeline.HttpInstrumentationLoggingTests" />
      <Class name="io.clientcore.core.serialization.json.implementation.StringBuilderWriterTests" />
    </Or>
  </Match>
  <Match>
    <Bug pattern="PATH_TRAVERSAL_IN" />
    <Class name="io.clientcore.core.models.MockFile" />
  </Match>
  <Match>
    <Bug pattern="PREDICTABLE_RANDOM" />
    <Or>
      <Class name="io.clientcore.core.http.pipeline.HttpRetryPolicy" />
      <Class name="io.clientcore.core.implementation.instrumentation.fallback.RandomIdUtils" />
      <Class name="io.clientcore.core.shared.HttpClientTests" />
      <Class name="io.clientcore.core.shared.HttpClientTestsServer" />
      <Class name="io.clientcore.core.utils.CoreUtils" />
    </Or>
  </Match>
  <Match>
    <Bug pattern="PZLA_PREFER_ZERO_LENGTH_ARRAYS" />
    <Or>
<<<<<<< HEAD
      <Class name="io.clientcore.core.implementation.utils.XmlSerializer" />
      <Class name="io.clientcore.core.models.binarydata.BinaryDataJavaDocCodeSnippet$MyJsonSerializer" />
      <Class name="io.clientcore.core.serialization.json.JsonReader" />
      <Class name="io.clientcore.core.serialization.json.JsonSerializer" />
=======
      <Class name="io.clientcore.core.models.binarydata.BinaryDataJavaDocCodeSnippet$MyJsonSerializer" />
      <Class name="io.clientcore.core.serialization.json.JsonReader" />
      <Class name="io.clientcore.core.serialization.json.JsonSerializer" />
      <Class name="io.clientcore.core.serialization.xml.XmlSerializer" />
>>>>>>> 2679af29
      <Class name="io.clientcore.core.utils.Base64Uri" />
      <Class name="io.clientcore.core.utils.CoreUtils" />
      <Class name="io.clientcore.core.utils.serializers.MockSerializer" />
    </Or>
  </Match>
  <Match>
    <Bug pattern="RCN_REDUNDANT_NULLCHECK_OF_NULL_VALUE" />
    <Or>
      <Class name="io.clientcore.core.http.pipeline.HttpInstrumentationPolicy" />
      <Class name="io.clientcore.core.instrumentation.TelemetryForLibraryDevelopersJavaDocCodeSnippets" />
      <Class name="io.clientcore.core.utils.CoreUtils" />
    </Or>
  </Match>
  <Match>
    <Bug pattern="RR_NOT_CHECKED" />
    <Or>
      <Class name="io.clientcore.core.implementation.http.rest.LengthValidatingInputStreamTests" />
      <Class name="io.clientcore.core.models.CloudEventTests" />
      <Class name="io.clientcore.core.models.binarydata.BinaryDataJavaDocCodeSnippet" />
    </Or>
  </Match>
  <Match>
    <Bug pattern="RV_RETURN_VALUE_IGNORED_BAD_PRACTICE" />
    <Class name="io.clientcore.core.implementation.http.client.InputStreamTimeoutResponseSubscriber" />
  </Match>
  <Match>
    <Bug pattern="RV_RETURN_VALUE_IGNORED_NO_SIDE_EFFECT" />
    <Class name="io.clientcore.core.serialization.xml.XmlReaderCodesnippetsTests" />
  </Match>
  <Match>
    <Bug pattern="SERVLET_QUERY_STRING" />
    <Class name="io.clientcore.core.shared.HttpClientTestsServer" />
  </Match>
  <Match>
    <Bug pattern="SERVLET_SERVER_NAME" />
    <Class name="io.clientcore.core.shared.HttpClientTestsServer" />
  </Match>
  <Match>
    <Bug pattern="SE_BAD_FIELD" />
    <Or>
      <Class name="io.clientcore.core.http.exceptions.HttpResponseException" />
      <Class name="io.clientcore.core.serialization.json.implementation.jackson.core.util.RequestPayload" />
    </Or>
  </Match>
  <Match>
    <Bug pattern="SE_NO_SERIALVERSIONID" />
    <Or>
      <Class name="io.clientcore.core.models.MockFile" />
      <Class name="io.clientcore.core.serialization.xml.implementation.aalto.util.UriCanonicalizer$BoundedHashMap" />
    </Or>
  </Match>
  <Match>
    <Bug pattern="SE_TRANSIENT_FIELD_NOT_RESTORED" />
    <Class name="io.clientcore.core.serialization.json.implementation.jackson.core.JsonLocation" />
  </Match>
  <Match>
    <Bug pattern="SF_SWITCH_FALLTHROUGH" />
    <Or>
      <Class name="io.clientcore.core.serialization.json.implementation.jackson.core.io.NumberInput" />
      <Class name="io.clientcore.core.serialization.json.implementation.jackson.core.json.ReaderBasedJsonParser" />
      <Class name="io.clientcore.core.serialization.xml.implementation.aalto.in.ReaderScanner" />
      <Class name="io.clientcore.core.serialization.xml.implementation.aalto.out.CharXmlWriter" />
    </Or>
  </Match>
  <Match>
    <Bug pattern="SF_SWITCH_NO_DEFAULT" />
    <Or>
      <Class name="io.clientcore.core.serialization.json.implementation.jackson.core.io.NumberInput" />
      <Class name="io.clientcore.core.serialization.xml.implementation.aalto.in.ReaderScanner" />
      <Class name="io.clientcore.core.serialization.xml.implementation.aalto.out.CharXmlWriter" />
    </Or>
  </Match>
  <Match>
    <Bug pattern="SIC_INNER_SHOULD_BE_STATIC" />
    <Class name="io.clientcore.core.utils.ClientLoggerJavaDocCodeSnippets$LoggableObject" />
  </Match>
  <Match>
    <Bug pattern="SIC_INNER_SHOULD_BE_STATIC_ANON" />
    <Or>
      <Class name="io.clientcore.core.http.pipeline.RetryPolicyTests" />
      <Class name="io.clientcore.core.implementation.serializer.HttpResponseBodyDecoderTests" />
      <Class name="io.clientcore.core.instrumentation.TelemetryForLibraryDevelopersJavaDocCodeSnippets" />
      <Class name="io.clientcore.core.models.binarydata.BinaryDataJavaDocCodeSnippet" />
      <Class name="io.clientcore.core.shared.HttpClientTests" />
      <Class name="io.clientcore.core.shared.LocalTestServer" />
    </Or>
  </Match>
  <Match>
    <Bug pattern="SR_NOT_CHECKED" />
    <Class name="io.clientcore.core.implementation.http.rest.LengthValidatingInputStreamTests" />
  </Match>
  <Match>
    <Bug pattern="SS_SHOULD_BE_STATIC" />
    <Or>
      <Class name="io.clientcore.core.serialization.xml.implementation.aalto.in.ReaderScanner" />
      <Class name="io.clientcore.core.serialization.xml.implementation.aalto.out.CharXmlWriter" />
    </Or>
  </Match>
  <Match>
    <Bug pattern="UC_USELESS_VOID_METHOD" />
    <Class name="io.clientcore.core.http.pipeline.SetUserAgentPolicyJavadocCodeSnippets" />
  </Match>
  <Match>
    <Bug pattern="UPM_UNCALLED_PRIVATE_METHOD" />
    <Or>
      <Class name="io.clientcore.core.http.models.ETag" />
      <Class name="io.clientcore.core.implementation.http.rest.RestProxyImpl" />
      <Class name="io.clientcore.core.models.binarydata.BinaryDataJavaDocCodeSnippet" />
    </Or>
  </Match>
  <Match>
    <Bug pattern="UWF_FIELD_NOT_INITIALIZED_IN_CONSTRUCTOR" />
    <Or>
      <Class name="io.clientcore.core.http.models.PagedIterableTests" />
      <Class name="io.clientcore.core.implementation.http.client.InputStreamTimeoutResponseSubscriber" />
      <Class name="io.clientcore.core.implementation.http.rest.ResponseConstructorsCacheBenchMark" />
      <Class name="io.clientcore.core.models.binarydata.BinaryDataTest$BinaryDataAsProperty" />
      <Class name="io.clientcore.core.serialization.xml.DefaultXmlWriterContractTests" />
      <Class name="io.clientcore.core.serialization.xml.implementation.aalto.in.ReaderConfig$EncodingContext" />
      <Class name="io.clientcore.core.utils.serializers.JsonSerializerTests$DateTimeWrapper" />
    </Or>
  </Match>
  <Match>
    <Bug pattern="UWF_UNWRITTEN_FIELD" />
    <Or>
      <Class name="io.clientcore.core.implementation.TypeUtilTests$Dog" />
      <Class name="io.clientcore.core.implementation.http.rest.ResponseConstructorsCacheBenchMarkTestData$FooHeader" />
    </Or>
  </Match>
  <Match>
    <Bug pattern="VO_VOLATILE_REFERENCE_TO_ARRAY" />
    <Or>
      <Class name="io.clientcore.core.models.binarydata.ByteBufferBinaryData" />
      <Class name="io.clientcore.core.models.binarydata.FileBinaryData" />
      <Class name="io.clientcore.core.models.binarydata.InputStreamBinaryData" />
      <Class name="io.clientcore.core.models.binarydata.ListByteBufferBinaryData" />
      <Class name="io.clientcore.core.models.binarydata.SerializableBinaryData" />
      <Class name="io.clientcore.core.models.binarydata.StringBinaryData" />
    </Or>
  </Match>
  <Match>
    <Bug pattern="WEAK_MESSAGE_DIGEST_MD5" />
    <Class name="io.clientcore.core.shared.HttpClientTestsServer" />
  </Match>
  <Match>
    <Bug pattern="WEAK_TRUST_MANAGER" />
    <Class name="io.clientcore.core.shared.InsecureTrustManager" />
  </Match>
  <Match>
    <Bug pattern="WMI_WRONG_MAP_ITERATOR" />
    <Class name="io.clientcore.core.serialization.json.JsonReaderTests" />
  </Match>
  <Match>
    <Bug pattern="XXE_XMLSTREAMREADER" />
    <Class name="io.clientcore.core.serialization.xml.XmlReader" />
  </Match>
</FindBugsFilter><|MERGE_RESOLUTION|>--- conflicted
+++ resolved
@@ -301,17 +301,10 @@
   <Match>
     <Bug pattern="PZLA_PREFER_ZERO_LENGTH_ARRAYS" />
     <Or>
-<<<<<<< HEAD
-      <Class name="io.clientcore.core.implementation.utils.XmlSerializer" />
-      <Class name="io.clientcore.core.models.binarydata.BinaryDataJavaDocCodeSnippet$MyJsonSerializer" />
-      <Class name="io.clientcore.core.serialization.json.JsonReader" />
-      <Class name="io.clientcore.core.serialization.json.JsonSerializer" />
-=======
       <Class name="io.clientcore.core.models.binarydata.BinaryDataJavaDocCodeSnippet$MyJsonSerializer" />
       <Class name="io.clientcore.core.serialization.json.JsonReader" />
       <Class name="io.clientcore.core.serialization.json.JsonSerializer" />
       <Class name="io.clientcore.core.serialization.xml.XmlSerializer" />
->>>>>>> 2679af29
       <Class name="io.clientcore.core.utils.Base64Uri" />
       <Class name="io.clientcore.core.utils.CoreUtils" />
       <Class name="io.clientcore.core.utils.serializers.MockSerializer" />
