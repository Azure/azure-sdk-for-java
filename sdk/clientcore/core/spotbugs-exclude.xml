--- conflicted
+++ resolved
@@ -16,11 +16,6 @@
       <Class name="io.clientcore.core.http.client.DefaultHttpClient" />
       <Class name="io.clientcore.core.http.models.HttpRequest" />
       <Class name="io.clientcore.core.http.models.RequestOptions" />
-<<<<<<< HEAD
-      <Class name="io.clientcore.core.http.pipeline.HttpLoggingPolicy" />
-      <Class name="io.clientcore.core.http.pipeline.HttpPipelineBuilder" />
-=======
->>>>>>> 7a84c69c
       <Class name="io.clientcore.core.http.pipeline.HttpPipelineNextPolicy" />
       <Class name="io.clientcore.core.http.pipeline.HttpRetryPolicy" />
       <Class name="io.clientcore.core.implementation.http.HttpPipelineCallState" />
