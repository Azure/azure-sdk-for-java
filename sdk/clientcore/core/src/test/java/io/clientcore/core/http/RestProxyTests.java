// Copyright (c) Microsoft Corporation. All rights reserved.
// Licensed under the MIT License.

package io.clientcore.core.http;

import io.clientcore.core.annotation.ServiceInterface;
import io.clientcore.core.http.annotation.BodyParam;
import io.clientcore.core.http.annotation.HeaderParam;
import io.clientcore.core.http.annotation.HttpRequestInformation;
import io.clientcore.core.http.annotation.PathParam;
import io.clientcore.core.http.client.HttpClient;
import io.clientcore.core.http.models.ContentType;
import io.clientcore.core.http.models.HttpHeaderName;
import io.clientcore.core.http.models.HttpMethod;
import io.clientcore.core.http.models.HttpRequest;
import io.clientcore.core.http.models.Response;
import io.clientcore.core.http.pipeline.HttpPipeline;
import io.clientcore.core.http.pipeline.HttpPipelineBuilder;
import io.clientcore.core.util.binarydata.BinaryData;
import io.clientcore.core.implementation.util.JsonSerializer;
import org.junit.jupiter.api.Named;
import org.junit.jupiter.api.Test;
import org.junit.jupiter.params.ParameterizedTest;
import org.junit.jupiter.params.provider.Arguments;
import org.junit.jupiter.params.provider.MethodSource;

import java.io.ByteArrayInputStream;
import java.io.IOException;
import java.io.InputStream;
import java.nio.ByteBuffer;
import java.nio.file.Files;
import java.nio.file.Path;
import java.util.stream.Stream;

import static org.junit.jupiter.api.Assertions.assertEquals;
import static org.junit.jupiter.api.Assertions.assertSame;
import static org.junit.jupiter.api.Assertions.assertTrue;

/**
 * Tests {@link RestProxy}.
 */
public class RestProxyTests {
    @ServiceInterface(name = "myService", host = "https://somecloud.com")
    interface TestInterface {
        @HttpRequestInformation(method = HttpMethod.POST, path = "my/uri/path", expectedStatusCodes = { 200 })
        Response<Void> testMethod(@BodyParam("application/octet-stream") ByteBuffer request,
            @HeaderParam("Content-Type") String contentType, @HeaderParam("Content-Length") Long contentLength);

        @HttpRequestInformation(method = HttpMethod.POST, path = "my/uri/path", expectedStatusCodes = { 200 })
        Response<Void> testMethod(@BodyParam("application/octet-stream") BinaryData data,
            @HeaderParam("Content-Type") String contentType, @HeaderParam("Content-Length") Long contentLength);

        @HttpRequestInformation(method = HttpMethod.GET, path = "{nextLink}", expectedStatusCodes = { 200 })
        Response<Void> testListNext(@PathParam(value = "nextLink", encoded = true) String nextLink);

        @HttpRequestInformation(method = HttpMethod.GET, path = "my/uri/path", expectedStatusCodes = { 200 })
        Void testMethodReturnsVoid();

        @HttpRequestInformation(method = HttpMethod.HEAD, path = "my/uri/path", expectedStatusCodes = { 200 })
        void testHeadMethod();

        @HttpRequestInformation(method = HttpMethod.GET, path = "my/uri/path", expectedStatusCodes = { 200 })
        Response<Void> testMethodReturnsResponseVoid();

        @HttpRequestInformation(method = HttpMethod.GET, path = "my/uri/path", expectedStatusCodes = { 200 })
        Response<InputStream> testDownload();
    }

    @Test
    public void contentTypeHeaderPriorityOverBodyParamAnnotationTest() throws IOException {
        HttpClient client = new LocalHttpClient();
        HttpPipeline pipeline = new HttpPipelineBuilder().httpClient(client).build();

        TestInterface testInterface = RestProxy.create(TestInterface.class, pipeline, new JsonSerializer());
        byte[] bytes = "hello".getBytes();
        try (Response<Void> response
            = testInterface.testMethod(ByteBuffer.wrap(bytes), "application/json", (long) bytes.length)) {
            assertEquals(200, response.getStatusCode());
        }
    }

    // TODO (vcolin7): Re-enable this test if we ever compose HttpResponse into a stream Response type.
    /*@Test
    public void streamResponseShouldHaveHttpResponseReference() {
        LocalHttpClient client = new LocalHttpClient();
        HttpPipeline pipeline = new HttpPipelineBuilder()
            .httpClient(client)
            .build();
<<<<<<< HEAD

        TestInterface testInterface = RestProxy.create(TestInterface.class, pipeline, new DefaultJsonSerializer());
=======
    
        TestInterface testInterface = RestProxy.create(TestInterface.class, pipeline, new JsonSerializer());
>>>>>>> b70a5671
        StreamResponse streamResponse = testInterface.testDownload();

        streamResponse.close();

        // This indirectly tests that StreamResponse has HttpResponse reference.
        assertTrue(client.closeCalledOnResponse);
    }*/

    @ParameterizedTest
    @MethodSource("knownLengthBinaryDataIsPassthroughArgumentProvider")
    public void knownLengthBinaryDataIsPassthrough(BinaryData data, long contentLength) {
        LocalHttpClient client = new LocalHttpClient();
        HttpPipeline pipeline = new HttpPipelineBuilder().httpClient(client).build();

        TestInterface testInterface = RestProxy.create(TestInterface.class, pipeline, new JsonSerializer());
        Response<Void> response = testInterface.testMethod(data, "application/json", contentLength);

        assertEquals(200, response.getStatusCode());
        assertSame(data, client.getLastHttpRequest().getBody());
    }

    private static Stream<Arguments> knownLengthBinaryDataIsPassthroughArgumentProvider() throws Exception {
        String string = "hello";
        byte[] bytes = string.getBytes();
        Path file = Files.createTempFile("knownLengthBinaryDataIsPassthroughArgumentProvider", null);

        file.toFile().deleteOnExit();

        Files.write(file, bytes);

        return Stream.of(Arguments.of(Named.of("bytes", BinaryData.fromBytes(bytes)), bytes.length),
            Arguments.of(Named.of("string", BinaryData.fromString(string)), bytes.length),
            Arguments.of(Named.of("file", BinaryData.fromFile(file)), bytes.length), Arguments
                .of(Named.of("serializable", BinaryData.fromObject(bytes)), BinaryData.fromObject(bytes).getLength()));
    }

    @ParameterizedTest
    @MethodSource("doesNotChangeBinaryDataContentTypeDataProvider")
    public void doesNotChangeBinaryDataContentType(BinaryData data, long contentLength) {
        LocalHttpClient client = new LocalHttpClient();
        HttpPipeline pipeline = new HttpPipelineBuilder().httpClient(client).build();
        Class<? extends BinaryData> expectedContentClazz = data.getClass();

        TestInterface testInterface = RestProxy.create(TestInterface.class, pipeline, new JsonSerializer());
        Response<Void> response = testInterface.testMethod(data, ContentType.APPLICATION_JSON, contentLength);

        assertEquals(200, response.getStatusCode());

        Class<? extends BinaryData> actualContentClazz = client.getLastHttpRequest().getBody().getClass();

        assertEquals(expectedContentClazz, actualContentClazz);
    }

    @Test
    public void voidReturningApiClosesResponse() {
        LocalHttpClient client = new LocalHttpClient();
        HttpPipeline pipeline = new HttpPipelineBuilder().httpClient(client).build();

        TestInterface testInterface = RestProxy.create(TestInterface.class, pipeline, new JsonSerializer());

        testInterface.testMethodReturnsVoid();

        assertTrue(client.closeCalledOnResponse);
    }

    private static Stream<Arguments> doesNotChangeBinaryDataContentTypeDataProvider() throws Exception {
        String string = "hello";
        byte[] bytes = string.getBytes();
        Path file = Files.createTempFile("doesNotChangeBinaryDataContentTypeDataProvider", null);

        file.toFile().deleteOnExit();

        Files.write(file, bytes);
        ByteArrayInputStream stream = new ByteArrayInputStream(bytes);

        return Stream.of(Arguments.of(Named.of("bytes", BinaryData.fromBytes(bytes)), bytes.length),
            Arguments.of(Named.of("string", BinaryData.fromString(string)), bytes.length),
            Arguments.of(Named.of("file", BinaryData.fromFile(file)), bytes.length),
            Arguments.of(Named.of("stream", BinaryData.fromStream(stream, (long) bytes.length)), bytes.length),
            Arguments.of(Named.of("serializable", BinaryData.fromObject(bytes)),
                BinaryData.fromObject(bytes).getLength()));
    }

    private static final class LocalHttpClient implements HttpClient {
        private volatile HttpRequest lastHttpRequest;
        private volatile boolean closeCalledOnResponse;

        @Override
        public Response<?> send(HttpRequest request) {
            lastHttpRequest = request;
            boolean success = request.getUri().getPath().equals("/my/uri/path");

            if (request.getHttpMethod().equals(HttpMethod.POST)) {
                success &= "application/json".equals(request.getHeaders().getValue(HttpHeaderName.CONTENT_TYPE));
            } else {
                success &= request.getHttpMethod().equals(HttpMethod.GET)
                    || request.getHttpMethod().equals(HttpMethod.HEAD);
            }

            return new MockHttpResponse(request, success ? 200 : 400) {
                @Override
                public void close() throws IOException {
                    closeCalledOnResponse = true;

                    super.close();
                }
            };
        }

        public HttpRequest getLastHttpRequest() {
            return lastHttpRequest;
        }
    }

    @Test
    public void doesNotChangeEncodedPath() throws IOException {
        String nextLinkUri
            = "https://management.somecloud.com:443/subscriptions/000/resourceGroups/rg/providers/Microsoft.Compute/virtualMachineScaleSets/vmss1/virtualMachines?api-version=2021-11-01&$skiptoken=Mzk4YzFjMzMtM2IwMC00OWViLWI2NGYtNjg4ZTRmZGQ1Nzc2IS9TdWJzY3JpcHRpb25zL2VjMGFhNWY3LTllNzgtNDBjOS04NWNkLTUzNWM2MzA1YjM4MC9SZXNvdXJjZUdyb3Vwcy9SRy1XRUlEWFUtVk1TUy9WTVNjYWxlU2V0cy9WTVNTMS9WTXMvNzc=";
        HttpPipeline pipeline = new HttpPipelineBuilder().httpClient((request) -> {
            assertEquals(nextLinkUri, request.getUri().toString());

            return new MockHttpResponse(null, 200);
        }).build();

        TestInterface testInterface = RestProxy.create(TestInterface.class, pipeline, new JsonSerializer());

        testInterface.testListNext(nextLinkUri).close();
    }
}<|MERGE_RESOLUTION|>--- conflicted
+++ resolved
@@ -86,13 +86,7 @@
         HttpPipeline pipeline = new HttpPipelineBuilder()
             .httpClient(client)
             .build();
-<<<<<<< HEAD
-
-        TestInterface testInterface = RestProxy.create(TestInterface.class, pipeline, new DefaultJsonSerializer());
-=======
-    
-        TestInterface testInterface = RestProxy.create(TestInterface.class, pipeline, new JsonSerializer());
->>>>>>> b70a5671
+        TestInterface testInterface = RestProxy.create(TestInterface.class, pipeline, new JsonSerializer());
         StreamResponse streamResponse = testInterface.testDownload();
 
         streamResponse.close();
