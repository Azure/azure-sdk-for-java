// Copyright (c) Microsoft Corporation. All rights reserved.
// Licensed under the MIT License.

package io.clientcore.core.http;

import io.clientcore.core.annotations.ServiceInterface;
import io.clientcore.core.http.annotations.BodyParam;
import io.clientcore.core.http.annotations.HeaderParam;
import io.clientcore.core.http.annotations.HostParam;
import io.clientcore.core.http.annotations.HttpRequestInformation;
import io.clientcore.core.http.annotations.PathParam;
import io.clientcore.core.http.client.HttpClient;
import io.clientcore.core.http.models.HttpHeaderName;
import io.clientcore.core.http.models.HttpHeaders;
import io.clientcore.core.http.models.HttpMethod;
import io.clientcore.core.http.models.HttpRequest;
import io.clientcore.core.http.models.RequestOptions;
import io.clientcore.core.http.models.Response;
import io.clientcore.core.http.models.ResponseBodyMode;
import io.clientcore.core.http.paging.PagedIterable;
import io.clientcore.core.http.paging.PagedResponse;
import io.clientcore.core.http.pipeline.HttpPipeline;
import io.clientcore.core.http.pipeline.HttpPipelineBuilder;
import io.clientcore.core.implementation.http.ContentType;
import io.clientcore.core.implementation.serializer.Foo;
import io.clientcore.core.models.binarydata.BinaryData;
import io.clientcore.core.serialization.json.JsonSerializer;
import io.clientcore.core.utils.Context;
import java.io.ByteArrayInputStream;
import java.io.IOException;
import java.io.InputStream;
import java.nio.ByteBuffer;
import java.nio.file.Files;
import java.nio.file.Path;
import java.util.Collections;
import java.util.List;
import java.util.Set;
import java.util.stream.Collectors;
import java.util.stream.Stream;
import org.junit.jupiter.api.Named;
import org.junit.jupiter.api.Test;
import org.junit.jupiter.params.ParameterizedTest;
import org.junit.jupiter.params.provider.Arguments;
import org.junit.jupiter.params.provider.MethodSource;

import static org.junit.jupiter.api.Assertions.assertEquals;
import static org.junit.jupiter.api.Assertions.assertNotNull;
import static org.junit.jupiter.api.Assertions.assertSame;
import static org.junit.jupiter.api.Assertions.assertTrue;

/**
 * Tests {@link RestProxy}.
 */
public class RestProxyTests {
    private static final String FIRST_PAGE_RESPONSE
        = "[{\"bar\":\"hello.world\",\"baz\":[\"hello\",\"hello.world\"],\"qux\":{\"a.b\":\"c.d\",\"bar.a\":\"ttyy\",\"bar.b\":\"uuzz\",\"hello\":\"world\"}}]";
    private static final String NEXTLINK_RESPONSE
        = "[{\"bar\":\"hello.world2\",\"additionalProperties\":{\"bar\":\"baz\",\"a.b\":\"c.d\",\"properties.bar\":\"barbar\"}}]";

    @ServiceInterface(name = "myService", host = "https://somecloud.com")
    interface TestInterface {
        @HttpRequestInformation(method = HttpMethod.POST, path = "my/uri/path", expectedStatusCodes = { 200 })
        Response<Void> testMethod(@BodyParam("application/octet-stream") ByteBuffer request,
            @HeaderParam("Content-Type") String contentType, @HeaderParam("Content-Length") Long contentLength);

        @HttpRequestInformation(method = HttpMethod.POST, path = "my/uri/path", expectedStatusCodes = { 200 })
        Response<Void> testMethod(@BodyParam("application/octet-stream") BinaryData data,
            @HeaderParam("Content-Type") String contentType, @HeaderParam("Content-Length") Long contentLength);

        @HttpRequestInformation(method = HttpMethod.GET, path = "{nextLink}", expectedStatusCodes = { 200 })
        Response<Void> testListNext(@PathParam(value = "nextLink", encoded = true) String nextLink);

        @HttpRequestInformation(method = HttpMethod.GET, path = "my/uri/path", expectedStatusCodes = { 200 })
        Void testMethodReturnsVoid();

        @HttpRequestInformation(method = HttpMethod.HEAD, path = "my/uri/path", expectedStatusCodes = { 200 })
        void testHeadMethod();

        @HttpRequestInformation(method = HttpMethod.GET, path = "my/uri/path", expectedStatusCodes = { 200 })
        Response<Void> testMethodReturnsResponseVoid();

        @HttpRequestInformation(method = HttpMethod.GET, path = "my/uri/path", expectedStatusCodes = { 200 })
        Response<InputStream> testDownload();

        @HttpRequestInformation(method = HttpMethod.GET, path = "foos", expectedStatusCodes = { 200 })
        Response<FooListResult> listFooListResult(@HostParam("uri") String uri, RequestOptions requestOptions,
            Context context);

        @HttpRequestInformation(method = HttpMethod.GET, path = "{nextLink}", expectedStatusCodes = { 200 })
        Response<FooListResult> listNextFooListResult(@PathParam(value = "nextLink", encoded = true) String nextLink,
            RequestOptions requestOptions, Context context);

        @HttpRequestInformation(method = HttpMethod.GET, path = "foos", expectedStatusCodes = { 200 })
        Response<List<Foo>> listFoo(@HostParam("uri") String uri, RequestOptions requestOptions, Context context);

        @HttpRequestInformation(method = HttpMethod.GET, path = "{nextLink}", expectedStatusCodes = { 200 })
        Response<List<Foo>> listNextFoo(@PathParam(value = "nextLink", encoded = true) String nextLink,
            RequestOptions requestOptions, Context context);
    }

    @Test
    public void contentTypeHeaderPriorityOverBodyParamAnnotationTest() throws IOException {
        HttpClient client = new LocalHttpClient();
        HttpPipeline pipeline = new HttpPipelineBuilder().httpClient(client).build();

        TestInterface testInterface = RestProxy.create(TestInterface.class, pipeline, new JsonSerializer());
        byte[] bytes = "hello".getBytes();
        try (Response<Void> response
            = testInterface.testMethod(ByteBuffer.wrap(bytes), "application/json", (long) bytes.length)) {
            assertEquals(200, response.getStatusCode());
        }
    }

    // TODO (vcolin7): Re-enable this test if we ever compose HttpResponse into a stream Response type.
    /*@Test
    public void streamResponseShouldHaveHttpResponseReference() {
        LocalHttpClient client = new LocalHttpClient();
        HttpPipeline pipeline = new HttpPipelineBuilder()
            .httpClient(client)
            .build();
        TestInterface testInterface = RestProxy.create(TestInterface.class, pipeline, new JsonSerializer());
        StreamResponse streamResponse = testInterface.testDownload();
    
        streamResponse.close();
    
        // This indirectly tests that StreamResponse has HttpResponse reference.
        assertTrue(client.closeCalledOnResponse);
    }*/

    @ParameterizedTest
    @MethodSource("knownLengthBinaryDataIsPassthroughArgumentProvider")
    public void knownLengthBinaryDataIsPassthrough(BinaryData data, long contentLength) {
        LocalHttpClient client = new LocalHttpClient();
        HttpPipeline pipeline = new HttpPipelineBuilder().httpClient(client).build();

        TestInterface testInterface = RestProxy.create(TestInterface.class, pipeline, new JsonSerializer());
        Response<Void> response = testInterface.testMethod(data, "application/json", contentLength);

        assertEquals(200, response.getStatusCode());
        assertSame(data, client.getLastHttpRequest().getBody());
    }

    private static Stream<Arguments> knownLengthBinaryDataIsPassthroughArgumentProvider() throws Exception {
        String string = "hello";
        byte[] bytes = string.getBytes();
        Path file = Files.createTempFile("knownLengthBinaryDataIsPassthroughArgumentProvider", null);

        file.toFile().deleteOnExit();

        Files.write(file, bytes);

        return Stream.of(Arguments.of(Named.of("bytes", BinaryData.fromBytes(bytes)), bytes.length),
            Arguments.of(Named.of("string", BinaryData.fromString(string)), bytes.length),
            Arguments.of(Named.of("file", BinaryData.fromFile(file)), bytes.length), Arguments
                .of(Named.of("serializable", BinaryData.fromObject(bytes)), BinaryData.fromObject(bytes).getLength()));
    }

    @ParameterizedTest
    @MethodSource("doesNotChangeBinaryDataContentTypeDataProvider")
    public void doesNotChangeBinaryDataContentType(BinaryData data, long contentLength) {
        LocalHttpClient client = new LocalHttpClient();
        HttpPipeline pipeline = new HttpPipelineBuilder().httpClient(client).build();
        Class<? extends BinaryData> expectedContentClazz = data.getClass();

        TestInterface testInterface = RestProxy.create(TestInterface.class, pipeline, new JsonSerializer());
        Response<Void> response = testInterface.testMethod(data, ContentType.APPLICATION_JSON, contentLength);

        assertEquals(200, response.getStatusCode());

        Class<? extends BinaryData> actualContentClazz = client.getLastHttpRequest().getBody().getClass();

        assertEquals(expectedContentClazz, actualContentClazz);
    }

    @Test
    public void voidReturningApiClosesResponse() {
        LocalHttpClient client = new LocalHttpClient();
        HttpPipeline pipeline = new HttpPipelineBuilder().httpClient(client).build();

        TestInterface testInterface = RestProxy.create(TestInterface.class, pipeline, new JsonSerializer());

        testInterface.testMethodReturnsVoid();

        assertTrue(client.closeCalledOnResponse);
    }

    private static Stream<Arguments> doesNotChangeBinaryDataContentTypeDataProvider() throws Exception {
        String string = "hello";
        byte[] bytes = string.getBytes();
        Path file = Files.createTempFile("doesNotChangeBinaryDataContentTypeDataProvider", null);

        file.toFile().deleteOnExit();

        Files.write(file, bytes);
        ByteArrayInputStream stream = new ByteArrayInputStream(bytes);

        return Stream.of(Arguments.of(Named.of("bytes", BinaryData.fromBytes(bytes)), bytes.length),
            Arguments.of(Named.of("string", BinaryData.fromString(string)), bytes.length),
            Arguments.of(Named.of("file", BinaryData.fromFile(file)), bytes.length),
            Arguments.of(Named.of("stream", BinaryData.fromStream(stream, (long) bytes.length)), bytes.length),
            Arguments.of(Named.of("serializable", BinaryData.fromObject(bytes)),
                BinaryData.fromObject(bytes).getLength()));
    }

    private static final class LocalHttpClient implements HttpClient {
        private volatile HttpRequest lastHttpRequest;
        private volatile boolean closeCalledOnResponse;

        @Override
        public Response<BinaryData> send(HttpRequest request) {
            lastHttpRequest = request;
            boolean success = request.getUri().getPath().equals("/my/uri/path");

            if (request.getHttpMethod().equals(HttpMethod.POST)) {
                success &= "application/json".equals(request.getHeaders().getValue(HttpHeaderName.CONTENT_TYPE));
            } else {
                success &= request.getHttpMethod().equals(HttpMethod.GET)
                    || request.getHttpMethod().equals(HttpMethod.HEAD);
            }

            return new Response<BinaryData>(request, success ? 200 : 400, new HttpHeaders(), BinaryData.empty()) {
                @Override
                public void close() throws IOException {
                    closeCalledOnResponse = true;

                    super.close();
                }
            };
        }

        public HttpRequest getLastHttpRequest() {
            return lastHttpRequest;
        }
    }

    @Test
    public void doesNotChangeEncodedPath() throws IOException {
        String nextLinkUri
            = "https://management.somecloud.com:443/subscriptions/000/resourceGroups/rg/providers/Microsoft.Compute/virtualMachineScaleSets/vmss1/virtualMachines?api-version=2021-11-01&$skiptoken=Mzk4YzFjMzMtM2IwMC00OWViLWI2NGYtNjg4ZTRmZGQ1Nzc2IS9TdWJzY3JpcHRpb25zL2VjMGFhNWY3LTllNzgtNDBjOS04NWNkLTUzNWM2MzA1YjM4MC9SZXNvdXJjZUdyb3Vwcy9SRy1XRUlEWFUtVk1TUy9WTVNjYWxlU2V0cy9WTVNTMS9WTXMvNzc=";
        HttpPipeline pipeline = new HttpPipelineBuilder().httpClient((request) -> {
            assertEquals(nextLinkUri, request.getUri().toString());

            return new Response<>(null, 200, new HttpHeaders(), BinaryData.empty());
        }).build();

        TestInterface testInterface = RestProxy.create(TestInterface.class, pipeline, new JsonSerializer());

        testInterface.testListNext(nextLinkUri).close();
    }

    @Test
    public void testListFooListResult() {
        String uri = "https://somecloud.com";
        String firstPageUri = uri + "/foos";
        String nextLinkUri = uri + "/foos?page=2";
        RequestOptions requestOptions = new RequestOptions().setResponseBodyMode(ResponseBodyMode.DESERIALIZE);
        HttpPipeline pipeline = new HttpPipelineBuilder().httpClient(request -> {
            String requestUri = request.getUri().toString();
            request.setRequestOptions(requestOptions);
            if (firstPageUri.equals(requestUri)) {
<<<<<<< HEAD
                return createMockResponse(request, BinaryData.fromString(
                    "{\"bar\":\"hello.world\",\"baz\":[\"hello\",\"hello.world\"],\"qux\":{\"a.b\":\"c.d\",\"bar.a\":\"ttyy\",\"bar.b\":\"uuzz\",\"hello\":\"world\"}}"),
                    nextLinkUri);
            } else if (nextLinkUri.equals(requestUri)) {
                return createMockResponse(request, BinaryData.fromString(
                    "{\"bar\":\"hello.world2\",\"additionalProperties\":{\"bar\":\"baz\",\"a.b\":\"c.d\",\"properties.bar\":\"barbar\"}}"),
=======
                return createMockResponse(request, 200,
                    BinaryData.fromString(
                        "{\"items\":[{\"bar\":\"hello.world\",\"baz\":[\"hello\",\"hello.world\"],\"qux\":{\"a"
                            + ".b\":\"c.d\","
                            + "\"bar.a\":\"ttyy\",\"bar.b\":\"uuzz\",\"hello\":\"world\"}}], \"nextLink\":\""
                            + nextLinkUri + "\"}"),
                    nextLinkUri);
            } else if (nextLinkUri.equals(requestUri)) {
                return createMockResponse(request, 200,
                    BinaryData.fromString(
                        "{\"items\":[{\"bar\":\"hello.world2\",\"additionalProperties\":{\"bar\":\"baz\",\"a"
                            + ".b\":\"c.d\",\"properties.bar\":\"barbar\"}}]"),
>>>>>>> c5979023
                    null);
            }
            return new Response<>(request, 404, new HttpHeaders(), BinaryData.empty());
        }).build();

        TestInterface testInterface = RestProxy.create(TestInterface.class, pipeline, new JsonSerializer());

        // Fetch the first page
        PagedIterable<Foo> pagedIterable = new PagedIterable<>(
            pagingOptions -> toPagedResponse(
                testInterface.listFooListResult(uri, RequestOptions.none(), Context.none()), null),
            (pagingOptions, nextLink) -> toPagedResponse(
                testInterface.listNextFooListResult(nextLink, RequestOptions.none(), Context.none()), nextLink));

        assertNotNull(pagedIterable);
        Set<Foo> allItems = pagedIterable.stream().collect(Collectors.toSet());
        assertEquals(1, allItems.size());
    }

    /**
     * Creates a mock HTTP response with JSON body and optional nextLink header.
     */
    private Response<BinaryData> createMockResponse(HttpRequest request, BinaryData jsonBody, String nextLink) {
        HttpHeaders headers = new HttpHeaders();
        if (nextLink != null) {
            headers.set(HttpHeaderName.fromString("nextLink"), nextLink);
        }

        return new Response<>(request, 200, headers, jsonBody);
    }

    /**
     * Tests that a response with List is correctly handled with a paging wrapper.
     */
    @Test
    public void testListFoo() {
        String uri = "https://somecloud.com";
        String firstPageUri = uri + "/foos";
        String nextLinkUri = uri + "/foos?page=2";
        RequestOptions requestOptions = new RequestOptions().setResponseBodyMode(ResponseBodyMode.DESERIALIZE);
        HttpPipeline pipeline = new HttpPipelineBuilder().httpClient(request -> {
            String requestUri = request.getUri().toString();
            request.setRequestOptions(requestOptions);
            if (firstPageUri.equals(requestUri)) {
                return createMockResponse(request, BinaryData.fromString(FIRST_PAGE_RESPONSE), nextLinkUri);
            } else if (nextLinkUri.equals(requestUri)) {
                return createMockResponse(request, BinaryData.fromString(NEXTLINK_RESPONSE), null);
            }

            return new Response<>(request, 404, new HttpHeaders(), BinaryData.empty());
        }).build();
        TestInterface testInterface = RestProxy.create(TestInterface.class, pipeline, new JsonSerializer());

        // Retrieve initial response
        Response<List<Foo>> initialResponse = testInterface.listFoo(uri, RequestOptions.none(), Context.none());

        List<Foo> fooFirstPageResponse = initialResponse.getValue();
        assertNotNull(fooFirstPageResponse);
        assertNotNull(fooFirstPageResponse.get(0).bar());

        // Convert List<Foo> response to PagedResponse<Foo>
        PagedResponse<Foo> firstPage = toPagedResponse(initialResponse, null);

        PagedIterable<Foo> pagedIterable = new PagedIterable<>(pagingOptions -> firstPage,  // First page
            (pagingOptions, nextLink) -> {
                Response<List<Foo>> nextResponse
                    = testInterface.listNextFoo(nextLink, RequestOptions.none(), Context.none());
                return toPagedResponse(nextResponse, nextLink);
            });

        assertNotNull(pagedIterable);
        Set<Foo> allItems = pagedIterable.stream().collect(Collectors.toSet());
        assertEquals(1, allItems.size());
    }

    /**
     * Converts a Response&lt;T&gt; to a PagedResponse&lt;Foo&gt;.
     * Supports both Response&lt;FooListResult&gt; and Response&lt;List&lt;Foo&gt;&gt;.
     */
    @SuppressWarnings({ "unchecked", "cast" })
    private <T> PagedResponse<Foo> toPagedResponse(Response<T> response, String nextLink) {
        if (response == null || response.getValue() == null) {
            return new PagedResponse<>(
                response != null
                    ? response.getRequest()
                    : new HttpRequest().setMethod(HttpMethod.GET).setUri("https://somecloud.com"),
                200, response != null ? response.getHeaders() : new HttpHeaders(), Collections.emptyList());  // Return an empty list when null
        }

        List<Foo> items;
        if (response.getValue() instanceof FooListResult) {
            items = ((FooListResult) response.getValue()).getItems();  // Extract list from FooListResult
            nextLink = ((FooListResult) response.getValue()).getNextLink();
        } else if (response.getValue() instanceof List) {
            items = (List<Foo>) response.getValue();  // Directly use the List<Foo>
        } else {
            throw new IllegalArgumentException(
                "Unsupported response type: " + response.getValue().getClass().getName());
        }

        return new PagedResponse<>(response.getRequest(), response.getStatusCode(), response.getHeaders(), items,
            nextLink, null, null, null, null);
    }
}<|MERGE_RESOLUTION|>--- conflicted
+++ resolved
@@ -26,6 +26,12 @@
 import io.clientcore.core.models.binarydata.BinaryData;
 import io.clientcore.core.serialization.json.JsonSerializer;
 import io.clientcore.core.utils.Context;
+import org.junit.jupiter.api.Named;
+import org.junit.jupiter.api.Test;
+import org.junit.jupiter.params.ParameterizedTest;
+import org.junit.jupiter.params.provider.Arguments;
+import org.junit.jupiter.params.provider.MethodSource;
+
 import java.io.ByteArrayInputStream;
 import java.io.IOException;
 import java.io.InputStream;
@@ -37,11 +43,6 @@
 import java.util.Set;
 import java.util.stream.Collectors;
 import java.util.stream.Stream;
-import org.junit.jupiter.api.Named;
-import org.junit.jupiter.api.Test;
-import org.junit.jupiter.params.ParameterizedTest;
-import org.junit.jupiter.params.provider.Arguments;
-import org.junit.jupiter.params.provider.MethodSource;
 
 import static org.junit.jupiter.api.Assertions.assertEquals;
 import static org.junit.jupiter.api.Assertions.assertNotNull;
@@ -258,15 +259,7 @@
             String requestUri = request.getUri().toString();
             request.setRequestOptions(requestOptions);
             if (firstPageUri.equals(requestUri)) {
-<<<<<<< HEAD
-                return createMockResponse(request, BinaryData.fromString(
-                    "{\"bar\":\"hello.world\",\"baz\":[\"hello\",\"hello.world\"],\"qux\":{\"a.b\":\"c.d\",\"bar.a\":\"ttyy\",\"bar.b\":\"uuzz\",\"hello\":\"world\"}}"),
-                    nextLinkUri);
-            } else if (nextLinkUri.equals(requestUri)) {
-                return createMockResponse(request, BinaryData.fromString(
-                    "{\"bar\":\"hello.world2\",\"additionalProperties\":{\"bar\":\"baz\",\"a.b\":\"c.d\",\"properties.bar\":\"barbar\"}}"),
-=======
-                return createMockResponse(request, 200,
+                return createMockResponse(request,
                     BinaryData.fromString(
                         "{\"items\":[{\"bar\":\"hello.world\",\"baz\":[\"hello\",\"hello.world\"],\"qux\":{\"a"
                             + ".b\":\"c.d\","
@@ -274,11 +267,10 @@
                             + nextLinkUri + "\"}"),
                     nextLinkUri);
             } else if (nextLinkUri.equals(requestUri)) {
-                return createMockResponse(request, 200,
+                return createMockResponse(request,
                     BinaryData.fromString(
                         "{\"items\":[{\"bar\":\"hello.world2\",\"additionalProperties\":{\"bar\":\"baz\",\"a"
                             + ".b\":\"c.d\",\"properties.bar\":\"barbar\"}}]"),
->>>>>>> c5979023
                     null);
             }
             return new Response<>(request, 404, new HttpHeaders(), BinaryData.empty());
