// Copyright (c) Microsoft Corporation. All rights reserved.
// Licensed under the MIT License.

package io.clientcore.core.shared;

import io.clientcore.core.http.client.HttpClient;
import io.clientcore.core.http.models.HttpHeaderName;
import io.clientcore.core.http.models.HttpHeaders;
import io.clientcore.core.http.models.HttpMethod;
import io.clientcore.core.http.models.HttpRequest;
import io.clientcore.core.http.models.Response;
import io.clientcore.core.http.models.ServerSentEvent;
import io.clientcore.core.http.models.ServerSentEventListener;
import io.clientcore.core.http.pipeline.HttpInstrumentationOptions;
import io.clientcore.core.http.pipeline.HttpInstrumentationPolicy;
import io.clientcore.core.http.pipeline.HttpPipeline;
import io.clientcore.core.http.pipeline.HttpPipelineBuilder;
import io.clientcore.core.implementation.http.ContentType;
import io.clientcore.core.instrumentation.logging.ClientLogger;
import io.clientcore.core.models.binarydata.BinaryData;
import io.clientcore.core.serialization.ObjectSerializer;
import io.clientcore.core.serialization.SerializationFormat;
import io.clientcore.core.utils.IOExceptionCheckedFunction;
import io.clientcore.core.utils.UriBuilder;
import org.junit.jupiter.api.Assertions;
import org.junit.jupiter.api.Named;
import org.junit.jupiter.api.Test;
import org.junit.jupiter.api.parallel.Execution;
import org.junit.jupiter.api.parallel.ExecutionMode;
import org.junit.jupiter.params.ParameterizedTest;
import org.junit.jupiter.params.provider.Arguments;
import org.junit.jupiter.params.provider.MethodSource;

import java.io.ByteArrayInputStream;
import java.io.IOException;
import java.io.InputStream;
import java.io.OutputStream;
import java.io.UncheckedIOException;
import java.lang.reflect.Type;
import java.net.URI;
import java.net.URISyntaxException;
import java.nio.charset.Charset;
import java.nio.charset.StandardCharsets;
import java.nio.file.Files;
import java.nio.file.Path;
import java.nio.file.Paths;
import java.nio.file.StandardOpenOption;
import java.time.Duration;
import java.util.Arrays;
import java.util.Collections;
import java.util.List;
import java.util.Map;
import java.util.concurrent.ThreadLocalRandom;
import java.util.function.Consumer;
import java.util.stream.Stream;

import static io.clientcore.core.implementation.utils.ImplUtils.bomAwareToString;
import static org.junit.jupiter.api.Assertions.assertArrayEquals;
import static org.junit.jupiter.api.Assertions.assertEquals;
import static org.junit.jupiter.api.Assertions.assertInstanceOf;
import static org.junit.jupiter.api.Assertions.assertNotEquals;
import static org.junit.jupiter.api.Assertions.assertNotNull;
import static org.junit.jupiter.api.Assertions.assertThrows;
import static org.junit.jupiter.api.Assertions.assertTimeout;
import static org.junit.jupiter.api.Assertions.fail;

/**
 * Generic test suite for {@link HttpClient HttpClients}.
 */
@Execution(ExecutionMode.SAME_THREAD)
public abstract class HttpClientTests {
    private static final byte[] EXPECTED_RETURN_BYTES = "Hello World!".getBytes(StandardCharsets.UTF_8);
    private static final ClientLogger LOGGER = new ClientLogger(HttpClientTests.class);
    private static final String PLAIN_RESPONSE = "plainBytesNoHeader";
    private static final String HEADER_RESPONSE = "plainBytesWithHeader";
    private static final String INVALID_HEADER_RESPONSE = "plainBytesInvalidHeader";
    private static final String UTF_8_BOM_RESPONSE = "utf8BomBytes";
    private static final String UTF_16BE_BOM_RESPONSE = "utf16BeBomBytes";
    private static final String UTF_16LE_BOM_RESPONSE = "utf16LeBomBytes";
    private static final String UTF_32BE_BOM_RESPONSE = "utf32BeBomBytes";
    private static final String UTF_32LE_BOM_RESPONSE = "utf32LeBomBytes";
    private static final String BOM_WITH_DIFFERENT_HEADER = "bomBytesWithDifferentHeader";

    protected static final String ECHO_RESPONSE = "echo";

    /**
     * Get the HTTP client that will be used for each test. This will be called once per test.
     *
     * @return The HTTP client to use for each test.
     */
    protected abstract HttpClient getHttpClient();

    /**
     * Gets the dynamic URI the server is using to properly route the request.
     *
     * @param secure Flag indicating if the URI should be for a secure connection or not.
     * @return The URI the server is using.
     */
    protected abstract String getServerUri(boolean secure);

    /**
     * Gets the port the server is using to properly route the request.
     *
     * @return The port the server is using.
     */
    protected abstract int getPort();

    /**
     * Get a flag indicating if communication should be secured or not (https or http).
     *
     * @return A flag indicating if communication should be secured or not (https or http).
     */
    protected boolean isSecure() {
        return false;
    }

    private String getRequestUri() {
        return getServerUri(isSecure());
    }

    private String getRequestScheme() {
        return isSecure() ? "https" : "http";
    }

    /**
     * Tests that a response without a byte order mark or a 'Content-Type' header encodes using UTF-8.
     */
    @Test
    public void plainResponse() throws IOException {
        String expected = new String(EXPECTED_RETURN_BYTES, StandardCharsets.UTF_8);

        assertEquals(expected, new String(sendRequest(PLAIN_RESPONSE), StandardCharsets.UTF_8));
    }

    /**
     * Tests that a response with a 'Content-Type' header encodes using the specified charset.
     */
    @Test
    public void headerResponse() throws IOException {
        String expected = new String(EXPECTED_RETURN_BYTES, StandardCharsets.UTF_16BE);

        assertEquals(expected, new String(sendRequest(HEADER_RESPONSE), StandardCharsets.UTF_16BE));
    }

    /**
     * Tests that a response with a 'Content-Type' containing an invalid or unsupported charset encodes using UTF-8.
     */
    @Test
    public void invalidHeaderResponse() throws IOException {
        String expected = new String(EXPECTED_RETURN_BYTES, StandardCharsets.UTF_8);

        assertEquals(expected, new String(sendRequest(INVALID_HEADER_RESPONSE), StandardCharsets.UTF_8));
    }

    /**
     * Tests that a response with a byte order mark encodes using the specified charset.
     */
    @Test
    public void utf8BomResponse() throws IOException {
        String expected = new String(EXPECTED_RETURN_BYTES, StandardCharsets.UTF_8);
        byte[] response = sendRequest(UTF_8_BOM_RESPONSE);

        assertEquals(expected, bomAwareToString(response, 0, response.length, null));
    }

    /**
     * Tests that a response with a byte order mark encodes using the specified charset.
     */
    @Test
    public void utf16BeBomResponse() throws IOException {
        String expected = new String(EXPECTED_RETURN_BYTES, StandardCharsets.UTF_16BE);
        byte[] response = sendRequest(UTF_16BE_BOM_RESPONSE);

        assertEquals(expected, bomAwareToString(response, 0, response.length, null));
    }

    /**
     * Tests that a response with a byte order mark encodes using the specified charset.
     */
    @Test
    public void utf16LeBomResponse() throws IOException {
        String expected = new String(EXPECTED_RETURN_BYTES, StandardCharsets.UTF_16LE);
        byte[] response = sendRequest(UTF_16LE_BOM_RESPONSE);

        assertEquals(expected, bomAwareToString(response, 0, response.length, null));
    }

    /**
     * Tests that a response with a byte order mark encodes using the specified charset.
     */
    @Test
    public void utf32BeBomResponse() throws IOException {
        String expected = new String(EXPECTED_RETURN_BYTES, Charset.forName("UTF-32BE"));

        assertEquals(expected, new String(sendRequest(UTF_32BE_BOM_RESPONSE), Charset.forName("UTF-32BE")));
    }

    /**
     * Tests that a response with a byte order mark encodes using the specified charset.
     */
    @Test
    public void utf32LeBomResponse() throws IOException {
        String expected = new String(EXPECTED_RETURN_BYTES, Charset.forName("UTF-32LE"));

        assertEquals(expected, new String(sendRequest(UTF_32LE_BOM_RESPONSE), Charset.forName("UTF-32LE")));
    }

    /**
     * Tests that a response with a byte order marker and 'Content-Type' header will defer to using the BOM encoding.
     */
    @Test
    public void bomWithSameHeader() throws IOException {
        String expected = new String(EXPECTED_RETURN_BYTES, StandardCharsets.UTF_8);
        byte[] response = sendRequest(BOM_WITH_DIFFERENT_HEADER);

        assertEquals(expected, bomAwareToString(response, 0, response.length, "charset=utf-8"));
    }

    /**
     * Tests that a response with a byte order marker and 'Content-Type' header will defer to using the BOM encoding.
     */
    @Test
    public void bomWithDifferentHeader() throws IOException {
        String expected = new String(EXPECTED_RETURN_BYTES, StandardCharsets.UTF_8);
        byte[] response = sendRequest(BOM_WITH_DIFFERENT_HEADER);

        assertEquals(expected, bomAwareToString(response, 0, response.length, "charset=utf-16"));
    }

    /**
     * Tests that unbuffered response body can be accessed.
     */
    @Test
    public void canAccessResponseBody() throws IOException {
        BinaryData requestBody = BinaryData.fromString("test body");
        HttpRequest request
            = new HttpRequest().setMethod(HttpMethod.PUT).setUri(getRequestUri(ECHO_RESPONSE)).setBody(requestBody);

        try (Response<BinaryData> response = getHttpClient().send(request)) {
            assertEquals(requestBody.toString(), response.getValue().toString());
            assertArrayEquals(requestBody.toBytes(), response.getValue().toBytes());
        }
    }

    /**
     * Tests that buffered response is indeed buffered, i.e. content can be accessed many times.
     */
    @Test
    public void bufferedResponseCanBeReadMultipleTimes() throws IOException {
        BinaryData requestBody = BinaryData.fromString("test body");
        HttpRequest request
            = new HttpRequest().setMethod(HttpMethod.PUT).setUri(getRequestUri(ECHO_RESPONSE)).setBody(requestBody);

        try (Response<BinaryData> response = getHttpClient().send(request)) {
            // Read response twice using all accessors.
            assertEquals(requestBody.toString(), response.getValue().toString());
            assertEquals(requestBody.toString(), response.getValue().toString());

            assertArrayEquals(requestBody.toBytes(), response.getValue().toBytes());
            assertArrayEquals(requestBody.toBytes(), response.getValue().toBytes());
        }
    }

    /**
     * Tests that send random bytes in various forms to an endpoint that echoes bytes back to sender.
     *
     * @param requestBody The BinaryData that contains random bytes.
     * @param expectedResponseBody The expected bytes in the echo response.
     */
    @ParameterizedTest
    @MethodSource("getBinaryDataBodyVariants")
    public void canSendBinaryData(BinaryData requestBody, byte[] expectedResponseBody) throws IOException {
        HttpRequest request
            = new HttpRequest().setMethod(HttpMethod.PUT).setUri(getRequestUri(ECHO_RESPONSE)).setBody(requestBody);

        try (Response<BinaryData> response = getHttpClient().send(request)) {
            assertArrayEquals(expectedResponseBody, response.getValue().toBytes());
        }
    }

    /*
     * Tests that send random bytes in various forms to an endpoint that echoes bytes back to sender.
     *
     * @param requestBody The BinaryData that contains random bytes.
     * @param expectedResponseBody The expected bytes in the echo response.
     */
    /*@ParameterizedTest
    @MethodSource("getBinaryDataBodyVariants")
    public void canSendBinaryDataWithProgressReporting(BinaryData requestBody, byte[] expectedResponseBody) {
        HttpRequest request = new HttpRequest(
            HttpMethod.PUT,
            getProtocol(ECHO_RESPONSE),
            new Headers(),
            requestBody);

        AtomicLong progress = new AtomicLong();
        Context context = Contexts.empty()
            .setHttpRequestProgressReporter(
                ProgressReporter.withProgressListener(progress::set))
            .getContext();

        Response<?> response = createHttpClient()
            .send(request);

        byte[] responseBytes = response
            .getBodyAsByteArray()
            .block();

        assertArrayEquals(expectedResponseBody, responseBytes);
        assertEquals(expectedResponseBody.length, progress.intValue());
    }*/

    private static Stream<Arguments> getBinaryDataBodyVariants() {
        return Stream.of(1, 2, 10, 127, 1024, 1024 + 157, 8 * 1024 + 3, 10 * 1024 * 1024 + 13).flatMap(size -> {
            try {
                byte[] bytes = new byte[size];

                ThreadLocalRandom.current().nextBytes(bytes);

                BinaryData byteArrayData = BinaryData.fromBytes(bytes);
                String randomString = new String(bytes, StandardCharsets.UTF_8);
                byte[] randomStringBytes = randomString.getBytes(StandardCharsets.UTF_8);
                BinaryData stringBinaryData = BinaryData.fromString(randomString);
                BinaryData streamData = BinaryData.fromStream(new ByteArrayInputStream(bytes), (long) bytes.length);

                BinaryData objectBinaryData = BinaryData.fromObject(bytes, new ByteArraySerializer());
                Path wholeFile = Files.createTempFile("http-client-tests", null);

                wholeFile.toFile().deleteOnExit();

                Files.write(wholeFile, bytes);
                BinaryData fileData = BinaryData.fromFile(wholeFile);
                Path sliceFile = Files.createTempFile("http-client-tests", null);

                sliceFile.toFile().deleteOnExit();
                Files.write(sliceFile, new byte[size], StandardOpenOption.APPEND);
                Files.write(sliceFile, bytes, StandardOpenOption.APPEND);
                Files.write(sliceFile, new byte[size], StandardOpenOption.APPEND);

                BinaryData sliceFileData = BinaryData.fromFile(sliceFile, Long.valueOf(size), Long.valueOf(size));

                return Stream.of(
                    Arguments.of(Named.named("byte[]", byteArrayData), Named.named(String.valueOf(size), bytes)),
                    Arguments.of(Named.named("String", stringBinaryData),
                        Named.named(String.valueOf(randomStringBytes.length), randomStringBytes)),
                    Arguments.of(Named.named("InputStream", streamData), Named.named(String.valueOf(size), bytes)),
                    Arguments.of(Named.named("Object", objectBinaryData), Named.named(String.valueOf(size), bytes)),
                    Arguments.of(Named.named("File", fileData), Named.named(String.valueOf(size), bytes)),
                    Arguments.of(Named.named("File slice", sliceFileData), Named.named(String.valueOf(size), bytes)));
            } catch (IOException e) {
                throw new RuntimeException(e);
            }
        });
    }

    private byte[] sendRequest(String requestPath) throws IOException {
        try (Response<BinaryData> response
            = getHttpClient().send(new HttpRequest().setMethod(HttpMethod.GET).setUri(getRequestUri(requestPath)))) {
            return response.getValue().toBytes();
        }
    }

    /**
     * Gets the request URI for given path.
     *
     * @param requestPath The path.
     * @return The request URI for given path.
     * @throws RuntimeException if uri is invalid.
     */
    protected URI getRequestUri(String requestPath) {
        try {
            return UriBuilder.parse(getServerUri(isSecure()) + "/" + requestPath).toUri();
        } catch (URISyntaxException e) {
            throw LOGGER.logThrowableAsError(new RuntimeException(e));
        }
    }

    private static class ByteArraySerializer implements ObjectSerializer {
        @Override
        public <T> T deserializeFromBytes(byte[] data, Type type) {
            return null;
        }

        @Override
        public <T> T deserializeFromStream(InputStream stream, Type type) {
            return null;
        }

        @Override
        public byte[] serializeToBytes(Object value) {
            return (byte[]) value;
        }

        @Override
        public void serializeToStream(OutputStream stream, Object value) {
            try {
                stream.write((byte[]) value);
            } catch (IOException e) {
                throw new RuntimeException(e);
            }
        }

        @Override
        public boolean supportsFormat(SerializationFormat format) {
            return false;
        }
    }

    /**
     * Tests that the response body is correctly returned as a byte array.
     */
    @Test
    public void requestWithByteArrayReturnType() throws IOException {
        String uri = UriBuilder.parse(getRequestUri()).setPath("bytes/100").toString();

        try (Response<BinaryData> response
            = getHttpClient().send(new HttpRequest().setMethod(HttpMethod.GET).setUri(uri))) {
            assertNotNull(response);
            assertEquals(200, response.getStatusCode());
            assertEquals(100, response.getValue().toBytes().length);
        }
    }

    /**
     * Tests that the response body is correctly returned as a byte array.
     */
    @Test
    public void requestWithByteArrayReturnTypeAndParameterizedHostAndPath() throws IOException {
        String uri = new UriBuilder().setScheme(getRequestScheme())
            .setHost("localhost")
            .setPort(getPort())
            .setPath("bytes/" + 100)
            .toString();

<<<<<<< HEAD
        assertNotNull(result);
        assertEquals(100, result.length);
=======
        try (Response<BinaryData> response
            = getHttpClient().send(new HttpRequest().setMethod(HttpMethod.GET).setUri(uri))) {
            assertNotNull(response);
            assertEquals(200, response.getStatusCode());
            assertEquals(100, response.getValue().toBytes().length);
        }
>>>>>>> d909347e
    }

    /**
     * Tests that the response body is correctly returned as a byte array.
     */
    @Test
    public void requestWithEmptyByteArrayReturnTypeAndParameterizedHostAndPath() throws IOException {
        String uri = new UriBuilder().setScheme(getRequestScheme())
            .setHost("localhost")
            .setPort(getPort())
            .setPath("bytes/" + 0)
            .toString();

        try (Response<BinaryData> response
            = getHttpClient().send(new HttpRequest().setMethod(HttpMethod.GET).setUri(uri))) {
            assertNotNull(response);
            assertEquals(200, response.getStatusCode());
            assertEquals(0, response.getValue().toBytes().length);
        }
    }

    @Test
    public void getRequestWithAnything() {
        String uri = UriBuilder.parse(getRequestUri()).setPath("anything").toString();

        sendRequestAndConsumeHttpBinJson(new HttpRequest().setMethod(HttpMethod.GET).setUri(uri),
            json -> assertMatchWithHttpOrHttps("localhost/anything", json.uri()));
    }

    @Test
    public void getRequestWithAnythingWithPlus() {
        String uri = UriBuilder.parse(getRequestUri()).setPath("anything/with+plus").toString();

        sendRequestAndConsumeHttpBinJson(new HttpRequest().setMethod(HttpMethod.GET).setUri(uri),
            json -> assertMatchWithHttpOrHttps("localhost/anything/with+plus", json.uri()));
    }

    @Test
    public void getRequestWithAnythingWithPathParam() {
        String uri = UriBuilder.parse(getRequestUri()).setPath("anything/withpathparam").toString();

        sendRequestAndConsumeHttpBinJson(new HttpRequest().setMethod(HttpMethod.GET).setUri(uri),
            json -> assertMatchWithHttpOrHttps("localhost/anything/withpathparam", json.uri()));
    }

    @Test
    public void getRequestWithAnythingWithPathParamWithSpace() {
        String uri = UriBuilder.parse(getRequestUri()).setPath("anything/with%20path%20param").toString();

        sendRequestAndConsumeHttpBinJson(new HttpRequest().setMethod(HttpMethod.GET).setUri(uri),
            json -> assertMatchWithHttpOrHttps("localhost/anything/with path param", json.uri()));
    }

    @Test
    public void getRequestWithAnythingWithPathParamWithPlus() {
        String uri = UriBuilder.parse(getRequestUri()).setPath("anything/with+path+param").toString();

        sendRequestAndConsumeHttpBinJson(new HttpRequest().setMethod(HttpMethod.GET).setUri(uri),
            json -> assertMatchWithHttpOrHttps("localhost/anything/with+path+param", json.uri()));
    }

    @Test
    public void getRequestWithQueryParametersAndAnything() {
        String uri = UriBuilder.parse(getRequestUri())
            .setPath("anything")
            .addQueryParameter("a", "A")
            .addQueryParameter("b", String.valueOf(15))
            .toString();

        sendRequestAndConsumeHttpBinJson(new HttpRequest().setMethod(HttpMethod.GET).setUri(uri),
            json -> assertMatchWithHttpOrHttps("localhost/anything?a=A&b=15", json.uri()));
    }

    @Test
    public void getRequestWithQueryParametersAndAnythingWithPercent20() {
        String uri = UriBuilder.parse(getRequestUri())
            .setPath("anything")
            .addQueryParameter("a", "A%20Z")
            .addQueryParameter("b", String.valueOf(15))
            .toString();

        sendRequestAndConsumeHttpBinJson(new HttpRequest().setMethod(HttpMethod.GET).setUri(uri),
            json -> assertMatchWithHttpOrHttps("localhost/anything?a=A Z&b=15", json.uri()));
    }

    private static final HttpHeaderName HEADER_A = HttpHeaderName.fromString("A");
    private static final HttpHeaderName HEADER_B = HttpHeaderName.fromString("B");

    @Test
    public void getRequestWithHeaderParametersAndAnythingReturn() {
        String uri = UriBuilder.parse(getRequestUri()).setPath("anything").toString();
        HttpHeaders headers = new HttpHeaders().set(HEADER_A, "A").set(HEADER_B, String.valueOf(15));

        sendRequestAndConsumeHttpBinJson(new HttpRequest().setMethod(HttpMethod.GET).setUri(uri).setHeaders(headers),
            json -> {
                assertMatchWithHttpOrHttps("localhost/anything", json.uri());
                assertNotNull(json.headers());
                HttpHeaders jsonHeaders = toHttpHeaders(json.headers());

                assertEquals("A", jsonHeaders.getValue(HEADER_A));
                assertListEquals(Collections.singletonList("A"), jsonHeaders.getValues(HEADER_A));

                assertEquals("15", jsonHeaders.getValue(HEADER_B));
                assertListEquals(Collections.singletonList("15"), jsonHeaders.getValues(HEADER_B));
            });
    }

    @Test
    public void postRequestWithStringBody() {
        BinaryData body = BinaryData.fromString("I'm a post body!");
        HttpHeaders headers = new HttpHeaders().set(HttpHeaderName.CONTENT_TYPE, ContentType.APPLICATION_OCTET_STREAM);
        String uri = UriBuilder.parse(getRequestUri()).setPath("post").toString();

        sendRequestAndConsumeHttpBinJson(
            new HttpRequest().setMethod(HttpMethod.POST).setUri(uri).setHeaders(headers).setBody(body), json -> {
                assertEquals(String.class, json.data().getClass());
                assertEquals("I'm a post body!", json.data());
            });
    }

    @Test
    public void postRequestWithNullBody() {
        BinaryData body = BinaryData.empty();
        HttpHeaders headers = new HttpHeaders().set(HttpHeaderName.CONTENT_TYPE, ContentType.APPLICATION_OCTET_STREAM);
        String uri = UriBuilder.parse(getRequestUri()).setPath("post").toString();

        sendRequestAndConsumeHttpBinJson(
            new HttpRequest().setMethod(HttpMethod.POST).setUri(uri).setHeaders(headers).setBody(body), json -> {
                assertEquals(String.class, json.data().getClass());
                assertEquals("", json.data());
            });
    }

    @Test
    public void putRequestWithIntBody() {
        BinaryData body = BinaryData.fromObject(42);
        HttpHeaders headers = new HttpHeaders().set(HttpHeaderName.CONTENT_TYPE, ContentType.APPLICATION_OCTET_STREAM);
        String uri = UriBuilder.parse(getRequestUri()).setPath("put").toString();

        sendRequestAndConsumeHttpBinJson(
            new HttpRequest().setMethod(HttpMethod.PUT).setUri(uri).setHeaders(headers).setBody(body), json -> {
                assertEquals(String.class, json.data().getClass());
                assertEquals("42", json.data());
            });
    }

    // Test all scenarios for the body length and content length comparison for sync API
    @Test
    public void putRequestWithBodyAndEqualContentLength() {
        BinaryData body = BinaryData.fromBytes("test".getBytes(StandardCharsets.UTF_8));
        HttpHeaders headers = new HttpHeaders().set(HttpHeaderName.CONTENT_TYPE, ContentType.APPLICATION_OCTET_STREAM)
            .set(HttpHeaderName.CONTENT_LENGTH, String.valueOf(4L));
        String uri = UriBuilder.parse(getRequestUri()).setPath("put").toString();

        sendRequestAndConsumeHttpBinJson(
            new HttpRequest().setMethod(HttpMethod.PUT).setUri(uri).setHeaders(headers).setBody(body), json -> {
                assertEquals(String.class, json.data().getClass());
                assertEquals("test", json.data());
                assertEquals(ContentType.APPLICATION_OCTET_STREAM, json.getHeaderValue("Content-Type"));
                assertEquals("4", json.getHeaderValue("Content-Length"));
            });
    }

    @Test
    public void headRequest() throws IOException {
        String uri = UriBuilder.parse(getRequestUri()).setPath("anything").toString();
        try (Response<BinaryData> response
            = getHttpClient().send(new HttpRequest().setMethod(HttpMethod.HEAD).setUri(uri))) {
            assertEquals(BinaryData.empty(), response.getValue());
        }
    }

    @Test
    public void deleteRequest() {
        BinaryData body = BinaryData.fromObject(false);
        HttpHeaders headers = new HttpHeaders().set(HttpHeaderName.CONTENT_TYPE, ContentType.APPLICATION_OCTET_STREAM);
        String uri = UriBuilder.parse(getRequestUri()).setPath("delete").toString();

        sendRequestAndConsumeHttpBinJson(
            new HttpRequest().setMethod(HttpMethod.DELETE).setUri(uri).setHeaders(headers).setBody(body), json -> {
                assertEquals(String.class, json.data().getClass());
                assertEquals("false", json.data());
            });
    }

    @Test
    public void patchRequest() {
        BinaryData body = BinaryData.fromString("body-contents");
        HttpHeaders headers = new HttpHeaders().set(HttpHeaderName.CONTENT_TYPE, ContentType.APPLICATION_OCTET_STREAM);
        String uri = UriBuilder.parse(getRequestUri()).setPath("patch").toString();

        sendRequestAndConsumeHttpBinJson(
            new HttpRequest().setMethod(HttpMethod.PATCH).setUri(uri).setHeaders(headers).setBody(body), json -> {
                assertEquals(String.class, json.data().getClass());
                assertEquals("body-contents", json.data());
            });
    }

    private static HttpHeaders toHttpHeaders(Map<String, List<String>> jsonHeaders) {
        HttpHeaders headers = new HttpHeaders();
        for (Map.Entry<String, List<String>> entry : jsonHeaders.entrySet()) {
            HttpHeaderName headerName = HttpHeaderName.fromString(entry.getKey());
            for (String value : entry.getValue()) {
                headers.add(headerName, value);
            }
        }
        return headers;
    }

    @Test
    public void service16Put() {
        byte[] expectedBytes = new byte[] { 1, 2, 3, 4 };
        BinaryData body = BinaryData.fromBytes(expectedBytes);
        HttpHeaders headers = new HttpHeaders().set(HttpHeaderName.CONTENT_TYPE, ContentType.APPLICATION_OCTET_STREAM);
        String uri = UriBuilder.parse(getRequestUri()).setPath("put").toString();

        sendRequestAndConsumeHttpBinJson(
            new HttpRequest().setMethod(HttpMethod.PUT).setUri(uri).setHeaders(headers).setBody(body), json -> {
                // httpbin sends the data back as a string like "\u0001\u0002\u0003\u0004"
                assertInstanceOf(String.class, json.data());

                final String base64String = (String) json.data();
                final byte[] actualBytes = base64String.getBytes();

<<<<<<< HEAD
        assertEquals("", result.data());
    }

    @Test
    public void service19PutWithBodyParamApplicationJsonContentTypeAndByteArrayBodyWithEmptyBody() {
        final HttpBinJSON result = createService(Service19.class)
            .putWithBodyParamApplicationJsonContentTypeAndByteArrayBody(getRequestUri(), new byte[0]);

        assertEquals("\"\"", result.data());
    }

    @Test
    public void service19PutWithBodyParamApplicationJsonContentTypeAndByteArrayBodyWithNonEmptyBody() {
        final HttpBinJSON result = createService(Service19.class)
            .putWithBodyParamApplicationJsonContentTypeAndByteArrayBody(getRequestUri(), new byte[] { 0, 1, 2, 3, 4 });

        assertEquals("\"AAECAwQ=\"", result.data());
    }

    @Test
    public void service19PutWithBodyParamApplicationOctetStreamContentTypeAndStringBodyWithNullBody() {
        final HttpBinJSON result = createService(Service19.class)
            .putWithBodyParamApplicationOctetStreamContentTypeAndStringBody(getRequestUri(), null);

        assertEquals("", result.data());
    }

    @Test
    public void service19PutWithBodyParamApplicationOctetStreamContentTypeAndStringBodyWithEmptyBody() {
        final HttpBinJSON result = createService(Service19.class)
            .putWithBodyParamApplicationOctetStreamContentTypeAndStringBody(getRequestUri(), "");

        assertEquals("", result.data());
    }

    @Test
    public void service19PutWithBodyParamApplicationOctetStreamContentTypeAndStringBodyWithNonEmptyBody() {
        final HttpBinJSON result = createService(Service19.class)
            .putWithBodyParamApplicationOctetStreamContentTypeAndStringBody(getRequestUri(), "penguins");

        assertEquals("penguins", result.data());
    }

    @Test
    public void service19PutWithBodyParamApplicationOctetStreamContentTypeAndByteArrayBodyWithNullBody() {
        final HttpBinJSON result = createService(Service19.class)
            .putWithBodyParamApplicationOctetStreamContentTypeAndByteArrayBody(getRequestUri(), null);

        assertEquals("", result.data());
    }

    @Test
    public void service19PutWithBodyParamApplicationOctetStreamContentTypeAndByteArrayBodyWithEmptyBody() {
        final HttpBinJSON result = createService(Service19.class)
            .putWithBodyParamApplicationOctetStreamContentTypeAndByteArrayBody(getRequestUri(), new byte[0]);

        assertEquals("", result.data());
    }

    @Test
    public void service19PutWithBodyParamApplicationOctetStreamContentTypeAndByteArrayBodyWithNonEmptyBody() {
        final HttpBinJSON result
            = createService(Service19.class).putWithBodyParamApplicationOctetStreamContentTypeAndByteArrayBody(
                getRequestUri(), new byte[] { 0, 1, 2, 3, 4 });

        assertEquals(new String(new byte[] { 0, 1, 2, 3, 4 }), result.data());
    }

    @ServiceInterface(name = "Service20", host = "{uri}")
    private interface Service20 {
        @HttpRequestInformation(method = HttpMethod.GET, path = "/bytes/100")
        Response<Void> getVoidResponse(@HostParam("uri") String uri);

        @HttpRequestInformation(method = HttpMethod.PUT, path = "put")
        Response<HttpBinJSON> putBody(@HostParam("uri") String uri,
            @BodyParam(ContentType.APPLICATION_OCTET_STREAM) String body);
    }

    @Test
    public void service20PutBodyAndHeaders() {
        /*final Response<HttpBinHeaders, HttpBinJSON> response = createService(Service20.class)
            .putBodyAndHeaders(getRequestUri(), "body string");
        assertNotNull(response);
        assertEquals(200, response.getStatusCode());

        assertEquals(Headers.class, response.getHeaders().getClass());

        final HttpBinJSON body = response.getValue();
        assertNotNull(body);
        assertMatchWithHttpOrHttps("localhost/put", body.uri());
        assertEquals("body string", body.data());

        final HttpBinHeaders headers = response.getDeserializedHeaders();
        assertNotNull(headers);
        assertTrue(headers.accessControlAllowCredentials());
        assertNotNull(headers.date());
        assertNotEquals(0, (Object) headers.xProcessedTime());

         */
    }

    @Test
    public void service20GetVoidResponseBuffersBody() {
        final Response<Void> response = createService(Service20.class).getVoidResponse(getRequestUri());

        assertNotNull(response);
        assertEquals(200, response.getStatusCode());
        assertNull(response.getValue());
    }

    @Test
    public void service20GetResponseBody() {
        final Response<HttpBinJSON> response = createService(Service20.class).putBody(getRequestUri(), "body string");

        assertNotNull(response);
        assertEquals(200, response.getStatusCode());

        final HttpBinJSON body = response.getValue();

        assertNotNull(body);
        assertMatchWithHttpOrHttps("localhost/put", body.uri());
        assertEquals("body string", body.data());

        final HttpHeaders headers = response.getHeaders();

        assertNotNull(headers);
    }

    @ServiceInterface(name = "UnexpectedOKService", host = "{uri}")
    interface UnexpectedOKService {
        @HttpRequestInformation(method = HttpMethod.GET, path = "/bytes/1024", expectedStatusCodes = { 400 })
        Response<InputStream> getBytes(@HostParam("uri") String uri);
    }

    @Test
    public void unexpectedHTTPOK() {
        HttpResponseException e = assertThrows(HttpResponseException.class,
            () -> createService(UnexpectedOKService.class).getBytes(getRequestUri()));

        assertEquals("Status code 200, (1024-byte body)", e.getMessage());
    }

    @ServiceInterface(name = "Service21", host = "{uri}")
    private interface Service21 {
        @HttpRequestInformation(method = HttpMethod.GET, path = "/bytes/100", expectedStatusCodes = { 200 })
        byte[] getBytes100(@HostParam("uri") String uri);
    }

    @Test
    public void service21GetBytes100() {
        final byte[] bytes = createService(Service21.class).getBytes100(getRequestUri());

        assertNotNull(bytes);
        assertEquals(100, bytes.length);
    }

    @ServiceInterface(name = "DownloadService", host = "{uri}")
    interface DownloadService {
        @HttpRequestInformation(method = HttpMethod.GET, path = "/bytes/30720")
        Response<InputStream> getBytes(@HostParam("uri") String uri, Context context);
    }

    @ParameterizedTest
    @MethodSource("downloadTestArgumentProvider")
    public void simpleDownloadTest(Context context) throws IOException {
        Response<InputStream> response = createService(DownloadService.class).getBytes(getRequestUri(), context);

        InputStream inputStream = response.getValue();
        ByteArrayOutputStream byteArrayOutputStream = new ByteArrayOutputStream();

        inputStreamToOutputStream(inputStream, byteArrayOutputStream);

        assertEquals(30720, byteArrayOutputStream.toByteArray().length);

        Response<InputStream> otherResponse = createService(DownloadService.class).getBytes(getRequestUri(), context);

        InputStream otherInputStream = otherResponse.getValue();
        ByteArrayOutputStream otherByteArrayOutputStream = new ByteArrayOutputStream();

        inputStreamToOutputStream(otherInputStream, otherByteArrayOutputStream);

        byte[] bytes = otherByteArrayOutputStream.toByteArray();

        String contentHash = HttpClientTestsServer.md5(bytes);
        String eTag = otherResponse.getHeaders().getValue(HttpHeaderName.ETAG);

        assertEquals(eTag, contentHash);
    }

    private static Stream<Arguments> downloadTestArgumentProvider() {
        return Stream.of(Arguments.of(Named.named("default", Context.none())));
    }

    @ServiceInterface(name = "BinaryDataUploadServ", host = "{uri}")
    interface BinaryDataUploadService {
        @HttpRequestInformation(method = HttpMethod.PUT, path = "/put")
        Response<HttpBinJSON> put(@HostParam("uri") String host, @BodyParam("text/plain") BinaryData content,
            @HeaderParam("Content-Length") long contentLength);
=======
                assertArrayEquals(expectedBytes, actualBytes);
            });
>>>>>>> d909347e
    }

    @Test
    public void binaryDataUploadTest() throws Exception {
        Path filePath = Paths.get(getClass().getClassLoader().getResource("upload.txt").toURI());
        BinaryData body = BinaryData.fromFile(filePath);

        // Scenario: Log the body so that body buffering/replay behavior is exercised.
        // Order in which policies applied will be the order in which they added to builder
        final HttpPipeline httpPipeline = new HttpPipelineBuilder().httpClient(getHttpClient())
            .addPolicy(new HttpInstrumentationPolicy(new HttpInstrumentationOptions()
                .setHttpLogLevel(HttpInstrumentationOptions.HttpLogLevel.BODY_AND_HEADERS)))
            .build();

<<<<<<< HEAD
        Response<HttpBinJSON> response
            = RestProxy.create(BinaryDataUploadService.class, httpPipeline, new JsonSerializer())
                .put(getServerUri(isSecure()), data, Files.size(filePath));

        assertEquals("The quick brown fox jumps over the lazy dog", response.getValue().data());
    }

    @ServiceInterface(name = "Service22", host = "{uri}")
    interface Service22 {
        @HttpRequestInformation(method = HttpMethod.GET, path = "/")
        byte[] getBytes(@HostParam("uri") String uri);
    }

    @Test
    public void service22GetBytes() {
        final byte[] bytes = createService(Service22.class).getBytes(getRequestUri() + "/bytes/27");

        assertNotNull(bytes);
        assertEquals(27, bytes.length);
    }

    @ServiceInterface(name = "Service23", host = "{uri}")
    interface Service23 {
        @HttpRequestInformation(method = HttpMethod.GET, path = "bytes/28")
        byte[] getBytes(@HostParam("uri") String uri);
    }

    @Test
    public void service23GetBytes() {
        final byte[] bytes = createService(Service23.class).getBytes(getRequestUri());

        assertNotNull(bytes);
        assertEquals(28, bytes.length);
    }

    @ServiceInterface(name = "Service24", host = "{uri}")
    interface Service24 {
        @HttpRequestInformation(method = HttpMethod.PUT, path = "put")
        HttpBinJSON put(@HostParam("uri") String uri, @HeaderParam("ABC") Map<String, String> headerCollection);
    }

    @Test
    public void service24Put() {
        final Map<String, String> headerCollection = new HashMap<>();

        headerCollection.put("DEF", "GHIJ");
        headerCollection.put("123", "45");

        final HttpBinJSON result = createService(Service24.class).put(getRequestUri(), headerCollection);

        assertNotNull(result.headers());

        HttpHeaders resultHeaders = toHttpHeaders(result.headers());

        assertEquals("GHIJ", resultHeaders.getValue(HttpHeaderName.fromString("ABCDEF")));
        assertEquals("45", resultHeaders.getValue(HttpHeaderName.fromString("ABC123")));
    }

    /*@ServiceInterface(name = "Service26", host = "{uri}")
    interface Service26 {
        @Post("post")
        HttpBinFormDataJSON postForm(@HostParam("uri") String uri, @FormParam("custname") String name,
            @FormParam("custtel") String telephone, @FormParam("custemail") String email,
            @FormParam("size") HttpBinFormDataJSON.PizzaSize size, @FormParam("toppings") List<String> toppings);

        @Post("post")
        HttpBinFormDataJSON postEncodedForm(@HostParam("uri") String uri, @FormParam("custname") String name,
            @FormParam("custtel") String telephone, @FormParam(value = "custemail", encoded = true) String email,
            @FormParam("size") HttpBinFormDataJSON.PizzaSize size, @FormParam("toppings") List<String> toppings);
    }

    @Test
    public void postUriForm() {
        Service26 service = createService(Service26.class);
        HttpBinFormDataJSON response = service.postForm(getRequestUri(), "Foo", "123", "foo@bar.com",
            HttpBinFormDataJSON.PizzaSize.LARGE, Arrays.asList("Bacon", "Onion"));
        assertNotNull(response);
        assertNotNull(response.form());
        assertEquals("Foo", response.form().customerName());
        assertEquals("123", response.form().customerTelephone());
        assertEquals("foo%40bar.com", response.form().customerEmail());
        assertEquals(HttpBinFormDataJSON.PizzaSize.LARGE, response.form().pizzaSize());

        assertEquals(2, response.form().toppings().size());
        assertEquals("Bacon", response.form().toppings().get(0));
        assertEquals("Onion", response.form().toppings().get(1));
    }

    @Test
    public void postUriFormEncoded() {
        Service26 service = createService(Service26.class);
        HttpBinFormDataJSON response = service.postEncodedForm(getRequestUri(), "Foo", "123", "foo@bar.com",
            HttpBinFormDataJSON.PizzaSize.LARGE, Arrays.asList("Bacon", "Onion"));
        assertNotNull(response);
        assertNotNull(response.form());
        assertEquals("Foo", response.form().customerName());
        assertEquals("123", response.form().customerTelephone());
        assertEquals("foo@bar.com", response.form().customerEmail());
        assertEquals(HttpBinFormDataJSON.PizzaSize.LARGE, response.form().pizzaSize());

        assertEquals(2, response.form().toppings().size());
        assertEquals("Bacon", response.form().toppings().get(0));
        assertEquals("Onion", response.form().toppings().get(1));
    }
     */

    @ServiceInterface(name = "Service27", host = "{uri}")
    interface Service27 {
        @HttpRequestInformation(method = HttpMethod.PUT, path = "put", expectedStatusCodes = { 200 })
        HttpBinJSON put(@HostParam("uri") String uri, @BodyParam(ContentType.APPLICATION_OCTET_STREAM) int putBody,
            RequestOptions requestOptions);

        @HttpRequestInformation(method = HttpMethod.PUT, path = "put", expectedStatusCodes = { 200 })
        @UnexpectedResponseExceptionDetail(exceptionBodyClass = HttpBinJSON.class)
        HttpBinJSON putBodyAndContentLength(@HostParam("uri") String uri,
            @BodyParam(ContentType.APPLICATION_OCTET_STREAM) ByteBuffer body,
            @HeaderParam("Content-Length") long contentLength, RequestOptions requestOptions);
    }
=======
        HttpHeaders headers = new HttpHeaders().set(HttpHeaderName.CONTENT_TYPE, "text/plain")
            .set(HttpHeaderName.CONTENT_LENGTH, String.valueOf(Files.size(filePath)));
        String uri = UriBuilder.parse(getRequestUri()).setPath("put").toString();
>>>>>>> d909347e

        sendRequestAndConsumeHttpBinJson(
            new HttpRequest().setMethod(HttpMethod.PUT).setUri(uri).setHeaders(headers).setBody(body),
            httpPipeline::send, json -> {
                assertInstanceOf(String.class, json.data());
                assertEquals("The quick brown fox jumps over the lazy dog", json.data());
            });
    }

    private void sendRequestAndConsumeHttpBinJson(HttpRequest request, Consumer<HttpBinJSON> jsonConsumer) {
        sendRequestAndConsumeHttpBinJson(request, getHttpClient()::send, jsonConsumer);
    }

<<<<<<< HEAD
    private static final HttpHeaderName RANDOM_HEADER = HttpHeaderName.fromString("randomHeader");

    @Test
    public void requestOptionsAddAHeader() {
        Service27 service = createService(Service27.class);
        HttpBinJSON response = service.put(getServerUri(isSecure()), 42,
            new RequestOptions().addHeader(new HttpHeader(RANDOM_HEADER, "randomValue")));

        assertNotNull(response);
        assertNotNull(response.data());
        assertInstanceOf(String.class, response.data());
        assertEquals("42", response.data());
        assertEquals("randomValue", response.getHeaderValue("randomHeader"));
    }

    @Test
    public void requestOptionsSetsAHeader() {
        Service27 service = createService(Service27.class);
        HttpBinJSON response = service.put(getServerUri(isSecure()), 42,
            new RequestOptions().addHeader(new HttpHeader(RANDOM_HEADER, "randomValue"))
                .setHeader(RANDOM_HEADER, "randomValue2"));

        assertNotNull(response);
        assertNotNull(response.data());
        assertInstanceOf(String.class, response.data());
        assertEquals("42", response.data());
        assertEquals("randomValue2", response.getHeaderValue("randomHeader"));
    }

    @ServiceInterface(name = "Service28", host = "{uri}")
    public interface Service28 {
        @HttpRequestInformation(method = HttpMethod.HEAD, path = "voideagerreadoom", expectedStatusCodes = { 200 })
        void headvoid(@HostParam("uri") String uri);

        @HttpRequestInformation(method = HttpMethod.HEAD, path = "voideagerreadoom", expectedStatusCodes = { 200 })
        Void headVoid(@HostParam("uri") String uri);

        @HttpRequestInformation(method = HttpMethod.HEAD, path = "voideagerreadoom", expectedStatusCodes = { 200 })
        Response<Void> headResponseVoid(@HostParam("uri") String uri);
    }

    @ParameterizedTest
    @MethodSource("voidDoesNotEagerlyReadResponseSupplier")
    public void voidDoesNotEagerlyReadResponse(BiConsumer<String, Service28> executable) {
        assertDoesNotThrow(() -> executable.accept(getServerUri(isSecure()), createService(Service28.class)));
    }

    private static Stream<BiConsumer<String, Service28>> voidDoesNotEagerlyReadResponseSupplier() {
        return Stream.of((uri, service28) -> service28.headvoid(uri), (uri, service28) -> service28.headVoid(uri),
            (uri, service28) -> {
                try {
                    service28.headResponseVoid(uri).close();
                } catch (IOException ex) {
                    throw new UncheckedIOException(ex);
                }
            });
    }

    @ServiceInterface(name = "Service29", host = "{uri}")
    public interface Service29 {
        @HttpRequestInformation(method = HttpMethod.PUT, path = "voiderrorreturned", expectedStatusCodes = { 200 })
        void headvoid(@HostParam("uri") String uri);

        @HttpRequestInformation(method = HttpMethod.PUT, path = "voiderrorreturned", expectedStatusCodes = { 200 })
        Void headVoid(@HostParam("uri") String uri);

        @HttpRequestInformation(method = HttpMethod.PUT, path = "voiderrorreturned", expectedStatusCodes = { 200 })
        Response<Void> headResponseVoid(@HostParam("uri") String uri);
    }

    @ParameterizedTest
    @MethodSource("voidErrorReturnsErrorBodySupplier")
    public void voidErrorReturnsErrorBody(BiConsumer<String, Service29> executable) {
        HttpResponseException exception = assertThrows(HttpResponseException.class,
            () -> executable.accept(getServerUri(isSecure()), createService(Service29.class)));
=======
    private void sendRequestAndConsumeHttpBinJson(HttpRequest request,
        IOExceptionCheckedFunction<HttpRequest, Response<BinaryData>> requestSend, Consumer<HttpBinJSON> jsonConsumer) {
        try (Response<BinaryData> response = requestSend.apply(request)) {
            assertNotNull(response);
            assertEquals(200, response.getStatusCode());
            assertNotNull(response.getValue());
>>>>>>> d909347e

            HttpBinJSON json = response.getValue().toObject(HttpBinJSON.class);
            assertNotNull(json);
            jsonConsumer.accept(json);
        } catch (IOException ex) {
            throw new UncheckedIOException(ex);
        }
    }

    @Test
    public void canReceiveServerSentEvents() throws IOException {
        String uri = UriBuilder.parse(getRequestUri()).setPath("serversentevent").toString();
        final int[] i = { 0 };
        ServerSentEventListener serverSentEventListener = sse -> {
            String expected;
            String id;
            if (i[0] == 0) {
                expected = "first event";
                id = "1";
                Assertions.assertEquals("test stream", sse.getComment());
            } else {
                expected = "This is the second message, it";
                String line2 = "has two lines.";

                id = "2";
                Assertions.assertEquals(line2, sse.getData().get(1));
            }
            Assertions.assertEquals(expected, sse.getData().get(0));
            Assertions.assertEquals(id, sse.getId());
            if (++i[0] > 2) {
                fail("Should not have received more than two messages.");
            }
        };

        getHttpClient().send(
            new HttpRequest().setMethod(HttpMethod.GET).setUri(uri).setServerSentEventListener(serverSentEventListener))
            .close();

        assertEquals(2, i[0]);
    }

    /**
     * Tests that eagerly converting implementation HTTP headers to Client Core Headers is done.
     */
    @Test
    public void canRecognizeServerSentEvent() throws IOException {
        List<String> expected = Arrays.asList("YHOO", "+2", "10");
        String uri = UriBuilder.parse(getRequestUri()).setPath("serversentevent").toString();
        HttpHeaders headers = new HttpHeaders().set(HttpHeaderName.CONTENT_TYPE, ContentType.APPLICATION_OCTET_STREAM);
        ServerSentEventListener serverSentEventListener = sse -> assertEquals(expected, sse.getData());

        try (Response<BinaryData> response = getHttpClient().send(new HttpRequest().setMethod(HttpMethod.POST)
            .setUri(uri)
            .setHeaders(headers)
            .setServerSentEventListener(serverSentEventListener))) {
            assertNotNull(response.getValue());
            assertNotEquals(0, response.getValue().getLength());
            assertNotNull(response.getValue());
            assertEquals(String.join("\n", expected), response.getValue().toString());
        }
    }

    @Test
    public void onErrorServerSentEvents() throws IOException {
        String uri = UriBuilder.parse(getRequestUri()).setPath("serversentevent").toString();
        final int[] i = { 0 };
        ServerSentEventListener serverSentEventListener = new ServerSentEventListener() {
            @Override
            public void onEvent(ServerSentEvent sse) throws IOException {
                throw new IOException("test exception");
            }

            @Override
            public void onError(Throwable throwable) {
                assertEquals("test exception", throwable.getMessage());
                i[0]++;
            }
        };

        getHttpClient().send(
            new HttpRequest().setMethod(HttpMethod.GET).setUri(uri).setServerSentEventListener(serverSentEventListener))
            .close();

        assertEquals(1, i[0]);
    }

    @Test
    public void onRetryWithLastEventIdReceiveServerSentEvents() throws IOException {
        String uri = UriBuilder.parse(getRequestUri()).setPath("serversentevent").toString();
        final int[] i = { 0 };
<<<<<<< HEAD
        service.get(getServerUri(isSecure()), sse -> {
=======
        ServerSentEventListener serverSentEventListener = sse -> {
>>>>>>> d909347e
            i[0]++;
            if (i[0] == 1) {
                assertEquals("test stream", sse.getComment());
                assertEquals("first event", sse.getData().get(0));
                assertEquals("1", sse.getId());
            } else if (i[0] == 2) {
                assertTimeout(Duration.ofMillis(100L), () -> assertEquals("2", sse.getId()));
                assertEquals("This is the second message, it", sse.getData().get(0));
                assertEquals("has two lines.", sse.getData().get(1));
            }
            if (i[0] >= 3) {
                fail("Should not have received more than two messages.");
            }
        };

        getHttpClient().send(
            new HttpRequest().setMethod(HttpMethod.GET).setUri(uri).setServerSentEventListener(serverSentEventListener))
            .close();

        assertEquals(2, i[0]);
    }

    /**
     * Test throws Runtime exception for no listener attached.
     */
    @Test
    public void throwsExceptionForNoListener() {
<<<<<<< HEAD
        ServerSentEventService service = createService(ServerSentEventService.class);
        BinaryData requestBody = BinaryData.fromString("test body");

        assertThrows(RuntimeException.class, () -> service.put(getServerUri(isSecure()), requestBody, null).close());
    }

    private static Stream<BiConsumer<String, Service29>> voidErrorReturnsErrorBodySupplier() {
        return Stream.of((uri, service29) -> service29.headvoid(uri), (uri, service29) -> service29.headVoid(uri),
            (uri, service29) -> {
                try {
                    service29.headResponseVoid(uri).close();
                } catch (IOException ex) {
                    throw new UncheckedIOException(ex);
                }
            });
    }

    @ServiceInterface(name = "Service30", host = "{uri}")
    interface Service30 {
        @HttpRequestInformation(method = HttpMethod.PUT, path = "put", expectedStatusCodes = { 200 })
        HttpBinJSON put(@HostParam("uri") String uri, @BodyParam(ContentType.APPLICATION_OCTET_STREAM) int putBody,
            RequestOptions requestOptions);

        @HttpRequestInformation(method = HttpMethod.PUT, path = "put", expectedStatusCodes = { 200 })
        Response<HttpBinJSON> putResponse(@HostParam("uri") String uri,
            @BodyParam(ContentType.APPLICATION_OCTET_STREAM) int putBody, RequestOptions requestOptions);

        @HttpRequestInformation(method = HttpMethod.POST, path = "stream", expectedStatusCodes = { 200 })
        HttpBinJSON postStream(@HostParam("uri") String uri,
            @BodyParam(ContentType.APPLICATION_OCTET_STREAM) int putBody, RequestOptions requestOptions);

        @HttpRequestInformation(method = HttpMethod.POST, path = "stream", expectedStatusCodes = { 200 })
        Response<HttpBinJSON> postStreamResponse(@HostParam("uri") String uri,
            @BodyParam(ContentType.APPLICATION_OCTET_STREAM) int putBody, RequestOptions requestOptions);
    }

    @ServiceInterface(name = "Service30", host = "{uri}")
    interface ServerSentEventService {
        @HttpRequestInformation(method = HttpMethod.PUT, path = "serversentevent", expectedStatusCodes = { 200 })
        Response<BinaryData> put(@HostParam("uri") String uri,
            @BodyParam(ContentType.APPLICATION_OCTET_STREAM) BinaryData putBody,
            ServerSentEventListener serverSentEventListener);

        @HttpRequestInformation(method = HttpMethod.GET, path = "serversentevent", expectedStatusCodes = { 200 })
        BinaryData get(@HostParam("uri") String uri, ServerSentEventListener serverSentEventListener);

        @HttpRequestInformation(method = HttpMethod.POST, path = "serversentevent", expectedStatusCodes = { 200 })
        Response<BinaryData> post(@HostParam("uri") String uri,
            @BodyParam(ContentType.APPLICATION_OCTET_STREAM) BinaryData postBody,
            ServerSentEventListener serverSentEventListener, RequestOptions requestOptions);
    }

    @Test
    public void bodyIsPresentWhenNoBodyHandlingOptionIsSet() throws IOException {
        Service30 service = createService(Service30.class);
        HttpBinJSON httpBinJSON = service.put(getServerUri(isSecure()), 42, null);

        assertNotNull(httpBinJSON);

        try (Response<HttpBinJSON> response = service.putResponse(getServerUri(isSecure()), 42, null)) {
            assertNotNull(response.getValue());
        }
    }

    @ServiceInterface(name = "Service31", host = "{uri}")
    private interface Service31 {
        @HttpRequestInformation(
            method = HttpMethod.GET,
            path = "anything",
            expectedStatusCodes = { 200 },
            queryParams = { "constantParam1=constantValue1", "constantParam2=constantValue2" })
        HttpBinJSON get1(@HostParam("uri") String uri, @QueryParam("variableParam") String queryParam);

        @HttpRequestInformation(
            method = HttpMethod.GET,
            path = "anything",
            expectedStatusCodes = { 200 },
            queryParams = { "param=constantValue1", "param=constantValue2" })
        HttpBinJSON get2(@HostParam("uri") String uri, @QueryParam("param") String queryParam);

        @HttpRequestInformation(
            method = HttpMethod.GET,
            path = "anything",
            expectedStatusCodes = { 200 },
            queryParams = { "param=constantValue1,constantValue2", "param=constantValue3" })
        HttpBinJSON get3(@HostParam("uri") String uri, @QueryParam("param") String queryParam);

        @HttpRequestInformation(
            method = HttpMethod.GET,
            path = "anything",
            expectedStatusCodes = { 200 },
            queryParams = { "constantParam1=", "constantParam1" })
        HttpBinJSON get4(@HostParam("uri") String uri);

        @HttpRequestInformation(
            method = HttpMethod.GET,
            path = "anything",
            expectedStatusCodes = { 200 },
            queryParams = { "constantParam1=some=value" })
        HttpBinJSON get5(@HostParam("uri") String uri);

        @HttpRequestInformation(
            method = HttpMethod.GET,
            path = "anything",
            expectedStatusCodes = { 200 },
            queryParams = { "" })
        HttpBinJSON get6(@HostParam("uri") String uri);

        @HttpRequestInformation(
            method = HttpMethod.GET,
            path = "anything",
            expectedStatusCodes = { 200 },
            queryParams = { "=value" })
        HttpBinJSON get7(@HostParam("uri") String uri);
    }

    @Test
    public void queryParamsRequest() {
        final HttpBinJSON json = createService(Service31.class).get1(getRequestUri(), "variableValue");

        assertNotNull(json);
        assertMatchWithHttpOrHttps("localhost/anything", json.uri().substring(0, json.uri().indexOf('?')));

        Map<String, List<String>> queryParams = json.queryParams();

        assertNotNull(queryParams);
        assertEquals(3, queryParams.size());
        assertEquals(1, queryParams.get("constantParam1").size());
        assertEquals("constantValue1", queryParams.get("constantParam1").get(0));
        assertEquals(1, queryParams.get("constantParam2").size());
        assertEquals("constantValue2", queryParams.get("constantParam2").get(0));
        assertEquals(1, queryParams.get("variableParam").size());
        assertEquals("variableValue", queryParams.get("variableParam").get(0));
    }

    @Test
    public void queryParamsRequestWithMultipleValuesForSameName() {
        final HttpBinJSON json = createService(Service31.class).get2(getRequestUri(), "variableValue");
=======
        BinaryData body = BinaryData.fromString("test body");
        HttpHeaders headers = new HttpHeaders().set(HttpHeaderName.CONTENT_TYPE, ContentType.APPLICATION_OCTET_STREAM);
        String uri = UriBuilder.parse(getRequestUri()).setPath("serversentevent").toString();
>>>>>>> d909347e

        assertThrows(RuntimeException.class,
            () -> getHttpClient().send(new HttpRequest().setMethod(HttpMethod.PUT)
                .setUri(uri)
                .setBody(body)
                .setHeaders(headers)
                .setServerSentEventListener(null)).close());
    }

    // Helpers
    private static void assertMatchWithHttpOrHttps(String uri1, String uri2) {
        final String s1 = "http://" + uri1;

        if (s1.equalsIgnoreCase(uri2)) {
            return;
        }

        final String s2 = "https://" + uri1;

        if (s2.equalsIgnoreCase(uri2)) {
            return;
        }

        fail("'" + uri2 + "' does not match with '" + s1 + "' or '" + s2 + "'.");
    }

    public static void inputStreamToOutputStream(InputStream source, OutputStream target) throws IOException {
        byte[] buf = new byte[8192];
        int length;

        while ((length = source.read(buf)) != -1) {
            target.write(buf, 0, length);
        }
    }

    public static void assertListEquals(List<?> source, List<?> target) {
        if (source != null && target != null) {
            assertEquals(source.size(), target.size());

            for (int i = 0; i < source.size(); i++) {
                assertEquals(source.get(i), target.get(i));
            }
        } else if (source != null || target != null) {
            fail("One list is null but the other is not.");
        }
    }
}<|MERGE_RESOLUTION|>--- conflicted
+++ resolved
@@ -292,20 +292,20 @@
             getProtocol(ECHO_RESPONSE),
             new Headers(),
             requestBody);
-
+    
         AtomicLong progress = new AtomicLong();
         Context context = Contexts.empty()
             .setHttpRequestProgressReporter(
                 ProgressReporter.withProgressListener(progress::set))
             .getContext();
-
+    
         Response<?> response = createHttpClient()
             .send(request);
-
+    
         byte[] responseBytes = response
             .getBodyAsByteArray()
             .block();
-
+    
         assertArrayEquals(expectedResponseBody, responseBytes);
         assertEquals(expectedResponseBody.length, progress.intValue());
     }*/
@@ -432,17 +432,12 @@
             .setPath("bytes/" + 100)
             .toString();
 
-<<<<<<< HEAD
-        assertNotNull(result);
-        assertEquals(100, result.length);
-=======
         try (Response<BinaryData> response
             = getHttpClient().send(new HttpRequest().setMethod(HttpMethod.GET).setUri(uri))) {
             assertNotNull(response);
             assertEquals(200, response.getStatusCode());
             assertEquals(100, response.getValue().toBytes().length);
         }
->>>>>>> d909347e
     }
 
     /**
@@ -667,209 +662,8 @@
                 final String base64String = (String) json.data();
                 final byte[] actualBytes = base64String.getBytes();
 
-<<<<<<< HEAD
-        assertEquals("", result.data());
-    }
-
-    @Test
-    public void service19PutWithBodyParamApplicationJsonContentTypeAndByteArrayBodyWithEmptyBody() {
-        final HttpBinJSON result = createService(Service19.class)
-            .putWithBodyParamApplicationJsonContentTypeAndByteArrayBody(getRequestUri(), new byte[0]);
-
-        assertEquals("\"\"", result.data());
-    }
-
-    @Test
-    public void service19PutWithBodyParamApplicationJsonContentTypeAndByteArrayBodyWithNonEmptyBody() {
-        final HttpBinJSON result = createService(Service19.class)
-            .putWithBodyParamApplicationJsonContentTypeAndByteArrayBody(getRequestUri(), new byte[] { 0, 1, 2, 3, 4 });
-
-        assertEquals("\"AAECAwQ=\"", result.data());
-    }
-
-    @Test
-    public void service19PutWithBodyParamApplicationOctetStreamContentTypeAndStringBodyWithNullBody() {
-        final HttpBinJSON result = createService(Service19.class)
-            .putWithBodyParamApplicationOctetStreamContentTypeAndStringBody(getRequestUri(), null);
-
-        assertEquals("", result.data());
-    }
-
-    @Test
-    public void service19PutWithBodyParamApplicationOctetStreamContentTypeAndStringBodyWithEmptyBody() {
-        final HttpBinJSON result = createService(Service19.class)
-            .putWithBodyParamApplicationOctetStreamContentTypeAndStringBody(getRequestUri(), "");
-
-        assertEquals("", result.data());
-    }
-
-    @Test
-    public void service19PutWithBodyParamApplicationOctetStreamContentTypeAndStringBodyWithNonEmptyBody() {
-        final HttpBinJSON result = createService(Service19.class)
-            .putWithBodyParamApplicationOctetStreamContentTypeAndStringBody(getRequestUri(), "penguins");
-
-        assertEquals("penguins", result.data());
-    }
-
-    @Test
-    public void service19PutWithBodyParamApplicationOctetStreamContentTypeAndByteArrayBodyWithNullBody() {
-        final HttpBinJSON result = createService(Service19.class)
-            .putWithBodyParamApplicationOctetStreamContentTypeAndByteArrayBody(getRequestUri(), null);
-
-        assertEquals("", result.data());
-    }
-
-    @Test
-    public void service19PutWithBodyParamApplicationOctetStreamContentTypeAndByteArrayBodyWithEmptyBody() {
-        final HttpBinJSON result = createService(Service19.class)
-            .putWithBodyParamApplicationOctetStreamContentTypeAndByteArrayBody(getRequestUri(), new byte[0]);
-
-        assertEquals("", result.data());
-    }
-
-    @Test
-    public void service19PutWithBodyParamApplicationOctetStreamContentTypeAndByteArrayBodyWithNonEmptyBody() {
-        final HttpBinJSON result
-            = createService(Service19.class).putWithBodyParamApplicationOctetStreamContentTypeAndByteArrayBody(
-                getRequestUri(), new byte[] { 0, 1, 2, 3, 4 });
-
-        assertEquals(new String(new byte[] { 0, 1, 2, 3, 4 }), result.data());
-    }
-
-    @ServiceInterface(name = "Service20", host = "{uri}")
-    private interface Service20 {
-        @HttpRequestInformation(method = HttpMethod.GET, path = "/bytes/100")
-        Response<Void> getVoidResponse(@HostParam("uri") String uri);
-
-        @HttpRequestInformation(method = HttpMethod.PUT, path = "put")
-        Response<HttpBinJSON> putBody(@HostParam("uri") String uri,
-            @BodyParam(ContentType.APPLICATION_OCTET_STREAM) String body);
-    }
-
-    @Test
-    public void service20PutBodyAndHeaders() {
-        /*final Response<HttpBinHeaders, HttpBinJSON> response = createService(Service20.class)
-            .putBodyAndHeaders(getRequestUri(), "body string");
-        assertNotNull(response);
-        assertEquals(200, response.getStatusCode());
-
-        assertEquals(Headers.class, response.getHeaders().getClass());
-
-        final HttpBinJSON body = response.getValue();
-        assertNotNull(body);
-        assertMatchWithHttpOrHttps("localhost/put", body.uri());
-        assertEquals("body string", body.data());
-
-        final HttpBinHeaders headers = response.getDeserializedHeaders();
-        assertNotNull(headers);
-        assertTrue(headers.accessControlAllowCredentials());
-        assertNotNull(headers.date());
-        assertNotEquals(0, (Object) headers.xProcessedTime());
-
-         */
-    }
-
-    @Test
-    public void service20GetVoidResponseBuffersBody() {
-        final Response<Void> response = createService(Service20.class).getVoidResponse(getRequestUri());
-
-        assertNotNull(response);
-        assertEquals(200, response.getStatusCode());
-        assertNull(response.getValue());
-    }
-
-    @Test
-    public void service20GetResponseBody() {
-        final Response<HttpBinJSON> response = createService(Service20.class).putBody(getRequestUri(), "body string");
-
-        assertNotNull(response);
-        assertEquals(200, response.getStatusCode());
-
-        final HttpBinJSON body = response.getValue();
-
-        assertNotNull(body);
-        assertMatchWithHttpOrHttps("localhost/put", body.uri());
-        assertEquals("body string", body.data());
-
-        final HttpHeaders headers = response.getHeaders();
-
-        assertNotNull(headers);
-    }
-
-    @ServiceInterface(name = "UnexpectedOKService", host = "{uri}")
-    interface UnexpectedOKService {
-        @HttpRequestInformation(method = HttpMethod.GET, path = "/bytes/1024", expectedStatusCodes = { 400 })
-        Response<InputStream> getBytes(@HostParam("uri") String uri);
-    }
-
-    @Test
-    public void unexpectedHTTPOK() {
-        HttpResponseException e = assertThrows(HttpResponseException.class,
-            () -> createService(UnexpectedOKService.class).getBytes(getRequestUri()));
-
-        assertEquals("Status code 200, (1024-byte body)", e.getMessage());
-    }
-
-    @ServiceInterface(name = "Service21", host = "{uri}")
-    private interface Service21 {
-        @HttpRequestInformation(method = HttpMethod.GET, path = "/bytes/100", expectedStatusCodes = { 200 })
-        byte[] getBytes100(@HostParam("uri") String uri);
-    }
-
-    @Test
-    public void service21GetBytes100() {
-        final byte[] bytes = createService(Service21.class).getBytes100(getRequestUri());
-
-        assertNotNull(bytes);
-        assertEquals(100, bytes.length);
-    }
-
-    @ServiceInterface(name = "DownloadService", host = "{uri}")
-    interface DownloadService {
-        @HttpRequestInformation(method = HttpMethod.GET, path = "/bytes/30720")
-        Response<InputStream> getBytes(@HostParam("uri") String uri, Context context);
-    }
-
-    @ParameterizedTest
-    @MethodSource("downloadTestArgumentProvider")
-    public void simpleDownloadTest(Context context) throws IOException {
-        Response<InputStream> response = createService(DownloadService.class).getBytes(getRequestUri(), context);
-
-        InputStream inputStream = response.getValue();
-        ByteArrayOutputStream byteArrayOutputStream = new ByteArrayOutputStream();
-
-        inputStreamToOutputStream(inputStream, byteArrayOutputStream);
-
-        assertEquals(30720, byteArrayOutputStream.toByteArray().length);
-
-        Response<InputStream> otherResponse = createService(DownloadService.class).getBytes(getRequestUri(), context);
-
-        InputStream otherInputStream = otherResponse.getValue();
-        ByteArrayOutputStream otherByteArrayOutputStream = new ByteArrayOutputStream();
-
-        inputStreamToOutputStream(otherInputStream, otherByteArrayOutputStream);
-
-        byte[] bytes = otherByteArrayOutputStream.toByteArray();
-
-        String contentHash = HttpClientTestsServer.md5(bytes);
-        String eTag = otherResponse.getHeaders().getValue(HttpHeaderName.ETAG);
-
-        assertEquals(eTag, contentHash);
-    }
-
-    private static Stream<Arguments> downloadTestArgumentProvider() {
-        return Stream.of(Arguments.of(Named.named("default", Context.none())));
-    }
-
-    @ServiceInterface(name = "BinaryDataUploadServ", host = "{uri}")
-    interface BinaryDataUploadService {
-        @HttpRequestInformation(method = HttpMethod.PUT, path = "/put")
-        Response<HttpBinJSON> put(@HostParam("uri") String host, @BodyParam("text/plain") BinaryData content,
-            @HeaderParam("Content-Length") long contentLength);
-=======
                 assertArrayEquals(expectedBytes, actualBytes);
             });
->>>>>>> d909347e
     }
 
     @Test
@@ -884,130 +678,9 @@
                 .setHttpLogLevel(HttpInstrumentationOptions.HttpLogLevel.BODY_AND_HEADERS)))
             .build();
 
-<<<<<<< HEAD
-        Response<HttpBinJSON> response
-            = RestProxy.create(BinaryDataUploadService.class, httpPipeline, new JsonSerializer())
-                .put(getServerUri(isSecure()), data, Files.size(filePath));
-
-        assertEquals("The quick brown fox jumps over the lazy dog", response.getValue().data());
-    }
-
-    @ServiceInterface(name = "Service22", host = "{uri}")
-    interface Service22 {
-        @HttpRequestInformation(method = HttpMethod.GET, path = "/")
-        byte[] getBytes(@HostParam("uri") String uri);
-    }
-
-    @Test
-    public void service22GetBytes() {
-        final byte[] bytes = createService(Service22.class).getBytes(getRequestUri() + "/bytes/27");
-
-        assertNotNull(bytes);
-        assertEquals(27, bytes.length);
-    }
-
-    @ServiceInterface(name = "Service23", host = "{uri}")
-    interface Service23 {
-        @HttpRequestInformation(method = HttpMethod.GET, path = "bytes/28")
-        byte[] getBytes(@HostParam("uri") String uri);
-    }
-
-    @Test
-    public void service23GetBytes() {
-        final byte[] bytes = createService(Service23.class).getBytes(getRequestUri());
-
-        assertNotNull(bytes);
-        assertEquals(28, bytes.length);
-    }
-
-    @ServiceInterface(name = "Service24", host = "{uri}")
-    interface Service24 {
-        @HttpRequestInformation(method = HttpMethod.PUT, path = "put")
-        HttpBinJSON put(@HostParam("uri") String uri, @HeaderParam("ABC") Map<String, String> headerCollection);
-    }
-
-    @Test
-    public void service24Put() {
-        final Map<String, String> headerCollection = new HashMap<>();
-
-        headerCollection.put("DEF", "GHIJ");
-        headerCollection.put("123", "45");
-
-        final HttpBinJSON result = createService(Service24.class).put(getRequestUri(), headerCollection);
-
-        assertNotNull(result.headers());
-
-        HttpHeaders resultHeaders = toHttpHeaders(result.headers());
-
-        assertEquals("GHIJ", resultHeaders.getValue(HttpHeaderName.fromString("ABCDEF")));
-        assertEquals("45", resultHeaders.getValue(HttpHeaderName.fromString("ABC123")));
-    }
-
-    /*@ServiceInterface(name = "Service26", host = "{uri}")
-    interface Service26 {
-        @Post("post")
-        HttpBinFormDataJSON postForm(@HostParam("uri") String uri, @FormParam("custname") String name,
-            @FormParam("custtel") String telephone, @FormParam("custemail") String email,
-            @FormParam("size") HttpBinFormDataJSON.PizzaSize size, @FormParam("toppings") List<String> toppings);
-
-        @Post("post")
-        HttpBinFormDataJSON postEncodedForm(@HostParam("uri") String uri, @FormParam("custname") String name,
-            @FormParam("custtel") String telephone, @FormParam(value = "custemail", encoded = true) String email,
-            @FormParam("size") HttpBinFormDataJSON.PizzaSize size, @FormParam("toppings") List<String> toppings);
-    }
-
-    @Test
-    public void postUriForm() {
-        Service26 service = createService(Service26.class);
-        HttpBinFormDataJSON response = service.postForm(getRequestUri(), "Foo", "123", "foo@bar.com",
-            HttpBinFormDataJSON.PizzaSize.LARGE, Arrays.asList("Bacon", "Onion"));
-        assertNotNull(response);
-        assertNotNull(response.form());
-        assertEquals("Foo", response.form().customerName());
-        assertEquals("123", response.form().customerTelephone());
-        assertEquals("foo%40bar.com", response.form().customerEmail());
-        assertEquals(HttpBinFormDataJSON.PizzaSize.LARGE, response.form().pizzaSize());
-
-        assertEquals(2, response.form().toppings().size());
-        assertEquals("Bacon", response.form().toppings().get(0));
-        assertEquals("Onion", response.form().toppings().get(1));
-    }
-
-    @Test
-    public void postUriFormEncoded() {
-        Service26 service = createService(Service26.class);
-        HttpBinFormDataJSON response = service.postEncodedForm(getRequestUri(), "Foo", "123", "foo@bar.com",
-            HttpBinFormDataJSON.PizzaSize.LARGE, Arrays.asList("Bacon", "Onion"));
-        assertNotNull(response);
-        assertNotNull(response.form());
-        assertEquals("Foo", response.form().customerName());
-        assertEquals("123", response.form().customerTelephone());
-        assertEquals("foo@bar.com", response.form().customerEmail());
-        assertEquals(HttpBinFormDataJSON.PizzaSize.LARGE, response.form().pizzaSize());
-
-        assertEquals(2, response.form().toppings().size());
-        assertEquals("Bacon", response.form().toppings().get(0));
-        assertEquals("Onion", response.form().toppings().get(1));
-    }
-     */
-
-    @ServiceInterface(name = "Service27", host = "{uri}")
-    interface Service27 {
-        @HttpRequestInformation(method = HttpMethod.PUT, path = "put", expectedStatusCodes = { 200 })
-        HttpBinJSON put(@HostParam("uri") String uri, @BodyParam(ContentType.APPLICATION_OCTET_STREAM) int putBody,
-            RequestOptions requestOptions);
-
-        @HttpRequestInformation(method = HttpMethod.PUT, path = "put", expectedStatusCodes = { 200 })
-        @UnexpectedResponseExceptionDetail(exceptionBodyClass = HttpBinJSON.class)
-        HttpBinJSON putBodyAndContentLength(@HostParam("uri") String uri,
-            @BodyParam(ContentType.APPLICATION_OCTET_STREAM) ByteBuffer body,
-            @HeaderParam("Content-Length") long contentLength, RequestOptions requestOptions);
-    }
-=======
         HttpHeaders headers = new HttpHeaders().set(HttpHeaderName.CONTENT_TYPE, "text/plain")
             .set(HttpHeaderName.CONTENT_LENGTH, String.valueOf(Files.size(filePath)));
         String uri = UriBuilder.parse(getRequestUri()).setPath("put").toString();
->>>>>>> d909347e
 
         sendRequestAndConsumeHttpBinJson(
             new HttpRequest().setMethod(HttpMethod.PUT).setUri(uri).setHeaders(headers).setBody(body),
@@ -1021,90 +694,12 @@
         sendRequestAndConsumeHttpBinJson(request, getHttpClient()::send, jsonConsumer);
     }
 
-<<<<<<< HEAD
-    private static final HttpHeaderName RANDOM_HEADER = HttpHeaderName.fromString("randomHeader");
-
-    @Test
-    public void requestOptionsAddAHeader() {
-        Service27 service = createService(Service27.class);
-        HttpBinJSON response = service.put(getServerUri(isSecure()), 42,
-            new RequestOptions().addHeader(new HttpHeader(RANDOM_HEADER, "randomValue")));
-
-        assertNotNull(response);
-        assertNotNull(response.data());
-        assertInstanceOf(String.class, response.data());
-        assertEquals("42", response.data());
-        assertEquals("randomValue", response.getHeaderValue("randomHeader"));
-    }
-
-    @Test
-    public void requestOptionsSetsAHeader() {
-        Service27 service = createService(Service27.class);
-        HttpBinJSON response = service.put(getServerUri(isSecure()), 42,
-            new RequestOptions().addHeader(new HttpHeader(RANDOM_HEADER, "randomValue"))
-                .setHeader(RANDOM_HEADER, "randomValue2"));
-
-        assertNotNull(response);
-        assertNotNull(response.data());
-        assertInstanceOf(String.class, response.data());
-        assertEquals("42", response.data());
-        assertEquals("randomValue2", response.getHeaderValue("randomHeader"));
-    }
-
-    @ServiceInterface(name = "Service28", host = "{uri}")
-    public interface Service28 {
-        @HttpRequestInformation(method = HttpMethod.HEAD, path = "voideagerreadoom", expectedStatusCodes = { 200 })
-        void headvoid(@HostParam("uri") String uri);
-
-        @HttpRequestInformation(method = HttpMethod.HEAD, path = "voideagerreadoom", expectedStatusCodes = { 200 })
-        Void headVoid(@HostParam("uri") String uri);
-
-        @HttpRequestInformation(method = HttpMethod.HEAD, path = "voideagerreadoom", expectedStatusCodes = { 200 })
-        Response<Void> headResponseVoid(@HostParam("uri") String uri);
-    }
-
-    @ParameterizedTest
-    @MethodSource("voidDoesNotEagerlyReadResponseSupplier")
-    public void voidDoesNotEagerlyReadResponse(BiConsumer<String, Service28> executable) {
-        assertDoesNotThrow(() -> executable.accept(getServerUri(isSecure()), createService(Service28.class)));
-    }
-
-    private static Stream<BiConsumer<String, Service28>> voidDoesNotEagerlyReadResponseSupplier() {
-        return Stream.of((uri, service28) -> service28.headvoid(uri), (uri, service28) -> service28.headVoid(uri),
-            (uri, service28) -> {
-                try {
-                    service28.headResponseVoid(uri).close();
-                } catch (IOException ex) {
-                    throw new UncheckedIOException(ex);
-                }
-            });
-    }
-
-    @ServiceInterface(name = "Service29", host = "{uri}")
-    public interface Service29 {
-        @HttpRequestInformation(method = HttpMethod.PUT, path = "voiderrorreturned", expectedStatusCodes = { 200 })
-        void headvoid(@HostParam("uri") String uri);
-
-        @HttpRequestInformation(method = HttpMethod.PUT, path = "voiderrorreturned", expectedStatusCodes = { 200 })
-        Void headVoid(@HostParam("uri") String uri);
-
-        @HttpRequestInformation(method = HttpMethod.PUT, path = "voiderrorreturned", expectedStatusCodes = { 200 })
-        Response<Void> headResponseVoid(@HostParam("uri") String uri);
-    }
-
-    @ParameterizedTest
-    @MethodSource("voidErrorReturnsErrorBodySupplier")
-    public void voidErrorReturnsErrorBody(BiConsumer<String, Service29> executable) {
-        HttpResponseException exception = assertThrows(HttpResponseException.class,
-            () -> executable.accept(getServerUri(isSecure()), createService(Service29.class)));
-=======
     private void sendRequestAndConsumeHttpBinJson(HttpRequest request,
         IOExceptionCheckedFunction<HttpRequest, Response<BinaryData>> requestSend, Consumer<HttpBinJSON> jsonConsumer) {
         try (Response<BinaryData> response = requestSend.apply(request)) {
             assertNotNull(response);
             assertEquals(200, response.getStatusCode());
             assertNotNull(response.getValue());
->>>>>>> d909347e
 
             HttpBinJSON json = response.getValue().toObject(HttpBinJSON.class);
             assertNotNull(json);
@@ -1195,11 +790,7 @@
     public void onRetryWithLastEventIdReceiveServerSentEvents() throws IOException {
         String uri = UriBuilder.parse(getRequestUri()).setPath("serversentevent").toString();
         final int[] i = { 0 };
-<<<<<<< HEAD
-        service.get(getServerUri(isSecure()), sse -> {
-=======
         ServerSentEventListener serverSentEventListener = sse -> {
->>>>>>> d909347e
             i[0]++;
             if (i[0] == 1) {
                 assertEquals("test stream", sse.getComment());
@@ -1227,150 +818,9 @@
      */
     @Test
     public void throwsExceptionForNoListener() {
-<<<<<<< HEAD
-        ServerSentEventService service = createService(ServerSentEventService.class);
-        BinaryData requestBody = BinaryData.fromString("test body");
-
-        assertThrows(RuntimeException.class, () -> service.put(getServerUri(isSecure()), requestBody, null).close());
-    }
-
-    private static Stream<BiConsumer<String, Service29>> voidErrorReturnsErrorBodySupplier() {
-        return Stream.of((uri, service29) -> service29.headvoid(uri), (uri, service29) -> service29.headVoid(uri),
-            (uri, service29) -> {
-                try {
-                    service29.headResponseVoid(uri).close();
-                } catch (IOException ex) {
-                    throw new UncheckedIOException(ex);
-                }
-            });
-    }
-
-    @ServiceInterface(name = "Service30", host = "{uri}")
-    interface Service30 {
-        @HttpRequestInformation(method = HttpMethod.PUT, path = "put", expectedStatusCodes = { 200 })
-        HttpBinJSON put(@HostParam("uri") String uri, @BodyParam(ContentType.APPLICATION_OCTET_STREAM) int putBody,
-            RequestOptions requestOptions);
-
-        @HttpRequestInformation(method = HttpMethod.PUT, path = "put", expectedStatusCodes = { 200 })
-        Response<HttpBinJSON> putResponse(@HostParam("uri") String uri,
-            @BodyParam(ContentType.APPLICATION_OCTET_STREAM) int putBody, RequestOptions requestOptions);
-
-        @HttpRequestInformation(method = HttpMethod.POST, path = "stream", expectedStatusCodes = { 200 })
-        HttpBinJSON postStream(@HostParam("uri") String uri,
-            @BodyParam(ContentType.APPLICATION_OCTET_STREAM) int putBody, RequestOptions requestOptions);
-
-        @HttpRequestInformation(method = HttpMethod.POST, path = "stream", expectedStatusCodes = { 200 })
-        Response<HttpBinJSON> postStreamResponse(@HostParam("uri") String uri,
-            @BodyParam(ContentType.APPLICATION_OCTET_STREAM) int putBody, RequestOptions requestOptions);
-    }
-
-    @ServiceInterface(name = "Service30", host = "{uri}")
-    interface ServerSentEventService {
-        @HttpRequestInformation(method = HttpMethod.PUT, path = "serversentevent", expectedStatusCodes = { 200 })
-        Response<BinaryData> put(@HostParam("uri") String uri,
-            @BodyParam(ContentType.APPLICATION_OCTET_STREAM) BinaryData putBody,
-            ServerSentEventListener serverSentEventListener);
-
-        @HttpRequestInformation(method = HttpMethod.GET, path = "serversentevent", expectedStatusCodes = { 200 })
-        BinaryData get(@HostParam("uri") String uri, ServerSentEventListener serverSentEventListener);
-
-        @HttpRequestInformation(method = HttpMethod.POST, path = "serversentevent", expectedStatusCodes = { 200 })
-        Response<BinaryData> post(@HostParam("uri") String uri,
-            @BodyParam(ContentType.APPLICATION_OCTET_STREAM) BinaryData postBody,
-            ServerSentEventListener serverSentEventListener, RequestOptions requestOptions);
-    }
-
-    @Test
-    public void bodyIsPresentWhenNoBodyHandlingOptionIsSet() throws IOException {
-        Service30 service = createService(Service30.class);
-        HttpBinJSON httpBinJSON = service.put(getServerUri(isSecure()), 42, null);
-
-        assertNotNull(httpBinJSON);
-
-        try (Response<HttpBinJSON> response = service.putResponse(getServerUri(isSecure()), 42, null)) {
-            assertNotNull(response.getValue());
-        }
-    }
-
-    @ServiceInterface(name = "Service31", host = "{uri}")
-    private interface Service31 {
-        @HttpRequestInformation(
-            method = HttpMethod.GET,
-            path = "anything",
-            expectedStatusCodes = { 200 },
-            queryParams = { "constantParam1=constantValue1", "constantParam2=constantValue2" })
-        HttpBinJSON get1(@HostParam("uri") String uri, @QueryParam("variableParam") String queryParam);
-
-        @HttpRequestInformation(
-            method = HttpMethod.GET,
-            path = "anything",
-            expectedStatusCodes = { 200 },
-            queryParams = { "param=constantValue1", "param=constantValue2" })
-        HttpBinJSON get2(@HostParam("uri") String uri, @QueryParam("param") String queryParam);
-
-        @HttpRequestInformation(
-            method = HttpMethod.GET,
-            path = "anything",
-            expectedStatusCodes = { 200 },
-            queryParams = { "param=constantValue1,constantValue2", "param=constantValue3" })
-        HttpBinJSON get3(@HostParam("uri") String uri, @QueryParam("param") String queryParam);
-
-        @HttpRequestInformation(
-            method = HttpMethod.GET,
-            path = "anything",
-            expectedStatusCodes = { 200 },
-            queryParams = { "constantParam1=", "constantParam1" })
-        HttpBinJSON get4(@HostParam("uri") String uri);
-
-        @HttpRequestInformation(
-            method = HttpMethod.GET,
-            path = "anything",
-            expectedStatusCodes = { 200 },
-            queryParams = { "constantParam1=some=value" })
-        HttpBinJSON get5(@HostParam("uri") String uri);
-
-        @HttpRequestInformation(
-            method = HttpMethod.GET,
-            path = "anything",
-            expectedStatusCodes = { 200 },
-            queryParams = { "" })
-        HttpBinJSON get6(@HostParam("uri") String uri);
-
-        @HttpRequestInformation(
-            method = HttpMethod.GET,
-            path = "anything",
-            expectedStatusCodes = { 200 },
-            queryParams = { "=value" })
-        HttpBinJSON get7(@HostParam("uri") String uri);
-    }
-
-    @Test
-    public void queryParamsRequest() {
-        final HttpBinJSON json = createService(Service31.class).get1(getRequestUri(), "variableValue");
-
-        assertNotNull(json);
-        assertMatchWithHttpOrHttps("localhost/anything", json.uri().substring(0, json.uri().indexOf('?')));
-
-        Map<String, List<String>> queryParams = json.queryParams();
-
-        assertNotNull(queryParams);
-        assertEquals(3, queryParams.size());
-        assertEquals(1, queryParams.get("constantParam1").size());
-        assertEquals("constantValue1", queryParams.get("constantParam1").get(0));
-        assertEquals(1, queryParams.get("constantParam2").size());
-        assertEquals("constantValue2", queryParams.get("constantParam2").get(0));
-        assertEquals(1, queryParams.get("variableParam").size());
-        assertEquals("variableValue", queryParams.get("variableParam").get(0));
-    }
-
-    @Test
-    public void queryParamsRequestWithMultipleValuesForSameName() {
-        final HttpBinJSON json = createService(Service31.class).get2(getRequestUri(), "variableValue");
-=======
         BinaryData body = BinaryData.fromString("test body");
         HttpHeaders headers = new HttpHeaders().set(HttpHeaderName.CONTENT_TYPE, ContentType.APPLICATION_OCTET_STREAM);
         String uri = UriBuilder.parse(getRequestUri()).setPath("serversentevent").toString();
->>>>>>> d909347e
 
         assertThrows(RuntimeException.class,
             () -> getHttpClient().send(new HttpRequest().setMethod(HttpMethod.PUT)
