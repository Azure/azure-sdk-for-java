// Copyright (c) Microsoft Corporation. All rights reserved.
// Licensed under the MIT License.

package io.clientcore.core.shared;

import io.clientcore.core.annotation.ServiceInterface;
import io.clientcore.core.http.RestProxy;
import io.clientcore.core.http.annotation.BodyParam;
import io.clientcore.core.http.annotation.HeaderParam;
import io.clientcore.core.http.annotation.HostParam;
import io.clientcore.core.http.annotation.HttpRequestInformation;
import io.clientcore.core.http.annotation.PathParam;
import io.clientcore.core.http.annotation.QueryParam;
import io.clientcore.core.http.annotation.UnexpectedResponseExceptionDetail;
import io.clientcore.core.http.client.HttpClient;
import io.clientcore.core.http.exception.HttpResponseException;
import io.clientcore.core.http.models.ContentType;
import io.clientcore.core.http.models.HttpHeader;
import io.clientcore.core.http.models.HttpHeaderName;
import io.clientcore.core.http.models.HttpHeaders;
import io.clientcore.core.http.models.HttpInstrumentationOptions;
import io.clientcore.core.http.models.HttpMethod;
import io.clientcore.core.http.models.HttpRequest;
import io.clientcore.core.http.models.RequestOptions;
import io.clientcore.core.http.models.Response;
import io.clientcore.core.http.models.ResponseBodyMode;
import io.clientcore.core.http.models.ServerSentEvent;
import io.clientcore.core.http.models.ServerSentEventListener;
import io.clientcore.core.http.pipeline.HttpPipeline;
import io.clientcore.core.http.pipeline.HttpPipelineBuilder;
import io.clientcore.core.http.pipeline.HttpInstrumentationPolicy;
import io.clientcore.core.implementation.util.UriBuilder;
import io.clientcore.core.instrumentation.logging.ClientLogger;
import io.clientcore.core.util.Context;
import io.clientcore.core.util.binarydata.BinaryData;
import io.clientcore.core.util.binarydata.ByteArrayBinaryData;
import io.clientcore.core.util.binarydata.ByteBufferBinaryData;
import io.clientcore.core.util.binarydata.InputStreamBinaryData;
import io.clientcore.core.implementation.util.JsonSerializer;
import io.clientcore.core.util.serializer.ObjectSerializer;
import io.clientcore.core.util.serializer.SerializationFormat;
import org.junit.jupiter.api.Assertions;
import org.junit.jupiter.api.Named;
import org.junit.jupiter.api.Test;
import org.junit.jupiter.api.parallel.Execution;
import org.junit.jupiter.api.parallel.ExecutionMode;
import org.junit.jupiter.params.ParameterizedTest;
import org.junit.jupiter.params.provider.Arguments;
import org.junit.jupiter.params.provider.MethodSource;
import org.junit.jupiter.params.provider.ValueSource;

import java.io.ByteArrayInputStream;
import java.io.ByteArrayOutputStream;
import java.io.IOException;
import java.io.InputStream;
import java.io.OutputStream;
import java.lang.reflect.Type;
import java.net.URI;
import java.net.URISyntaxException;
import java.nio.ByteBuffer;
import java.nio.charset.Charset;
import java.nio.charset.StandardCharsets;
import java.nio.file.Files;
import java.nio.file.Path;
import java.nio.file.Paths;
import java.nio.file.StandardOpenOption;
import java.time.Duration;
import java.util.Arrays;
import java.util.Collections;
import java.util.HashMap;
import java.util.LinkedHashMap;
import java.util.List;
import java.util.Map;
import java.util.concurrent.ThreadLocalRandom;
import java.util.function.BiConsumer;
import java.util.stream.Stream;

import static io.clientcore.core.http.models.ResponseBodyMode.BUFFER;
import static io.clientcore.core.http.models.ResponseBodyMode.DESERIALIZE;
import static io.clientcore.core.http.models.ResponseBodyMode.IGNORE;
import static io.clientcore.core.http.models.ResponseBodyMode.STREAM;
import static io.clientcore.core.implementation.util.ImplUtils.bomAwareToString;
import static org.junit.jupiter.api.Assertions.assertArrayEquals;
import static org.junit.jupiter.api.Assertions.assertDoesNotThrow;
import static org.junit.jupiter.api.Assertions.assertEquals;
import static org.junit.jupiter.api.Assertions.assertInstanceOf;
import static org.junit.jupiter.api.Assertions.assertNotEquals;
import static org.junit.jupiter.api.Assertions.assertNotNull;
import static org.junit.jupiter.api.Assertions.assertNull;
import static org.junit.jupiter.api.Assertions.assertThrows;
import static org.junit.jupiter.api.Assertions.assertTimeout;
import static org.junit.jupiter.api.Assertions.assertTrue;
import static org.junit.jupiter.api.Assertions.fail;

/**
 * Generic test suite for {@link HttpClient HttpClients}.
 */
@Execution(ExecutionMode.SAME_THREAD)
public abstract class HttpClientTests {
    private static final byte[] EXPECTED_RETURN_BYTES = "Hello World!".getBytes(StandardCharsets.UTF_8);
    private static final ClientLogger LOGGER = new ClientLogger(HttpClientTests.class);
    private static final String PLAIN_RESPONSE = "plainBytesNoHeader";
    private static final String HEADER_RESPONSE = "plainBytesWithHeader";
    private static final String INVALID_HEADER_RESPONSE = "plainBytesInvalidHeader";
    private static final String UTF_8_BOM_RESPONSE = "utf8BomBytes";
    private static final String UTF_16BE_BOM_RESPONSE = "utf16BeBomBytes";
    private static final String UTF_16LE_BOM_RESPONSE = "utf16LeBomBytes";
    private static final String UTF_32BE_BOM_RESPONSE = "utf32BeBomBytes";
    private static final String UTF_32LE_BOM_RESPONSE = "utf32LeBomBytes";
    private static final String BOM_WITH_DIFFERENT_HEADER = "bomBytesWithDifferentHeader";
    private static final String SSE_RESPONSE = "serversentevent";

    protected static final String ECHO_RESPONSE = "echo";

    /**
     * Get the HTTP client that will be used for each test. This will be called once per test.
     *
     * @return The HTTP client to use for each test.
     */
    protected abstract HttpClient getHttpClient();

    /**
     * Gets the dynamic URI the server is using to properly route the request.
     *
     * @param secure Flag indicating if the URI should be for a secure connection or not.
     * @return The URI the server is using.
     */
    protected abstract String getServerUri(boolean secure);

    /**
     * Gets the port the server is using to properly route the request.
     *
     * @return The port the server is using.
     */
    protected abstract int getPort();

    /**
     * Get a flag indicating if communication should be secured or not (https or http).
     *
     * @return A flag indicating if communication should be secured or not (https or http).
     */
    protected boolean isSecure() {
        return false;
    }

    private String getRequestUri() {
        return getServerUri(isSecure());
    }

    private String getRequestScheme() {
        return isSecure() ? "https" : "http";
    }

    /**
     * Tests that a response without a byte order mark or a 'Content-Type' header encodes using UTF-8.
     */
    @Test
    public void plainResponse() throws IOException {
        String expected = new String(EXPECTED_RETURN_BYTES, StandardCharsets.UTF_8);

        assertEquals(expected, new String(sendRequest(PLAIN_RESPONSE), StandardCharsets.UTF_8));
    }

    /**
     * Tests that a response with a 'Content-Type' header encodes using the specified charset.
     */
    @Test
    public void headerResponse() throws IOException {
        String expected = new String(EXPECTED_RETURN_BYTES, StandardCharsets.UTF_16BE);

        assertEquals(expected, new String(sendRequest(HEADER_RESPONSE), StandardCharsets.UTF_16BE));
    }

    /**
     * Tests that a response with a 'Content-Type' containing an invalid or unsupported charset encodes using UTF-8.
     */
    @Test
    public void invalidHeaderResponse() throws IOException {
        String expected = new String(EXPECTED_RETURN_BYTES, StandardCharsets.UTF_8);

        assertEquals(expected, new String(sendRequest(INVALID_HEADER_RESPONSE), StandardCharsets.UTF_8));
    }

    /**
     * Tests that a response with a byte order mark encodes using the specified charset.
     */
    @Test
    public void utf8BomResponse() throws IOException {
        String expected = new String(EXPECTED_RETURN_BYTES, StandardCharsets.UTF_8);
        byte[] response = sendRequest(UTF_8_BOM_RESPONSE);

        assertEquals(expected, bomAwareToString(response, 0, response.length, null));
    }

    /**
     * Tests that a response with a byte order mark encodes using the specified charset.
     */
    @Test
    public void utf16BeBomResponse() throws IOException {
        String expected = new String(EXPECTED_RETURN_BYTES, StandardCharsets.UTF_16BE);
        byte[] response = sendRequest(UTF_16BE_BOM_RESPONSE);

        assertEquals(expected, bomAwareToString(response, 0, response.length, null));
    }

    /**
     * Tests that a response with a byte order mark encodes using the specified charset.
     */
    @Test
    public void utf16LeBomResponse() throws IOException {
        String expected = new String(EXPECTED_RETURN_BYTES, StandardCharsets.UTF_16LE);
        byte[] response = sendRequest(UTF_16LE_BOM_RESPONSE);

        assertEquals(expected, bomAwareToString(response, 0, response.length, null));
    }

    /**
     * Tests that a response with a byte order mark encodes using the specified charset.
     */
    @Test
    public void utf32BeBomResponse() throws IOException {
        String expected = new String(EXPECTED_RETURN_BYTES, Charset.forName("UTF-32BE"));

        assertEquals(expected, new String(sendRequest(UTF_32BE_BOM_RESPONSE), Charset.forName("UTF-32BE")));
    }

    /**
     * Tests that a response with a byte order mark encodes using the specified charset.
     */
    @Test
    public void utf32LeBomResponse() throws IOException {
        String expected = new String(EXPECTED_RETURN_BYTES, Charset.forName("UTF-32LE"));

        assertEquals(expected, new String(sendRequest(UTF_32LE_BOM_RESPONSE), Charset.forName("UTF-32LE")));
    }

    /**
     * Tests that a response with a byte order marker and 'Content-Type' header will defer to using the BOM encoding.
     */
    @Test
    public void bomWithSameHeader() throws IOException {
        String expected = new String(EXPECTED_RETURN_BYTES, StandardCharsets.UTF_8);
        byte[] response = sendRequest(BOM_WITH_DIFFERENT_HEADER);

        assertEquals(expected, bomAwareToString(response, 0, response.length, "charset=utf-8"));
    }

    /**
     * Tests that a response with a byte order marker and 'Content-Type' header will defer to using the BOM encoding.
     */
    @Test
    public void bomWithDifferentHeader() throws IOException {
        String expected = new String(EXPECTED_RETURN_BYTES, StandardCharsets.UTF_8);
        byte[] response = sendRequest(BOM_WITH_DIFFERENT_HEADER);

        assertEquals(expected, bomAwareToString(response, 0, response.length, "charset=utf-16"));
    }

    /**
     * Tests that unbuffered response body can be accessed.
     */
    @Test
    public void canAccessResponseBody() throws IOException {
        BinaryData requestBody = BinaryData.fromString("test body");
        HttpRequest request = new HttpRequest(HttpMethod.PUT, getRequestUri(ECHO_RESPONSE)).setBody(requestBody);

        try (Response<?> response = getHttpClient().send(request)) {
            assertEquals(requestBody.toString(), response.getBody().toString());
            assertArrayEquals(requestBody.toBytes(), response.getBody().toBytes());
        }
    }

    /**
     * Tests that buffered response is indeed buffered, i.e. content can be accessed many times.
     */
    @Test
    public void bufferedResponseCanBeReadMultipleTimes() throws IOException {
        BinaryData requestBody = BinaryData.fromString("test body");
        HttpRequest request = new HttpRequest(HttpMethod.PUT, getRequestUri(ECHO_RESPONSE)).setBody(requestBody)
            .setRequestOptions(new RequestOptions().setResponseBodyMode(DESERIALIZE));

        try (Response<?> response = getHttpClient().send(request)) {
            // Read response twice using all accessors.
            assertEquals(requestBody.toString(), response.getBody().toString());
            assertEquals(requestBody.toString(), response.getBody().toString());

            assertArrayEquals(requestBody.toBytes(), response.getBody().toBytes());
            assertArrayEquals(requestBody.toBytes(), response.getBody().toBytes());

            assertArrayEquals(requestBody.toBytes(), response.getBody().toBytes());
            assertArrayEquals(requestBody.toBytes(), response.getBody().toBytes());

            assertArrayEquals(requestBody.toBytes(), response.getBody().toBytes());
            assertArrayEquals(requestBody.toBytes(), response.getBody().toBytes());
        }
    }

    /**
     * Tests that send random bytes in various forms to an endpoint that echoes bytes back to sender.
     *
     * @param requestBody The BinaryData that contains random bytes.
     * @param expectedResponseBody The expected bytes in the echo response.
     */
    @ParameterizedTest
    @MethodSource("getBinaryDataBodyVariants")
    public void canSendBinaryData(BinaryData requestBody, byte[] expectedResponseBody) throws IOException {
        HttpRequest request = new HttpRequest(HttpMethod.PUT, getRequestUri(ECHO_RESPONSE)).setBody(requestBody);

        try (Response<?> response = getHttpClient().send(request)) {
            assertArrayEquals(expectedResponseBody, response.getBody().toBytes());
        }
    }

    /*
     * Tests that send random bytes in various forms to an endpoint that echoes bytes back to sender.
     *
     * @param requestBody The BinaryData that contains random bytes.
     * @param expectedResponseBody The expected bytes in the echo response.
     */
    /*@ParameterizedTest
    @MethodSource("getBinaryDataBodyVariants")
    public void canSendBinaryDataWithProgressReporting(BinaryData requestBody, byte[] expectedResponseBody) {
        HttpRequest request = new HttpRequest(
            HttpMethod.PUT,
            getProtocol(ECHO_RESPONSE),
            new Headers(),
            requestBody);
    
        AtomicLong progress = new AtomicLong();
        Context context = Contexts.empty()
            .setHttpRequestProgressReporter(
                ProgressReporter.withProgressListener(progress::set))
            .getContext();
    
        Response<?> response = createHttpClient()
            .send(request);
    
        byte[] responseBytes = response
            .getBodyAsByteArray()
            .block();
    
        assertArrayEquals(expectedResponseBody, responseBytes);
        assertEquals(expectedResponseBody.length, progress.intValue());
    }*/

    private static Stream<Arguments> getBinaryDataBodyVariants() {
        return Stream.of(1, 2, 10, 127, 1024, 1024 + 157, 8 * 1024 + 3, 10 * 1024 * 1024 + 13).flatMap(size -> {
            try {
                byte[] bytes = new byte[size];

                ThreadLocalRandom.current().nextBytes(bytes);

                BinaryData byteArrayData = BinaryData.fromBytes(bytes);
                String randomString = new String(bytes, StandardCharsets.UTF_8);
                byte[] randomStringBytes = randomString.getBytes(StandardCharsets.UTF_8);
                BinaryData stringBinaryData = BinaryData.fromString(randomString);
                BinaryData streamData = BinaryData.fromStream(new ByteArrayInputStream(bytes), (long) bytes.length);

                BinaryData objectBinaryData = BinaryData.fromObject(bytes, new ByteArraySerializer());
                Path wholeFile = Files.createTempFile("http-client-tests", null);

                wholeFile.toFile().deleteOnExit();

                Files.write(wholeFile, bytes);
                BinaryData fileData = BinaryData.fromFile(wholeFile);
                Path sliceFile = Files.createTempFile("http-client-tests", null);

                sliceFile.toFile().deleteOnExit();
                Files.write(sliceFile, new byte[size], StandardOpenOption.APPEND);
                Files.write(sliceFile, bytes, StandardOpenOption.APPEND);
                Files.write(sliceFile, new byte[size], StandardOpenOption.APPEND);

                BinaryData sliceFileData = BinaryData.fromFile(sliceFile, Long.valueOf(size), Long.valueOf(size));

                return Stream.of(
                    Arguments.of(Named.named("byte[]", byteArrayData), Named.named(String.valueOf(size), bytes)),
                    Arguments.of(Named.named("String", stringBinaryData),
                        Named.named(String.valueOf(randomStringBytes.length), randomStringBytes)),
                    Arguments.of(Named.named("InputStream", streamData), Named.named(String.valueOf(size), bytes)),
                    Arguments.of(Named.named("Object", objectBinaryData), Named.named(String.valueOf(size), bytes)),
                    Arguments.of(Named.named("File", fileData), Named.named(String.valueOf(size), bytes)),
                    Arguments.of(Named.named("File slice", sliceFileData), Named.named(String.valueOf(size), bytes)));
            } catch (IOException e) {
                throw new RuntimeException(e);
            }
        });
    }

    private byte[] sendRequest(String requestPath) throws IOException {
        try (Response<?> response = getHttpClient().send(new HttpRequest(HttpMethod.GET, getRequestUri(requestPath)))) {
            return response.getBody().toBytes();
        }
    }

    /**
     * Gets the request URI for given path.
     *
     * @param requestPath The path.
     * @return The request URI for given path.
     * @throws RuntimeException if uri is invalid.
     */
    protected URI getRequestUri(String requestPath) {
        try {
            return UriBuilder.parse(getServerUri(isSecure()) + "/" + requestPath).toUri();
        } catch (URISyntaxException e) {
            throw LOGGER.logThrowableAsError(new RuntimeException(e));
        }
    }

    private static class ByteArraySerializer implements ObjectSerializer {
        @Override
        public <T> T deserializeFromBytes(byte[] data, Type type) {
            return null;
        }

        @Override
        public <T> T deserializeFromStream(InputStream stream, Type type) {
            return null;
        }

        @Override
        public byte[] serializeToBytes(Object value) {
            return (byte[]) value;
        }

        @Override
        public void serializeToStream(OutputStream stream, Object value) {
            try {
                stream.write((byte[]) value);
            } catch (IOException e) {
                throw new RuntimeException(e);
            }
        }

        @Override
        public boolean supportsFormat(SerializationFormat format) {
            return false;
        }
    }

    @ServiceInterface(name = "Service1", host = "{uri}")
    private interface Service1 {
        @HttpRequestInformation(method = HttpMethod.GET, path = "bytes/100", expectedStatusCodes = { 200 })
        byte[] getByteArray(@HostParam("uri") String uri);
    }

    /**
     * Tests that the response body is correctly returned as a byte array.
     */
    @Test
    public void requestWithByteArrayReturnType() {
        final byte[] result = createService(Service1.class).getByteArray(getRequestUri());

        assertNotNull(result);
        assertEquals(100, result.length);
    }

    @ServiceInterface(name = "Service2", host = "{scheme}://{hostName}")
    private interface Service2 {
        @HttpRequestInformation(method = HttpMethod.GET, path = "bytes/{numberOfBytes}", expectedStatusCodes = { 200 })
        byte[] getByteArray(@HostParam("scheme") String scheme, @HostParam("hostName") String host,
            @PathParam("numberOfBytes") int numberOfBytes);
    }

    /**
     * Tests that the response body is correctly returned as a byte array.
     */
    @Test
    public void requestWithByteArrayReturnTypeAndParameterizedHostAndPath() {
        final byte[] result
            = createService(Service2.class).getByteArray(getRequestScheme(), "localhost:" + getPort(), 100);

        assertNotNull(result);
        assertEquals(result.length, 100);
    }

    /**
     * Tests that the response body is correctly returned as a byte array.
     */
    @Test
    public void requestWithEmptyByteArrayReturnTypeAndParameterizedHostAndPath() {
        final byte[] result
            = createService(Service2.class).getByteArray(getRequestScheme(), "localhost:" + getPort(), 0);

        assertNull(result);
    }

    @ServiceInterface(name = "Service3", host = "{uri}")
    private interface Service3 {
        @HttpRequestInformation(method = HttpMethod.GET, path = "bytes/100", expectedStatusCodes = { 200 })
        void getNothing(@HostParam("uri") String uri);
    }

    /**
     * Tests that a response with no return type is correctly handled.
     */
    @Test
    public void getRequestWithNoReturn() {
        assertDoesNotThrow(() -> createService(Service3.class).getNothing(getRequestUri()));
    }

    @ServiceInterface(name = "Service5", host = "{uri}")
    private interface Service5 {
        @HttpRequestInformation(method = HttpMethod.GET, path = "anything", expectedStatusCodes = { 200 })
        HttpBinJSON getAnything(@HostParam("uri") String uri);

        @HttpRequestInformation(method = HttpMethod.GET, path = "anything/with+plus", expectedStatusCodes = { 200 })
        HttpBinJSON getAnythingWithPlus(@HostParam("uri") String uri);

        @HttpRequestInformation(method = HttpMethod.GET, path = "anything/{path}", expectedStatusCodes = { 200 })
        HttpBinJSON getAnythingWithPathParam(@HostParam("uri") String uri, @PathParam("path") String pathParam);

        @HttpRequestInformation(method = HttpMethod.GET, path = "anything/{path}", expectedStatusCodes = { 200 })
        HttpBinJSON getAnythingWithEncodedPathParam(@HostParam("uri") String uri,
            @PathParam(value = "path", encoded = true) String pathParam);
    }

    @Test
    public void getRequestWithAnything() {
        final HttpBinJSON json = createService(Service5.class).getAnything(getRequestUri());

        assertNotNull(json);
        assertMatchWithHttpOrHttps("localhost/anything", json.uri());
    }

    @Test
    public void getRequestWithAnythingWithPlus() {
        final HttpBinJSON json = createService(Service5.class).getAnythingWithPlus(getRequestUri());

        assertNotNull(json);
        assertMatchWithHttpOrHttps("localhost/anything/with+plus", json.uri());
    }

    @Test
    public void getRequestWithAnythingWithPathParam() {
        final HttpBinJSON json
            = createService(Service5.class).getAnythingWithPathParam(getRequestUri(), "withpathparam");

        assertNotNull(json);
        assertMatchWithHttpOrHttps("localhost/anything/withpathparam", json.uri());
    }

    @Test
    public void getRequestWithAnythingWithPathParamWithSpace() {
        final HttpBinJSON json
            = createService(Service5.class).getAnythingWithPathParam(getRequestUri(), "with path param");

        assertNotNull(json);
        assertMatchWithHttpOrHttps("localhost/anything/with path param", json.uri());
    }

    @Test
    public void getRequestWithAnythingWithPathParamWithPlus() {
        final HttpBinJSON json
            = createService(Service5.class).getAnythingWithPathParam(getRequestUri(), "with+path+param");

        assertNotNull(json);
        assertMatchWithHttpOrHttps("localhost/anything/with+path+param", json.uri());
    }

    @Test
    public void getRequestWithAnythingWithEncodedPathParam() {
        final HttpBinJSON json
            = createService(Service5.class).getAnythingWithEncodedPathParam(getRequestUri(), "withpathparam");

        assertNotNull(json);
        assertMatchWithHttpOrHttps("localhost/anything/withpathparam", json.uri());
    }

    @Test
    public void getRequestWithAnythingWithEncodedPathParamWithPercent20() {
        final HttpBinJSON json
            = createService(Service5.class).getAnythingWithEncodedPathParam(getRequestUri(), "with%20path%20param");

        assertNotNull(json);
        assertMatchWithHttpOrHttps("localhost/anything/with path param", json.uri());
    }

    @Test
    public void getRequestWithAnythingWithEncodedPathParamWithPlus() {
        final HttpBinJSON json
            = createService(Service5.class).getAnythingWithEncodedPathParam(getRequestUri(), "with+path+param");

        assertNotNull(json);
        assertMatchWithHttpOrHttps("localhost/anything/with+path+param", json.uri());
    }

    @ServiceInterface(name = "Service6", host = "{uri}")
    private interface Service6 {
        @HttpRequestInformation(method = HttpMethod.GET, path = "anything", expectedStatusCodes = { 200 })
        HttpBinJSON getAnything(@HostParam("uri") String uri, @QueryParam("a") String a, @QueryParam("b") int b);

        @HttpRequestInformation(method = HttpMethod.GET, path = "anything", expectedStatusCodes = { 200 })
        HttpBinJSON getAnythingWithEncoded(@HostParam("uri") String uri,
            @QueryParam(value = "a", encoded = true) String a, @QueryParam("b") int b);
    }

    @Test
    public void getRequestWithQueryParametersAndAnything() {
        final HttpBinJSON json = createService(Service6.class).getAnything(getRequestUri(), "A", 15);

        assertNotNull(json);
        assertMatchWithHttpOrHttps("localhost/anything?a=A&b=15", json.uri());
    }

    @Test
    public void getRequestWithQueryParametersAndAnythingWithPercent20() {
        final HttpBinJSON json = createService(Service6.class).getAnything(getRequestUri(), "A%20Z", 15);

        assertNotNull(json);
        assertMatchWithHttpOrHttps("localhost/anything?a=A%2520Z&b=15", json.uri());
    }

    @Test
    public void getRequestWithQueryParametersAndAnythingWithEncodedWithPercent20() {
        final HttpBinJSON json = createService(Service6.class).getAnythingWithEncoded(getRequestUri(), "x%20y", 15);

        assertNotNull(json);
        assertMatchWithHttpOrHttps("localhost/anything?a=x y&b=15", json.uri());
    }

    @Test
    public void getRequestWithNullQueryParameter() {
        final HttpBinJSON json = createService(Service6.class).getAnything(getRequestUri(), null, 15);

        assertNotNull(json);
        assertMatchWithHttpOrHttps("localhost/anything?b=15", json.uri());
    }

    @ServiceInterface(name = "Service7", host = "{uri}")
    private interface Service7 {
        @HttpRequestInformation(method = HttpMethod.GET, path = "anything", expectedStatusCodes = { 200 })
        HttpBinJSON getAnything(@HostParam("uri") String uri, @HeaderParam("a") String a, @HeaderParam("b") int b);

    }

    private static final HttpHeaderName HEADER_A = HttpHeaderName.fromString("A");
    private static final HttpHeaderName HEADER_B = HttpHeaderName.fromString("B");

    @Test
    public void getRequestWithHeaderParametersAndAnythingReturn() {
        final HttpBinJSON json = createService(Service7.class).getAnything(getRequestUri(), "A", 15);

        assertNotNull(json);
        assertMatchWithHttpOrHttps("localhost/anything", json.uri());
        assertNotNull(json.headers());
        HttpHeaders headers = toHttpHeaders(json.headers());

        assertEquals("A", headers.getValue(HEADER_A));
        assertListEquals(Collections.singletonList("A"), headers.getValues(HEADER_A));

        assertEquals("15", headers.getValue(HEADER_B));
        assertListEquals(Collections.singletonList("15"), headers.getValues(HEADER_B));
    }

    @Test
    public void getRequestWithNullHeader() {
        final HttpBinJSON json = createService(Service7.class).getAnything(getRequestUri(), null, 15);
        HttpHeaders headers = toHttpHeaders(json.headers());

        assertNull(headers.getValue(HEADER_A));
        assertListEquals(null, headers.getValues(HEADER_A));

        assertEquals("15", headers.getValue(HEADER_B));
        assertListEquals(Collections.singletonList("15"), headers.getValues(HEADER_B));
    }

    @ServiceInterface(name = "Service8", host = "{uri}")
    private interface Service8 {
        @HttpRequestInformation(method = HttpMethod.POST, path = "post", expectedStatusCodes = { 200 })
        HttpBinJSON post(@HostParam("uri") String uri,
            @BodyParam(ContentType.APPLICATION_OCTET_STREAM) String postBody);

    }

    @Test
    public void postRequestWithStringBody() {
        final HttpBinJSON json = createService(Service8.class).post(getRequestUri(), "I'm a post body!");

        assertEquals(String.class, json.data().getClass());
        assertEquals("I'm a post body!", json.data());
    }

    @Test
    public void postRequestWithNullBody() {
        final HttpBinJSON result = createService(Service8.class).post(getRequestUri(), null);

        assertEquals("", result.data());
    }

    @SuppressWarnings("UnusedReturnValue")
    @ServiceInterface(name = "Service9", host = "{uri}")
    private interface Service9 {
        @HttpRequestInformation(method = HttpMethod.PUT, path = "put", expectedStatusCodes = { 200 })
        HttpBinJSON put(@HostParam("uri") String uri, @BodyParam(ContentType.APPLICATION_OCTET_STREAM) int putBody);

        @HttpRequestInformation(method = HttpMethod.PUT, path = "put", expectedStatusCodes = { 200 })
        @UnexpectedResponseExceptionDetail(exceptionBodyClass = HttpBinJSON.class)
        HttpBinJSON putBodyAndContentLength(@HostParam("uri") String uri,
            @BodyParam(ContentType.APPLICATION_OCTET_STREAM) ByteBuffer body,
            @HeaderParam("Content-Length") long contentLength);

        @HttpRequestInformation(method = HttpMethod.PUT, path = "put", expectedStatusCodes = { 201 })
        HttpBinJSON putWithUnexpectedResponse(@HostParam("uri") String uri,
            @BodyParam(ContentType.APPLICATION_OCTET_STREAM) String putBody);

        @HttpRequestInformation(method = HttpMethod.PUT, path = "put", expectedStatusCodes = { 201 })
        @UnexpectedResponseExceptionDetail(exceptionBodyClass = HttpBinJSON.class)
        HttpBinJSON putWithUnexpectedResponseAndExceptionType(@HostParam("uri") String uri,
            @BodyParam(ContentType.APPLICATION_OCTET_STREAM) String putBody);

        @HttpRequestInformation(method = HttpMethod.PUT, path = "put", expectedStatusCodes = { 201 })
        @UnexpectedResponseExceptionDetail(statusCode = { 200 }, exceptionBodyClass = HttpBinJSON.class)
        HttpBinJSON putWithUnexpectedResponseAndDeterminedExceptionType(@HostParam("uri") String uri,
            @BodyParam(ContentType.APPLICATION_OCTET_STREAM) String putBody);

        @HttpRequestInformation(method = HttpMethod.PUT, path = "put", expectedStatusCodes = { 201 })
        @UnexpectedResponseExceptionDetail(statusCode = { 400 })
        @UnexpectedResponseExceptionDetail(exceptionBodyClass = HttpBinJSON.class)
        HttpBinJSON putWithUnexpectedResponseAndFallthroughExceptionType(@HostParam("uri") String uri,
            @BodyParam(ContentType.APPLICATION_OCTET_STREAM) String putBody);

        @HttpRequestInformation(method = HttpMethod.PUT, path = "put", expectedStatusCodes = { 201 })
        @UnexpectedResponseExceptionDetail(statusCode = { 400 }, exceptionBodyClass = HttpBinJSON.class)
        HttpBinJSON putWithUnexpectedResponseAndNoFallthroughExceptionType(@HostParam("uri") String uri,
            @BodyParam(ContentType.APPLICATION_OCTET_STREAM) String putBody);

    }

    @Test
    public void putRequestWithIntBody() {
        final HttpBinJSON json = createService(Service9.class).put(getRequestUri(), 42);

        assertEquals(String.class, json.data().getClass());
        assertEquals("42", json.data());
    }

    // Test all scenarios for the body length and content length comparison for sync API
    @Test
    public void putRequestWithBodyAndEqualContentLength() {
        ByteBuffer body = ByteBuffer.wrap("test".getBytes(StandardCharsets.UTF_8));
        final HttpBinJSON json = createService(Service9.class).putBodyAndContentLength(getRequestUri(), body, 4L);

        assertEquals("test", json.data());
        assertEquals(ContentType.APPLICATION_OCTET_STREAM, json.getHeaderValue("Content-Type"));
        assertEquals("4", json.getHeaderValue("Content-Length"));
    }

    @Test
    public void putRequestWithBodyLessThanContentLength() {
        ByteBuffer body = ByteBuffer.wrap("test".getBytes(StandardCharsets.UTF_8));
        Exception unexpectedLengthException = assertThrows(Exception.class, () -> {
            createService(Service9.class).putBodyAndContentLength(getRequestUri(), body, 5L);
            body.clear();
        });

        assertTrue(unexpectedLengthException.getMessage().contains("less than"));
    }

    @Test
    public void putRequestWithBodyMoreThanContentLength() {
        ByteBuffer body = ByteBuffer.wrap("test".getBytes(StandardCharsets.UTF_8));
        Exception unexpectedLengthException = assertThrows(Exception.class, () -> {
            createService(Service9.class).putBodyAndContentLength(getRequestUri(), body, 3L);
            body.clear();
        });

        assertTrue(unexpectedLengthException.getMessage().contains("more than"));
    }

    @Test
    public void putRequestWithUnexpectedResponseAndNoFallthroughExceptionType() {
        HttpResponseException e = assertThrows(HttpResponseException.class, () -> createService(Service9.class)
            .putWithUnexpectedResponseAndNoFallthroughExceptionType(getRequestUri(), "I'm the body!"));

        assertNotNull(e.getValue());
        assertInstanceOf(LinkedHashMap.class, e.getValue());

        @SuppressWarnings("unchecked")
        final LinkedHashMap<String, String> expectedBody = (LinkedHashMap<String, String>) e.getValue();

        assertEquals("I'm the body!", expectedBody.get("data"));
    }

    @ServiceInterface(name = "Service10", host = "{uri}")
    private interface Service10 {
        @HttpRequestInformation(method = HttpMethod.HEAD, path = "anything", expectedStatusCodes = { 200 })
        Response<Void> head(@HostParam("uri") String uri);

        @HttpRequestInformation(method = HttpMethod.HEAD, path = "anything", expectedStatusCodes = { 200 })
        boolean headBoolean(@HostParam("uri") String uri);

        @HttpRequestInformation(method = HttpMethod.HEAD, path = "anything", expectedStatusCodes = { 200 })
        void voidHead(@HostParam("uri") String uri);
    }

    @Test
    public void headRequest() throws IOException {
        try (Response<Void> response = createService(Service10.class).head(getRequestUri())) {
            assertNull(response.getValue());
        }
    }

    @Test
    public void headBooleanRequestReturnsResult() {
        final boolean result = createService(Service10.class).headBoolean(getRequestUri());

        assertTrue(result);
    }

    @Test
    public void voidHeadRequest() {
        createService(Service10.class).voidHead(getRequestUri());
    }

    @ServiceInterface(name = "Service11", host = "{uri}")
    private interface Service11 {
        @HttpRequestInformation(method = HttpMethod.DELETE, path = "delete", expectedStatusCodes = { 200 })
        HttpBinJSON delete(@HostParam("uri") String uri,
            @BodyParam(ContentType.APPLICATION_OCTET_STREAM) boolean bodyBoolean);
    }

    @Test
    public void deleteRequest() {
        final HttpBinJSON json = createService(Service11.class).delete(getRequestUri(), false);

        assertEquals(String.class, json.data().getClass());
        assertEquals("false", json.data());
    }

    @ServiceInterface(name = "Service12", host = "{uri}")
    private interface Service12 {
        @HttpRequestInformation(method = HttpMethod.PATCH, path = "patch", expectedStatusCodes = { 200 })
        HttpBinJSON patch(@HostParam("uri") String uri,
            @BodyParam(ContentType.APPLICATION_OCTET_STREAM) String bodyString);
    }

    @Test
    public void patchRequest() {
        final HttpBinJSON json = createService(Service12.class).patch(getRequestUri(), "body-contents");

        assertEquals(String.class, json.data().getClass());
        assertEquals("body-contents", json.data());
    }

    @ServiceInterface(name = "Service13", host = "{uri}")
    private interface Service13 {
        @HttpRequestInformation(
            method = HttpMethod.GET,
            path = "anything",
            expectedStatusCodes = { 200 },
            headers = { "MyHeader:MyHeaderValue", "MyOtherHeader:My,Header,Value" })
        HttpBinJSON get(@HostParam("uri") String uri);
    }

    private static final HttpHeaderName MY_HEADER = HttpHeaderName.fromString("MyHeader");
    private static final HttpHeaderName MY_OTHER_HEADER = HttpHeaderName.fromString("MyOtherHeader");

    @Test
    public void headersRequest() {
        final HttpBinJSON json = createService(Service13.class).get(getRequestUri());

        assertNotNull(json);
        assertMatchWithHttpOrHttps("localhost/anything", json.uri());
        assertNotNull(json.headers());
        HttpHeaders headers = toHttpHeaders(json.headers());

        assertEquals("MyHeaderValue", headers.getValue(MY_HEADER));
        assertListEquals(Collections.singletonList("MyHeaderValue"), headers.getValues(MY_HEADER));
        assertEquals("My,Header,Value", headers.getValue(MY_OTHER_HEADER));
        assertListEquals(Arrays.asList("My", "Header", "Value"), headers.getValues(MY_OTHER_HEADER));
    }

    private static HttpHeaders toHttpHeaders(Map<String, List<String>> jsonHeaders) {
        HttpHeaders headers = new HttpHeaders();
        for (Map.Entry<String, List<String>> entry : jsonHeaders.entrySet()) {
            HttpHeaderName headerName = HttpHeaderName.fromString(entry.getKey());
            for (String value : entry.getValue()) {
                headers.add(headerName, value);
            }
        }
        return headers;
    }

    @ServiceInterface(name = "Service14", host = "{uri}")
    private interface Service14 {
        @HttpRequestInformation(
            method = HttpMethod.GET,
            path = "anything",
            expectedStatusCodes = { 200 },
            headers = { "MyHeader:MyHeaderValue" })
        HttpBinJSON get(@HostParam("uri") String uri);
    }

    @ServiceInterface(name = "Service16", host = "{uri}")
    private interface Service16 {
        @HttpRequestInformation(method = HttpMethod.PUT, path = "put", expectedStatusCodes = { 200 })
        HttpBinJSON putByteArray(@HostParam("uri") String uri,
            @BodyParam(ContentType.APPLICATION_OCTET_STREAM) byte[] bytes);
    }

    @Test
    public void service16Put() {
        final Service16 service16 = createService(Service16.class);
        final byte[] expectedBytes = new byte[] { 1, 2, 3, 4 };
        final HttpBinJSON httpBinJSON = service16.putByteArray(getRequestUri(), expectedBytes);

        // httpbin sends the data back as a string like "\u0001\u0002\u0003\u0004"
        assertInstanceOf(String.class, httpBinJSON.data());

        final String base64String = (String) httpBinJSON.data();
        final byte[] actualBytes = base64String.getBytes();

        assertArrayEquals(expectedBytes, actualBytes);
    }

    @ServiceInterface(name = "Service17", host = "{scheme}://{hostPart1}{hostPart2}")
    private interface Service17 {
        @HttpRequestInformation(method = HttpMethod.GET, path = "get", expectedStatusCodes = { 200 })
        HttpBinJSON get(@HostParam("scheme") String scheme, @HostParam("hostPart1") String hostPart1,
            @HostParam("hostPart2") String hostPart2);
    }

    @Test
    public void requestWithMultipleHostParams() {
        final HttpBinJSON result = createService(Service17.class).get(getRequestScheme(), "local", "host:" + getPort());

        assertNotNull(result);
        assertMatchWithHttpOrHttps("localhost/get", result.uri());
    }

    @ServiceInterface(name = "Service18", host = "{uri}")
    private interface Service18 {
        @HttpRequestInformation(method = HttpMethod.GET, path = "status/200")
        void getStatus200(@HostParam("uri") String uri);

        @HttpRequestInformation(method = HttpMethod.GET, path = "status/200", expectedStatusCodes = { 200 })
        void getStatus200WithExpectedResponse200(@HostParam("uri") String uri);

        @HttpRequestInformation(method = HttpMethod.GET, path = "status/300")
        void getStatus300(@HostParam("uri") String uri);

        @HttpRequestInformation(method = HttpMethod.GET, path = "status/300", expectedStatusCodes = { 300 })
        void getStatus300WithExpectedResponse300(@HostParam("uri") String uri);

        @HttpRequestInformation(method = HttpMethod.GET, path = "status/400")
        void getStatus400(@HostParam("uri") String uri);

        @HttpRequestInformation(method = HttpMethod.GET, path = "status/400", expectedStatusCodes = { 400 })
        void getStatus400WithExpectedResponse400(@HostParam("uri") String uri);

        @HttpRequestInformation(method = HttpMethod.GET, path = "status/500")
        void getStatus500(@HostParam("uri") String uri);

        @HttpRequestInformation(method = HttpMethod.GET, path = "status/500", expectedStatusCodes = { 500 })
        void getStatus500WithExpectedResponse500(@HostParam("uri") String uri);
    }

    @Test
    public void service18GetStatus200() {
        createService(Service18.class).getStatus200(getRequestUri());
    }

    @Test
    public void service18GetStatus200WithExpectedResponse200() {
        assertDoesNotThrow(() -> createService(Service18.class).getStatus200WithExpectedResponse200(getRequestUri()));
    }

    @Test
    public void service18GetStatus300() {
        createService(Service18.class).getStatus300(getRequestUri());
    }

    @Test
    public void service18GetStatus300WithExpectedResponse300() {
        assertDoesNotThrow(() -> createService(Service18.class).getStatus300WithExpectedResponse300(getRequestUri()));
    }

    @Test
    public void service18GetStatus400() {
        assertThrows(HttpResponseException.class, () -> createService(Service18.class).getStatus400(getRequestUri()));
    }

    @Test
    public void service18GetStatus400WithExpectedResponse400() {
        assertDoesNotThrow(() -> createService(Service18.class).getStatus400WithExpectedResponse400(getRequestUri()));
    }

    @Test
    public void service18GetStatus500() {
        assertThrows(HttpResponseException.class, () -> createService(Service18.class).getStatus500(getRequestUri()));
    }

    @Test
    public void service18GetStatus500WithExpectedResponse500() {
        assertDoesNotThrow(() -> createService(Service18.class).getStatus500WithExpectedResponse500(getRequestUri()));
    }

    @ServiceInterface(name = "Service19", host = "{uri}")
    private interface Service19 {
        @HttpRequestInformation(method = HttpMethod.PUT, path = "put")
        HttpBinJSON putWithNoContentTypeAndStringBody(@HostParam("uri") String uri,
            @BodyParam(ContentType.APPLICATION_OCTET_STREAM) String body);

        @HttpRequestInformation(method = HttpMethod.PUT, path = "put")
        HttpBinJSON putWithNoContentTypeAndByteArrayBody(@HostParam("uri") String uri,
            @BodyParam(ContentType.APPLICATION_OCTET_STREAM) byte[] body);

        @HttpRequestInformation(method = HttpMethod.PUT, path = "put")
        HttpBinJSON putWithHeaderApplicationJsonContentTypeAndStringBody(@HostParam("uri") String uri,
            @BodyParam(ContentType.APPLICATION_JSON) String body);

        @HttpRequestInformation(method = HttpMethod.PUT, path = "put", headers = { "Content-Type: application/json" })
        HttpBinJSON putWithHeaderApplicationJsonContentTypeAndByteArrayBody(@HostParam("uri") String uri,
            @BodyParam(ContentType.APPLICATION_JSON) byte[] body);

        @HttpRequestInformation(
            method = HttpMethod.PUT,
            path = "put",
            headers = { "Content-Type: application/json; charset=utf-8" })
        HttpBinJSON putWithHeaderApplicationJsonContentTypeAndCharsetAndStringBody(@HostParam("uri") String uri,
            @BodyParam(ContentType.APPLICATION_OCTET_STREAM) String body);

        @HttpRequestInformation(
            method = HttpMethod.PUT,
            path = "put",
            headers = { "Content-Type: application/octet-stream" })
        HttpBinJSON putWithHeaderApplicationOctetStreamContentTypeAndStringBody(@HostParam("uri") String uri,
            @BodyParam(ContentType.APPLICATION_OCTET_STREAM) String body);

        @HttpRequestInformation(
            method = HttpMethod.PUT,
            path = "put",
            headers = { "Content-Type: application/octet-stream" })
        HttpBinJSON putWithHeaderApplicationOctetStreamContentTypeAndByteArrayBody(@HostParam("uri") String uri,
            @BodyParam(ContentType.APPLICATION_OCTET_STREAM) byte[] body);

        @HttpRequestInformation(method = HttpMethod.PUT, path = "put")
        HttpBinJSON putWithBodyParamApplicationJsonContentTypeAndStringBody(@HostParam("uri") String uri,
            @BodyParam(ContentType.APPLICATION_JSON) String body);

        @HttpRequestInformation(method = HttpMethod.PUT, path = "put")
        HttpBinJSON putWithBodyParamApplicationJsonContentTypeAndCharsetAndStringBody(@HostParam("uri") String uri,
            @BodyParam(ContentType.APPLICATION_JSON + "; charset=utf-8") String body);

        @HttpRequestInformation(method = HttpMethod.PUT, path = "put")
        HttpBinJSON putWithBodyParamApplicationJsonContentTypeAndByteArrayBody(@HostParam("uri") String uri,
            @BodyParam(ContentType.APPLICATION_JSON) byte[] body);

        @HttpRequestInformation(method = HttpMethod.PUT, path = "put")
        HttpBinJSON putWithBodyParamApplicationOctetStreamContentTypeAndStringBody(@HostParam("uri") String uri,
            @BodyParam(ContentType.APPLICATION_OCTET_STREAM) String body);

        @HttpRequestInformation(method = HttpMethod.PUT, path = "put")
        HttpBinJSON putWithBodyParamApplicationOctetStreamContentTypeAndByteArrayBody(@HostParam("uri") String uri,
            @BodyParam(ContentType.APPLICATION_OCTET_STREAM) byte[] body);
    }

    @Test
    public void service19PutWithNoContentTypeAndStringBodyWithNullBody() {
        final HttpBinJSON result
            = createService(Service19.class).putWithNoContentTypeAndStringBody(getRequestUri(), null);

        assertEquals("", result.data());
    }

    @Test
    public void service19PutWithNoContentTypeAndStringBodyWithEmptyBody() {
        final HttpBinJSON result
            = createService(Service19.class).putWithNoContentTypeAndStringBody(getRequestUri(), "");

        assertEquals("", result.data());
    }

    @Test
    public void service19PutWithNoContentTypeAndStringBodyWithNonEmptyBody() {
        final HttpBinJSON result
            = createService(Service19.class).putWithNoContentTypeAndStringBody(getRequestUri(), "hello");

        assertEquals("hello", result.data());
    }

    @Test
    public void service19PutWithNoContentTypeAndByteArrayBodyWithNullBody() {
        final HttpBinJSON result
            = createService(Service19.class).putWithNoContentTypeAndByteArrayBody(getRequestUri(), null);

        assertEquals("", result.data());
    }

    @Test
    public void service19PutWithNoContentTypeAndByteArrayBodyWithEmptyBody() {
        final HttpBinJSON result
            = createService(Service19.class).putWithNoContentTypeAndByteArrayBody(getRequestUri(), new byte[0]);

        assertEquals("", result.data());
    }

    @Test
    public void service19PutWithNoContentTypeAndByteArrayBodyWithNonEmptyBody() {
        final HttpBinJSON result = createService(Service19.class).putWithNoContentTypeAndByteArrayBody(getRequestUri(),
            new byte[] { 0, 1, 2, 3, 4 });

        assertEquals(new String(new byte[] { 0, 1, 2, 3, 4 }), result.data());
    }

    @Test
    public void service19PutWithHeaderApplicationJsonContentTypeAndStringBodyWithNullBody() {
        final HttpBinJSON result = createService(Service19.class)
            .putWithHeaderApplicationJsonContentTypeAndStringBody(getRequestUri(), null);

        assertEquals("", result.data());
    }

    @Test
    public void service19PutWithHeaderApplicationJsonContentTypeAndStringBodyWithEmptyBody() {
        final HttpBinJSON result
            = createService(Service19.class).putWithHeaderApplicationJsonContentTypeAndStringBody(getRequestUri(), "");

        assertEquals("\"\"", result.data());
    }

    @Test
    public void service19PutWithHeaderApplicationJsonContentTypeAndStringBodyWithNonEmptyBody() {
        final HttpBinJSON result = createService(Service19.class)
            .putWithHeaderApplicationJsonContentTypeAndStringBody(getRequestUri(), "soups and stuff");

        assertEquals("\"soups and stuff\"", result.data());
    }

    @Test
    public void service19PutWithHeaderApplicationJsonContentTypeAndByteArrayBodyWithNullBody() {
        final HttpBinJSON result = createService(Service19.class)
            .putWithHeaderApplicationJsonContentTypeAndByteArrayBody(getRequestUri(), null);

        assertEquals("", result.data());
    }

    @Test
    public void service19PutWithHeaderApplicationJsonContentTypeAndByteArrayBodyWithEmptyBody() {
        final HttpBinJSON result = createService(Service19.class)
            .putWithHeaderApplicationJsonContentTypeAndByteArrayBody(getRequestUri(), new byte[0]);

        assertEquals("\"\"", result.data());
    }

    @Test
    public void service19PutWithHeaderApplicationJsonContentTypeAndByteArrayBodyWithNonEmptyBody() {
        final HttpBinJSON result = createService(Service19.class)
            .putWithHeaderApplicationJsonContentTypeAndByteArrayBody(getRequestUri(), new byte[] { 0, 1, 2, 3, 4 });

        assertEquals("\"AAECAwQ=\"", result.data());
    }

    @Test
    public void service19PutWithHeaderApplicationJsonContentTypeAndCharsetAndStringBodyWithNullBody() {
        final HttpBinJSON result = createService(Service19.class)
            .putWithHeaderApplicationJsonContentTypeAndCharsetAndStringBody(getRequestUri(), null);

        assertEquals("", result.data());
    }

    @Test
    public void service19PutWithHeaderApplicationJsonContentTypeAndCharsetAndStringBodyWithEmptyBody() {
        final HttpBinJSON result = createService(Service19.class)
            .putWithHeaderApplicationJsonContentTypeAndCharsetAndStringBody(getRequestUri(), "");

        assertEquals("", result.data());
    }

    @Test
    public void service19PutWithHeaderApplicationJsonContentTypeAndCharsetAndStringBodyWithNonEmptyBody() {
        final HttpBinJSON result = createService(Service19.class)
            .putWithHeaderApplicationJsonContentTypeAndCharsetAndStringBody(getRequestUri(), "soups and stuff");

        assertEquals("soups and stuff", result.data());
    }

    @Test
    public void service19PutWithHeaderApplicationOctetStreamContentTypeAndStringBodyWithNullBody() {
        final HttpBinJSON result = createService(Service19.class)
            .putWithHeaderApplicationOctetStreamContentTypeAndStringBody(getRequestUri(), null);

        assertEquals("", result.data());
    }

    @Test
    public void service19PutWithHeaderApplicationOctetStreamContentTypeAndStringBodyWithEmptyBody() {
        final HttpBinJSON result = createService(Service19.class)
            .putWithHeaderApplicationOctetStreamContentTypeAndStringBody(getRequestUri(), "");

        assertEquals("", result.data());
    }

    @Test
    public void service19PutWithHeaderApplicationOctetStreamContentTypeAndStringBodyWithNonEmptyBody() {
        final HttpBinJSON result = createService(Service19.class)
            .putWithHeaderApplicationOctetStreamContentTypeAndStringBody(getRequestUri(), "penguins");

        assertEquals("penguins", result.data());
    }

    @Test
    public void service19PutWithHeaderApplicationOctetStreamContentTypeAndByteArrayBodyWithNullBody() {
        final HttpBinJSON result = createService(Service19.class)
            .putWithHeaderApplicationOctetStreamContentTypeAndByteArrayBody(getRequestUri(), null);

        assertEquals("", result.data());
    }

    @Test
    public void service19PutWithHeaderApplicationOctetStreamContentTypeAndByteArrayBodyWithEmptyBody() {
        final HttpBinJSON result = createService(Service19.class)
            .putWithHeaderApplicationOctetStreamContentTypeAndByteArrayBody(getRequestUri(), new byte[0]);

        assertEquals("", result.data());
    }

    @Test
    public void service19PutWithHeaderApplicationOctetStreamContentTypeAndByteArrayBodyWithNonEmptyBody() {
        final HttpBinJSON result
            = createService(Service19.class).putWithHeaderApplicationOctetStreamContentTypeAndByteArrayBody(
                getRequestUri(), new byte[] { 0, 1, 2, 3, 4 });

        assertEquals(new String(new byte[] { 0, 1, 2, 3, 4 }), result.data());
    }

    @Test
    public void service19PutWithBodyParamApplicationJsonContentTypeAndStringBodyWithNullBody() {
        final HttpBinJSON result = createService(Service19.class)
            .putWithBodyParamApplicationJsonContentTypeAndStringBody(getRequestUri(), null);

        assertEquals("", result.data());
    }

    @Test
    public void service19PutWithBodyParamApplicationJsonContentTypeAndStringBodyWithEmptyBody() {
        final HttpBinJSON result = createService(Service19.class)
            .putWithBodyParamApplicationJsonContentTypeAndStringBody(getRequestUri(), "");

        assertEquals("\"\"", result.data());
    }

    @Test
    public void service19PutWithBodyParamApplicationJsonContentTypeAndStringBodyWithNonEmptyBody() {
        final HttpBinJSON result = createService(Service19.class)
            .putWithBodyParamApplicationJsonContentTypeAndStringBody(getRequestUri(), "soups and stuff");

        assertEquals("\"soups and stuff\"", result.data());
    }

    @Test
    public void service19PutWithBodyParamApplicationJsonContentTypeAndCharsetAndStringBodyWithNullBody() {
        final HttpBinJSON result = createService(Service19.class)
            .putWithBodyParamApplicationJsonContentTypeAndCharsetAndStringBody(getRequestUri(), null);

        assertEquals("", result.data());
    }

    @Test
    public void service19PutWithBodyParamApplicationJsonContentTypeAndCharsetAndStringBodyWithEmptyBody() {
        final HttpBinJSON result = createService(Service19.class)
            .putWithBodyParamApplicationJsonContentTypeAndCharsetAndStringBody(getRequestUri(), "");

        assertEquals("\"\"", result.data());
    }

    @Test
    public void service19PutWithBodyParamApplicationJsonContentTypeAndCharsetAndStringBodyWithNonEmptyBody() {
        final HttpBinJSON result = createService(Service19.class)
            .putWithBodyParamApplicationJsonContentTypeAndCharsetAndStringBody(getRequestUri(), "soups and stuff");

        assertEquals("\"soups and stuff\"", result.data());
    }

    @Test
    public void service19PutWithBodyParamApplicationJsonContentTypeAndByteArrayBodyWithNullBody() {
        final HttpBinJSON result = createService(Service19.class)
            .putWithBodyParamApplicationJsonContentTypeAndByteArrayBody(getRequestUri(), null);

        assertEquals("", result.data());
    }

    @Test
    public void service19PutWithBodyParamApplicationJsonContentTypeAndByteArrayBodyWithEmptyBody() {
        final HttpBinJSON result = createService(Service19.class)
            .putWithBodyParamApplicationJsonContentTypeAndByteArrayBody(getRequestUri(), new byte[0]);

        assertEquals("\"\"", result.data());
    }

    @Test
    public void service19PutWithBodyParamApplicationJsonContentTypeAndByteArrayBodyWithNonEmptyBody() {
        final HttpBinJSON result = createService(Service19.class)
            .putWithBodyParamApplicationJsonContentTypeAndByteArrayBody(getRequestUri(), new byte[] { 0, 1, 2, 3, 4 });

        assertEquals("\"AAECAwQ=\"", result.data());
    }

    @Test
    public void service19PutWithBodyParamApplicationOctetStreamContentTypeAndStringBodyWithNullBody() {
        final HttpBinJSON result = createService(Service19.class)
            .putWithBodyParamApplicationOctetStreamContentTypeAndStringBody(getRequestUri(), null);

        assertEquals("", result.data());
    }

    @Test
    public void service19PutWithBodyParamApplicationOctetStreamContentTypeAndStringBodyWithEmptyBody() {
        final HttpBinJSON result = createService(Service19.class)
            .putWithBodyParamApplicationOctetStreamContentTypeAndStringBody(getRequestUri(), "");

        assertEquals("", result.data());
    }

    @Test
    public void service19PutWithBodyParamApplicationOctetStreamContentTypeAndStringBodyWithNonEmptyBody() {
        final HttpBinJSON result = createService(Service19.class)
            .putWithBodyParamApplicationOctetStreamContentTypeAndStringBody(getRequestUri(), "penguins");

        assertEquals("penguins", result.data());
    }

    @Test
    public void service19PutWithBodyParamApplicationOctetStreamContentTypeAndByteArrayBodyWithNullBody() {
        final HttpBinJSON result = createService(Service19.class)
            .putWithBodyParamApplicationOctetStreamContentTypeAndByteArrayBody(getRequestUri(), null);

        assertEquals("", result.data());
    }

    @Test
    public void service19PutWithBodyParamApplicationOctetStreamContentTypeAndByteArrayBodyWithEmptyBody() {
        final HttpBinJSON result = createService(Service19.class)
            .putWithBodyParamApplicationOctetStreamContentTypeAndByteArrayBody(getRequestUri(), new byte[0]);

        assertEquals("", result.data());
    }

    @Test
    public void service19PutWithBodyParamApplicationOctetStreamContentTypeAndByteArrayBodyWithNonEmptyBody() {
        final HttpBinJSON result
            = createService(Service19.class).putWithBodyParamApplicationOctetStreamContentTypeAndByteArrayBody(
                getRequestUri(), new byte[] { 0, 1, 2, 3, 4 });

        assertEquals(new String(new byte[] { 0, 1, 2, 3, 4 }), result.data());
    }

    @ServiceInterface(name = "Service20", host = "{uri}")
    private interface Service20 {
        @HttpRequestInformation(method = HttpMethod.GET, path = "/bytes/100")
        Response<Void> getVoidResponse(@HostParam("uri") String uri);

        @HttpRequestInformation(method = HttpMethod.PUT, path = "put")
        Response<HttpBinJSON> putBody(@HostParam("uri") String uri,
            @BodyParam(ContentType.APPLICATION_OCTET_STREAM) String body);
    }

    @Test
    public void service20PutBodyAndHeaders() {
        /*final Response<HttpBinHeaders, HttpBinJSON> response = createService(Service20.class)
            .putBodyAndHeaders(getRequestUri(), "body string");
        assertNotNull(response);
        assertEquals(200, response.getStatusCode());
        
        assertEquals(Headers.class, response.getHeaders().getClass());
        
        final HttpBinJSON body = response.getValue();
        assertNotNull(body);
        assertMatchWithHttpOrHttps("localhost/put", body.uri());
        assertEquals("body string", body.data());
        
        final HttpBinHeaders headers = response.getDeserializedHeaders();
        assertNotNull(headers);
        assertTrue(headers.accessControlAllowCredentials());
        assertNotNull(headers.date());
        assertNotEquals(0, (Object) headers.xProcessedTime());
        
         */
    }

    @Test
    public void service20GetVoidResponseBuffersBody() {
        final Response<Void> response = createService(Service20.class).getVoidResponse(getRequestUri());

        assertNotNull(response);
        assertEquals(200, response.getStatusCode());
        assertNotEquals(0, response.getBody().getLength());
    }

    @Test
    public void service20GetResponseBody() {
        final Response<HttpBinJSON> response = createService(Service20.class).putBody(getRequestUri(), "body string");

        assertNotNull(response);
        assertEquals(200, response.getStatusCode());

        final HttpBinJSON body = response.getValue();

        assertNotNull(body);
        assertMatchWithHttpOrHttps("localhost/put", body.uri());
        assertEquals("body string", body.data());

        final HttpHeaders headers = response.getHeaders();

        assertNotNull(headers);
    }

    @ServiceInterface(name = "UnexpectedOKService", host = "{uri}")
    interface UnexpectedOKService {
        @HttpRequestInformation(method = HttpMethod.GET, path = "/bytes/1024", expectedStatusCodes = { 400 })
        Response<InputStream> getBytes(@HostParam("uri") String uri);
    }

    @Test
    public void unexpectedHTTPOK() {
        HttpResponseException e = assertThrows(HttpResponseException.class,
            () -> createService(UnexpectedOKService.class).getBytes(getRequestUri()));

        assertEquals("Status code 200, (1024-byte body)", e.getMessage());
    }

    @ServiceInterface(name = "Service21", host = "{uri}")
    private interface Service21 {
        @HttpRequestInformation(method = HttpMethod.GET, path = "/bytes/100", expectedStatusCodes = { 200 })
        byte[] getBytes100(@HostParam("uri") String uri);
    }

    @Test
    public void service21GetBytes100() {
        final byte[] bytes = createService(Service21.class).getBytes100(getRequestUri());

        assertNotNull(bytes);
        assertEquals(100, bytes.length);
    }

    @ServiceInterface(name = "DownloadService", host = "{uri}")
    interface DownloadService {
        @HttpRequestInformation(method = HttpMethod.GET, path = "/bytes/30720")
        Response<InputStream> getBytes(@HostParam("uri") String uri, Context context);
    }

    @ParameterizedTest
    @MethodSource("downloadTestArgumentProvider")
    public void simpleDownloadTest(Context context) throws IOException {
        Response<InputStream> response = createService(DownloadService.class).getBytes(getRequestUri(), context);

        assertTrue(response.getBody() instanceof InputStreamBinaryData);

        InputStream inputStream = response.getValue();
        ByteArrayOutputStream byteArrayOutputStream = new ByteArrayOutputStream();

        inputStreamToOutputStream(inputStream, byteArrayOutputStream);

        assertEquals(30720, byteArrayOutputStream.toByteArray().length);

        Response<InputStream> otherResponse = createService(DownloadService.class).getBytes(getRequestUri(), context);

        assertTrue(otherResponse.getBody() instanceof InputStreamBinaryData);

        InputStream otherInputStream = otherResponse.getValue();
        ByteArrayOutputStream otherByteArrayOutputStream = new ByteArrayOutputStream();

        inputStreamToOutputStream(otherInputStream, otherByteArrayOutputStream);

        byte[] bytes = otherByteArrayOutputStream.toByteArray();

        String contentHash = HttpClientTestsServer.md5(bytes);
        String eTag = otherResponse.getHeaders().getValue(HttpHeaderName.ETAG);

        assertEquals(eTag, contentHash);
    }

    private static Stream<Arguments> downloadTestArgumentProvider() {
        return Stream.of(Arguments.of(Named.named("default", Context.none())));
    }

    @ServiceInterface(name = "BinaryDataUploadServ", host = "{uri}")
    interface BinaryDataUploadService {
        @HttpRequestInformation(method = HttpMethod.PUT, path = "/put")
        Response<HttpBinJSON> put(@HostParam("uri") String host, @BodyParam("text/plain") BinaryData content,
            @HeaderParam("Content-Length") long contentLength);
    }

    @Test
    public void binaryDataUploadTest() throws Exception {
        Path filePath = Paths.get(getClass().getClassLoader().getResource("upload.txt").toURI());
        BinaryData data = BinaryData.fromFile(filePath);

        final HttpClient httpClient = getHttpClient();
        // Scenario: Log the body so that body buffering/replay behavior is exercised.

        // Order in which policies applied will be the order in which they added to builder
<<<<<<< HEAD
        final HttpPipeline httpPipeline = new HttpPipelineBuilder().httpClient(httpClient).build();
=======
        final HttpPipeline httpPipeline = new HttpPipelineBuilder().httpClient(httpClient)
            .policies(new HttpInstrumentationPolicy(new HttpInstrumentationOptions()
                .setHttpLogLevel(HttpInstrumentationOptions.HttpLogDetailLevel.BODY_AND_HEADERS)))
            .build();
>>>>>>> 62e88e4c

        Response<HttpBinJSON> response
            = RestProxy.create(BinaryDataUploadService.class, httpPipeline, new JsonSerializer())
                .put(getServerUri(isSecure()), data, Files.size(filePath));

        assertEquals("The quick brown fox jumps over the lazy dog", response.getValue().data());
    }

    @ServiceInterface(name = "Service22", host = "{uri}")
    interface Service22 {
        @HttpRequestInformation(method = HttpMethod.GET, path = "/")
        byte[] getBytes(@HostParam("uri") String uri);
    }

    @Test
    public void service22GetBytes() {
        final byte[] bytes = createService(Service22.class).getBytes(getRequestUri() + "/bytes/27");

        assertNotNull(bytes);
        assertEquals(27, bytes.length);
    }

    @ServiceInterface(name = "Service23", host = "{uri}")
    interface Service23 {
        @HttpRequestInformation(method = HttpMethod.GET, path = "bytes/28")
        byte[] getBytes(@HostParam("uri") String uri);
    }

    @Test
    public void service23GetBytes() {
        final byte[] bytes = createService(Service23.class).getBytes(getRequestUri());

        assertNotNull(bytes);
        assertEquals(28, bytes.length);
    }

    @ServiceInterface(name = "Service24", host = "{uri}")
    interface Service24 {
        @HttpRequestInformation(method = HttpMethod.PUT, path = "put")
        HttpBinJSON put(@HostParam("uri") String uri, @HeaderParam("ABC") Map<String, String> headerCollection);
    }

    @Test
    public void service24Put() {
        final Map<String, String> headerCollection = new HashMap<>();

        headerCollection.put("DEF", "GHIJ");
        headerCollection.put("123", "45");

        final HttpBinJSON result = createService(Service24.class).put(getRequestUri(), headerCollection);

        assertNotNull(result.headers());

        HttpHeaders resultHeaders = toHttpHeaders(result.headers());

        assertEquals("GHIJ", resultHeaders.getValue(HttpHeaderName.fromString("ABCDEF")));
        assertEquals("45", resultHeaders.getValue(HttpHeaderName.fromString("ABC123")));
    }

    /*@ServiceInterface(name = "Service26", host = "{uri}")
    interface Service26 {
        @Post("post")
        HttpBinFormDataJSON postForm(@HostParam("uri") String uri, @FormParam("custname") String name,
            @FormParam("custtel") String telephone, @FormParam("custemail") String email,
            @FormParam("size") HttpBinFormDataJSON.PizzaSize size, @FormParam("toppings") List<String> toppings);
    
        @Post("post")
        HttpBinFormDataJSON postEncodedForm(@HostParam("uri") String uri, @FormParam("custname") String name,
            @FormParam("custtel") String telephone, @FormParam(value = "custemail", encoded = true) String email,
            @FormParam("size") HttpBinFormDataJSON.PizzaSize size, @FormParam("toppings") List<String> toppings);
    }
    
    @Test
    public void postUriForm() {
        Service26 service = createService(Service26.class);
        HttpBinFormDataJSON response = service.postForm(getRequestUri(), "Foo", "123", "foo@bar.com",
            HttpBinFormDataJSON.PizzaSize.LARGE, Arrays.asList("Bacon", "Onion"));
        assertNotNull(response);
        assertNotNull(response.form());
        assertEquals("Foo", response.form().customerName());
        assertEquals("123", response.form().customerTelephone());
        assertEquals("foo%40bar.com", response.form().customerEmail());
        assertEquals(HttpBinFormDataJSON.PizzaSize.LARGE, response.form().pizzaSize());
    
        assertEquals(2, response.form().toppings().size());
        assertEquals("Bacon", response.form().toppings().get(0));
        assertEquals("Onion", response.form().toppings().get(1));
    }
    
    @Test
    public void postUriFormEncoded() {
        Service26 service = createService(Service26.class);
        HttpBinFormDataJSON response = service.postEncodedForm(getRequestUri(), "Foo", "123", "foo@bar.com",
            HttpBinFormDataJSON.PizzaSize.LARGE, Arrays.asList("Bacon", "Onion"));
        assertNotNull(response);
        assertNotNull(response.form());
        assertEquals("Foo", response.form().customerName());
        assertEquals("123", response.form().customerTelephone());
        assertEquals("foo@bar.com", response.form().customerEmail());
        assertEquals(HttpBinFormDataJSON.PizzaSize.LARGE, response.form().pizzaSize());
    
        assertEquals(2, response.form().toppings().size());
        assertEquals("Bacon", response.form().toppings().get(0));
        assertEquals("Onion", response.form().toppings().get(1));
    }
     */

    @ServiceInterface(name = "Service27", host = "{uri}")
    interface Service27 {
        @HttpRequestInformation(method = HttpMethod.PUT, path = "put", expectedStatusCodes = { 200 })
        HttpBinJSON put(@HostParam("uri") String uri, @BodyParam(ContentType.APPLICATION_OCTET_STREAM) int putBody,
            RequestOptions requestOptions);

        @HttpRequestInformation(method = HttpMethod.PUT, path = "put", expectedStatusCodes = { 200 })
        @UnexpectedResponseExceptionDetail(exceptionBodyClass = HttpBinJSON.class)
        HttpBinJSON putBodyAndContentLength(@HostParam("uri") String uri,
            @BodyParam(ContentType.APPLICATION_OCTET_STREAM) ByteBuffer body,
            @HeaderParam("Content-Length") long contentLength, RequestOptions requestOptions);
    }

    @Test
    public void requestOptionsChangesBody() {
        Service27 service = createService(Service27.class);
        HttpBinJSON response
            = service.put(getServerUri(isSecure()), 42, new RequestOptions().setBody(BinaryData.fromString("24")));

        assertNotNull(response);
        assertNotNull(response.data());
        assertInstanceOf(String.class, response.data());
        assertEquals("24", response.data());
    }

    @Test
    public void requestOptionsChangesBodyAndContentLength() {
        Service27 service = createService(Service27.class);
        HttpBinJSON response = service.put(getServerUri(isSecure()), 42,
            new RequestOptions().setBody(BinaryData.fromString("4242")).setHeader(HttpHeaderName.CONTENT_LENGTH, "4"));

        assertNotNull(response);
        assertNotNull(response.data());
        assertInstanceOf(String.class, response.data());
        assertEquals("4242", response.data());
        assertEquals("4", response.getHeaderValue("Content-Length"));
    }

    private static final HttpHeaderName RANDOM_HEADER = HttpHeaderName.fromString("randomHeader");

    @Test
    public void requestOptionsAddAHeader() {
        Service27 service = createService(Service27.class);
        HttpBinJSON response = service.put(getServerUri(isSecure()), 42,
            new RequestOptions().addHeader(new HttpHeader(RANDOM_HEADER, "randomValue")));

        assertNotNull(response);
        assertNotNull(response.data());
        assertInstanceOf(String.class, response.data());
        assertEquals("42", response.data());
        assertEquals("randomValue", response.getHeaderValue("randomHeader"));
    }

    @Test
    public void requestOptionsSetsAHeader() {
        Service27 service = createService(Service27.class);
        HttpBinJSON response = service.put(getServerUri(isSecure()), 42,
            new RequestOptions().addHeader(new HttpHeader(RANDOM_HEADER, "randomValue"))
                .setHeader(RANDOM_HEADER, "randomValue2"));

        assertNotNull(response);
        assertNotNull(response.data());
        assertInstanceOf(String.class, response.data());
        assertEquals("42", response.data());
        assertEquals("randomValue2", response.getHeaderValue("randomHeader"));
    }

    @ServiceInterface(name = "Service28", host = "{uri}")
    public interface Service28 {
        @HttpRequestInformation(method = HttpMethod.HEAD, path = "voideagerreadoom", expectedStatusCodes = { 200 })
        void headvoid(@HostParam("uri") String uri);

        @HttpRequestInformation(method = HttpMethod.HEAD, path = "voideagerreadoom", expectedStatusCodes = { 200 })
        Void headVoid(@HostParam("uri") String uri);

        @HttpRequestInformation(method = HttpMethod.HEAD, path = "voideagerreadoom", expectedStatusCodes = { 200 })
        Response<Void> headResponseVoid(@HostParam("uri") String uri);
    }

    @ParameterizedTest
    @MethodSource("voidDoesNotEagerlyReadResponseSupplier")
    public void voidDoesNotEagerlyReadResponse(BiConsumer<String, Service28> executable) {
        assertDoesNotThrow(() -> executable.accept(getServerUri(isSecure()), createService(Service28.class)));
    }

    private static Stream<BiConsumer<String, Service28>> voidDoesNotEagerlyReadResponseSupplier() {
        return Stream.of((uri, service28) -> service28.headvoid(uri), (uri, service28) -> service28.headVoid(uri),
            (uri, service28) -> service28.headResponseVoid(uri));
    }

    @ServiceInterface(name = "Service29", host = "{uri}")
    public interface Service29 {
        @HttpRequestInformation(method = HttpMethod.PUT, path = "voiderrorreturned", expectedStatusCodes = { 200 })
        void headvoid(@HostParam("uri") String uri);

        @HttpRequestInformation(method = HttpMethod.PUT, path = "voiderrorreturned", expectedStatusCodes = { 200 })
        Void headVoid(@HostParam("uri") String uri);

        @HttpRequestInformation(method = HttpMethod.PUT, path = "voiderrorreturned", expectedStatusCodes = { 200 })
        Response<Void> headResponseVoid(@HostParam("uri") String uri);
    }

    @ParameterizedTest
    @MethodSource("voidErrorReturnsErrorBodySupplier")
    public void voidErrorReturnsErrorBody(BiConsumer<String, Service29> executable) {
        HttpResponseException exception = assertThrows(HttpResponseException.class,
            () -> executable.accept(getServerUri(isSecure()), createService(Service29.class)));

        assertTrue(exception.getMessage().contains("void exception body thrown"));
    }

    @Test
    public void canReceiveServerSentEvents() throws IOException {
        final int[] i = { 0 };
        ServerSentEventService service = createService(ServerSentEventService.class);

        service.get(getServerUri(isSecure()), sse -> {
            String expected;
            String id;
            if (i[0] == 0) {
                expected = "first event";
                id = "1";
                Assertions.assertEquals("test stream", sse.getComment());
            } else {
                expected = "This is the second message, it";
                String line2 = "has two lines.";

                id = "2";
                Assertions.assertEquals(line2, sse.getData().get(1));
            }
            Assertions.assertEquals(expected, sse.getData().get(0));
            Assertions.assertEquals(id, sse.getId());
            if (++i[0] > 2) {
                fail("Should not have received more than two messages.");
            }
        }).close();

        assertEquals(2, i[0]);
    }

    /**
     * Tests that eagerly converting implementation HTTP headers to Client Core Headers is done.
     */
    @Test
    public void canRecognizeServerSentEvent() throws IOException {
        BinaryData requestBody = BinaryData.fromString("test body");
        ServerSentEventService service = createService(ServerSentEventService.class);
        List<String> expected = Arrays.asList("YHOO", "+2", "10");

        try (Response<BinaryData> response
            = service.post(getServerUri(isSecure()), requestBody, sse -> assertEquals(expected, sse.getData()), null)) {
            assertNotNull(response.getBody());
            assertNotEquals(0, response.getBody().getLength());
            assertNotNull(response.getValue());
            assertEquals(String.join("\n", expected), response.getValue().toString());
        }
    }

    @Test
    public void onErrorServerSentEvents() throws IOException {
        ServerSentEventService service = createService(ServerSentEventService.class);

        final int[] i = { 0 };
        service.get(getServerUri(isSecure()), new ServerSentEventListener() {
            @Override
            public void onEvent(ServerSentEvent sse) throws IOException {
                throw new IOException("test exception");
            }

            @Override
            public void onError(Throwable throwable) {
                assertEquals("test exception", throwable.getMessage());
                i[0]++;
            }
        }).close();

        assertEquals(1, i[0]);
    }

    @Test
    public void onRetryWithLastEventIdReceiveServerSentEvents() throws IOException {
        ServerSentEventService service = createService(ServerSentEventService.class);

        final int[] i = { 0 };
        service.get(getServerUri(isSecure()), new ServerSentEventListener() {
            @Override
            public void onEvent(ServerSentEvent sse) {
                i[0]++;
                if (i[0] == 1) {
                    assertEquals("test stream", sse.getComment());
                    assertEquals("first event", sse.getData().get(0));
                    assertEquals("1", sse.getId());
                } else if (i[0] == 2) {
                    assertTimeout(Duration.ofMillis(100L), () -> assertEquals("2", sse.getId()));
                    assertEquals("This is the second message, it", sse.getData().get(0));
                    assertEquals("has two lines.", sse.getData().get(1));
                }
                if (i[0] >= 3) {
                    fail("Should not have received more than two messages.");
                }
            }
        }).close();

        assertEquals(2, i[0]);
    }

    /**
     * Test throws Runtime exception for no listener attached.
     */
    @Test
    public void throwsExceptionForNoListener() {
        ServerSentEventService service = createService(ServerSentEventService.class);
        BinaryData requestBody = BinaryData.fromString("test body");

        assertThrows(RuntimeException.class, () -> service.put(getServerUri(isSecure()), requestBody, null).close());
    }

    @ParameterizedTest
    @ValueSource(strings = { "STREAM", "BUFFER", "DESERIALIZE" })
    public void bodyIsDeserializedForServerSentEventType(String responseMode) throws IOException {
        ServerSentEventService service = createService(ServerSentEventService.class);
        RequestOptions requestOptions
            = new RequestOptions().setResponseBodyMode(ResponseBodyMode.valueOf(responseMode));
        List<String> expected = Arrays.asList("YHOO", "+2", "10");

        try (Response<BinaryData> response = service.post(getServerUri(isSecure()), BinaryData.empty(),
            sse -> assertEquals(expected, sse.getData()), requestOptions)) {
            assertNotNull(response.getBody());
            assertNotEquals(0, response.getBody().getLength());
            assertNotNull(response.getValue());
            assertEquals(String.join("\n", expected), response.getValue().toString());
        }
    }

    private static Stream<BiConsumer<String, Service29>> voidErrorReturnsErrorBodySupplier() {
        return Stream.of((uri, service29) -> service29.headvoid(uri), (uri, service29) -> service29.headVoid(uri),
            (uri, service29) -> service29.headResponseVoid(uri));
    }

    @ServiceInterface(name = "Service30", host = "{uri}")
    interface Service30 {
        @HttpRequestInformation(method = HttpMethod.PUT, path = "put", expectedStatusCodes = { 200 })
        HttpBinJSON put(@HostParam("uri") String uri, @BodyParam(ContentType.APPLICATION_OCTET_STREAM) int putBody,
            RequestOptions requestOptions);

        @HttpRequestInformation(method = HttpMethod.PUT, path = "put", expectedStatusCodes = { 200 })
        Response<HttpBinJSON> putResponse(@HostParam("uri") String uri,
            @BodyParam(ContentType.APPLICATION_OCTET_STREAM) int putBody, RequestOptions requestOptions);

        @HttpRequestInformation(method = HttpMethod.POST, path = "stream", expectedStatusCodes = { 200 })
        HttpBinJSON postStream(@HostParam("uri") String uri,
            @BodyParam(ContentType.APPLICATION_OCTET_STREAM) int putBody, RequestOptions requestOptions);

        @HttpRequestInformation(method = HttpMethod.POST, path = "stream", expectedStatusCodes = { 200 })
        Response<HttpBinJSON> postStreamResponse(@HostParam("uri") String uri,
            @BodyParam(ContentType.APPLICATION_OCTET_STREAM) int putBody, RequestOptions requestOptions);
    }

    @ServiceInterface(name = "Service30", host = "{uri}")
    interface ServerSentEventService {
        @HttpRequestInformation(method = HttpMethod.PUT, path = "serversentevent", expectedStatusCodes = { 200 })
        Response<BinaryData> put(@HostParam("uri") String uri,
            @BodyParam(ContentType.APPLICATION_OCTET_STREAM) BinaryData putBody,
            ServerSentEventListener serverSentEventListener);

        @HttpRequestInformation(method = HttpMethod.GET, path = "serversentevent", expectedStatusCodes = { 200 })
        BinaryData get(@HostParam("uri") String uri, ServerSentEventListener serverSentEventListener);

        @HttpRequestInformation(method = HttpMethod.POST, path = "serversentevent", expectedStatusCodes = { 200 })
        Response<BinaryData> post(@HostParam("uri") String uri,
            @BodyParam(ContentType.APPLICATION_OCTET_STREAM) BinaryData postBody,
            ServerSentEventListener serverSentEventListener, RequestOptions requestOptions);
    }

    @Test
    public void bodyIsPresentWhenNoBodyHandlingOptionIsSet() throws IOException {
        Service30 service = createService(Service30.class);
        HttpBinJSON httpBinJSON = service.put(getServerUri(isSecure()), 42, null);

        assertNotNull(httpBinJSON);

        try (Response<HttpBinJSON> response = service.putResponse(getServerUri(isSecure()), 42, null)) {
            assertNotNull(response.getBody());
            assertNotEquals(0, response.getBody().getLength());
            assertNotNull(response.getValue());
        }
    }

    @Test
    public void bodyIsEmptyWhenIgnoreBodyIsSet() throws IOException {
        Service30 service = createService(Service30.class);
        RequestOptions requestOptions = new RequestOptions().setResponseBodyMode(IGNORE);
        HttpBinJSON httpBinJSON = service.put(getServerUri(isSecure()), 42, requestOptions);

        assertNull(httpBinJSON);

        try (Response<HttpBinJSON> response = service.putResponse(getServerUri(isSecure()), 42, requestOptions)) {
            assertNotNull(response.getBody());
            assertEquals(0, response.getBody().getLength());
            assertNull(response.getValue());
        }
    }

    @Test
    public void bodyIsEmptyWhenIgnoreBodyIsSetForStreamResponse() throws IOException {
        Service30 service = createService(Service30.class);
        RequestOptions requestOptions = new RequestOptions().setResponseBodyMode(IGNORE);
        HttpBinJSON httpBinJSON = service.postStream(getServerUri(isSecure()), 42, requestOptions);

        assertNull(httpBinJSON);

        try (
            Response<HttpBinJSON> response = service.postStreamResponse(getServerUri(isSecure()), 42, requestOptions)) {
            assertNotNull(response.getBody());
            assertEquals(0, response.getBody().getLength());
            assertNull(response.getValue());
        }
    }

    @Test
    public void bodyIsStreamedWhenResponseBodyModeIndicatesIt() throws IOException {
        Service30 service = createService(Service30.class);
        RequestOptions requestOptions = new RequestOptions().setResponseBodyMode(STREAM);

        try (
            Response<HttpBinJSON> response = service.postStreamResponse(getServerUri(isSecure()), 42, requestOptions)) {
            assertNotNull(response.getBody());
            assertNotEquals(0, response.getBody().getLength());
            assertTrue(response.getBody() instanceof InputStreamBinaryData);
        }
    }

    @Test
    public void bodyIsBufferedWhenResponseBodyModeIndicatesIt() throws IOException {
        Service30 service = createService(Service30.class);
        RequestOptions requestOptions = new RequestOptions().setResponseBodyMode(BUFFER);
        HttpBinJSON httpBinJSON = service.postStream(getServerUri(isSecure()), 42, requestOptions);

        assertNotNull(httpBinJSON);

        try (
            Response<HttpBinJSON> response = service.postStreamResponse(getServerUri(isSecure()), 42, requestOptions)) {
            assertNotNull(response.getBody());
            assertNotEquals(0, response.getBody().getLength());
            assertTrue(response.getBody() instanceof ByteArrayBinaryData
                || response.getBody() instanceof ByteBufferBinaryData);
        }
    }

    @Test
    public void bodyIsDeserializedWhenResponseBodyModeIndicatesIt() throws IOException {
        Service30 service = createService(Service30.class);
        RequestOptions requestOptions = new RequestOptions().setResponseBodyMode(DESERIALIZE);
        HttpBinJSON httpBinJSON = service.postStream(getServerUri(isSecure()), 42, requestOptions);

        assertNotNull(httpBinJSON);

        try (
            Response<HttpBinJSON> response = service.postStreamResponse(getServerUri(isSecure()), 42, requestOptions)) {
            assertNotNull(response.getBody());
            assertNotEquals(0, response.getBody().getLength());
            assertNotNull(response.getValue());
        }
    }

    @ServiceInterface(name = "Service31", host = "{uri}")
    private interface Service31 {
        @HttpRequestInformation(
            method = HttpMethod.GET,
            path = "anything",
            expectedStatusCodes = { 200 },
            queryParams = { "constantParam1=constantValue1", "constantParam2=constantValue2" })
        HttpBinJSON get1(@HostParam("uri") String uri, @QueryParam("variableParam") String queryParam);

        @HttpRequestInformation(
            method = HttpMethod.GET,
            path = "anything",
            expectedStatusCodes = { 200 },
            queryParams = { "param=constantValue1", "param=constantValue2" })
        HttpBinJSON get2(@HostParam("uri") String uri, @QueryParam("param") String queryParam);

        @HttpRequestInformation(
            method = HttpMethod.GET,
            path = "anything",
            expectedStatusCodes = { 200 },
            queryParams = { "param=constantValue1,constantValue2", "param=constantValue3" })
        HttpBinJSON get3(@HostParam("uri") String uri, @QueryParam("param") String queryParam);

        @HttpRequestInformation(
            method = HttpMethod.GET,
            path = "anything",
            expectedStatusCodes = { 200 },
            queryParams = { "constantParam1=", "constantParam1" })
        HttpBinJSON get4(@HostParam("uri") String uri);

        @HttpRequestInformation(
            method = HttpMethod.GET,
            path = "anything",
            expectedStatusCodes = { 200 },
            queryParams = { "constantParam1=some=value" })
        HttpBinJSON get5(@HostParam("uri") String uri);

        @HttpRequestInformation(
            method = HttpMethod.GET,
            path = "anything",
            expectedStatusCodes = { 200 },
            queryParams = { "" })
        HttpBinJSON get6(@HostParam("uri") String uri);

        @HttpRequestInformation(
            method = HttpMethod.GET,
            path = "anything",
            expectedStatusCodes = { 200 },
            queryParams = { "=value" })
        HttpBinJSON get7(@HostParam("uri") String uri);
    }

    @Test
    public void queryParamsRequest() {
        final HttpBinJSON json = createService(Service31.class).get1(getRequestUri(), "variableValue");

        assertNotNull(json);
        assertMatchWithHttpOrHttps("localhost/anything", json.uri().substring(0, json.uri().indexOf('?')));

        Map<String, List<String>> queryParams = json.queryParams();

        assertNotNull(queryParams);
        assertEquals(3, queryParams.size());
        assertEquals(1, queryParams.get("constantParam1").size());
        assertEquals("constantValue1", queryParams.get("constantParam1").get(0));
        assertEquals(1, queryParams.get("constantParam2").size());
        assertEquals("constantValue2", queryParams.get("constantParam2").get(0));
        assertEquals(1, queryParams.get("variableParam").size());
        assertEquals("variableValue", queryParams.get("variableParam").get(0));
    }

    @Test
    public void queryParamsRequestWithMultipleValuesForSameName() {
        final HttpBinJSON json = createService(Service31.class).get2(getRequestUri(), "variableValue");

        assertNotNull(json);
        assertMatchWithHttpOrHttps("localhost/anything", json.uri().substring(0, json.uri().indexOf('?')));

        Map<String, List<String>> queryParams = json.queryParams();

        assertNotNull(queryParams);
        assertEquals(1, queryParams.size());
        assertEquals("constantValue1", queryParams.get("param").get(0));
        assertEquals("constantValue2", queryParams.get("param").get(1));
        assertEquals("variableValue", queryParams.get("param").get(2));
    }

    @Test
    public void queryParamsRequestWithMultipleValuesForSameNameAndValueArray() {
        final HttpBinJSON json
            = createService(Service31.class).get3(getRequestUri(), "variableValue1,variableValue2,variableValue3");

        assertNotNull(json);
        assertMatchWithHttpOrHttps("localhost/anything", json.uri().substring(0, json.uri().indexOf('?')));

        Map<String, List<String>> queryParams = json.queryParams();

        assertNotNull(queryParams);
        assertEquals(1, queryParams.size());
        assertEquals(3, queryParams.get("param").size());
        assertEquals("constantValue1%2CconstantValue2", queryParams.get("param").get(0));
        assertEquals("constantValue3", queryParams.get("param").get(1));
        assertEquals("variableValue1%2CvariableValue2%2CvariableValue3", queryParams.get("param").get(2));
    }

    @Test
    public void queryParamsRequestWithEmptyValues() {
        final HttpBinJSON json = createService(Service31.class).get4(getRequestUri());

        assertNotNull(json);
        assertMatchWithHttpOrHttps("localhost/anything", json.uri().substring(0, json.uri().indexOf('?')));

        Map<String, List<String>> queryParams = json.queryParams();

        assertNotNull(queryParams);
        assertEquals(1, queryParams.size());
        assertTrue(queryParams.containsKey("constantParam1"));
        assertNull(queryParams.get("constantParam1"));
    }

    @Test
    public void queryParamsRequestWithMoreThanOneEqualsSign() {
        final HttpBinJSON json = createService(Service31.class).get5(getRequestUri());

        assertNotNull(json);
        assertMatchWithHttpOrHttps("localhost/anything", json.uri().substring(0, json.uri().indexOf('?')));

        Map<String, List<String>> queryParams = json.queryParams();

        assertNotNull(queryParams);
        assertEquals(1, queryParams.size());
        assertEquals("some%3Dvalue", queryParams.get("constantParam1").get(0));
    }

    @Test
    public void queryParamsRequestWithEmptyName() {
        assertThrows(IllegalStateException.class, () -> createService(Service31.class).get6(getRequestUri()),
            "Query parameters cannot be null or empty.");
        assertThrows(IllegalStateException.class, () -> createService(Service31.class).get7(getRequestUri()),
            "Names for query parameters cannot be empty.");
    }

    // Helpers
    protected <T> T createService(Class<T> serviceClass) {
        final HttpClient httpClient = getHttpClient();

        return createService(serviceClass, httpClient);
    }

    protected <T> T createService(Class<T> serviceClass, HttpClient httpClient) {
        final HttpPipeline httpPipeline = new HttpPipelineBuilder().httpClient(httpClient).build();

        return RestProxy.create(serviceClass, httpPipeline, new JsonSerializer());
    }

    private static void assertMatchWithHttpOrHttps(String uri1, String uri2) {
        final String s1 = "http://" + uri1;

        if (s1.equalsIgnoreCase(uri2)) {
            return;
        }

        final String s2 = "https://" + uri1;

        if (s2.equalsIgnoreCase(uri2)) {
            return;
        }

        fail("'" + uri2 + "' does not match with '" + s1 + "' or '" + s2 + "'.");
    }

    public static void inputStreamToOutputStream(InputStream source, OutputStream target) throws IOException {
        byte[] buf = new byte[8192];
        int length;

        while ((length = source.read(buf)) != -1) {
            target.write(buf, 0, length);
        }
    }

    public static void assertListEquals(List<?> source, List<?> target) {
        if (source != null && target != null) {
            assertEquals(source.size(), target.size());

            for (int i = 0; i < source.size(); i++) {
                assertEquals(source.get(i), target.get(i));
            }
        } else if (source != null || target != null) {
            fail("One list is null but the other is not.");
        }
    }
}<|MERGE_RESOLUTION|>--- conflicted
+++ resolved
@@ -26,9 +26,10 @@
 import io.clientcore.core.http.models.ResponseBodyMode;
 import io.clientcore.core.http.models.ServerSentEvent;
 import io.clientcore.core.http.models.ServerSentEventListener;
+import io.clientcore.core.http.pipeline.HttpInstrumentationPolicy;
 import io.clientcore.core.http.pipeline.HttpPipeline;
 import io.clientcore.core.http.pipeline.HttpPipelineBuilder;
-import io.clientcore.core.http.pipeline.HttpInstrumentationPolicy;
+import io.clientcore.core.implementation.util.JsonSerializer;
 import io.clientcore.core.implementation.util.UriBuilder;
 import io.clientcore.core.instrumentation.logging.ClientLogger;
 import io.clientcore.core.util.Context;
@@ -36,7 +37,6 @@
 import io.clientcore.core.util.binarydata.ByteArrayBinaryData;
 import io.clientcore.core.util.binarydata.ByteBufferBinaryData;
 import io.clientcore.core.util.binarydata.InputStreamBinaryData;
-import io.clientcore.core.implementation.util.JsonSerializer;
 import io.clientcore.core.util.serializer.ObjectSerializer;
 import io.clientcore.core.util.serializer.SerializationFormat;
 import org.junit.jupiter.api.Assertions;
@@ -1491,14 +1491,10 @@
         // Scenario: Log the body so that body buffering/replay behavior is exercised.
 
         // Order in which policies applied will be the order in which they added to builder
-<<<<<<< HEAD
-        final HttpPipeline httpPipeline = new HttpPipelineBuilder().httpClient(httpClient).build();
-=======
         final HttpPipeline httpPipeline = new HttpPipelineBuilder().httpClient(httpClient)
-            .policies(new HttpInstrumentationPolicy(new HttpInstrumentationOptions()
+            .setInstrumentationPolicy(new HttpInstrumentationPolicy(new HttpInstrumentationOptions()
                 .setHttpLogLevel(HttpInstrumentationOptions.HttpLogDetailLevel.BODY_AND_HEADERS)))
             .build();
->>>>>>> 62e88e4c
 
         Response<HttpBinJSON> response
             = RestProxy.create(BinaryDataUploadService.class, httpPipeline, new JsonSerializer())
