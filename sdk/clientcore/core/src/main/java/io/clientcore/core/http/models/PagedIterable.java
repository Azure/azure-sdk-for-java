--- conflicted
+++ resolved
@@ -7,13 +7,7 @@
 
 import java.util.Iterator;
 import java.util.NoSuchElementException;
-<<<<<<< HEAD
-import java.util.Queue;
-import java.util.concurrent.ConcurrentLinkedQueue;
-import java.util.concurrent.atomic.AtomicBoolean;
 import java.util.function.BiFunction;
-=======
->>>>>>> 4f33a21d
 import java.util.function.Function;
 import java.util.stream.Stream;
 import java.util.stream.StreamSupport;
@@ -176,16 +170,10 @@
     private abstract static class PagedIterator<T, E> implements Iterator<E> {
         private static final ClientLogger LOGGER = new ClientLogger(PagedIterator.class);
 
-<<<<<<< HEAD
         private final Function<PagingContext, PagedResponse<T>> pageRetriever;
-        private volatile String nextLink;
-        private volatile String continuationToken;
-        private volatile boolean done;
-=======
-        private final Function<String, PagedResponse<T>> pageRetriever;
+        private String nextLink;
         private String continuationToken;
         private boolean done;
->>>>>>> 4f33a21d
 
         PagedIterator(Function<PagingContext, PagedResponse<T>> pageRetriever) {
             this.pageRetriever = pageRetriever;
@@ -216,19 +204,13 @@
 
         abstract E getNext();
 
-<<<<<<< HEAD
-        synchronized void requestPage() {
-            AtomicBoolean receivedPages = new AtomicBoolean(false);
+        void requestPage() {
+            boolean receivedPages = false;
             PagingOptions pagingOptions = new PagingOptions();
             if (continuationToken != null) {
                 pagingOptions.setContinuationToken(continuationToken);
             }
             PagedResponse<T> page = pageRetriever.apply(new PagingContext(pagingOptions, nextLink));
-=======
-        void requestPage() {
-            boolean receivedPages = false;
-            PagedResponse<T> page = pageRetriever.apply(continuationToken);
->>>>>>> 4f33a21d
             if (page != null) {
                 receivePage(page);
                 receivedPages = true;
