// Copyright (c) Microsoft Corporation. All rights reserved.
// Licensed under the MIT License.

package io.clientcore.core.http.client;

import io.clientcore.core.http.models.HttpRequest;
import io.clientcore.core.http.models.RequestOptions;
import io.clientcore.core.http.models.Response;
<<<<<<< HEAD
import io.clientcore.core.implementation.http.client.DefaultHttpClientProvider;
import io.clientcore.core.utils.SharedExecutorService;
=======
import io.clientcore.core.implementation.http.client.GlobalJdkHttpClient;
import io.clientcore.core.models.binarydata.BinaryData;
>>>>>>> 420f0057

import java.io.IOException;
import java.util.concurrent.CompletableFuture;
import java.util.concurrent.CompletionException;
import java.util.concurrent.ExecutorService;

/**
 * A generic interface for sending HTTP requests and getting responses.
 */
public interface HttpClient {
    /**
     * Sends the provided request.
     *
     * @param request The HTTP request to send.
     * @return The response.
     * @throws IOException If an I/O error occurs during sending the request or receiving the response.
     */
    Response<BinaryData> send(HttpRequest request) throws IOException;

    /**
     * Sends the provided request asynchronously.
     * <p>
     * The asynchronous request will be sent using the {@link ExecutorService} provided in the
     * {@link HttpRequest#getRequestOptions()} ({@link RequestOptions#getAsyncExecutor()}) if the {@link RequestOptions}
     * and the {@link ExecutorService} is not null. If either is null, the request will be sent using a shared
     * {@link SharedExecutorService}.
     * <p>
     * If an I/O error occurs while sending the request or receiving the response, the returned
     * {@link CompletableFuture} will complete exceptionally.
     *
     * @param request The HTTP request to send.
     * @return A CompletableFuture that will complete with the response.
     */
    default CompletableFuture<Response<?>> sendAsync(HttpRequest request) {
        ExecutorService asyncExecutor = (request.getRequestOptions() != null)
            ? request.getRequestOptions().getAsyncExecutor()
            : null;

        if (asyncExecutor == null) {
            asyncExecutor = SharedExecutorService.getInstance();
        }

        return CompletableFuture.supplyAsync(() -> {
            try {
                return send(request);
            } catch (IOException e) {
                throw new CompletionException(e);
            }
        }, asyncExecutor);
    }

    /**
     * Get a new instance of the {@link HttpClient} that the {@link HttpClientProvider} loaded from the classpath is
     * configured to create.
     *
     * <p>If no {@link HttpClientProvider} can be found on the classpath, a new instance of the default
     * {@link HttpClient} implementation will be returned instead.
     *
     * @return A new instance of {@link HttpClient} that the {@link HttpClientProvider} loaded from the classpath is
     * configured to create.
     */
    static HttpClient getNewInstance() {
        return HttpClientProvider.getProviders()
            .create(HttpClientProvider::getNewInstance, () -> new JdkHttpClientBuilder().build(), null);
    }

    /**
     * Get a shared instance of the {@link HttpClient} that the {@link HttpClientProvider} loaded from the classpath is
     * configured to create.
     *
     * <p>If no {@link HttpClientProvider} can be found on the classpath, a shared instance of the default
     * {@link HttpClient} implementation will be returned instead.
     *
     * @return A shared instance of {@link HttpClient} that the {@link HttpClientProvider} loaded from the classpath is
     * configured to create.
     */
    static HttpClient getSharedInstance() {
        return HttpClientProvider.getProviders()
            .create(HttpClientProvider::getSharedInstance, GlobalJdkHttpClient.HTTP_CLIENT::getHttpClient, null);
    }
}<|MERGE_RESOLUTION|>--- conflicted
+++ resolved
@@ -6,13 +6,9 @@
 import io.clientcore.core.http.models.HttpRequest;
 import io.clientcore.core.http.models.RequestOptions;
 import io.clientcore.core.http.models.Response;
-<<<<<<< HEAD
-import io.clientcore.core.implementation.http.client.DefaultHttpClientProvider;
-import io.clientcore.core.utils.SharedExecutorService;
-=======
 import io.clientcore.core.implementation.http.client.GlobalJdkHttpClient;
 import io.clientcore.core.models.binarydata.BinaryData;
->>>>>>> 420f0057
+import io.clientcore.core.utils.SharedExecutorService;
 
 import java.io.IOException;
 import java.util.concurrent.CompletableFuture;
@@ -44,12 +40,11 @@
      * {@link CompletableFuture} will complete exceptionally.
      *
      * @param request The HTTP request to send.
-     * @return A CompletableFuture that will complete with the response.
+     * @return A CompletableFuture that will complete with the response or error.
      */
-    default CompletableFuture<Response<?>> sendAsync(HttpRequest request) {
-        ExecutorService asyncExecutor = (request.getRequestOptions() != null)
-            ? request.getRequestOptions().getAsyncExecutor()
-            : null;
+    default CompletableFuture<Response<BinaryData>> sendAsync(HttpRequest request) {
+        ExecutorService asyncExecutor
+            = (request.getRequestOptions() != null) ? request.getRequestOptions().getAsyncExecutor() : null;
 
         if (asyncExecutor == null) {
             asyncExecutor = SharedExecutorService.getInstance();
