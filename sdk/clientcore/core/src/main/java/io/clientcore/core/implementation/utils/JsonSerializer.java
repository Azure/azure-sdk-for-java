--- conflicted
+++ resolved
@@ -53,8 +53,7 @@
     @SuppressWarnings("unchecked")
     @Override
     public <T> T deserializeFromBytes(byte[] bytes, Type type) throws IOException {
-<<<<<<< HEAD
-        try (JsonReader jsonReader = JsonProviders.createReader(bytes)) {
+        try (JsonReader jsonReader = JsonReader.fromBytes(bytes)) {
             if (type instanceof ParameterizedType && List.class.isAssignableFrom(TypeUtil.getRawClass(type))) {
                 ParameterizedType parameterizedType = (ParameterizedType) type;
                 Type listElementType = parameterizedType.getActualTypeArguments()[0];
@@ -73,10 +72,6 @@
                 }
             } else if (type instanceof Class<?>
                 && JsonSerializable.class.isAssignableFrom(TypeUtil.getRawClass(type))) {
-=======
-        try (JsonReader jsonReader = JsonReader.fromBytes(bytes)) {
-            if (type instanceof Class<?> && JsonSerializable.class.isAssignableFrom(TypeUtil.getRawClass(type))) {
->>>>>>> 79b4ce5d
                 Class<T> clazz = (Class<T>) type;
 
                 return (T) clazz.getMethod("fromJson", JsonReader.class).invoke(null, jsonReader);
