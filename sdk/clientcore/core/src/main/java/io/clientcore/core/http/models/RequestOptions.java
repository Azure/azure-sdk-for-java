// Copyright (c) Microsoft Corporation. All rights reserved.
// Licensed under the MIT License.

package io.clientcore.core.http.models;

import io.clientcore.core.annotations.Metadata;
import io.clientcore.core.annotations.MetadataProperties;
import io.clientcore.core.http.annotations.QueryParam;
import io.clientcore.core.http.client.HttpClient;
import io.clientcore.core.implementation.http.rest.UriEscapers;
import io.clientcore.core.instrumentation.InstrumentationContext;
import io.clientcore.core.instrumentation.logging.ClientLogger;
import io.clientcore.core.models.binarydata.BinaryData;
import io.clientcore.core.utils.Context;
import io.clientcore.core.utils.ProgressReporter;
import io.clientcore.core.utils.SharedExecutorService;

import java.util.Objects;
import java.util.concurrent.ExecutorService;
import java.util.function.Consumer;

/**
 * This class contains the options to customize an {@link HttpRequest}. {@link RequestOptions} can be used to configure
 * the request headers, query params, the request body, or add a callback to modify all aspects of the
 * {@link HttpRequest}.
 *
 * <p>An instance of fully configured {@link RequestOptions} can be passed to a service method that preconfigures known
 * components of the request like URI, path params etc, further modifying both un-configured, or preconfigured
 * components.</p>
 *
 * <p>To demonstrate how this class can be used to construct a request, let's use a Pet Store service as an example.
 * The
 * list of APIs available on this service are <a href="https://petstore.swagger.io/#/pet">documented in the swagger
 * definition.</a></p>
 *
 * <p><strong>Creating an instance of RequestOptions</strong></p>
 * <!-- src_embed io.clientcore.core.http.rest.requestoptions.instantiation -->
 * <pre>
 * RequestOptions options = new RequestOptions&#40;&#41;
 *     .setBody&#40;BinaryData.fromString&#40;&quot;&#123;&#92;&quot;name&#92;&quot;:&#92;&quot;Fluffy&#92;&quot;&#125;&quot;&#41;&#41;
 *     .addHeader&#40;new HttpHeader&#40;HttpHeaderName.fromString&#40;&quot;x-ms-pet-version&quot;&#41;, &quot;2021-06-01&quot;&#41;&#41;;
 * </pre>
 * <!-- end io.clientcore.core.http.rest.requestoptions.instantiation -->
 *
 * <p><strong>Configuring the request with JSON body and making a HTTP POST request</strong></p>
 *
 * To <a href="https://petstore.swagger.io/#/pet/addPet">add a new pet to the pet store</a>, an HTTP POST call should be
 * made to the service with the details of the pet that is to be added. The details of the pet are included as the
 * request body in JSON format.
 * <p>
 * The JSON structure for the request is defined as follows:
 *
 * <pre>{@code
 * {
 *   "id": 0,
 *   "category": {
 *     "id": 0,
 *     "name": "string"
 *   },
 *   "name": "doggie",
 *   "photoUris": [
 *     "string"
 *   ],
 *   "tags": [
 *     {
 *       "id": 0,
 *       "name": "string"
 *     }
 *   ],
 *   "status": "available"
 * }
 * }</pre>
 *
 * To create a concrete request, Json builder provided in javax package is used here for demonstration. However, any
 * other JSON building library can be used to achieve similar results.
 *
 * <!-- src_embed io.clientcore.core.http.rest.requestoptions.createjsonrequest -->
 * <pre>
 * JsonArray photoUris = new JsonArray&#40;&#41;
 *     .addElement&#40;&quot;https:&#47;&#47;imgur.com&#47;pet1&quot;&#41;
 *     .addElement&#40;&quot;https:&#47;&#47;imgur.com&#47;pet2&quot;&#41;;
 *
 * JsonArray tags = new JsonArray&#40;&#41;
 *     .addElement&#40;new JsonObject&#40;&#41;
 *         .setProperty&#40;&quot;id&quot;, 0&#41;
 *         .setProperty&#40;&quot;name&quot;, &quot;Labrador&quot;&#41;&#41;
 *     .addElement&#40;new JsonObject&#40;&#41;
 *         .setProperty&#40;&quot;id&quot;, 1&#41;
 *         .setProperty&#40;&quot;name&quot;, &quot;2021&quot;&#41;&#41;;
 *
 * JsonObject requestBody = new JsonObject&#40;&#41;
 *     .setProperty&#40;&quot;id&quot;, 0&#41;
 *     .setProperty&#40;&quot;name&quot;, &quot;foo&quot;&#41;
 *     .setProperty&#40;&quot;status&quot;, &quot;available&quot;&#41;
 *     .setProperty&#40;&quot;category&quot;, new JsonObject&#40;&#41;.setProperty&#40;&quot;id&quot;, 0&#41;.setProperty&#40;&quot;name&quot;, &quot;dog&quot;&#41;&#41;
 *     .setProperty&#40;&quot;photoUris&quot;, photoUris&#41;
 *     .setProperty&#40;&quot;tags&quot;, tags&#41;;
 *
 * BinaryData requestBodyData = BinaryData.fromObject&#40;requestBody&#41;;
 * </pre>
 * <!-- end io.clientcore.core.http.rest.requestoptions.createjsonrequest -->
 *
 * Now, this string representation of the JSON request can be set as body of {@link RequestOptions}.
 *
 * <!-- src_embed io.clientcore.core.http.rest.requestoptions.postrequest -->
 * <pre>
 * RequestOptions options = new RequestOptions&#40;&#41;
 *     .addRequestCallback&#40;request -&gt; request
 *         &#47;&#47; may already be set if request is created from a client
 *         .setUri&#40;&quot;https:&#47;&#47;petstore.example.com&#47;pet&quot;&#41;
 *         .setMethod&#40;HttpMethod.POST&#41;
 *         .setBody&#40;requestBodyData&#41;
 *         .getHeaders&#40;&#41;.set&#40;HttpHeaderName.CONTENT_TYPE, &quot;application&#47;json&quot;&#41;&#41;;
 * </pre>
 * <!-- end io.clientcore.core.http.rest.requestoptions.postrequest -->
 */
@Metadata(properties = MetadataProperties.FLUENT)
public final class RequestOptions {
    // RequestOptions is a highly used, short-lived class, use a static logger.
    private static final ClientLogger LOGGER = new ClientLogger(RequestOptions.class);
    private static final RequestOptions NONE = new RequestOptions().lock();

    private Consumer<HttpRequest> requestCallback = request -> {
    };
    private Context context;
    private boolean locked;
    private ClientLogger logger;
    private InstrumentationContext instrumentationContext;
    private ExecutorService asyncExecutor;
    private ProgressReporter progressReporter;

    /**
     * Creates a new instance of {@link RequestOptions}.
     */
    public RequestOptions() {
        this.context = Context.none();
    }

    /**
     * Gets the request callback, applying all the configurations set on this instance of {@link RequestOptions}.
     *
     * @return The request callback.
     */
    public Consumer<HttpRequest> getRequestCallback() {
        return this.requestCallback;
    }

    /**
     * Gets the additional context on the request that is passed during the service call.
     *
     * @return The additional context that is passed during the service call.
     */
    public Context getContext() {
        return context;
    }

    /**
     * Gets the {@link ClientLogger} used to log the request and response.
     *
     * @return The {@link ClientLogger} used to log the request and response.
     */
    public ClientLogger getLogger() {
        return logger;
    }

    /**
     * Adds a header to the {@link HttpRequest}.
     *
     * <p>If a header with the given name exists, the {@code value} is added to the existing header (comma-separated),
     * otherwise a new header will be created.</p>
     *
     * @param header The header key.
     * @return The updated {@link RequestOptions} object.
     * @throws NullPointerException If {@code header} is null.
     * @throws IllegalStateException if this instance is obtained by calling {@link RequestOptions#none()}.
     */
    public RequestOptions addHeader(HttpHeader header) {
        checkLocked("Cannot add header.");
        Objects.requireNonNull(header, "'header' cannot be null.");
        this.requestCallback = this.requestCallback.andThen(request -> request.getHeaders().add(header));
        return this;
    }

    /**
     * Sets a header on the {@link HttpRequest}.
     *
     * <p>If a header with the given name exists it is overridden by the new {@code value}.</p>
     *
     * @param header The header key.
     * @param value The header value.
     * @return The updated {@link RequestOptions} object.
     * @throws IllegalStateException if this instance is obtained by calling {@link RequestOptions#none()}.
     */
    public RequestOptions setHeader(HttpHeaderName header, String value) {
        checkLocked("Cannot set header.");
        this.requestCallback = this.requestCallback.andThen(request -> request.getHeaders().set(header, value));
        return this;
    }

    /**
     * Adds a query parameter to the request URI. The parameter name and value will be URI encoded. To use an already
     * encoded parameter name and value, call {@code addQueryParam("name", "value", true)}.
     *
     * @param parameterName The name of the query parameter.
     * @param value The value of the query parameter.
     * @return The updated {@link RequestOptions} object.
     * @throws IllegalStateException if this instance is obtained by calling {@link RequestOptions#none()}.
     */
    public RequestOptions addQueryParam(String parameterName, String value) {
        return addQueryParam(parameterName, value, false);
    }

    /**
     * Adds a query parameter to the request URI, specifying whether the parameter is already encoded. A value
     * {@code true} for this argument indicates that value of {@link QueryParam#value()} is already encoded hence the
     * engine should not encode it. By default, the value will be encoded.
     *
     * @param parameterName The name of the query parameter.
     * @param value The value of the query parameter.
     * @param encoded Whether this query parameter is already encoded.
     * @return The updated {@link RequestOptions} object.
     * @throws IllegalStateException if this instance is obtained by calling {@link RequestOptions#none()}.
     */
    public RequestOptions addQueryParam(String parameterName, String value, boolean encoded) {
        checkLocked("Cannot add query param.");
        this.requestCallback = this.requestCallback.andThen(request -> {
            String uri = request.getUri().toString();
            String encodedParameterName = encoded ? parameterName : UriEscapers.QUERY_ESCAPER.escape(parameterName);
            String encodedParameterValue = encoded ? value : UriEscapers.QUERY_ESCAPER.escape(value);

            request.setUri(uri + (uri.contains("?") ? "&" : "?") + encodedParameterName + "=" + encodedParameterValue);
        });

        return this;
    }

    /**
     * Adds a custom request callback to modify the {@link HttpRequest} before it's sent by the {@link HttpClient}. The
     * modifications made on a {@link RequestOptions} object are applied in order on the request.
     *
     * @param requestCallback The request callback.
     * @return The updated {@link RequestOptions} object.
     * @throws NullPointerException If {@code requestCallback} is null.
     * @throws IllegalStateException if this instance is obtained by calling {@link RequestOptions#none()}.
     */
    public RequestOptions addRequestCallback(Consumer<HttpRequest> requestCallback) {
        checkLocked("Cannot add request callback.");
        Objects.requireNonNull(requestCallback, "'requestCallback' cannot be null.");
        this.requestCallback = this.requestCallback.andThen(requestCallback);
        return this;
    }

    /**
     * Sets the body to send as part of the {@link HttpRequest}.
     *
     * @param requestBody the request body data
     * @return The updated {@link RequestOptions} object.
     * @throws NullPointerException If {@code requestBody} is {@code null}.
     * @throws IllegalStateException if this instance is obtained by calling {@link RequestOptions#none()}.
     */
    public RequestOptions setBody(BinaryData requestBody) {
        checkLocked("Cannot set body.");
        Objects.requireNonNull(requestBody, "'requestBody' cannot be null.");
        this.requestCallback = this.requestCallback.andThen(request -> request.setBody(requestBody));
        return this;
    }

    /**
     * Sets the additional context on the request that is passed during the service call.
     *
     * @param context Additional context that is passed during the service call.
     * @return The updated {@link RequestOptions} object.
     * @throws IllegalStateException if this instance is obtained by calling {@link RequestOptions#none()}.
     */
    public RequestOptions setContext(Context context) {
        checkLocked("Cannot set context.");
        this.context = context;
        return this;
    }

    /**
<<<<<<< HEAD
     * Adds a key-value pair to the request context associated with this request.
     *
     * @param key The key to add to the context.
     * @param value The value to add to the context.
     * @return The updated {@link RequestOptions} object.
     * @throws IllegalStateException if this instance is obtained by calling {@link RequestOptions#none()}.
     * @see #setContext(Context)
     */
    public RequestOptions putContext(Object key, Object value) {
        checkLocked("Cannot modify context.");
        this.context = this.context.put(key, value);
        return this;
    }

    /**
     * Sets the configuration indicating how the body of the resulting HTTP response should be handled. If {@code null},
     * the response body will be handled based on the content type of the response.
     *
     * <p>For more information about the options for handling an HTTP response body, see {@link ResponseBodyMode}.</p>
     *
     * @param responseBodyMode The configuration indicating how the body of the resulting HTTP response should be
     * handled.
     * @return The updated {@link RequestOptions} object.
     * @throws IllegalStateException if this instance is obtained by calling {@link RequestOptions#none()}.
     */
    public RequestOptions setResponseBodyMode(ResponseBodyMode responseBodyMode) {
        checkLocked("Cannot set response body mode.");
        this.responseBodyMode = responseBodyMode;
        return this;
    }

    /**
=======
>>>>>>> 420f0057
     * Sets the {@link ClientLogger} used to log the request and response.
     *
     * @param logger The {@link ClientLogger} used to log the request and response.
     * @return The updated {@link RequestOptions} object.
     * @throws IllegalStateException if this instance is obtained by calling {@link RequestOptions#none()}.
     */
    public RequestOptions setLogger(ClientLogger logger) {
        checkLocked("Cannot set logger.");
        this.logger = logger;
        return this;
    }

    /**
     * Gets the {@link ExecutorService} used to execute async operations.
     * <p>
     * If null, the default {@link SharedExecutorService} will be used.
     *
     * @return The {@link ExecutorService} used to execute async operations.
     */
    public ExecutorService getAsyncExecutor() {
        return asyncExecutor;
    }

    /**
     * Sets the {@link ExecutorService} used to execute async operations.
     * <p>
     * If null, the default {@link SharedExecutorService} will be used.
     *
     * @param asyncExecutor The {@link ExecutorService} used to execute async operations.
     * @return The updated {@link RequestOptions} object.
     * @throws IllegalStateException if this instance is obtained by calling {@link RequestOptions#none()}.
     */
    public RequestOptions setAsyncExecutor(ExecutorService asyncExecutor) {
        if (locked) {
            throw LOGGER.logThrowableAsError(
                new IllegalStateException("This instance of RequestOptions is immutable. Cannot set async executor."));
        }

        this.asyncExecutor = asyncExecutor;
        return this;
    }

    /**
     * Locks this {@link RequestOptions} to prevent further modifications.
     *
     * @return This {@link RequestOptions} instance.
     */
    private RequestOptions lock() {
        locked = true;
        return this;
    }

    /**
     * An empty {@link RequestOptions} that is immutable, used in situations where there is no request-specific
     * configuration to pass into the request. Modifications to the {@link RequestOptions} will result in an
     * {@link IllegalStateException}.
     *
     * @return The singleton instance of an empty {@link RequestOptions}.
     */
    public static RequestOptions none() {
        return NONE;
    }

    /**
     * Gets the {@link InstrumentationContext} used to instrument the request.
     *
     * @return The {@link InstrumentationContext} used to instrument the request.
     */
    public InstrumentationContext getInstrumentationContext() {
        return instrumentationContext;
    }

    /**
     * Sets the {@link InstrumentationContext} used to instrument the request.
     *
     * @param instrumentationContext The {@link InstrumentationContext} used to instrument the request.
     * @return The updated {@link RequestOptions} object.
     * @throws IllegalStateException if this instance is obtained by calling {@link RequestOptions#none()}.
     */
    public RequestOptions setInstrumentationContext(InstrumentationContext instrumentationContext) {
        checkLocked("Cannot set instrumentation context.");
        this.instrumentationContext = instrumentationContext;
        return this;
    }

    /**
     * Gets the {@link ProgressReporter} used to track progress of I/O operations of the request.
     *
     * @return The {@link ProgressReporter} used to track progress of I/O operations of the request.
     */
    public ProgressReporter getProgressReporter() {
        return progressReporter;
    }

    /**
     * Sets the {@link ProgressReporter} used to track progress of I/O operations of the request.
     *
     * @param progressReporter The {@link ProgressReporter} used to track progress of I/O operations of the request.
     * @return The updated {@link RequestOptions} object.
     * @throws IllegalStateException if this instance is obtained by calling {@link RequestOptions#none()}.
     */
    public RequestOptions setProgressReporter(ProgressReporter progressReporter) {
        checkLocked("Cannot set progress reporter.");
        this.progressReporter = progressReporter;

        return this;
    }

    private void checkLocked(String setterMessage) {
        if (locked) {
            throw LOGGER.logThrowableAsError(
                new IllegalStateException("This instance of RequestOptions is immutable. " + setterMessage));
        }
    }
}<|MERGE_RESOLUTION|>--- conflicted
+++ resolved
@@ -279,41 +279,6 @@
     }
 
     /**
-<<<<<<< HEAD
-     * Adds a key-value pair to the request context associated with this request.
-     *
-     * @param key The key to add to the context.
-     * @param value The value to add to the context.
-     * @return The updated {@link RequestOptions} object.
-     * @throws IllegalStateException if this instance is obtained by calling {@link RequestOptions#none()}.
-     * @see #setContext(Context)
-     */
-    public RequestOptions putContext(Object key, Object value) {
-        checkLocked("Cannot modify context.");
-        this.context = this.context.put(key, value);
-        return this;
-    }
-
-    /**
-     * Sets the configuration indicating how the body of the resulting HTTP response should be handled. If {@code null},
-     * the response body will be handled based on the content type of the response.
-     *
-     * <p>For more information about the options for handling an HTTP response body, see {@link ResponseBodyMode}.</p>
-     *
-     * @param responseBodyMode The configuration indicating how the body of the resulting HTTP response should be
-     * handled.
-     * @return The updated {@link RequestOptions} object.
-     * @throws IllegalStateException if this instance is obtained by calling {@link RequestOptions#none()}.
-     */
-    public RequestOptions setResponseBodyMode(ResponseBodyMode responseBodyMode) {
-        checkLocked("Cannot set response body mode.");
-        this.responseBodyMode = responseBodyMode;
-        return this;
-    }
-
-    /**
-=======
->>>>>>> 420f0057
      * Sets the {@link ClientLogger} used to log the request and response.
      *
      * @param logger The {@link ClientLogger} used to log the request and response.
