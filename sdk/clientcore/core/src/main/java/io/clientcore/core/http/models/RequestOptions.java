--- conflicted
+++ resolved
@@ -10,11 +10,8 @@
 import io.clientcore.core.instrumentation.logging.ClientLogger;
 import io.clientcore.core.models.binarydata.BinaryData;
 import io.clientcore.core.utils.Context;
-<<<<<<< HEAD
+import io.clientcore.core.utils.ProgressReporter;
 import io.clientcore.core.utils.SharedExecutorService;
-=======
-import io.clientcore.core.utils.ProgressReporter;
->>>>>>> 615acb31
 
 import java.util.Objects;
 import java.util.concurrent.ExecutorService;
@@ -127,11 +124,8 @@
     private boolean locked;
     private ClientLogger logger;
     private InstrumentationContext instrumentationContext;
-<<<<<<< HEAD
     private ExecutorService asyncExecutor;
-=======
     private ProgressReporter progressReporter;
->>>>>>> 615acb31
 
     /**
      * Creates a new instance of {@link RequestOptions}.
@@ -186,10 +180,7 @@
      *
      * @param header The header key.
      * @return The updated {@link RequestOptions} object.
-<<<<<<< HEAD
-=======
      * @throws NullPointerException If {@code header} is null.
->>>>>>> 615acb31
      * @throws IllegalStateException if this instance is obtained by calling {@link RequestOptions#none()}.
      */
     public RequestOptions addHeader(HttpHeader header) {
@@ -258,11 +249,7 @@
      *
      * @param requestCallback The request callback.
      * @return The updated {@link RequestOptions} object.
-<<<<<<< HEAD
-     * @throws NullPointerException If {@code requestCallback} is {@code null}.
-=======
      * @throws NullPointerException If {@code requestCallback} is null.
->>>>>>> 615acb31
      * @throws IllegalStateException if this instance is obtained by calling {@link RequestOptions#none()}.
      */
     public RequestOptions addRequestCallback(Consumer<HttpRequest> requestCallback) {
@@ -306,10 +293,7 @@
      * @param key The key to add to the context.
      * @param value The value to add to the context.
      * @return The updated {@link RequestOptions} object.
-<<<<<<< HEAD
-=======
-     * @throws IllegalStateException if this instance is obtained by calling {@link RequestOptions#none()}.
->>>>>>> 615acb31
+     * @throws IllegalStateException if this instance is obtained by calling {@link RequestOptions#none()}.
      * @see #setContext(Context)
      */
     public RequestOptions putContext(Object key, Object value) {
