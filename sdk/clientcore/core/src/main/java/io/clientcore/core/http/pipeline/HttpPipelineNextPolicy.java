// Copyright (c) Microsoft Corporation. All rights reserved.
// Licensed under the MIT License.

package io.clientcore.core.http.pipeline;

import io.clientcore.core.annotations.Metadata;
import io.clientcore.core.annotations.MetadataProperties;
import io.clientcore.core.http.models.Response;
import io.clientcore.core.implementation.http.HttpPipelineCallState;
import io.clientcore.core.instrumentation.logging.ClientLogger;
<<<<<<< HEAD
import io.clientcore.core.utils.SharedExecutorService;
=======
import io.clientcore.core.models.binarydata.BinaryData;
>>>>>>> 420f0057

import java.io.IOException;
import java.io.UncheckedIOException;
import java.util.concurrent.CompletableFuture;

/**
 * A type that invokes next policy in the pipeline.
 */
@Metadata(properties = MetadataProperties.IMMUTABLE)
public class HttpPipelineNextPolicy {
    private static final ClientLogger LOGGER = new ClientLogger(HttpPipelineNextPolicy.class);

    private final HttpPipelineCallState state;

    /**
     * Package-private constructor. Creates an HttpPipelineNextPolicy instance.
     *
     * @param state The pipeline call state.
     */
    HttpPipelineNextPolicy(HttpPipelineCallState state) {
        this.state = state;
    }

    /**
     * Invokes the next {@link HttpPipelinePolicy}.
     *
     * @return The response.
     * @throws UncheckedIOException If an error occurs when sending the request or receiving the response.
     */
    public Response<BinaryData> process() {
        HttpPipelinePolicy nextPolicy = state.getNextPolicy();

        if (nextPolicy == null) {
            try {
                return this.state.getPipeline().getHttpClient().send(this.state.getHttpRequest());
            } catch (IOException e) {
                // TODO (alzimmer): Having 'process' throw an IOException forces HttpPipelinePolicy and HttpPipeline to
                //  also throw IOException. Is this something we'd want?
                throw LOGGER.logThrowableAsError(new UncheckedIOException(e));
            }
        } else {
            return nextPolicy.process(this.state.getHttpRequest(), this);
        }
    }

    public CompletableFuture<Response<?>> processAsync() {
        // TODO (alzimmer): Do we need a different design for async where this is doing something like
        //  CompletableFuture.thenCompose or CompletableFuture.thenApply, etc?
        //  I would imagine in most cases we don't want any thread switching happening while executing the pipeline,
        //  except maybe in the case of TokenCredentials where they might be making a network call to get a token.
        HttpPipelinePolicy nextPolicy = state.getNextPolicy();

        if (nextPolicy == null) {
            return this.state.getPipeline().getHttpClient().sendAsync(this.state.getHttpRequest());
        } else {
            return nextPolicy.processAsync(this.state.getHttpRequest(), this);
        }
    }

    /**
     * Copies the current state of the {@link HttpPipelineNextPolicy}.
     * <p>
     * This method must be used when a re-request is made in the pipeline.
     *
     * @return A new instance of this next pipeline policy.
     */
    public HttpPipelineNextPolicy copy() {
        return new HttpPipelineNextPolicy(this.state.copy());
    }
}<|MERGE_RESOLUTION|>--- conflicted
+++ resolved
@@ -8,11 +8,7 @@
 import io.clientcore.core.http.models.Response;
 import io.clientcore.core.implementation.http.HttpPipelineCallState;
 import io.clientcore.core.instrumentation.logging.ClientLogger;
-<<<<<<< HEAD
-import io.clientcore.core.utils.SharedExecutorService;
-=======
 import io.clientcore.core.models.binarydata.BinaryData;
->>>>>>> 420f0057
 
 import java.io.IOException;
 import java.io.UncheckedIOException;
@@ -58,7 +54,7 @@
         }
     }
 
-    public CompletableFuture<Response<?>> processAsync() {
+    public CompletableFuture<Response<BinaryData>> processAsync() {
         // TODO (alzimmer): Do we need a different design for async where this is doing something like
         //  CompletableFuture.thenCompose or CompletableFuture.thenApply, etc?
         //  I would imagine in most cases we don't want any thread switching happening while executing the pipeline,
