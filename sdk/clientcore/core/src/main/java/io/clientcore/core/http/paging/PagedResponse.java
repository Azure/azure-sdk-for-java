// Copyright (c) Microsoft Corporation. All rights reserved.
// Licensed under the MIT License.

package io.clientcore.core.http.paging;

import io.clientcore.core.annotations.Metadata;
import io.clientcore.core.annotations.MetadataProperties;
import io.clientcore.core.http.models.HttpHeaders;
import io.clientcore.core.http.models.HttpRequest;
import io.clientcore.core.http.models.Response;

import java.util.List;

/**
 * Response of a REST API that returns page.
 *
 * @param <T> The type of items in the page.
 * @see Response
 */
<<<<<<< HEAD
public final class PagedResponse<T> extends Response<List<T>> {
=======
@Metadata(properties = MetadataProperties.IMMUTABLE)
public final class PagedResponse<T> implements Response<List<T>> {

    private final HttpRequest request;
    private final int statusCode;
    private final HttpHeaders headers;
    private final BinaryData body;

    private final List<T> items;
>>>>>>> 2679af29
    private final String continuationToken;
    private final String nextLink;
    private final String previousLink;
    private final String firstLink;
    private final String lastLink;

    /**
     * Creates a new instance of the PagedResponse type.
     *
     * @param request The HttpRequest that was sent to the service whose response resulted in this response.
     * @param statusCode The status code from the response.
     * @param headers The headers from the response.
     * @param items The items returned from the service within the response.
     */
    public PagedResponse(HttpRequest request, int statusCode, HttpHeaders headers, List<T> items) {
        this(request, statusCode, headers, items, null, null, null, null, null);
    }

    /**
     * Creates a new instance of the PagedResponse type.
     *
     * @param request The HttpRequest that was sent to the service whose response resulted in this response.
     * @param statusCode The status code from the response.
     * @param headers The headers from the response.
     * @param items The items returned from the service within the response.
     * @param continuationToken The continuation token returned from the service, to enable future requests to pick up
     * from the same place in the paged iteration.
     * @param nextLink The next page link returned from the service.
     * @param previousLink The previous page link returned from the service.
     * @param firstLink The first page link returned from the service.
     * @param lastLink The last page link returned from the service.
     */
    public PagedResponse(HttpRequest request, int statusCode, HttpHeaders headers, List<T> items,
        String continuationToken, String nextLink, String previousLink, String firstLink, String lastLink) {
        super(request, statusCode, headers, items);
        this.continuationToken = continuationToken;
        this.nextLink = nextLink;
        this.previousLink = previousLink;
        this.firstLink = firstLink;
        this.lastLink = lastLink;
    }

    /**
     * Gets the continuation token.
     *
     * @return The continuation token, or null if there isn't a next page.
     */
    public String getContinuationToken() {
        return continuationToken;
    }

    /**
     * Gets the link to the next page.
     *
     * @return The next page link, or null if there isn't a next page.
     */
    public String getNextLink() {
        return nextLink;
    }

    /**
     * Gets the link to the previous page.
     *
     * @return The previous page link, or null if there isn't a previous page.
     */
    public String getPreviousLink() {
        return previousLink;
    }

    /**
     * Gets the link to the first page.
     *
     * @return The first page link
     */
    public String getFirstLink() {
        return firstLink;
    }

    /**
     * Gets the link to the last page.
     *
     * @return The last page link
     */
    public String getLastLink() {
        return lastLink;
    }
}<|MERGE_RESOLUTION|>--- conflicted
+++ resolved
@@ -17,19 +17,8 @@
  * @param <T> The type of items in the page.
  * @see Response
  */
-<<<<<<< HEAD
+@Metadata(properties = MetadataProperties.IMMUTABLE)
 public final class PagedResponse<T> extends Response<List<T>> {
-=======
-@Metadata(properties = MetadataProperties.IMMUTABLE)
-public final class PagedResponse<T> implements Response<List<T>> {
-
-    private final HttpRequest request;
-    private final int statusCode;
-    private final HttpHeaders headers;
-    private final BinaryData body;
-
-    private final List<T> items;
->>>>>>> 2679af29
     private final String continuationToken;
     private final String nextLink;
     private final String previousLink;
