--- conflicted
+++ resolved
@@ -21,9 +21,7 @@
     exports io.clientcore.core.instrumentation;
     exports io.clientcore.core.instrumentation.logging;
     exports io.clientcore.core.instrumentation.metrics;
-<<<<<<< HEAD
-    exports io.clientcore.core.implementation;
-=======
+
     exports io.clientcore.core.instrumentation.tracing;
     exports io.clientcore.core.serialization.json;
     exports io.clientcore.core.serialization.xml;
@@ -34,7 +32,6 @@
     exports io.clientcore.core.implementation.http.client;
     exports io.clientcore.core.implementation.http;
     exports io.clientcore.core.serialization;
->>>>>>> 2176824e
 
     uses io.clientcore.core.http.client.HttpClientProvider;
 }