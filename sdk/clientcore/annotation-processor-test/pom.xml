<!--
  ~ Copyright (c) Microsoft Corporation. All rights reserved.
  ~ Licensed under the MIT License.
  -->
<project xmlns="http://maven.apache.org/POM/4.0.0" xmlns:xsi="http://www.w3.org/2001/XMLSchema-instance"
         xsi:schemaLocation="http://maven.apache.org/POM/4.0.0 http://maven.apache.org/xsd/maven-4.0.0.xsd">
  <modelVersion>4.0.0</modelVersion>
  <parent>
    <groupId>io.clientcore</groupId>
    <artifactId>clientcore-parent</artifactId>
    <version>1.0.0-beta.3</version> <!-- {x-version-update;io.clientcore:clientcore-parent;current} -->
    <relativePath>../../parents/clientcore-parent</relativePath>
  </parent>

  <groupId>io.clientcore</groupId>
  <artifactId>annotation-processor-test</artifactId>
  <version>1.0.0-beta.1</version> <!-- {x-version-update;io.clientcore:annotation-processor-test;current} -->

  <name>Java Core library tests for annotation-processor features.</name>
  <description>Tests that validate features of the annotation-processor tooling.</description>
  <url>https://github.com/Azure/azure-sdk-for-java</url>

  <licenses>
    <license>
      <name>The MIT License (MIT)</name>
      <url>http://opensource.org/licenses/MIT</url>
      <distribution>repo</distribution>
    </license>
  </licenses>

  <scm>
    <url>https://github.com/Azure/azure-sdk-for-java</url>
    <connection>scm:git:https://github.com/Azure/azure-sdk-for-java.git</connection>
    <developerConnection>scm:git:https://github.com/Azure/azure-sdk-for-java.git</developerConnection>
  </scm>

  <properties>
    <project.build.sourceEncoding>UTF-8</project.build.sourceEncoding>
    <jacoco.skip>true</jacoco.skip>
    <checkstyle.skip>true</checkstyle.skip>
    <spotbugs.skip>true</spotbugs.skip>
    <spotless.skip>true</spotless.skip>
    <revapi.skip>true</revapi.skip>
    <doclint>all,-missing</doclint>
    <javaModulesSurefireArgLine>
      --add-exports io.clientcore.core/io.clientcore.core.implementation.http=ALL-UNNAMED
      --add-exports io.clientcore.core/io.clientcore.core.implementation.http.serializer=ALL-UNNAMED
      --add-exports io.clientcore.core/io.clientcore.core.implementation.utils=ALL-UNNAMED

      --add-opens io.clientcore.http.okhttp3/io.clientcore.http.okhttp3=ALL-UNNAMED
    </javaModulesSurefireArgLine>
  </properties>

  <dependencies>
    <dependency>
      <groupId>io.clientcore</groupId>
      <artifactId>core</artifactId>
      <version>1.0.0-beta.11</version> <!-- {x-version-update;io.clientcore:core;dependency} -->
    </dependency>
    <dependency>
      <groupId>io.clientcore</groupId>
      <artifactId>http-okhttp3</artifactId>
      <version>1.0.0-beta.3</version> <!-- {x-version-update;io.clientcore:http-okhttp3;current} -->
    </dependency>

    <!-- Test dependencies -->
    <dependency>
      <groupId>io.clientcore</groupId>
      <artifactId>core</artifactId>
      <version>1.0.0-beta.11</version> <!-- {x-version-update;io.clientcore:core;dependency} -->
      <type>test-jar</type>
      <scope>test</scope>
    </dependency>
    <dependency>
      <groupId>org.eclipse.jetty</groupId>
      <artifactId>jetty-server</artifactId>
      <version>9.4.57.v20241219</version> <!-- {x-version-update;org.eclipse.jetty:jetty-server;external_dependency} -->
      <scope>test</scope>
    </dependency>
    <dependency>
      <groupId>org.eclipse.jetty</groupId>
      <artifactId>jetty-servlet</artifactId>
      <version>9.4.57.v20241219</version> <!-- {x-version-update;org.eclipse.jetty:jetty-servlet;external_dependency} -->
      <scope>test</scope>
    </dependency>
    <dependency>
      <groupId>org.junit.jupiter</groupId>
      <artifactId>junit-jupiter-api</artifactId>
      <version>5.13.1</version> <!-- {x-version-update;org.junit.jupiter:junit-jupiter-api;external_dependency} -->
      <scope>test</scope>
    </dependency>
    <dependency>
      <groupId>org.junit.jupiter</groupId>
      <artifactId>junit-jupiter-engine</artifactId>
      <version>5.13.1</version> <!-- {x-version-update;org.junit.jupiter:junit-jupiter-engine;external_dependency} -->
      <scope>test</scope>
    </dependency>
    <dependency>
      <groupId>org.junit.jupiter</groupId>
      <artifactId>junit-jupiter-params</artifactId>
      <version>5.13.1</version> <!-- {x-version-update;org.junit.jupiter:junit-jupiter-params;external_dependency} -->
      <scope>test</scope>
    </dependency>
    <dependency>
      <groupId>org.conscrypt</groupId>
      <artifactId>conscrypt-openjdk-uber</artifactId>
      <version>2.5.2</version> <!-- {x-version-update;org.conscrypt:conscrypt-openjdk-uber;external_dependency} -->
      <scope>test</scope>
    </dependency>
  </dependencies>

  <build>
    <plugins>
      <plugin>
        <groupId>org.apache.maven.plugins</groupId>
        <artifactId>maven-compiler-plugin</artifactId>
        <version>3.13.0</version> <!-- {x-version-update;org.apache.maven.plugins:maven-compiler-plugin;external_dependency} -->
        <executions>
          <execution>
            <id>run-annotation-processing</id>
            <phase>generate-sources</phase>
            <goals>
              <goal>compile</goal>
            </goals>
            <configuration>
              <source>1.8</source>
              <target>1.8</target>
              <release>8</release>
              <proc>only</proc>
              <generatedSourcesDirectory>${project.build.directory}/generated-sources/</generatedSourcesDirectory>
              <annotationProcessorPaths>
                <annotationProcessorPath>
                  <groupId>io.clientcore</groupId>
                  <artifactId>annotation-processor</artifactId>
<<<<<<< HEAD
<<<<<<< HEAD
                  <version>1.0.0-beta.4</version> <!-- {x-version-update;unreleased_io.clientcore:annotation-processor;dependency} -->
=======
                  <version>1.0.0-beta.3</version> <!-- {x-version-update;io.clientcore:annotation-processor;dependency} -->
>>>>>>> 46be01227d7 (rebase)
=======
                  <version>1.0.0-beta.4</version> <!-- {x-version-update;io.clientcore:annotation-processor;dependency} -->
>>>>>>> 4d509ecf
                </annotationProcessorPath>
              </annotationProcessorPaths>
              <annotationProcessors>
                <annotationProcessor>io.clientcore.annotation.processor.AnnotationProcessor</annotationProcessor>
              </annotationProcessors>
              <compilerArgs>
                <arg>-Xlint:-options</arg>
              </compilerArgs>
              <!-- Exclude module-info.java as this is not supported in Java 8 and is not needed by annotation processor -->
              <excludes>
                <exclude>module-info.java</exclude>
              </excludes>
            </configuration>
          </execution>
        </executions>

        <dependencies>
          <dependency>
            <groupId>io.clientcore</groupId>
            <artifactId>annotation-processor</artifactId>
<<<<<<< HEAD
<<<<<<< HEAD
            <version>1.0.0-beta.4</version> <!-- {x-version-update;unreleased_io.clientcore:annotation-processor;dependency} -->
=======
            <version>1.0.0-beta.3</version> <!-- {x-version-update;io.clientcore:annotation-processor;dependency} -->
>>>>>>> 46be01227d7 (rebase)
=======
            <version>1.0.0-beta.4</version> <!-- {x-version-update;io.clientcore:annotation-processor;dependency} -->
>>>>>>> 4d509ecf
          </dependency>
        </dependencies>
      </plugin>

      <!-- This plugin removes previously generated *ServiceImpl files before annotation processing runs, preventing FileExists errors during code generation. -->
      <plugin>
        <groupId>org.apache.maven.plugins</groupId>
        <artifactId>maven-clean-plugin</artifactId>
        <version>3.4.0</version> <!-- {x-version-update;org.apache.maven.plugins:maven-clean-plugin;external_dependency} -->
        <executions>
          <execution>
            <id>custom-clean</id>
            <phase>initialize</phase>
            <goals>
              <goal>clean</goal>
            </goals>
            <configuration>
              <filesets>
                <fileset>
                  <directory>src/main/java/io/clientcore/annotation/processor/test/</directory>
                  <includes>
                    <include>**/*ServiceImpl.java</include>
                  </includes>
                </fileset>
              </filesets>
            </configuration>
          </execution>
        </executions>
      </plugin>

      <!-- Copy the generated impl file to src/main -->
      <plugin>
        <groupId>org.apache.maven.plugins</groupId>
        <artifactId>maven-antrun-plugin</artifactId>
        <version>3.1.0</version> <!-- {x-version-update;org.apache.maven.plugins:maven-antrun-plugin;external_dependency} -->
        <executions>
          <execution>
            <id>copy-and-clean-generated-impl</id>
            <phase>generate-sources</phase>
            <configuration>
              <target>
                <available file="target/generated-sources/io/clientcore/annotation/processor/test/" type="dir" property="generated.dir.exists"/>
                <copy todir="src/main/java/io/clientcore/annotation/processor/test/"
                      overwrite="true"
                      failonerror="false"
                      verbose="true">
                  <fileset dir="target/generated-sources/io/clientcore/annotation/processor/test/" erroronmissingdir="false">
                    <include name="**/*.java"/>
                  </fileset>
                </copy>
                <!-- Delete the generated-sources directory after copying -->
                <delete dir="target/generated-sources/io/clientcore/annotation/processor/test/" failonerror="false"/>
              </target>
            </configuration>
            <goals>
              <goal>run</goal>
            </goals>
          </execution>
        </executions>
      </plugin>
    </plugins>
  </build>
</project><|MERGE_RESOLUTION|>--- conflicted
+++ resolved
@@ -132,15 +132,7 @@
                 <annotationProcessorPath>
                   <groupId>io.clientcore</groupId>
                   <artifactId>annotation-processor</artifactId>
-<<<<<<< HEAD
-<<<<<<< HEAD
-                  <version>1.0.0-beta.4</version> <!-- {x-version-update;unreleased_io.clientcore:annotation-processor;dependency} -->
-=======
-                  <version>1.0.0-beta.3</version> <!-- {x-version-update;io.clientcore:annotation-processor;dependency} -->
->>>>>>> 46be01227d7 (rebase)
-=======
                   <version>1.0.0-beta.4</version> <!-- {x-version-update;io.clientcore:annotation-processor;dependency} -->
->>>>>>> 4d509ecf
                 </annotationProcessorPath>
               </annotationProcessorPaths>
               <annotationProcessors>
@@ -161,15 +153,7 @@
           <dependency>
             <groupId>io.clientcore</groupId>
             <artifactId>annotation-processor</artifactId>
-<<<<<<< HEAD
-<<<<<<< HEAD
-            <version>1.0.0-beta.4</version> <!-- {x-version-update;unreleased_io.clientcore:annotation-processor;dependency} -->
-=======
-            <version>1.0.0-beta.3</version> <!-- {x-version-update;io.clientcore:annotation-processor;dependency} -->
->>>>>>> 46be01227d7 (rebase)
-=======
             <version>1.0.0-beta.4</version> <!-- {x-version-update;io.clientcore:annotation-processor;dependency} -->
->>>>>>> 4d509ecf
           </dependency>
         </dependencies>
       </plugin>
