--- conflicted
+++ resolved
@@ -56,13 +56,8 @@
             int responseCode = networkResponse.getStatusCode();
             boolean expectedResponse = responseCode == 204;
             if (!expectedResponse) {
-<<<<<<< HEAD
-                String errorMessage = networkResponse.getValue().toString();
-                throw LOGGER.throwableAtError().log(errorMessage, null, (m, c) -> new HttpResponseException(m, networkResponse, c));
-=======
                 // Handle unexpected response
                 GeneratedCodeUtils.handleUnexpectedResponse(responseCode, networkResponse, jsonSerializer, xmlSerializer, null, null);
->>>>>>> a6872090
             }
             return new Response<>(networkResponse.getRequest(), responseCode, networkResponse.getHeaders(), null);
         }
