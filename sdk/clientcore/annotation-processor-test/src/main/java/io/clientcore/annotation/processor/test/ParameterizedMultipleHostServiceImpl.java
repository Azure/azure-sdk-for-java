// Copyright (c) Microsoft Corporation. All rights reserved.
// Licensed under the MIT License.
package io.clientcore.annotation.processor.test;

import io.clientcore.annotation.processor.test.implementation.models.HttpBinJSON;
import io.clientcore.core.http.models.HttpHeaderName;
import io.clientcore.core.http.models.HttpMethod;
import io.clientcore.core.http.models.HttpRequest;
import io.clientcore.core.http.models.Response;
import io.clientcore.core.http.pipeline.HttpPipeline;
import io.clientcore.core.implementation.utils.UriEscapers;
import io.clientcore.core.models.binarydata.BinaryData;
import io.clientcore.annotation.processor.test.implementation.ParameterizedMultipleHostService;
import io.clientcore.core.instrumentation.logging.ClientLogger;
import io.clientcore.core.serialization.json.JsonSerializer;
import io.clientcore.core.serialization.xml.XmlSerializer;
import io.clientcore.core.utils.GeneratedCodeUtils;
import io.clientcore.core.utils.CoreUtils;
import java.lang.reflect.ParameterizedType;
import io.clientcore.core.serialization.SerializationFormat;

/**
 * Initializes a new instance of the ParameterizedMultipleHostServiceImpl type.
 */
public class ParameterizedMultipleHostServiceImpl implements ParameterizedMultipleHostService {

    private static final ClientLogger LOGGER = new ClientLogger(ParameterizedMultipleHostService.class);

    private final HttpPipeline httpPipeline;

    private final JsonSerializer jsonSerializer;

    private final XmlSerializer xmlSerializer;

    private ParameterizedMultipleHostServiceImpl(HttpPipeline httpPipeline) {
        this.httpPipeline = httpPipeline;
        this.jsonSerializer = JsonSerializer.getInstance();
        this.xmlSerializer = XmlSerializer.getInstance();
    }

    /**
     * Creates an instance of ParameterizedMultipleHostService that is capable of sending requests to the service.
     * @param httpPipeline The HTTP pipeline to use for sending requests.
     * @return An instance of `ParameterizedMultipleHostService`;
     */
    public static ParameterizedMultipleHostService getNewInstance(HttpPipeline httpPipeline) {
        return new ParameterizedMultipleHostServiceImpl(httpPipeline);
    }

    @SuppressWarnings("cast")
    @Override
    public HttpBinJSON get(String scheme, String hostPart1, String hostPart2) {
        // Create the HttpRequest.
        HttpRequest httpRequest = new HttpRequest().setMethod(HttpMethod.GET).setUri(scheme + "://" + hostPart1 + hostPart2 + "/get");
        // Send the request through the httpPipeline
        Response<BinaryData> networkResponse = this.httpPipeline.send(httpRequest);
        int responseCode = networkResponse.getStatusCode();
        boolean expectedResponse = responseCode == 200;
        if (!expectedResponse) {
            // Handle unexpected response
            GeneratedCodeUtils.handleUnexpectedResponse(responseCode, networkResponse, jsonSerializer, xmlSerializer, null, null);
            networkResponse.close();
<<<<<<< HEAD
            throw LOGGER.throwableAtError().log(errorMessage, null, (m, c) -> new HttpResponseException(m, networkResponse, c));
=======
>>>>>>> a6872090
        }
        HttpBinJSON deserializedResult;
        ParameterizedType returnType = CoreUtils.createParameterizedType(HttpBinJSON.class);
        SerializationFormat serializationFormat = CoreUtils.serializationFormatFromContentType(httpRequest.getHeaders());
        if (jsonSerializer.supportsFormat(serializationFormat)) {
            deserializedResult = CoreUtils.decodeNetworkResponse(networkResponse.getValue(), jsonSerializer, returnType);
        } else if (xmlSerializer.supportsFormat(serializationFormat)) {
            deserializedResult = CoreUtils.decodeNetworkResponse(networkResponse.getValue(), xmlSerializer, returnType);
        } else {
            throw LOGGER.throwableAtError().addKeyValue("serializationFormat", serializationFormat.name()).log("None of the provided serializers support the format.", UnsupportedOperationException::new);
        }
        return deserializedResult;
    }
}<|MERGE_RESOLUTION|>--- conflicted
+++ resolved
@@ -60,10 +60,6 @@
             // Handle unexpected response
             GeneratedCodeUtils.handleUnexpectedResponse(responseCode, networkResponse, jsonSerializer, xmlSerializer, null, null);
             networkResponse.close();
-<<<<<<< HEAD
-            throw LOGGER.throwableAtError().log(errorMessage, null, (m, c) -> new HttpResponseException(m, networkResponse, c));
-=======
->>>>>>> a6872090
         }
         HttpBinJSON deserializedResult;
         ParameterizedType returnType = CoreUtils.createParameterizedType(HttpBinJSON.class);
