// Copyright (c) Microsoft Corporation. All rights reserved.
// Licensed under the MIT License.

package io.clientcore.annotation.processor.test;

<<<<<<< HEAD
import io.clientcore.annotation.processor.test.implementation.TestInterfaceClientService;
import io.clientcore.annotation.processor.test.implementation.models.Foo;
import io.clientcore.annotation.processor.test.implementation.models.HttpBinJSON;
import io.clientcore.core.http.client.HttpClient;
import io.clientcore.core.http.models.RequestOptions;
import io.clientcore.core.http.models.Response;
import io.clientcore.core.http.models.ResponseBodyMode;
import io.clientcore.core.http.pipeline.HttpPipeline;
import io.clientcore.core.http.pipeline.HttpPipelineBuilder;
import io.clientcore.core.models.binarydata.BinaryData;
import io.clientcore.core.models.binarydata.ByteArrayBinaryData;
import io.clientcore.core.models.binarydata.InputStreamBinaryData;
import io.clientcore.core.shared.HttpClientTestsServer;
import io.clientcore.core.shared.LocalTestServer;
import io.clientcore.http.okhttp3.OkHttpHttpClientProvider;
import java.io.IOException;
=======
import io.clientcore.annotation.processor.test.implementation.TestInterfaceClientImpl;
import io.clientcore.annotation.processor.test.implementation.models.Foo;
import io.clientcore.core.http.client.HttpClient;
import io.clientcore.core.http.models.Response;
import io.clientcore.core.http.pipeline.HttpPipeline;
import io.clientcore.core.http.pipeline.HttpPipelineBuilder;
import io.clientcore.core.models.binarydata.BinaryData;
import io.clientcore.core.shared.HttpClientTestsServer;
import io.clientcore.core.shared.LocalTestServer;
import io.clientcore.http.okhttp3.OkHttpHttpClientProvider;
>>>>>>> 54d401de
import org.junit.jupiter.api.AfterAll;
import org.junit.jupiter.api.BeforeAll;
import org.junit.jupiter.api.Disabled;
import org.junit.jupiter.api.Test;

<<<<<<< HEAD
import static io.clientcore.core.http.models.ResponseBodyMode.BUFFER;
import static io.clientcore.core.http.models.ResponseBodyMode.DESERIALIZE;
import static io.clientcore.core.http.models.ResponseBodyMode.IGNORE;
import static io.clientcore.core.http.models.ResponseBodyMode.STREAM;
import static org.junit.jupiter.api.Assertions.assertDoesNotThrow;
import static org.junit.jupiter.api.Assertions.assertEquals;
import static org.junit.jupiter.api.Assertions.assertNotEquals;
import static org.junit.jupiter.api.Assertions.assertNotNull;
import static org.junit.jupiter.api.Assertions.assertNull;
import static org.junit.jupiter.api.Assertions.assertTrue;
=======
import static org.junit.jupiter.api.Assertions.assertDoesNotThrow;
import static org.junit.jupiter.api.Assertions.assertEquals;
import static org.junit.jupiter.api.Assertions.assertNotNull;
>>>>>>> 54d401de

public class TestInterfaceGenerationTests {
    private static LocalTestServer server;
    @BeforeAll
    public static void startTestServer() {
        server = HttpClientTestsServer.getHttpClientTestsServer();

        server.start();
    }

    @AfterAll
    public static void stopTestServer() {
        if (server != null) {
            server.stop();
        }
    }

    @Test
    public void testGetNewInstance() {
        HttpClient client = new LocalHttpClient();
        HttpPipeline pipeline = new HttpPipelineBuilder().httpClient(client).build();

        TestInterfaceClientImpl.TestInterfaceClientService testInterface =
            TestInterfaceClientImpl.TestInterfaceClientService.getNewInstance(pipeline, null);
        assertNotNull(testInterface);
    }

    @Test
    public void testGetFoo() {
        String wireValue
            =
            "{\"bar\":\"hello.world\",\"baz\":[\"hello\",\"hello.world\"],\"qux\":{\"a.b\":\"c.d\",\"bar.a\":\"ttyy\",\"bar.b\":\"uuzz\",\"hello\":\"world\"},\"additionalProperties\":{\"bar\":\"baz\",\"a.b\":\"c.d\",\"properties.bar\":\"barbar\"}}";
<<<<<<< HEAD

        HttpPipeline pipeline = new HttpPipelineBuilder().httpClient((request) -> {
            // what is the default response body mode?
            request.setRequestOptions(new RequestOptions().setResponseBodyMode(ResponseBodyMode.DESERIALIZE));
            return new MockHttpResponse(request, 200,
                BinaryData.fromString(wireValue));
        }).build();
=======
>>>>>>> 54d401de

        HttpPipeline pipeline = new HttpPipelineBuilder().httpClient(request ->
            new MockHttpResponse(request, 200, BinaryData.fromString(wireValue))).build();

        TestInterfaceClientImpl.TestInterfaceClientService testInterface =
            TestInterfaceClientImpl.TestInterfaceClientService.getNewInstance(pipeline, null);
        assertNotNull(testInterface);

        // test getFoo method
        Response<Foo> response = testInterface.getFoo("key", "label", "sync-token-value");
        assertNotNull(response);
        assertEquals(200, response.getStatusCode());
<<<<<<< HEAD
        assertEquals(wireValue, response.getBody().toString());
=======
>>>>>>> 54d401de

        Foo foo = response.getValue();
        assertNotNull(foo);
        assertEquals("hello.world", foo.bar());
        assertEquals(4, foo.qux().size());
        assertNotNull(foo.additionalProperties());
        assertEquals("baz", foo.additionalProperties().get("bar"));
        assertEquals("c.d", foo.additionalProperties().get("a.b"));
        assertEquals("barbar", foo.additionalProperties().get("properties.bar"));
    }

    @Test
<<<<<<< HEAD
    public void bodyIsEmptyWhenIgnoreBodyIsSet() throws IOException {
        HttpPipeline pipeline = new HttpPipelineBuilder().httpClient(getHttpClient()).build();

        TestInterfaceClientService testInterface = TestInterfaceClientService.getNewInstance(pipeline, null);
        assertNotNull(testInterface);
        RequestOptions requestOptions = new RequestOptions().setResponseBodyMode(IGNORE);
        HttpBinJSON httpBinJSON = testInterface.putConvenience(getServerUri(false), 42, requestOptions);

        assertNull(httpBinJSON);

        try (Response<HttpBinJSON> response = testInterface.putResponse(getServerUri(false), 42, requestOptions)) {
            assertNotNull(response.getBody());
            assertEquals(0, response.getBody().getLength());
            assertNull(response.getValue());
        }
    }

    @Test
    public void bodyIsEmptyWhenIgnoreBodyIsSetForStreamResponse() throws IOException {
        HttpPipeline pipeline = new HttpPipelineBuilder().httpClient(getHttpClient()).build();
        TestInterfaceClientService testInterface = TestInterfaceClientService.getNewInstance(pipeline, null);
        assertNotNull(testInterface);
        RequestOptions requestOptions = new RequestOptions().setResponseBodyMode(IGNORE);
        HttpBinJSON httpBinJSON = testInterface.postStreamConvenience(getServerUri(false), 42, requestOptions);

        assertNull(httpBinJSON);

        try (
            Response<HttpBinJSON> response = testInterface.postStreamResponse(getServerUri(false), 42, requestOptions)) {
            assertNotNull(response.getBody());
            assertEquals(0, response.getBody().getLength());
            assertNull(response.getValue());
        }
    }

    @Test
    public void bodyIsStreamedWhenResponseBodyModeIndicatesIt() throws IOException {
        HttpPipeline pipeline = new HttpPipelineBuilder().httpClient(getHttpClient()).build();
        TestInterfaceClientService testInterface = TestInterfaceClientService.getNewInstance(pipeline, null);
        assertNotNull(testInterface);
        RequestOptions requestOptions = new RequestOptions().setResponseBodyMode(STREAM);

        try (
            Response<HttpBinJSON> response = testInterface.postStreamResponse(getServerUri(false), 42, requestOptions)) {
            assertNotNull(response.getBody());
            assertNotEquals(0, response.getBody().getLength());
            assertTrue(response.getBody() instanceof InputStreamBinaryData);
        }
    }

    @Test
    public void bodyIsBufferedWhenResponseBodyModeIndicatesIt() throws IOException {
        HttpPipeline pipeline = new HttpPipelineBuilder().httpClient(getHttpClient()).build();
        TestInterfaceClientService testInterface = TestInterfaceClientService.getNewInstance(pipeline, null);
        assertNotNull(testInterface);
        RequestOptions requestOptions = new RequestOptions().setResponseBodyMode(BUFFER);
        HttpBinJSON httpBinJSON = testInterface.postStreamConvenience(getServerUri(false), 42, requestOptions);

        assertNotNull(httpBinJSON);

        try (
            Response<HttpBinJSON> response = testInterface.postStreamResponse(getServerUri(false), 42, requestOptions)) {
            assertNotNull(response.getBody());
            assertNotEquals(0, response.getBody().getLength());
            assertTrue(response.getBody() instanceof ByteArrayBinaryData);
        }
    }

    @Test
    public void bodyIsDeserializedWhenResponseBodyModeIndicatesIt() throws IOException {
        HttpPipeline pipeline = new HttpPipelineBuilder().httpClient(getHttpClient()).build();
        TestInterfaceClientService testInterface = TestInterfaceClientService.getNewInstance(pipeline, null);
        assertNotNull(testInterface);
        RequestOptions requestOptions = new RequestOptions().setResponseBodyMode(DESERIALIZE);
        HttpBinJSON httpBinJSON = testInterface.postStreamConvenience(getServerUri(false), 42, requestOptions);

        assertNotNull(httpBinJSON);

        try (
            Response<HttpBinJSON> response = testInterface.postStreamResponse(getServerUri(false), 42, requestOptions)) {
            assertNotNull(response.getBody());
            assertNotEquals(0, response.getBody().getLength());
            assertNotNull(response.getValue());
        }
    }

    @Test
    public void requestWithByteArrayReturnType() {
        HttpPipeline pipeline = new HttpPipelineBuilder().httpClient(getHttpClient()).build();
        TestInterfaceClientService testInterface = TestInterfaceClientService.getNewInstance(pipeline, null);
=======
    public void requestWithByteArrayReturnType() {
        HttpPipeline pipeline = new HttpPipelineBuilder().httpClient(getHttpClient()).build();
        TestInterfaceClientImpl.TestInterfaceClientService testInterface =
            TestInterfaceClientImpl.TestInterfaceClientService.getNewInstance(pipeline, null);
>>>>>>> 54d401de
        final byte[] result = testInterface.getByteArray(getServerUri(false));

        assertNotNull(result);
        assertEquals(100, result.length);
    }

    /**
     * Tests that the response body is correctly returned as a byte array.
     */
    @Test
    @Disabled("Disabled until we confirm the behavior of the HostParam annotation")
    public void requestWithByteArrayReturnTypeAndParameterizedHostAndPath() {
        //https://github.com/Azure/azure-sdk-for-java/issues/44298
        HttpPipeline pipeline = new HttpPipelineBuilder().httpClient(getHttpClient()).build();
<<<<<<< HEAD
        TestInterfaceClientService testInterface = TestInterfaceClientService.getNewInstance(pipeline, null);
=======
        TestInterfaceClientImpl.TestInterfaceClientService testInterface =
            TestInterfaceClientImpl.TestInterfaceClientService.getNewInstance(pipeline, null);
>>>>>>> 54d401de
        final byte[] result
            = testInterface.getByteArray("http", "localhost:" + server.getHttpPort(), 100);

        assertNotNull(result);
        assertEquals(result.length, 100);
    }

    /**
     * Tests that a response with no return type is correctly handled.
     */
    @Test
    public void getRequestWithNoReturn() {
        HttpPipeline pipeline = new HttpPipelineBuilder().httpClient(getHttpClient()).build();
<<<<<<< HEAD
        TestInterfaceClientService testInterface = TestInterfaceClientService.getNewInstance(pipeline, null);
=======
        TestInterfaceClientImpl.TestInterfaceClientService testInterface =
            TestInterfaceClientImpl.TestInterfaceClientService.getNewInstance(pipeline, null);
>>>>>>> 54d401de
        assertDoesNotThrow(() -> testInterface.getNothing(getServerUri(false)));
    }

    private HttpClient getHttpClient() {
        return new OkHttpHttpClientProvider().getSharedInstance();
    }

    private String getServerUri(boolean secure) {
        return secure ? server.getHttpsUri() : server.getHttpUri();
    }

}<|MERGE_RESOLUTION|>--- conflicted
+++ resolved
@@ -3,24 +3,6 @@
 
 package io.clientcore.annotation.processor.test;
 
-<<<<<<< HEAD
-import io.clientcore.annotation.processor.test.implementation.TestInterfaceClientService;
-import io.clientcore.annotation.processor.test.implementation.models.Foo;
-import io.clientcore.annotation.processor.test.implementation.models.HttpBinJSON;
-import io.clientcore.core.http.client.HttpClient;
-import io.clientcore.core.http.models.RequestOptions;
-import io.clientcore.core.http.models.Response;
-import io.clientcore.core.http.models.ResponseBodyMode;
-import io.clientcore.core.http.pipeline.HttpPipeline;
-import io.clientcore.core.http.pipeline.HttpPipelineBuilder;
-import io.clientcore.core.models.binarydata.BinaryData;
-import io.clientcore.core.models.binarydata.ByteArrayBinaryData;
-import io.clientcore.core.models.binarydata.InputStreamBinaryData;
-import io.clientcore.core.shared.HttpClientTestsServer;
-import io.clientcore.core.shared.LocalTestServer;
-import io.clientcore.http.okhttp3.OkHttpHttpClientProvider;
-import java.io.IOException;
-=======
 import io.clientcore.annotation.processor.test.implementation.TestInterfaceClientImpl;
 import io.clientcore.annotation.processor.test.implementation.models.Foo;
 import io.clientcore.core.http.client.HttpClient;
@@ -31,28 +13,14 @@
 import io.clientcore.core.shared.HttpClientTestsServer;
 import io.clientcore.core.shared.LocalTestServer;
 import io.clientcore.http.okhttp3.OkHttpHttpClientProvider;
->>>>>>> 54d401de
 import org.junit.jupiter.api.AfterAll;
 import org.junit.jupiter.api.BeforeAll;
 import org.junit.jupiter.api.Disabled;
 import org.junit.jupiter.api.Test;
 
-<<<<<<< HEAD
-import static io.clientcore.core.http.models.ResponseBodyMode.BUFFER;
-import static io.clientcore.core.http.models.ResponseBodyMode.DESERIALIZE;
-import static io.clientcore.core.http.models.ResponseBodyMode.IGNORE;
-import static io.clientcore.core.http.models.ResponseBodyMode.STREAM;
-import static org.junit.jupiter.api.Assertions.assertDoesNotThrow;
-import static org.junit.jupiter.api.Assertions.assertEquals;
-import static org.junit.jupiter.api.Assertions.assertNotEquals;
-import static org.junit.jupiter.api.Assertions.assertNotNull;
-import static org.junit.jupiter.api.Assertions.assertNull;
-import static org.junit.jupiter.api.Assertions.assertTrue;
-=======
 import static org.junit.jupiter.api.Assertions.assertDoesNotThrow;
 import static org.junit.jupiter.api.Assertions.assertEquals;
 import static org.junit.jupiter.api.Assertions.assertNotNull;
->>>>>>> 54d401de
 
 public class TestInterfaceGenerationTests {
     private static LocalTestServer server;
@@ -85,16 +53,6 @@
         String wireValue
             =
             "{\"bar\":\"hello.world\",\"baz\":[\"hello\",\"hello.world\"],\"qux\":{\"a.b\":\"c.d\",\"bar.a\":\"ttyy\",\"bar.b\":\"uuzz\",\"hello\":\"world\"},\"additionalProperties\":{\"bar\":\"baz\",\"a.b\":\"c.d\",\"properties.bar\":\"barbar\"}}";
-<<<<<<< HEAD
-
-        HttpPipeline pipeline = new HttpPipelineBuilder().httpClient((request) -> {
-            // what is the default response body mode?
-            request.setRequestOptions(new RequestOptions().setResponseBodyMode(ResponseBodyMode.DESERIALIZE));
-            return new MockHttpResponse(request, 200,
-                BinaryData.fromString(wireValue));
-        }).build();
-=======
->>>>>>> 54d401de
 
         HttpPipeline pipeline = new HttpPipelineBuilder().httpClient(request ->
             new MockHttpResponse(request, 200, BinaryData.fromString(wireValue))).build();
@@ -107,10 +65,6 @@
         Response<Foo> response = testInterface.getFoo("key", "label", "sync-token-value");
         assertNotNull(response);
         assertEquals(200, response.getStatusCode());
-<<<<<<< HEAD
-        assertEquals(wireValue, response.getBody().toString());
-=======
->>>>>>> 54d401de
 
         Foo foo = response.getValue();
         assertNotNull(foo);
@@ -123,103 +77,10 @@
     }
 
     @Test
-<<<<<<< HEAD
-    public void bodyIsEmptyWhenIgnoreBodyIsSet() throws IOException {
-        HttpPipeline pipeline = new HttpPipelineBuilder().httpClient(getHttpClient()).build();
-
-        TestInterfaceClientService testInterface = TestInterfaceClientService.getNewInstance(pipeline, null);
-        assertNotNull(testInterface);
-        RequestOptions requestOptions = new RequestOptions().setResponseBodyMode(IGNORE);
-        HttpBinJSON httpBinJSON = testInterface.putConvenience(getServerUri(false), 42, requestOptions);
-
-        assertNull(httpBinJSON);
-
-        try (Response<HttpBinJSON> response = testInterface.putResponse(getServerUri(false), 42, requestOptions)) {
-            assertNotNull(response.getBody());
-            assertEquals(0, response.getBody().getLength());
-            assertNull(response.getValue());
-        }
-    }
-
-    @Test
-    public void bodyIsEmptyWhenIgnoreBodyIsSetForStreamResponse() throws IOException {
-        HttpPipeline pipeline = new HttpPipelineBuilder().httpClient(getHttpClient()).build();
-        TestInterfaceClientService testInterface = TestInterfaceClientService.getNewInstance(pipeline, null);
-        assertNotNull(testInterface);
-        RequestOptions requestOptions = new RequestOptions().setResponseBodyMode(IGNORE);
-        HttpBinJSON httpBinJSON = testInterface.postStreamConvenience(getServerUri(false), 42, requestOptions);
-
-        assertNull(httpBinJSON);
-
-        try (
-            Response<HttpBinJSON> response = testInterface.postStreamResponse(getServerUri(false), 42, requestOptions)) {
-            assertNotNull(response.getBody());
-            assertEquals(0, response.getBody().getLength());
-            assertNull(response.getValue());
-        }
-    }
-
-    @Test
-    public void bodyIsStreamedWhenResponseBodyModeIndicatesIt() throws IOException {
-        HttpPipeline pipeline = new HttpPipelineBuilder().httpClient(getHttpClient()).build();
-        TestInterfaceClientService testInterface = TestInterfaceClientService.getNewInstance(pipeline, null);
-        assertNotNull(testInterface);
-        RequestOptions requestOptions = new RequestOptions().setResponseBodyMode(STREAM);
-
-        try (
-            Response<HttpBinJSON> response = testInterface.postStreamResponse(getServerUri(false), 42, requestOptions)) {
-            assertNotNull(response.getBody());
-            assertNotEquals(0, response.getBody().getLength());
-            assertTrue(response.getBody() instanceof InputStreamBinaryData);
-        }
-    }
-
-    @Test
-    public void bodyIsBufferedWhenResponseBodyModeIndicatesIt() throws IOException {
-        HttpPipeline pipeline = new HttpPipelineBuilder().httpClient(getHttpClient()).build();
-        TestInterfaceClientService testInterface = TestInterfaceClientService.getNewInstance(pipeline, null);
-        assertNotNull(testInterface);
-        RequestOptions requestOptions = new RequestOptions().setResponseBodyMode(BUFFER);
-        HttpBinJSON httpBinJSON = testInterface.postStreamConvenience(getServerUri(false), 42, requestOptions);
-
-        assertNotNull(httpBinJSON);
-
-        try (
-            Response<HttpBinJSON> response = testInterface.postStreamResponse(getServerUri(false), 42, requestOptions)) {
-            assertNotNull(response.getBody());
-            assertNotEquals(0, response.getBody().getLength());
-            assertTrue(response.getBody() instanceof ByteArrayBinaryData);
-        }
-    }
-
-    @Test
-    public void bodyIsDeserializedWhenResponseBodyModeIndicatesIt() throws IOException {
-        HttpPipeline pipeline = new HttpPipelineBuilder().httpClient(getHttpClient()).build();
-        TestInterfaceClientService testInterface = TestInterfaceClientService.getNewInstance(pipeline, null);
-        assertNotNull(testInterface);
-        RequestOptions requestOptions = new RequestOptions().setResponseBodyMode(DESERIALIZE);
-        HttpBinJSON httpBinJSON = testInterface.postStreamConvenience(getServerUri(false), 42, requestOptions);
-
-        assertNotNull(httpBinJSON);
-
-        try (
-            Response<HttpBinJSON> response = testInterface.postStreamResponse(getServerUri(false), 42, requestOptions)) {
-            assertNotNull(response.getBody());
-            assertNotEquals(0, response.getBody().getLength());
-            assertNotNull(response.getValue());
-        }
-    }
-
-    @Test
-    public void requestWithByteArrayReturnType() {
-        HttpPipeline pipeline = new HttpPipelineBuilder().httpClient(getHttpClient()).build();
-        TestInterfaceClientService testInterface = TestInterfaceClientService.getNewInstance(pipeline, null);
-=======
     public void requestWithByteArrayReturnType() {
         HttpPipeline pipeline = new HttpPipelineBuilder().httpClient(getHttpClient()).build();
         TestInterfaceClientImpl.TestInterfaceClientService testInterface =
             TestInterfaceClientImpl.TestInterfaceClientService.getNewInstance(pipeline, null);
->>>>>>> 54d401de
         final byte[] result = testInterface.getByteArray(getServerUri(false));
 
         assertNotNull(result);
@@ -234,12 +95,8 @@
     public void requestWithByteArrayReturnTypeAndParameterizedHostAndPath() {
         //https://github.com/Azure/azure-sdk-for-java/issues/44298
         HttpPipeline pipeline = new HttpPipelineBuilder().httpClient(getHttpClient()).build();
-<<<<<<< HEAD
-        TestInterfaceClientService testInterface = TestInterfaceClientService.getNewInstance(pipeline, null);
-=======
         TestInterfaceClientImpl.TestInterfaceClientService testInterface =
             TestInterfaceClientImpl.TestInterfaceClientService.getNewInstance(pipeline, null);
->>>>>>> 54d401de
         final byte[] result
             = testInterface.getByteArray("http", "localhost:" + server.getHttpPort(), 100);
 
@@ -253,12 +110,8 @@
     @Test
     public void getRequestWithNoReturn() {
         HttpPipeline pipeline = new HttpPipelineBuilder().httpClient(getHttpClient()).build();
-<<<<<<< HEAD
-        TestInterfaceClientService testInterface = TestInterfaceClientService.getNewInstance(pipeline, null);
-=======
         TestInterfaceClientImpl.TestInterfaceClientService testInterface =
             TestInterfaceClientImpl.TestInterfaceClientService.getNewInstance(pipeline, null);
->>>>>>> 54d401de
         assertDoesNotThrow(() -> testInterface.getNothing(getServerUri(false)));
     }
 
