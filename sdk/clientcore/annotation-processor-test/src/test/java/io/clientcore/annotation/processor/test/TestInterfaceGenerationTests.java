// Copyright (c) Microsoft Corporation. All rights reserved.
// Licensed under the MIT License.

package io.clientcore.annotation.processor.test;

import io.clientcore.annotation.processor.test.implementation.TestInterfaceClientImpl;
import io.clientcore.annotation.processor.test.implementation.models.Foo;
import io.clientcore.annotation.processor.test.implementation.models.HttpBinJSON;
import io.clientcore.core.http.client.HttpClient;
import io.clientcore.core.http.models.RequestOptions;
import io.clientcore.core.http.models.Response;
import io.clientcore.core.http.models.ResponseBodyMode;
import io.clientcore.core.http.pipeline.HttpPipeline;
import io.clientcore.core.http.pipeline.HttpPipelineBuilder;
import io.clientcore.core.models.binarydata.BinaryData;
import io.clientcore.core.shared.HttpClientTestsServer;
import io.clientcore.core.shared.LocalTestServer;
import io.clientcore.http.okhttp3.OkHttpHttpClientProvider;
import org.junit.jupiter.api.AfterAll;
import org.junit.jupiter.api.BeforeAll;
import org.junit.jupiter.api.Disabled;
import org.junit.jupiter.api.Test;

import java.io.IOException;

import static io.clientcore.core.http.models.ResponseBodyMode.DESERIALIZE;
import static io.clientcore.core.http.models.ResponseBodyMode.IGNORE;
import static org.junit.jupiter.api.Assertions.assertDoesNotThrow;
import static org.junit.jupiter.api.Assertions.assertEquals;
import static org.junit.jupiter.api.Assertions.assertNotNull;
import static org.junit.jupiter.api.Assertions.assertNull;

public class TestInterfaceGenerationTests {
    private static LocalTestServer server;
    @BeforeAll
    public static void startTestServer() {
        server = HttpClientTestsServer.getHttpClientTestsServer();

        server.start();
    }

    @AfterAll
    public static void stopTestServer() {
        if (server != null) {
            server.stop();
        }
    }

    @Test
    public void testGetNewInstance() {
        HttpClient client = new LocalHttpClient();
        HttpPipeline pipeline = new HttpPipelineBuilder().httpClient(client).build();

        TestInterfaceClientImpl.TestInterfaceClientService testInterface =
            TestInterfaceClientImpl.TestInterfaceClientService.getNewInstance(pipeline, null);
        assertNotNull(testInterface);
    }

    @Test
    public void testGetFoo() {
        String wireValue
            =
            "{\"bar\":\"hello.world\",\"baz\":[\"hello\",\"hello.world\"],\"qux\":{\"a.b\":\"c.d\",\"bar.a\":\"ttyy\",\"bar.b\":\"uuzz\",\"hello\":\"world\"},\"additionalProperties\":{\"bar\":\"baz\",\"a.b\":\"c.d\",\"properties.bar\":\"barbar\"}}";

        HttpPipeline pipeline = new HttpPipelineBuilder().httpClient((request) -> {
            // what is the default response body mode?
            request.setRequestOptions(new RequestOptions().setResponseBodyMode(ResponseBodyMode.DESERIALIZE));
            return new MockHttpResponse(request, 200,
                BinaryData.fromString(wireValue));
        }).build();

        TestInterfaceClientImpl.TestInterfaceClientService testInterface =
            TestInterfaceClientImpl.TestInterfaceClientService.getNewInstance(pipeline, null);
        assertNotNull(testInterface);

        // test getFoo method
        Response<Foo> response = testInterface.getFoo("key", "label", "sync-token-value");
        assertNotNull(response);
        assertEquals(200, response.getStatusCode());

        Foo foo = response.getValue();
        assertNotNull(foo);
        assertEquals("hello.world", foo.bar());
        assertEquals(4, foo.qux().size());
        assertNotNull(foo.additionalProperties());
        assertEquals("baz", foo.additionalProperties().get("bar"));
        assertEquals("c.d", foo.additionalProperties().get("a.b"));
        assertEquals("barbar", foo.additionalProperties().get("properties.bar"));
    }

    @Test
    public void bodyIsEmptyWhenIgnoreBodyIsSet() throws IOException {
        HttpPipeline pipeline = new HttpPipelineBuilder().httpClient(getHttpClient()).build();

        TestInterfaceClientImpl.TestInterfaceClientService testInterface =
            TestInterfaceClientImpl.TestInterfaceClientService.getNewInstance(pipeline, null);
        assertNotNull(testInterface);
        RequestOptions requestOptions = new RequestOptions().setResponseBodyMode(IGNORE);
        HttpBinJSON httpBinJSON = testInterface.putConvenience(getServerUri(false), 42, requestOptions);

        assertNull(httpBinJSON);

        try (Response<HttpBinJSON> response = testInterface.putResponse(getServerUri(false), 42, requestOptions)) {
            assertNull(response.getValue());
        }
    }

    @Test
    public void bodyIsEmptyWhenIgnoreBodyIsSetForStreamResponse() throws IOException {
        HttpPipeline pipeline = new HttpPipelineBuilder().httpClient(getHttpClient()).build();
        TestInterfaceClientImpl.TestInterfaceClientService testInterface =
            TestInterfaceClientImpl.TestInterfaceClientService.getNewInstance(pipeline, null);
        assertNotNull(testInterface);
        RequestOptions requestOptions = new RequestOptions().setResponseBodyMode(IGNORE);
        HttpBinJSON httpBinJSON = testInterface.postStreamConvenience(getServerUri(false), 42, requestOptions);

        assertNull(httpBinJSON);

        try (
            Response<HttpBinJSON> response = testInterface.postStreamResponse(getServerUri(false), 42, requestOptions)) {
            assertNull(response.getValue());
        }
    }

<<<<<<< HEAD
    // TODO (alzimmer): How do we handle streaming?
//    @Test
//    public void bodyIsStreamedWhenResponseBodyModeIndicatesIt() throws IOException {
//        HttpPipeline pipeline = new HttpPipelineBuilder().httpClient(getHttpClient()).build();
//        TestInterfaceClientService testInterface = TestInterfaceClientService.getNewInstance(pipeline, null);
//        assertNotNull(testInterface);
//        RequestOptions requestOptions = new RequestOptions().setResponseBodyMode(STREAM);
//
//        try (Response<HttpBinJSON> response = testInterface.postStreamResponse(getServerUri(false), 42, requestOptions)) {
//            assertNotNull(response.getBody());
//            assertNotEquals(0, response.getBody().getLength());
//            assertTrue(response.getBody() instanceof InputStreamBinaryData);
//        }
//    }
//
//    @Test
//    public void bodyIsBufferedWhenResponseBodyModeIndicatesIt() throws IOException {
//        HttpPipeline pipeline = new HttpPipelineBuilder().httpClient(getHttpClient()).build();
//        TestInterfaceClientService testInterface = TestInterfaceClientService.getNewInstance(pipeline, null);
//        assertNotNull(testInterface);
//        RequestOptions requestOptions = new RequestOptions().setResponseBodyMode(BUFFER);
//        HttpBinJSON httpBinJSON = testInterface.postStreamConvenience(getServerUri(false), 42, requestOptions);
//
//        assertNotNull(httpBinJSON);
//
//        try (Response<HttpBinJSON> response = testInterface.postStreamResponse(getServerUri(false), 42, requestOptions)) {
//            assertNotNull(response.getBody());
//            assertNotEquals(0, response.getBody().getLength());
//            assertTrue(response.getBody() instanceof ByteArrayBinaryData);
//        }
//    }
=======
    @Test
    public void bodyIsStreamedWhenResponseBodyModeIndicatesIt() throws IOException {
        HttpPipeline pipeline = new HttpPipelineBuilder().httpClient(getHttpClient()).build();
        TestInterfaceClientImpl.TestInterfaceClientService testInterface =
            TestInterfaceClientImpl.TestInterfaceClientService.getNewInstance(pipeline, null);
        assertNotNull(testInterface);
        RequestOptions requestOptions = new RequestOptions().setResponseBodyMode(STREAM);

        try (
            Response<HttpBinJSON> response = testInterface.postStreamResponse(getServerUri(false), 42, requestOptions)) {
            assertNotNull(response.getBody());
            assertNotEquals(0, response.getBody().getLength());
            assertTrue(response.getBody() instanceof InputStreamBinaryData);
        }
    }

    @Test
    public void bodyIsBufferedWhenResponseBodyModeIndicatesIt() throws IOException {
        HttpPipeline pipeline = new HttpPipelineBuilder().httpClient(getHttpClient()).build();
        TestInterfaceClientImpl.TestInterfaceClientService testInterface =
            TestInterfaceClientImpl.TestInterfaceClientService.getNewInstance(pipeline, null);
        assertNotNull(testInterface);
        RequestOptions requestOptions = new RequestOptions().setResponseBodyMode(BUFFER);
        HttpBinJSON httpBinJSON = testInterface.postStreamConvenience(getServerUri(false), 42, requestOptions);

        assertNotNull(httpBinJSON);

        try (
            Response<HttpBinJSON> response = testInterface.postStreamResponse(getServerUri(false), 42, requestOptions)) {
            assertNotNull(response.getBody());
            assertNotEquals(0, response.getBody().getLength());
            assertTrue(response.getBody() instanceof ByteArrayBinaryData);
        }
    }
>>>>>>> c5979023

    @Test
    public void bodyIsDeserializedWhenResponseBodyModeIndicatesIt() throws IOException {
        HttpPipeline pipeline = new HttpPipelineBuilder().httpClient(getHttpClient()).build();
        TestInterfaceClientImpl.TestInterfaceClientService testInterface =
            TestInterfaceClientImpl.TestInterfaceClientService.getNewInstance(pipeline, null);
        assertNotNull(testInterface);
        RequestOptions requestOptions = new RequestOptions().setResponseBodyMode(DESERIALIZE);
        HttpBinJSON httpBinJSON = testInterface.postStreamConvenience(getServerUri(false), 42, requestOptions);

        assertNotNull(httpBinJSON);

        try (Response<HttpBinJSON> response = testInterface.postStreamResponse(getServerUri(false), 42, requestOptions)) {
            assertNotNull(response.getValue());
        }
    }

    @Test
    public void requestWithByteArrayReturnType() {
        HttpPipeline pipeline = new HttpPipelineBuilder().httpClient(getHttpClient()).build();
        TestInterfaceClientImpl.TestInterfaceClientService testInterface =
            TestInterfaceClientImpl.TestInterfaceClientService.getNewInstance(pipeline, null);
        final byte[] result = testInterface.getByteArray(getServerUri(false));

        assertNotNull(result);
        assertEquals(100, result.length);
    }

    /**
     * Tests that the response body is correctly returned as a byte array.
     */
    @Test
    @Disabled("Disabled until we confirm the behavior of the HostParam annotation")
    public void requestWithByteArrayReturnTypeAndParameterizedHostAndPath() {
        //https://github.com/Azure/azure-sdk-for-java/issues/44298
        HttpPipeline pipeline = new HttpPipelineBuilder().httpClient(getHttpClient()).build();
        TestInterfaceClientImpl.TestInterfaceClientService testInterface =
            TestInterfaceClientImpl.TestInterfaceClientService.getNewInstance(pipeline, null);
        final byte[] result
            = testInterface.getByteArray("http", "localhost:" + server.getHttpPort(), 100);

        assertNotNull(result);
        assertEquals(result.length, 100);
    }

    /**
     * Tests that a response with no return type is correctly handled.
     */
    @Test
    public void getRequestWithNoReturn() {
        HttpPipeline pipeline = new HttpPipelineBuilder().httpClient(getHttpClient()).build();
        TestInterfaceClientImpl.TestInterfaceClientService testInterface =
            TestInterfaceClientImpl.TestInterfaceClientService.getNewInstance(pipeline, null);
        assertDoesNotThrow(() -> testInterface.getNothing(getServerUri(false)));
    }

    private HttpClient getHttpClient() {
        return new OkHttpHttpClientProvider().getSharedInstance();
    }

    private String getServerUri(boolean secure) {
        return secure ? server.getHttpsUri() : server.getHttpUri();
    }

}<|MERGE_RESOLUTION|>--- conflicted
+++ resolved
@@ -23,8 +23,10 @@
 
 import java.io.IOException;
 
+import static io.clientcore.core.http.models.ResponseBodyMode.BUFFER;
 import static io.clientcore.core.http.models.ResponseBodyMode.DESERIALIZE;
 import static io.clientcore.core.http.models.ResponseBodyMode.IGNORE;
+import static io.clientcore.core.http.models.ResponseBodyMode.STREAM;
 import static org.junit.jupiter.api.Assertions.assertDoesNotThrow;
 import static org.junit.jupiter.api.Assertions.assertEquals;
 import static org.junit.jupiter.api.Assertions.assertNotNull;
@@ -122,39 +124,7 @@
         }
     }
 
-<<<<<<< HEAD
     // TODO (alzimmer): How do we handle streaming?
-//    @Test
-//    public void bodyIsStreamedWhenResponseBodyModeIndicatesIt() throws IOException {
-//        HttpPipeline pipeline = new HttpPipelineBuilder().httpClient(getHttpClient()).build();
-//        TestInterfaceClientService testInterface = TestInterfaceClientService.getNewInstance(pipeline, null);
-//        assertNotNull(testInterface);
-//        RequestOptions requestOptions = new RequestOptions().setResponseBodyMode(STREAM);
-//
-//        try (Response<HttpBinJSON> response = testInterface.postStreamResponse(getServerUri(false), 42, requestOptions)) {
-//            assertNotNull(response.getBody());
-//            assertNotEquals(0, response.getBody().getLength());
-//            assertTrue(response.getBody() instanceof InputStreamBinaryData);
-//        }
-//    }
-//
-//    @Test
-//    public void bodyIsBufferedWhenResponseBodyModeIndicatesIt() throws IOException {
-//        HttpPipeline pipeline = new HttpPipelineBuilder().httpClient(getHttpClient()).build();
-//        TestInterfaceClientService testInterface = TestInterfaceClientService.getNewInstance(pipeline, null);
-//        assertNotNull(testInterface);
-//        RequestOptions requestOptions = new RequestOptions().setResponseBodyMode(BUFFER);
-//        HttpBinJSON httpBinJSON = testInterface.postStreamConvenience(getServerUri(false), 42, requestOptions);
-//
-//        assertNotNull(httpBinJSON);
-//
-//        try (Response<HttpBinJSON> response = testInterface.postStreamResponse(getServerUri(false), 42, requestOptions)) {
-//            assertNotNull(response.getBody());
-//            assertNotEquals(0, response.getBody().getLength());
-//            assertTrue(response.getBody() instanceof ByteArrayBinaryData);
-//        }
-//    }
-=======
     @Test
     public void bodyIsStreamedWhenResponseBodyModeIndicatesIt() throws IOException {
         HttpPipeline pipeline = new HttpPipelineBuilder().httpClient(getHttpClient()).build();
@@ -165,9 +135,7 @@
 
         try (
             Response<HttpBinJSON> response = testInterface.postStreamResponse(getServerUri(false), 42, requestOptions)) {
-            assertNotNull(response.getBody());
-            assertNotEquals(0, response.getBody().getLength());
-            assertTrue(response.getBody() instanceof InputStreamBinaryData);
+            assertNotNull(response.getValue());
         }
     }
 
@@ -184,12 +152,9 @@
 
         try (
             Response<HttpBinJSON> response = testInterface.postStreamResponse(getServerUri(false), 42, requestOptions)) {
-            assertNotNull(response.getBody());
-            assertNotEquals(0, response.getBody().getLength());
-            assertTrue(response.getBody() instanceof ByteArrayBinaryData);
-        }
-    }
->>>>>>> c5979023
+            assertNotNull(response.getValue());
+        }
+    }
 
     @Test
     public void bodyIsDeserializedWhenResponseBodyModeIndicatesIt() throws IOException {
