--- conflicted
+++ resolved
@@ -4,20 +4,52 @@
 package io.clientcore.annotation.processor.test;
 
 import io.clientcore.annotation.processor.test.implementation.TestInterfaceClientService;
+import io.clientcore.annotation.processor.test.implementation.models.Foo;
+import io.clientcore.annotation.processor.test.implementation.models.HttpBinJSON;
 import io.clientcore.core.http.client.HttpClient;
+import io.clientcore.core.http.models.RequestOptions;
+import io.clientcore.core.http.models.Response;
+import io.clientcore.core.http.models.ResponseBodyMode;
 import io.clientcore.core.http.pipeline.HttpPipeline;
 import io.clientcore.core.http.pipeline.HttpPipelineBuilder;
+import io.clientcore.core.models.binarydata.BinaryData;
+import io.clientcore.core.models.binarydata.ByteArrayBinaryData;
+import io.clientcore.core.models.binarydata.InputStreamBinaryData;
+import io.clientcore.core.shared.HttpClientTestsServer;
+import io.clientcore.core.shared.LocalTestServer;
+import io.clientcore.http.okhttp3.OkHttpHttpClientProvider;
+import java.io.IOException;
+import org.junit.jupiter.api.AfterAll;
+import org.junit.jupiter.api.BeforeAll;
+import org.junit.jupiter.api.Disabled;
 import org.junit.jupiter.api.Test;
 
+import static io.clientcore.core.http.models.ResponseBodyMode.BUFFER;
+import static io.clientcore.core.http.models.ResponseBodyMode.DESERIALIZE;
+import static io.clientcore.core.http.models.ResponseBodyMode.IGNORE;
+import static io.clientcore.core.http.models.ResponseBodyMode.STREAM;
+import static org.junit.jupiter.api.Assertions.assertDoesNotThrow;
+import static org.junit.jupiter.api.Assertions.assertEquals;
+import static org.junit.jupiter.api.Assertions.assertNotEquals;
 import static org.junit.jupiter.api.Assertions.assertNotNull;
-<<<<<<< HEAD
-import static org.junit.jupiter.api.Assertions.assertThrows;
-=======
 import static org.junit.jupiter.api.Assertions.assertNull;
 import static org.junit.jupiter.api.Assertions.assertTrue;
->>>>>>> 792e9e20
 
 public class TestInterfaceGenerationTests {
+    private static LocalTestServer server;
+    @BeforeAll
+    public static void startTestServer() {
+        server = HttpClientTestsServer.getHttpClientTestsServer();
+
+        server.start();
+    }
+
+    @AfterAll
+    public static void stopTestServer() {
+        if (server != null) {
+            server.stop();
+        }
+    }
 
     @Test
     public void testGetNewInstance() {
@@ -30,15 +62,165 @@
 
     @Test
     public void testGetFoo() {
-        HttpClient client = new LocalHttpClient();
-        HttpPipeline pipeline = new HttpPipelineBuilder().httpClient(client).build();
+        String wireValue
+            =
+            "{\"bar\":\"hello.world\",\"baz\":[\"hello\",\"hello.world\"],\"qux\":{\"a.b\":\"c.d\",\"bar.a\":\"ttyy\",\"bar.b\":\"uuzz\",\"hello\":\"world\"},\"additionalProperties\":{\"bar\":\"baz\",\"a.b\":\"c.d\",\"properties.bar\":\"barbar\"}}";
+
+        HttpPipeline pipeline = new HttpPipelineBuilder().httpClient((request) -> {
+            // what is the default response body mode?
+            request.setRequestOptions(new RequestOptions().setResponseBodyMode(ResponseBodyMode.DESERIALIZE));
+            return new MockHttpResponse(request, 200,
+                BinaryData.fromString(wireValue));
+        }).build();
 
         TestInterfaceClientService testInterface = TestInterfaceClientService.getNewInstance(pipeline, null);
         assertNotNull(testInterface);
 
         // test getFoo method
-        // LocalHttpClient doesn't handle /kv/{key} yet and will just return 400.
-        assertThrows(RuntimeException.class, () -> testInterface.getFoo("key", "label", "syncToken"));
+        Response<Foo> response = testInterface.getFoo("key", "label", "sync-token-value");
+        assertNotNull(response);
+        assertEquals(200, response.getStatusCode());
+        assertEquals(wireValue, response.getBody().toString());
+
+        Foo foo = response.getValue();
+        assertNotNull(foo);
+        assertEquals("hello.world", foo.bar());
+        assertEquals(4, foo.qux().size());
+        assertNotNull(foo.additionalProperties());
+        assertEquals("baz", foo.additionalProperties().get("bar"));
+        assertEquals("c.d", foo.additionalProperties().get("a.b"));
+        assertEquals("barbar", foo.additionalProperties().get("properties.bar"));
+    }
+
+    @Test
+    public void bodyIsEmptyWhenIgnoreBodyIsSet() throws IOException {
+        HttpPipeline pipeline = new HttpPipelineBuilder().httpClient(getHttpClient()).build();
+
+        TestInterfaceClientService testInterface = TestInterfaceClientService.getNewInstance(pipeline, null);
+        assertNotNull(testInterface);
+        RequestOptions requestOptions = new RequestOptions().setResponseBodyMode(IGNORE);
+        HttpBinJSON httpBinJSON = testInterface.putConvenience(getServerUri(false), 42, requestOptions);
+
+        assertNull(httpBinJSON);
+
+        try (Response<HttpBinJSON> response = testInterface.putResponse(getServerUri(false), 42, requestOptions)) {
+            assertNotNull(response.getBody());
+            assertEquals(0, response.getBody().getLength());
+            assertNull(response.getValue());
+        }
+    }
+
+    @Test
+    public void bodyIsEmptyWhenIgnoreBodyIsSetForStreamResponse() throws IOException {
+        HttpPipeline pipeline = new HttpPipelineBuilder().httpClient(getHttpClient()).build();
+        TestInterfaceClientService testInterface = TestInterfaceClientService.getNewInstance(pipeline, null);
+        assertNotNull(testInterface);
+        RequestOptions requestOptions = new RequestOptions().setResponseBodyMode(IGNORE);
+        HttpBinJSON httpBinJSON = testInterface.postStreamConvenience(getServerUri(false), 42, requestOptions);
+
+        assertNull(httpBinJSON);
+
+        try (
+            Response<HttpBinJSON> response = testInterface.postStreamResponse(getServerUri(false), 42, requestOptions)) {
+            assertNotNull(response.getBody());
+            assertEquals(0, response.getBody().getLength());
+            assertNull(response.getValue());
+        }
+    }
+
+    @Test
+    public void bodyIsStreamedWhenResponseBodyModeIndicatesIt() throws IOException {
+        HttpPipeline pipeline = new HttpPipelineBuilder().httpClient(getHttpClient()).build();
+        TestInterfaceClientService testInterface = TestInterfaceClientService.getNewInstance(pipeline, null);
+        assertNotNull(testInterface);
+        RequestOptions requestOptions = new RequestOptions().setResponseBodyMode(STREAM);
+
+        try (
+            Response<HttpBinJSON> response = testInterface.postStreamResponse(getServerUri(false), 42, requestOptions)) {
+            assertNotNull(response.getBody());
+            assertNotEquals(0, response.getBody().getLength());
+            assertTrue(response.getBody() instanceof InputStreamBinaryData);
+        }
+    }
+
+    @Test
+    public void bodyIsBufferedWhenResponseBodyModeIndicatesIt() throws IOException {
+        HttpPipeline pipeline = new HttpPipelineBuilder().httpClient(getHttpClient()).build();
+        TestInterfaceClientService testInterface = TestInterfaceClientService.getNewInstance(pipeline, null);
+        assertNotNull(testInterface);
+        RequestOptions requestOptions = new RequestOptions().setResponseBodyMode(BUFFER);
+        HttpBinJSON httpBinJSON = testInterface.postStreamConvenience(getServerUri(false), 42, requestOptions);
+
+        assertNotNull(httpBinJSON);
+
+        try (
+            Response<HttpBinJSON> response = testInterface.postStreamResponse(getServerUri(false), 42, requestOptions)) {
+            assertNotNull(response.getBody());
+            assertNotEquals(0, response.getBody().getLength());
+            assertTrue(response.getBody() instanceof ByteArrayBinaryData);
+        }
+    }
+
+    @Test
+    public void bodyIsDeserializedWhenResponseBodyModeIndicatesIt() throws IOException {
+        HttpPipeline pipeline = new HttpPipelineBuilder().httpClient(getHttpClient()).build();
+        TestInterfaceClientService testInterface = TestInterfaceClientService.getNewInstance(pipeline, null);
+        assertNotNull(testInterface);
+        RequestOptions requestOptions = new RequestOptions().setResponseBodyMode(DESERIALIZE);
+        HttpBinJSON httpBinJSON = testInterface.postStreamConvenience(getServerUri(false), 42, requestOptions);
+
+        assertNotNull(httpBinJSON);
+
+        try (
+            Response<HttpBinJSON> response = testInterface.postStreamResponse(getServerUri(false), 42, requestOptions)) {
+            assertNotNull(response.getBody());
+            assertNotEquals(0, response.getBody().getLength());
+            assertNotNull(response.getValue());
+        }
+    }
+
+    @Test
+    public void requestWithByteArrayReturnType() {
+        HttpPipeline pipeline = new HttpPipelineBuilder().httpClient(getHttpClient()).build();
+        TestInterfaceClientService testInterface = TestInterfaceClientService.getNewInstance(pipeline, null);
+        final byte[] result = testInterface.getByteArray(getServerUri(false));
+
+        assertNotNull(result);
+        assertEquals(100, result.length);
+    }
+
+    /**
+     * Tests that the response body is correctly returned as a byte array.
+     */
+    @Test
+    @Disabled("Disabled until we confirm the behavior of the HostParam annotation")
+    public void requestWithByteArrayReturnTypeAndParameterizedHostAndPath() {
+        //https://github.com/Azure/azure-sdk-for-java/issues/44298
+        HttpPipeline pipeline = new HttpPipelineBuilder().httpClient(getHttpClient()).build();
+        TestInterfaceClientService testInterface = TestInterfaceClientService.getNewInstance(pipeline, null);
+        final byte[] result
+            = testInterface.getByteArray("http", "localhost:" + server.getHttpPort(), 100);
+
+        assertNotNull(result);
+        assertEquals(result.length, 100);
+    }
+
+    /**
+     * Tests that a response with no return type is correctly handled.
+     */
+    @Test
+    public void getRequestWithNoReturn() {
+        HttpPipeline pipeline = new HttpPipelineBuilder().httpClient(getHttpClient()).build();
+        TestInterfaceClientService testInterface = TestInterfaceClientService.getNewInstance(pipeline, null);
+        assertDoesNotThrow(() -> testInterface.getNothing(getServerUri(false)));
+    }
+
+    private HttpClient getHttpClient() {
+        return new OkHttpHttpClientProvider().getSharedInstance();
+    }
+
+    private String getServerUri(boolean secure) {
+        return secure ? server.getHttpsUri() : server.getHttpUri();
     }
 
 }