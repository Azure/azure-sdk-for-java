--- conflicted
+++ resolved
@@ -12,11 +12,7 @@
   <modules>
     <module>core</module>
     <module>http-okhttp3</module>
-<<<<<<< HEAD
-    <module>http-netty</module>
-=======
     <module>http-netty4</module>
->>>>>>> a4586713
     <module>optional-dependency-tests</module>
     <module>http-stress</module>
     <module>annotation-processor</module>
