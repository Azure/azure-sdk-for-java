<project xmlns="http://maven.apache.org/POM/4.0.0" xsi:schemaLocation="http://maven.apache.org/POM/4.0.0 http://maven.apache.org/xsd/maven-4.0.0.xsd" xmlns:xsi="http://www.w3.org/2001/XMLSchema-instance">
  <modelVersion>4.0.0</modelVersion>
  <parent>
    <groupId>com.azure</groupId>
    <artifactId>azure-client-sdk-parent</artifactId>
    <version>1.7.0</version> <!-- {x-version-update;com.azure:azure-client-sdk-parent;current} -->
    <relativePath>../../parents/azure-client-sdk-parent</relativePath>
  </parent>

  <groupId>com.azure.resourcemanager</groupId>
  <artifactId>azure-resourcemanager-iothub</artifactId>
  <version>1.2.0-beta.3</version> <!-- {x-version-update;com.azure.resourcemanager:azure-resourcemanager-iothub;current} -->
  <packaging>jar</packaging>

  <name>Microsoft Azure SDK for IotHub Management</name>
  <description>This package contains Microsoft Azure SDK for IotHub Management SDK. For documentation on how to use this package, please see https://aka.ms/azsdk/java/mgmt. Use this API to manage the IoT hubs in your Azure subscription. Package tag package-preview-2022-04-30.</description>
  <url>https://github.com/Azure/azure-sdk-for-java</url>

  <licenses>
    <license>
      <name>The MIT License (MIT)</name>
      <url>http://opensource.org/licenses/MIT</url>
      <distribution>repo</distribution>
    </license>
  </licenses>

  <scm>
    <url>https://github.com/Azure/azure-sdk-for-java</url>
    <connection>scm:git:git@github.com:Azure/azure-sdk-for-java.git</connection>
    <developerConnection>scm:git:git@github.com:Azure/azure-sdk-for-java.git</developerConnection>
    <tag>HEAD</tag>
  </scm>
  <developers>
    <developer>
      <id>microsoft</id>
      <name>Microsoft</name>
    </developer>
  </developers>
  <properties>
    <project.build.sourceEncoding>UTF-8</project.build.sourceEncoding>
    <jacoco.skip>true</jacoco.skip>
  </properties>
  <dependencies>
    <dependency>
      <groupId>com.azure</groupId>
      <artifactId>azure-core</artifactId>
      <version>1.32.0</version> <!-- {x-version-update;com.azure:azure-core;dependency} -->
    </dependency>
    <dependency>
      <groupId>com.azure</groupId>
      <artifactId>azure-core-management</artifactId>
      <version>1.8.0</version> <!-- {x-version-update;com.azure:azure-core-management;dependency} -->
    </dependency>
    <dependency>
      <groupId>com.azure</groupId>
      <artifactId>azure-identity</artifactId>
      <version>1.6.0</version> <!-- {x-version-update;com.azure:azure-identity;dependency} -->
      <scope>test</scope>
    </dependency>
    <dependency>
      <groupId>com.azure.resourcemanager</groupId>
      <artifactId>azure-resourcemanager-resources</artifactId>
<<<<<<< HEAD
      <version>2.18.0</version> <!-- {x-version-update;com.azure.resourcemanager:azure-resourcemanager-resources;dependency} -->
=======
      <version>2.19.0</version> <!-- {x-version-update;com.azure.resourcemanager:azure-resourcemanager-resources;dependency} -->
>>>>>>> 8a6962b0
      <scope>test</scope>
    </dependency>
    <dependency>
      <groupId>com.azure</groupId>
      <artifactId>azure-core-test</artifactId>
      <version>1.12.0</version> <!-- {x-version-update;com.azure:azure-core-test;dependency} -->
      <scope>test</scope>
    </dependency>
    <dependency>
      <groupId>org.slf4j</groupId>
      <artifactId>slf4j-simple</artifactId>
      <version>1.7.36</version> <!-- {x-version-update;org.slf4j:slf4j-simple;external_dependency} -->
      <scope>test</scope>
    </dependency>
  </dependencies>
</project><|MERGE_RESOLUTION|>--- conflicted
+++ resolved
@@ -60,11 +60,7 @@
     <dependency>
       <groupId>com.azure.resourcemanager</groupId>
       <artifactId>azure-resourcemanager-resources</artifactId>
-<<<<<<< HEAD
-      <version>2.18.0</version> <!-- {x-version-update;com.azure.resourcemanager:azure-resourcemanager-resources;dependency} -->
-=======
       <version>2.19.0</version> <!-- {x-version-update;com.azure.resourcemanager:azure-resourcemanager-resources;dependency} -->
->>>>>>> 8a6962b0
       <scope>test</scope>
     </dependency>
     <dependency>
