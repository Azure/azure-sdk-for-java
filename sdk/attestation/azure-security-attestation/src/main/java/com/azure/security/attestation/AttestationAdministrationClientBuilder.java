// Copyright (c) Microsoft Corporation. All rights reserved.
// Licensed under the MIT License.

package com.azure.security.attestation;

import com.azure.core.annotation.ServiceClientBuilder;
import com.azure.core.credential.TokenCredential;
import com.azure.core.http.HttpClient;
import com.azure.core.http.HttpHeader;
import com.azure.core.http.HttpHeaders;
import com.azure.core.http.HttpPipeline;
import com.azure.core.http.HttpPipelineBuilder;
import com.azure.core.http.HttpPipelinePosition;
import com.azure.core.http.policy.AddDatePolicy;
import com.azure.core.http.policy.AddHeadersFromContextPolicy;
import com.azure.core.http.policy.AddHeadersPolicy;
import com.azure.core.http.policy.BearerTokenAuthenticationPolicy;
import com.azure.core.http.policy.HttpLogOptions;
import com.azure.core.http.policy.HttpLoggingPolicy;
import com.azure.core.http.policy.HttpPipelinePolicy;
import com.azure.core.http.policy.HttpPolicyProviders;
import com.azure.core.http.policy.RequestIdPolicy;
import com.azure.core.http.policy.RetryPolicy;
import com.azure.core.http.policy.UserAgentPolicy;
import com.azure.core.util.ClientOptions;
import com.azure.core.util.Configuration;
import com.azure.core.util.CoreUtils;
import com.azure.core.util.logging.ClientLogger;
import com.azure.core.util.serializer.JacksonAdapter;
import com.azure.core.util.serializer.SerializerAdapter;
import com.azure.security.attestation.implementation.AttestationClientImpl;
import com.azure.security.attestation.models.AttestationPolicySetOptions;
import com.azure.security.attestation.models.AttestationTokenValidationOptions;
import com.azure.security.attestation.models.AttestationType;

import java.net.MalformedURLException;
import java.net.URL;
import java.time.temporal.ChronoUnit;
import java.util.ArrayList;
import java.util.List;
import java.util.Map;
import java.util.Objects;

import static com.azure.core.util.CoreUtils.getApplicationId;

/** This class provides a fluent builder API to help add in the configuration and instantiation of the
 * administrative APIs implemented by the Attestation Service:
 * {@link com.azure.security.attestation.AttestationAdministrationClient} and
 * {@link com.azure.security.attestation.AttestationAdministrationAsyncClient} classes calling the
 * {@link AttestationClientBuilder#buildClient()} or {@link AttestationClientBuilder#buildAsyncClient()}.
 *
 * <p>
 * More information on attestation policies can be found <a href='https://docs.microsoft.com/azure/attestation/basic-concepts#attestation-policy'>here</a>
 * </p>
 *
 * There are two main families of APIs available from the Administration client.
 * <ul>
 *     <li>Attestation Policy Management</li>
 *     <li>Policy Management Certificate Management</li>
 * </ul>
 *
 * The Policy Management APIs provide the ability to retrieve, modify and reset attestation policies.
 * The policy management APIs are:
 * <ul>
 *     <li>
 * {@link AttestationAdministrationClient#getAttestationPolicy(AttestationType)}
 * </li>
 *     <li>
 * {@link AttestationAdministrationAsyncClient#getAttestationPolicy(AttestationType)}
 * </li>
 *     <li>
 * {@link AttestationAdministrationClient#setAttestationPolicy(AttestationType, AttestationPolicySetOptions)}
 * </li>
 *     <li>
 * {@link AttestationAdministrationAsyncClient#setAttestationPolicy(AttestationType, AttestationPolicySetOptions)}
 * </li>
 *     <li>
 * {@link AttestationAdministrationClient#resetAttestationPolicy(AttestationType, AttestationPolicySetOptions)}
 * </li>
 *     <li>
 * {@link AttestationAdministrationAsyncClient#resetAttestationPolicy(AttestationType, AttestationPolicySetOptions)}
 * </li>
 * </ul>
 * <p>
 *     The Policy Management Certificate APIs provide the ability to manage the certificates which are
 *     used to establish authorization for Isolated mode attestation service instances. They include apis to
 *     enumerate, add and remove policy management certificates.
 * </p>
 *
 * <p>The minimal configuration options required by {@link AttestationClientBuilder} are:
 * <ul>
 *     <li>A {@link String} endpoint.</li>
 *     <li>A {@link TokenCredential} object.</li>
 * </ul>
 *
 * <p><strong>Instantiate a synchronous Attestation Client</strong></p>
 * <!-- src_embed com.azure.security.attestation.AttestationAdministrationClientBuilder.buildClient -->
 * <pre>
 * AttestationAdministrationClient client = new AttestationAdministrationClientBuilder&#40;&#41;
 *     .endpoint&#40;endpoint&#41;
 *     .credential&#40;new DefaultAzureCredentialBuilder&#40;&#41;.build&#40;&#41;&#41;
 *     .buildClient&#40;&#41;;
 * </pre>
 * <!-- end com.azure.security.attestation.AttestationAdministrationClientBuilder.buildClient -->
 * <!-- src_embed com.azure.security.attestation.AttestationAdministrationClientBuilder.buildAsyncClient -->
 * <pre>
 * AttestationAdministrationAsyncClient asyncClient = new AttestationAdministrationClientBuilder&#40;&#41;
 *     .endpoint&#40;endpoint&#41;
 *     .credential&#40;new DefaultAzureCredentialBuilder&#40;&#41;.build&#40;&#41;&#41;
 *     .buildAsyncClient&#40;&#41;;
 * </pre>
 * <!-- end com.azure.security.attestation.AttestationAdministrationClientBuilder.buildAsyncClient -->
 */
@ServiceClientBuilder(
        serviceClients = {
            AttestationAdministrationClient.class,
            AttestationAdministrationAsyncClient.class,
        })
public final class AttestationAdministrationClientBuilder {
    private static final String SDK_NAME = "name";
    private static final String SDK_VERSION = "version";
    private static final RetryPolicy DEFAULT_RETRY_POLICY = new RetryPolicy("retry-after-ms", ChronoUnit.MILLIS);

    private final String[] dataplaneScope = new String[] {"https://attest.azure.net/.default"};

    private final ClientLogger logger = new ClientLogger(AttestationAdministrationClientBuilder.class);

    private final List<HttpPipelinePolicy> perCallPolicies = new ArrayList<>();
    private final List<HttpPipelinePolicy> perRetryPolicies = new ArrayList<>();

    private ClientOptions clientOptions;

    private String endpoint;
    private HttpClient httpClient;
    private HttpLogOptions httpLogOptions;
    private HttpPipeline pipeline;
    private HttpPipelinePolicy retryPolicy;
    private Configuration configuration;
    private AttestationServiceVersion serviceVersion;
    private AttestationTokenValidationOptions tokenValidationOptions;
    private SerializerAdapter serializerAdapter;
    private TokenCredential tokenCredential = null;
    private static final String CLIENT_NAME;
    private static final String CLIENT_VERSION;

    static {
        Map<String, String> properties = CoreUtils.getProperties("azure-security-attestation.properties");
        CLIENT_NAME = properties.getOrDefault(SDK_NAME, "UnknownName");
        CLIENT_VERSION = properties.getOrDefault(SDK_VERSION, "UnknownVersion");
    }

    /**
     * Creates a new instance of the AttestationClientBuilder class.
     */
    public AttestationAdministrationClientBuilder() {
        serviceVersion = AttestationServiceVersion.V2020_10_01;
        tokenValidationOptions = new AttestationTokenValidationOptions();
        httpLogOptions = new HttpLogOptions();
    }

    /**
     * Builds an instance of AttestationClient sync client.
     *
     * Instantiating a synchronous Attestation client:
     * <br>
     * <!-- src_embed com.azure.security.attestation.AttestationAdministrationClientBuilder.buildClient -->
     * <pre>
     * AttestationAdministrationClient client = new AttestationAdministrationClientBuilder&#40;&#41;
     *     .endpoint&#40;endpoint&#41;
     *     .credential&#40;new DefaultAzureCredentialBuilder&#40;&#41;.build&#40;&#41;&#41;
     *     .buildClient&#40;&#41;;
     * </pre>
     * <!-- end com.azure.security.attestation.AttestationAdministrationClientBuilder.buildClient -->
     * @return an instance of {@link AttestationClient}.
     */
    public AttestationAdministrationClient buildClient() {
        return new AttestationAdministrationClient(buildAsyncClient());
    }

    /**
     * Builds an instance of AttestationAsyncClient async client.
     *
     * Instantiating a synchronous Attestation client:
     * <br>
     * <!-- src_embed com.azure.security.attestation.AttestationAdministrationClientBuilder.buildAsyncClient -->
     * <pre>
     * AttestationAdministrationAsyncClient asyncClient = new AttestationAdministrationClientBuilder&#40;&#41;
     *     .endpoint&#40;endpoint&#41;
     *     .credential&#40;new DefaultAzureCredentialBuilder&#40;&#41;.build&#40;&#41;&#41;
     *     .buildAsyncClient&#40;&#41;;
     * </pre>
     * <!-- end com.azure.security.attestation.AttestationAdministrationClientBuilder.buildAsyncClient -->
     * @return an instance of {@link AttestationClient}.
     */
    public AttestationAdministrationAsyncClient buildAsyncClient() {
        return new AttestationAdministrationAsyncClient(buildInnerClient(), this.tokenValidationOptions);
    }


    /**
     * Sets The attestation endpoint URI, for example https://mytenant.attest.azure.net.
     *
     * @param endpoint The endpoint to connect to.
     * @return the AttestationClientBuilder.
     */
    public AttestationAdministrationClientBuilder endpoint(String endpoint) {
        Objects.requireNonNull(endpoint);
        try {
            new URL(endpoint);
        } catch (MalformedURLException ex) {
            throw logger.logExceptionAsError(new IllegalArgumentException(ex));
        }
        this.endpoint = endpoint;
        return this;
    }

    /**
     * Sets the desired API version for this attestation client.
     * @param serviceVersion Specifies the API version to use in the outgoing API calls.
     * @return the AttestationClientBuilder.
     */
    public AttestationAdministrationClientBuilder serviceVersion(AttestationServiceVersion serviceVersion) {
        Objects.requireNonNull(serviceVersion);
        this.serviceVersion = serviceVersion;
        return this;
    }
    /**
     * Sets the credential to be used for communicating with the service.
     * @param credential Specifies the credential to be used for authentication.
     * @return the AttestationClientBuilder.
     */
    public AttestationAdministrationClientBuilder credential(TokenCredential credential) {
        Objects.requireNonNull(credential);
        this.tokenCredential = credential;
        return this;
    }

    /**
     * Sets The HTTP pipeline to send requests through.
     *
     * @param pipeline the pipeline value.
     * @return the AttestationClientBuilder.
     */
    public AttestationAdministrationClientBuilder pipeline(HttpPipeline pipeline) {
        this.pipeline = pipeline;
        return this;
    }

    /**
     * Sets The serializer to serialize an object into a string.
     *
     * @param serializerAdapter the serializerAdapter value.
     * @return the AttestationClientBuilder.
     */
    public AttestationAdministrationClientBuilder serializerAdapter(SerializerAdapter serializerAdapter) {
        this.serializerAdapter = serializerAdapter;
        return this;
    }

    /**
     * Sets The HTTP client used to send the request.
     *
     * @param httpClient the httpClient value.
     * @return the AttestationClientBuilder.
     */
    public AttestationAdministrationClientBuilder httpClient(HttpClient httpClient) {
        this.httpClient = httpClient;
        return this;
    }

    /**
     * Sets The configuration store that is used during construction of the service client.
     *
     * @param configuration the configuration value.
     * @return the AttestationClientBuilder.
     */
    public AttestationAdministrationClientBuilder configuration(Configuration configuration) {
        this.configuration = configuration;
        return this;
    }

    /**
     * Sets The logging configuration for HTTP requests and responses.
     *
     * @param httpLogOptions the httpLogOptions value.
     * @return the AttestationClientBuilder.
     */
    public AttestationAdministrationClientBuilder httpLogOptions(HttpLogOptions httpLogOptions) {
        this.httpLogOptions = httpLogOptions;
        return this;
    }

    /**
     * Sets The retry policy that will attempt to retry failed requests, if applicable.
     *
     * @param retryPolicy the retryPolicy value.
     * @return the AttestationClientBuilder.
     */
    public AttestationAdministrationClientBuilder retryPolicy(RetryPolicy retryPolicy) {
        this.retryPolicy = retryPolicy;
        return this;
    }

    /**
     * Sets the {@link ClientOptions} which enables various options to be set on the client. For example setting an
     * {@code applicationId} using {@link ClientOptions#setApplicationId(String)} to configure
     * the {@link UserAgentPolicy} for telemetry/monitoring purposes.
     *
     * <p>More About <a href="https://azure.github.io/azure-sdk/general_azurecore.html#telemetry-policy">Azure Core: Telemetry policy</a>
     *
     * @param clientOptions {@link ClientOptions}.
     *
     * @return the updated {@link AttestationAdministrationClientBuilder} object
     */
    public AttestationAdministrationClientBuilder clientOptions(ClientOptions clientOptions) {
        this.clientOptions = clientOptions;
        return this;
    }

    /**
     * Adds a custom Http pipeline policy.
     *
     * @param policy The custom Http pipeline policy to add.
     * @return this {@link AttestationAdministrationClientBuilder}.
     */
    public AttestationAdministrationClientBuilder addPolicy(HttpPipelinePolicy policy) {
        Objects.requireNonNull(policy, "'policy' cannot be null.");

        if (policy.getPipelinePosition() == HttpPipelinePosition.PER_CALL) {
            perCallPolicies.add(policy);
        } else {
            perRetryPolicies.add(policy);
        }
        return this;
    }

    /**
     * Sets {@link com.azure.security.attestation.models.AttestationToken} validation options for clients created from this builder.
     * <p>Because attestation service clients need to have the ability to validate that the data returned by the attestation
     * service actually originated from within the service, most Attestation Service APIs embed their response in a
     * <a href=https://datatracker.ietf.org/doc/html/rfc7519>RFC 7519 JSON Web Token</a>.</p>
        * <p>The {@link AttestationTokenValidationOptions} provides a mechanism for a client to customize the validation
     * of responses sent by the attestation service.</p>
        * <p>The {@code tokenValidationOptions} property sets the default validation options used by the {@link AttestationClient}
     * or {@link AttestationAsyncClient} returned from this builder.</p>
        * <p>Note: most APIs allow this value to be overridden on a per-api basis if that flexibility is needed.</p>
        *
        * <!-- src_embed com.azure.security.attestation.AttestationAdministrationClientBuilder.buildClientWithValidation -->
        * <pre>
        * AttestationAdministrationClient validatedClient = new AttestationAdministrationClientBuilder&#40;&#41;
        *     .endpoint&#40;endpoint&#41;
        *     .tokenValidationOptions&#40;new AttestationTokenValidationOptions&#40;&#41;
        *         &#47;&#47; Allow 10 seconds of clock drift between attestation service and client.
        *         .setValidationSlack&#40;Duration.ofSeconds&#40;10&#41;&#41;
        *         .setValidationCallback&#40;&#40;token, signer&#41; -&gt; &#123; &#47;&#47; Perform custom validation steps.
        *             System.out.printf&#40;&quot;Validate token signed by signer %s&#92;n&quot;,
        *                 signer.getCertificates&#40;&#41;.get&#40;0&#41;.getSubjectDN&#40;&#41;.toString&#40;&#41;&#41;;
        *         &#125;&#41;&#41;
        *     .buildClient&#40;&#41;;
        * </pre>
        *     <!-- end com.azure.security.attestation.AttestationAdministrationClientBuilder.buildClientWithValidation -->
     * @param tokenValidationOptions - Validation options used when validating JSON Web Tokens returned by the attestation service.
     * @return this {@link AttestationAdministrationClientBuilder}
     */
    public AttestationAdministrationClientBuilder tokenValidationOptions(AttestationTokenValidationOptions tokenValidationOptions) {
        this.tokenValidationOptions = tokenValidationOptions;
        return this;
    }

<<<<<<< HEAD
=======
    /**
     * Builds an instance of AttestationClient sync client.
     *
     * Instantiating a synchronous Attestation client:
     * <br>
     * <!-- src_embed com.azure.security.attestation.AttestationAdministrationClientBuilder.buildClient -->
     * <pre>
     * AttestationAdministrationClient client = new AttestationAdministrationClientBuilder&#40;&#41;
     *     .endpoint&#40;endpoint&#41;
     *     .credential&#40;new DefaultAzureCredentialBuilder&#40;&#41;.build&#40;&#41;&#41;
     *     .buildClient&#40;&#41;;
     * </pre>
     * <!-- end com.azure.security.attestation.AttestationAdministrationClientBuilder.buildClient -->
     * @return an instance of {@link AttestationClient}.
     */
    public AttestationAdministrationClient buildClient() {
        return new AttestationAdministrationClient(buildAsyncClient());
    }

    /**
     * Builds an instance of AttestationAsyncClient async client.
     *
     * Instantiating a synchronous Attestation client:
     * <br>
     * <!-- src_embed com.azure.security.attestation.AttestationAdministrationClientBuilder.buildAsyncClient -->
     * <pre>
     * AttestationAdministrationAsyncClient asyncClient = new AttestationAdministrationClientBuilder&#40;&#41;
     *     .endpoint&#40;endpoint&#41;
     *     .credential&#40;new DefaultAzureCredentialBuilder&#40;&#41;.build&#40;&#41;&#41;
     *     .buildAsyncClient&#40;&#41;;
     * </pre>
     * <!-- end com.azure.security.attestation.AttestationAdministrationClientBuilder.buildAsyncClient -->
     * @return an instance of {@link AttestationClient}.
     */
    public AttestationAdministrationAsyncClient buildAsyncClient() {
        return new AttestationAdministrationAsyncClient(buildInnerClient(), this.tokenValidationOptions);
    }
>>>>>>> 4386100e

    /**
     * Builds an instance of AttestationClientImpl with the provided parameters.
     *
     * @return an instance of AttestationClientImpl.
     */
    private AttestationClientImpl buildInnerClient() {
        // Global Env configuration store
        Configuration buildConfiguration = (configuration == null)
            ? Configuration.getGlobalConfiguration()
            : configuration;

        // Service version
        AttestationServiceVersion version = serviceVersion != null
            ? serviceVersion
            : AttestationServiceVersion.getLatest();

        // endpoint cannot be null.
        String endpoint = this.endpoint;
        Objects.requireNonNull(endpoint, "'Endpoint' is required and can not be null.");

        // If the customer provided a pipeline, use it, otherwise configure the pipeline based on the options
        // which were provided.

        HttpPipeline pipeline = this.pipeline;
        if (pipeline == null) {
            // Closest to API goes first, closest to wire goes last.
            final List<HttpPipelinePolicy> policies = new ArrayList<>();
            policies.add(new UserAgentPolicy(
                getApplicationId(clientOptions, httpLogOptions), CLIENT_NAME, CLIENT_VERSION, buildConfiguration));
            policies.add(new RequestIdPolicy());
            policies.add(new AddHeadersFromContextPolicy());

            policies.addAll(perCallPolicies);
            HttpPolicyProviders.addBeforeRetryPolicies(policies);

            policies.add(retryPolicy == null ? DEFAULT_RETRY_POLICY : retryPolicy);

            policies.add(new AddDatePolicy());

            // If we want an authenticated connection, add a bearer token policy.
            if (tokenCredential != null) {
                // User token based policy
                policies.add(new BearerTokenAuthenticationPolicy(tokenCredential, dataplaneScope));
            }
            policies.addAll(perRetryPolicies);

            if (clientOptions != null) {
                List<HttpHeader> httpHeaderList = new ArrayList<>();
                clientOptions.getHeaders().forEach(
                    header -> httpHeaderList.add(new HttpHeader(header.getName(), header.getValue())));
                policies.add(new AddHeadersPolicy(new HttpHeaders(httpHeaderList)));
            }

            HttpPolicyProviders.addAfterRetryPolicies(policies);
            policies.add(new HttpLoggingPolicy(httpLogOptions));

            // Create a new pipeline based on the policies and with the specified HTTP client.
            pipeline = new HttpPipelineBuilder()
                .policies(policies.toArray(new HttpPipelinePolicy[0]))
                .httpClient(httpClient)
                .build();
        }

        SerializerAdapter serializerAdapter = this.serializerAdapter;
        if (serializerAdapter == null) {
            serializerAdapter = JacksonAdapter.createDefaultSerializerAdapter();
        }

        return new AttestationClientImpl(pipeline, serializerAdapter, endpoint, version.getVersion());
    }
}<|MERGE_RESOLUTION|>--- conflicted
+++ resolved
@@ -182,7 +182,7 @@
      *
      * Instantiating a synchronous Attestation client:
      * <br>
-     * <!-- src_embed com.azure.security.attestation.AttestationAdministrationClientBuilder.buildAsyncClient -->
+     * <!-- src_embed com.azure.security.attestation.AttestationAdministrationClientBuilder.buildClient -->
      * <pre>
      * AttestationAdministrationAsyncClient asyncClient = new AttestationAdministrationClientBuilder&#40;&#41;
      *     .endpoint&#40;endpoint&#41;
@@ -367,47 +367,6 @@
         return this;
     }
 
-<<<<<<< HEAD
-=======
-    /**
-     * Builds an instance of AttestationClient sync client.
-     *
-     * Instantiating a synchronous Attestation client:
-     * <br>
-     * <!-- src_embed com.azure.security.attestation.AttestationAdministrationClientBuilder.buildClient -->
-     * <pre>
-     * AttestationAdministrationClient client = new AttestationAdministrationClientBuilder&#40;&#41;
-     *     .endpoint&#40;endpoint&#41;
-     *     .credential&#40;new DefaultAzureCredentialBuilder&#40;&#41;.build&#40;&#41;&#41;
-     *     .buildClient&#40;&#41;;
-     * </pre>
-     * <!-- end com.azure.security.attestation.AttestationAdministrationClientBuilder.buildClient -->
-     * @return an instance of {@link AttestationClient}.
-     */
-    public AttestationAdministrationClient buildClient() {
-        return new AttestationAdministrationClient(buildAsyncClient());
-    }
-
-    /**
-     * Builds an instance of AttestationAsyncClient async client.
-     *
-     * Instantiating a synchronous Attestation client:
-     * <br>
-     * <!-- src_embed com.azure.security.attestation.AttestationAdministrationClientBuilder.buildAsyncClient -->
-     * <pre>
-     * AttestationAdministrationAsyncClient asyncClient = new AttestationAdministrationClientBuilder&#40;&#41;
-     *     .endpoint&#40;endpoint&#41;
-     *     .credential&#40;new DefaultAzureCredentialBuilder&#40;&#41;.build&#40;&#41;&#41;
-     *     .buildAsyncClient&#40;&#41;;
-     * </pre>
-     * <!-- end com.azure.security.attestation.AttestationAdministrationClientBuilder.buildAsyncClient -->
-     * @return an instance of {@link AttestationClient}.
-     */
-    public AttestationAdministrationAsyncClient buildAsyncClient() {
-        return new AttestationAdministrationAsyncClient(buildInnerClient(), this.tokenValidationOptions);
-    }
->>>>>>> 4386100e
-
     /**
      * Builds an instance of AttestationClientImpl with the provided parameters.
      *
