// Copyright (c) Microsoft Corporation. All rights reserved.
// Licensed under the MIT License.
package com.azure.security.attestation;

import com.azure.core.http.HttpClient;
import com.azure.core.http.HttpHeaders;
import com.azure.core.http.rest.Response;
import com.azure.core.test.TestMode;
import com.azure.core.test.utils.TestUtils;
import com.azure.core.util.BinaryData;
import com.azure.core.util.Context;
import com.azure.core.util.serializer.SerializerEncoding;
import com.azure.security.attestation.models.AttestationData;
import com.azure.security.attestation.models.AttestationDataInterpretation;
import com.azure.security.attestation.models.AttestationOptions;
import com.azure.security.attestation.models.AttestationPolicySetOptions;
import com.azure.security.attestation.models.AttestationResponse;
import com.azure.security.attestation.models.AttestationResult;
import com.azure.security.attestation.models.AttestationSigningKey;
import com.azure.security.attestation.models.AttestationTokenValidationOptions;
import com.azure.security.attestation.models.AttestationType;
import com.azure.security.attestation.models.PolicyModification;
import com.azure.security.attestation.models.PolicyResult;
<<<<<<< HEAD
=======
import com.azure.security.attestation.models.TpmAttestationResult;
import com.fasterxml.jackson.databind.ObjectMapper;
>>>>>>> 8535cc77
import io.opentelemetry.api.trace.Span;
import org.junit.jupiter.api.Assertions;
import org.junit.jupiter.api.Test;
import org.junit.jupiter.params.ParameterizedTest;
import org.junit.jupiter.params.provider.MethodSource;
import reactor.test.StepVerifier;

import java.util.Arrays;
import java.util.Base64;
import java.util.LinkedHashMap;
import java.util.Map;
import java.util.concurrent.atomic.AtomicBoolean;

import static com.azure.core.util.tracing.Tracer.PARENT_TRACE_CONTEXT_KEY;
import static org.junit.jupiter.api.Assertions.assertArrayEquals;
import static org.junit.jupiter.api.Assertions.assertDoesNotThrow;
import static org.junit.jupiter.api.Assertions.assertEquals;
import static org.junit.jupiter.api.Assertions.assertInstanceOf;
import static org.junit.jupiter.api.Assertions.assertNotNull;
import static org.junit.jupiter.api.Assertions.assertNull;
import static org.junit.jupiter.api.Assertions.assertTrue;
import static org.junit.jupiter.api.Assumptions.assumeTrue;

public class AttestationTest extends AttestationClientTestBase {
    private static final String RUNTIME_DATA = "CiAgICAgICAgewogICAgICAgICAgICAiandrIiA6IHsKICAgICAgICAgICAgICAgICJrdHk"
        + "iOiJFQyIsCiAgICAgICAgICAgICAgICAidXNlIjoic2lnIiwKICAgICAgICAgICAgICAgICJjcnYiOiJQLTI1NiIsCiAgICAgICAgICAgICA"
        + "gICAieCI6IjE4d0hMZUlnVzl3Vk42VkQxVHhncHF5MkxzellrTWY2SjhualZBaWJ2aE0iLAogICAgICAgICAgICAgICAgInkiOiJjVjRkUzR"
        + "VYUxNZ1BfNGZZNGo4aXI3Y2wxVFhsRmRBZ2N4NTVvN1RrY1NBIgogICAgICAgICAgICB9CiAgICAgICAgfQogICAgICAgIA";


    private static final String OPEN_ENCLAVE_REPORT = "AQAAAAIAAADkEQAAAAAAAAMAAgAAAAAABQAKAJOacjP3nEyplAoNs5V_Bgc42MPz"
        + "Go7hPWS_h-3tExJrAAAAABERAwX_gAYAAAAAAAAAAAAAAAAAAAAAAAAAAAAAAAAAAAAAAAAAAAAAAAAAAAAAAAUAAAAAAAAABwAAAAAAAAC3"
        + "eSAmGL7LY2do5dkC8o1SQiJzX6-1OeqboHw_wXGhwgAAAAAAAAAAAAAAAAAAAAAAAAAAAAAAAAAAAAAAAAAALBpElSroIHE1xsKbdbjAKTcu"
        + "6UtnfhXCC9QjQPENQaoAAAAAAAAAAAAAAAAAAAAAAAAAAAAAAAAAAAAAAAAAAAAAAAAAAAAAAAAAAAAAAAAAAAAAAAAAAAAAAAAAAAAAAAAA"
        + "AAAAAAAAAAAAAAAAAAAAAAAAAAAAAAAAAAAAAAABAAEAAAAAAAAAAAAAAAAAAAAAAAAAAAAAAAAAAAAAAAAAAAAAAAAAAAAAAAAAAAAAAAAA"
        + "AAAAAAAAAAAAAAAA7RGp65ffwXBToyppkucdBPfsmW5FUZq3EJNq-0j5BB0AAAAAAAAAAAAAAAAAAAAAAAAAAAAAAAAAAAAAAAAAADAQAAB4"
        + "iv_XjOJsrFMrPvIYOBCeMR2q6xB08KluTNAtIgpZQUIzLNyy78Gmb5LE77UIVye2sao77dOGiz3wP2f5jhEE5iovgPhy6-Qg8JQkqe8XJI6B"
        + "5ZlWsfq3E7u9EvH7ZZ33MihT7aM-sXca4u92L8OIhpM2cfJguOSAS3Q4pR4NdRERAwX_gAYAAAAAAAAAAAAAAAAAAAAAAAAAAAAAAAAAAAAA"
        + "AAAAAAAAAAAAAAAAABUAAAAAAAAABwAAAAAAAAA_sKzghp0uMPKOhtcMdmQDpU-7zWWO7ODhuUipFVkXQAAAAAAAAAAAAAAAAAAAAAAAAAAA"
        + "AAAAAAAAAAAAAAAAjE9XddeWUD6WE393xoqCmgBWrI3tcBQLCBsJRJDFe_8AAAAAAAAAAAAAAAAAAAAAAAAAAAAAAAAAAAAAAAAAAAAAAAAA"
        + "AAAAAAAAAAAAAAAAAAAAAAAAAAAAAAAAAAAAAAAAAAAAAAAAAAAAAAAAAAAAAAAAAAAAAAAAAAAAAAABAAUAAAAAAAAAAAAAAAAAAAAAAAAA"
        + "AAAAAAAAAAAAAAAAAAAAAAAAAAAAAAAAAAAAAAAAAAAAAAAAAAAAAAAAD9rOmAu-jSSf1BAj_cC0mu7YCnx4QosD78yj3sQX81IAAAAAAAAA"
        + "AAAAAAAAAAAAAAAAAAAAAAAAAAAAAAAAAH5Au8JZ_dpXiLYaE1TtyGjGz0dtFZa7eGooRGTQzoJJuR8Xj-zUvyCKE4ABy0pajfE8lOGSUHuJ"
        + "oifisJNAhg4gAAABAgMEBQYHCAkKCwwNDg8QERITFBUWFxgZGhscHR4fBQDIDQAALS0tLS1CRUdJTiBDRVJUSUZJQ0FURS0tLS0tCk1JSUVm"
        + "ekNDQkNhZ0F3SUJBZ0lVRk5xSnZZZTU4ZXlpUjI2Yzd0L2lxU0pNYnFNd0NnWUlLb1pJemowRUF3SXcKY1RFak1DRUdBMVVFQXd3YVNXNTBa"
        + "V3dnVTBkWUlGQkRTeUJRY205alpYTnpiM0lnUTBFeEdqQVlCZ05WQkFvTQpFVWx1ZEdWc0lFTnZjbkJ2Y21GMGFXOXVNUlF3RWdZRFZRUUhE"
        + "QXRUWVc1MFlTQkRiR0Z5WVRFTE1Ba0dBMVVFCkNBd0NRMEV4Q3pBSkJnTlZCQVlUQWxWVE1CNFhEVEl4TURReU1USXdOVGt6T0ZvWERUSTRN"
        + "RFF5TVRJd05Ua3oKT0Zvd2NERWlNQ0FHQTFVRUF3d1pTVzUwWld3Z1UwZFlJRkJEU3lCRFpYSjBhV1pwWTJGMFpURWFNQmdHQTFVRQpDZ3dS"
        + "U1c1MFpXd2dRMjl5Y0c5eVlYUnBiMjR4RkRBU0JnTlZCQWNNQzFOaGJuUmhJRU5zWVhKaE1Rc3dDUVlEClZRUUlEQUpEUVRFTE1Ba0dBMVVF"
        + "QmhNQ1ZWTXdXVEFUQmdjcWhrak9QUUlCQmdncWhrak9QUU1CQndOQ0FBUTgKU2V1NWV4WCtvMGNkclhkeEtHMGEvQXRzdnVlNVNoUFpmOHgw"
        + "a2czc0xSM2E5TzVHWWYwcW1XSkptL0c4bzZyVgpvbVI2Nmh3cFJXNlpqSm9ocXdvT280SUNtekNDQXBjd0h3WURWUjBqQkJnd0ZvQVUwT2lx"
        + "Mm5YWCtTNUpGNWc4CmV4UmwwTlh5V1Uwd1h3WURWUjBmQkZnd1ZqQlVvRktnVUlaT2FIUjBjSE02THk5aGNHa3VkSEoxYzNSbFpITmwKY25a"
        + "cFkyVnpMbWx1ZEdWc0xtTnZiUzl6WjNndlkyVnlkR2xtYVdOaGRHbHZiaTkyTWk5d1kydGpjbXcvWTJFOQpjSEp2WTJWemMyOXlNQjBHQTFV"
        + "ZERnUVdCQlFzbnhWelhVWnhwRkd5YUtXdzhWZmdOZXBjcHpBT0JnTlZIUThCCkFmOEVCQU1DQnNBd0RBWURWUjBUQVFIL0JBSXdBRENDQWRR"
        + "R0NTcUdTSWI0VFFFTkFRU0NBY1V3Z2dIQk1CNEcKQ2lxR1NJYjRUUUVOQVFFRUVEeEI4dUNBTVU0bmw1ZlBFaktxdG8wd2dnRmtCZ29xaGtp"
        + "RytFMEJEUUVDTUlJQgpWREFRQmdzcWhraUcrRTBCRFFFQ0FRSUJFVEFRQmdzcWhraUcrRTBCRFFFQ0FnSUJFVEFRQmdzcWhraUcrRTBCCkRR"
        + "RUNBd0lCQWpBUUJnc3Foa2lHK0UwQkRRRUNCQUlCQkRBUUJnc3Foa2lHK0UwQkRRRUNCUUlCQVRBUkJnc3EKaGtpRytFMEJEUUVDQmdJQ0FJ"
        + "QXdFQVlMS29aSWh2aE5BUTBCQWdjQ0FRWXdFQVlMS29aSWh2aE5BUTBCQWdnQwpBUUF3RUFZTEtvWklodmhOQVEwQkFna0NBUUF3RUFZTEtv"
        + "WklodmhOQVEwQkFnb0NBUUF3RUFZTEtvWklodmhOCkFRMEJBZ3NDQVFBd0VBWUxLb1pJaHZoTkFRMEJBZ3dDQVFBd0VBWUxLb1pJaHZoTkFR"
        + "MEJBZzBDQVFBd0VBWUwKS29aSWh2aE5BUTBCQWc0Q0FRQXdFQVlMS29aSWh2aE5BUTBCQWc4Q0FRQXdFQVlMS29aSWh2aE5BUTBCQWhBQwpB"
        + "UUF3RUFZTEtvWklodmhOQVEwQkFoRUNBUW93SHdZTEtvWklodmhOQVEwQkFoSUVFQkVSQWdRQmdBWUFBQUFBCkFBQUFBQUF3RUFZS0tvWklo"
        + "dmhOQVEwQkF3UUNBQUF3RkFZS0tvWklodmhOQVEwQkJBUUdBSkJ1MVFBQU1BOEcKQ2lxR1NJYjRUUUVOQVFVS0FRQXdDZ1lJS29aSXpqMEVB"
        + "d0lEUndBd1JBSWdjREZEZHl1UFRHRVRORm5BU0QzOApDWTNSNmlBREpEVHZBbHZTWDNIekk4a0NJRDZsVm1DWklYUHk4ekpKMWgvMnJ1NjJs"
        + "dlVVWDJJaU1ibVFOUEEwClBzMC8KLS0tLS1FTkQgQ0VSVElGSUNBVEUtLS0tLQotLS0tLUJFR0lOIENFUlRJRklDQVRFLS0tLS0KTUlJQ2x6"
        + "Q0NBajZnQXdJQkFnSVZBTkRvcXRwMTEva3VTUmVZUEhzVVpkRFY4bGxOTUFvR0NDcUdTTTQ5QkFNQwpNR2d4R2pBWUJnTlZCQU1NRVVsdWRH"
        + "VnNJRk5IV0NCU2IyOTBJRU5CTVJvd0dBWURWUVFLREJGSmJuUmxiQ0JECmIzSndiM0poZEdsdmJqRVVNQklHQTFVRUJ3d0xVMkZ1ZEdFZ1Ey"
        + "eGhjbUV4Q3pBSkJnTlZCQWdNQWtOQk1Rc3cKQ1FZRFZRUUdFd0pWVXpBZUZ3MHhPREExTWpFeE1EUTFNRGhhRncwek16QTFNakV4TURRMU1E"
        + "aGFNSEV4SXpBaApCZ05WQkFNTUdrbHVkR1ZzSUZOSFdDQlFRMHNnVUhKdlkyVnpjMjl5SUVOQk1Sb3dHQVlEVlFRS0RCRkpiblJsCmJDQkRi"
        + "M0p3YjNKaGRHbHZiakVVTUJJR0ExVUVCd3dMVTJGdWRHRWdRMnhoY21FeEN6QUpCZ05WQkFnTUFrTkIKTVFzd0NRWURWUVFHRXdKVlV6QlpN"
        + "Qk1HQnlxR1NNNDlBZ0VHQ0NxR1NNNDlBd0VIQTBJQUJMOXErTk1wMklPZwp0ZGwxYmsvdVdaNStUR1FtOGFDaTh6NzhmcytmS0NRM2QrdUR6"
        + "WG5WVEFUMlpoRENpZnlJdUp3dk4zd05CcDlpCkhCU1NNSk1KckJPamdic3dnYmd3SHdZRFZSMGpCQmd3Rm9BVUltVU0xbHFkTkluemc3U1ZV"
        + "cjlRR3prbkJxd3cKVWdZRFZSMGZCRXN3U1RCSG9FV2dRNFpCYUhSMGNITTZMeTlqWlhKMGFXWnBZMkYwWlhNdWRISjFjM1JsWkhObApjblpw"
        + "WTJWekxtbHVkR1ZzTG1OdmJTOUpiblJsYkZOSFdGSnZiM1JEUVM1amNtd3dIUVlEVlIwT0JCWUVGTkRvCnF0cDExL2t1U1JlWVBIc1VaZERW"
        + "OGxsTk1BNEdBMVVkRHdFQi93UUVBd0lCQmpBU0JnTlZIUk1CQWY4RUNEQUcKQVFIL0FnRUFNQW9HQ0NxR1NNNDlCQU1DQTBjQU1FUUNJQy85"
        + "ais4NFQrSHp0Vk8vc09RQldKYlNkKy8ydWV4Swo0K2FBMGpjRkJMY3BBaUEzZGhNckY1Y0Q1MnQ2RnFNdkFJcGo4WGRHbXkyYmVlbGpMSksr"
        + "cHpwY1JBPT0KLS0tLS1FTkQgQ0VSVElGSUNBVEUtLS0tLQotLS0tLUJFR0lOIENFUlRJRklDQVRFLS0tLS0KTUlJQ2pqQ0NBalNnQXdJQkFn"
        + "SVVJbVVNMWxxZE5JbnpnN1NWVXI5UUd6a25CcXd3Q2dZSUtvWkl6ajBFQXdJdwphREVhTUJnR0ExVUVBd3dSU1c1MFpXd2dVMGRZSUZKdmIz"
        + "UWdRMEV4R2pBWUJnTlZCQW9NRVVsdWRHVnNJRU52CmNuQnZjbUYwYVc5dU1SUXdFZ1lEVlFRSERBdFRZVzUwWVNCRGJHRnlZVEVMTUFrR0Ex"
        + "VUVDQXdDUTBFeEN6QUoKQmdOVkJBWVRBbFZUTUI0WERURTRNRFV5TVRFd05ERXhNVm9YRFRNek1EVXlNVEV3TkRFeE1Gb3dhREVhTUJnRwpB"
        + "MVVFQXd3UlNXNTBaV3dnVTBkWUlGSnZiM1FnUTBFeEdqQVlCZ05WQkFvTUVVbHVkR1ZzSUVOdmNuQnZjbUYwCmFXOXVNUlF3RWdZRFZRUUhE"
        + "QXRUWVc1MFlTQkRiR0Z5WVRFTE1Ba0dBMVVFQ0F3Q1EwRXhDekFKQmdOVkJBWVQKQWxWVE1Ga3dFd1lIS29aSXpqMENBUVlJS29aSXpqMERB"
        + "UWNEUWdBRUM2bkV3TURJWVpPai9pUFdzQ3phRUtpNwoxT2lPU0xSRmhXR2pibkJWSmZWbmtZNHUzSWprRFlZTDBNeE80bXFzeVlqbEJhbFRW"
        + "WXhGUDJzSkJLNXpsS09CCnV6Q0J1REFmQmdOVkhTTUVHREFXZ0JRaVpReldXcDAwaWZPRHRKVlN2MUFiT1NjR3JEQlNCZ05WSFI4RVN6QkoK"
        + "TUVlZ1JhQkRoa0ZvZEhSd2N6b3ZMMk5sY25ScFptbGpZWFJsY3k1MGNuVnpkR1ZrYzJWeWRtbGpaWE11YVc1MApaV3d1WTI5dEwwbHVkR1Zz"
        + "VTBkWVVtOXZkRU5CTG1OeWJEQWRCZ05WSFE0RUZnUVVJbVVNMWxxZE5JbnpnN1NWClVyOVFHemtuQnF3d0RnWURWUjBQQVFIL0JBUURBZ0VH"
        + "TUJJR0ExVWRFd0VCL3dRSU1BWUJBZjhDQVFFd0NnWUkKS29aSXpqMEVBd0lEU0FBd1JRSWdRUXMvMDhyeWNkUGF1Q0ZrOFVQUVhDTUFsc2xv"
        + "QmU3TndhUUdUY2RwYTBFQwpJUUNVdDhTR3Z4S21qcGNNL3owV1A5RHZvOGgyazVkdTFpV0RkQmtBbiswaWlBPT0KLS0tLS1FTkQgQ0VSVElG"
        + "SUNBVEUtLS0tLQoA";

    @ParameterizedTest(name = DISPLAY_NAME_WITH_ARGUMENTS)
    @MethodSource("getAttestationClients")
    void testAttestSgxEnclave(HttpClient httpClient, String clientUri) {

        AttestationClientBuilder attestationBuilder = getAttestationBuilder(httpClient, clientUri);

        AttestationClient client = attestationBuilder.buildClient();

        BinaryData decodedRuntimeData = BinaryData.fromBytes(Base64.getUrlDecoder().decode(RUNTIME_DATA));
        BinaryData decodedOpenEnclaveReport = BinaryData.fromBytes(Base64.getUrlDecoder().decode(OPEN_ENCLAVE_REPORT));
        BinaryData sgxQuote = BinaryData.fromBytes(Arrays.copyOfRange(decodedOpenEnclaveReport.toBytes(), 0x10,
            decodedOpenEnclaveReport.toBytes().length));

        AttestationOptions request = new AttestationOptions(sgxQuote)
            .setRunTimeData(new AttestationData(decodedRuntimeData, AttestationDataInterpretation.BINARY));
        AttestationResult result = client.attestSgxEnclave(request);

        verifyAttestationResult(getTestMode(), clientUri, result, decodedRuntimeData, false);
    }

    @ParameterizedTest(name = DISPLAY_NAME_WITH_ARGUMENTS)
    @MethodSource("getAttestationClients")
    void testAttestSgxEnclaveNoRuntimeData(HttpClient httpClient, String clientUri) {

        AttestationClientBuilder attestationBuilder = getAttestationBuilder(httpClient, clientUri);

        AttestationClient client = attestationBuilder.buildClient();

        BinaryData decodedRuntimeData = BinaryData.fromBytes(Base64.getUrlDecoder().decode(RUNTIME_DATA));
        BinaryData decodedOpenEnclaveReport = BinaryData.fromBytes(Base64.getUrlDecoder().decode(OPEN_ENCLAVE_REPORT));
        BinaryData sgxQuote = BinaryData.fromBytes(Arrays.copyOfRange(decodedOpenEnclaveReport.toBytes(), 0x10,
            decodedOpenEnclaveReport.toBytes().length));

        AttestationResult result = client.attestSgxEnclave(sgxQuote);
        verifyAttestationResult(getTestMode(), clientUri, result, null, false);
    }

    @ParameterizedTest(name = DISPLAY_NAME_WITH_ARGUMENTS)
    @MethodSource("getAttestationClients")
    void testAttestSgxEnclaveRuntimeJson(HttpClient httpClient, String clientUri) {

        AttestationClientBuilder attestationBuilder = getAttestationBuilder(httpClient, clientUri);

        AttestationClient client = attestationBuilder.buildClient();

        BinaryData decodedRuntimeData = BinaryData.fromBytes(Base64.getUrlDecoder().decode(RUNTIME_DATA));
        BinaryData decodedOpenEnclaveReport = BinaryData.fromBytes(Base64.getUrlDecoder().decode(OPEN_ENCLAVE_REPORT));
        BinaryData sgxQuote = BinaryData.fromBytes(Arrays.copyOfRange(decodedOpenEnclaveReport.toBytes(), 0x10,
            decodedOpenEnclaveReport.toBytes().length));

        AttestationOptions request = new AttestationOptions(sgxQuote)
            .setRunTimeData(new AttestationData(decodedRuntimeData, AttestationDataInterpretation.JSON));

        AttestationResult result = client.attestSgxEnclave(request);
        verifyAttestationResult(getTestMode(), clientUri, result, decodedRuntimeData, true);
    }

    @ParameterizedTest(name = DISPLAY_NAME_WITH_ARGUMENTS)
    @MethodSource("getAttestationClients")
    void testAttestSgxEnclaveDraftPolicy(HttpClient httpClient, String clientUri) {

        AttestationClientBuilder attestationBuilder = getAttestationBuilder(httpClient, clientUri);

        AttestationClient client = attestationBuilder.buildClient();

        BinaryData decodedRuntimeData = BinaryData.fromBytes(Base64.getUrlDecoder().decode(RUNTIME_DATA));
        BinaryData decodedOpenEnclaveReport = BinaryData.fromBytes(Base64.getUrlDecoder().decode(OPEN_ENCLAVE_REPORT));
        BinaryData sgxQuote = BinaryData.fromBytes(Arrays.copyOfRange(decodedOpenEnclaveReport.toBytes(), 0x10,
            decodedOpenEnclaveReport.toBytes().length));

        AttestationOptions request = new AttestationOptions(sgxQuote)
            .setDraftPolicyForAttestation("version=1.0; authorizationrules{=> permit();}; issuancerules{};")
            .setRunTimeData(new AttestationData(decodedRuntimeData, AttestationDataInterpretation.JSON));

        Response<AttestationResult> response = client.attestSgxEnclaveWithResponse(request, Context.NONE);
        AttestationResponse<?> attestResponse = assertInstanceOf(AttestationResponse.class, response);

        // When a draft policy is specified, the token is unsecured.
        assertEquals("none", attestResponse.getToken().getAlgorithm());

        verifyAttestationResult(getTestMode(), clientUri, response.getValue(), decodedRuntimeData, true);
    }


    @ParameterizedTest(name = DISPLAY_NAME_WITH_ARGUMENTS)
    @MethodSource("getAttestationClients")
    void testAttestSgxEnclaveAsync(HttpClient httpClient, String clientUri) {

        AttestationClientBuilder attestationBuilder = getAttestationBuilder(httpClient, clientUri);
        AttestationAsyncClient client = attestationBuilder.buildAsyncClient();

        BinaryData decodedRuntimeData = BinaryData.fromBytes(Base64.getUrlDecoder().decode(RUNTIME_DATA));
        BinaryData decodedOpenEnclaveReport = BinaryData.fromBytes(Base64.getUrlDecoder().decode(OPEN_ENCLAVE_REPORT));
        BinaryData sgxQuote = BinaryData.fromBytes(Arrays.copyOfRange(decodedOpenEnclaveReport.toBytes(), 0x10,
            decodedOpenEnclaveReport.toBytes().length));

        final AtomicBoolean callbackCalled = new AtomicBoolean(false);
        AttestationOptions request = new AttestationOptions(sgxQuote)
            .setRunTimeData(new AttestationData(decodedRuntimeData, AttestationDataInterpretation.BINARY))
            .setValidationOptions(new AttestationTokenValidationOptions()
                .setValidationCallback((token, signer) -> {
                    callbackCalled.set(true);
                    // Perform minimal validation of the issued SGX token. The
                    // token validation logic will have checked the issuance_time
                    // and expiration_time, but this shows accessing those fields.
                    //
                    // The validation logic also checks the subject of the certificate to verify
                    // that the issuer of the certificate is the expected instance of the service.
                    LOGGER.info("In validation callback, checking token...");
                    LOGGER.info(String.format("     Token issuer: %s", token.getIssuer()));
                    if (!interceptorManager.isPlaybackMode()) {
                        LOGGER.info(String.format("     Token was issued at: %tc", token.getIssuedAt()));
                        LOGGER.info(String.format("     Token expires at: %tc", token.getExpiresOn()));
                        if (!token.getIssuer().equals(clientUri)) {
                            LOGGER.error(String.format("Token issuer %s does not match expected issuer %s",
                                token.getIssuer(), clientUri));
                            throw new RuntimeException(String.format("Issuer Mismatch: found %s, expected %s",
                                token.getIssuer(), clientUri));
                        }
                        LOGGER.info(String.format("Issuer of signing certificate is: %s",
                            signer.getCertificates().get(0).getIssuerDN().getName()));
                    }
                })
                // Only validate time based properties when not in PLAYBACK mode. PLAYBACK mode has these values
                // hard-coded into the session record.
                .setValidateExpiresOn(getTestMode() != TestMode.PLAYBACK));

        StepVerifier.create(client.attestSgxEnclave(request))
            .assertNext(result -> {
                assertTrue(callbackCalled.get());
                verifyAttestationResult(getTestMode(), clientUri, result, decodedRuntimeData, false);
            })
            .expectComplete()
            .verify();
    }

    @ParameterizedTest(name = DISPLAY_NAME_WITH_ARGUMENTS)
    @MethodSource("getAttestationClients")
    void testAttestSgxEnclaveNoRuntimeDataAsync(HttpClient httpClient, String clientUri) {

        AttestationClientBuilder attestationBuilder = getAttestationBuilder(httpClient, clientUri);

        AttestationAsyncClient client = attestationBuilder.buildAsyncClient();

        BinaryData decodedRuntimeData = BinaryData.fromBytes(Base64.getUrlDecoder().decode(RUNTIME_DATA));
        BinaryData decodedOpenEnclaveReport = BinaryData.fromBytes(Base64.getUrlDecoder().decode(OPEN_ENCLAVE_REPORT));
        BinaryData sgxQuote = BinaryData.fromBytes(Arrays.copyOfRange(decodedOpenEnclaveReport.toBytes(), 0x10,
            decodedOpenEnclaveReport.toBytes().length));

        AttestationOptions request = new AttestationOptions(sgxQuote);

        StepVerifier.create(client.attestSgxEnclave(request))
            .assertNext(result -> verifyAttestationResult(getTestMode(), clientUri, result, null, false))
            .expectComplete()
            .verify();
    }

    @ParameterizedTest(name = DISPLAY_NAME_WITH_ARGUMENTS)
    @MethodSource("getAttestationClients")
    void testAttestSgxEnclaveRuntimeJsonAsync(HttpClient httpClient, String clientUri) {

        AttestationClientBuilder attestationBuilder = getAttestationBuilder(httpClient, clientUri);

        Span span = tracer.spanBuilder("AttestWithDraft").startSpan();
        Context contextWithSpan = new Context(PARENT_TRACE_CONTEXT_KEY, io.opentelemetry.context.Context.current());

        AttestationAsyncClient client = attestationBuilder.buildAsyncClient();

        BinaryData decodedRuntimeData = BinaryData.fromBytes(Base64.getUrlDecoder().decode(RUNTIME_DATA));
        BinaryData decodedOpenEnclaveReport = BinaryData.fromBytes(Base64.getUrlDecoder().decode(OPEN_ENCLAVE_REPORT));
        BinaryData sgxQuote = BinaryData.fromBytes(Arrays.copyOfRange(decodedOpenEnclaveReport.toBytes(), 0x10, decodedOpenEnclaveReport.toBytes().length));

        AttestationOptions options = new AttestationOptions(sgxQuote)
            .setRunTimeData(new AttestationData(decodedRuntimeData, AttestationDataInterpretation.JSON));

        StepVerifier.create(client.attestSgxEnclaveWithResponse(options, contextWithSpan))
            .assertNext(result -> verifyAttestationResult(getTestMode(), clientUri, result.getValue(),
                decodedRuntimeData, true))
            .expectComplete()
            .verify();
    }

    @ParameterizedTest(name = DISPLAY_NAME_WITH_ARGUMENTS)
    @MethodSource("getAttestationClients")
    void testAttestSgxEnclaveDraftPolicyAsync(HttpClient httpClient, String clientUri) {
        AttestationClientBuilder attestationBuilder = getAttestationBuilder(httpClient, clientUri);

        AttestationAsyncClient client = attestationBuilder.buildAsyncClient();

        BinaryData decodedRuntimeData = BinaryData.fromBytes(Base64.getUrlDecoder().decode(RUNTIME_DATA));
        BinaryData decodedOpenEnclaveReport = BinaryData.fromBytes(Base64.getUrlDecoder().decode(OPEN_ENCLAVE_REPORT));
        BinaryData sgxQuote = BinaryData.fromBytes(Arrays.copyOfRange(decodedOpenEnclaveReport.toBytes(), 0x10,
            decodedOpenEnclaveReport.toBytes().length));


        Span span = tracer.spanBuilder("AttestWithDraft").startSpan();
        Context contextWithSpan = new Context(PARENT_TRACE_CONTEXT_KEY, io.opentelemetry.context.Context.current());

        AttestationOptions request = new AttestationOptions(sgxQuote)
            .setDraftPolicyForAttestation("version=1.0; authorizationrules{=> permit();}; issuancerules{};")
            .setRunTimeData(new AttestationData(decodedRuntimeData, AttestationDataInterpretation.JSON));

        try {
            StepVerifier.create(client.attestSgxEnclaveWithResponse(request, contextWithSpan))
                .assertNext(response -> {
                    // Make sure that the request included a traceparent header and that the response contains a
                    // traceresponse header.
                    // Note: The recording infrastructure doesn't record traceparent or traceresponse, so we can
                    // only perform this check on live servers.
                    if (getTestMode() != TestMode.PLAYBACK) {
                        HttpHeaders requestHeaders = response.getRequest().getHeaders();
                        assertNotNull(requestHeaders.getValue("traceparent"));
                        HttpHeaders responseHeaders = response.getHeaders();
                        // NB: As of 1-5-2022, MAA doesn't include the standardized traceresponse header, instead
                        // it includes the response in x-ms-request-id.
                        assertNotNull(responseHeaders.getValue("x-ms-request-id"));
                        assertEquals(requestHeaders.getValue("traceparent"), responseHeaders.getValue("x-ms-request-id"));
                    }
                    verifyAttestationResult(getTestMode(), clientUri, response.getValue(), decodedRuntimeData, true);
                })
                .expectComplete()
                .verify();
        } finally {
            span.end();
        }
    }

    @ParameterizedTest(name = DISPLAY_NAME_WITH_ARGUMENTS)
    @MethodSource("getAttestationClients")
    void testTpmAttestation(HttpClient httpClient, String clientUri) {
        ClientTypes clientType = classifyClient(clientUri);
        // TPM attestation requires that we have an attestation policy set, and we can't set attestation policy on the
        // shared client, so just exit early.
        assumeTrue(clientType != ClientTypes.SHARED, "This test does not work on shared instances.");

        // Set the TPM attestation policy to a default value.
        AttestationAdministrationClient adminClient = getAttestationAdministrationBuilder(httpClient, clientUri)
            .buildClient();
        PolicyResult result = adminClient.setAttestationPolicy(AttestationType.TPM, new AttestationPolicySetOptions()
            .setAttestationPolicy("version=1.0; authorizationrules{=>permit();};issuancerules{};")
            .setAttestationSigner(new AttestationSigningKey(getIsolatedSigningCertificate(), getIsolatedSigningKey())));

        if (result.getPolicyResolution() != PolicyModification.UPDATED) {
            System.out.printf("Unexpected resolution setting TPM policy: %s", result.getPolicyResolution().toString());
            return;
        }

        // We cannot perform the entire protocol exchange for TPM attestation, but we CAN perform the
        // first leg of the attestation operation.
        //
        // Note that TPM attestation requires an authenticated attestation builder.
        AttestationClient client = getAuthenticatedAttestationBuilder(httpClient, clientUri)
            .buildClient();

        // The initial payload for TPM attestation is a JSON object with a property named "payload",
        // containing an object with a property named "type" whose value is "aikcert".

        String attestInitialPayload = "{\"payload\": { \"type\": \"aikcert\" } }";
        TpmAttestationResult tpmResponse = client.attestTpm(BinaryData.fromString(attestInitialPayload));

<<<<<<< HEAD
        Object deserializedResponse = assertDoesNotThrow(() ->
            ADAPTER.deserialize(tpmResponse, Object.class, SerializerEncoding.JSON));
=======
        JacksonAdapter serializer = new JacksonAdapter();
        Object deserializedResponse = assertDoesNotThrow(() -> serializer.deserialize(tpmResponse.getTpmResult().toBytes(), Object.class, SerializerEncoding.JSON));
>>>>>>> 8535cc77
        assertTrue(deserializedResponse instanceof LinkedHashMap);
        @SuppressWarnings("unchecked")
        LinkedHashMap<String, Object> initialResponse = (LinkedHashMap<String, Object>) deserializedResponse;
        assertTrue(initialResponse.containsKey("payload"));
        assertTrue(initialResponse.get("payload") instanceof LinkedHashMap);
        @SuppressWarnings("unchecked")
        LinkedHashMap<String, Object> payload = (LinkedHashMap<String, Object>) initialResponse.get("payload");
        assertTrue(payload.containsKey("challenge"));
        assertTrue(payload.containsKey("service_context"));

    }

    @ParameterizedTest(name = DISPLAY_NAME_WITH_ARGUMENTS)
    @MethodSource("getAttestationClients")
    void testTpmAttestationWithResult(HttpClient httpClient, String clientUri) {
        ClientTypes clientType = classifyClient(clientUri);
        // TPM attestation requires that we have an attestation policy set, and we can't set attestation policy on the
        // shared client, so just exit early.
        assumeTrue(clientType != ClientTypes.SHARED, "This test does not work on shared instances.");

        // Set the TPM attestation policy to a default value.

        AttestationAdministrationClient adminClient = getAttestationAdministrationBuilder(httpClient, clientUri)
            .buildClient();
        PolicyResult result = adminClient.setAttestationPolicy(AttestationType.TPM, new AttestationPolicySetOptions()
            .setAttestationPolicy("version=1.0; authorizationrules{=>permit();};issuancerules{};")
            .setAttestationSigner(new AttestationSigningKey(getIsolatedSigningCertificate(), getIsolatedSigningKey())));

        if (result.getPolicyResolution() != PolicyModification.UPDATED) {
            System.out.printf("Unexpected resolution setting TPM policy: %s", result.getPolicyResolution().toString());
            return;
        }

        // We cannot perform the entire protocol exchange for TPM attestation, but we CAN perform the
        // first leg of the attestation operation.
        //
        // Note that TPM attestation requires an authenticated attestation builder.
        AttestationClientBuilder attestationBuilder = getAuthenticatedAttestationBuilder(httpClient, clientUri);
        AttestationClient client = attestationBuilder.buildClient();

        // BEGIN: com.azure.security.attestation.AttestationClient.attestTpmWithResponse
        // The initial payload for TPM attestation is a JSON object with a property named "payload",
        // containing an object with a property named "type" whose value is "aikcert".

        String attestInitialPayload = "{\"payload\": { \"type\": \"aikcert\" } }";
        Response<TpmAttestationResult> tpmResponse = client.attestTpmWithResponse(BinaryData.fromString(attestInitialPayload), Context.NONE);
        // END: com.azure.security.attestation.AttestationClient.attestTpmWithResponse

<<<<<<< HEAD
        Object deserializedResponse = assertDoesNotThrow(() ->
            ADAPTER.deserialize(tpmResponse.getValue(), Object.class, SerializerEncoding.JSON));
=======
        JacksonAdapter serializer = new JacksonAdapter();
        Object deserializedResponse = assertDoesNotThrow(() -> serializer.deserialize(tpmResponse.getValue().getTpmResult().toBytes(), Object.class, SerializerEncoding.JSON));
>>>>>>> 8535cc77
        assertTrue(deserializedResponse instanceof LinkedHashMap);
        @SuppressWarnings("unchecked")
        LinkedHashMap<String, Object> initialResponse = (LinkedHashMap<String, Object>) deserializedResponse;
        assertTrue(initialResponse.containsKey("payload"));
        assertTrue(initialResponse.get("payload") instanceof LinkedHashMap);
        @SuppressWarnings("unchecked")
        LinkedHashMap<String, Object> payload = (LinkedHashMap<String, Object>) initialResponse.get("payload");
        assertTrue(payload.containsKey("challenge"));
        assertTrue(payload.containsKey("service_context"));
    }

    @ParameterizedTest(name = DISPLAY_NAME_WITH_ARGUMENTS)
    @MethodSource("getAttestationClients")
    void testTpmAttestationAsync(HttpClient httpClient, String clientUri) {
        ClientTypes clientType = classifyClient(clientUri);
        // TPM attestation requires that we have an attestation policy set, and we can't set attestation policy on the
        // shared client, so just exit early.
        assumeTrue(clientType != ClientTypes.SHARED, "This test does not work on shared instances.");

        // Set the TPM attestation policy to a default value.
        AttestationAdministrationClient adminClient = getAttestationAdministrationBuilder(httpClient, clientUri)
            .buildClient();
        PolicyResult result = adminClient.setAttestationPolicy(AttestationType.TPM, new AttestationPolicySetOptions()
            .setAttestationPolicy("version=1.0; authorizationrules{=>permit();};issuancerules{};")
            .setAttestationSigner(new AttestationSigningKey(getIsolatedSigningCertificate(), getIsolatedSigningKey())));

        if (result.getPolicyResolution() != PolicyModification.UPDATED) {
            System.out.printf("Unexpected resolution setting TPM policy: %s", result.getPolicyResolution().toString());
            return;
        }

        // We cannot perform the entire protocol exchange for TPM attestation, but we CAN perform the
        // first leg of the attestation operation.
        //
        // Note that TPM attestation requires an authenticated attestation builder.
        AttestationClientBuilder attestationBuilder = getAuthenticatedAttestationBuilder(httpClient, clientUri);
        AttestationAsyncClient client = attestationBuilder.buildAsyncClient();

        // The initial payload for TPM attestation is a JSON object with a property named "payload",
        // containing an object with a property named "type" whose value is "aikcert".

        String attestInitialPayload = "{\"payload\": { \"type\": \"aikcert\" } }";
        StepVerifier.create(client.attestTpm(BinaryData.fromString(attestInitialPayload)))
            .assertNext(tpmResponse -> {
<<<<<<< HEAD
                Object deserializedResponse = assertDoesNotThrow(() ->
                    ADAPTER.deserialize(tpmResponse, Object.class, SerializerEncoding.JSON));
=======
                JacksonAdapter serializer = new JacksonAdapter();
                Object deserializedResponse = assertDoesNotThrow(() -> serializer.deserialize(tpmResponse.getTpmResult().toBytes(), Object.class, SerializerEncoding.JSON));
>>>>>>> 8535cc77
                assertTrue(deserializedResponse instanceof LinkedHashMap);
                @SuppressWarnings("unchecked")
                LinkedHashMap<String, Object> initialResponse = (LinkedHashMap<String, Object>) deserializedResponse;
                assertTrue(initialResponse.containsKey("payload"));
                assertTrue(initialResponse.get("payload") instanceof LinkedHashMap);
                @SuppressWarnings("unchecked")
                LinkedHashMap<String, Object> payload = (LinkedHashMap<String, Object>) initialResponse.get("payload");
                assertTrue(payload.containsKey("challenge"));
                assertTrue(payload.containsKey("service_context"));
            })
            .verifyComplete();
    }

    @Test()
    void testAttestationOptions() {
        BinaryData decodedRuntimeData = BinaryData.fromBytes(Base64.getUrlDecoder().decode(RUNTIME_DATA));
        BinaryData decodedOpenEnclaveReport = BinaryData.fromBytes(Base64.getUrlDecoder().decode(OPEN_ENCLAVE_REPORT));

        AttestationOptions request1 = new AttestationOptions(decodedOpenEnclaveReport);
        AttestationOptions request2 = new AttestationOptions(decodedOpenEnclaveReport)
            .setInitTimeData(new AttestationData(decodedRuntimeData, AttestationDataInterpretation.JSON))
            .setInitTimeData(new AttestationData(decodedOpenEnclaveReport, AttestationDataInterpretation.BINARY))
            .setRunTimeData(new AttestationData(BinaryData.fromBytes(new byte[]{1, 2, 3, 4, 5}), AttestationDataInterpretation.BINARY));

        assertArrayEquals(decodedOpenEnclaveReport.toBytes(), request2.getInitTimeData().getData().toBytes());
        assertArrayEquals(new byte[]{1, 2, 3, 4, 5}, request2.getRunTimeData().getData().toBytes());
    }

    @ParameterizedTest(name = DISPLAY_NAME_WITH_ARGUMENTS)
    @MethodSource("getAttestationClients")
    void testAttestOpenEnclave(HttpClient httpClient, String clientUri) {

        AttestationClientBuilder attestationBuilder = getAttestationBuilder(httpClient, clientUri);

        AttestationClient client = attestationBuilder.buildClient();

        BinaryData decodedRuntimeData = BinaryData.fromBytes(Base64.getUrlDecoder().decode(RUNTIME_DATA));
        BinaryData decodedOpenEnclaveReport = BinaryData.fromBytes(Base64.getUrlDecoder().decode(OPEN_ENCLAVE_REPORT));

        AttestationOptions request = new AttestationOptions(decodedOpenEnclaveReport)
            .setRunTimeData(new AttestationData(decodedRuntimeData, AttestationDataInterpretation.BINARY));
        AttestationResult result = client.attestOpenEnclave(request);

        verifyAttestationResult(getTestMode(), clientUri, result, decodedRuntimeData, false);
    }

    @ParameterizedTest(name = DISPLAY_NAME_WITH_ARGUMENTS)
    @MethodSource("getAttestationClients")
    void testAttestOpenEnclaveNoRuntimeData(HttpClient httpClient, String clientUri) {

        AttestationClientBuilder attestationBuilder = getAttestationBuilder(httpClient, clientUri);

        AttestationClient client = attestationBuilder.buildClient();

        BinaryData decodedOpenEnclaveReport = BinaryData.fromBytes(Base64.getUrlDecoder().decode(OPEN_ENCLAVE_REPORT));

        AttestationOptions request = new AttestationOptions(decodedOpenEnclaveReport);

        AttestationResult result = client.attestOpenEnclave(request);
        verifyAttestationResult(getTestMode(), clientUri, result, null, false);
    }

    @ParameterizedTest(name = DISPLAY_NAME_WITH_ARGUMENTS)
    @MethodSource("getAttestationClients")
    void testAttestOpenEnclaveRuntimeJson(HttpClient httpClient, String clientUri) {

        AttestationClientBuilder attestationBuilder = getAttestationBuilder(httpClient, clientUri);

        AttestationClient client = attestationBuilder.buildClient();

        BinaryData decodedRuntimeData = BinaryData.fromBytes(Base64.getUrlDecoder().decode(RUNTIME_DATA));
        BinaryData decodedOpenEnclaveReport = BinaryData.fromBytes(Base64.getUrlDecoder().decode(OPEN_ENCLAVE_REPORT));

        AttestationOptions request = new AttestationOptions(decodedOpenEnclaveReport)
            .setRunTimeData(new AttestationData(decodedRuntimeData, AttestationDataInterpretation.JSON));

        AttestationResult result = client.attestOpenEnclave(request);
        verifyAttestationResult(getTestMode(), clientUri, result, decodedRuntimeData, true);
    }

    @ParameterizedTest(name = DISPLAY_NAME_WITH_ARGUMENTS)
    @MethodSource("getAttestationClients")
    void testAttestOpenEnclaveDraftPolicy(HttpClient httpClient, String clientUri) {

        AttestationClientBuilder attestationBuilder = getAttestationBuilder(httpClient, clientUri);

        AttestationClient client = attestationBuilder.buildClient();

        BinaryData decodedRuntimeData = BinaryData.fromBytes(Base64.getUrlDecoder().decode(RUNTIME_DATA));
        BinaryData decodedOpenEnclaveReport = BinaryData.fromBytes(Base64.getUrlDecoder().decode(OPEN_ENCLAVE_REPORT));

        AttestationOptions request = new AttestationOptions(decodedOpenEnclaveReport)
            .setDraftPolicyForAttestation("version=1.0; authorizationrules{=> permit();}; issuancerules{};")
            .setRunTimeData(new AttestationData(decodedRuntimeData, AttestationDataInterpretation.JSON));

        Response<AttestationResult> response = client.attestOpenEnclaveWithResponse(request, Context.NONE);
        AttestationResponse<?> attestResponse = assertInstanceOf(AttestationResponse.class, response);

        // When a draft policy is specified, the token is unsecured.
        assertEquals("none", attestResponse.getToken().getAlgorithm());

        verifyAttestationResult(getTestMode(), clientUri, response.getValue(), decodedRuntimeData, true);
    }


    @ParameterizedTest(name = DISPLAY_NAME_WITH_ARGUMENTS)
    @MethodSource("getAttestationClients")
    void testAttestOpenEnclaveAsync(HttpClient httpClient, String clientUri) {

        AttestationClientBuilder attestationBuilder = getAttestationBuilder(httpClient, clientUri);
        AttestationAsyncClient client = attestationBuilder.buildAsyncClient();

        BinaryData decodedRuntimeData = BinaryData.fromBytes(Base64.getUrlDecoder().decode(RUNTIME_DATA));
        BinaryData decodedOpenEnclaveReport = BinaryData.fromBytes(Base64.getUrlDecoder().decode(OPEN_ENCLAVE_REPORT));

        AttestationOptions options = new AttestationOptions(decodedOpenEnclaveReport)
            .setRunTimeData(new AttestationData(decodedRuntimeData, AttestationDataInterpretation.BINARY));

        StepVerifier.create(client.attestOpenEnclave(options))
            .assertNext(result -> verifyAttestationResult(getTestMode(), clientUri, result, decodedRuntimeData, false))
            .expectComplete()
            .verify();
    }

    @ParameterizedTest(name = DISPLAY_NAME_WITH_ARGUMENTS)
    @MethodSource("getAttestationClients")
    void testAttestOpenEnclaveNoRuntimeDataAsync(HttpClient httpClient, String clientUri) {

        AttestationClientBuilder attestationBuilder = getAttestationBuilder(httpClient, clientUri);

        AttestationAsyncClient client = attestationBuilder.buildAsyncClient();

        BinaryData decodedOpenEnclaveReport = BinaryData.fromBytes(Base64.getUrlDecoder().decode(OPEN_ENCLAVE_REPORT));

        StepVerifier.create(client.attestOpenEnclave(decodedOpenEnclaveReport))
            .assertNext(result -> verifyAttestationResult(getTestMode(), clientUri, result, null, false))
            .expectComplete()
            .verify();
    }

    @ParameterizedTest(name = DISPLAY_NAME_WITH_ARGUMENTS)
    @MethodSource("getAttestationClients")
    void testAttestOpenEnclaveRuntimeJsonAsync(HttpClient httpClient, String clientUri) {

        AttestationClientBuilder attestationBuilder = getAttestationBuilder(httpClient, clientUri);

        AttestationAsyncClient client = attestationBuilder.buildAsyncClient();

        BinaryData decodedRuntimeData = BinaryData.fromBytes(Base64.getUrlDecoder().decode(RUNTIME_DATA));
        BinaryData decodedOpenEnclaveReport = BinaryData.fromBytes(Base64.getUrlDecoder().decode(OPEN_ENCLAVE_REPORT));

        AttestationOptions options = new AttestationOptions(decodedOpenEnclaveReport)
            .setRunTimeData(new AttestationData(decodedRuntimeData, AttestationDataInterpretation.JSON));

        StepVerifier.create(client.attestOpenEnclave(options))
            .assertNext(result -> verifyAttestationResult(getTestMode(), clientUri, result, decodedRuntimeData, true))
            .expectComplete()
            .verify();
    }

    @ParameterizedTest(name = DISPLAY_NAME_WITH_ARGUMENTS)
    @MethodSource("getAttestationClients")
    void testAttestOpenEnclaveDraftPolicyAsync(HttpClient httpClient, String clientUri) {

        AttestationClientBuilder attestationBuilder = getAttestationBuilder(httpClient, clientUri);

        AttestationAsyncClient client = attestationBuilder.buildAsyncClient();

        BinaryData decodedRuntimeData = BinaryData.fromBytes(Base64.getUrlDecoder().decode(RUNTIME_DATA));
        BinaryData decodedOpenEnclaveReport = BinaryData.fromBytes(Base64.getUrlDecoder().decode(OPEN_ENCLAVE_REPORT));

        AttestationOptions options = new AttestationOptions(decodedOpenEnclaveReport)
            .setDraftPolicyForAttestation("version=1.0; authorizationrules{=> permit();}; issuancerules{};")
            .setRunTimeData(new AttestationData(decodedRuntimeData, AttestationDataInterpretation.JSON));

        StepVerifier.create(client.attestOpenEnclaveWithResponse(options))
            .assertNext(response -> verifyAttestationResult(getTestMode(), clientUri, response.getValue(),
                decodedRuntimeData, true))
            .expectComplete()
            .verify();

    }


    private static void verifyAttestationResult(TestMode testMode, String clientUri, AttestationResult result,
        BinaryData runtimeData, boolean expectJson) {
        assertNotNull(result.getIssuer());

        // In playback mode, the client URI is bogus and thus cannot be relied on for test purposes.
        if (testMode != TestMode.PLAYBACK) {
            Assertions.assertEquals(clientUri, result.getIssuer());
        }

        assertNotNull(result.getMrEnclave());
        assertNotNull(result.getMrSigner());
        // assertNotNull(result.getSvn()); svn is an int, cannot be null.
        assertNull(result.getNonce());

        if (expectJson) {
            assertTrue(result.getRuntimeClaims() instanceof Map);
            @SuppressWarnings("unchecked")
            Map<String, Object> runtimeClaims = (Map<String, Object>) result.getRuntimeClaims();
            Map<String, Object> expectedClaims = assertDoesNotThrow(() ->
                ADAPTER.deserialize(runtimeData.toBytes(), Object.class, SerializerEncoding.JSON));
            assertObjectEqual(expectedClaims, runtimeClaims);
        } else if (runtimeData != null) {
            TestUtils.assertArraysEqual(runtimeData.toBytes(), result.getEnclaveHeldData().toBytes());
        }
    }

    static void assertObjectEqual(Map<String, Object> expected, Map<String, Object> actual) {
        expected.forEach((key, o) -> {
            LOGGER.verbose("Key: " + key);
            assertTrue(actual.containsKey(key));
            if (expected.get(key) instanceof Map) {
                assertTrue(actual.get(key) instanceof Map);
                @SuppressWarnings("unchecked")
                Map<String, Object> expectedInner = (Map<String, Object>) expected.get(key);
                @SuppressWarnings("unchecked")
                Map<String, Object> actualInner = (Map<String, Object>) actual.get(key);
                assertObjectEqual(expectedInner, actualInner);
            } else {
                assertEquals(o, actual.get(key));
            }
        });

    }
}<|MERGE_RESOLUTION|>--- conflicted
+++ resolved
@@ -21,11 +21,7 @@
 import com.azure.security.attestation.models.AttestationType;
 import com.azure.security.attestation.models.PolicyModification;
 import com.azure.security.attestation.models.PolicyResult;
-<<<<<<< HEAD
-=======
 import com.azure.security.attestation.models.TpmAttestationResult;
-import com.fasterxml.jackson.databind.ObjectMapper;
->>>>>>> 8535cc77
 import io.opentelemetry.api.trace.Span;
 import org.junit.jupiter.api.Assertions;
 import org.junit.jupiter.api.Test;
@@ -375,13 +371,8 @@
         String attestInitialPayload = "{\"payload\": { \"type\": \"aikcert\" } }";
         TpmAttestationResult tpmResponse = client.attestTpm(BinaryData.fromString(attestInitialPayload));
 
-<<<<<<< HEAD
-        Object deserializedResponse = assertDoesNotThrow(() ->
-            ADAPTER.deserialize(tpmResponse, Object.class, SerializerEncoding.JSON));
-=======
-        JacksonAdapter serializer = new JacksonAdapter();
-        Object deserializedResponse = assertDoesNotThrow(() -> serializer.deserialize(tpmResponse.getTpmResult().toBytes(), Object.class, SerializerEncoding.JSON));
->>>>>>> 8535cc77
+        Object deserializedResponse = assertDoesNotThrow(() -> ADAPTER.deserialize(tpmResponse.getTpmResult().toBytes(),
+            Object.class, SerializerEncoding.JSON));
         assertTrue(deserializedResponse instanceof LinkedHashMap);
         @SuppressWarnings("unchecked")
         LinkedHashMap<String, Object> initialResponse = (LinkedHashMap<String, Object>) deserializedResponse;
@@ -430,13 +421,8 @@
         Response<TpmAttestationResult> tpmResponse = client.attestTpmWithResponse(BinaryData.fromString(attestInitialPayload), Context.NONE);
         // END: com.azure.security.attestation.AttestationClient.attestTpmWithResponse
 
-<<<<<<< HEAD
-        Object deserializedResponse = assertDoesNotThrow(() ->
-            ADAPTER.deserialize(tpmResponse.getValue(), Object.class, SerializerEncoding.JSON));
-=======
-        JacksonAdapter serializer = new JacksonAdapter();
-        Object deserializedResponse = assertDoesNotThrow(() -> serializer.deserialize(tpmResponse.getValue().getTpmResult().toBytes(), Object.class, SerializerEncoding.JSON));
->>>>>>> 8535cc77
+        Object deserializedResponse = assertDoesNotThrow(() -> ADAPTER.deserialize(
+            tpmResponse.getValue().getTpmResult().toBytes(), Object.class, SerializerEncoding.JSON));
         assertTrue(deserializedResponse instanceof LinkedHashMap);
         @SuppressWarnings("unchecked")
         LinkedHashMap<String, Object> initialResponse = (LinkedHashMap<String, Object>) deserializedResponse;
@@ -481,13 +467,8 @@
         String attestInitialPayload = "{\"payload\": { \"type\": \"aikcert\" } }";
         StepVerifier.create(client.attestTpm(BinaryData.fromString(attestInitialPayload)))
             .assertNext(tpmResponse -> {
-<<<<<<< HEAD
-                Object deserializedResponse = assertDoesNotThrow(() ->
-                    ADAPTER.deserialize(tpmResponse, Object.class, SerializerEncoding.JSON));
-=======
-                JacksonAdapter serializer = new JacksonAdapter();
-                Object deserializedResponse = assertDoesNotThrow(() -> serializer.deserialize(tpmResponse.getTpmResult().toBytes(), Object.class, SerializerEncoding.JSON));
->>>>>>> 8535cc77
+                Object deserializedResponse = assertDoesNotThrow(() -> ADAPTER.deserialize(
+                    tpmResponse.getTpmResult().toBytes(), Object.class, SerializerEncoding.JSON));
                 assertTrue(deserializedResponse instanceof LinkedHashMap);
                 @SuppressWarnings("unchecked")
                 LinkedHashMap<String, Object> initialResponse = (LinkedHashMap<String, Object>) deserializedResponse;
@@ -510,7 +491,8 @@
         AttestationOptions request2 = new AttestationOptions(decodedOpenEnclaveReport)
             .setInitTimeData(new AttestationData(decodedRuntimeData, AttestationDataInterpretation.JSON))
             .setInitTimeData(new AttestationData(decodedOpenEnclaveReport, AttestationDataInterpretation.BINARY))
-            .setRunTimeData(new AttestationData(BinaryData.fromBytes(new byte[]{1, 2, 3, 4, 5}), AttestationDataInterpretation.BINARY));
+            .setRunTimeData(new AttestationData(BinaryData.fromBytes(new byte[]{1, 2, 3, 4, 5}),
+                AttestationDataInterpretation.BINARY));
 
         assertArrayEquals(decodedOpenEnclaveReport.toBytes(), request2.getInitTimeData().getData().toBytes());
         assertArrayEquals(new byte[]{1, 2, 3, 4, 5}, request2.getRunTimeData().getData().toBytes());
