<project xmlns="http://maven.apache.org/POM/4.0.0"
         xmlns:xsi="http://www.w3.org/2001/XMLSchema-instance"
         xsi:schemaLocation="http://maven.apache.org/POM/4.0.0 http://maven.apache.org/xsd/maven-4.0.0.xsd">
  <modelVersion>4.0.0</modelVersion>
  <parent>
    <groupId>com.azure</groupId>
    <artifactId>azure-client-sdk-parent</artifactId>
    <version>1.7.0</version> <!-- {x-version-update;com.azure:azure-client-sdk-parent;current} -->
    <relativePath>../../parents/azure-client-sdk-parent</relativePath>
  </parent>

  <groupId>com.azure</groupId>
  <artifactId>azure-security-attestation</artifactId>
  <version>1.2.0-beta.1</version> <!-- {x-version-update;com.azure:azure-security-attestation;current} -->

  <name>Microsoft Azure SDK for Attestation</name>
  <description>This package contains Microsoft Azure SDK for the Microsoft Azure Attestation service.</description>
  <url>https://github.com/Azure/azure-sdk-for-java</url>

  <distributionManagement>
    <site>
      <id>azure-java-build-docs</id>
      <url>${site.url}/site/${project.artifactId}</url>
    </site>
  </distributionManagement>

  <scm>
    <url>scm:git:https://github.com/Azure/azure-sdk-for-java</url>
    <connection>scm:git:git@github.com:Azure/azure-sdk-for-java.git</connection>
    <tag>HEAD</tag>
  </scm>

  <properties>
    <jacoco.min.linecoverage>0.10</jacoco.min.linecoverage>
    <jacoco.min.branchcoverage>0.10</jacoco.min.branchcoverage>
    <!-- Configures the Java 9+ run to perform the required module exports, opens, and reads that are necessary for testing but shouldn't be part of the module-info. -->
    <javaModulesSurefireArgLine>
      --add-opens com.azure.security.attestation/com.azure.security.attestation=ALL-UNNAMED
      --add-opens com.azure.security.attestation/com.azure.security.attestation.models=ALL-UNNAMED
      --add-opens com.azure.security.attestation/com.azure.security.attestation.models=com.fasterxml.jackson.databind
    </javaModulesSurefireArgLine>
  </properties>

  <dependencies>
    <dependency>
      <groupId>com.azure</groupId>
      <artifactId>azure-core</artifactId>
      <version>1.36.0</version> <!-- {x-version-update;com.azure:azure-core;dependency} -->
    </dependency>
    <dependency>
      <groupId>com.nimbusds</groupId>
      <artifactId>nimbus-jose-jwt</artifactId>
      <version>9.24.4</version> <!-- {x-version-update;com.nimbusds:nimbus-jose-jwt;external_dependency} -->
    </dependency>
    <!-- Added this dependency to include necessary annotations used by reactor core.
    Without this dependency, java throws a warning about the GuardedBy attribute. -->
    <dependency>
      <groupId>com.google.code.findbugs</groupId>
      <artifactId>jsr305</artifactId>
      <version>3.0.2</version> <!-- {x-version-update;com.google.code.findbugs:jsr305;external_dependency} -->
      <scope>provided</scope>
    </dependency>

    <!-- Test dependencies -->
    <dependency>
      <groupId>com.azure</groupId>
      <artifactId>azure-core-test</artifactId>
      <version>1.14.1</version> <!-- {x-version-update;com.azure:azure-core-test;dependency} -->
      <scope>test</scope>
    </dependency>
    <dependency>
      <groupId>com.azure</groupId>
      <artifactId>azure-core-tracing-opentelemetry</artifactId>
      <version>1.0.0-beta.32</version> <!-- {x-version-update;com.azure:azure-core-tracing-opentelemetry;dependency} -->
      <scope>test</scope>
    </dependency>
    <dependency>
      <groupId>io.opentelemetry</groupId>
      <artifactId>opentelemetry-api</artifactId>
      <version>1.23.0</version> <!-- {x-version-update;io.opentelemetry:opentelemetry-api;external_dependency} -->
      <scope>test</scope>
    </dependency>
    <dependency>
      <groupId>io.opentelemetry</groupId>
      <artifactId>opentelemetry-exporter-logging</artifactId>
      <version>1.23.0</version> <!-- {x-version-update;io.opentelemetry:opentelemetry-exporter-logging;external_dependency} -->
      <scope>test</scope>
    </dependency>
    <dependency>
      <groupId>io.opentelemetry</groupId>
      <artifactId>opentelemetry-sdk</artifactId>
      <version>1.23.0</version> <!-- {x-version-update;io.opentelemetry:opentelemetry-sdk;external_dependency} -->
      <scope>test</scope>
    </dependency>
    <dependency>
      <groupId>org.junit.jupiter</groupId>
      <artifactId>junit-jupiter-api</artifactId>
      <version>5.9.2</version> <!-- {x-version-update;org.junit.jupiter:junit-jupiter-api;external_dependency} -->
      <scope>test</scope>
    </dependency>
    <dependency>
      <groupId>org.junit.jupiter</groupId>
      <artifactId>junit-jupiter-engine</artifactId>
      <version>5.9.2</version> <!-- {x-version-update;org.junit.jupiter:junit-jupiter-engine;external_dependency} -->
      <scope>test</scope>
    </dependency>
    <dependency>
      <groupId>org.junit.jupiter</groupId>
      <artifactId>junit-jupiter-params</artifactId>
      <version>5.9.2</version> <!-- {x-version-update;org.junit.jupiter:junit-jupiter-params;external_dependency} -->
      <scope>test</scope>
    </dependency>
    <dependency>
      <groupId>com.azure</groupId>
      <artifactId>azure-core-http-okhttp</artifactId>
      <version>1.11.6</version> <!-- {x-version-update;com.azure:azure-core-http-okhttp;dependency} -->
      <scope>test</scope>
    </dependency>
    <dependency>
      <groupId>com.azure</groupId>
      <artifactId>azure-identity</artifactId>
      <version>1.8.0</version> <!-- {x-version-update;com.azure:azure-identity;dependency} -->
      <scope>test</scope>
    </dependency>
    <dependency>
      <groupId>org.bouncycastle</groupId>
      <artifactId>bcprov-jdk15on</artifactId>
      <version>1.68</version> <!-- {x-version-update;org.bouncycastle:bcprov-jdk15on;external_dependency} -->
      <scope>test</scope>
    </dependency>
  </dependencies>

  <build>
    <testResources>
      <testResource>
        <directory>src/samples/resources</directory>
      </testResource>
      <testResource>
        <directory>src/test/resources</directory>
      </testResource>
    </testResources>
    <plugins>
      <plugin>
        <groupId>org.apache.maven.plugins</groupId>
        <artifactId>maven-enforcer-plugin</artifactId>
        <version>3.0.0-M3</version> <!-- {x-version-update;org.apache.maven.plugins:maven-enforcer-plugin;external_dependency} -->
        <configuration>
          <rules>
            <bannedDependencies>
              <includes>
<<<<<<< HEAD
                <include>com.nimbusds:nimbus-jose-jwt:[9.24.4]</include> <!-- {x-include-update;com.nimbusds:nimbus-jose-jwt;external_dependency} -->
                <include>io.opentelemetry:opentelemetry-api:[1.20.0]</include> <!-- {x-include-update;io.opentelemetry:opentelemetry-api;external_dependency} -->
                <include>io.opentelemetry:opentelemetry-sdk:[1.20.0]</include> <!-- {x-include-update;io.opentelemetry:opentelemetry-sdk;external_dependency} -->
                <include>io.opentelemetry:opentelemetry-exporter-logging:[1.20.0]</include> <!-- {x-include-update;io.opentelemetry:opentelemetry-exporter-logging;external_dependency} -->
=======
                <include>com.nimbusds:nimbus-jose-jwt:[9.22]</include> <!-- {x-include-update;com.nimbusds:nimbus-jose-jwt;external_dependency} -->
                <include>io.opentelemetry:opentelemetry-api:[1.23.0]</include> <!-- {x-include-update;io.opentelemetry:opentelemetry-api;external_dependency} -->
                <include>io.opentelemetry:opentelemetry-sdk:[1.23.0]</include> <!-- {x-include-update;io.opentelemetry:opentelemetry-sdk;external_dependency} -->
                <include>io.opentelemetry:opentelemetry-exporter-logging:[1.23.0]</include> <!-- {x-include-update;io.opentelemetry:opentelemetry-exporter-logging;external_dependency} -->
>>>>>>> cbba900b
              </includes>
            </bannedDependencies>
          </rules>
        </configuration>
      </plugin>
    </plugins>
  </build>
</project><|MERGE_RESOLUTION|>--- conflicted
+++ resolved
@@ -50,7 +50,7 @@
     <dependency>
       <groupId>com.nimbusds</groupId>
       <artifactId>nimbus-jose-jwt</artifactId>
-      <version>9.24.4</version> <!-- {x-version-update;com.nimbusds:nimbus-jose-jwt;external_dependency} -->
+      <version>9.22</version> <!-- {x-version-update;com.nimbusds:nimbus-jose-jwt;external_dependency} -->
     </dependency>
     <!-- Added this dependency to include necessary annotations used by reactor core.
     Without this dependency, java throws a warning about the GuardedBy attribute. -->
@@ -95,19 +95,19 @@
     <dependency>
       <groupId>org.junit.jupiter</groupId>
       <artifactId>junit-jupiter-api</artifactId>
-      <version>5.9.2</version> <!-- {x-version-update;org.junit.jupiter:junit-jupiter-api;external_dependency} -->
+      <version>5.9.1</version> <!-- {x-version-update;org.junit.jupiter:junit-jupiter-api;external_dependency} -->
       <scope>test</scope>
     </dependency>
     <dependency>
       <groupId>org.junit.jupiter</groupId>
       <artifactId>junit-jupiter-engine</artifactId>
-      <version>5.9.2</version> <!-- {x-version-update;org.junit.jupiter:junit-jupiter-engine;external_dependency} -->
+      <version>5.9.1</version> <!-- {x-version-update;org.junit.jupiter:junit-jupiter-engine;external_dependency} -->
       <scope>test</scope>
     </dependency>
     <dependency>
       <groupId>org.junit.jupiter</groupId>
       <artifactId>junit-jupiter-params</artifactId>
-      <version>5.9.2</version> <!-- {x-version-update;org.junit.jupiter:junit-jupiter-params;external_dependency} -->
+      <version>5.9.1</version> <!-- {x-version-update;org.junit.jupiter:junit-jupiter-params;external_dependency} -->
       <scope>test</scope>
     </dependency>
     <dependency>
@@ -148,17 +148,10 @@
           <rules>
             <bannedDependencies>
               <includes>
-<<<<<<< HEAD
-                <include>com.nimbusds:nimbus-jose-jwt:[9.24.4]</include> <!-- {x-include-update;com.nimbusds:nimbus-jose-jwt;external_dependency} -->
-                <include>io.opentelemetry:opentelemetry-api:[1.20.0]</include> <!-- {x-include-update;io.opentelemetry:opentelemetry-api;external_dependency} -->
-                <include>io.opentelemetry:opentelemetry-sdk:[1.20.0]</include> <!-- {x-include-update;io.opentelemetry:opentelemetry-sdk;external_dependency} -->
-                <include>io.opentelemetry:opentelemetry-exporter-logging:[1.20.0]</include> <!-- {x-include-update;io.opentelemetry:opentelemetry-exporter-logging;external_dependency} -->
-=======
                 <include>com.nimbusds:nimbus-jose-jwt:[9.22]</include> <!-- {x-include-update;com.nimbusds:nimbus-jose-jwt;external_dependency} -->
                 <include>io.opentelemetry:opentelemetry-api:[1.23.0]</include> <!-- {x-include-update;io.opentelemetry:opentelemetry-api;external_dependency} -->
                 <include>io.opentelemetry:opentelemetry-sdk:[1.23.0]</include> <!-- {x-include-update;io.opentelemetry:opentelemetry-sdk;external_dependency} -->
                 <include>io.opentelemetry:opentelemetry-exporter-logging:[1.23.0]</include> <!-- {x-include-update;io.opentelemetry:opentelemetry-exporter-logging;external_dependency} -->
->>>>>>> cbba900b
               </includes>
             </bannedDependencies>
           </rules>
