--- conflicted
+++ resolved
@@ -82,15 +82,12 @@
       <groupId>com.azure</groupId>
       <artifactId>azure-identity</artifactId>
       <version>1.3.5</version> <!-- {x-version-update;com.azure:azure-identity;dependency} -->
-<<<<<<< HEAD
-=======
       <scope>test</scope>
     </dependency>
     <dependency>
       <groupId>org.bouncycastle</groupId>
       <artifactId>bcprov-jdk15on</artifactId>
       <version>1.68</version> <!-- {x-version-update;org.bouncycastle:bcprov-jdk15on;external_dependency} -->
->>>>>>> 77e13410
       <scope>test</scope>
     </dependency>
   </dependencies>
