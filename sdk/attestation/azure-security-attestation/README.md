# Azure Attestation client library for Java

Microsoft Azure Attestation (preview) is a unified solution for remotely verifying the trustworthiness of a platform and integrity of the binaries running inside it. The service supports attestation of the platforms backed by Trusted Platform Modules (TPMs) alongside the ability to attest to the state of Trusted Execution Environments (TEEs) such as Intel® Software Guard Extensions (SGX) enclaves and Virtualization-based Security (VBS) enclaves.

Attestation is a process for demonstrating that software binaries were properly instantiated on a trusted platform. Remote relying parties can then gain confidence that only such intended software is running on trusted hardware. Azure Attestation is a unified customer-facing service and framework for attestation.

Azure Attestation enables cutting-edge security paradigms such as Azure Confidential computing and Intelligent Edge protection. Customers have been requesting the ability to independently verify the location of a machine, the posture of a virtual machine (VM) on that machine, and the environment within which enclaves are running on that VM. Azure Attestation will empower these and many additional customer requests.

Azure Attestation receives evidence from compute entities, turns them into a set of claims, validates them against configurable policies, and produces cryptographic proofs for claims-based applications (for example, relying parties and auditing authorities).

> NOTE: This is a preliminary SDK for the Microsoft Azure Attestation service. It provides all the essential functionality to access the Azure Attestation service, but requires a significant amount of infrastructure to work correctly.

## Getting started

### Include the package

#### Include the BOM file

Please include the azure-sdk-bom to your project to take dependency on the General Availability (GA) version of the library. In the following snippet, replace the {bom_version_to_target} placeholder with the version number.
To learn more about the BOM, see the [AZURE SDK BOM README](https://github.com/Azure/azure-sdk-for-java/blob/main/sdk/boms/azure-sdk-bom/README.md).

```xml
<dependencyManagement>
    <dependencies>
        <dependency>
            <groupId>com.azure</groupId>
            <artifactId>azure-sdk-bom</artifactId>
            <version>{bom_version_to_target}</version>
            <type>pom</type>
            <scope>import</scope>
        </dependency>
    </dependencies>
</dependencyManagement>
```
and then include the direct dependency in the dependencies section without the version tag as shown below.

```xml
<dependencies>
  <dependency>
    <groupId>com.azure</groupId>
    <artifactId>azure-security-attestation</artifactId>
  </dependency>
</dependencies>
```

#### Include direct dependency
If you want to take dependency on a particular version of the library that is not present in the BOM,
add the direct dependency to your project as follows.

[//]: # ({x-version-update-start;com.azure:azure-security-attestation;current})

```xml
<!-- Install the Azure Attestation SDK -->
<dependency>
    <groupId>com.azure</groupId>
    <artifactId>azure-security-attestation</artifactId>
<<<<<<< HEAD
    <version>1.1.1</version>
=======
    <version>1.1.2</version>
>>>>>>> 8d609db9
</dependency>
```

[//]: # ({x-version-update-end})

### Prerequisites

- A [Java Development Kit (JDK)][jdk_link], version 8 or later.
- [Azure Subscription][azure_subscription]
- An existing [Azure Attestation instance][azure_attestation]. If you need to create an attestation instance, you can use the [Azure Cloud Shell][azure_cloud_shell] to create one with this Azure CLI command. Replace `<your-resource-group-name>` and `<your-instance-name>` with your own, unique names:

```bash
az attestation create --resource-group <your-resource-group-name> --name <your-key-vault-name>
```

### Authenticate the client

In order to interact with the Azure Attestation service, your client must present an Azure Active Directory bearer token to the service.

The simplest way of providing a bearer token is to use the  `DefaultAzureCredential` authentication method by providing client secret credentials is being used in this getting started section, but you can find more ways to authenticate with [azure-identity][azure_identity].

## Key concepts

The Microsoft Azure Attestation service runs in two separate modes: "Isolated" and "AAD". When the service is running in "Isolated" mode, the customer needs to
provide additional information beyond their authentication credentials to verify that they are authorized to modify the state of an attestation instance.

There are four major client types provided in this preview SDK:

- [SGX and TPM enclave attestation.](#attestation)
- [MAA Attestation Token signing certificate discovery and validation.](#attestation-token-signing-certificate-discovery-and-validation)  
- [Attestation Policy management.](#policy-management)
- [Attestation policy management certificate management](#policy-management-certificate-management) (yes, policy management management).

Each attestation instance operates in one of two separate modes of operation:

- AAD mode.
- Isolated mode

In "AAD" mode, access to the service is controlled solely by Azure Role Based Access Control.  In "Isolated" mode,
the client is expected to provide additional evidence to prove that the client is authorized
to modify the service.

Finally, each region in which the Microsoft Azure Attestation service is available supports a "shared" instance, which
can be used to attest SGX enclaves which only need verification against the azure baseline (there are no policies applied to the shared instance). TPM attestation is not available in the shared instance.
While the shared instance requires AAD authentication, it does not have any RBAC policies - any customer with a valid AAD bearer token can attest using the shared instance.

### Attestation

SGX or TPM attestation is the process of validating evidence collected from
a trusted execution environment to ensure that it meets both the Azure baseline for that environment and customer defined policies applied to that environment.

### Attestation token signing certificate discovery and validation

Most responses from the MAA service are expressed in the form of a JSON Web Token. This token will be signed by a signing certificate
issued by the MAA service for the specified instance. If the MAA service instance is running in a region where the service runs in an SGX enclave, then
the certificate issued by the server can be verified using the [oe_verify_attestation_certificate() API](https://openenclave.github.io/openenclave/api/enclave_8h_a3b75c5638360adca181a0d945b45ad86.html).

### Policy Management

Each attestation service instance has a policy applied to it which defines additional criteria which the customer has defined.

For more information on attestation policies, see [Attestation Policy](https://docs.microsoft.com/azure/attestation/author-sign-policy)

### Policy Management certificate management

When an attestation instance is running in "Isolated" mode, the customer who created the instance will have provided
a policy management certificate at the time the instance is created. All policy modification operations require that the customer sign
the policy data with one of the existing policy management certificates. The Policy Management Certificate Management APIs enable
clients to add, remove or enumerate the policy management certificates.

## Examples

- [Instantiate a synchronous attestation client](#create-a-synchronous-attestation-client)
- [Retrieve token validation certificates](#retrieve-token-certificates)
- [Attest an SGX enclave](#attest-an-sgx-enclave)
- [Instantiate a synchronous administrative client](#create-a-synchronous-administrative-client)
- [Get attestation policy](#retrieve-current-attestation-policy-for-openenclave)
- [Set unsigned attestation policy](#set-unsigned-attestation-policy-aad-clients-only)
- [Set signed attestation policy](#set-signed-attestation-policy)
- [List policy management certificates](#list-attestation-signing-certificates)
- [Add policy management certificate](#add-attestation-signing-certificate)

### Create a synchronous attestation client

The `AttestationClientBuilder` class is used to create instances of the attestation client:

```java readme-sample-create-synchronous-client
AttestationClientBuilder attestationBuilder = new AttestationClientBuilder();
// Note that the "attest" calls do not require authentication.
AttestationClient client = attestationBuilder
    .endpoint(endpoint)
    .buildClient();
```

### Retrieve Token Certificates

Use `listAttestationSigners` to retrieve the set of certificates, which can be used to validate the token returned from the attestation service.
Normally, this information is not required as the attestation SDK will perform the validation as a part of the interaction with the
attestation service, however the APIs are provided for completeness and to facilitate customer's independently validating
attestation results.

```java readme-sample-getSigningCertificates
AttestationSignerCollection certs = client.listAttestationSigners();

certs.getAttestationSigners().forEach(cert -> {
    System.out.println("Found certificate.");
    if (cert.getKeyId() != null) {
        System.out.println("    Certificate Key ID: " + cert.getKeyId());
    } else {
        System.out.println("    Signer does not have a Key ID");
    }
    cert.getCertificates().forEach(chainElement -> {
        System.out.println("        Cert Subject: " + chainElement.getSubjectDN().getName());
        System.out.println("        Cert Issuer: " + chainElement.getIssuerDN().getName());
    });
});
```

### Attest an SGX Enclave

Use the `attestSgxEnclave` method to attest an SGX enclave.

```java readme-sample-attest-sgx-enclave
BinaryData decodedRuntimeData = BinaryData.fromBytes(SampleCollateral.getRunTimeData());
BinaryData sgxQuote = BinaryData.fromBytes(SampleCollateral.getSgxEnclaveQuote());

// Attest evidence from an OpenEnclave enclave specifying runtime data which should be
// interpreted as binary data.
AttestationResult result = client.attestSgxEnclave(new AttestationOptions(sgxQuote)
    .setRunTimeData(
        new AttestationData(decodedRuntimeData, AttestationDataInterpretation.BINARY)));

String issuer = result.getIssuer();

System.out.println("Attest Sgx Enclave completed. Issuer: " + issuer);
System.out.printf("Runtime Data Length: %d\n", result.getEnclaveHeldData().getLength());
```

### Create a synchronous administrative client

All administrative clients are authenticated.

```java readme-sample-create-admin-client
AttestationAdministrationClientBuilder attestationBuilder = new AttestationAdministrationClientBuilder();
// Note that the "policy" calls require authentication.
AttestationAdministrationClient client = attestationBuilder
    .endpoint(endpoint)
    .credential(new DefaultAzureCredentialBuilder().build())
    .buildClient();
```

### Retrieve current attestation policy for OpenEnclave

Use the `getAttestationPolicy` API to retrieve the current attestation policy for a given TEE.

```java readme-sample-getCurrentPolicy
String currentPolicy = client.getAttestationPolicy(AttestationType.OPEN_ENCLAVE);
System.out.printf("Current policy for OpenEnclave is: %s\n", currentPolicy);
```

### Set unsigned attestation policy (AAD clients only)

When an attestation instance is in AAD mode, the caller can use a convenience method to set an unsigned attestation
policy on the instance.

```java readme-sample-set-unsigned-policy
// Set the listed policy on an attestation instance. Please note that this particular policy will deny all
// attestation requests and should not be used in production.
PolicyResult policyResult = client.setAttestationPolicy(AttestationType.OPEN_ENCLAVE,
    "version=1.0; authorizationrules{=> deny();}; issuancerules{};");
System.out.printf("Policy set for OpenEnclave result: %s\n", policyResult.getPolicyResolution());
```

### Set signed attestation policy

For isolated mode attestation instances, the set or reset policy request must be signed using the key that is associated
with the attestation signing certificates configured on the attestation instance.

```java readme-sample-set-signed-policy
// Set the listed policy on an attestation instance using a signed policy token.
PolicyResult policyResult = client.setAttestationPolicy(AttestationType.SGX_ENCLAVE,
    new AttestationPolicySetOptions()
        .setAttestationPolicy("version=1.0; authorizationrules{=> permit();}; issuancerules{};")
            .setAttestationSigner(new AttestationSigningKey(certificate, privateKey)));
System.out.printf("Policy set for Sgx result: %s\n", policyResult.getPolicyResolution());
```

### List attestation signing certificates

When an attestation instance is in `Isolated` mode, the policy APIs need additional proof of authorization. This proof is
provided via the `AttestationSigningKey` parameter passed into the set and reset policy APIs.

Each `Isolated` mode instance has a set of certificates, which determine whether a caller has the authority to set an
attestation policy. When an attestation policy is set, the client presents a signed "token" to the service, which is signed
by the key in the `AttestationSigningKey`. The signed token, including the certificate in the `AttestationSigningKey` is
sent to the attestation service, which verifies that the token was signed with the private key corresponding to the
public key in the token. The set or reset policy operation will only succeed if the certificate in the token is one of
the policy management tokens. This interaction ensures that the client is in possession of the private key associated with
one of the policy management certificates and is thus authorized to perform the operation.

```java readme-sample-listPolicyCertificates
AttestationSignerCollection signers = client.listPolicyManagementCertificates();
System.out.printf("Instance %s contains %d signers.\n", endpoint, signers.getAttestationSigners().size());
for (AttestationSigner signer : signers.getAttestationSigners()) {
    System.out.printf("Certificate Subject: %s", signer.getCertificates().get(0).getSubjectDN().toString());
}
```

### Add attestation signing certificate

Adds a new certificate to the set of policy management certificates. The request to add the policy management certificate
must be signed with the private key associated with one of the existing policy management certificates (this ensures that
the caller is authorized to update the set of policy certificates).

Note: Adding the same certificate twice is not considered an error - if the certificate is already present, the addition is
ignored (this possibly surprising behavior is there because retries could cause the addition to be executed multiple times)

```java readme-sample-addPolicyManagementCertificate
System.out.printf("Adding new certificate %s\n", certificateToAdd.getSubjectDN().toString());
PolicyCertificatesModificationResult modificationResult = client.addPolicyManagementCertificate(
    new PolicyManagementCertificateOptions(certificateToAdd,
        new AttestationSigningKey(isolatedCertificate, isolatedKey)));
System.out.printf("Updated policy certificate, certificate add result: %s\n",
    modificationResult.getCertificateResolution());
System.out.printf("Added certificate thumbprint: %s\n", modificationResult.getCertificateThumbprint());
```

### Remove attestation signing certificate

Removes a certificate from the set of policy management certificates. The request to remove the policy management certificate
must be signed with the private key associated with one of the existing policy management certificates (this ensures that
the caller is authorized to update the set of policy certificates).

Note: Removing a non-existent certificate is not considered an error - if the certificate is not present, the removal is
ignored (this possibly surprising behavior is there because retries could cause the removal to be executed multiple times)

```java readme-sample-removePolicyManagementCertificate
System.out.printf("Removing existing certificate %s\n", certificateToRemove.getSubjectDN().toString());
PolicyCertificatesModificationResult modificationResult = client.deletePolicyManagementCertificate(
    new PolicyManagementCertificateOptions(certificateToRemove,
        new AttestationSigningKey(isolatedCertificate, isolatedKey)));
System.out.printf("Updated policy certificate, certificate remove result: %s\n",
    modificationResult.getCertificateResolution());
System.out.printf("Removed certificate thumbprint: %s\n", modificationResult.getCertificateThumbprint());
```

## Troubleshooting

Troubleshooting information for the MAA service can be found [here](https://docs.microsoft.com/azure/attestation/troubleshoot-guide)

## Next steps

For more information about the Microsoft Azure Attestation service, please see our [documentation page](https://docs.microsoft.com/azure/attestation/).

## Contributing

This project welcomes contributions and suggestions. Most contributions require you to agree to a Contributor License Agreement (CLA) declaring that you have the right to, and actually do, grant us the rights to use your contribution. For details, visit https://cla.microsoft.com.

When you submit a pull request, a CLA-bot will automatically determine whether you need to provide a CLA and decorate the PR appropriately (e.g., label, comment). Simply follow the instructions provided by the bot. You will only need to do this once across all repos using our CLA.

This project has adopted the [Microsoft Open Source Code of Conduct][microsoft_code_of_conduct]. For more information, see the Code of Conduct FAQ or contact <opencode@microsoft.com> with any additional questions or comments.

<!-- LINKS -->
[style-guide-msft]: https://docs.microsoft.com/style-guide/capitalization
[api_documentation]: https://azure.github.io/azure-sdk-for-java
[azure_attestation]: https://docs.microsoft.com/azure/attestation
[azure_identity]: https://github.com/Azure/azure-sdk-for-java/tree/main/sdk/identity/azure-identity
[maven]: https://maven.apache.org/
[azure_subscription]: https://azure.microsoft.com/
[azure_cli]: https://docs.microsoft.com/cli/azure
[rest_api]: https://docs.microsoft.com/rest/api/attestation/
[azure_create_application_in_portal]: https://docs.microsoft.com/azure/active-directory/develop/howto-create-service-principal-portal
[performance_tuning]: https://github.com/Azure/azure-sdk-for-java/wiki/Performance-Tuning
[jdk_link]: https://docs.microsoft.com/java/azure/jdk/?view=azure-java-stable
[azure_cloud_shell]: https://shell.azure.com/bash
[http_clients_wiki]: https://github.com/Azure/azure-sdk-for-java/wiki/HTTP-clients
[microsoft_code_of_conduct]: https://opensource.microsoft.com/codeofconduct/

![Impressions](https://azure-sdk-impressions.azurewebsites.net/api/impressions/azure-sdk-for-java%2Fsdk%2Fattestation%2Fazure-security-attestation%2FREADME.png)<|MERGE_RESOLUTION|>--- conflicted
+++ resolved
@@ -54,11 +54,7 @@
 <dependency>
     <groupId>com.azure</groupId>
     <artifactId>azure-security-attestation</artifactId>
-<<<<<<< HEAD
-    <version>1.1.1</version>
-=======
     <version>1.1.2</version>
->>>>>>> 8d609db9
 </dependency>
 ```
 
