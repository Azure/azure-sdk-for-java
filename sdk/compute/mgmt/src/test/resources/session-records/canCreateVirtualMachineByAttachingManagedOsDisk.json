{
  "networkCallRecords" : [ {
    "Method" : "PUT",
<<<<<<< HEAD
    "Uri" : "http://localhost:1234/subscriptions/00000000-0000-0000-0000-000000000000/resourcegroups/javacsmrg07415?api-version=2019-08-01",
    "Headers" : {
      "User-Agent" : "azsdk-java-com.azure.management.resources/2.0.0 (1.8.0_221; Windows 10 10.0)",
      "Content-Type" : "application/json"
    },
    "Response" : {
      "date" : "Mon, 18 May 2020 06:59:59 GMT",
      "content-length" : "309",
      "expires" : "-1",
      "x-ms-ratelimit-remaining-subscription-writes" : "1193",
=======
    "Uri" : "http://localhost:1234/subscriptions/00000000-0000-0000-0000-000000000000/resourcegroups/javacsmrg57885?api-version=2019-08-01",
    "Headers" : {
      "User-Agent" : "azsdk-java-com.azure.resourcemanager.resources/2.0.0-beta.1 (1.8.0_221; Windows 10 10.0)",
      "Content-Type" : "application/json"
    },
    "Response" : {
      "date" : "Thu, 18 Jun 2020 03:46:22 GMT",
      "content-length" : "225",
      "expires" : "-1",
      "x-ms-ratelimit-remaining-subscription-writes" : "1163",
>>>>>>> 846f5853
      "retry-after" : "0",
      "StatusCode" : "201",
      "strict-transport-security" : "max-age=31536000; includeSubDomains",
      "pragma" : "no-cache",
<<<<<<< HEAD
      "x-ms-correlation-request-id" : "bc3fdee5-6d7b-4270-bb79-da5acee7ffa3",
      "x-content-type-options" : "nosniff",
      "x-ms-routing-request-id" : "SOUTHEASTASIA:20200518T065959Z:bc3fdee5-6d7b-4270-bb79-da5acee7ffa3",
      "content-type" : "application/json; charset=utf-8",
      "cache-control" : "no-cache",
      "x-ms-request-id" : "bc3fdee5-6d7b-4270-bb79-da5acee7ffa3",
      "Body" : "{\"id\":\"/subscriptions/00000000-0000-0000-0000-000000000000/resourceGroups/javacsmrg07415\",\"name\":\"javacsmrg07415\",\"type\":\"Microsoft.Resources/resourceGroups\",\"location\":\"eastus\",\"tags\":{\"date\":\"2020-05-18T06:59:57.322Z\",\"product\":\"javasdk\",\"cause\":\"automation\"},\"properties\":{\"provisioningState\":\"Succeeded\"}}"
    }
  }, {
    "Method" : "PUT",
    "Uri" : "http://localhost:1234/subscriptions/00000000-0000-0000-0000-000000000000/resourceGroups/javacsmrg07415/providers/Microsoft.Storage/storageAccounts/stg4e132363e80?api-version=2019-06-01",
    "Headers" : {
      "User-Agent" : "azsdk-java-com.azure.management.storage/2.0.0 (1.8.0_221; Windows 10 10.0)",
      "Content-Type" : "application/json"
    },
    "Response" : {
      "date" : "Mon, 18 May 2020 07:00:05 GMT",
      "server" : "Microsoft-Azure-Storage-Resource-Provider/1.0,Microsoft-HTTPAPI/2.0 Microsoft-HTTPAPI/2.0",
      "content-length" : "0",
      "expires" : "-1",
      "x-ms-ratelimit-remaining-subscription-writes" : "1196",
      "retry-after" : "0",
      "StatusCode" : "202",
      "pragma" : "no-cache",
      "x-ms-correlation-request-id" : "0a81b4ea-63cd-457d-b94c-06f0a404e169",
      "strict-transport-security" : "max-age=31536000; includeSubDomains",
      "x-content-type-options" : "nosniff",
      "x-ms-routing-request-id" : "SOUTHEASTASIA:20200518T070006Z:0a81b4ea-63cd-457d-b94c-06f0a404e169",
      "content-type" : "text/plain; charset=utf-8",
      "location" : "http://localhost:1234/subscriptions/00000000-0000-0000-0000-000000000000/providers/Microsoft.Storage/locations/eastus/asyncoperations/b65ed416-8c3e-49b2-acbd-a4f32c234d57?monitor=true&api-version=2019-06-01",
      "cache-control" : "no-cache",
      "x-ms-request-id" : "b65ed416-8c3e-49b2-acbd-a4f32c234d57",
=======
      "x-ms-correlation-request-id" : "7126cb36-f416-41cc-bdba-dfbbaae7aec6",
      "x-content-type-options" : "nosniff",
      "x-ms-routing-request-id" : "SOUTHEASTASIA:20200618T034622Z:7126cb36-f416-41cc-bdba-dfbbaae7aec6",
      "content-type" : "application/json; charset=utf-8",
      "cache-control" : "no-cache",
      "x-ms-request-id" : "7126cb36-f416-41cc-bdba-dfbbaae7aec6",
      "Body" : "{\"id\":\"/subscriptions/00000000-0000-0000-0000-000000000000/resourceGroups/javacsmrg57885\",\"name\":\"javacsmrg57885\",\"type\":\"Microsoft.Resources/resourceGroups\",\"location\":\"eastus\",\"properties\":{\"provisioningState\":\"Succeeded\"}}"
    }
  }, {
    "Method" : "PUT",
    "Uri" : "http://localhost:1234/subscriptions/00000000-0000-0000-0000-000000000000/resourceGroups/javacsmrg57885/providers/Microsoft.Storage/storageAccounts/stg7f73926759b?api-version=2019-06-01",
    "Headers" : {
      "User-Agent" : "azsdk-java-com.azure.resourcemanager.storage/2.0.0-beta.1 (1.8.0_221; Windows 10 10.0)",
      "Content-Type" : "application/json"
    },
    "Response" : {
      "date" : "Thu, 18 Jun 2020 03:46:27 GMT",
      "server" : "Microsoft-Azure-Storage-Resource-Provider/1.0,Microsoft-HTTPAPI/2.0 Microsoft-HTTPAPI/2.0",
      "content-length" : "0",
      "expires" : "-1",
      "x-ms-ratelimit-remaining-subscription-writes" : "1162",
      "retry-after" : "0",
      "StatusCode" : "202",
      "pragma" : "no-cache",
      "x-ms-correlation-request-id" : "420079cf-dc23-4dea-b42a-02bd0be28b60",
      "strict-transport-security" : "max-age=31536000; includeSubDomains",
      "x-content-type-options" : "nosniff",
      "x-ms-routing-request-id" : "SOUTHEASTASIA:20200618T034627Z:420079cf-dc23-4dea-b42a-02bd0be28b60",
      "content-type" : "text/plain; charset=utf-8",
      "location" : "http://localhost:1234/subscriptions/00000000-0000-0000-0000-000000000000/providers/Microsoft.Storage/locations/eastus/asyncoperations/59b3e6e3-16e5-4b38-9fae-658a62bb74f8?monitor=true&api-version=2019-06-01",
      "cache-control" : "no-cache",
      "x-ms-request-id" : "59b3e6e3-16e5-4b38-9fae-658a62bb74f8",
>>>>>>> 846f5853
      "Body" : ""
    }
  }, {
    "Method" : "PUT",
<<<<<<< HEAD
    "Uri" : "http://localhost:1234/subscriptions/00000000-0000-0000-0000-000000000000/resourceGroups/javacsmrg07415/providers/Microsoft.Network/virtualNetworks/vnet91838be07a?api-version=2019-06-01",
    "Headers" : {
      "User-Agent" : "azsdk-java-com.azure.management.network/2.0.0 (1.8.0_221; Windows 10 10.0)",
      "Content-Type" : "application/json"
    },
    "Response" : {
      "date" : "Mon, 18 May 2020 07:00:07 GMT",
=======
    "Uri" : "http://localhost:1234/subscriptions/00000000-0000-0000-0000-000000000000/resourceGroups/javacsmrg57885/providers/Microsoft.Network/virtualNetworks/vnet79994694a3?api-version=2019-06-01",
    "Headers" : {
      "User-Agent" : "azsdk-java-com.azure.resourcemanager.network/2.0.0-beta.1 (1.8.0_221; Windows 10 10.0)",
      "Content-Type" : "application/json"
    },
    "Response" : {
      "date" : "Thu, 18 Jun 2020 03:46:27 GMT",
>>>>>>> 846f5853
      "server" : "Microsoft-HTTPAPI/2.0",
      "azure-asyncnotification" : "Enabled",
      "content-length" : "1342",
      "expires" : "-1",
<<<<<<< HEAD
      "x-ms-ratelimit-remaining-subscription-writes" : "1199",
      "retry-after" : "0",
      "StatusCode" : "201",
      "pragma" : "no-cache",
      "x-ms-correlation-request-id" : "0dc72986-ba49-4d9f-90b3-530313325834",
      "strict-transport-security" : "max-age=31536000; includeSubDomains",
      "x-ms-arm-service-request-id" : "2023d6c6-7f7e-4ab1-9c94-867cff0a5345",
      "x-content-type-options" : "nosniff",
      "x-ms-routing-request-id" : "SOUTHEASTASIA:20200518T070007Z:0dc72986-ba49-4d9f-90b3-530313325834",
      "content-type" : "application/json; charset=utf-8",
      "cache-control" : "no-cache",
      "x-ms-request-id" : "79ec803d-9ab9-4e0f-8d3d-9f122c97683f",
      "Body" : "{\r\n  \"name\": \"vnet91838be07a\",\r\n  \"id\": \"/subscriptions/00000000-0000-0000-0000-000000000000/resourceGroups/javacsmrg07415/providers/Microsoft.Network/virtualNetworks/vnet91838be07a\",\r\n  \"etag\": \"W/\\\"d8934921-3fb6-42ae-9239-17a9baf067fb\\\"\",\r\n  \"type\": \"Microsoft.Network/virtualNetworks\",\r\n  \"location\": \"eastus\",\r\n  \"tags\": {},\r\n  \"properties\": {\r\n    \"provisioningState\": \"Updating\",\r\n    \"resourceGuid\": \"a35c3d9a-28ea-48d4-a6ec-a415168fad55\",\r\n    \"addressSpace\": {\r\n      \"addressPrefixes\": [\r\n        \"10.0.0.0/28\"\r\n      ]\r\n    },\r\n    \"dhcpOptions\": {\r\n      \"dnsServers\": []\r\n    },\r\n    \"subnets\": [\r\n      {\r\n        \"name\": \"subnet1\",\r\n        \"id\": \"/subscriptions/00000000-0000-0000-0000-000000000000/resourceGroups/javacsmrg07415/providers/Microsoft.Network/virtualNetworks/vnet91838be07a/subnets/subnet1\",\r\n        \"etag\": \"W/\\\"d8934921-3fb6-42ae-9239-17a9baf067fb\\\"\",\r\n        \"properties\": {\r\n          \"provisioningState\": \"Updating\",\r\n          \"addressPrefix\": \"10.0.0.0/28\",\r\n          \"delegations\": [],\r\n          \"privateEndpointNetworkPolicies\": \"Enabled\",\r\n          \"privateLinkServiceNetworkPolicies\": \"Enabled\"\r\n        },\r\n        \"type\": \"Microsoft.Network/virtualNetworks/subnets\"\r\n      }\r\n    ],\r\n    \"virtualNetworkPeerings\": [],\r\n    \"enableDdosProtection\": false,\r\n    \"enableVmProtection\": false\r\n  }\r\n}",
      "azure-asyncoperation" : "http://localhost:1234/subscriptions/00000000-0000-0000-0000-000000000000/providers/Microsoft.Network/locations/eastus/operations/79ec803d-9ab9-4e0f-8d3d-9f122c97683f?api-version=2019-06-01"
    }
  }, {
    "Method" : "GET",
    "Uri" : "http://localhost:1234/subscriptions/00000000-0000-0000-0000-000000000000/providers/Microsoft.Storage/locations/eastus/asyncoperations/b65ed416-8c3e-49b2-acbd-a4f32c234d57?monitor=true&api-version=2019-06-01",
=======
      "x-ms-ratelimit-remaining-subscription-writes" : "1182",
      "retry-after" : "0",
      "StatusCode" : "201",
      "pragma" : "no-cache",
      "x-ms-correlation-request-id" : "6a934200-f90d-4cc6-b211-b99e077cd92e",
      "strict-transport-security" : "max-age=31536000; includeSubDomains",
      "x-ms-arm-service-request-id" : "b045390f-1be6-48c6-afbc-5a332e516942",
      "x-content-type-options" : "nosniff",
      "x-ms-routing-request-id" : "SOUTHEASTASIA:20200618T034628Z:6a934200-f90d-4cc6-b211-b99e077cd92e",
      "content-type" : "application/json; charset=utf-8",
      "cache-control" : "no-cache",
      "x-ms-request-id" : "09b14ebf-542e-437e-a35d-9ca2a1f60764",
      "Body" : "{\r\n  \"name\": \"vnet79994694a3\",\r\n  \"id\": \"/subscriptions/00000000-0000-0000-0000-000000000000/resourceGroups/javacsmrg57885/providers/Microsoft.Network/virtualNetworks/vnet79994694a3\",\r\n  \"etag\": \"W/\\\"d338b2f9-197b-4360-9c80-0af7a5490101\\\"\",\r\n  \"type\": \"Microsoft.Network/virtualNetworks\",\r\n  \"location\": \"eastus\",\r\n  \"tags\": {},\r\n  \"properties\": {\r\n    \"provisioningState\": \"Updating\",\r\n    \"resourceGuid\": \"73e94eb2-26e3-4070-b0dd-ea2a5bdc4de5\",\r\n    \"addressSpace\": {\r\n      \"addressPrefixes\": [\r\n        \"10.0.0.0/28\"\r\n      ]\r\n    },\r\n    \"dhcpOptions\": {\r\n      \"dnsServers\": []\r\n    },\r\n    \"subnets\": [\r\n      {\r\n        \"name\": \"subnet1\",\r\n        \"id\": \"/subscriptions/00000000-0000-0000-0000-000000000000/resourceGroups/javacsmrg57885/providers/Microsoft.Network/virtualNetworks/vnet79994694a3/subnets/subnet1\",\r\n        \"etag\": \"W/\\\"d338b2f9-197b-4360-9c80-0af7a5490101\\\"\",\r\n        \"properties\": {\r\n          \"provisioningState\": \"Updating\",\r\n          \"addressPrefix\": \"10.0.0.0/28\",\r\n          \"delegations\": [],\r\n          \"privateEndpointNetworkPolicies\": \"Enabled\",\r\n          \"privateLinkServiceNetworkPolicies\": \"Enabled\"\r\n        },\r\n        \"type\": \"Microsoft.Network/virtualNetworks/subnets\"\r\n      }\r\n    ],\r\n    \"virtualNetworkPeerings\": [],\r\n    \"enableDdosProtection\": false,\r\n    \"enableVmProtection\": false\r\n  }\r\n}",
      "azure-asyncoperation" : "http://localhost:1234/subscriptions/00000000-0000-0000-0000-000000000000/providers/Microsoft.Network/locations/eastus/operations/09b14ebf-542e-437e-a35d-9ca2a1f60764?api-version=2019-06-01"
    }
  }, {
    "Method" : "GET",
    "Uri" : "http://localhost:1234/subscriptions/00000000-0000-0000-0000-000000000000/providers/Microsoft.Network/locations/eastus/operations/09b14ebf-542e-437e-a35d-9ca2a1f60764?api-version=2019-06-01",
>>>>>>> 846f5853
    "Headers" : {
      "User-Agent" : "azsdk-java-com.azure.resourcemanager.resources.fluentcore.policy/null (1.8.0_221; Windows 10 10.0)"
    },
    "Response" : {
<<<<<<< HEAD
      "date" : "Mon, 18 May 2020 07:00:36 GMT",
      "server" : "Microsoft-Azure-Storage-Resource-Provider/1.0,Microsoft-HTTPAPI/2.0 Microsoft-HTTPAPI/2.0",
      "content-length" : "1180",
      "expires" : "-1",
      "retry-after" : "0",
      "x-ms-ratelimit-remaining-subscription-reads" : "11998",
      "StatusCode" : "200",
      "pragma" : "no-cache",
      "x-ms-correlation-request-id" : "b154d5a9-e74c-4c77-b8ed-cd5c312258ba",
=======
      "date" : "Thu, 18 Jun 2020 03:46:32 GMT",
      "server" : "Microsoft-HTTPAPI/2.0",
      "content-length" : "29",
      "expires" : "-1",
      "retry-after" : "0",
      "x-ms-ratelimit-remaining-subscription-reads" : "9211",
      "StatusCode" : "200",
      "pragma" : "no-cache",
      "x-ms-correlation-request-id" : "ab4885bf-bf86-4f94-8d68-153ca80a5cef",
>>>>>>> 846f5853
      "strict-transport-security" : "max-age=31536000; includeSubDomains",
      "x-ms-arm-service-request-id" : "07ee0ebc-ba83-4f12-94fc-170f1ce00a5a",
      "x-content-type-options" : "nosniff",
<<<<<<< HEAD
      "x-ms-routing-request-id" : "SOUTHEASTASIA:20200518T070036Z:b154d5a9-e74c-4c77-b8ed-cd5c312258ba",
      "content-type" : "application/json",
      "cache-control" : "no-cache",
      "x-ms-request-id" : "208109e0-fbe9-414b-978e-38c69827b8e3",
      "Body" : "{\"sku\":{\"name\":\"Standard_GRS\",\"tier\":\"Standard\"},\"kind\":\"Storage\",\"id\":\"/subscriptions/00000000-0000-0000-0000-000000000000/resourceGroups/javacsmrg07415/providers/Microsoft.Storage/storageAccounts/stg4e132363e80\",\"name\":\"stg4e132363e80\",\"type\":\"Microsoft.Storage/storageAccounts\",\"location\":\"eastus\",\"tags\":{},\"properties\":{\"privateEndpointConnections\":[],\"networkAcls\":{\"bypass\":\"AzureServices\",\"virtualNetworkRules\":[],\"ipRules\":[],\"defaultAction\":\"Allow\"},\"supportsHttpsTrafficOnly\":true,\"encryption\":{\"services\":{\"file\":{\"keyType\":\"Account\",\"enabled\":true,\"lastEnabledTime\":\"2020-05-18T07:00:05.5038574Z\"},\"blob\":{\"keyType\":\"Account\",\"enabled\":true,\"lastEnabledTime\":\"2020-05-18T07:00:05.5038574Z\"}},\"keySource\":\"Microsoft.Storage\"},\"provisioningState\":\"Succeeded\",\"creationTime\":\"2020-05-18T07:00:05.4257261Z\",\"primaryEndpoints\":{\"blob\":\"https://stg4e132363e80.blob.core.windows.net/\",\"queue\":\"https://stg4e132363e80.queue.core.windows.net/\",\"table\":\"https://stg4e132363e80.table.core.windows.net/\",\"file\":\"https://stg4e132363e80.file.core.windows.net/\"},\"primaryLocation\":\"eastus\",\"statusOfPrimary\":\"available\",\"secondaryLocation\":\"westus\",\"statusOfSecondary\":\"available\"}}"
    }
  }, {
    "Method" : "GET",
    "Uri" : "http://localhost:1234/subscriptions/00000000-0000-0000-0000-000000000000/providers/Microsoft.Network/locations/eastus/operations/79ec803d-9ab9-4e0f-8d3d-9f122c97683f?api-version=2019-06-01",
=======
      "x-ms-routing-request-id" : "SOUTHEASTASIA:20200618T034632Z:ab4885bf-bf86-4f94-8d68-153ca80a5cef",
      "content-type" : "application/json; charset=utf-8",
      "cache-control" : "no-cache",
      "x-ms-request-id" : "78a38ec0-109d-4ac5-8c7e-af56b39ab2ab",
      "Body" : "{\r\n  \"status\": \"Succeeded\"\r\n}"
    }
  }, {
    "Method" : "GET",
    "Uri" : "http://localhost:1234/subscriptions/00000000-0000-0000-0000-000000000000/resourceGroups/javacsmrg57885/providers/Microsoft.Network/virtualNetworks/vnet79994694a3?api-version=2019-06-01",
>>>>>>> 846f5853
    "Headers" : {
      "User-Agent" : "azsdk-java-com.azure.resourcemanager.resources.fluentcore.policy/null (1.8.0_221; Windows 10 10.0)"
    },
    "Response" : {
<<<<<<< HEAD
      "date" : "Mon, 18 May 2020 07:00:39 GMT",
=======
      "date" : "Thu, 18 Jun 2020 03:46:32 GMT",
>>>>>>> 846f5853
      "server" : "Microsoft-HTTPAPI/2.0",
      "content-length" : "1344",
      "expires" : "-1",
      "retry-after" : "0",
<<<<<<< HEAD
      "x-ms-ratelimit-remaining-subscription-reads" : "11995",
      "StatusCode" : "200",
      "pragma" : "no-cache",
      "x-ms-correlation-request-id" : "a9733d6d-2c21-4162-bf7f-06962a6ce448",
      "strict-transport-security" : "max-age=31536000; includeSubDomains",
      "x-ms-arm-service-request-id" : "dab7f460-bef0-4664-b931-d0766bf47ae6",
      "x-content-type-options" : "nosniff",
      "x-ms-routing-request-id" : "SOUTHEASTASIA:20200518T070039Z:a9733d6d-2c21-4162-bf7f-06962a6ce448",
      "content-type" : "application/json; charset=utf-8",
      "cache-control" : "no-cache",
      "x-ms-request-id" : "00071cf0-cd89-4c40-978f-1dc781039e47",
      "Body" : "{\r\n  \"status\": \"Succeeded\"\r\n}"
    }
  }, {
    "Method" : "GET",
    "Uri" : "http://localhost:1234/subscriptions/00000000-0000-0000-0000-000000000000/resourceGroups/javacsmrg07415/providers/Microsoft.Storage/storageAccounts/stg4e132363e80?api-version=2019-06-01",
    "Headers" : {
      "User-Agent" : "azsdk-java-com.azure.management.storage/2.0.0 (1.8.0_221; Windows 10 10.0)",
      "Content-Type" : "application/json"
    },
    "Response" : {
      "date" : "Mon, 18 May 2020 07:01:06 GMT",
=======
      "x-ms-ratelimit-remaining-subscription-reads" : "9220",
      "StatusCode" : "200",
      "pragma" : "no-cache",
      "x-ms-correlation-request-id" : "d36e0e5e-3ceb-45c1-8da5-824c47d57b3a",
      "strict-transport-security" : "max-age=31536000; includeSubDomains",
      "x-ms-arm-service-request-id" : "82fa6cc0-18bf-40fb-9715-ef4902cde5d4",
      "x-content-type-options" : "nosniff",
      "x-ms-routing-request-id" : "SOUTHEASTASIA:20200618T034633Z:d36e0e5e-3ceb-45c1-8da5-824c47d57b3a",
      "etag" : "W/\"7a874c9f-a2b4-4c87-9c1e-4c4f5f421a23\"",
      "content-type" : "application/json; charset=utf-8",
      "cache-control" : "no-cache",
      "x-ms-request-id" : "380e11a9-bdf1-410b-9cca-2e726f1b1cc5",
      "Body" : "{\r\n  \"name\": \"vnet79994694a3\",\r\n  \"id\": \"/subscriptions/00000000-0000-0000-0000-000000000000/resourceGroups/javacsmrg57885/providers/Microsoft.Network/virtualNetworks/vnet79994694a3\",\r\n  \"etag\": \"W/\\\"7a874c9f-a2b4-4c87-9c1e-4c4f5f421a23\\\"\",\r\n  \"type\": \"Microsoft.Network/virtualNetworks\",\r\n  \"location\": \"eastus\",\r\n  \"tags\": {},\r\n  \"properties\": {\r\n    \"provisioningState\": \"Succeeded\",\r\n    \"resourceGuid\": \"73e94eb2-26e3-4070-b0dd-ea2a5bdc4de5\",\r\n    \"addressSpace\": {\r\n      \"addressPrefixes\": [\r\n        \"10.0.0.0/28\"\r\n      ]\r\n    },\r\n    \"dhcpOptions\": {\r\n      \"dnsServers\": []\r\n    },\r\n    \"subnets\": [\r\n      {\r\n        \"name\": \"subnet1\",\r\n        \"id\": \"/subscriptions/00000000-0000-0000-0000-000000000000/resourceGroups/javacsmrg57885/providers/Microsoft.Network/virtualNetworks/vnet79994694a3/subnets/subnet1\",\r\n        \"etag\": \"W/\\\"7a874c9f-a2b4-4c87-9c1e-4c4f5f421a23\\\"\",\r\n        \"properties\": {\r\n          \"provisioningState\": \"Succeeded\",\r\n          \"addressPrefix\": \"10.0.0.0/28\",\r\n          \"delegations\": [],\r\n          \"privateEndpointNetworkPolicies\": \"Enabled\",\r\n          \"privateLinkServiceNetworkPolicies\": \"Enabled\"\r\n        },\r\n        \"type\": \"Microsoft.Network/virtualNetworks/subnets\"\r\n      }\r\n    ],\r\n    \"virtualNetworkPeerings\": [],\r\n    \"enableDdosProtection\": false,\r\n    \"enableVmProtection\": false\r\n  }\r\n}"
    }
  }, {
    "Method" : "PUT",
    "Uri" : "http://localhost:1234/subscriptions/00000000-0000-0000-0000-000000000000/resourceGroups/javacsmrg57885/providers/Microsoft.Network/networkInterfaces/nicmyvm6ee14944395?api-version=2019-06-01",
    "Headers" : {
      "User-Agent" : "azsdk-java-com.azure.resourcemanager.network/2.0.0-beta.1 (1.8.0_221; Windows 10 10.0)",
      "Content-Type" : "application/json"
    },
    "Response" : {
      "date" : "Thu, 18 Jun 2020 03:46:39 GMT",
      "server" : "Microsoft-HTTPAPI/2.0",
      "azure-asyncnotification" : "Enabled",
      "content-length" : "1647",
      "expires" : "-1",
      "x-ms-ratelimit-remaining-subscription-writes" : "1165",
      "retry-after" : "0",
      "StatusCode" : "201",
      "pragma" : "no-cache",
      "x-ms-correlation-request-id" : "506ed96c-d16c-4961-bb03-17124bdc739e",
      "strict-transport-security" : "max-age=31536000; includeSubDomains",
      "x-ms-arm-service-request-id" : "d52099d9-29be-417f-b660-134745dee1e5",
      "x-content-type-options" : "nosniff",
      "x-ms-routing-request-id" : "SOUTHEASTASIA:20200618T034640Z:506ed96c-d16c-4961-bb03-17124bdc739e",
      "content-type" : "application/json; charset=utf-8",
      "cache-control" : "no-cache",
      "x-ms-request-id" : "43b7c761-d6fd-4ebd-98dd-d3c41bb6f317",
      "Body" : "{\r\n  \"name\": \"nicmyvm6ee14944395\",\r\n  \"id\": \"/subscriptions/00000000-0000-0000-0000-000000000000/resourceGroups/javacsmrg57885/providers/Microsoft.Network/networkInterfaces/nicmyvm6ee14944395\",\r\n  \"etag\": \"W/\\\"c3f6d70e-8f45-473a-808c-a4f8d693975e\\\"\",\r\n  \"location\": \"eastus\",\r\n  \"tags\": {},\r\n  \"properties\": {\r\n    \"provisioningState\": \"Succeeded\",\r\n    \"resourceGuid\": \"1e33be0b-13cd-4152-a3e9-4463643a0105\",\r\n    \"ipConfigurations\": [\r\n      {\r\n        \"name\": \"primary\",\r\n        \"id\": \"/subscriptions/00000000-0000-0000-0000-000000000000/resourceGroups/javacsmrg57885/providers/Microsoft.Network/networkInterfaces/nicmyvm6ee14944395/ipConfigurations/primary\",\r\n        \"etag\": \"W/\\\"c3f6d70e-8f45-473a-808c-a4f8d693975e\\\"\",\r\n        \"type\": \"Microsoft.Network/networkInterfaces/ipConfigurations\",\r\n        \"properties\": {\r\n          \"provisioningState\": \"Succeeded\",\r\n          \"privateIPAddress\": \"10.0.0.4\",\r\n          \"privateIPAllocationMethod\": \"Dynamic\",\r\n          \"subnet\": {\r\n            \"id\": \"/subscriptions/00000000-0000-0000-0000-000000000000/resourceGroups/javacsmrg57885/providers/Microsoft.Network/virtualNetworks/vnet79994694a3/subnets/subnet1\"\r\n          },\r\n          \"primary\": true,\r\n          \"privateIPAddressVersion\": \"IPv4\"\r\n        }\r\n      }\r\n    ],\r\n    \"dnsSettings\": {\r\n      \"dnsServers\": [],\r\n      \"appliedDnsServers\": [],\r\n      \"internalDomainNameSuffix\": \"wjhos25dezyebmg33ivfxxcn2f.bx.internal.cloudapp.net\"\r\n    },\r\n    \"enableAcceleratedNetworking\": false,\r\n    \"enableIPForwarding\": false,\r\n    \"hostedWorkloads\": [],\r\n    \"tapConfigurations\": []\r\n  },\r\n  \"type\": \"Microsoft.Network/networkInterfaces\"\r\n}",
      "azure-asyncoperation" : "http://localhost:1234/subscriptions/00000000-0000-0000-0000-000000000000/providers/Microsoft.Network/locations/eastus/operations/43b7c761-d6fd-4ebd-98dd-d3c41bb6f317?api-version=2019-06-01"
    }
  }, {
    "Method" : "GET",
    "Uri" : "http://localhost:1234/subscriptions/00000000-0000-0000-0000-000000000000/providers/Microsoft.Storage/locations/eastus/asyncoperations/59b3e6e3-16e5-4b38-9fae-658a62bb74f8?monitor=true&api-version=2019-06-01",
    "Headers" : {
      "User-Agent" : "azsdk-java-com.azure.resourcemanager.resources.fluentcore.policy/null (1.8.0_221; Windows 10 10.0)"
    },
    "Response" : {
      "date" : "Thu, 18 Jun 2020 03:46:45 GMT",
>>>>>>> 846f5853
      "server" : "Microsoft-Azure-Storage-Resource-Provider/1.0,Microsoft-HTTPAPI/2.0 Microsoft-HTTPAPI/2.0",
      "content-length" : "1180",
      "expires" : "-1",
      "retry-after" : "0",
<<<<<<< HEAD
      "x-ms-ratelimit-remaining-subscription-reads" : "11971",
      "StatusCode" : "200",
      "pragma" : "no-cache",
      "x-ms-correlation-request-id" : "7bd9d3d9-ae0d-49ea-a434-b0aa7bdf7376",
      "strict-transport-security" : "max-age=31536000; includeSubDomains",
      "x-content-type-options" : "nosniff",
      "x-ms-routing-request-id" : "SOUTHEASTASIA:20200518T070107Z:7bd9d3d9-ae0d-49ea-a434-b0aa7bdf7376",
      "content-type" : "application/json",
      "cache-control" : "no-cache",
      "x-ms-request-id" : "17818753-af9c-4b23-8b48-bc9121635c3c",
      "Body" : "{\"sku\":{\"name\":\"Standard_GRS\",\"tier\":\"Standard\"},\"kind\":\"Storage\",\"id\":\"/subscriptions/00000000-0000-0000-0000-000000000000/resourceGroups/javacsmrg07415/providers/Microsoft.Storage/storageAccounts/stg4e132363e80\",\"name\":\"stg4e132363e80\",\"type\":\"Microsoft.Storage/storageAccounts\",\"location\":\"eastus\",\"tags\":{},\"properties\":{\"privateEndpointConnections\":[],\"networkAcls\":{\"bypass\":\"AzureServices\",\"virtualNetworkRules\":[],\"ipRules\":[],\"defaultAction\":\"Allow\"},\"supportsHttpsTrafficOnly\":true,\"encryption\":{\"services\":{\"file\":{\"keyType\":\"Account\",\"enabled\":true,\"lastEnabledTime\":\"2020-05-18T07:00:05.5038574Z\"},\"blob\":{\"keyType\":\"Account\",\"enabled\":true,\"lastEnabledTime\":\"2020-05-18T07:00:05.5038574Z\"}},\"keySource\":\"Microsoft.Storage\"},\"provisioningState\":\"Succeeded\",\"creationTime\":\"2020-05-18T07:00:05.4257261Z\",\"primaryEndpoints\":{\"blob\":\"https://stg4e132363e80.blob.core.windows.net/\",\"queue\":\"https://stg4e132363e80.queue.core.windows.net/\",\"table\":\"https://stg4e132363e80.table.core.windows.net/\",\"file\":\"https://stg4e132363e80.file.core.windows.net/\"},\"primaryLocation\":\"eastus\",\"statusOfPrimary\":\"available\",\"secondaryLocation\":\"westus\",\"statusOfSecondary\":\"available\"}}"
    }
  }, {
    "Method" : "GET",
    "Uri" : "http://localhost:1234/subscriptions/00000000-0000-0000-0000-000000000000/resourceGroups/javacsmrg07415/providers/Microsoft.Network/virtualNetworks/vnet91838be07a?api-version=2019-06-01",
=======
      "x-ms-ratelimit-remaining-subscription-reads" : "9774",
      "StatusCode" : "200",
      "pragma" : "no-cache",
      "x-ms-correlation-request-id" : "9cd9dd0f-a650-4c4c-a51f-98b06603423d",
      "strict-transport-security" : "max-age=31536000; includeSubDomains",
      "x-content-type-options" : "nosniff",
      "x-ms-routing-request-id" : "SOUTHEASTASIA:20200618T034645Z:9cd9dd0f-a650-4c4c-a51f-98b06603423d",
      "content-type" : "application/json",
      "cache-control" : "no-cache",
      "x-ms-request-id" : "9a01023a-d1f1-44fe-aebe-747872f67dba",
      "Body" : "{\"sku\":{\"name\":\"Standard_GRS\",\"tier\":\"Standard\"},\"kind\":\"Storage\",\"id\":\"/subscriptions/00000000-0000-0000-0000-000000000000/resourceGroups/javacsmrg57885/providers/Microsoft.Storage/storageAccounts/stg7f73926759b\",\"name\":\"stg7f73926759b\",\"type\":\"Microsoft.Storage/storageAccounts\",\"location\":\"eastus\",\"tags\":{},\"properties\":{\"privateEndpointConnections\":[],\"networkAcls\":{\"bypass\":\"AzureServices\",\"virtualNetworkRules\":[],\"ipRules\":[],\"defaultAction\":\"Allow\"},\"supportsHttpsTrafficOnly\":true,\"encryption\":{\"services\":{\"file\":{\"keyType\":\"Account\",\"enabled\":true,\"lastEnabledTime\":\"2020-06-18T03:46:27.4767843Z\"},\"blob\":{\"keyType\":\"Account\",\"enabled\":true,\"lastEnabledTime\":\"2020-06-18T03:46:27.4767843Z\"}},\"keySource\":\"Microsoft.Storage\"},\"provisioningState\":\"Succeeded\",\"creationTime\":\"2020-06-18T03:46:27.3986964Z\",\"primaryEndpoints\":{\"blob\":\"https://stg7f73926759b.blob.core.windows.net/\",\"queue\":\"https://stg7f73926759b.queue.core.windows.net/\",\"table\":\"https://stg7f73926759b.table.core.windows.net/\",\"file\":\"https://stg7f73926759b.file.core.windows.net/\"},\"primaryLocation\":\"eastus\",\"statusOfPrimary\":\"available\",\"secondaryLocation\":\"westus\",\"statusOfSecondary\":\"available\"}}"
    }
  }, {
    "Method" : "GET",
    "Uri" : "http://localhost:1234/subscriptions/00000000-0000-0000-0000-000000000000/resourceGroups/javacsmrg57885/providers/Microsoft.Storage/storageAccounts/stg7f73926759b?api-version=2019-06-01",
>>>>>>> 846f5853
    "Headers" : {
      "User-Agent" : "azsdk-java-com.azure.resourcemanager.storage/2.0.0-beta.1 (1.8.0_221; Windows 10 10.0)",
      "Content-Type" : "application/json"
    },
    "Response" : {
<<<<<<< HEAD
      "date" : "Mon, 18 May 2020 07:01:09 GMT",
=======
      "date" : "Thu, 18 Jun 2020 03:46:45 GMT",
      "server" : "Microsoft-Azure-Storage-Resource-Provider/1.0,Microsoft-HTTPAPI/2.0 Microsoft-HTTPAPI/2.0",
      "content-length" : "1180",
      "expires" : "-1",
      "retry-after" : "0",
      "x-ms-ratelimit-remaining-subscription-reads" : "8632",
      "StatusCode" : "200",
      "pragma" : "no-cache",
      "x-ms-correlation-request-id" : "992cdc8f-0fc1-4d58-8c45-528ca202c1d1",
      "strict-transport-security" : "max-age=31536000; includeSubDomains",
      "x-content-type-options" : "nosniff",
      "x-ms-routing-request-id" : "SOUTHEASTASIA:20200618T034645Z:992cdc8f-0fc1-4d58-8c45-528ca202c1d1",
      "content-type" : "application/json",
      "cache-control" : "no-cache",
      "x-ms-request-id" : "ae9fe58a-3fe4-4e1b-82af-67b5a56cadbc",
      "Body" : "{\"sku\":{\"name\":\"Standard_GRS\",\"tier\":\"Standard\"},\"kind\":\"Storage\",\"id\":\"/subscriptions/00000000-0000-0000-0000-000000000000/resourceGroups/javacsmrg57885/providers/Microsoft.Storage/storageAccounts/stg7f73926759b\",\"name\":\"stg7f73926759b\",\"type\":\"Microsoft.Storage/storageAccounts\",\"location\":\"eastus\",\"tags\":{},\"properties\":{\"privateEndpointConnections\":[],\"networkAcls\":{\"bypass\":\"AzureServices\",\"virtualNetworkRules\":[],\"ipRules\":[],\"defaultAction\":\"Allow\"},\"supportsHttpsTrafficOnly\":true,\"encryption\":{\"services\":{\"file\":{\"keyType\":\"Account\",\"enabled\":true,\"lastEnabledTime\":\"2020-06-18T03:46:27.4767843Z\"},\"blob\":{\"keyType\":\"Account\",\"enabled\":true,\"lastEnabledTime\":\"2020-06-18T03:46:27.4767843Z\"}},\"keySource\":\"Microsoft.Storage\"},\"provisioningState\":\"Succeeded\",\"creationTime\":\"2020-06-18T03:46:27.3986964Z\",\"primaryEndpoints\":{\"blob\":\"https://stg7f73926759b.blob.core.windows.net/\",\"queue\":\"https://stg7f73926759b.queue.core.windows.net/\",\"table\":\"https://stg7f73926759b.table.core.windows.net/\",\"file\":\"https://stg7f73926759b.file.core.windows.net/\"},\"primaryLocation\":\"eastus\",\"statusOfPrimary\":\"available\",\"secondaryLocation\":\"westus\",\"statusOfSecondary\":\"available\"}}"
    }
  }, {
    "Method" : "GET",
    "Uri" : "http://localhost:1234/subscriptions/00000000-0000-0000-0000-000000000000/providers/Microsoft.Network/locations/eastus/operations/43b7c761-d6fd-4ebd-98dd-d3c41bb6f317?api-version=2019-06-01",
    "Headers" : {
      "User-Agent" : "azsdk-java-com.azure.resourcemanager.resources.fluentcore.policy/null (1.8.0_221; Windows 10 10.0)"
    },
    "Response" : {
      "date" : "Thu, 18 Jun 2020 03:47:10 GMT",
>>>>>>> 846f5853
      "server" : "Microsoft-HTTPAPI/2.0",
      "content-length" : "29",
      "expires" : "-1",
      "retry-after" : "0",
<<<<<<< HEAD
      "x-ms-ratelimit-remaining-subscription-reads" : "11986",
      "StatusCode" : "200",
      "pragma" : "no-cache",
      "x-ms-correlation-request-id" : "e65f05e5-b401-4aa0-8629-0306c1888f57",
      "strict-transport-security" : "max-age=31536000; includeSubDomains",
      "x-ms-arm-service-request-id" : "655539eb-b76b-4fd6-9e2a-5db70d8629bf",
      "x-content-type-options" : "nosniff",
      "x-ms-routing-request-id" : "SOUTHEASTASIA:20200518T070109Z:e65f05e5-b401-4aa0-8629-0306c1888f57",
      "etag" : "W/\"566da7e0-af30-4255-b6ce-ea503ba6bc2c\"",
      "content-type" : "application/json; charset=utf-8",
      "cache-control" : "no-cache",
      "x-ms-request-id" : "e8ce0567-c1df-4415-87e8-616818f9f0f8",
      "Body" : "{\r\n  \"name\": \"vnet91838be07a\",\r\n  \"id\": \"/subscriptions/00000000-0000-0000-0000-000000000000/resourceGroups/javacsmrg07415/providers/Microsoft.Network/virtualNetworks/vnet91838be07a\",\r\n  \"etag\": \"W/\\\"566da7e0-af30-4255-b6ce-ea503ba6bc2c\\\"\",\r\n  \"type\": \"Microsoft.Network/virtualNetworks\",\r\n  \"location\": \"eastus\",\r\n  \"tags\": {},\r\n  \"properties\": {\r\n    \"provisioningState\": \"Succeeded\",\r\n    \"resourceGuid\": \"a35c3d9a-28ea-48d4-a6ec-a415168fad55\",\r\n    \"addressSpace\": {\r\n      \"addressPrefixes\": [\r\n        \"10.0.0.0/28\"\r\n      ]\r\n    },\r\n    \"dhcpOptions\": {\r\n      \"dnsServers\": []\r\n    },\r\n    \"subnets\": [\r\n      {\r\n        \"name\": \"subnet1\",\r\n        \"id\": \"/subscriptions/00000000-0000-0000-0000-000000000000/resourceGroups/javacsmrg07415/providers/Microsoft.Network/virtualNetworks/vnet91838be07a/subnets/subnet1\",\r\n        \"etag\": \"W/\\\"566da7e0-af30-4255-b6ce-ea503ba6bc2c\\\"\",\r\n        \"properties\": {\r\n          \"provisioningState\": \"Succeeded\",\r\n          \"addressPrefix\": \"10.0.0.0/28\",\r\n          \"delegations\": [],\r\n          \"privateEndpointNetworkPolicies\": \"Enabled\",\r\n          \"privateLinkServiceNetworkPolicies\": \"Enabled\"\r\n        },\r\n        \"type\": \"Microsoft.Network/virtualNetworks/subnets\"\r\n      }\r\n    ],\r\n    \"virtualNetworkPeerings\": [],\r\n    \"enableDdosProtection\": false,\r\n    \"enableVmProtection\": false\r\n  }\r\n}"
    }
  }, {
    "Method" : "PUT",
    "Uri" : "http://localhost:1234/subscriptions/00000000-0000-0000-0000-000000000000/resourceGroups/javacsmrg07415/providers/Microsoft.Network/networkInterfaces/nicmyvm679b103354e?api-version=2019-06-01",
    "Headers" : {
      "User-Agent" : "azsdk-java-com.azure.management.network/2.0.0 (1.8.0_221; Windows 10 10.0)",
      "Content-Type" : "application/json"
    },
    "Response" : {
      "date" : "Mon, 18 May 2020 07:01:14 GMT",
      "server" : "Microsoft-HTTPAPI/2.0",
      "azure-asyncnotification" : "Enabled",
      "content-length" : "1647",
      "expires" : "-1",
      "x-ms-ratelimit-remaining-subscription-writes" : "1192",
      "retry-after" : "0",
      "StatusCode" : "201",
      "pragma" : "no-cache",
      "x-ms-correlation-request-id" : "e7467630-c3af-477a-93c2-1889f934d2ee",
      "strict-transport-security" : "max-age=31536000; includeSubDomains",
      "x-ms-arm-service-request-id" : "e5c64d08-c4e3-44f5-97f6-8e994adfd8fc",
      "x-content-type-options" : "nosniff",
      "x-ms-routing-request-id" : "SOUTHEASTASIA:20200518T070115Z:e7467630-c3af-477a-93c2-1889f934d2ee",
      "content-type" : "application/json; charset=utf-8",
      "cache-control" : "no-cache",
      "x-ms-request-id" : "f246a10d-7c9a-418e-acb4-7b1d2daa6c3b",
      "Body" : "{\r\n  \"name\": \"nicmyvm679b103354e\",\r\n  \"id\": \"/subscriptions/00000000-0000-0000-0000-000000000000/resourceGroups/javacsmrg07415/providers/Microsoft.Network/networkInterfaces/nicmyvm679b103354e\",\r\n  \"etag\": \"W/\\\"abca87d2-77d4-4986-9935-0a407b5786ea\\\"\",\r\n  \"location\": \"eastus\",\r\n  \"tags\": {},\r\n  \"properties\": {\r\n    \"provisioningState\": \"Succeeded\",\r\n    \"resourceGuid\": \"b2d20b65-0ebd-4575-82d8-8dc8371b7d4d\",\r\n    \"ipConfigurations\": [\r\n      {\r\n        \"name\": \"primary\",\r\n        \"id\": \"/subscriptions/00000000-0000-0000-0000-000000000000/resourceGroups/javacsmrg07415/providers/Microsoft.Network/networkInterfaces/nicmyvm679b103354e/ipConfigurations/primary\",\r\n        \"etag\": \"W/\\\"abca87d2-77d4-4986-9935-0a407b5786ea\\\"\",\r\n        \"type\": \"Microsoft.Network/networkInterfaces/ipConfigurations\",\r\n        \"properties\": {\r\n          \"provisioningState\": \"Succeeded\",\r\n          \"privateIPAddress\": \"10.0.0.4\",\r\n          \"privateIPAllocationMethod\": \"Dynamic\",\r\n          \"subnet\": {\r\n            \"id\": \"/subscriptions/00000000-0000-0000-0000-000000000000/resourceGroups/javacsmrg07415/providers/Microsoft.Network/virtualNetworks/vnet91838be07a/subnets/subnet1\"\r\n          },\r\n          \"primary\": true,\r\n          \"privateIPAddressVersion\": \"IPv4\"\r\n        }\r\n      }\r\n    ],\r\n    \"dnsSettings\": {\r\n      \"dnsServers\": [],\r\n      \"appliedDnsServers\": [],\r\n      \"internalDomainNameSuffix\": \"ti4vzi5kfdkerjxmuqkrnd3nkf.bx.internal.cloudapp.net\"\r\n    },\r\n    \"enableAcceleratedNetworking\": false,\r\n    \"enableIPForwarding\": false,\r\n    \"hostedWorkloads\": [],\r\n    \"tapConfigurations\": []\r\n  },\r\n  \"type\": \"Microsoft.Network/networkInterfaces\"\r\n}",
      "azure-asyncoperation" : "http://localhost:1234/subscriptions/00000000-0000-0000-0000-000000000000/providers/Microsoft.Network/locations/eastus/operations/f246a10d-7c9a-418e-acb4-7b1d2daa6c3b?api-version=2019-06-01"
    }
  }, {
    "Method" : "GET",
    "Uri" : "http://localhost:1234/subscriptions/00000000-0000-0000-0000-000000000000/providers/Microsoft.Network/locations/eastus/operations/f246a10d-7c9a-418e-acb4-7b1d2daa6c3b?api-version=2019-06-01",
=======
      "x-ms-ratelimit-remaining-subscription-reads" : "8076",
      "StatusCode" : "200",
      "pragma" : "no-cache",
      "x-ms-correlation-request-id" : "04d779f5-4eb3-4383-b22f-b380cdf25c78",
      "strict-transport-security" : "max-age=31536000; includeSubDomains",
      "x-ms-arm-service-request-id" : "0eedf2c4-5299-4eb9-a720-ffc9acca7b9d",
      "x-content-type-options" : "nosniff",
      "x-ms-routing-request-id" : "SOUTHEASTASIA:20200618T034711Z:04d779f5-4eb3-4383-b22f-b380cdf25c78",
      "content-type" : "application/json; charset=utf-8",
      "cache-control" : "no-cache",
      "x-ms-request-id" : "c0027e0d-c18a-4c56-a868-2145542f0dbd",
      "Body" : "{\r\n  \"status\": \"Succeeded\"\r\n}"
    }
  }, {
    "Method" : "GET",
    "Uri" : "http://localhost:1234/subscriptions/00000000-0000-0000-0000-000000000000/resourceGroups/javacsmrg57885/providers/Microsoft.Network/networkInterfaces/nicmyvm6ee14944395?api-version=2019-06-01",
    "Headers" : {
      "User-Agent" : "azsdk-java-com.azure.resourcemanager.resources.fluentcore.policy/null (1.8.0_221; Windows 10 10.0)"
    },
    "Response" : {
      "date" : "Thu, 18 Jun 2020 03:47:12 GMT",
      "server" : "Microsoft-HTTPAPI/2.0",
      "content-length" : "1647",
      "expires" : "-1",
      "retry-after" : "0",
      "x-ms-ratelimit-remaining-subscription-reads" : "9770",
      "StatusCode" : "200",
      "pragma" : "no-cache",
      "x-ms-correlation-request-id" : "1a94fb6e-c988-4861-9374-ef7a8d14e9b9",
      "strict-transport-security" : "max-age=31536000; includeSubDomains",
      "x-ms-arm-service-request-id" : "dd2d792a-33ff-44de-92dc-4c5834091ce0",
      "x-content-type-options" : "nosniff",
      "x-ms-routing-request-id" : "SOUTHEASTASIA:20200618T034712Z:1a94fb6e-c988-4861-9374-ef7a8d14e9b9",
      "etag" : "W/\"c3f6d70e-8f45-473a-808c-a4f8d693975e\"",
      "content-type" : "application/json; charset=utf-8",
      "cache-control" : "no-cache",
      "x-ms-request-id" : "5b8603e4-8c65-4c25-b1cb-9221ecfe598a",
      "Body" : "{\r\n  \"name\": \"nicmyvm6ee14944395\",\r\n  \"id\": \"/subscriptions/00000000-0000-0000-0000-000000000000/resourceGroups/javacsmrg57885/providers/Microsoft.Network/networkInterfaces/nicmyvm6ee14944395\",\r\n  \"etag\": \"W/\\\"c3f6d70e-8f45-473a-808c-a4f8d693975e\\\"\",\r\n  \"location\": \"eastus\",\r\n  \"tags\": {},\r\n  \"properties\": {\r\n    \"provisioningState\": \"Succeeded\",\r\n    \"resourceGuid\": \"1e33be0b-13cd-4152-a3e9-4463643a0105\",\r\n    \"ipConfigurations\": [\r\n      {\r\n        \"name\": \"primary\",\r\n        \"id\": \"/subscriptions/00000000-0000-0000-0000-000000000000/resourceGroups/javacsmrg57885/providers/Microsoft.Network/networkInterfaces/nicmyvm6ee14944395/ipConfigurations/primary\",\r\n        \"etag\": \"W/\\\"c3f6d70e-8f45-473a-808c-a4f8d693975e\\\"\",\r\n        \"type\": \"Microsoft.Network/networkInterfaces/ipConfigurations\",\r\n        \"properties\": {\r\n          \"provisioningState\": \"Succeeded\",\r\n          \"privateIPAddress\": \"10.0.0.4\",\r\n          \"privateIPAllocationMethod\": \"Dynamic\",\r\n          \"subnet\": {\r\n            \"id\": \"/subscriptions/00000000-0000-0000-0000-000000000000/resourceGroups/javacsmrg57885/providers/Microsoft.Network/virtualNetworks/vnet79994694a3/subnets/subnet1\"\r\n          },\r\n          \"primary\": true,\r\n          \"privateIPAddressVersion\": \"IPv4\"\r\n        }\r\n      }\r\n    ],\r\n    \"dnsSettings\": {\r\n      \"dnsServers\": [],\r\n      \"appliedDnsServers\": [],\r\n      \"internalDomainNameSuffix\": \"wjhos25dezyebmg33ivfxxcn2f.bx.internal.cloudapp.net\"\r\n    },\r\n    \"enableAcceleratedNetworking\": false,\r\n    \"enableIPForwarding\": false,\r\n    \"hostedWorkloads\": [],\r\n    \"tapConfigurations\": []\r\n  },\r\n  \"type\": \"Microsoft.Network/networkInterfaces\"\r\n}"
    }
  }, {
    "Method" : "PUT",
    "Uri" : "http://localhost:1234/subscriptions/00000000-0000-0000-0000-000000000000/resourceGroups/javacsmrg57885/providers/Microsoft.Compute/virtualMachines/myvm6?api-version=2019-12-01",
    "Headers" : {
      "User-Agent" : "azsdk-java-com.azure.resourcemanager.compute/2.0.0-beta.1 (1.8.0_221; Windows 10 10.0)",
      "Content-Type" : "application/json"
    },
    "Response" : {
      "date" : "Thu, 18 Jun 2020 03:47:18 GMT",
      "server" : "Microsoft-HTTPAPI/2.0",
      "azure-asyncnotification" : "Enabled",
      "content-length" : "1577",
      "expires" : "-1",
      "x-ms-ratelimit-remaining-subscription-writes" : "1181",
      "retry-after" : "0",
      "StatusCode" : "201",
      "pragma" : "no-cache",
      "x-ms-correlation-request-id" : "8539a9b2-012c-468a-b505-79148fa9b67e",
      "strict-transport-security" : "max-age=31536000; includeSubDomains",
      "x-content-type-options" : "nosniff",
      "x-ms-ratelimit-remaining-resource" : "Microsoft.Compute/PutVM3Min;238,Microsoft.Compute/PutVM30Min;1193",
      "x-ms-routing-request-id" : "SOUTHEASTASIA:20200618T034718Z:8539a9b2-012c-468a-b505-79148fa9b67e",
      "content-type" : "application/json; charset=utf-8",
      "cache-control" : "no-cache",
      "x-ms-request-id" : "634d7dbe-9571-40cc-b29e-e64e1f3a8e4e",
      "Body" : "{\r\n  \"name\": \"myvm6\",\r\n  \"id\": \"/subscriptions/00000000-0000-0000-0000-000000000000/resourceGroups/javacsmrg57885/providers/Microsoft.Compute/virtualMachines/myvm6\",\r\n  \"type\": \"Microsoft.Compute/virtualMachines\",\r\n  \"location\": \"eastus\",\r\n  \"tags\": {},\r\n  \"properties\": {\r\n    \"vmId\": \"394f8bf6-2d0f-4e56-92bf-45ca303de6c5\",\r\n    \"hardwareProfile\": {\r\n      \"vmSize\": \"Standard_D5_v2\"\r\n    },\r\n    \"storageProfile\": {\r\n      \"imageReference\": {\r\n        \"publisher\": \"Canonical\",\r\n        \"offer\": \"UbuntuServer\",\r\n        \"sku\": \"14.04.2-LTS\",\r\n        \"version\": \"latest\",\r\n        \"exactVersion\": \"14.04.201911070\"\r\n      },\r\n      \"osDisk\": {\r\n        \"osType\": \"Linux\",\r\n        \"name\": \"myvm6-os-disk\",\r\n        \"createOption\": \"FromImage\",\r\n        \"vhd\": {\r\n          \"uri\": \"https://stg7f73926759b.blob.core.windows.net/vhds/myvm6-os-disk-6ad1d613-95a9-4490-a5ad-773f6e80ea97.vhd\"\r\n        },\r\n        \"caching\": \"ReadWrite\"\r\n      },\r\n      \"dataDisks\": []\r\n    },\r\n    \"osProfile\": {\r\n      \"computerName\": \"myvm6\",\r\n      \"adminUsername\": \"juser\",\r\n      \"linuxConfiguration\": {\r\n        \"disablePasswordAuthentication\": false,\r\n        \"provisionVMAgent\": true\r\n      },\r\n      \"secrets\": [],\r\n      \"allowExtensionOperations\": true,\r\n      \"requireGuestProvisionSignal\": true\r\n    },\r\n    \"networkProfile\": {\"networkInterfaces\":[{\"id\":\"/subscriptions/00000000-0000-0000-0000-000000000000/resourceGroups/javacsmrg57885/providers/Microsoft.Network/networkInterfaces/nicmyvm6ee14944395\",\"properties\":{\"primary\":true}}]},\r\n    \"provisioningState\": \"Creating\"\r\n  }\r\n}",
      "azure-asyncoperation" : "http://localhost:1234/subscriptions/00000000-0000-0000-0000-000000000000/providers/Microsoft.Compute/locations/eastus/operations/634d7dbe-9571-40cc-b29e-e64e1f3a8e4e?api-version=2019-12-01"
    }
  }, {
    "Method" : "GET",
    "Uri" : "http://localhost:1234/subscriptions/00000000-0000-0000-0000-000000000000/providers/Microsoft.Compute/locations/eastus/operations/634d7dbe-9571-40cc-b29e-e64e1f3a8e4e?api-version=2019-12-01",
>>>>>>> 846f5853
    "Headers" : {
      "User-Agent" : "azsdk-java-com.azure.resourcemanager.resources.fluentcore.policy/null (1.8.0_221; Windows 10 10.0)"
    },
    "Response" : {
<<<<<<< HEAD
      "date" : "Mon, 18 May 2020 07:01:46 GMT",
=======
      "date" : "Thu, 18 Jun 2020 03:47:28 GMT",
>>>>>>> 846f5853
      "server" : "Microsoft-HTTPAPI/2.0",
      "content-length" : "134",
      "expires" : "-1",
      "retry-after" : "0",
<<<<<<< HEAD
      "x-ms-ratelimit-remaining-subscription-reads" : "11990",
      "StatusCode" : "200",
      "pragma" : "no-cache",
      "x-ms-correlation-request-id" : "2254e21a-db32-40f1-83ec-c59b6d3171c2",
      "strict-transport-security" : "max-age=31536000; includeSubDomains",
      "x-ms-arm-service-request-id" : "8fc0427e-559b-4530-838f-7f4a6900f2dd",
      "x-content-type-options" : "nosniff",
      "x-ms-routing-request-id" : "SOUTHEASTASIA:20200518T070146Z:2254e21a-db32-40f1-83ec-c59b6d3171c2",
      "content-type" : "application/json; charset=utf-8",
      "cache-control" : "no-cache",
      "x-ms-request-id" : "29520935-4e07-40df-9c1f-60bc7858888d",
      "Body" : "{\r\n  \"status\": \"Succeeded\"\r\n}"
    }
  }, {
    "Method" : "GET",
    "Uri" : "http://localhost:1234/subscriptions/00000000-0000-0000-0000-000000000000/resourceGroups/javacsmrg07415/providers/Microsoft.Network/networkInterfaces/nicmyvm679b103354e?api-version=2019-06-01",
=======
      "x-ms-ratelimit-remaining-subscription-reads" : "9203",
      "StatusCode" : "200",
      "pragma" : "no-cache",
      "x-ms-correlation-request-id" : "1b061c95-87d0-49dd-8c6c-1621d90cb629",
      "strict-transport-security" : "max-age=31536000; includeSubDomains",
      "x-content-type-options" : "nosniff",
      "x-ms-ratelimit-remaining-resource" : "Microsoft.Compute/GetOperation3Min;14968,Microsoft.Compute/GetOperation30Min;29913",
      "x-ms-routing-request-id" : "SOUTHEASTASIA:20200618T034729Z:1b061c95-87d0-49dd-8c6c-1621d90cb629",
      "content-type" : "application/json; charset=utf-8",
      "cache-control" : "no-cache",
      "x-ms-request-id" : "cc28a4a8-f8ff-4a43-903f-a5a9bd9779d1",
      "Body" : "{\r\n  \"startTime\": \"2020-06-18T03:47:17.4639431+00:00\",\r\n  \"status\": \"InProgress\",\r\n  \"name\": \"634d7dbe-9571-40cc-b29e-e64e1f3a8e4e\"\r\n}"
    }
  }, {
    "Method" : "GET",
    "Uri" : "http://localhost:1234/subscriptions/00000000-0000-0000-0000-000000000000/providers/Microsoft.Compute/locations/eastus/operations/634d7dbe-9571-40cc-b29e-e64e1f3a8e4e?api-version=2019-12-01",
>>>>>>> 846f5853
    "Headers" : {
      "User-Agent" : "azsdk-java-com.azure.resourcemanager.resources.fluentcore.policy/null (1.8.0_221; Windows 10 10.0)"
    },
    "Response" : {
<<<<<<< HEAD
      "date" : "Mon, 18 May 2020 07:02:17 GMT",
=======
      "date" : "Thu, 18 Jun 2020 03:47:39 GMT",
>>>>>>> 846f5853
      "server" : "Microsoft-HTTPAPI/2.0",
      "content-length" : "134",
      "expires" : "-1",
      "retry-after" : "0",
<<<<<<< HEAD
      "x-ms-ratelimit-remaining-subscription-reads" : "11991",
      "StatusCode" : "200",
      "pragma" : "no-cache",
      "x-ms-correlation-request-id" : "8d929661-e725-4ccd-90ff-21b39692b089",
      "strict-transport-security" : "max-age=31536000; includeSubDomains",
      "x-ms-arm-service-request-id" : "49177037-33df-48a8-b311-ca8f9420b9c9",
      "x-content-type-options" : "nosniff",
      "x-ms-routing-request-id" : "SOUTHEASTASIA:20200518T070217Z:8d929661-e725-4ccd-90ff-21b39692b089",
      "etag" : "W/\"abca87d2-77d4-4986-9935-0a407b5786ea\"",
      "content-type" : "application/json; charset=utf-8",
      "cache-control" : "no-cache",
      "x-ms-request-id" : "1d578cd6-a82f-4e78-9c1d-a043cc56c839",
      "Body" : "{\r\n  \"name\": \"nicmyvm679b103354e\",\r\n  \"id\": \"/subscriptions/00000000-0000-0000-0000-000000000000/resourceGroups/javacsmrg07415/providers/Microsoft.Network/networkInterfaces/nicmyvm679b103354e\",\r\n  \"etag\": \"W/\\\"abca87d2-77d4-4986-9935-0a407b5786ea\\\"\",\r\n  \"location\": \"eastus\",\r\n  \"tags\": {},\r\n  \"properties\": {\r\n    \"provisioningState\": \"Succeeded\",\r\n    \"resourceGuid\": \"b2d20b65-0ebd-4575-82d8-8dc8371b7d4d\",\r\n    \"ipConfigurations\": [\r\n      {\r\n        \"name\": \"primary\",\r\n        \"id\": \"/subscriptions/00000000-0000-0000-0000-000000000000/resourceGroups/javacsmrg07415/providers/Microsoft.Network/networkInterfaces/nicmyvm679b103354e/ipConfigurations/primary\",\r\n        \"etag\": \"W/\\\"abca87d2-77d4-4986-9935-0a407b5786ea\\\"\",\r\n        \"type\": \"Microsoft.Network/networkInterfaces/ipConfigurations\",\r\n        \"properties\": {\r\n          \"provisioningState\": \"Succeeded\",\r\n          \"privateIPAddress\": \"10.0.0.4\",\r\n          \"privateIPAllocationMethod\": \"Dynamic\",\r\n          \"subnet\": {\r\n            \"id\": \"/subscriptions/00000000-0000-0000-0000-000000000000/resourceGroups/javacsmrg07415/providers/Microsoft.Network/virtualNetworks/vnet91838be07a/subnets/subnet1\"\r\n          },\r\n          \"primary\": true,\r\n          \"privateIPAddressVersion\": \"IPv4\"\r\n        }\r\n      }\r\n    ],\r\n    \"dnsSettings\": {\r\n      \"dnsServers\": [],\r\n      \"appliedDnsServers\": [],\r\n      \"internalDomainNameSuffix\": \"ti4vzi5kfdkerjxmuqkrnd3nkf.bx.internal.cloudapp.net\"\r\n    },\r\n    \"enableAcceleratedNetworking\": false,\r\n    \"enableIPForwarding\": false,\r\n    \"hostedWorkloads\": [],\r\n    \"tapConfigurations\": []\r\n  },\r\n  \"type\": \"Microsoft.Network/networkInterfaces\"\r\n}"
    }
  }, {
    "Method" : "PUT",
    "Uri" : "http://localhost:1234/subscriptions/00000000-0000-0000-0000-000000000000/resourceGroups/javacsmrg07415/providers/Microsoft.Compute/virtualMachines/myvm6?api-version=2019-03-01",
    "Headers" : {
      "User-Agent" : "azsdk-java-com.azure.management.compute/2.0.0 (1.8.0_221; Windows 10 10.0)",
      "Content-Type" : "application/json"
    },
    "Response" : {
      "date" : "Mon, 18 May 2020 07:02:25 GMT",
=======
      "x-ms-ratelimit-remaining-subscription-reads" : "10295",
      "StatusCode" : "200",
      "pragma" : "no-cache",
      "x-ms-correlation-request-id" : "43597db5-f0d6-4b96-8010-90b1f0c80269",
      "strict-transport-security" : "max-age=31536000; includeSubDomains",
      "x-content-type-options" : "nosniff",
      "x-ms-ratelimit-remaining-resource" : "Microsoft.Compute/GetOperation3Min;14963,Microsoft.Compute/GetOperation30Min;29907",
      "x-ms-routing-request-id" : "SOUTHEASTASIA:20200618T034740Z:43597db5-f0d6-4b96-8010-90b1f0c80269",
      "content-type" : "application/json; charset=utf-8",
      "cache-control" : "no-cache",
      "x-ms-request-id" : "fbb415e6-f0d8-4c25-8333-ce29731b2274",
      "Body" : "{\r\n  \"startTime\": \"2020-06-18T03:47:17.4639431+00:00\",\r\n  \"status\": \"InProgress\",\r\n  \"name\": \"634d7dbe-9571-40cc-b29e-e64e1f3a8e4e\"\r\n}"
    }
  }, {
    "Method" : "GET",
    "Uri" : "http://localhost:1234/subscriptions/00000000-0000-0000-0000-000000000000/providers/Microsoft.Compute/locations/eastus/operations/634d7dbe-9571-40cc-b29e-e64e1f3a8e4e?api-version=2019-12-01",
    "Headers" : {
      "User-Agent" : "azsdk-java-com.azure.resourcemanager.resources.fluentcore.policy/null (1.8.0_221; Windows 10 10.0)"
    },
    "Response" : {
      "date" : "Thu, 18 Jun 2020 03:47:50 GMT",
>>>>>>> 846f5853
      "server" : "Microsoft-HTTPAPI/2.0",
      "content-length" : "134",
      "expires" : "-1",
<<<<<<< HEAD
      "x-ms-ratelimit-remaining-subscription-writes" : "1196",
=======
>>>>>>> 846f5853
      "retry-after" : "0",
      "x-ms-ratelimit-remaining-subscription-reads" : "9197",
      "StatusCode" : "200",
      "pragma" : "no-cache",
<<<<<<< HEAD
      "x-ms-correlation-request-id" : "7f4b3c96-90f6-4c0d-88e1-e6646083f81c",
      "strict-transport-security" : "max-age=31536000; includeSubDomains",
      "x-content-type-options" : "nosniff",
      "x-ms-ratelimit-remaining-resource" : "Microsoft.Compute/PutVM3Min;237,Microsoft.Compute/PutVM30Min;1197",
      "x-ms-routing-request-id" : "SOUTHEASTASIA:20200518T070225Z:7f4b3c96-90f6-4c0d-88e1-e6646083f81c",
      "content-type" : "application/json; charset=utf-8",
      "cache-control" : "no-cache",
      "x-ms-request-id" : "c6045e3e-aded-47b3-ad32-5e83cb548d99",
      "Body" : "{\r\n  \"name\": \"myvm6\",\r\n  \"id\": \"/subscriptions/00000000-0000-0000-0000-000000000000/resourceGroups/javacsmrg07415/providers/Microsoft.Compute/virtualMachines/myvm6\",\r\n  \"type\": \"Microsoft.Compute/virtualMachines\",\r\n  \"location\": \"eastus\",\r\n  \"tags\": {},\r\n  \"properties\": {\r\n    \"vmId\": \"ce9f591c-8823-4035-a139-dd96bedd5d27\",\r\n    \"hardwareProfile\": {\r\n      \"vmSize\": \"Standard_D5_v2\"\r\n    },\r\n    \"storageProfile\": {\r\n      \"imageReference\": {\r\n        \"publisher\": \"Canonical\",\r\n        \"offer\": \"UbuntuServer\",\r\n        \"sku\": \"14.04.2-LTS\",\r\n        \"version\": \"latest\"\r\n      },\r\n      \"osDisk\": {\r\n        \"osType\": \"Linux\",\r\n        \"name\": \"myvm6-os-disk\",\r\n        \"createOption\": \"FromImage\",\r\n        \"vhd\": {\r\n          \"uri\": \"https://stg4e132363e80.blob.core.windows.net/vhds/myvm6-os-disk-129c6624-3aff-4db7-b135-718628d4097b.vhd\"\r\n        },\r\n        \"caching\": \"ReadWrite\"\r\n      },\r\n      \"dataDisks\": []\r\n    },\r\n    \"osProfile\": {\r\n      \"computerName\": \"myvm6\",\r\n      \"adminUsername\": \"juser\",\r\n      \"linuxConfiguration\": {\r\n        \"disablePasswordAuthentication\": false,\r\n        \"provisionVMAgent\": true\r\n      },\r\n      \"secrets\": [],\r\n      \"allowExtensionOperations\": true,\r\n      \"requireGuestProvisionSignal\": true\r\n    },\r\n    \"networkProfile\": {\"networkInterfaces\":[{\"id\":\"/subscriptions/00000000-0000-0000-0000-000000000000/resourceGroups/javacsmrg07415/providers/Microsoft.Network/networkInterfaces/nicmyvm679b103354e\",\"properties\":{\"primary\":true}}]},\r\n    \"provisioningState\": \"Creating\"\r\n  }\r\n}",
      "azure-asyncoperation" : "http://localhost:1234/subscriptions/00000000-0000-0000-0000-000000000000/providers/Microsoft.Compute/locations/eastus/operations/c6045e3e-aded-47b3-ad32-5e83cb548d99?api-version=2019-03-01"
    }
  }, {
    "Method" : "GET",
    "Uri" : "http://localhost:1234/subscriptions/00000000-0000-0000-0000-000000000000/providers/Microsoft.Compute/locations/eastus/operations/c6045e3e-aded-47b3-ad32-5e83cb548d99?api-version=2019-03-01",
=======
      "x-ms-correlation-request-id" : "e7f4d477-ed83-4617-9b55-8d1581f8a0c6",
      "strict-transport-security" : "max-age=31536000; includeSubDomains",
      "x-content-type-options" : "nosniff",
      "x-ms-ratelimit-remaining-resource" : "Microsoft.Compute/GetOperation3Min;14958,Microsoft.Compute/GetOperation30Min;29902",
      "x-ms-routing-request-id" : "SOUTHEASTASIA:20200618T034750Z:e7f4d477-ed83-4617-9b55-8d1581f8a0c6",
      "content-type" : "application/json; charset=utf-8",
      "cache-control" : "no-cache",
      "x-ms-request-id" : "0de0a092-feb2-497d-9bf5-b4d58bc25101",
      "Body" : "{\r\n  \"startTime\": \"2020-06-18T03:47:17.4639431+00:00\",\r\n  \"status\": \"InProgress\",\r\n  \"name\": \"634d7dbe-9571-40cc-b29e-e64e1f3a8e4e\"\r\n}"
    }
  }, {
    "Method" : "GET",
    "Uri" : "http://localhost:1234/subscriptions/00000000-0000-0000-0000-000000000000/providers/Microsoft.Compute/locations/eastus/operations/634d7dbe-9571-40cc-b29e-e64e1f3a8e4e?api-version=2019-12-01",
>>>>>>> 846f5853
    "Headers" : {
      "User-Agent" : "azsdk-java-com.azure.resourcemanager.resources.fluentcore.policy/null (1.8.0_221; Windows 10 10.0)"
    },
    "Response" : {
<<<<<<< HEAD
      "date" : "Mon, 18 May 2020 07:02:55 GMT",
=======
      "date" : "Thu, 18 Jun 2020 03:48:00 GMT",
>>>>>>> 846f5853
      "server" : "Microsoft-HTTPAPI/2.0",
      "content-length" : "134",
      "expires" : "-1",
      "retry-after" : "0",
<<<<<<< HEAD
      "x-ms-ratelimit-remaining-subscription-reads" : "11965",
      "StatusCode" : "200",
      "pragma" : "no-cache",
      "x-ms-correlation-request-id" : "db956022-0f6e-45b8-a4f4-622400ddbdb5",
      "strict-transport-security" : "max-age=31536000; includeSubDomains",
      "x-content-type-options" : "nosniff",
      "x-ms-ratelimit-remaining-resource" : "Microsoft.Compute/GetOperation3Min;14996,Microsoft.Compute/GetOperation30Min;29996",
      "x-ms-routing-request-id" : "SOUTHEASTASIA:20200518T070256Z:db956022-0f6e-45b8-a4f4-622400ddbdb5",
      "content-type" : "application/json; charset=utf-8",
      "cache-control" : "no-cache",
      "x-ms-request-id" : "2320243c-16f0-46f7-9c25-04ee168d0f0f",
      "Body" : "{\r\n  \"startTime\": \"2020-05-18T07:02:23.1228656+00:00\",\r\n  \"status\": \"InProgress\",\r\n  \"name\": \"c6045e3e-aded-47b3-ad32-5e83cb548d99\"\r\n}"
    }
  }, {
    "Method" : "GET",
    "Uri" : "http://localhost:1234/subscriptions/00000000-0000-0000-0000-000000000000/providers/Microsoft.Compute/locations/eastus/operations/c6045e3e-aded-47b3-ad32-5e83cb548d99?api-version=2019-03-01",
=======
      "x-ms-ratelimit-remaining-subscription-reads" : "10317",
      "StatusCode" : "200",
      "pragma" : "no-cache",
      "x-ms-correlation-request-id" : "f30e2c53-bf5e-4823-9eaa-a1505d6e1749",
      "strict-transport-security" : "max-age=31536000; includeSubDomains",
      "x-content-type-options" : "nosniff",
      "x-ms-ratelimit-remaining-resource" : "Microsoft.Compute/GetOperation3Min;14957,Microsoft.Compute/GetOperation30Min;29898",
      "x-ms-routing-request-id" : "SOUTHEASTASIA:20200618T034800Z:f30e2c53-bf5e-4823-9eaa-a1505d6e1749",
      "content-type" : "application/json; charset=utf-8",
      "cache-control" : "no-cache",
      "x-ms-request-id" : "3a2e431f-0b06-4647-b0d8-b543a537c809",
      "Body" : "{\r\n  \"startTime\": \"2020-06-18T03:47:17.4639431+00:00\",\r\n  \"status\": \"InProgress\",\r\n  \"name\": \"634d7dbe-9571-40cc-b29e-e64e1f3a8e4e\"\r\n}"
    }
  }, {
    "Method" : "GET",
    "Uri" : "http://localhost:1234/subscriptions/00000000-0000-0000-0000-000000000000/providers/Microsoft.Compute/locations/eastus/operations/634d7dbe-9571-40cc-b29e-e64e1f3a8e4e?api-version=2019-12-01",
>>>>>>> 846f5853
    "Headers" : {
      "User-Agent" : "azsdk-java-com.azure.resourcemanager.resources.fluentcore.policy/null (1.8.0_221; Windows 10 10.0)"
    },
    "Response" : {
<<<<<<< HEAD
      "date" : "Mon, 18 May 2020 07:03:26 GMT",
=======
      "date" : "Thu, 18 Jun 2020 03:48:11 GMT",
>>>>>>> 846f5853
      "server" : "Microsoft-HTTPAPI/2.0",
      "content-length" : "134",
      "expires" : "-1",
      "retry-after" : "0",
<<<<<<< HEAD
      "x-ms-ratelimit-remaining-subscription-reads" : "11969",
      "StatusCode" : "200",
      "pragma" : "no-cache",
      "x-ms-correlation-request-id" : "2697ed3f-6953-4d9f-8487-1b25854f68bd",
      "strict-transport-security" : "max-age=31536000; includeSubDomains",
      "x-content-type-options" : "nosniff",
      "x-ms-ratelimit-remaining-resource" : "Microsoft.Compute/GetOperation3Min;14990,Microsoft.Compute/GetOperation30Min;29990",
      "x-ms-routing-request-id" : "SOUTHEASTASIA:20200518T070326Z:2697ed3f-6953-4d9f-8487-1b25854f68bd",
      "content-type" : "application/json; charset=utf-8",
      "cache-control" : "no-cache",
      "x-ms-request-id" : "62c67d77-f422-483a-a1fb-d86f995734d9",
      "Body" : "{\r\n  \"startTime\": \"2020-05-18T07:02:23.1228656+00:00\",\r\n  \"status\": \"InProgress\",\r\n  \"name\": \"c6045e3e-aded-47b3-ad32-5e83cb548d99\"\r\n}"
    }
  }, {
    "Method" : "GET",
    "Uri" : "http://localhost:1234/subscriptions/00000000-0000-0000-0000-000000000000/providers/Microsoft.Compute/locations/eastus/operations/c6045e3e-aded-47b3-ad32-5e83cb548d99?api-version=2019-03-01",
=======
      "x-ms-ratelimit-remaining-subscription-reads" : "9722",
      "StatusCode" : "200",
      "pragma" : "no-cache",
      "x-ms-correlation-request-id" : "f1c48a8d-e221-4094-9127-e46d736009fe",
      "strict-transport-security" : "max-age=31536000; includeSubDomains",
      "x-content-type-options" : "nosniff",
      "x-ms-ratelimit-remaining-resource" : "Microsoft.Compute/GetOperation3Min;14952,Microsoft.Compute/GetOperation30Min;29893",
      "x-ms-routing-request-id" : "SOUTHEASTASIA:20200618T034811Z:f1c48a8d-e221-4094-9127-e46d736009fe",
      "content-type" : "application/json; charset=utf-8",
      "cache-control" : "no-cache",
      "x-ms-request-id" : "babaa057-a90c-44da-9cb2-816388b1d50c",
      "Body" : "{\r\n  \"startTime\": \"2020-06-18T03:47:17.4639431+00:00\",\r\n  \"status\": \"InProgress\",\r\n  \"name\": \"634d7dbe-9571-40cc-b29e-e64e1f3a8e4e\"\r\n}"
    }
  }, {
    "Method" : "GET",
    "Uri" : "http://localhost:1234/subscriptions/00000000-0000-0000-0000-000000000000/providers/Microsoft.Compute/locations/eastus/operations/634d7dbe-9571-40cc-b29e-e64e1f3a8e4e?api-version=2019-12-01",
>>>>>>> 846f5853
    "Headers" : {
      "User-Agent" : "azsdk-java-com.azure.resourcemanager.resources.fluentcore.policy/null (1.8.0_221; Windows 10 10.0)"
    },
    "Response" : {
<<<<<<< HEAD
      "date" : "Mon, 18 May 2020 07:03:57 GMT",
=======
      "date" : "Thu, 18 Jun 2020 03:48:21 GMT",
>>>>>>> 846f5853
      "server" : "Microsoft-HTTPAPI/2.0",
      "content-length" : "183",
      "expires" : "-1",
      "retry-after" : "0",
<<<<<<< HEAD
      "x-ms-ratelimit-remaining-subscription-reads" : "11988",
      "StatusCode" : "200",
      "pragma" : "no-cache",
      "x-ms-correlation-request-id" : "825c4f8f-8d07-48b0-9c0a-1a4d2eb222b2",
      "strict-transport-security" : "max-age=31536000; includeSubDomains",
      "x-content-type-options" : "nosniff",
      "x-ms-ratelimit-remaining-resource" : "Microsoft.Compute/GetOperation3Min;14978,Microsoft.Compute/GetOperation30Min;29978",
      "x-ms-routing-request-id" : "SOUTHEASTASIA:20200518T070357Z:825c4f8f-8d07-48b0-9c0a-1a4d2eb222b2",
      "content-type" : "application/json; charset=utf-8",
      "cache-control" : "no-cache",
      "x-ms-request-id" : "84bf483b-adc3-4d9e-8569-c9a0b84df0cb",
      "Body" : "{\r\n  \"startTime\": \"2020-05-18T07:02:23.1228656+00:00\",\r\n  \"endTime\": \"2020-05-18T07:03:42.9826253+00:00\",\r\n  \"status\": \"Succeeded\",\r\n  \"name\": \"c6045e3e-aded-47b3-ad32-5e83cb548d99\"\r\n}"
    }
  }, {
    "Method" : "GET",
    "Uri" : "http://localhost:1234/subscriptions/00000000-0000-0000-0000-000000000000/resourceGroups/javacsmrg07415/providers/Microsoft.Compute/virtualMachines/myvm6?api-version=2019-03-01",
=======
      "x-ms-ratelimit-remaining-subscription-reads" : "9180",
      "StatusCode" : "200",
      "pragma" : "no-cache",
      "x-ms-correlation-request-id" : "a36aaf58-88c0-458a-903e-3afdee56e7a6",
      "strict-transport-security" : "max-age=31536000; includeSubDomains",
      "x-content-type-options" : "nosniff",
      "x-ms-ratelimit-remaining-resource" : "Microsoft.Compute/GetOperation3Min;14946,Microsoft.Compute/GetOperation30Min;29887",
      "x-ms-routing-request-id" : "SOUTHEASTASIA:20200618T034821Z:a36aaf58-88c0-458a-903e-3afdee56e7a6",
      "content-type" : "application/json; charset=utf-8",
      "cache-control" : "no-cache",
      "x-ms-request-id" : "781239ef-db7b-42c5-9d58-8cb29f23bd3f",
      "Body" : "{\r\n  \"startTime\": \"2020-06-18T03:47:17.4639431+00:00\",\r\n  \"endTime\": \"2020-06-18T03:48:11.416669+00:00\",\r\n  \"status\": \"Succeeded\",\r\n  \"name\": \"634d7dbe-9571-40cc-b29e-e64e1f3a8e4e\"\r\n}"
    }
  }, {
    "Method" : "GET",
    "Uri" : "http://localhost:1234/subscriptions/00000000-0000-0000-0000-000000000000/resourceGroups/javacsmrg57885/providers/Microsoft.Compute/virtualMachines/myvm6?api-version=2019-12-01",
>>>>>>> 846f5853
    "Headers" : {
      "User-Agent" : "azsdk-java-com.azure.resourcemanager.resources.fluentcore.policy/null (1.8.0_221; Windows 10 10.0)"
    },
    "Response" : {
<<<<<<< HEAD
      "date" : "Mon, 18 May 2020 07:04:27 GMT",
=======
      "date" : "Thu, 18 Jun 2020 03:48:22 GMT",
>>>>>>> 846f5853
      "server" : "Microsoft-HTTPAPI/2.0",
      "content-length" : "1605",
      "expires" : "-1",
      "retry-after" : "0",
<<<<<<< HEAD
      "x-ms-ratelimit-remaining-subscription-reads" : "11962",
      "StatusCode" : "200",
      "pragma" : "no-cache",
      "x-ms-correlation-request-id" : "2a6eb2d0-6a6a-49ee-afcf-c3b0d174105c",
      "strict-transport-security" : "max-age=31536000; includeSubDomains",
      "x-content-type-options" : "nosniff",
      "x-ms-ratelimit-remaining-resource" : "Microsoft.Compute/LowCostGet3Min;3982,Microsoft.Compute/LowCostGet30Min;31982",
      "x-ms-routing-request-id" : "SOUTHEASTASIA:20200518T070428Z:2a6eb2d0-6a6a-49ee-afcf-c3b0d174105c",
      "content-type" : "application/json; charset=utf-8",
      "cache-control" : "no-cache",
      "x-ms-request-id" : "882845ea-5c7b-4a4d-9a78-149cc089deba",
      "Body" : "{\r\n  \"name\": \"myvm6\",\r\n  \"id\": \"/subscriptions/00000000-0000-0000-0000-000000000000/resourceGroups/javacsmrg07415/providers/Microsoft.Compute/virtualMachines/myvm6\",\r\n  \"type\": \"Microsoft.Compute/virtualMachines\",\r\n  \"location\": \"eastus\",\r\n  \"tags\": {},\r\n  \"properties\": {\r\n    \"vmId\": \"ce9f591c-8823-4035-a139-dd96bedd5d27\",\r\n    \"hardwareProfile\": {\r\n      \"vmSize\": \"Standard_D5_v2\"\r\n    },\r\n    \"storageProfile\": {\r\n      \"imageReference\": {\r\n        \"publisher\": \"Canonical\",\r\n        \"offer\": \"UbuntuServer\",\r\n        \"sku\": \"14.04.2-LTS\",\r\n        \"version\": \"latest\"\r\n      },\r\n      \"osDisk\": {\r\n        \"osType\": \"Linux\",\r\n        \"name\": \"myvm6-os-disk\",\r\n        \"createOption\": \"FromImage\",\r\n        \"vhd\": {\r\n          \"uri\": \"https://stg4e132363e80.blob.core.windows.net/vhds/myvm6-os-disk-129c6624-3aff-4db7-b135-718628d4097b.vhd\"\r\n        },\r\n        \"caching\": \"ReadWrite\",\r\n        \"diskSizeGB\": 30\r\n      },\r\n      \"dataDisks\": []\r\n    },\r\n    \"osProfile\": {\r\n      \"computerName\": \"myvm6\",\r\n      \"adminUsername\": \"juser\",\r\n      \"linuxConfiguration\": {\r\n        \"disablePasswordAuthentication\": false,\r\n        \"provisionVMAgent\": true\r\n      },\r\n      \"secrets\": [],\r\n      \"allowExtensionOperations\": true,\r\n      \"requireGuestProvisionSignal\": true\r\n    },\r\n    \"networkProfile\": {\"networkInterfaces\":[{\"id\":\"/subscriptions/00000000-0000-0000-0000-000000000000/resourceGroups/javacsmrg07415/providers/Microsoft.Network/networkInterfaces/nicmyvm679b103354e\",\"properties\":{\"primary\":true}}]},\r\n    \"provisioningState\": \"Succeeded\"\r\n  }\r\n}"
    }
  }, {
    "Method" : "DELETE",
    "Uri" : "http://localhost:1234/subscriptions/00000000-0000-0000-0000-000000000000/resourceGroups/javacsmrg07415/providers/Microsoft.Compute/virtualMachines/myvm6?api-version=2019-03-01",
    "Headers" : {
      "User-Agent" : "azsdk-java-com.azure.management.compute/2.0.0 (1.8.0_221; Windows 10 10.0)",
      "Content-Type" : "application/json"
    },
    "Response" : {
      "date" : "Mon, 18 May 2020 07:04:28 GMT",
=======
      "x-ms-ratelimit-remaining-subscription-reads" : "9179",
      "StatusCode" : "200",
      "pragma" : "no-cache",
      "x-ms-correlation-request-id" : "93f686e1-91d8-4b5d-af89-c79773cffcaf",
      "strict-transport-security" : "max-age=31536000; includeSubDomains",
      "x-content-type-options" : "nosniff",
      "x-ms-ratelimit-remaining-resource" : "Microsoft.Compute/LowCostGet3Min;3984,Microsoft.Compute/LowCostGet30Min;31968",
      "x-ms-routing-request-id" : "SOUTHEASTASIA:20200618T034822Z:93f686e1-91d8-4b5d-af89-c79773cffcaf",
      "content-type" : "application/json; charset=utf-8",
      "cache-control" : "no-cache",
      "x-ms-request-id" : "7e7357f8-3dd5-4bd8-bcd7-21e9f423492f",
      "Body" : "{\r\n  \"name\": \"myvm6\",\r\n  \"id\": \"/subscriptions/00000000-0000-0000-0000-000000000000/resourceGroups/javacsmrg57885/providers/Microsoft.Compute/virtualMachines/myvm6\",\r\n  \"type\": \"Microsoft.Compute/virtualMachines\",\r\n  \"location\": \"eastus\",\r\n  \"tags\": {},\r\n  \"properties\": {\r\n    \"vmId\": \"394f8bf6-2d0f-4e56-92bf-45ca303de6c5\",\r\n    \"hardwareProfile\": {\r\n      \"vmSize\": \"Standard_D5_v2\"\r\n    },\r\n    \"storageProfile\": {\r\n      \"imageReference\": {\r\n        \"publisher\": \"Canonical\",\r\n        \"offer\": \"UbuntuServer\",\r\n        \"sku\": \"14.04.2-LTS\",\r\n        \"version\": \"latest\",\r\n        \"exactVersion\": \"14.04.201911070\"\r\n      },\r\n      \"osDisk\": {\r\n        \"osType\": \"Linux\",\r\n        \"name\": \"myvm6-os-disk\",\r\n        \"createOption\": \"FromImage\",\r\n        \"vhd\": {\r\n          \"uri\": \"https://stg7f73926759b.blob.core.windows.net/vhds/myvm6-os-disk-6ad1d613-95a9-4490-a5ad-773f6e80ea97.vhd\"\r\n        },\r\n        \"caching\": \"ReadWrite\",\r\n        \"diskSizeGB\": 30\r\n      },\r\n      \"dataDisks\": []\r\n    },\r\n    \"osProfile\": {\r\n      \"computerName\": \"myvm6\",\r\n      \"adminUsername\": \"juser\",\r\n      \"linuxConfiguration\": {\r\n        \"disablePasswordAuthentication\": false,\r\n        \"provisionVMAgent\": true\r\n      },\r\n      \"secrets\": [],\r\n      \"allowExtensionOperations\": true,\r\n      \"requireGuestProvisionSignal\": true\r\n    },\r\n    \"networkProfile\": {\"networkInterfaces\":[{\"id\":\"/subscriptions/00000000-0000-0000-0000-000000000000/resourceGroups/javacsmrg57885/providers/Microsoft.Network/networkInterfaces/nicmyvm6ee14944395\",\"properties\":{\"primary\":true}}]},\r\n    \"provisioningState\": \"Succeeded\"\r\n  }\r\n}"
    }
  }, {
    "Method" : "DELETE",
    "Uri" : "http://localhost:1234/subscriptions/00000000-0000-0000-0000-000000000000/resourceGroups/javacsmrg57885/providers/Microsoft.Compute/virtualMachines/myvm6?api-version=2019-12-01",
    "Headers" : {
      "User-Agent" : "azsdk-java-com.azure.resourcemanager.compute/2.0.0-beta.1 (1.8.0_221; Windows 10 10.0)",
      "Content-Type" : "application/json"
    },
    "Response" : {
      "date" : "Thu, 18 Jun 2020 03:48:22 GMT",
>>>>>>> 846f5853
      "server" : "Microsoft-HTTPAPI/2.0",
      "azure-asyncnotification" : "Enabled",
      "content-length" : "0",
      "expires" : "-1",
<<<<<<< HEAD
      "x-ms-ratelimit-remaining-subscription-deletes" : "14999",
      "retry-after" : "0",
      "StatusCode" : "202",
      "pragma" : "no-cache",
      "x-ms-correlation-request-id" : "f2cf2ad3-7954-445d-a93e-097cb1022ef3",
      "strict-transport-security" : "max-age=31536000; includeSubDomains",
      "x-content-type-options" : "nosniff",
      "x-ms-ratelimit-remaining-resource" : "Microsoft.Compute/DeleteVM3Min;239,Microsoft.Compute/DeleteVM30Min;1199",
      "x-ms-routing-request-id" : "SOUTHEASTASIA:20200518T070429Z:f2cf2ad3-7954-445d-a93e-097cb1022ef3",
      "location" : "http://localhost:1234/subscriptions/00000000-0000-0000-0000-000000000000/providers/Microsoft.Compute/locations/eastus/operations/4ffa8f35-8053-4d93-8ef6-8121a017dc2d?monitor=true&api-version=2019-03-01",
      "cache-control" : "no-cache",
      "x-ms-request-id" : "4ffa8f35-8053-4d93-8ef6-8121a017dc2d",
      "Body" : "",
      "azure-asyncoperation" : "http://localhost:1234/subscriptions/00000000-0000-0000-0000-000000000000/providers/Microsoft.Compute/locations/eastus/operations/4ffa8f35-8053-4d93-8ef6-8121a017dc2d?api-version=2019-03-01"
    }
  }, {
    "Method" : "GET",
    "Uri" : "http://localhost:1234/subscriptions/00000000-0000-0000-0000-000000000000/providers/Microsoft.Compute/locations/eastus/operations/4ffa8f35-8053-4d93-8ef6-8121a017dc2d?api-version=2019-03-01",
=======
      "x-ms-ratelimit-remaining-subscription-deletes" : "14993",
      "retry-after" : "0",
      "StatusCode" : "202",
      "pragma" : "no-cache",
      "x-ms-correlation-request-id" : "9e00ce2b-d39d-49a1-9c4b-4942d227b824",
      "strict-transport-security" : "max-age=31536000; includeSubDomains",
      "x-content-type-options" : "nosniff",
      "x-ms-ratelimit-remaining-resource" : "Microsoft.Compute/DeleteVM3Min;239,Microsoft.Compute/DeleteVM30Min;1192",
      "x-ms-routing-request-id" : "SOUTHEASTASIA:20200618T034823Z:9e00ce2b-d39d-49a1-9c4b-4942d227b824",
      "location" : "http://localhost:1234/subscriptions/00000000-0000-0000-0000-000000000000/providers/Microsoft.Compute/locations/eastus/operations/ae2d5c97-a699-4f41-a638-70d8ac19b9b4?monitor=true&api-version=2019-12-01",
      "cache-control" : "no-cache",
      "x-ms-request-id" : "ae2d5c97-a699-4f41-a638-70d8ac19b9b4",
      "Body" : "",
      "azure-asyncoperation" : "http://localhost:1234/subscriptions/00000000-0000-0000-0000-000000000000/providers/Microsoft.Compute/locations/eastus/operations/ae2d5c97-a699-4f41-a638-70d8ac19b9b4?api-version=2019-12-01"
    }
  }, {
    "Method" : "GET",
    "Uri" : "http://localhost:1234/subscriptions/00000000-0000-0000-0000-000000000000/providers/Microsoft.Compute/locations/eastus/operations/ae2d5c97-a699-4f41-a638-70d8ac19b9b4?api-version=2019-12-01",
    "Headers" : {
      "User-Agent" : "azsdk-java-com.azure.resourcemanager.resources.fluentcore.policy/null (1.8.0_221; Windows 10 10.0)"
    },
    "Response" : {
      "date" : "Thu, 18 Jun 2020 03:48:32 GMT",
      "server" : "Microsoft-HTTPAPI/2.0",
      "content-length" : "134",
      "expires" : "-1",
      "retry-after" : "0",
      "x-ms-ratelimit-remaining-subscription-reads" : "9754",
      "StatusCode" : "200",
      "pragma" : "no-cache",
      "x-ms-correlation-request-id" : "647a06d2-9db4-430d-ab6e-c7ec3c6fd6a8",
      "strict-transport-security" : "max-age=31536000; includeSubDomains",
      "x-content-type-options" : "nosniff",
      "x-ms-ratelimit-remaining-resource" : "Microsoft.Compute/GetOperation3Min;14945,Microsoft.Compute/GetOperation30Min;29883",
      "x-ms-routing-request-id" : "SOUTHEASTASIA:20200618T034833Z:647a06d2-9db4-430d-ab6e-c7ec3c6fd6a8",
      "content-type" : "application/json; charset=utf-8",
      "cache-control" : "no-cache",
      "x-ms-request-id" : "fed1f89f-7f50-4536-9d48-8fa57073c5c5",
      "Body" : "{\r\n  \"startTime\": \"2020-06-18T03:48:22.8368429+00:00\",\r\n  \"status\": \"InProgress\",\r\n  \"name\": \"ae2d5c97-a699-4f41-a638-70d8ac19b9b4\"\r\n}"
    }
  }, {
    "Method" : "GET",
    "Uri" : "http://localhost:1234/subscriptions/00000000-0000-0000-0000-000000000000/providers/Microsoft.Compute/locations/eastus/operations/ae2d5c97-a699-4f41-a638-70d8ac19b9b4?api-version=2019-12-01",
    "Headers" : {
      "User-Agent" : "azsdk-java-com.azure.resourcemanager.resources.fluentcore.policy/null (1.8.0_221; Windows 10 10.0)"
    },
    "Response" : {
      "date" : "Thu, 18 Jun 2020 03:48:44 GMT",
      "server" : "Microsoft-HTTPAPI/2.0",
      "content-length" : "134",
      "expires" : "-1",
      "retry-after" : "0",
      "x-ms-ratelimit-remaining-subscription-reads" : "8038",
      "StatusCode" : "200",
      "pragma" : "no-cache",
      "x-ms-correlation-request-id" : "eb9893e9-aecf-4920-afc6-74372d9caaca",
      "strict-transport-security" : "max-age=31536000; includeSubDomains",
      "x-content-type-options" : "nosniff",
      "x-ms-ratelimit-remaining-resource" : "Microsoft.Compute/GetOperation3Min;14940,Microsoft.Compute/GetOperation30Min;29878",
      "x-ms-routing-request-id" : "SOUTHEASTASIA:20200618T034844Z:eb9893e9-aecf-4920-afc6-74372d9caaca",
      "content-type" : "application/json; charset=utf-8",
      "cache-control" : "no-cache",
      "x-ms-request-id" : "eba4e303-d86f-4f05-9921-8ecb13586589",
      "Body" : "{\r\n  \"startTime\": \"2020-06-18T03:48:22.8368429+00:00\",\r\n  \"status\": \"InProgress\",\r\n  \"name\": \"ae2d5c97-a699-4f41-a638-70d8ac19b9b4\"\r\n}"
    }
  }, {
    "Method" : "GET",
    "Uri" : "http://localhost:1234/subscriptions/00000000-0000-0000-0000-000000000000/providers/Microsoft.Compute/locations/eastus/operations/ae2d5c97-a699-4f41-a638-70d8ac19b9b4?api-version=2019-12-01",
>>>>>>> 846f5853
    "Headers" : {
      "User-Agent" : "azsdk-java-com.azure.resourcemanager.resources.fluentcore.policy/null (1.8.0_221; Windows 10 10.0)"
    },
    "Response" : {
<<<<<<< HEAD
      "date" : "Mon, 18 May 2020 07:04:58 GMT",
=======
      "date" : "Thu, 18 Jun 2020 03:48:54 GMT",
>>>>>>> 846f5853
      "server" : "Microsoft-HTTPAPI/2.0",
      "content-length" : "133",
      "expires" : "-1",
      "retry-after" : "0",
<<<<<<< HEAD
      "x-ms-ratelimit-remaining-subscription-reads" : "11987",
      "StatusCode" : "200",
      "pragma" : "no-cache",
      "x-ms-correlation-request-id" : "4570f199-d5e0-45cf-bc68-6b4b29bfd059",
      "strict-transport-security" : "max-age=31536000; includeSubDomains",
      "x-content-type-options" : "nosniff",
      "x-ms-ratelimit-remaining-resource" : "Microsoft.Compute/GetOperation3Min;14974,Microsoft.Compute/GetOperation30Min;29974",
      "x-ms-routing-request-id" : "SOUTHEASTASIA:20200518T070459Z:4570f199-d5e0-45cf-bc68-6b4b29bfd059",
      "content-type" : "application/json; charset=utf-8",
      "cache-control" : "no-cache",
      "x-ms-request-id" : "39ad6881-9b67-4c0b-af09-20eef014daa3",
      "Body" : "{\r\n  \"startTime\": \"2020-05-18T07:04:28.857956+00:00\",\r\n  \"status\": \"InProgress\",\r\n  \"name\": \"4ffa8f35-8053-4d93-8ef6-8121a017dc2d\"\r\n}"
    }
  }, {
    "Method" : "GET",
    "Uri" : "http://localhost:1234/subscriptions/00000000-0000-0000-0000-000000000000/providers/Microsoft.Compute/locations/eastus/operations/4ffa8f35-8053-4d93-8ef6-8121a017dc2d?api-version=2019-03-01",
=======
      "x-ms-ratelimit-remaining-subscription-reads" : "10303",
      "StatusCode" : "200",
      "pragma" : "no-cache",
      "x-ms-correlation-request-id" : "c1f717b9-3ae0-47a8-8e8b-b5dd1c980fda",
      "strict-transport-security" : "max-age=31536000; includeSubDomains",
      "x-content-type-options" : "nosniff",
      "x-ms-ratelimit-remaining-resource" : "Microsoft.Compute/GetOperation3Min;14935,Microsoft.Compute/GetOperation30Min;29873",
      "x-ms-routing-request-id" : "SOUTHEASTASIA:20200618T034854Z:c1f717b9-3ae0-47a8-8e8b-b5dd1c980fda",
      "content-type" : "application/json; charset=utf-8",
      "cache-control" : "no-cache",
      "x-ms-request-id" : "b28dc9b8-3602-485a-b13b-c36713e15708",
      "Body" : "{\r\n  \"startTime\": \"2020-06-18T03:48:22.8368429+00:00\",\r\n  \"status\": \"InProgress\",\r\n  \"name\": \"ae2d5c97-a699-4f41-a638-70d8ac19b9b4\"\r\n}"
    }
  }, {
    "Method" : "GET",
    "Uri" : "http://localhost:1234/subscriptions/00000000-0000-0000-0000-000000000000/providers/Microsoft.Compute/locations/eastus/operations/ae2d5c97-a699-4f41-a638-70d8ac19b9b4?api-version=2019-12-01",
>>>>>>> 846f5853
    "Headers" : {
      "User-Agent" : "azsdk-java-com.azure.resourcemanager.resources.fluentcore.policy/null (1.8.0_221; Windows 10 10.0)"
    },
    "Response" : {
<<<<<<< HEAD
      "date" : "Mon, 18 May 2020 07:05:29 GMT",
=======
      "date" : "Thu, 18 Jun 2020 03:49:04 GMT",
>>>>>>> 846f5853
      "server" : "Microsoft-HTTPAPI/2.0",
      "content-length" : "182",
      "expires" : "-1",
      "retry-after" : "0",
<<<<<<< HEAD
      "x-ms-ratelimit-remaining-subscription-reads" : "11992",
      "StatusCode" : "200",
      "pragma" : "no-cache",
      "x-ms-correlation-request-id" : "1537ad33-86a2-49aa-b6ab-bcad948020c4",
      "strict-transport-security" : "max-age=31536000; includeSubDomains",
      "x-content-type-options" : "nosniff",
      "x-ms-ratelimit-remaining-resource" : "Microsoft.Compute/GetOperation3Min;14975,Microsoft.Compute/GetOperation30Min;29969",
      "x-ms-routing-request-id" : "SOUTHEASTASIA:20200518T070530Z:1537ad33-86a2-49aa-b6ab-bcad948020c4",
      "content-type" : "application/json; charset=utf-8",
      "cache-control" : "no-cache",
      "x-ms-request-id" : "d1eef6a3-9180-40c4-8cbe-0f02427aee9c",
      "Body" : "{\r\n  \"startTime\": \"2020-05-18T07:04:28.857956+00:00\",\r\n  \"endTime\": \"2020-05-18T07:05:08.154972+00:00\",\r\n  \"status\": \"Succeeded\",\r\n  \"name\": \"4ffa8f35-8053-4d93-8ef6-8121a017dc2d\"\r\n}"
    }
  }, {
    "Method" : "GET",
    "Uri" : "http://localhost:1234/subscriptions/00000000-0000-0000-0000-000000000000/providers/Microsoft.Compute/locations/eastus/operations/4ffa8f35-8053-4d93-8ef6-8121a017dc2d?monitor=true&api-version=2019-03-01",
=======
      "x-ms-ratelimit-remaining-subscription-reads" : "8590",
      "StatusCode" : "200",
      "pragma" : "no-cache",
      "x-ms-correlation-request-id" : "8fe8ece3-0b58-4210-91c4-46bd04bf3de4",
      "strict-transport-security" : "max-age=31536000; includeSubDomains",
      "x-content-type-options" : "nosniff",
      "x-ms-ratelimit-remaining-resource" : "Microsoft.Compute/GetOperation3Min;14936,Microsoft.Compute/GetOperation30Min;29868",
      "x-ms-routing-request-id" : "SOUTHEASTASIA:20200618T034905Z:8fe8ece3-0b58-4210-91c4-46bd04bf3de4",
      "content-type" : "application/json; charset=utf-8",
      "cache-control" : "no-cache",
      "x-ms-request-id" : "202961eb-46fb-4429-97ce-cc4f548ecf4e",
      "Body" : "{\r\n  \"startTime\": \"2020-06-18T03:48:22.8368429+00:00\",\r\n  \"status\": \"InProgress\",\r\n  \"name\": \"ae2d5c97-a699-4f41-a638-70d8ac19b9b4\"\r\n}"
    }
  }, {
    "Method" : "GET",
    "Uri" : "http://localhost:1234/subscriptions/00000000-0000-0000-0000-000000000000/providers/Microsoft.Compute/locations/eastus/operations/ae2d5c97-a699-4f41-a638-70d8ac19b9b4?api-version=2019-12-01",
>>>>>>> 846f5853
    "Headers" : {
      "User-Agent" : "azsdk-java-com.azure.resourcemanager.resources.fluentcore.policy/null (1.8.0_221; Windows 10 10.0)"
    },
    "Response" : {
<<<<<<< HEAD
      "date" : "Mon, 18 May 2020 07:05:59 GMT",
=======
      "date" : "Thu, 18 Jun 2020 03:49:14 GMT",
      "server" : "Microsoft-HTTPAPI/2.0",
      "content-length" : "134",
      "expires" : "-1",
      "retry-after" : "0",
      "x-ms-ratelimit-remaining-subscription-reads" : "10286",
      "StatusCode" : "200",
      "pragma" : "no-cache",
      "x-ms-correlation-request-id" : "d60d8fe3-624c-40db-920c-3fb1894b0395",
      "strict-transport-security" : "max-age=31536000; includeSubDomains",
      "x-content-type-options" : "nosniff",
      "x-ms-ratelimit-remaining-resource" : "Microsoft.Compute/GetOperation3Min;14931,Microsoft.Compute/GetOperation30Min;29863",
      "x-ms-routing-request-id" : "SOUTHEASTASIA:20200618T034915Z:d60d8fe3-624c-40db-920c-3fb1894b0395",
      "content-type" : "application/json; charset=utf-8",
      "cache-control" : "no-cache",
      "x-ms-request-id" : "2d23cf8e-5c22-42c8-bc37-4155a6fe5422",
      "Body" : "{\r\n  \"startTime\": \"2020-06-18T03:48:22.8368429+00:00\",\r\n  \"status\": \"InProgress\",\r\n  \"name\": \"ae2d5c97-a699-4f41-a638-70d8ac19b9b4\"\r\n}"
    }
  }, {
    "Method" : "GET",
    "Uri" : "http://localhost:1234/subscriptions/00000000-0000-0000-0000-000000000000/providers/Microsoft.Compute/locations/eastus/operations/ae2d5c97-a699-4f41-a638-70d8ac19b9b4?api-version=2019-12-01",
    "Headers" : {
      "User-Agent" : "azsdk-java-com.azure.resourcemanager.resources.fluentcore.policy/null (1.8.0_221; Windows 10 10.0)"
    },
    "Response" : {
      "date" : "Thu, 18 Jun 2020 03:49:25 GMT",
      "server" : "Microsoft-HTTPAPI/2.0",
      "content-length" : "134",
      "expires" : "-1",
      "retry-after" : "0",
      "x-ms-ratelimit-remaining-subscription-reads" : "9738",
      "StatusCode" : "200",
      "pragma" : "no-cache",
      "x-ms-correlation-request-id" : "9971ec59-57bd-4ba1-a192-3f90f102d5af",
      "strict-transport-security" : "max-age=31536000; includeSubDomains",
      "x-content-type-options" : "nosniff",
      "x-ms-ratelimit-remaining-resource" : "Microsoft.Compute/GetOperation3Min;14927,Microsoft.Compute/GetOperation30Min;29859",
      "x-ms-routing-request-id" : "SOUTHEASTASIA:20200618T034926Z:9971ec59-57bd-4ba1-a192-3f90f102d5af",
      "content-type" : "application/json; charset=utf-8",
      "cache-control" : "no-cache",
      "x-ms-request-id" : "e32033b8-1e6e-4e2a-97af-c825757770a8",
      "Body" : "{\r\n  \"startTime\": \"2020-06-18T03:48:22.8368429+00:00\",\r\n  \"status\": \"InProgress\",\r\n  \"name\": \"ae2d5c97-a699-4f41-a638-70d8ac19b9b4\"\r\n}"
    }
  }, {
    "Method" : "GET",
    "Uri" : "http://localhost:1234/subscriptions/00000000-0000-0000-0000-000000000000/providers/Microsoft.Compute/locations/eastus/operations/ae2d5c97-a699-4f41-a638-70d8ac19b9b4?api-version=2019-12-01",
    "Headers" : {
      "User-Agent" : "azsdk-java-com.azure.resourcemanager.resources.fluentcore.policy/null (1.8.0_221; Windows 10 10.0)"
    },
    "Response" : {
      "date" : "Thu, 18 Jun 2020 03:49:35 GMT",
      "server" : "Microsoft-HTTPAPI/2.0",
      "content-length" : "134",
      "expires" : "-1",
      "retry-after" : "0",
      "x-ms-ratelimit-remaining-subscription-reads" : "10302",
      "StatusCode" : "200",
      "pragma" : "no-cache",
      "x-ms-correlation-request-id" : "f392aca4-3dd4-4d97-a35c-44e5c88b665d",
      "strict-transport-security" : "max-age=31536000; includeSubDomains",
      "x-content-type-options" : "nosniff",
      "x-ms-ratelimit-remaining-resource" : "Microsoft.Compute/GetOperation3Min;14931,Microsoft.Compute/GetOperation30Min;29853",
      "x-ms-routing-request-id" : "SOUTHEASTASIA:20200618T034936Z:f392aca4-3dd4-4d97-a35c-44e5c88b665d",
      "content-type" : "application/json; charset=utf-8",
      "cache-control" : "no-cache",
      "x-ms-request-id" : "8e22f5c6-d38f-4641-94b4-ba62efaa129e",
      "Body" : "{\r\n  \"startTime\": \"2020-06-18T03:48:22.8368429+00:00\",\r\n  \"status\": \"InProgress\",\r\n  \"name\": \"ae2d5c97-a699-4f41-a638-70d8ac19b9b4\"\r\n}"
    }
  }, {
    "Method" : "GET",
    "Uri" : "http://localhost:1234/subscriptions/00000000-0000-0000-0000-000000000000/providers/Microsoft.Compute/locations/eastus/operations/ae2d5c97-a699-4f41-a638-70d8ac19b9b4?api-version=2019-12-01",
    "Headers" : {
      "User-Agent" : "azsdk-java-com.azure.resourcemanager.resources.fluentcore.policy/null (1.8.0_221; Windows 10 10.0)"
    },
    "Response" : {
      "date" : "Thu, 18 Jun 2020 03:49:46 GMT",
      "server" : "Microsoft-HTTPAPI/2.0",
      "content-length" : "134",
      "expires" : "-1",
      "retry-after" : "0",
      "x-ms-ratelimit-remaining-subscription-reads" : "9163",
      "StatusCode" : "200",
      "pragma" : "no-cache",
      "x-ms-correlation-request-id" : "649d1b75-1747-4142-8f2d-919c840f442d",
      "strict-transport-security" : "max-age=31536000; includeSubDomains",
      "x-content-type-options" : "nosniff",
      "x-ms-ratelimit-remaining-resource" : "Microsoft.Compute/GetOperation3Min;14925,Microsoft.Compute/GetOperation30Min;29847",
      "x-ms-routing-request-id" : "SOUTHEASTASIA:20200618T034947Z:649d1b75-1747-4142-8f2d-919c840f442d",
      "content-type" : "application/json; charset=utf-8",
      "cache-control" : "no-cache",
      "x-ms-request-id" : "e382e005-a868-471e-969a-13351ca1c341",
      "Body" : "{\r\n  \"startTime\": \"2020-06-18T03:48:22.8368429+00:00\",\r\n  \"status\": \"InProgress\",\r\n  \"name\": \"ae2d5c97-a699-4f41-a638-70d8ac19b9b4\"\r\n}"
    }
  }, {
    "Method" : "GET",
    "Uri" : "http://localhost:1234/subscriptions/00000000-0000-0000-0000-000000000000/providers/Microsoft.Compute/locations/eastus/operations/ae2d5c97-a699-4f41-a638-70d8ac19b9b4?api-version=2019-12-01",
    "Headers" : {
      "User-Agent" : "azsdk-java-com.azure.resourcemanager.resources.fluentcore.policy/null (1.8.0_221; Windows 10 10.0)"
    },
    "Response" : {
      "date" : "Thu, 18 Jun 2020 03:49:56 GMT",
      "server" : "Microsoft-HTTPAPI/2.0",
      "content-length" : "134",
      "expires" : "-1",
      "retry-after" : "0",
      "x-ms-ratelimit-remaining-subscription-reads" : "9697",
      "StatusCode" : "200",
      "pragma" : "no-cache",
      "x-ms-correlation-request-id" : "1773384d-9fe0-4995-a63d-e75558ed66b8",
      "strict-transport-security" : "max-age=31536000; includeSubDomains",
      "x-content-type-options" : "nosniff",
      "x-ms-ratelimit-remaining-resource" : "Microsoft.Compute/GetOperation3Min;14918,Microsoft.Compute/GetOperation30Min;29840",
      "x-ms-routing-request-id" : "SOUTHEASTASIA:20200618T034957Z:1773384d-9fe0-4995-a63d-e75558ed66b8",
      "content-type" : "application/json; charset=utf-8",
      "cache-control" : "no-cache",
      "x-ms-request-id" : "4c5d774a-d1c3-4496-8b2a-718d5eeb5100",
      "Body" : "{\r\n  \"startTime\": \"2020-06-18T03:48:22.8368429+00:00\",\r\n  \"status\": \"InProgress\",\r\n  \"name\": \"ae2d5c97-a699-4f41-a638-70d8ac19b9b4\"\r\n}"
    }
  }, {
    "Method" : "GET",
    "Uri" : "http://localhost:1234/subscriptions/00000000-0000-0000-0000-000000000000/providers/Microsoft.Compute/locations/eastus/operations/ae2d5c97-a699-4f41-a638-70d8ac19b9b4?api-version=2019-12-01",
    "Headers" : {
      "User-Agent" : "azsdk-java-com.azure.resourcemanager.resources.fluentcore.policy/null (1.8.0_221; Windows 10 10.0)"
    },
    "Response" : {
      "date" : "Thu, 18 Jun 2020 03:50:08 GMT",
      "server" : "Microsoft-HTTPAPI/2.0",
      "content-length" : "134",
      "expires" : "-1",
      "retry-after" : "0",
      "x-ms-ratelimit-remaining-subscription-reads" : "10298",
      "StatusCode" : "200",
      "pragma" : "no-cache",
      "x-ms-correlation-request-id" : "d8c1973c-57fb-4781-ba6a-a6916a3a6cc0",
      "strict-transport-security" : "max-age=31536000; includeSubDomains",
      "x-content-type-options" : "nosniff",
      "x-ms-ratelimit-remaining-resource" : "Microsoft.Compute/GetOperation3Min;14916,Microsoft.Compute/GetOperation30Min;29829",
      "x-ms-routing-request-id" : "SOUTHEASTASIA:20200618T035008Z:d8c1973c-57fb-4781-ba6a-a6916a3a6cc0",
      "content-type" : "application/json; charset=utf-8",
      "cache-control" : "no-cache",
      "x-ms-request-id" : "0ddb2195-4da2-4b54-8fa1-974f07f3782e",
      "Body" : "{\r\n  \"startTime\": \"2020-06-18T03:48:22.8368429+00:00\",\r\n  \"status\": \"InProgress\",\r\n  \"name\": \"ae2d5c97-a699-4f41-a638-70d8ac19b9b4\"\r\n}"
    }
  }, {
    "Method" : "GET",
    "Uri" : "http://localhost:1234/subscriptions/00000000-0000-0000-0000-000000000000/providers/Microsoft.Compute/locations/eastus/operations/ae2d5c97-a699-4f41-a638-70d8ac19b9b4?api-version=2019-12-01",
    "Headers" : {
      "User-Agent" : "azsdk-java-com.azure.resourcemanager.resources.fluentcore.policy/null (1.8.0_221; Windows 10 10.0)"
    },
    "Response" : {
      "date" : "Thu, 18 Jun 2020 03:50:17 GMT",
      "server" : "Microsoft-HTTPAPI/2.0",
      "content-length" : "134",
      "expires" : "-1",
      "retry-after" : "0",
      "x-ms-ratelimit-remaining-subscription-reads" : "10288",
      "StatusCode" : "200",
      "pragma" : "no-cache",
      "x-ms-correlation-request-id" : "7ffcd361-49a7-4941-9c17-a528c5fe2883",
      "strict-transport-security" : "max-age=31536000; includeSubDomains",
      "x-content-type-options" : "nosniff",
      "x-ms-ratelimit-remaining-resource" : "Microsoft.Compute/GetOperation3Min;14908,Microsoft.Compute/GetOperation30Min;29821",
      "x-ms-routing-request-id" : "SOUTHEASTASIA:20200618T035018Z:7ffcd361-49a7-4941-9c17-a528c5fe2883",
      "content-type" : "application/json; charset=utf-8",
      "cache-control" : "no-cache",
      "x-ms-request-id" : "e1e13659-3925-4d60-822b-eb17251b46d8",
      "Body" : "{\r\n  \"startTime\": \"2020-06-18T03:48:22.8368429+00:00\",\r\n  \"status\": \"InProgress\",\r\n  \"name\": \"ae2d5c97-a699-4f41-a638-70d8ac19b9b4\"\r\n}"
    }
  }, {
    "Method" : "GET",
    "Uri" : "http://localhost:1234/subscriptions/00000000-0000-0000-0000-000000000000/providers/Microsoft.Compute/locations/eastus/operations/ae2d5c97-a699-4f41-a638-70d8ac19b9b4?api-version=2019-12-01",
    "Headers" : {
      "User-Agent" : "azsdk-java-com.azure.resourcemanager.resources.fluentcore.policy/null (1.8.0_221; Windows 10 10.0)"
    },
    "Response" : {
      "date" : "Thu, 18 Jun 2020 03:50:28 GMT",
      "server" : "Microsoft-HTTPAPI/2.0",
      "content-length" : "134",
      "expires" : "-1",
      "retry-after" : "0",
      "x-ms-ratelimit-remaining-subscription-reads" : "9725",
      "StatusCode" : "200",
      "pragma" : "no-cache",
      "x-ms-correlation-request-id" : "50384a6a-df0b-4eaf-a3e3-25b95a54ecd8",
      "strict-transport-security" : "max-age=31536000; includeSubDomains",
      "x-content-type-options" : "nosniff",
      "x-ms-ratelimit-remaining-resource" : "Microsoft.Compute/GetOperation3Min;14899,Microsoft.Compute/GetOperation30Min;29812",
      "x-ms-routing-request-id" : "SOUTHEASTASIA:20200618T035029Z:50384a6a-df0b-4eaf-a3e3-25b95a54ecd8",
      "content-type" : "application/json; charset=utf-8",
      "cache-control" : "no-cache",
      "x-ms-request-id" : "cecbdb49-6ade-4ce7-91fe-c545d9e622de",
      "Body" : "{\r\n  \"startTime\": \"2020-06-18T03:48:22.8368429+00:00\",\r\n  \"status\": \"InProgress\",\r\n  \"name\": \"ae2d5c97-a699-4f41-a638-70d8ac19b9b4\"\r\n}"
    }
  }, {
    "Method" : "GET",
    "Uri" : "http://localhost:1234/subscriptions/00000000-0000-0000-0000-000000000000/providers/Microsoft.Compute/locations/eastus/operations/ae2d5c97-a699-4f41-a638-70d8ac19b9b4?api-version=2019-12-01",
    "Headers" : {
      "User-Agent" : "azsdk-java-com.azure.resourcemanager.resources.fluentcore.policy/null (1.8.0_221; Windows 10 10.0)"
    },
    "Response" : {
      "date" : "Thu, 18 Jun 2020 03:50:39 GMT",
      "server" : "Microsoft-HTTPAPI/2.0",
      "content-length" : "134",
      "expires" : "-1",
      "retry-after" : "0",
      "x-ms-ratelimit-remaining-subscription-reads" : "10284",
      "StatusCode" : "200",
      "pragma" : "no-cache",
      "x-ms-correlation-request-id" : "8709f42d-b753-4b3a-b63b-10b8d1fb66bd",
      "strict-transport-security" : "max-age=31536000; includeSubDomains",
      "x-content-type-options" : "nosniff",
      "x-ms-ratelimit-remaining-resource" : "Microsoft.Compute/GetOperation3Min;14903,Microsoft.Compute/GetOperation30Min;29802",
      "x-ms-routing-request-id" : "SOUTHEASTASIA:20200618T035039Z:8709f42d-b753-4b3a-b63b-10b8d1fb66bd",
      "content-type" : "application/json; charset=utf-8",
      "cache-control" : "no-cache",
      "x-ms-request-id" : "401b5d5e-db7e-4a6a-b386-5977e9e3ea3e",
      "Body" : "{\r\n  \"startTime\": \"2020-06-18T03:48:22.8368429+00:00\",\r\n  \"status\": \"InProgress\",\r\n  \"name\": \"ae2d5c97-a699-4f41-a638-70d8ac19b9b4\"\r\n}"
    }
  }, {
    "Method" : "GET",
    "Uri" : "http://localhost:1234/subscriptions/00000000-0000-0000-0000-000000000000/providers/Microsoft.Compute/locations/eastus/operations/ae2d5c97-a699-4f41-a638-70d8ac19b9b4?api-version=2019-12-01",
    "Headers" : {
      "User-Agent" : "azsdk-java-com.azure.resourcemanager.resources.fluentcore.policy/null (1.8.0_221; Windows 10 10.0)"
    },
    "Response" : {
      "date" : "Thu, 18 Jun 2020 03:50:49 GMT",
      "server" : "Microsoft-HTTPAPI/2.0",
      "content-length" : "134",
      "expires" : "-1",
      "retry-after" : "0",
      "x-ms-ratelimit-remaining-subscription-reads" : "8549",
      "StatusCode" : "200",
      "pragma" : "no-cache",
      "x-ms-correlation-request-id" : "152f76b3-3c17-41ff-8dc7-08a839e7978d",
      "strict-transport-security" : "max-age=31536000; includeSubDomains",
      "x-content-type-options" : "nosniff",
      "x-ms-ratelimit-remaining-resource" : "Microsoft.Compute/GetOperation3Min;14895,Microsoft.Compute/GetOperation30Min;29794",
      "x-ms-routing-request-id" : "SOUTHEASTASIA:20200618T035050Z:152f76b3-3c17-41ff-8dc7-08a839e7978d",
      "content-type" : "application/json; charset=utf-8",
      "cache-control" : "no-cache",
      "x-ms-request-id" : "ea143c79-64dd-41d9-92f6-0276580fa68f",
      "Body" : "{\r\n  \"startTime\": \"2020-06-18T03:48:22.8368429+00:00\",\r\n  \"status\": \"InProgress\",\r\n  \"name\": \"ae2d5c97-a699-4f41-a638-70d8ac19b9b4\"\r\n}"
    }
  }, {
    "Method" : "GET",
    "Uri" : "http://localhost:1234/subscriptions/00000000-0000-0000-0000-000000000000/providers/Microsoft.Compute/locations/eastus/operations/ae2d5c97-a699-4f41-a638-70d8ac19b9b4?api-version=2019-12-01",
    "Headers" : {
      "User-Agent" : "azsdk-java-com.azure.resourcemanager.resources.fluentcore.policy/null (1.8.0_221; Windows 10 10.0)"
    },
    "Response" : {
      "date" : "Thu, 18 Jun 2020 03:51:00 GMT",
      "server" : "Microsoft-HTTPAPI/2.0",
      "content-length" : "134",
      "expires" : "-1",
      "retry-after" : "0",
      "x-ms-ratelimit-remaining-subscription-reads" : "7986",
      "StatusCode" : "200",
      "pragma" : "no-cache",
      "x-ms-correlation-request-id" : "53ca2f35-5590-4ed1-8ed1-ee72d3efccf3",
      "strict-transport-security" : "max-age=31536000; includeSubDomains",
      "x-content-type-options" : "nosniff",
      "x-ms-ratelimit-remaining-resource" : "Microsoft.Compute/GetOperation3Min;14901,Microsoft.Compute/GetOperation30Min;29787",
      "x-ms-routing-request-id" : "SOUTHEASTASIA:20200618T035100Z:53ca2f35-5590-4ed1-8ed1-ee72d3efccf3",
      "content-type" : "application/json; charset=utf-8",
      "cache-control" : "no-cache",
      "x-ms-request-id" : "edc22ecf-2785-486a-ad10-50f43acf631c",
      "Body" : "{\r\n  \"startTime\": \"2020-06-18T03:48:22.8368429+00:00\",\r\n  \"status\": \"InProgress\",\r\n  \"name\": \"ae2d5c97-a699-4f41-a638-70d8ac19b9b4\"\r\n}"
    }
  }, {
    "Method" : "GET",
    "Uri" : "http://localhost:1234/subscriptions/00000000-0000-0000-0000-000000000000/providers/Microsoft.Compute/locations/eastus/operations/ae2d5c97-a699-4f41-a638-70d8ac19b9b4?api-version=2019-12-01",
    "Headers" : {
      "User-Agent" : "azsdk-java-com.azure.resourcemanager.resources.fluentcore.policy/null (1.8.0_221; Windows 10 10.0)"
    },
    "Response" : {
      "date" : "Thu, 18 Jun 2020 03:51:10 GMT",
      "server" : "Microsoft-HTTPAPI/2.0",
      "content-length" : "134",
      "expires" : "-1",
      "retry-after" : "0",
      "x-ms-ratelimit-remaining-subscription-reads" : "10289",
      "StatusCode" : "200",
      "pragma" : "no-cache",
      "x-ms-correlation-request-id" : "58eed510-eb90-402f-8663-7d6a0062ed90",
      "strict-transport-security" : "max-age=31536000; includeSubDomains",
      "x-content-type-options" : "nosniff",
      "x-ms-ratelimit-remaining-resource" : "Microsoft.Compute/GetOperation3Min;14893,Microsoft.Compute/GetOperation30Min;29779",
      "x-ms-routing-request-id" : "SOUTHEASTASIA:20200618T035111Z:58eed510-eb90-402f-8663-7d6a0062ed90",
      "content-type" : "application/json; charset=utf-8",
      "cache-control" : "no-cache",
      "x-ms-request-id" : "e92f0216-0fae-4e59-845f-4586a7fa3ccd",
      "Body" : "{\r\n  \"startTime\": \"2020-06-18T03:48:22.8368429+00:00\",\r\n  \"status\": \"InProgress\",\r\n  \"name\": \"ae2d5c97-a699-4f41-a638-70d8ac19b9b4\"\r\n}"
    }
  }, {
    "Method" : "GET",
    "Uri" : "http://localhost:1234/subscriptions/00000000-0000-0000-0000-000000000000/providers/Microsoft.Compute/locations/eastus/operations/ae2d5c97-a699-4f41-a638-70d8ac19b9b4?api-version=2019-12-01",
    "Headers" : {
      "User-Agent" : "azsdk-java-com.azure.resourcemanager.resources.fluentcore.policy/null (1.8.0_221; Windows 10 10.0)"
    },
    "Response" : {
      "date" : "Thu, 18 Jun 2020 03:51:21 GMT",
      "server" : "Microsoft-HTTPAPI/2.0",
      "content-length" : "134",
      "expires" : "-1",
      "retry-after" : "0",
      "x-ms-ratelimit-remaining-subscription-reads" : "7979",
      "StatusCode" : "200",
      "pragma" : "no-cache",
      "x-ms-correlation-request-id" : "df35b89d-0b62-44c5-9295-b1400ee86f37",
      "strict-transport-security" : "max-age=31536000; includeSubDomains",
      "x-content-type-options" : "nosniff",
      "x-ms-ratelimit-remaining-resource" : "Microsoft.Compute/GetOperation3Min;14884,Microsoft.Compute/GetOperation30Min;29770",
      "x-ms-routing-request-id" : "SOUTHEASTASIA:20200618T035122Z:df35b89d-0b62-44c5-9295-b1400ee86f37",
      "content-type" : "application/json; charset=utf-8",
      "cache-control" : "no-cache",
      "x-ms-request-id" : "e432281e-ce1f-49d9-9489-75329970b2c7",
      "Body" : "{\r\n  \"startTime\": \"2020-06-18T03:48:22.8368429+00:00\",\r\n  \"status\": \"InProgress\",\r\n  \"name\": \"ae2d5c97-a699-4f41-a638-70d8ac19b9b4\"\r\n}"
    }
  }, {
    "Method" : "GET",
    "Uri" : "http://localhost:1234/subscriptions/00000000-0000-0000-0000-000000000000/providers/Microsoft.Compute/locations/eastus/operations/ae2d5c97-a699-4f41-a638-70d8ac19b9b4?api-version=2019-12-01",
    "Headers" : {
      "User-Agent" : "azsdk-java-com.azure.resourcemanager.resources.fluentcore.policy/null (1.8.0_221; Windows 10 10.0)"
    },
    "Response" : {
      "date" : "Thu, 18 Jun 2020 03:51:32 GMT",
      "server" : "Microsoft-HTTPAPI/2.0",
      "content-length" : "134",
      "expires" : "-1",
      "retry-after" : "0",
      "x-ms-ratelimit-remaining-subscription-reads" : "9121",
      "StatusCode" : "200",
      "pragma" : "no-cache",
      "x-ms-correlation-request-id" : "30c33f45-0f29-4196-b38e-29d3e5dfa93d",
      "strict-transport-security" : "max-age=31536000; includeSubDomains",
      "x-content-type-options" : "nosniff",
      "x-ms-ratelimit-remaining-resource" : "Microsoft.Compute/GetOperation3Min;14885,Microsoft.Compute/GetOperation30Min;29758",
      "x-ms-routing-request-id" : "SOUTHEASTASIA:20200618T035132Z:30c33f45-0f29-4196-b38e-29d3e5dfa93d",
      "content-type" : "application/json; charset=utf-8",
      "cache-control" : "no-cache",
      "x-ms-request-id" : "f058fdea-3e85-4459-aa39-f7d0ea7787ad",
      "Body" : "{\r\n  \"startTime\": \"2020-06-18T03:48:22.8368429+00:00\",\r\n  \"status\": \"InProgress\",\r\n  \"name\": \"ae2d5c97-a699-4f41-a638-70d8ac19b9b4\"\r\n}"
    }
  }, {
    "Method" : "GET",
    "Uri" : "http://localhost:1234/subscriptions/00000000-0000-0000-0000-000000000000/providers/Microsoft.Compute/locations/eastus/operations/ae2d5c97-a699-4f41-a638-70d8ac19b9b4?api-version=2019-12-01",
    "Headers" : {
      "User-Agent" : "azsdk-java-com.azure.resourcemanager.resources.fluentcore.policy/null (1.8.0_221; Windows 10 10.0)"
    },
    "Response" : {
      "date" : "Thu, 18 Jun 2020 03:51:42 GMT",
      "server" : "Microsoft-HTTPAPI/2.0",
      "content-length" : "134",
      "expires" : "-1",
      "retry-after" : "0",
      "x-ms-ratelimit-remaining-subscription-reads" : "9123",
      "StatusCode" : "200",
      "pragma" : "no-cache",
      "x-ms-correlation-request-id" : "0b78a901-2c59-4e1d-868a-0127cd172703",
      "strict-transport-security" : "max-age=31536000; includeSubDomains",
      "x-content-type-options" : "nosniff",
      "x-ms-ratelimit-remaining-resource" : "Microsoft.Compute/GetOperation3Min;14877,Microsoft.Compute/GetOperation30Min;29750",
      "x-ms-routing-request-id" : "SOUTHEASTASIA:20200618T035143Z:0b78a901-2c59-4e1d-868a-0127cd172703",
      "content-type" : "application/json; charset=utf-8",
      "cache-control" : "no-cache",
      "x-ms-request-id" : "277080d7-75af-4988-853e-5213f6575d5c",
      "Body" : "{\r\n  \"startTime\": \"2020-06-18T03:48:22.8368429+00:00\",\r\n  \"status\": \"InProgress\",\r\n  \"name\": \"ae2d5c97-a699-4f41-a638-70d8ac19b9b4\"\r\n}"
    }
  }, {
    "Method" : "GET",
    "Uri" : "http://localhost:1234/subscriptions/00000000-0000-0000-0000-000000000000/providers/Microsoft.Compute/locations/eastus/operations/ae2d5c97-a699-4f41-a638-70d8ac19b9b4?api-version=2019-12-01",
    "Headers" : {
      "User-Agent" : "azsdk-java-com.azure.resourcemanager.resources.fluentcore.policy/null (1.8.0_221; Windows 10 10.0)"
    },
    "Response" : {
      "date" : "Thu, 18 Jun 2020 03:51:53 GMT",
      "server" : "Microsoft-HTTPAPI/2.0",
      "content-length" : "134",
      "expires" : "-1",
      "retry-after" : "0",
      "x-ms-ratelimit-remaining-subscription-reads" : "8531",
      "StatusCode" : "200",
      "pragma" : "no-cache",
      "x-ms-correlation-request-id" : "acb4ee89-fd98-45c1-850c-daabe00a9ab0",
      "strict-transport-security" : "max-age=31536000; includeSubDomains",
      "x-content-type-options" : "nosniff",
      "x-ms-ratelimit-remaining-resource" : "Microsoft.Compute/GetOperation3Min;14873,Microsoft.Compute/GetOperation30Min;29746",
      "x-ms-routing-request-id" : "SOUTHEASTASIA:20200618T035153Z:acb4ee89-fd98-45c1-850c-daabe00a9ab0",
      "content-type" : "application/json; charset=utf-8",
      "cache-control" : "no-cache",
      "x-ms-request-id" : "301132a0-4992-4865-a762-3c5cd93b250b",
      "Body" : "{\r\n  \"startTime\": \"2020-06-18T03:48:22.8368429+00:00\",\r\n  \"status\": \"InProgress\",\r\n  \"name\": \"ae2d5c97-a699-4f41-a638-70d8ac19b9b4\"\r\n}"
    }
  }, {
    "Method" : "GET",
    "Uri" : "http://localhost:1234/subscriptions/00000000-0000-0000-0000-000000000000/providers/Microsoft.Compute/locations/eastus/operations/ae2d5c97-a699-4f41-a638-70d8ac19b9b4?api-version=2019-12-01",
    "Headers" : {
      "User-Agent" : "azsdk-java-com.azure.resourcemanager.resources.fluentcore.policy/null (1.8.0_221; Windows 10 10.0)"
    },
    "Response" : {
      "date" : "Thu, 18 Jun 2020 03:52:03 GMT",
      "server" : "Microsoft-HTTPAPI/2.0",
      "content-length" : "134",
      "expires" : "-1",
      "retry-after" : "0",
      "x-ms-ratelimit-remaining-subscription-reads" : "10265",
      "StatusCode" : "200",
      "pragma" : "no-cache",
      "x-ms-correlation-request-id" : "b4122e86-b903-4afd-aa36-be13d92edb1a",
      "strict-transport-security" : "max-age=31536000; includeSubDomains",
      "x-content-type-options" : "nosniff",
      "x-ms-ratelimit-remaining-resource" : "Microsoft.Compute/GetOperation3Min;14881,Microsoft.Compute/GetOperation30Min;29740",
      "x-ms-routing-request-id" : "SOUTHEASTASIA:20200618T035204Z:b4122e86-b903-4afd-aa36-be13d92edb1a",
      "content-type" : "application/json; charset=utf-8",
      "cache-control" : "no-cache",
      "x-ms-request-id" : "93b06874-2d8f-4170-b0c4-4ae58ebf68a0",
      "Body" : "{\r\n  \"startTime\": \"2020-06-18T03:48:22.8368429+00:00\",\r\n  \"status\": \"InProgress\",\r\n  \"name\": \"ae2d5c97-a699-4f41-a638-70d8ac19b9b4\"\r\n}"
    }
  }, {
    "Method" : "GET",
    "Uri" : "http://localhost:1234/subscriptions/00000000-0000-0000-0000-000000000000/providers/Microsoft.Compute/locations/eastus/operations/ae2d5c97-a699-4f41-a638-70d8ac19b9b4?api-version=2019-12-01",
    "Headers" : {
      "User-Agent" : "azsdk-java-com.azure.resourcemanager.resources.fluentcore.policy/null (1.8.0_221; Windows 10 10.0)"
    },
    "Response" : {
      "date" : "Thu, 18 Jun 2020 03:52:13 GMT",
      "server" : "Microsoft-HTTPAPI/2.0",
      "content-length" : "134",
      "expires" : "-1",
      "retry-after" : "0",
      "x-ms-ratelimit-remaining-subscription-reads" : "10263",
      "StatusCode" : "200",
      "pragma" : "no-cache",
      "x-ms-correlation-request-id" : "87571e2e-6053-4e87-b810-6edfffd2187c",
      "strict-transport-security" : "max-age=31536000; includeSubDomains",
      "x-content-type-options" : "nosniff",
      "x-ms-ratelimit-remaining-resource" : "Microsoft.Compute/GetOperation3Min;14877,Microsoft.Compute/GetOperation30Min;29736",
      "x-ms-routing-request-id" : "SOUTHEASTASIA:20200618T035214Z:87571e2e-6053-4e87-b810-6edfffd2187c",
      "content-type" : "application/json; charset=utf-8",
      "cache-control" : "no-cache",
      "x-ms-request-id" : "1fefeb7d-b8c2-41fa-aaad-3960d2e77710",
      "Body" : "{\r\n  \"startTime\": \"2020-06-18T03:48:22.8368429+00:00\",\r\n  \"status\": \"InProgress\",\r\n  \"name\": \"ae2d5c97-a699-4f41-a638-70d8ac19b9b4\"\r\n}"
    }
  }, {
    "Method" : "GET",
    "Uri" : "http://localhost:1234/subscriptions/00000000-0000-0000-0000-000000000000/providers/Microsoft.Compute/locations/eastus/operations/ae2d5c97-a699-4f41-a638-70d8ac19b9b4?api-version=2019-12-01",
    "Headers" : {
      "User-Agent" : "azsdk-java-com.azure.resourcemanager.resources.fluentcore.policy/null (1.8.0_221; Windows 10 10.0)"
    },
    "Response" : {
      "date" : "Thu, 18 Jun 2020 03:52:25 GMT",
      "server" : "Microsoft-HTTPAPI/2.0",
      "content-length" : "134",
      "expires" : "-1",
      "retry-after" : "0",
      "x-ms-ratelimit-remaining-subscription-reads" : "7949",
      "StatusCode" : "200",
      "pragma" : "no-cache",
      "x-ms-correlation-request-id" : "b95f7343-292e-42b4-9fec-1085ef291960",
      "strict-transport-security" : "max-age=31536000; includeSubDomains",
      "x-content-type-options" : "nosniff",
      "x-ms-ratelimit-remaining-resource" : "Microsoft.Compute/GetOperation3Min;14862,Microsoft.Compute/GetOperation30Min;29721",
      "x-ms-routing-request-id" : "SOUTHEASTASIA:20200618T035225Z:b95f7343-292e-42b4-9fec-1085ef291960",
      "content-type" : "application/json; charset=utf-8",
      "cache-control" : "no-cache",
      "x-ms-request-id" : "c2686e5f-6c37-4dc6-afe5-2a9bb328beeb",
      "Body" : "{\r\n  \"startTime\": \"2020-06-18T03:48:22.8368429+00:00\",\r\n  \"status\": \"InProgress\",\r\n  \"name\": \"ae2d5c97-a699-4f41-a638-70d8ac19b9b4\"\r\n}"
    }
  }, {
    "Method" : "GET",
    "Uri" : "http://localhost:1234/subscriptions/00000000-0000-0000-0000-000000000000/providers/Microsoft.Compute/locations/eastus/operations/ae2d5c97-a699-4f41-a638-70d8ac19b9b4?api-version=2019-12-01",
    "Headers" : {
      "User-Agent" : "azsdk-java-com.azure.resourcemanager.resources.fluentcore.policy/null (1.8.0_221; Windows 10 10.0)"
    },
    "Response" : {
      "date" : "Thu, 18 Jun 2020 03:52:36 GMT",
      "server" : "Microsoft-HTTPAPI/2.0",
      "content-length" : "134",
      "expires" : "-1",
      "retry-after" : "0",
      "x-ms-ratelimit-remaining-subscription-reads" : "7946",
      "StatusCode" : "200",
      "pragma" : "no-cache",
      "x-ms-correlation-request-id" : "28900da1-65e7-4fa6-a418-4f90d44d547d",
      "strict-transport-security" : "max-age=31536000; includeSubDomains",
      "x-content-type-options" : "nosniff",
      "x-ms-ratelimit-remaining-resource" : "Microsoft.Compute/GetOperation3Min;14874,Microsoft.Compute/GetOperation30Min;29710",
      "x-ms-routing-request-id" : "SOUTHEASTASIA:20200618T035237Z:28900da1-65e7-4fa6-a418-4f90d44d547d",
      "content-type" : "application/json; charset=utf-8",
      "cache-control" : "no-cache",
      "x-ms-request-id" : "4f57486e-3d39-4c0f-b311-99901c273590",
      "Body" : "{\r\n  \"startTime\": \"2020-06-18T03:48:22.8368429+00:00\",\r\n  \"status\": \"InProgress\",\r\n  \"name\": \"ae2d5c97-a699-4f41-a638-70d8ac19b9b4\"\r\n}"
    }
  }, {
    "Method" : "GET",
    "Uri" : "http://localhost:1234/subscriptions/00000000-0000-0000-0000-000000000000/providers/Microsoft.Compute/locations/eastus/operations/ae2d5c97-a699-4f41-a638-70d8ac19b9b4?api-version=2019-12-01",
    "Headers" : {
      "User-Agent" : "azsdk-java-com.azure.resourcemanager.resources.fluentcore.policy/null (1.8.0_221; Windows 10 10.0)"
    },
    "Response" : {
      "date" : "Thu, 18 Jun 2020 03:52:46 GMT",
      "server" : "Microsoft-HTTPAPI/2.0",
      "content-length" : "134",
      "expires" : "-1",
      "retry-after" : "0",
      "x-ms-ratelimit-remaining-subscription-reads" : "8510",
      "StatusCode" : "200",
      "pragma" : "no-cache",
      "x-ms-correlation-request-id" : "ee87feb0-98cd-451e-9285-e38b61b413e9",
      "strict-transport-security" : "max-age=31536000; includeSubDomains",
      "x-content-type-options" : "nosniff",
      "x-ms-ratelimit-remaining-resource" : "Microsoft.Compute/GetOperation3Min;14866,Microsoft.Compute/GetOperation30Min;29702",
      "x-ms-routing-request-id" : "SOUTHEASTASIA:20200618T035247Z:ee87feb0-98cd-451e-9285-e38b61b413e9",
      "content-type" : "application/json; charset=utf-8",
      "cache-control" : "no-cache",
      "x-ms-request-id" : "f42a1502-4405-4643-93a9-9d6e2b0b1c60",
      "Body" : "{\r\n  \"startTime\": \"2020-06-18T03:48:22.8368429+00:00\",\r\n  \"status\": \"InProgress\",\r\n  \"name\": \"ae2d5c97-a699-4f41-a638-70d8ac19b9b4\"\r\n}"
    }
  }, {
    "Method" : "GET",
    "Uri" : "http://localhost:1234/subscriptions/00000000-0000-0000-0000-000000000000/providers/Microsoft.Compute/locations/eastus/operations/ae2d5c97-a699-4f41-a638-70d8ac19b9b4?api-version=2019-12-01",
    "Headers" : {
      "User-Agent" : "azsdk-java-com.azure.resourcemanager.resources.fluentcore.policy/null (1.8.0_221; Windows 10 10.0)"
    },
    "Response" : {
      "date" : "Thu, 18 Jun 2020 03:52:57 GMT",
      "server" : "Microsoft-HTTPAPI/2.0",
      "content-length" : "184",
      "expires" : "-1",
      "retry-after" : "0",
      "x-ms-ratelimit-remaining-subscription-reads" : "8507",
      "StatusCode" : "200",
      "pragma" : "no-cache",
      "x-ms-correlation-request-id" : "2a31a02a-8fce-40d4-881e-6d4936c90c1f",
      "strict-transport-security" : "max-age=31536000; includeSubDomains",
      "x-content-type-options" : "nosniff",
      "x-ms-ratelimit-remaining-resource" : "Microsoft.Compute/GetOperation3Min;14849,Microsoft.Compute/GetOperation30Min;29685",
      "x-ms-routing-request-id" : "SOUTHEASTASIA:20200618T035258Z:2a31a02a-8fce-40d4-881e-6d4936c90c1f",
      "content-type" : "application/json; charset=utf-8",
      "cache-control" : "no-cache",
      "x-ms-request-id" : "654cf75d-5acb-4215-bd86-16300d403999",
      "Body" : "{\r\n  \"startTime\": \"2020-06-18T03:48:22.8368429+00:00\",\r\n  \"endTime\": \"2020-06-18T03:52:48.3578019+00:00\",\r\n  \"status\": \"Succeeded\",\r\n  \"name\": \"ae2d5c97-a699-4f41-a638-70d8ac19b9b4\"\r\n}"
    }
  }, {
    "Method" : "GET",
    "Uri" : "http://localhost:1234/subscriptions/00000000-0000-0000-0000-000000000000/providers/Microsoft.Compute/locations/eastus/operations/ae2d5c97-a699-4f41-a638-70d8ac19b9b4?monitor=true&api-version=2019-12-01",
    "Headers" : {
      "User-Agent" : "azsdk-java-com.azure.resourcemanager.resources.fluentcore.policy/null (1.8.0_221; Windows 10 10.0)"
    },
    "Response" : {
      "date" : "Thu, 18 Jun 2020 03:52:58 GMT",
>>>>>>> 846f5853
      "server" : "Microsoft-HTTPAPI/2.0",
      "content-length" : "0",
      "expires" : "-1",
      "retry-after" : "0",
<<<<<<< HEAD
      "x-ms-ratelimit-remaining-subscription-reads" : "11960",
      "StatusCode" : "200",
      "pragma" : "no-cache",
      "x-ms-correlation-request-id" : "0f92eabe-3f33-408c-8284-8654a77ec68d",
      "strict-transport-security" : "max-age=31536000; includeSubDomains",
      "x-content-type-options" : "nosniff",
      "x-ms-ratelimit-remaining-resource" : "Microsoft.Compute/GetOperation3Min;14978,Microsoft.Compute/GetOperation30Min;29966",
      "x-ms-routing-request-id" : "SOUTHEASTASIA:20200518T070600Z:0f92eabe-3f33-408c-8284-8654a77ec68d",
      "cache-control" : "no-cache",
      "x-ms-request-id" : "3a53dd83-a0ca-4836-bef2-326fb12f03bf",
=======
      "x-ms-ratelimit-remaining-subscription-reads" : "9102",
      "StatusCode" : "200",
      "pragma" : "no-cache",
      "x-ms-correlation-request-id" : "36450dc4-d78e-427f-a7c1-87a00eb6ca45",
      "strict-transport-security" : "max-age=31536000; includeSubDomains",
      "x-content-type-options" : "nosniff",
      "x-ms-ratelimit-remaining-resource" : "Microsoft.Compute/GetOperation3Min;14845,Microsoft.Compute/GetOperation30Min;29681",
      "x-ms-routing-request-id" : "SOUTHEASTASIA:20200618T035258Z:36450dc4-d78e-427f-a7c1-87a00eb6ca45",
      "cache-control" : "no-cache",
      "x-ms-request-id" : "35f6b47b-2894-483c-b2b8-19ee6b867926",
>>>>>>> 846f5853
      "Body" : ""
    }
  }, {
    "Method" : "PUT",
<<<<<<< HEAD
    "Uri" : "http://localhost:1234/subscriptions/00000000-0000-0000-0000-000000000000/resourceGroups/javacsmrg07415/providers/Microsoft.Compute/disks/dsk-96b210236?api-version=2019-07-01",
    "Headers" : {
      "User-Agent" : "azsdk-java-com.azure.management.compute/2.0.0 (1.8.0_221; Windows 10 10.0)",
      "Content-Type" : "application/json"
    },
    "Response" : {
      "date" : "Mon, 18 May 2020 07:06:05 GMT",
      "server" : "Microsoft-HTTPAPI/2.0",
      "content-length" : "582",
      "expires" : "-1",
      "x-ms-served-by" : "cf00aa19-e046-40ac-861d-45a82e8cd03f_132229950838493465",
      "x-ms-ratelimit-remaining-subscription-writes" : "1192",
      "retry-after" : "0",
      "StatusCode" : "202",
      "pragma" : "no-cache",
      "x-ms-correlation-request-id" : "bd5876cb-d07a-4174-9d4e-483e6f35dd9d",
      "strict-transport-security" : "max-age=31536000; includeSubDomains",
      "x-content-type-options" : "nosniff",
      "x-ms-ratelimit-remaining-resource" : "Microsoft.Compute/CreateUpdateDisks3Min;999,Microsoft.Compute/CreateUpdateDisks30Min;7990",
      "x-ms-routing-request-id" : "SOUTHEASTASIA:20200518T070606Z:bd5876cb-d07a-4174-9d4e-483e6f35dd9d",
      "content-type" : "application/json; charset=utf-8",
      "location" : "http://localhost:1234/subscriptions/00000000-0000-0000-0000-000000000000/providers/Microsoft.Compute/locations/eastus/DiskOperations/a89660b8-fabd-4359-b410-dbfd2b52e6b8?monitor=true&api-version=2019-07-01",
      "cache-control" : "no-cache",
      "x-ms-request-id" : "a89660b8-fabd-4359-b410-dbfd2b52e6b8",
      "Body" : "{\r\n  \"name\": \"dsk-96b210236\",\r\n  \"location\": \"eastus\",\r\n  \"tags\": {},\r\n  \"properties\": {\r\n    \"osType\": \"Linux\",\r\n    \"creationData\": {\r\n      \"createOption\": \"Import\",\r\n      \"storageAccountId\": \"/subscriptions/00000000-0000-0000-0000-000000000000/resourcegroups/javacsmrg07415/providers/Microsoft.Storage/storageAccounts/stg4e132363e80\",\r\n      \"sourceUri\": \"https://stg4e132363e80.blob.core.windows.net/vhds/myvm6-os-disk-129c6624-3aff-4db7-b135-718628d4097b.vhd\"\r\n    },\r\n    \"provisioningState\": \"Updating\",\r\n    \"diskSizeBytes\": 32212254720,\r\n    \"isArmResource\": true\r\n  }\r\n}",
      "azure-asyncoperation" : "http://localhost:1234/subscriptions/00000000-0000-0000-0000-000000000000/providers/Microsoft.Compute/locations/eastus/DiskOperations/a89660b8-fabd-4359-b410-dbfd2b52e6b8?api-version=2019-07-01"
    }
  }, {
    "Method" : "GET",
    "Uri" : "http://localhost:1234/subscriptions/00000000-0000-0000-0000-000000000000/providers/Microsoft.Compute/locations/eastus/DiskOperations/a89660b8-fabd-4359-b410-dbfd2b52e6b8?api-version=2019-07-01",
=======
    "Uri" : "http://localhost:1234/subscriptions/00000000-0000-0000-0000-000000000000/resourceGroups/javacsmrg57885/providers/Microsoft.Compute/disks/dsk-678865118?api-version=2019-11-01",
    "Headers" : {
      "User-Agent" : "azsdk-java-com.azure.resourcemanager.compute/2.0.0-beta.1 (1.8.0_221; Windows 10 10.0)",
      "Content-Type" : "application/json"
    },
    "Response" : {
      "date" : "Thu, 18 Jun 2020 03:53:00 GMT",
      "server" : "Microsoft-HTTPAPI/2.0",
      "content-length" : "582",
      "expires" : "-1",
      "x-ms-served-by" : "cf00aa19-e046-40ac-861d-45a82e8cd03f_132322016419989626",
      "x-ms-ratelimit-remaining-subscription-writes" : "1169",
      "retry-after" : "0",
      "StatusCode" : "202",
      "pragma" : "no-cache",
      "x-ms-correlation-request-id" : "b08a1549-4af5-434e-bdff-0db73fc58d25",
      "strict-transport-security" : "max-age=31536000; includeSubDomains",
      "x-content-type-options" : "nosniff",
      "x-ms-ratelimit-remaining-resource" : "Microsoft.Compute/CreateUpdateDisks3Min;993,Microsoft.Compute/CreateUpdateDisks30Min;7990",
      "x-ms-routing-request-id" : "SOUTHEASTASIA:20200618T035301Z:b08a1549-4af5-434e-bdff-0db73fc58d25",
      "content-type" : "application/json; charset=utf-8",
      "location" : "http://localhost:1234/subscriptions/00000000-0000-0000-0000-000000000000/providers/Microsoft.Compute/locations/eastus/DiskOperations/3dd5c63d-5a2a-4806-aced-a9039b97c701?monitor=true&api-version=2019-11-01",
      "cache-control" : "no-cache",
      "x-ms-request-id" : "3dd5c63d-5a2a-4806-aced-a9039b97c701",
      "Body" : "{\r\n  \"name\": \"dsk-678865118\",\r\n  \"location\": \"eastus\",\r\n  \"tags\": {},\r\n  \"properties\": {\r\n    \"osType\": \"Linux\",\r\n    \"creationData\": {\r\n      \"createOption\": \"Import\",\r\n      \"storageAccountId\": \"/subscriptions/00000000-0000-0000-0000-000000000000/resourcegroups/javacsmrg57885/providers/Microsoft.Storage/storageAccounts/stg7f73926759b\",\r\n      \"sourceUri\": \"https://stg7f73926759b.blob.core.windows.net/vhds/myvm6-os-disk-6ad1d613-95a9-4490-a5ad-773f6e80ea97.vhd\"\r\n    },\r\n    \"provisioningState\": \"Updating\",\r\n    \"diskSizeBytes\": 32212254720,\r\n    \"isArmResource\": true\r\n  }\r\n}",
      "azure-asyncoperation" : "http://localhost:1234/subscriptions/00000000-0000-0000-0000-000000000000/providers/Microsoft.Compute/locations/eastus/DiskOperations/3dd5c63d-5a2a-4806-aced-a9039b97c701?api-version=2019-11-01"
    }
  }, {
    "Method" : "GET",
    "Uri" : "http://localhost:1234/subscriptions/00000000-0000-0000-0000-000000000000/providers/Microsoft.Compute/locations/eastus/DiskOperations/3dd5c63d-5a2a-4806-aced-a9039b97c701?api-version=2019-11-01",
>>>>>>> 846f5853
    "Headers" : {
      "User-Agent" : "azsdk-java-com.azure.resourcemanager.resources.fluentcore.policy/null (1.8.0_221; Windows 10 10.0)"
    },
    "Response" : {
<<<<<<< HEAD
      "date" : "Mon, 18 May 2020 07:06:35 GMT",
      "server" : "Microsoft-HTTPAPI/2.0",
      "content-length" : "1155",
      "expires" : "-1",
      "x-ms-served-by" : "cf00aa19-e046-40ac-861d-45a82e8cd03f_132229950838493465",
      "retry-after" : "0",
      "x-ms-ratelimit-remaining-subscription-reads" : "11986",
      "StatusCode" : "200",
      "pragma" : "no-cache",
      "x-ms-correlation-request-id" : "b3d8522e-1aee-4c06-b148-2870ebcd634d",
      "strict-transport-security" : "max-age=31536000; includeSubDomains",
      "x-content-type-options" : "nosniff",
      "x-ms-ratelimit-remaining-resource" : "Microsoft.Compute/GetOperation3Min;49998,Microsoft.Compute/GetOperation30Min;399980",
      "x-ms-routing-request-id" : "SOUTHEASTASIA:20200518T070636Z:b3d8522e-1aee-4c06-b148-2870ebcd634d",
      "content-type" : "application/json; charset=utf-8",
      "cache-control" : "no-cache",
      "x-ms-request-id" : "2ab86469-329e-46f0-b0de-34ec4f59289f",
      "Body" : "{\r\n  \"startTime\": \"2020-05-18T07:06:05.7166303+00:00\",\r\n  \"endTime\": \"2020-05-18T07:06:06.4666577+00:00\",\r\n  \"status\": \"Succeeded\",\r\n  \"properties\": {\r\n    \"output\": {\"name\":\"dsk-96b210236\",\"id\":\"/subscriptions/00000000-0000-0000-0000-000000000000/resourceGroups/javacsmrg07415/providers/Microsoft.Compute/disks/dsk-96b210236\",\"type\":\"Microsoft.Compute/disks\",\"location\":\"eastus\",\"tags\":{},\"sku\":{\"name\":\"Standard_LRS\",\"tier\":\"Standard\"},\"properties\":{\"osType\":\"Linux\",\"creationData\":{\"createOption\":\"Import\",\"storageAccountId\":\"/subscriptions/00000000-0000-0000-0000-000000000000/resourcegroups/javacsmrg07415/providers/Microsoft.Storage/storageAccounts/stg4e132363e80\",\"sourceUri\":\"https://stg4e132363e80.blob.core.windows.net/vhds/myvm6-os-disk-129c6624-3aff-4db7-b135-718628d4097b.vhd\"},\"diskSizeGB\":30,\"diskIOPSReadWrite\":500,\"diskMBpsReadWrite\":60,\"encryption\":{\"type\":\"EncryptionAtRestWithPlatformKey\"},\"timeCreated\":\"2020-05-18T07:06:05.7947605+00:00\",\"provisioningState\":\"Succeeded\",\"diskState\":\"Unattached\",\"diskSizeBytes\":32212254720,\"uniqueId\":\"5cab3c0b-b07e-42e9-8816-dc73c879d441\"}}\r\n  },\r\n  \"name\": \"a89660b8-fabd-4359-b410-dbfd2b52e6b8\"\r\n}"
    }
  }, {
    "Method" : "GET",
    "Uri" : "http://localhost:1234/subscriptions/00000000-0000-0000-0000-000000000000/resourceGroups/javacsmrg07415/providers/Microsoft.Compute/disks/dsk-96b210236?api-version=2019-07-01",
=======
      "date" : "Thu, 18 Jun 2020 03:53:03 GMT",
      "server" : "Microsoft-HTTPAPI/2.0",
      "content-length" : "1338",
      "expires" : "-1",
      "x-ms-served-by" : "cf00aa19-e046-40ac-861d-45a82e8cd03f_132322016419989626",
      "retry-after" : "0",
      "x-ms-ratelimit-remaining-subscription-reads" : "10256",
      "StatusCode" : "200",
      "pragma" : "no-cache",
      "x-ms-correlation-request-id" : "40de1aec-6ef7-476e-8514-baa9eaf44322",
      "strict-transport-security" : "max-age=31536000; includeSubDomains",
      "x-content-type-options" : "nosniff",
      "x-ms-ratelimit-remaining-resource" : "Microsoft.Compute/GetOperation3Min;49973,Microsoft.Compute/GetOperation30Min;399947",
      "x-ms-routing-request-id" : "SOUTHEASTASIA:20200618T035303Z:40de1aec-6ef7-476e-8514-baa9eaf44322",
      "content-type" : "application/json; charset=utf-8",
      "cache-control" : "no-cache",
      "x-ms-request-id" : "792ad883-0ca4-40ee-a38d-ab599d8c00db",
      "Body" : "{\r\n  \"startTime\": \"2020-06-18T03:53:00.8938349+00:00\",\r\n  \"endTime\": \"2020-06-18T03:53:01.4251158+00:00\",\r\n  \"status\": \"Succeeded\",\r\n  \"properties\": {\r\n    \"output\": {\r\n  \"name\": \"dsk-678865118\",\r\n  \"id\": \"/subscriptions/00000000-0000-0000-0000-000000000000/resourceGroups/javacsmrg57885/providers/Microsoft.Compute/disks/dsk-678865118\",\r\n  \"type\": \"Microsoft.Compute/disks\",\r\n  \"location\": \"eastus\",\r\n  \"tags\": {},\r\n  \"sku\": {\r\n    \"name\": \"Standard_LRS\",\r\n    \"tier\": \"Standard\"\r\n  },\r\n  \"properties\": {\r\n    \"osType\": \"Linux\",\r\n    \"creationData\": {\r\n      \"createOption\": \"Import\",\r\n      \"storageAccountId\": \"/subscriptions/00000000-0000-0000-0000-000000000000/resourcegroups/javacsmrg57885/providers/Microsoft.Storage/storageAccounts/stg7f73926759b\",\r\n      \"sourceUri\": \"https://stg7f73926759b.blob.core.windows.net/vhds/myvm6-os-disk-6ad1d613-95a9-4490-a5ad-773f6e80ea97.vhd\"\r\n    },\r\n    \"diskSizeGB\": 30,\r\n    \"diskIOPSReadWrite\": 500,\r\n    \"diskMBpsReadWrite\": 60,\r\n    \"encryption\": {\r\n      \"type\": \"EncryptionAtRestWithPlatformKey\"\r\n    },\r\n    \"timeCreated\": \"2020-06-18T03:53:00.956324+00:00\",\r\n    \"provisioningState\": \"Succeeded\",\r\n    \"diskState\": \"Unattached\",\r\n    \"diskSizeBytes\": 32212254720,\r\n    \"uniqueId\": \"91f8b3e3-f684-4bbf-a0a5-28466d3de9ae\"\r\n  }\r\n}\r\n  },\r\n  \"name\": \"3dd5c63d-5a2a-4806-aced-a9039b97c701\"\r\n}"
    }
  }, {
    "Method" : "GET",
    "Uri" : "http://localhost:1234/subscriptions/00000000-0000-0000-0000-000000000000/resourceGroups/javacsmrg57885/providers/Microsoft.Compute/disks/dsk-678865118?api-version=2019-11-01",
>>>>>>> 846f5853
    "Headers" : {
      "User-Agent" : "azsdk-java-com.azure.resourcemanager.resources.fluentcore.policy/null (1.8.0_221; Windows 10 10.0)"
    },
    "Response" : {
<<<<<<< HEAD
      "date" : "Mon, 18 May 2020 07:07:06 GMT",
      "server" : "Microsoft-HTTPAPI/2.0",
      "content-length" : "1114",
      "expires" : "-1",
      "x-ms-served-by" : "cf00aa19-e046-40ac-861d-45a82e8cd03f_132229950838493465",
      "retry-after" : "0",
      "x-ms-ratelimit-remaining-subscription-reads" : "11991",
      "StatusCode" : "200",
      "pragma" : "no-cache",
      "x-ms-correlation-request-id" : "920d6d52-2595-44ba-bffc-444b2cb02a99",
      "strict-transport-security" : "max-age=31536000; includeSubDomains",
      "x-content-type-options" : "nosniff",
      "x-ms-ratelimit-remaining-resource" : "Microsoft.Compute/LowCostGet3Min;4996,Microsoft.Compute/LowCostGet30Min;39954",
      "x-ms-routing-request-id" : "SOUTHEASTASIA:20200518T070707Z:920d6d52-2595-44ba-bffc-444b2cb02a99",
      "content-type" : "application/json; charset=utf-8",
      "cache-control" : "no-cache",
      "x-ms-request-id" : "c7c04f31-9f3e-4b1a-ad51-d6499006e2d9",
      "Body" : "{\r\n  \"name\": \"dsk-96b210236\",\r\n  \"id\": \"/subscriptions/00000000-0000-0000-0000-000000000000/resourceGroups/javacsmrg07415/providers/Microsoft.Compute/disks/dsk-96b210236\",\r\n  \"type\": \"Microsoft.Compute/disks\",\r\n  \"location\": \"eastus\",\r\n  \"tags\": {},\r\n  \"sku\": {\r\n    \"name\": \"Standard_LRS\",\r\n    \"tier\": \"Standard\"\r\n  },\r\n  \"properties\": {\r\n    \"osType\": \"Linux\",\r\n    \"creationData\": {\r\n      \"createOption\": \"Import\",\r\n      \"storageAccountId\": \"/subscriptions/00000000-0000-0000-0000-000000000000/resourcegroups/javacsmrg07415/providers/Microsoft.Storage/storageAccounts/stg4e132363e80\",\r\n      \"sourceUri\": \"https://stg4e132363e80.blob.core.windows.net/vhds/myvm6-os-disk-129c6624-3aff-4db7-b135-718628d4097b.vhd\"\r\n    },\r\n    \"diskSizeGB\": 30,\r\n    \"diskIOPSReadWrite\": 500,\r\n    \"diskMBpsReadWrite\": 60,\r\n    \"encryption\": {\r\n      \"type\": \"EncryptionAtRestWithPlatformKey\"\r\n    },\r\n    \"timeCreated\": \"2020-05-18T07:06:05.7947605+00:00\",\r\n    \"provisioningState\": \"Succeeded\",\r\n    \"diskState\": \"Unattached\",\r\n    \"diskSizeBytes\": 32212254720,\r\n    \"uniqueId\": \"5cab3c0b-b07e-42e9-8816-dc73c879d441\"\r\n  }\r\n}"
    }
  }, {
    "Method" : "PUT",
    "Uri" : "http://localhost:1234/subscriptions/00000000-0000-0000-0000-000000000000/resourceGroups/javacsmrg07415/providers/Microsoft.Network/virtualNetworks/vnet69872361b2?api-version=2019-06-01",
    "Headers" : {
      "User-Agent" : "azsdk-java-com.azure.management.network/2.0.0 (1.8.0_221; Windows 10 10.0)",
      "Content-Type" : "application/json"
    },
    "Response" : {
      "date" : "Mon, 18 May 2020 07:07:14 GMT",
=======
      "date" : "Thu, 18 Jun 2020 03:53:03 GMT",
      "server" : "Microsoft-HTTPAPI/2.0",
      "content-length" : "1113",
      "expires" : "-1",
      "x-ms-served-by" : "cf00aa19-e046-40ac-861d-45a82e8cd03f_132322016419989626",
      "retry-after" : "0",
      "x-ms-ratelimit-remaining-subscription-reads" : "10246",
      "StatusCode" : "200",
      "pragma" : "no-cache",
      "x-ms-correlation-request-id" : "05cf03f8-80d9-4c93-bc68-ea3c62d5a842",
      "strict-transport-security" : "max-age=31536000; includeSubDomains",
      "x-content-type-options" : "nosniff",
      "x-ms-ratelimit-remaining-resource" : "Microsoft.Compute/LowCostGet3Min;4974,Microsoft.Compute/LowCostGet30Min;39950",
      "x-ms-routing-request-id" : "SOUTHEASTASIA:20200618T035304Z:05cf03f8-80d9-4c93-bc68-ea3c62d5a842",
      "content-type" : "application/json; charset=utf-8",
      "cache-control" : "no-cache",
      "x-ms-request-id" : "f3425a96-bcfe-4de2-9f9b-966cbb3d8e92",
      "Body" : "{\r\n  \"name\": \"dsk-678865118\",\r\n  \"id\": \"/subscriptions/00000000-0000-0000-0000-000000000000/resourceGroups/javacsmrg57885/providers/Microsoft.Compute/disks/dsk-678865118\",\r\n  \"type\": \"Microsoft.Compute/disks\",\r\n  \"location\": \"eastus\",\r\n  \"tags\": {},\r\n  \"sku\": {\r\n    \"name\": \"Standard_LRS\",\r\n    \"tier\": \"Standard\"\r\n  },\r\n  \"properties\": {\r\n    \"osType\": \"Linux\",\r\n    \"creationData\": {\r\n      \"createOption\": \"Import\",\r\n      \"storageAccountId\": \"/subscriptions/00000000-0000-0000-0000-000000000000/resourcegroups/javacsmrg57885/providers/Microsoft.Storage/storageAccounts/stg7f73926759b\",\r\n      \"sourceUri\": \"https://stg7f73926759b.blob.core.windows.net/vhds/myvm6-os-disk-6ad1d613-95a9-4490-a5ad-773f6e80ea97.vhd\"\r\n    },\r\n    \"diskSizeGB\": 30,\r\n    \"diskIOPSReadWrite\": 500,\r\n    \"diskMBpsReadWrite\": 60,\r\n    \"encryption\": {\r\n      \"type\": \"EncryptionAtRestWithPlatformKey\"\r\n    },\r\n    \"timeCreated\": \"2020-06-18T03:53:00.956324+00:00\",\r\n    \"provisioningState\": \"Succeeded\",\r\n    \"diskState\": \"Unattached\",\r\n    \"diskSizeBytes\": 32212254720,\r\n    \"uniqueId\": \"91f8b3e3-f684-4bbf-a0a5-28466d3de9ae\"\r\n  }\r\n}"
    }
  }, {
    "Method" : "PUT",
    "Uri" : "http://localhost:1234/subscriptions/00000000-0000-0000-0000-000000000000/resourceGroups/javacsmrg57885/providers/Microsoft.Network/virtualNetworks/vnet0704561f7a?api-version=2019-06-01",
    "Headers" : {
      "User-Agent" : "azsdk-java-com.azure.resourcemanager.network/2.0.0-beta.1 (1.8.0_221; Windows 10 10.0)",
      "Content-Type" : "application/json"
    },
    "Response" : {
      "date" : "Thu, 18 Jun 2020 03:53:08 GMT",
>>>>>>> 846f5853
      "server" : "Microsoft-HTTPAPI/2.0",
      "azure-asyncnotification" : "Enabled",
      "content-length" : "1342",
      "expires" : "-1",
<<<<<<< HEAD
      "x-ms-ratelimit-remaining-subscription-writes" : "1191",
      "retry-after" : "0",
      "StatusCode" : "201",
      "pragma" : "no-cache",
      "x-ms-correlation-request-id" : "da72b7d5-75a3-423b-88dd-08a01e0dae4c",
      "strict-transport-security" : "max-age=31536000; includeSubDomains",
      "x-ms-arm-service-request-id" : "1ad0344d-0a55-4670-9e30-ef64e8a67455",
      "x-content-type-options" : "nosniff",
      "x-ms-routing-request-id" : "SOUTHEASTASIA:20200518T070715Z:da72b7d5-75a3-423b-88dd-08a01e0dae4c",
      "content-type" : "application/json; charset=utf-8",
      "cache-control" : "no-cache",
      "x-ms-request-id" : "cb2c8218-8a59-4b6e-87f0-ac10af1591b9",
      "Body" : "{\r\n  \"name\": \"vnet69872361b2\",\r\n  \"id\": \"/subscriptions/00000000-0000-0000-0000-000000000000/resourceGroups/javacsmrg07415/providers/Microsoft.Network/virtualNetworks/vnet69872361b2\",\r\n  \"etag\": \"W/\\\"b1409e58-4296-4a33-b8f1-cd69e3fc0995\\\"\",\r\n  \"type\": \"Microsoft.Network/virtualNetworks\",\r\n  \"location\": \"eastus\",\r\n  \"tags\": {},\r\n  \"properties\": {\r\n    \"provisioningState\": \"Updating\",\r\n    \"resourceGuid\": \"905dcd89-f1ac-4ebb-9b89-8c00d422bb19\",\r\n    \"addressSpace\": {\r\n      \"addressPrefixes\": [\r\n        \"10.0.0.0/28\"\r\n      ]\r\n    },\r\n    \"dhcpOptions\": {\r\n      \"dnsServers\": []\r\n    },\r\n    \"subnets\": [\r\n      {\r\n        \"name\": \"subnet1\",\r\n        \"id\": \"/subscriptions/00000000-0000-0000-0000-000000000000/resourceGroups/javacsmrg07415/providers/Microsoft.Network/virtualNetworks/vnet69872361b2/subnets/subnet1\",\r\n        \"etag\": \"W/\\\"b1409e58-4296-4a33-b8f1-cd69e3fc0995\\\"\",\r\n        \"properties\": {\r\n          \"provisioningState\": \"Updating\",\r\n          \"addressPrefix\": \"10.0.0.0/28\",\r\n          \"delegations\": [],\r\n          \"privateEndpointNetworkPolicies\": \"Enabled\",\r\n          \"privateLinkServiceNetworkPolicies\": \"Enabled\"\r\n        },\r\n        \"type\": \"Microsoft.Network/virtualNetworks/subnets\"\r\n      }\r\n    ],\r\n    \"virtualNetworkPeerings\": [],\r\n    \"enableDdosProtection\": false,\r\n    \"enableVmProtection\": false\r\n  }\r\n}",
      "azure-asyncoperation" : "http://localhost:1234/subscriptions/00000000-0000-0000-0000-000000000000/providers/Microsoft.Network/locations/eastus/operations/cb2c8218-8a59-4b6e-87f0-ac10af1591b9?api-version=2019-06-01"
    }
  }, {
    "Method" : "GET",
    "Uri" : "http://localhost:1234/subscriptions/00000000-0000-0000-0000-000000000000/providers/Microsoft.Network/locations/eastus/operations/cb2c8218-8a59-4b6e-87f0-ac10af1591b9?api-version=2019-06-01",
=======
      "x-ms-ratelimit-remaining-subscription-writes" : "1168",
      "retry-after" : "0",
      "StatusCode" : "201",
      "pragma" : "no-cache",
      "x-ms-correlation-request-id" : "7e037701-e974-45a8-93d4-31ba79742e66",
      "strict-transport-security" : "max-age=31536000; includeSubDomains",
      "x-ms-arm-service-request-id" : "eb3f4b39-63c8-4f4b-971e-47b9d66959cb",
      "x-content-type-options" : "nosniff",
      "x-ms-routing-request-id" : "SOUTHEASTASIA:20200618T035308Z:7e037701-e974-45a8-93d4-31ba79742e66",
      "content-type" : "application/json; charset=utf-8",
      "cache-control" : "no-cache",
      "x-ms-request-id" : "3358d84b-050e-4f97-a773-f6bda537df90",
      "Body" : "{\r\n  \"name\": \"vnet0704561f7a\",\r\n  \"id\": \"/subscriptions/00000000-0000-0000-0000-000000000000/resourceGroups/javacsmrg57885/providers/Microsoft.Network/virtualNetworks/vnet0704561f7a\",\r\n  \"etag\": \"W/\\\"03c26238-8ebe-4b9c-afd8-7265de8c1eb2\\\"\",\r\n  \"type\": \"Microsoft.Network/virtualNetworks\",\r\n  \"location\": \"eastus\",\r\n  \"tags\": {},\r\n  \"properties\": {\r\n    \"provisioningState\": \"Updating\",\r\n    \"resourceGuid\": \"f453cfee-7526-49c9-a9c3-b36c4f306253\",\r\n    \"addressSpace\": {\r\n      \"addressPrefixes\": [\r\n        \"10.0.0.0/28\"\r\n      ]\r\n    },\r\n    \"dhcpOptions\": {\r\n      \"dnsServers\": []\r\n    },\r\n    \"subnets\": [\r\n      {\r\n        \"name\": \"subnet1\",\r\n        \"id\": \"/subscriptions/00000000-0000-0000-0000-000000000000/resourceGroups/javacsmrg57885/providers/Microsoft.Network/virtualNetworks/vnet0704561f7a/subnets/subnet1\",\r\n        \"etag\": \"W/\\\"03c26238-8ebe-4b9c-afd8-7265de8c1eb2\\\"\",\r\n        \"properties\": {\r\n          \"provisioningState\": \"Updating\",\r\n          \"addressPrefix\": \"10.0.0.0/28\",\r\n          \"delegations\": [],\r\n          \"privateEndpointNetworkPolicies\": \"Enabled\",\r\n          \"privateLinkServiceNetworkPolicies\": \"Enabled\"\r\n        },\r\n        \"type\": \"Microsoft.Network/virtualNetworks/subnets\"\r\n      }\r\n    ],\r\n    \"virtualNetworkPeerings\": [],\r\n    \"enableDdosProtection\": false,\r\n    \"enableVmProtection\": false\r\n  }\r\n}",
      "azure-asyncoperation" : "http://localhost:1234/subscriptions/00000000-0000-0000-0000-000000000000/providers/Microsoft.Network/locations/eastus/operations/3358d84b-050e-4f97-a773-f6bda537df90?api-version=2019-06-01"
    }
  }, {
    "Method" : "GET",
    "Uri" : "http://localhost:1234/subscriptions/00000000-0000-0000-0000-000000000000/providers/Microsoft.Network/locations/eastus/operations/3358d84b-050e-4f97-a773-f6bda537df90?api-version=2019-06-01",
>>>>>>> 846f5853
    "Headers" : {
      "User-Agent" : "azsdk-java-com.azure.resourcemanager.resources.fluentcore.policy/null (1.8.0_221; Windows 10 10.0)"
    },
    "Response" : {
<<<<<<< HEAD
      "date" : "Mon, 18 May 2020 07:07:45 GMT",
=======
      "date" : "Thu, 18 Jun 2020 03:53:12 GMT",
>>>>>>> 846f5853
      "server" : "Microsoft-HTTPAPI/2.0",
      "content-length" : "29",
      "expires" : "-1",
      "retry-after" : "0",
<<<<<<< HEAD
      "x-ms-ratelimit-remaining-subscription-reads" : "11963",
      "StatusCode" : "200",
      "pragma" : "no-cache",
      "x-ms-correlation-request-id" : "8e29b2f4-81d2-43e1-8dec-aa804b00ac4f",
      "strict-transport-security" : "max-age=31536000; includeSubDomains",
      "x-ms-arm-service-request-id" : "3266e53b-0ec4-4c73-b3fe-2b9dc216b838",
      "x-content-type-options" : "nosniff",
      "x-ms-routing-request-id" : "SOUTHEASTASIA:20200518T070746Z:8e29b2f4-81d2-43e1-8dec-aa804b00ac4f",
      "content-type" : "application/json; charset=utf-8",
      "cache-control" : "no-cache",
      "x-ms-request-id" : "275d0494-dbbb-4a84-9fa3-94d80840bd63",
=======
      "x-ms-ratelimit-remaining-subscription-reads" : "10237",
      "StatusCode" : "200",
      "pragma" : "no-cache",
      "x-ms-correlation-request-id" : "e010df2e-fc17-4d80-a62b-547ee9b4fecb",
      "strict-transport-security" : "max-age=31536000; includeSubDomains",
      "x-ms-arm-service-request-id" : "d6e1a5f3-3f18-4834-8a66-24f603542024",
      "x-content-type-options" : "nosniff",
      "x-ms-routing-request-id" : "SOUTHEASTASIA:20200618T035312Z:e010df2e-fc17-4d80-a62b-547ee9b4fecb",
      "content-type" : "application/json; charset=utf-8",
      "cache-control" : "no-cache",
      "x-ms-request-id" : "764d2f56-5e73-424e-8d0b-00aefa6176f1",
>>>>>>> 846f5853
      "Body" : "{\r\n  \"status\": \"Succeeded\"\r\n}"
    }
  }, {
    "Method" : "GET",
<<<<<<< HEAD
    "Uri" : "http://localhost:1234/subscriptions/00000000-0000-0000-0000-000000000000/resourceGroups/javacsmrg07415/providers/Microsoft.Network/virtualNetworks/vnet69872361b2?api-version=2019-06-01",
=======
    "Uri" : "http://localhost:1234/subscriptions/00000000-0000-0000-0000-000000000000/resourceGroups/javacsmrg57885/providers/Microsoft.Network/virtualNetworks/vnet0704561f7a?api-version=2019-06-01",
>>>>>>> 846f5853
    "Headers" : {
      "User-Agent" : "azsdk-java-com.azure.resourcemanager.resources.fluentcore.policy/null (1.8.0_221; Windows 10 10.0)"
    },
    "Response" : {
<<<<<<< HEAD
      "date" : "Mon, 18 May 2020 07:08:16 GMT",
=======
      "date" : "Thu, 18 Jun 2020 03:53:13 GMT",
>>>>>>> 846f5853
      "server" : "Microsoft-HTTPAPI/2.0",
      "content-length" : "1344",
      "expires" : "-1",
      "retry-after" : "0",
<<<<<<< HEAD
      "x-ms-ratelimit-remaining-subscription-reads" : "11968",
      "StatusCode" : "200",
      "pragma" : "no-cache",
      "x-ms-correlation-request-id" : "462c525a-4714-464f-91fa-1a76cdb90972",
      "strict-transport-security" : "max-age=31536000; includeSubDomains",
      "x-ms-arm-service-request-id" : "f30736ae-7c05-46b7-b9aa-11f674f0849e",
      "x-content-type-options" : "nosniff",
      "x-ms-routing-request-id" : "SOUTHEASTASIA:20200518T070817Z:462c525a-4714-464f-91fa-1a76cdb90972",
      "etag" : "W/\"91da64c8-690a-4d0d-82a5-6141e1cd81dc\"",
      "content-type" : "application/json; charset=utf-8",
      "cache-control" : "no-cache",
      "x-ms-request-id" : "98039636-359e-4579-a6e1-4c3db46a0eec",
      "Body" : "{\r\n  \"name\": \"vnet69872361b2\",\r\n  \"id\": \"/subscriptions/00000000-0000-0000-0000-000000000000/resourceGroups/javacsmrg07415/providers/Microsoft.Network/virtualNetworks/vnet69872361b2\",\r\n  \"etag\": \"W/\\\"91da64c8-690a-4d0d-82a5-6141e1cd81dc\\\"\",\r\n  \"type\": \"Microsoft.Network/virtualNetworks\",\r\n  \"location\": \"eastus\",\r\n  \"tags\": {},\r\n  \"properties\": {\r\n    \"provisioningState\": \"Succeeded\",\r\n    \"resourceGuid\": \"905dcd89-f1ac-4ebb-9b89-8c00d422bb19\",\r\n    \"addressSpace\": {\r\n      \"addressPrefixes\": [\r\n        \"10.0.0.0/28\"\r\n      ]\r\n    },\r\n    \"dhcpOptions\": {\r\n      \"dnsServers\": []\r\n    },\r\n    \"subnets\": [\r\n      {\r\n        \"name\": \"subnet1\",\r\n        \"id\": \"/subscriptions/00000000-0000-0000-0000-000000000000/resourceGroups/javacsmrg07415/providers/Microsoft.Network/virtualNetworks/vnet69872361b2/subnets/subnet1\",\r\n        \"etag\": \"W/\\\"91da64c8-690a-4d0d-82a5-6141e1cd81dc\\\"\",\r\n        \"properties\": {\r\n          \"provisioningState\": \"Succeeded\",\r\n          \"addressPrefix\": \"10.0.0.0/28\",\r\n          \"delegations\": [],\r\n          \"privateEndpointNetworkPolicies\": \"Enabled\",\r\n          \"privateLinkServiceNetworkPolicies\": \"Enabled\"\r\n        },\r\n        \"type\": \"Microsoft.Network/virtualNetworks/subnets\"\r\n      }\r\n    ],\r\n    \"virtualNetworkPeerings\": [],\r\n    \"enableDdosProtection\": false,\r\n    \"enableVmProtection\": false\r\n  }\r\n}"
    }
  }, {
    "Method" : "PUT",
    "Uri" : "http://localhost:1234/subscriptions/00000000-0000-0000-0000-000000000000/resourceGroups/javacsmrg07415/providers/Microsoft.Network/networkInterfaces/nicmyvm6e6d9767754?api-version=2019-06-01",
    "Headers" : {
      "User-Agent" : "azsdk-java-com.azure.management.network/2.0.0 (1.8.0_221; Windows 10 10.0)",
      "Content-Type" : "application/json"
    },
    "Response" : {
      "date" : "Mon, 18 May 2020 07:08:24 GMT",
=======
      "x-ms-ratelimit-remaining-subscription-reads" : "10263",
      "StatusCode" : "200",
      "pragma" : "no-cache",
      "x-ms-correlation-request-id" : "8f3a5e01-52cf-4c8e-96b0-b4ba59d924bd",
      "strict-transport-security" : "max-age=31536000; includeSubDomains",
      "x-ms-arm-service-request-id" : "5549edb2-8ad7-4c16-a8af-40ebeda56336",
      "x-content-type-options" : "nosniff",
      "x-ms-routing-request-id" : "SOUTHEASTASIA:20200618T035313Z:8f3a5e01-52cf-4c8e-96b0-b4ba59d924bd",
      "etag" : "W/\"e21127f0-1666-4bc9-a258-43804311c4f2\"",
      "content-type" : "application/json; charset=utf-8",
      "cache-control" : "no-cache",
      "x-ms-request-id" : "ea3045ee-962c-4d5a-8ed9-0523d963d08a",
      "Body" : "{\r\n  \"name\": \"vnet0704561f7a\",\r\n  \"id\": \"/subscriptions/00000000-0000-0000-0000-000000000000/resourceGroups/javacsmrg57885/providers/Microsoft.Network/virtualNetworks/vnet0704561f7a\",\r\n  \"etag\": \"W/\\\"e21127f0-1666-4bc9-a258-43804311c4f2\\\"\",\r\n  \"type\": \"Microsoft.Network/virtualNetworks\",\r\n  \"location\": \"eastus\",\r\n  \"tags\": {},\r\n  \"properties\": {\r\n    \"provisioningState\": \"Succeeded\",\r\n    \"resourceGuid\": \"f453cfee-7526-49c9-a9c3-b36c4f306253\",\r\n    \"addressSpace\": {\r\n      \"addressPrefixes\": [\r\n        \"10.0.0.0/28\"\r\n      ]\r\n    },\r\n    \"dhcpOptions\": {\r\n      \"dnsServers\": []\r\n    },\r\n    \"subnets\": [\r\n      {\r\n        \"name\": \"subnet1\",\r\n        \"id\": \"/subscriptions/00000000-0000-0000-0000-000000000000/resourceGroups/javacsmrg57885/providers/Microsoft.Network/virtualNetworks/vnet0704561f7a/subnets/subnet1\",\r\n        \"etag\": \"W/\\\"e21127f0-1666-4bc9-a258-43804311c4f2\\\"\",\r\n        \"properties\": {\r\n          \"provisioningState\": \"Succeeded\",\r\n          \"addressPrefix\": \"10.0.0.0/28\",\r\n          \"delegations\": [],\r\n          \"privateEndpointNetworkPolicies\": \"Enabled\",\r\n          \"privateLinkServiceNetworkPolicies\": \"Enabled\"\r\n        },\r\n        \"type\": \"Microsoft.Network/virtualNetworks/subnets\"\r\n      }\r\n    ],\r\n    \"virtualNetworkPeerings\": [],\r\n    \"enableDdosProtection\": false,\r\n    \"enableVmProtection\": false\r\n  }\r\n}"
    }
  }, {
    "Method" : "PUT",
    "Uri" : "http://localhost:1234/subscriptions/00000000-0000-0000-0000-000000000000/resourceGroups/javacsmrg57885/providers/Microsoft.Network/networkInterfaces/nicmyvm650d18974fa?api-version=2019-06-01",
    "Headers" : {
      "User-Agent" : "azsdk-java-com.azure.resourcemanager.network/2.0.0-beta.1 (1.8.0_221; Windows 10 10.0)",
      "Content-Type" : "application/json"
    },
    "Response" : {
      "date" : "Thu, 18 Jun 2020 03:53:19 GMT",
>>>>>>> 846f5853
      "server" : "Microsoft-HTTPAPI/2.0",
      "azure-asyncnotification" : "Enabled",
      "content-length" : "1647",
      "expires" : "-1",
<<<<<<< HEAD
      "x-ms-ratelimit-remaining-subscription-writes" : "1194",
      "retry-after" : "0",
      "StatusCode" : "201",
      "pragma" : "no-cache",
      "x-ms-correlation-request-id" : "13349ffe-3c06-40af-9925-db2a9e345246",
      "strict-transport-security" : "max-age=31536000; includeSubDomains",
      "x-ms-arm-service-request-id" : "0e38cc3b-dc35-483e-a799-df54f4cbd1f9",
      "x-content-type-options" : "nosniff",
      "x-ms-routing-request-id" : "SOUTHEASTASIA:20200518T070825Z:13349ffe-3c06-40af-9925-db2a9e345246",
      "content-type" : "application/json; charset=utf-8",
      "cache-control" : "no-cache",
      "x-ms-request-id" : "f50cf632-ea26-4fbf-a4f9-1b0727c124ca",
      "Body" : "{\r\n  \"name\": \"nicmyvm6e6d9767754\",\r\n  \"id\": \"/subscriptions/00000000-0000-0000-0000-000000000000/resourceGroups/javacsmrg07415/providers/Microsoft.Network/networkInterfaces/nicmyvm6e6d9767754\",\r\n  \"etag\": \"W/\\\"32c456fc-4a32-4eac-9f5b-ea790c059588\\\"\",\r\n  \"location\": \"eastus\",\r\n  \"tags\": {},\r\n  \"properties\": {\r\n    \"provisioningState\": \"Succeeded\",\r\n    \"resourceGuid\": \"40a0d196-0f75-4e05-8ec1-83fbf6e9ce4e\",\r\n    \"ipConfigurations\": [\r\n      {\r\n        \"name\": \"primary\",\r\n        \"id\": \"/subscriptions/00000000-0000-0000-0000-000000000000/resourceGroups/javacsmrg07415/providers/Microsoft.Network/networkInterfaces/nicmyvm6e6d9767754/ipConfigurations/primary\",\r\n        \"etag\": \"W/\\\"32c456fc-4a32-4eac-9f5b-ea790c059588\\\"\",\r\n        \"type\": \"Microsoft.Network/networkInterfaces/ipConfigurations\",\r\n        \"properties\": {\r\n          \"provisioningState\": \"Succeeded\",\r\n          \"privateIPAddress\": \"10.0.0.4\",\r\n          \"privateIPAllocationMethod\": \"Dynamic\",\r\n          \"subnet\": {\r\n            \"id\": \"/subscriptions/00000000-0000-0000-0000-000000000000/resourceGroups/javacsmrg07415/providers/Microsoft.Network/virtualNetworks/vnet69872361b2/subnets/subnet1\"\r\n          },\r\n          \"primary\": true,\r\n          \"privateIPAddressVersion\": \"IPv4\"\r\n        }\r\n      }\r\n    ],\r\n    \"dnsSettings\": {\r\n      \"dnsServers\": [],\r\n      \"appliedDnsServers\": [],\r\n      \"internalDomainNameSuffix\": \"rhgv1efm4g3u3g2jrqaniiv1db.bx.internal.cloudapp.net\"\r\n    },\r\n    \"enableAcceleratedNetworking\": false,\r\n    \"enableIPForwarding\": false,\r\n    \"hostedWorkloads\": [],\r\n    \"tapConfigurations\": []\r\n  },\r\n  \"type\": \"Microsoft.Network/networkInterfaces\"\r\n}",
      "azure-asyncoperation" : "http://localhost:1234/subscriptions/00000000-0000-0000-0000-000000000000/providers/Microsoft.Network/locations/eastus/operations/f50cf632-ea26-4fbf-a4f9-1b0727c124ca?api-version=2019-06-01"
    }
  }, {
    "Method" : "GET",
    "Uri" : "http://localhost:1234/subscriptions/00000000-0000-0000-0000-000000000000/providers/Microsoft.Network/locations/eastus/operations/f50cf632-ea26-4fbf-a4f9-1b0727c124ca?api-version=2019-06-01",
=======
      "x-ms-ratelimit-remaining-subscription-writes" : "1172",
      "retry-after" : "0",
      "StatusCode" : "201",
      "pragma" : "no-cache",
      "x-ms-correlation-request-id" : "d1dcf85e-89ca-4e8d-8f0d-57fdffe499df",
      "strict-transport-security" : "max-age=31536000; includeSubDomains",
      "x-ms-arm-service-request-id" : "7f993e71-4ebb-465d-be40-160db61cc469",
      "x-content-type-options" : "nosniff",
      "x-ms-routing-request-id" : "SOUTHEASTASIA:20200618T035319Z:d1dcf85e-89ca-4e8d-8f0d-57fdffe499df",
      "content-type" : "application/json; charset=utf-8",
      "cache-control" : "no-cache",
      "x-ms-request-id" : "960c19a7-1122-41a6-833a-54bfdad01b5d",
      "Body" : "{\r\n  \"name\": \"nicmyvm650d18974fa\",\r\n  \"id\": \"/subscriptions/00000000-0000-0000-0000-000000000000/resourceGroups/javacsmrg57885/providers/Microsoft.Network/networkInterfaces/nicmyvm650d18974fa\",\r\n  \"etag\": \"W/\\\"d405cac9-afef-4761-b180-849e11c1908d\\\"\",\r\n  \"location\": \"eastus\",\r\n  \"tags\": {},\r\n  \"properties\": {\r\n    \"provisioningState\": \"Succeeded\",\r\n    \"resourceGuid\": \"d1de33b7-633f-4a2a-a72e-e94a0c9ded07\",\r\n    \"ipConfigurations\": [\r\n      {\r\n        \"name\": \"primary\",\r\n        \"id\": \"/subscriptions/00000000-0000-0000-0000-000000000000/resourceGroups/javacsmrg57885/providers/Microsoft.Network/networkInterfaces/nicmyvm650d18974fa/ipConfigurations/primary\",\r\n        \"etag\": \"W/\\\"d405cac9-afef-4761-b180-849e11c1908d\\\"\",\r\n        \"type\": \"Microsoft.Network/networkInterfaces/ipConfigurations\",\r\n        \"properties\": {\r\n          \"provisioningState\": \"Succeeded\",\r\n          \"privateIPAddress\": \"10.0.0.4\",\r\n          \"privateIPAllocationMethod\": \"Dynamic\",\r\n          \"subnet\": {\r\n            \"id\": \"/subscriptions/00000000-0000-0000-0000-000000000000/resourceGroups/javacsmrg57885/providers/Microsoft.Network/virtualNetworks/vnet0704561f7a/subnets/subnet1\"\r\n          },\r\n          \"primary\": true,\r\n          \"privateIPAddressVersion\": \"IPv4\"\r\n        }\r\n      }\r\n    ],\r\n    \"dnsSettings\": {\r\n      \"dnsServers\": [],\r\n      \"appliedDnsServers\": [],\r\n      \"internalDomainNameSuffix\": \"31hvh3bgoxeutkodwnwe4mdckd.bx.internal.cloudapp.net\"\r\n    },\r\n    \"enableAcceleratedNetworking\": false,\r\n    \"enableIPForwarding\": false,\r\n    \"hostedWorkloads\": [],\r\n    \"tapConfigurations\": []\r\n  },\r\n  \"type\": \"Microsoft.Network/networkInterfaces\"\r\n}",
      "azure-asyncoperation" : "http://localhost:1234/subscriptions/00000000-0000-0000-0000-000000000000/providers/Microsoft.Network/locations/eastus/operations/960c19a7-1122-41a6-833a-54bfdad01b5d?api-version=2019-06-01"
    }
  }, {
    "Method" : "GET",
    "Uri" : "http://localhost:1234/subscriptions/00000000-0000-0000-0000-000000000000/providers/Microsoft.Network/locations/eastus/operations/960c19a7-1122-41a6-833a-54bfdad01b5d?api-version=2019-06-01",
>>>>>>> 846f5853
    "Headers" : {
      "User-Agent" : "azsdk-java-com.azure.resourcemanager.resources.fluentcore.policy/null (1.8.0_221; Windows 10 10.0)"
    },
    "Response" : {
<<<<<<< HEAD
      "date" : "Mon, 18 May 2020 07:08:55 GMT",
=======
      "date" : "Thu, 18 Jun 2020 03:53:49 GMT",
>>>>>>> 846f5853
      "server" : "Microsoft-HTTPAPI/2.0",
      "content-length" : "29",
      "expires" : "-1",
      "retry-after" : "0",
<<<<<<< HEAD
      "x-ms-ratelimit-remaining-subscription-reads" : "11975",
      "StatusCode" : "200",
      "pragma" : "no-cache",
      "x-ms-correlation-request-id" : "d1442a9f-af96-4992-886f-39263a8c3d60",
      "strict-transport-security" : "max-age=31536000; includeSubDomains",
      "x-ms-arm-service-request-id" : "2c6da4c6-671c-435b-a61d-dcd98933d4f6",
      "x-content-type-options" : "nosniff",
      "x-ms-routing-request-id" : "SOUTHEASTASIA:20200518T070856Z:d1442a9f-af96-4992-886f-39263a8c3d60",
      "content-type" : "application/json; charset=utf-8",
      "cache-control" : "no-cache",
      "x-ms-request-id" : "90895a21-6eeb-497b-876d-48feea6b1ce3",
=======
      "x-ms-ratelimit-remaining-subscription-reads" : "9084",
      "StatusCode" : "200",
      "pragma" : "no-cache",
      "x-ms-correlation-request-id" : "139f80f1-7981-45a0-8bf4-e31fecce0843",
      "strict-transport-security" : "max-age=31536000; includeSubDomains",
      "x-ms-arm-service-request-id" : "13778333-c624-4d41-94ad-9407ed765266",
      "x-content-type-options" : "nosniff",
      "x-ms-routing-request-id" : "SOUTHEASTASIA:20200618T035350Z:139f80f1-7981-45a0-8bf4-e31fecce0843",
      "content-type" : "application/json; charset=utf-8",
      "cache-control" : "no-cache",
      "x-ms-request-id" : "5f75ecb4-3a57-4ce3-a5fc-7d9ad9e3c2eb",
>>>>>>> 846f5853
      "Body" : "{\r\n  \"status\": \"Succeeded\"\r\n}"
    }
  }, {
    "Method" : "GET",
<<<<<<< HEAD
    "Uri" : "http://localhost:1234/subscriptions/00000000-0000-0000-0000-000000000000/resourceGroups/javacsmrg07415/providers/Microsoft.Network/networkInterfaces/nicmyvm6e6d9767754?api-version=2019-06-01",
=======
    "Uri" : "http://localhost:1234/subscriptions/00000000-0000-0000-0000-000000000000/resourceGroups/javacsmrg57885/providers/Microsoft.Network/networkInterfaces/nicmyvm650d18974fa?api-version=2019-06-01",
>>>>>>> 846f5853
    "Headers" : {
      "User-Agent" : "azsdk-java-com.azure.resourcemanager.resources.fluentcore.policy/null (1.8.0_221; Windows 10 10.0)"
    },
    "Response" : {
<<<<<<< HEAD
      "date" : "Mon, 18 May 2020 07:09:25 GMT",
=======
      "date" : "Thu, 18 Jun 2020 03:53:51 GMT",
>>>>>>> 846f5853
      "server" : "Microsoft-HTTPAPI/2.0",
      "content-length" : "1647",
      "expires" : "-1",
      "retry-after" : "0",
<<<<<<< HEAD
      "x-ms-ratelimit-remaining-subscription-reads" : "11954",
      "StatusCode" : "200",
      "pragma" : "no-cache",
      "x-ms-correlation-request-id" : "ffcb885a-4ed7-473d-a8c3-b3f1a3d88d16",
      "strict-transport-security" : "max-age=31536000; includeSubDomains",
      "x-ms-arm-service-request-id" : "8acd60b8-5a82-4215-b32c-9693b0152ee2",
      "x-content-type-options" : "nosniff",
      "x-ms-routing-request-id" : "SOUTHEASTASIA:20200518T070926Z:ffcb885a-4ed7-473d-a8c3-b3f1a3d88d16",
      "etag" : "W/\"32c456fc-4a32-4eac-9f5b-ea790c059588\"",
      "content-type" : "application/json; charset=utf-8",
      "cache-control" : "no-cache",
      "x-ms-request-id" : "228dfedf-45d2-4ac0-9493-bd9fd8816a1c",
      "Body" : "{\r\n  \"name\": \"nicmyvm6e6d9767754\",\r\n  \"id\": \"/subscriptions/00000000-0000-0000-0000-000000000000/resourceGroups/javacsmrg07415/providers/Microsoft.Network/networkInterfaces/nicmyvm6e6d9767754\",\r\n  \"etag\": \"W/\\\"32c456fc-4a32-4eac-9f5b-ea790c059588\\\"\",\r\n  \"location\": \"eastus\",\r\n  \"tags\": {},\r\n  \"properties\": {\r\n    \"provisioningState\": \"Succeeded\",\r\n    \"resourceGuid\": \"40a0d196-0f75-4e05-8ec1-83fbf6e9ce4e\",\r\n    \"ipConfigurations\": [\r\n      {\r\n        \"name\": \"primary\",\r\n        \"id\": \"/subscriptions/00000000-0000-0000-0000-000000000000/resourceGroups/javacsmrg07415/providers/Microsoft.Network/networkInterfaces/nicmyvm6e6d9767754/ipConfigurations/primary\",\r\n        \"etag\": \"W/\\\"32c456fc-4a32-4eac-9f5b-ea790c059588\\\"\",\r\n        \"type\": \"Microsoft.Network/networkInterfaces/ipConfigurations\",\r\n        \"properties\": {\r\n          \"provisioningState\": \"Succeeded\",\r\n          \"privateIPAddress\": \"10.0.0.4\",\r\n          \"privateIPAllocationMethod\": \"Dynamic\",\r\n          \"subnet\": {\r\n            \"id\": \"/subscriptions/00000000-0000-0000-0000-000000000000/resourceGroups/javacsmrg07415/providers/Microsoft.Network/virtualNetworks/vnet69872361b2/subnets/subnet1\"\r\n          },\r\n          \"primary\": true,\r\n          \"privateIPAddressVersion\": \"IPv4\"\r\n        }\r\n      }\r\n    ],\r\n    \"dnsSettings\": {\r\n      \"dnsServers\": [],\r\n      \"appliedDnsServers\": [],\r\n      \"internalDomainNameSuffix\": \"rhgv1efm4g3u3g2jrqaniiv1db.bx.internal.cloudapp.net\"\r\n    },\r\n    \"enableAcceleratedNetworking\": false,\r\n    \"enableIPForwarding\": false,\r\n    \"hostedWorkloads\": [],\r\n    \"tapConfigurations\": []\r\n  },\r\n  \"type\": \"Microsoft.Network/networkInterfaces\"\r\n}"
    }
  }, {
    "Method" : "PUT",
    "Uri" : "http://localhost:1234/subscriptions/00000000-0000-0000-0000-000000000000/resourceGroups/javacsmrg07415/providers/Microsoft.Compute/virtualMachines/myvm6?api-version=2019-03-01",
    "Headers" : {
      "User-Agent" : "azsdk-java-com.azure.management.compute/2.0.0 (1.8.0_221; Windows 10 10.0)",
      "Content-Type" : "application/json"
    },
    "Response" : {
      "date" : "Mon, 18 May 2020 07:09:34 GMT",
=======
      "x-ms-ratelimit-remaining-subscription-reads" : "9087",
      "StatusCode" : "200",
      "pragma" : "no-cache",
      "x-ms-correlation-request-id" : "ba6bc4fe-3fcf-4d53-abd3-2105c4d625bb",
      "strict-transport-security" : "max-age=31536000; includeSubDomains",
      "x-ms-arm-service-request-id" : "d49210af-0247-45ea-880c-f3647d7636d5",
      "x-content-type-options" : "nosniff",
      "x-ms-routing-request-id" : "SOUTHEASTASIA:20200618T035351Z:ba6bc4fe-3fcf-4d53-abd3-2105c4d625bb",
      "etag" : "W/\"d405cac9-afef-4761-b180-849e11c1908d\"",
      "content-type" : "application/json; charset=utf-8",
      "cache-control" : "no-cache",
      "x-ms-request-id" : "d39eeaa0-1c54-4b58-8191-adcdb46ec5aa",
      "Body" : "{\r\n  \"name\": \"nicmyvm650d18974fa\",\r\n  \"id\": \"/subscriptions/00000000-0000-0000-0000-000000000000/resourceGroups/javacsmrg57885/providers/Microsoft.Network/networkInterfaces/nicmyvm650d18974fa\",\r\n  \"etag\": \"W/\\\"d405cac9-afef-4761-b180-849e11c1908d\\\"\",\r\n  \"location\": \"eastus\",\r\n  \"tags\": {},\r\n  \"properties\": {\r\n    \"provisioningState\": \"Succeeded\",\r\n    \"resourceGuid\": \"d1de33b7-633f-4a2a-a72e-e94a0c9ded07\",\r\n    \"ipConfigurations\": [\r\n      {\r\n        \"name\": \"primary\",\r\n        \"id\": \"/subscriptions/00000000-0000-0000-0000-000000000000/resourceGroups/javacsmrg57885/providers/Microsoft.Network/networkInterfaces/nicmyvm650d18974fa/ipConfigurations/primary\",\r\n        \"etag\": \"W/\\\"d405cac9-afef-4761-b180-849e11c1908d\\\"\",\r\n        \"type\": \"Microsoft.Network/networkInterfaces/ipConfigurations\",\r\n        \"properties\": {\r\n          \"provisioningState\": \"Succeeded\",\r\n          \"privateIPAddress\": \"10.0.0.4\",\r\n          \"privateIPAllocationMethod\": \"Dynamic\",\r\n          \"subnet\": {\r\n            \"id\": \"/subscriptions/00000000-0000-0000-0000-000000000000/resourceGroups/javacsmrg57885/providers/Microsoft.Network/virtualNetworks/vnet0704561f7a/subnets/subnet1\"\r\n          },\r\n          \"primary\": true,\r\n          \"privateIPAddressVersion\": \"IPv4\"\r\n        }\r\n      }\r\n    ],\r\n    \"dnsSettings\": {\r\n      \"dnsServers\": [],\r\n      \"appliedDnsServers\": [],\r\n      \"internalDomainNameSuffix\": \"31hvh3bgoxeutkodwnwe4mdckd.bx.internal.cloudapp.net\"\r\n    },\r\n    \"enableAcceleratedNetworking\": false,\r\n    \"enableIPForwarding\": false,\r\n    \"hostedWorkloads\": [],\r\n    \"tapConfigurations\": []\r\n  },\r\n  \"type\": \"Microsoft.Network/networkInterfaces\"\r\n}"
    }
  }, {
    "Method" : "PUT",
    "Uri" : "http://localhost:1234/subscriptions/00000000-0000-0000-0000-000000000000/resourceGroups/javacsmrg57885/providers/Microsoft.Compute/virtualMachines/myvm6?api-version=2019-12-01",
    "Headers" : {
      "User-Agent" : "azsdk-java-com.azure.resourcemanager.compute/2.0.0-beta.1 (1.8.0_221; Windows 10 10.0)",
      "Content-Type" : "application/json"
    },
    "Response" : {
      "date" : "Thu, 18 Jun 2020 03:53:58 GMT",
>>>>>>> 846f5853
      "server" : "Microsoft-HTTPAPI/2.0",
      "azure-asyncnotification" : "Enabled",
      "content-length" : "1149",
      "expires" : "-1",
<<<<<<< HEAD
      "x-ms-ratelimit-remaining-subscription-writes" : "1189",
      "retry-after" : "0",
      "StatusCode" : "201",
      "pragma" : "no-cache",
      "x-ms-correlation-request-id" : "36110521-f78c-46c5-a6a9-bb16ea17d5f0",
      "strict-transport-security" : "max-age=31536000; includeSubDomains",
      "x-content-type-options" : "nosniff",
      "x-ms-ratelimit-remaining-resource" : "Microsoft.Compute/PutVM3Min;239,Microsoft.Compute/PutVM30Min;1191",
      "x-ms-routing-request-id" : "SOUTHEASTASIA:20200518T070935Z:36110521-f78c-46c5-a6a9-bb16ea17d5f0",
      "content-type" : "application/json; charset=utf-8",
      "cache-control" : "no-cache",
      "x-ms-request-id" : "84d63e9f-d436-4b50-97dd-8ca6bf0fecf2",
      "Body" : "{\r\n  \"name\": \"myvm6\",\r\n  \"id\": \"/subscriptions/00000000-0000-0000-0000-000000000000/resourceGroups/javacsmrg07415/providers/Microsoft.Compute/virtualMachines/myvm6\",\r\n  \"type\": \"Microsoft.Compute/virtualMachines\",\r\n  \"location\": \"eastus\",\r\n  \"tags\": {},\r\n  \"properties\": {\r\n    \"vmId\": \"b9500162-7e82-4066-92a3-f1c2093e0beb\",\r\n    \"hardwareProfile\": {\r\n      \"vmSize\": \"Standard_D5_v2\"\r\n    },\r\n    \"storageProfile\": {\r\n      \"osDisk\": {\r\n        \"osType\": \"Linux\",\r\n        \"name\": \"dsk-96b210236\",\r\n        \"createOption\": \"Attach\",\r\n        \"caching\": \"ReadWrite\",\r\n        \"managedDisk\": {\r\n          \"storageAccountType\": \"Standard_LRS\",\r\n          \"id\": \"/subscriptions/00000000-0000-0000-0000-000000000000/resourceGroups/javacsmrg07415/providers/Microsoft.Compute/disks/dsk-96b210236\"\r\n        },\r\n        \"diskSizeGB\": 30\r\n      },\r\n      \"dataDisks\": []\r\n    },\r\n    \"networkProfile\": {\"networkInterfaces\":[{\"id\":\"/subscriptions/00000000-0000-0000-0000-000000000000/resourceGroups/javacsmrg07415/providers/Microsoft.Network/networkInterfaces/nicmyvm6e6d9767754\",\"properties\":{\"primary\":true}}]},\r\n    \"provisioningState\": \"Creating\"\r\n  }\r\n}",
      "azure-asyncoperation" : "http://localhost:1234/subscriptions/00000000-0000-0000-0000-000000000000/providers/Microsoft.Compute/locations/eastus/operations/84d63e9f-d436-4b50-97dd-8ca6bf0fecf2?api-version=2019-03-01"
    }
  }, {
    "Method" : "GET",
    "Uri" : "http://localhost:1234/subscriptions/00000000-0000-0000-0000-000000000000/providers/Microsoft.Compute/locations/eastus/operations/84d63e9f-d436-4b50-97dd-8ca6bf0fecf2?api-version=2019-03-01",
=======
      "x-ms-ratelimit-remaining-subscription-writes" : "1136",
      "retry-after" : "0",
      "StatusCode" : "201",
      "pragma" : "no-cache",
      "x-ms-correlation-request-id" : "ea1b4536-ee93-43f6-b5a8-cd666d907fdb",
      "strict-transport-security" : "max-age=31536000; includeSubDomains",
      "x-content-type-options" : "nosniff",
      "x-ms-ratelimit-remaining-resource" : "Microsoft.Compute/PutVM3Min;229,Microsoft.Compute/PutVM30Min;1173",
      "x-ms-routing-request-id" : "SOUTHEASTASIA:20200618T035358Z:ea1b4536-ee93-43f6-b5a8-cd666d907fdb",
      "content-type" : "application/json; charset=utf-8",
      "cache-control" : "no-cache",
      "x-ms-request-id" : "cc8f9350-0ecb-42d0-9869-f0605ac202a4",
      "Body" : "{\r\n  \"name\": \"myvm6\",\r\n  \"id\": \"/subscriptions/00000000-0000-0000-0000-000000000000/resourceGroups/javacsmrg57885/providers/Microsoft.Compute/virtualMachines/myvm6\",\r\n  \"type\": \"Microsoft.Compute/virtualMachines\",\r\n  \"location\": \"eastus\",\r\n  \"tags\": {},\r\n  \"properties\": {\r\n    \"vmId\": \"b86cbbb2-2433-470e-b0e1-111334dbec69\",\r\n    \"hardwareProfile\": {\r\n      \"vmSize\": \"Standard_D5_v2\"\r\n    },\r\n    \"storageProfile\": {\r\n      \"osDisk\": {\r\n        \"osType\": \"Linux\",\r\n        \"name\": \"dsk-678865118\",\r\n        \"createOption\": \"Attach\",\r\n        \"caching\": \"ReadWrite\",\r\n        \"managedDisk\": {\r\n          \"storageAccountType\": \"Standard_LRS\",\r\n          \"id\": \"/subscriptions/00000000-0000-0000-0000-000000000000/resourceGroups/javacsmrg57885/providers/Microsoft.Compute/disks/dsk-678865118\"\r\n        },\r\n        \"diskSizeGB\": 30\r\n      },\r\n      \"dataDisks\": []\r\n    },\r\n    \"networkProfile\": {\"networkInterfaces\":[{\"id\":\"/subscriptions/00000000-0000-0000-0000-000000000000/resourceGroups/javacsmrg57885/providers/Microsoft.Network/networkInterfaces/nicmyvm650d18974fa\",\"properties\":{\"primary\":true}}]},\r\n    \"provisioningState\": \"Creating\"\r\n  }\r\n}",
      "azure-asyncoperation" : "http://localhost:1234/subscriptions/00000000-0000-0000-0000-000000000000/providers/Microsoft.Compute/locations/eastus/operations/cc8f9350-0ecb-42d0-9869-f0605ac202a4?api-version=2019-12-01"
    }
  }, {
    "Method" : "GET",
    "Uri" : "http://localhost:1234/subscriptions/00000000-0000-0000-0000-000000000000/providers/Microsoft.Compute/locations/eastus/operations/cc8f9350-0ecb-42d0-9869-f0605ac202a4?api-version=2019-12-01",
>>>>>>> 846f5853
    "Headers" : {
      "User-Agent" : "azsdk-java-com.azure.resourcemanager.resources.fluentcore.policy/null (1.8.0_221; Windows 10 10.0)"
    },
    "Response" : {
<<<<<<< HEAD
      "date" : "Mon, 18 May 2020 07:10:05 GMT",
      "server" : "Microsoft-HTTPAPI/2.0",
      "content-length" : "184",
      "expires" : "-1",
      "retry-after" : "0",
      "x-ms-ratelimit-remaining-subscription-reads" : "11978",
      "StatusCode" : "200",
      "pragma" : "no-cache",
      "x-ms-correlation-request-id" : "ed748c9e-199a-4c2b-aa4b-86cf31c12989",
      "strict-transport-security" : "max-age=31536000; includeSubDomains",
      "x-content-type-options" : "nosniff",
      "x-ms-ratelimit-remaining-resource" : "Microsoft.Compute/GetOperation3Min;14994,Microsoft.Compute/GetOperation30Min;29948",
      "x-ms-routing-request-id" : "SOUTHEASTASIA:20200518T071005Z:ed748c9e-199a-4c2b-aa4b-86cf31c12989",
      "content-type" : "application/json; charset=utf-8",
      "cache-control" : "no-cache",
      "x-ms-request-id" : "7c12bfe4-069f-4f83-b44b-2474856d2d1a",
      "Body" : "{\r\n  \"startTime\": \"2020-05-18T07:09:32.8439878+00:00\",\r\n  \"endTime\": \"2020-05-18T07:09:51.8596741+00:00\",\r\n  \"status\": \"Succeeded\",\r\n  \"name\": \"84d63e9f-d436-4b50-97dd-8ca6bf0fecf2\"\r\n}"
    }
  }, {
    "Method" : "GET",
    "Uri" : "http://localhost:1234/subscriptions/00000000-0000-0000-0000-000000000000/resourceGroups/javacsmrg07415/providers/Microsoft.Compute/virtualMachines/myvm6?api-version=2019-03-01",
=======
      "date" : "Thu, 18 Jun 2020 03:54:08 GMT",
      "server" : "Microsoft-HTTPAPI/2.0",
      "content-length" : "134",
      "expires" : "-1",
      "retry-after" : "0",
      "x-ms-ratelimit-remaining-subscription-reads" : "11396",
      "StatusCode" : "200",
      "pragma" : "no-cache",
      "x-ms-correlation-request-id" : "e5e7e4d5-4eed-438c-805a-9976f5ba87e9",
      "strict-transport-security" : "max-age=31536000; includeSubDomains",
      "x-content-type-options" : "nosniff",
      "x-ms-ratelimit-remaining-resource" : "Microsoft.Compute/GetOperation3Min;14849,Microsoft.Compute/GetOperation30Min;29611",
      "x-ms-routing-request-id" : "SOUTHEASTASIA:20200618T035409Z:e5e7e4d5-4eed-438c-805a-9976f5ba87e9",
      "content-type" : "application/json; charset=utf-8",
      "cache-control" : "no-cache",
      "x-ms-request-id" : "931d34c9-bf55-4186-bba9-f3a31d074fc8",
      "Body" : "{\r\n  \"startTime\": \"2020-06-18T03:53:56.6082361+00:00\",\r\n  \"status\": \"InProgress\",\r\n  \"name\": \"cc8f9350-0ecb-42d0-9869-f0605ac202a4\"\r\n}"
    }
  }, {
    "Method" : "GET",
    "Uri" : "http://localhost:1234/subscriptions/00000000-0000-0000-0000-000000000000/providers/Microsoft.Compute/locations/eastus/operations/cc8f9350-0ecb-42d0-9869-f0605ac202a4?api-version=2019-12-01",
    "Headers" : {
      "User-Agent" : "azsdk-java-com.azure.resourcemanager.resources.fluentcore.policy/null (1.8.0_221; Windows 10 10.0)"
    },
    "Response" : {
      "date" : "Thu, 18 Jun 2020 03:54:19 GMT",
      "server" : "Microsoft-HTTPAPI/2.0",
      "content-length" : "134",
      "expires" : "-1",
      "retry-after" : "0",
      "x-ms-ratelimit-remaining-subscription-reads" : "10243",
      "StatusCode" : "200",
      "pragma" : "no-cache",
      "x-ms-correlation-request-id" : "2c6675dd-cd9c-43f1-b012-f1ea7e5126e2",
      "strict-transport-security" : "max-age=31536000; includeSubDomains",
      "x-content-type-options" : "nosniff",
      "x-ms-ratelimit-remaining-resource" : "Microsoft.Compute/GetOperation3Min;14839,Microsoft.Compute/GetOperation30Min;29601",
      "x-ms-routing-request-id" : "SOUTHEASTASIA:20200618T035419Z:2c6675dd-cd9c-43f1-b012-f1ea7e5126e2",
      "content-type" : "application/json; charset=utf-8",
      "cache-control" : "no-cache",
      "x-ms-request-id" : "8ceac13d-499e-4631-83d5-4f9bf2dc3fbc",
      "Body" : "{\r\n  \"startTime\": \"2020-06-18T03:53:56.6082361+00:00\",\r\n  \"status\": \"InProgress\",\r\n  \"name\": \"cc8f9350-0ecb-42d0-9869-f0605ac202a4\"\r\n}"
    }
  }, {
    "Method" : "GET",
    "Uri" : "http://localhost:1234/subscriptions/00000000-0000-0000-0000-000000000000/providers/Microsoft.Compute/locations/eastus/operations/cc8f9350-0ecb-42d0-9869-f0605ac202a4?api-version=2019-12-01",
    "Headers" : {
      "User-Agent" : "azsdk-java-com.azure.resourcemanager.resources.fluentcore.policy/null (1.8.0_221; Windows 10 10.0)"
    },
    "Response" : {
      "date" : "Thu, 18 Jun 2020 03:54:30 GMT",
      "server" : "Microsoft-HTTPAPI/2.0",
      "content-length" : "184",
      "expires" : "-1",
      "retry-after" : "0",
      "x-ms-ratelimit-remaining-subscription-reads" : "7903",
      "StatusCode" : "200",
      "pragma" : "no-cache",
      "x-ms-correlation-request-id" : "8b2929cf-7bc2-49b2-8e76-39d208c1e57d",
      "strict-transport-security" : "max-age=31536000; includeSubDomains",
      "x-content-type-options" : "nosniff",
      "x-ms-ratelimit-remaining-resource" : "Microsoft.Compute/GetOperation3Min;14847,Microsoft.Compute/GetOperation30Min;29592",
      "x-ms-routing-request-id" : "SOUTHEASTASIA:20200618T035430Z:8b2929cf-7bc2-49b2-8e76-39d208c1e57d",
      "content-type" : "application/json; charset=utf-8",
      "cache-control" : "no-cache",
      "x-ms-request-id" : "7a7bae98-9315-42db-a2d1-4ac45124aaa2",
      "Body" : "{\r\n  \"startTime\": \"2020-06-18T03:53:56.6082361+00:00\",\r\n  \"endTime\": \"2020-06-18T03:54:22.0771437+00:00\",\r\n  \"status\": \"Succeeded\",\r\n  \"name\": \"cc8f9350-0ecb-42d0-9869-f0605ac202a4\"\r\n}"
    }
  }, {
    "Method" : "GET",
    "Uri" : "http://localhost:1234/subscriptions/00000000-0000-0000-0000-000000000000/resourceGroups/javacsmrg57885/providers/Microsoft.Compute/virtualMachines/myvm6?api-version=2019-12-01",
>>>>>>> 846f5853
    "Headers" : {
      "User-Agent" : "azsdk-java-com.azure.resourcemanager.resources.fluentcore.policy/null (1.8.0_221; Windows 10 10.0)"
    },
    "Response" : {
<<<<<<< HEAD
      "date" : "Mon, 18 May 2020 07:10:35 GMT",
=======
      "date" : "Thu, 18 Jun 2020 03:54:30 GMT",
>>>>>>> 846f5853
      "server" : "Microsoft-HTTPAPI/2.0",
      "content-length" : "1150",
      "expires" : "-1",
      "retry-after" : "0",
<<<<<<< HEAD
      "x-ms-ratelimit-remaining-subscription-reads" : "11969",
      "StatusCode" : "200",
      "pragma" : "no-cache",
      "x-ms-correlation-request-id" : "54ab4b0e-5b65-4ba3-90fc-acee95f0ac8e",
      "strict-transport-security" : "max-age=31536000; includeSubDomains",
      "x-content-type-options" : "nosniff",
      "x-ms-ratelimit-remaining-resource" : "Microsoft.Compute/LowCostGet3Min;3996,Microsoft.Compute/LowCostGet30Min;31968",
      "x-ms-routing-request-id" : "SOUTHEASTASIA:20200518T071036Z:54ab4b0e-5b65-4ba3-90fc-acee95f0ac8e",
      "content-type" : "application/json; charset=utf-8",
      "cache-control" : "no-cache",
      "x-ms-request-id" : "0b1d740d-e5c0-445d-8ed6-05481a8229f3",
      "Body" : "{\r\n  \"name\": \"myvm6\",\r\n  \"id\": \"/subscriptions/00000000-0000-0000-0000-000000000000/resourceGroups/javacsmrg07415/providers/Microsoft.Compute/virtualMachines/myvm6\",\r\n  \"type\": \"Microsoft.Compute/virtualMachines\",\r\n  \"location\": \"eastus\",\r\n  \"tags\": {},\r\n  \"properties\": {\r\n    \"vmId\": \"b9500162-7e82-4066-92a3-f1c2093e0beb\",\r\n    \"hardwareProfile\": {\r\n      \"vmSize\": \"Standard_D5_v2\"\r\n    },\r\n    \"storageProfile\": {\r\n      \"osDisk\": {\r\n        \"osType\": \"Linux\",\r\n        \"name\": \"dsk-96b210236\",\r\n        \"createOption\": \"Attach\",\r\n        \"caching\": \"ReadWrite\",\r\n        \"managedDisk\": {\r\n          \"storageAccountType\": \"Standard_LRS\",\r\n          \"id\": \"/subscriptions/00000000-0000-0000-0000-000000000000/resourceGroups/javacsmrg07415/providers/Microsoft.Compute/disks/dsk-96b210236\"\r\n        },\r\n        \"diskSizeGB\": 30\r\n      },\r\n      \"dataDisks\": []\r\n    },\r\n    \"networkProfile\": {\"networkInterfaces\":[{\"id\":\"/subscriptions/00000000-0000-0000-0000-000000000000/resourceGroups/javacsmrg07415/providers/Microsoft.Network/networkInterfaces/nicmyvm6e6d9767754\",\"properties\":{\"primary\":true}}]},\r\n    \"provisioningState\": \"Succeeded\"\r\n  }\r\n}"
    }
  }, {
    "Method" : "DELETE",
    "Uri" : "http://localhost:1234/subscriptions/00000000-0000-0000-0000-000000000000/resourcegroups/javacsmrg07415?api-version=2019-08-01",
    "Headers" : {
      "User-Agent" : "azsdk-java-com.azure.management.resources/2.0.0 (1.8.0_221; Windows 10 10.0)",
      "Content-Type" : "application/json"
    },
    "Response" : {
      "date" : "Mon, 18 May 2020 07:10:39 GMT",
=======
      "x-ms-ratelimit-remaining-subscription-reads" : "9637",
      "StatusCode" : "200",
      "pragma" : "no-cache",
      "x-ms-correlation-request-id" : "eb0ab6ae-cc30-4962-be9f-64811e31b50c",
      "strict-transport-security" : "max-age=31536000; includeSubDomains",
      "x-content-type-options" : "nosniff",
      "x-ms-ratelimit-remaining-resource" : "Microsoft.Compute/LowCostGet3Min;3969,Microsoft.Compute/LowCostGet30Min;31906",
      "x-ms-routing-request-id" : "SOUTHEASTASIA:20200618T035431Z:eb0ab6ae-cc30-4962-be9f-64811e31b50c",
      "content-type" : "application/json; charset=utf-8",
      "cache-control" : "no-cache",
      "x-ms-request-id" : "2b025121-ed1d-4774-ba55-6b6f32b0011c",
      "Body" : "{\r\n  \"name\": \"myvm6\",\r\n  \"id\": \"/subscriptions/00000000-0000-0000-0000-000000000000/resourceGroups/javacsmrg57885/providers/Microsoft.Compute/virtualMachines/myvm6\",\r\n  \"type\": \"Microsoft.Compute/virtualMachines\",\r\n  \"location\": \"eastus\",\r\n  \"tags\": {},\r\n  \"properties\": {\r\n    \"vmId\": \"b86cbbb2-2433-470e-b0e1-111334dbec69\",\r\n    \"hardwareProfile\": {\r\n      \"vmSize\": \"Standard_D5_v2\"\r\n    },\r\n    \"storageProfile\": {\r\n      \"osDisk\": {\r\n        \"osType\": \"Linux\",\r\n        \"name\": \"dsk-678865118\",\r\n        \"createOption\": \"Attach\",\r\n        \"caching\": \"ReadWrite\",\r\n        \"managedDisk\": {\r\n          \"storageAccountType\": \"Standard_LRS\",\r\n          \"id\": \"/subscriptions/00000000-0000-0000-0000-000000000000/resourceGroups/javacsmrg57885/providers/Microsoft.Compute/disks/dsk-678865118\"\r\n        },\r\n        \"diskSizeGB\": 30\r\n      },\r\n      \"dataDisks\": []\r\n    },\r\n    \"networkProfile\": {\"networkInterfaces\":[{\"id\":\"/subscriptions/00000000-0000-0000-0000-000000000000/resourceGroups/javacsmrg57885/providers/Microsoft.Network/networkInterfaces/nicmyvm650d18974fa\",\"properties\":{\"primary\":true}}]},\r\n    \"provisioningState\": \"Succeeded\"\r\n  }\r\n}"
    }
  }, {
    "Method" : "DELETE",
    "Uri" : "http://localhost:1234/subscriptions/00000000-0000-0000-0000-000000000000/resourcegroups/javacsmrg57885?api-version=2019-08-01",
    "Headers" : {
      "User-Agent" : "azsdk-java-com.azure.resourcemanager.resources/2.0.0-beta.1 (1.8.0_221; Windows 10 10.0)",
      "Content-Type" : "application/json"
    },
    "Response" : {
      "date" : "Thu, 18 Jun 2020 03:54:32 GMT",
      "content-length" : "0",
      "expires" : "-1",
      "x-ms-ratelimit-remaining-subscription-deletes" : "14989",
      "retry-after" : "0",
      "StatusCode" : "202",
      "pragma" : "no-cache",
      "x-ms-correlation-request-id" : "b8a84d75-87f5-4792-8ded-fbd2e0123354",
      "strict-transport-security" : "max-age=31536000; includeSubDomains",
      "x-content-type-options" : "nosniff",
      "x-ms-routing-request-id" : "SOUTHEASTASIA:20200618T035433Z:b8a84d75-87f5-4792-8ded-fbd2e0123354",
      "location" : "http://localhost:1234/subscriptions/00000000-0000-0000-0000-000000000000/operationresults/eyJqb2JJZCI6IlJFU09VUkNFR1JPVVBERUxFVElPTkpPQi1KQVZBQ1NNUkc1Nzg4NS1FQVNUVVMiLCJqb2JMb2NhdGlvbiI6ImVhc3R1cyJ9?api-version=2019-08-01",
      "cache-control" : "no-cache",
      "x-ms-request-id" : "b8a84d75-87f5-4792-8ded-fbd2e0123354",
      "Body" : ""
    }
  }, {
    "Method" : "GET",
    "Uri" : "http://localhost:1234/subscriptions/00000000-0000-0000-0000-000000000000/operationresults/eyJqb2JJZCI6IlJFU09VUkNFR1JPVVBERUxFVElPTkpPQi1KQVZBQ1NNUkc1Nzg4NS1FQVNUVVMiLCJqb2JMb2NhdGlvbiI6ImVhc3R1cyJ9?api-version=2019-08-01",
    "Headers" : {
      "User-Agent" : "azsdk-java-com.azure.resourcemanager.resources.fluentcore.policy/null (1.8.0_221; Windows 10 10.0)"
    },
    "Response" : {
      "date" : "Thu, 18 Jun 2020 03:54:48 GMT",
      "content-length" : "0",
      "expires" : "-1",
      "retry-after" : "0",
      "x-ms-ratelimit-remaining-subscription-reads" : "7897",
      "StatusCode" : "202",
      "pragma" : "no-cache",
      "x-ms-correlation-request-id" : "99c0bdae-38d4-4c41-acad-e1df720071e6",
      "strict-transport-security" : "max-age=31536000; includeSubDomains",
      "x-content-type-options" : "nosniff",
      "x-ms-routing-request-id" : "SOUTHEASTASIA:20200618T035448Z:99c0bdae-38d4-4c41-acad-e1df720071e6",
      "location" : "http://localhost:1234/subscriptions/00000000-0000-0000-0000-000000000000/operationresults/eyJqb2JJZCI6IlJFU09VUkNFR1JPVVBERUxFVElPTkpPQi1KQVZBQ1NNUkc1Nzg4NS1FQVNUVVMiLCJqb2JMb2NhdGlvbiI6ImVhc3R1cyJ9?api-version=2019-08-01",
      "cache-control" : "no-cache",
      "x-ms-request-id" : "99c0bdae-38d4-4c41-acad-e1df720071e6",
      "Body" : ""
    }
  }, {
    "Method" : "GET",
    "Uri" : "http://localhost:1234/subscriptions/00000000-0000-0000-0000-000000000000/operationresults/eyJqb2JJZCI6IlJFU09VUkNFR1JPVVBERUxFVElPTkpPQi1KQVZBQ1NNUkc1Nzg4NS1FQVNUVVMiLCJqb2JMb2NhdGlvbiI6ImVhc3R1cyJ9?api-version=2019-08-01",
    "Headers" : {
      "User-Agent" : "azsdk-java-com.azure.resourcemanager.resources.fluentcore.policy/null (1.8.0_221; Windows 10 10.0)"
    },
    "Response" : {
      "date" : "Thu, 18 Jun 2020 03:55:04 GMT",
      "content-length" : "0",
      "expires" : "-1",
      "retry-after" : "0",
      "x-ms-ratelimit-remaining-subscription-reads" : "9065",
      "StatusCode" : "202",
      "pragma" : "no-cache",
      "x-ms-correlation-request-id" : "cbd0b915-3258-4422-847d-de4f0144eec4",
      "strict-transport-security" : "max-age=31536000; includeSubDomains",
      "x-content-type-options" : "nosniff",
      "x-ms-routing-request-id" : "SOUTHEASTASIA:20200618T035504Z:cbd0b915-3258-4422-847d-de4f0144eec4",
      "location" : "http://localhost:1234/subscriptions/00000000-0000-0000-0000-000000000000/operationresults/eyJqb2JJZCI6IlJFU09VUkNFR1JPVVBERUxFVElPTkpPQi1KQVZBQ1NNUkc1Nzg4NS1FQVNUVVMiLCJqb2JMb2NhdGlvbiI6ImVhc3R1cyJ9?api-version=2019-08-01",
      "cache-control" : "no-cache",
      "x-ms-request-id" : "cbd0b915-3258-4422-847d-de4f0144eec4",
      "Body" : ""
    }
  }, {
    "Method" : "GET",
    "Uri" : "http://localhost:1234/subscriptions/00000000-0000-0000-0000-000000000000/operationresults/eyJqb2JJZCI6IlJFU09VUkNFR1JPVVBERUxFVElPTkpPQi1KQVZBQ1NNUkc1Nzg4NS1FQVNUVVMiLCJqb2JMb2NhdGlvbiI6ImVhc3R1cyJ9?api-version=2019-08-01",
    "Headers" : {
      "User-Agent" : "azsdk-java-com.azure.resourcemanager.resources.fluentcore.policy/null (1.8.0_221; Windows 10 10.0)"
    },
    "Response" : {
      "date" : "Thu, 18 Jun 2020 03:55:20 GMT",
      "content-length" : "0",
      "expires" : "-1",
      "retry-after" : "0",
      "x-ms-ratelimit-remaining-subscription-reads" : "10218",
      "StatusCode" : "202",
      "pragma" : "no-cache",
      "x-ms-correlation-request-id" : "78f81fe7-7c65-4318-95ba-b192c372458c",
      "strict-transport-security" : "max-age=31536000; includeSubDomains",
      "x-content-type-options" : "nosniff",
      "x-ms-routing-request-id" : "SOUTHEASTASIA:20200618T035521Z:78f81fe7-7c65-4318-95ba-b192c372458c",
      "location" : "http://localhost:1234/subscriptions/00000000-0000-0000-0000-000000000000/operationresults/eyJqb2JJZCI6IlJFU09VUkNFR1JPVVBERUxFVElPTkpPQi1KQVZBQ1NNUkc1Nzg4NS1FQVNUVVMiLCJqb2JMb2NhdGlvbiI6ImVhc3R1cyJ9?api-version=2019-08-01",
      "cache-control" : "no-cache",
      "x-ms-request-id" : "78f81fe7-7c65-4318-95ba-b192c372458c",
      "Body" : ""
    }
  }, {
    "Method" : "GET",
    "Uri" : "http://localhost:1234/subscriptions/00000000-0000-0000-0000-000000000000/operationresults/eyJqb2JJZCI6IlJFU09VUkNFR1JPVVBERUxFVElPTkpPQi1KQVZBQ1NNUkc1Nzg4NS1FQVNUVVMiLCJqb2JMb2NhdGlvbiI6ImVhc3R1cyJ9?api-version=2019-08-01",
    "Headers" : {
      "User-Agent" : "azsdk-java-com.azure.resourcemanager.resources.fluentcore.policy/null (1.8.0_221; Windows 10 10.0)"
    },
    "Response" : {
      "date" : "Thu, 18 Jun 2020 03:55:36 GMT",
      "content-length" : "0",
      "expires" : "-1",
      "retry-after" : "0",
      "x-ms-ratelimit-remaining-subscription-reads" : "9652",
      "StatusCode" : "202",
      "pragma" : "no-cache",
      "x-ms-correlation-request-id" : "0de74468-c305-4bf4-90b0-6ecb9f339b4a",
      "strict-transport-security" : "max-age=31536000; includeSubDomains",
      "x-content-type-options" : "nosniff",
      "x-ms-routing-request-id" : "SOUTHEASTASIA:20200618T035536Z:0de74468-c305-4bf4-90b0-6ecb9f339b4a",
      "location" : "http://localhost:1234/subscriptions/00000000-0000-0000-0000-000000000000/operationresults/eyJqb2JJZCI6IlJFU09VUkNFR1JPVVBERUxFVElPTkpPQi1KQVZBQ1NNUkc1Nzg4NS1FQVNUVVMiLCJqb2JMb2NhdGlvbiI6ImVhc3R1cyJ9?api-version=2019-08-01",
      "cache-control" : "no-cache",
      "x-ms-request-id" : "0de74468-c305-4bf4-90b0-6ecb9f339b4a",
      "Body" : ""
    }
  }, {
    "Method" : "GET",
    "Uri" : "http://localhost:1234/subscriptions/00000000-0000-0000-0000-000000000000/operationresults/eyJqb2JJZCI6IlJFU09VUkNFR1JPVVBERUxFVElPTkpPQi1KQVZBQ1NNUkc1Nzg4NS1FQVNUVVMiLCJqb2JMb2NhdGlvbiI6ImVhc3R1cyJ9?api-version=2019-08-01",
    "Headers" : {
      "User-Agent" : "azsdk-java-com.azure.resourcemanager.resources.fluentcore.policy/null (1.8.0_221; Windows 10 10.0)"
    },
    "Response" : {
      "date" : "Thu, 18 Jun 2020 03:55:52 GMT",
      "content-length" : "0",
      "expires" : "-1",
      "retry-after" : "0",
      "x-ms-ratelimit-remaining-subscription-reads" : "10231",
      "StatusCode" : "202",
      "pragma" : "no-cache",
      "x-ms-correlation-request-id" : "d265c6d0-e4e5-44af-85e8-79690e1ec0ce",
      "strict-transport-security" : "max-age=31536000; includeSubDomains",
      "x-content-type-options" : "nosniff",
      "x-ms-routing-request-id" : "SOUTHEASTASIA:20200618T035553Z:d265c6d0-e4e5-44af-85e8-79690e1ec0ce",
      "location" : "http://localhost:1234/subscriptions/00000000-0000-0000-0000-000000000000/operationresults/eyJqb2JJZCI6IlJFU09VUkNFR1JPVVBERUxFVElPTkpPQi1KQVZBQ1NNUkc1Nzg4NS1FQVNUVVMiLCJqb2JMb2NhdGlvbiI6ImVhc3R1cyJ9?api-version=2019-08-01",
      "cache-control" : "no-cache",
      "x-ms-request-id" : "d265c6d0-e4e5-44af-85e8-79690e1ec0ce",
      "Body" : ""
    }
  }, {
    "Method" : "GET",
    "Uri" : "http://localhost:1234/subscriptions/00000000-0000-0000-0000-000000000000/operationresults/eyJqb2JJZCI6IlJFU09VUkNFR1JPVVBERUxFVElPTkpPQi1KQVZBQ1NNUkc1Nzg4NS1FQVNUVVMiLCJqb2JMb2NhdGlvbiI6ImVhc3R1cyJ9?api-version=2019-08-01",
    "Headers" : {
      "User-Agent" : "azsdk-java-com.azure.resourcemanager.resources.fluentcore.policy/null (1.8.0_221; Windows 10 10.0)"
    },
    "Response" : {
      "date" : "Thu, 18 Jun 2020 03:56:08 GMT",
      "content-length" : "0",
      "expires" : "-1",
      "retry-after" : "0",
      "x-ms-ratelimit-remaining-subscription-reads" : "10238",
      "StatusCode" : "202",
      "pragma" : "no-cache",
      "x-ms-correlation-request-id" : "6e881197-2ff0-411a-8e16-456abcd8d0fb",
      "strict-transport-security" : "max-age=31536000; includeSubDomains",
      "x-content-type-options" : "nosniff",
      "x-ms-routing-request-id" : "SOUTHEASTASIA:20200618T035608Z:6e881197-2ff0-411a-8e16-456abcd8d0fb",
      "location" : "http://localhost:1234/subscriptions/00000000-0000-0000-0000-000000000000/operationresults/eyJqb2JJZCI6IlJFU09VUkNFR1JPVVBERUxFVElPTkpPQi1KQVZBQ1NNUkc1Nzg4NS1FQVNUVVMiLCJqb2JMb2NhdGlvbiI6ImVhc3R1cyJ9?api-version=2019-08-01",
      "cache-control" : "no-cache",
      "x-ms-request-id" : "6e881197-2ff0-411a-8e16-456abcd8d0fb",
      "Body" : ""
    }
  }, {
    "Method" : "GET",
    "Uri" : "http://localhost:1234/subscriptions/00000000-0000-0000-0000-000000000000/operationresults/eyJqb2JJZCI6IlJFU09VUkNFR1JPVVBERUxFVElPTkpPQi1KQVZBQ1NNUkc1Nzg4NS1FQVNUVVMiLCJqb2JMb2NhdGlvbiI6ImVhc3R1cyJ9?api-version=2019-08-01",
    "Headers" : {
      "User-Agent" : "azsdk-java-com.azure.resourcemanager.resources.fluentcore.policy/null (1.8.0_221; Windows 10 10.0)"
    },
    "Response" : {
      "date" : "Thu, 18 Jun 2020 03:56:24 GMT",
>>>>>>> 846f5853
      "content-length" : "0",
      "expires" : "-1",
      "x-ms-ratelimit-remaining-subscription-deletes" : "14998",
      "retry-after" : "0",
<<<<<<< HEAD
      "StatusCode" : "202",
      "pragma" : "no-cache",
      "x-ms-correlation-request-id" : "dd22472a-d561-4d75-a439-37e9a4d427f4",
      "strict-transport-security" : "max-age=31536000; includeSubDomains",
      "x-content-type-options" : "nosniff",
      "x-ms-routing-request-id" : "SOUTHEASTASIA:20200518T071039Z:dd22472a-d561-4d75-a439-37e9a4d427f4",
      "location" : "http://localhost:1234/subscriptions/00000000-0000-0000-0000-000000000000/operationresults/eyJqb2JJZCI6IlJFU09VUkNFR1JPVVBERUxFVElPTkpPQi1KQVZBQ1NNUkcwNzQxNS1FQVNUVVMiLCJqb2JMb2NhdGlvbiI6ImVhc3R1cyJ9?api-version=2019-08-01",
      "cache-control" : "no-cache",
      "x-ms-request-id" : "dd22472a-d561-4d75-a439-37e9a4d427f4",
=======
      "x-ms-ratelimit-remaining-subscription-reads" : "9644",
      "StatusCode" : "202",
      "pragma" : "no-cache",
      "x-ms-correlation-request-id" : "91e4530f-0335-47af-8f51-4790b7fad81f",
      "strict-transport-security" : "max-age=31536000; includeSubDomains",
      "x-content-type-options" : "nosniff",
      "x-ms-routing-request-id" : "SOUTHEASTASIA:20200618T035624Z:91e4530f-0335-47af-8f51-4790b7fad81f",
      "location" : "http://localhost:1234/subscriptions/00000000-0000-0000-0000-000000000000/operationresults/eyJqb2JJZCI6IlJFU09VUkNFR1JPVVBERUxFVElPTkpPQi1KQVZBQ1NNUkc1Nzg4NS1FQVNUVVMiLCJqb2JMb2NhdGlvbiI6ImVhc3R1cyJ9?api-version=2019-08-01",
      "cache-control" : "no-cache",
      "x-ms-request-id" : "91e4530f-0335-47af-8f51-4790b7fad81f",
>>>>>>> 846f5853
      "Body" : ""
    }
  }, {
    "Method" : "GET",
<<<<<<< HEAD
    "Uri" : "http://localhost:1234/subscriptions/00000000-0000-0000-0000-000000000000/operationresults/eyJqb2JJZCI6IlJFU09VUkNFR1JPVVBERUxFVElPTkpPQi1KQVZBQ1NNUkcwNzQxNS1FQVNUVVMiLCJqb2JMb2NhdGlvbiI6ImVhc3R1cyJ9?api-version=2019-08-01",
=======
    "Uri" : "http://localhost:1234/subscriptions/00000000-0000-0000-0000-000000000000/operationresults/eyJqb2JJZCI6IlJFU09VUkNFR1JPVVBERUxFVElPTkpPQi1KQVZBQ1NNUkc1Nzg4NS1FQVNUVVMiLCJqb2JMb2NhdGlvbiI6ImVhc3R1cyJ9?api-version=2019-08-01",
>>>>>>> 846f5853
    "Headers" : {
      "User-Agent" : "azsdk-java-com.azure.resourcemanager.resources.fluentcore.policy/null (1.8.0_221; Windows 10 10.0)"
    },
    "Response" : {
<<<<<<< HEAD
      "date" : "Mon, 18 May 2020 07:11:10 GMT",
      "content-length" : "0",
      "expires" : "-1",
      "retry-after" : "0",
      "x-ms-ratelimit-remaining-subscription-reads" : "11963",
      "StatusCode" : "202",
      "pragma" : "no-cache",
      "x-ms-correlation-request-id" : "106ffa60-921a-45bb-886f-73f553668456",
      "strict-transport-security" : "max-age=31536000; includeSubDomains",
      "x-content-type-options" : "nosniff",
      "x-ms-routing-request-id" : "SOUTHEASTASIA:20200518T071111Z:106ffa60-921a-45bb-886f-73f553668456",
      "location" : "http://localhost:1234/subscriptions/00000000-0000-0000-0000-000000000000/operationresults/eyJqb2JJZCI6IlJFU09VUkNFR1JPVVBERUxFVElPTkpPQi1KQVZBQ1NNUkcwNzQxNS1FQVNUVVMiLCJqb2JMb2NhdGlvbiI6ImVhc3R1cyJ9?api-version=2019-08-01",
      "cache-control" : "no-cache",
      "x-ms-request-id" : "106ffa60-921a-45bb-886f-73f553668456",
=======
      "date" : "Thu, 18 Jun 2020 03:56:40 GMT",
      "content-length" : "0",
      "expires" : "-1",
      "retry-after" : "0",
      "x-ms-ratelimit-remaining-subscription-reads" : "9046",
      "StatusCode" : "202",
      "pragma" : "no-cache",
      "x-ms-correlation-request-id" : "cd03a9ce-d107-4ece-841d-f98b88d98636",
      "strict-transport-security" : "max-age=31536000; includeSubDomains",
      "x-content-type-options" : "nosniff",
      "x-ms-routing-request-id" : "SOUTHEASTASIA:20200618T035641Z:cd03a9ce-d107-4ece-841d-f98b88d98636",
      "location" : "http://localhost:1234/subscriptions/00000000-0000-0000-0000-000000000000/operationresults/eyJqb2JJZCI6IlJFU09VUkNFR1JPVVBERUxFVElPTkpPQi1KQVZBQ1NNUkc1Nzg4NS1FQVNUVVMiLCJqb2JMb2NhdGlvbiI6ImVhc3R1cyJ9?api-version=2019-08-01",
      "cache-control" : "no-cache",
      "x-ms-request-id" : "cd03a9ce-d107-4ece-841d-f98b88d98636",
>>>>>>> 846f5853
      "Body" : ""
    }
  }, {
    "Method" : "GET",
<<<<<<< HEAD
    "Uri" : "http://localhost:1234/subscriptions/00000000-0000-0000-0000-000000000000/operationresults/eyJqb2JJZCI6IlJFU09VUkNFR1JPVVBERUxFVElPTkpPQi1KQVZBQ1NNUkcwNzQxNS1FQVNUVVMiLCJqb2JMb2NhdGlvbiI6ImVhc3R1cyJ9?api-version=2019-08-01",
=======
    "Uri" : "http://localhost:1234/subscriptions/00000000-0000-0000-0000-000000000000/operationresults/eyJqb2JJZCI6IlJFU09VUkNFR1JPVVBERUxFVElPTkpPQi1KQVZBQ1NNUkc1Nzg4NS1FQVNUVVMiLCJqb2JMb2NhdGlvbiI6ImVhc3R1cyJ9?api-version=2019-08-01",
>>>>>>> 846f5853
    "Headers" : {
      "User-Agent" : "azsdk-java-com.azure.resourcemanager.resources.fluentcore.policy/null (1.8.0_221; Windows 10 10.0)"
    },
    "Response" : {
<<<<<<< HEAD
      "date" : "Mon, 18 May 2020 07:11:42 GMT",
      "content-length" : "0",
      "expires" : "-1",
      "retry-after" : "0",
      "x-ms-ratelimit-remaining-subscription-reads" : "11953",
      "StatusCode" : "202",
      "pragma" : "no-cache",
      "x-ms-correlation-request-id" : "9f7066fb-f0f5-48b3-b8bf-b17262fd30b5",
      "strict-transport-security" : "max-age=31536000; includeSubDomains",
      "x-content-type-options" : "nosniff",
      "x-ms-routing-request-id" : "SOUTHEASTASIA:20200518T071142Z:9f7066fb-f0f5-48b3-b8bf-b17262fd30b5",
      "location" : "http://localhost:1234/subscriptions/00000000-0000-0000-0000-000000000000/operationresults/eyJqb2JJZCI6IlJFU09VUkNFR1JPVVBERUxFVElPTkpPQi1KQVZBQ1NNUkcwNzQxNS1FQVNUVVMiLCJqb2JMb2NhdGlvbiI6ImVhc3R1cyJ9?api-version=2019-08-01",
      "cache-control" : "no-cache",
      "x-ms-request-id" : "9f7066fb-f0f5-48b3-b8bf-b17262fd30b5",
=======
      "date" : "Thu, 18 Jun 2020 03:56:56 GMT",
      "content-length" : "0",
      "expires" : "-1",
      "retry-after" : "0",
      "x-ms-ratelimit-remaining-subscription-reads" : "10222",
      "StatusCode" : "202",
      "pragma" : "no-cache",
      "x-ms-correlation-request-id" : "20319469-1691-4ea3-90d4-7219bf63ec83",
      "strict-transport-security" : "max-age=31536000; includeSubDomains",
      "x-content-type-options" : "nosniff",
      "x-ms-routing-request-id" : "SOUTHEASTASIA:20200618T035656Z:20319469-1691-4ea3-90d4-7219bf63ec83",
      "location" : "http://localhost:1234/subscriptions/00000000-0000-0000-0000-000000000000/operationresults/eyJqb2JJZCI6IlJFU09VUkNFR1JPVVBERUxFVElPTkpPQi1KQVZBQ1NNUkc1Nzg4NS1FQVNUVVMiLCJqb2JMb2NhdGlvbiI6ImVhc3R1cyJ9?api-version=2019-08-01",
      "cache-control" : "no-cache",
      "x-ms-request-id" : "20319469-1691-4ea3-90d4-7219bf63ec83",
>>>>>>> 846f5853
      "Body" : ""
    }
  }, {
    "Method" : "GET",
<<<<<<< HEAD
    "Uri" : "http://localhost:1234/subscriptions/00000000-0000-0000-0000-000000000000/operationresults/eyJqb2JJZCI6IlJFU09VUkNFR1JPVVBERUxFVElPTkpPQi1KQVZBQ1NNUkcwNzQxNS1FQVNUVVMiLCJqb2JMb2NhdGlvbiI6ImVhc3R1cyJ9?api-version=2019-08-01",
=======
    "Uri" : "http://localhost:1234/subscriptions/00000000-0000-0000-0000-000000000000/operationresults/eyJqb2JJZCI6IlJFU09VUkNFR1JPVVBERUxFVElPTkpPQi1KQVZBQ1NNUkc1Nzg4NS1FQVNUVVMiLCJqb2JMb2NhdGlvbiI6ImVhc3R1cyJ9?api-version=2019-08-01",
>>>>>>> 846f5853
    "Headers" : {
      "User-Agent" : "azsdk-java-com.azure.resourcemanager.resources.fluentcore.policy/null (1.8.0_221; Windows 10 10.0)"
    },
    "Response" : {
<<<<<<< HEAD
      "date" : "Mon, 18 May 2020 07:12:13 GMT",
      "content-length" : "0",
      "expires" : "-1",
      "retry-after" : "0",
      "x-ms-ratelimit-remaining-subscription-reads" : "11982",
      "StatusCode" : "202",
      "pragma" : "no-cache",
      "x-ms-correlation-request-id" : "5c5f6e40-1c92-486f-9436-350191486d0e",
      "strict-transport-security" : "max-age=31536000; includeSubDomains",
      "x-content-type-options" : "nosniff",
      "x-ms-routing-request-id" : "SOUTHEASTASIA:20200518T071214Z:5c5f6e40-1c92-486f-9436-350191486d0e",
      "location" : "http://localhost:1234/subscriptions/00000000-0000-0000-0000-000000000000/operationresults/eyJqb2JJZCI6IlJFU09VUkNFR1JPVVBERUxFVElPTkpPQi1KQVZBQ1NNUkcwNzQxNS1FQVNUVVMiLCJqb2JMb2NhdGlvbiI6ImVhc3R1cyJ9?api-version=2019-08-01",
      "cache-control" : "no-cache",
      "x-ms-request-id" : "5c5f6e40-1c92-486f-9436-350191486d0e",
=======
      "date" : "Thu, 18 Jun 2020 03:57:12 GMT",
      "content-length" : "0",
      "expires" : "-1",
      "retry-after" : "0",
      "x-ms-ratelimit-remaining-subscription-reads" : "10221",
      "StatusCode" : "202",
      "pragma" : "no-cache",
      "x-ms-correlation-request-id" : "d4d56a62-c84d-409a-8570-14e99fab6ff0",
      "strict-transport-security" : "max-age=31536000; includeSubDomains",
      "x-content-type-options" : "nosniff",
      "x-ms-routing-request-id" : "SOUTHEASTASIA:20200618T035713Z:d4d56a62-c84d-409a-8570-14e99fab6ff0",
      "location" : "http://localhost:1234/subscriptions/00000000-0000-0000-0000-000000000000/operationresults/eyJqb2JJZCI6IlJFU09VUkNFR1JPVVBERUxFVElPTkpPQi1KQVZBQ1NNUkc1Nzg4NS1FQVNUVVMiLCJqb2JMb2NhdGlvbiI6ImVhc3R1cyJ9?api-version=2019-08-01",
      "cache-control" : "no-cache",
      "x-ms-request-id" : "d4d56a62-c84d-409a-8570-14e99fab6ff0",
>>>>>>> 846f5853
      "Body" : ""
    }
  }, {
    "Method" : "GET",
<<<<<<< HEAD
    "Uri" : "http://localhost:1234/subscriptions/00000000-0000-0000-0000-000000000000/operationresults/eyJqb2JJZCI6IlJFU09VUkNFR1JPVVBERUxFVElPTkpPQi1KQVZBQ1NNUkcwNzQxNS1FQVNUVVMiLCJqb2JMb2NhdGlvbiI6ImVhc3R1cyJ9?api-version=2019-08-01",
=======
    "Uri" : "http://localhost:1234/subscriptions/00000000-0000-0000-0000-000000000000/operationresults/eyJqb2JJZCI6IlJFU09VUkNFR1JPVVBERUxFVElPTkpPQi1KQVZBQ1NNUkc1Nzg4NS1FQVNUVVMiLCJqb2JMb2NhdGlvbiI6ImVhc3R1cyJ9?api-version=2019-08-01",
>>>>>>> 846f5853
    "Headers" : {
      "User-Agent" : "azsdk-java-com.azure.resourcemanager.resources.fluentcore.policy/null (1.8.0_221; Windows 10 10.0)"
    },
    "Response" : {
<<<<<<< HEAD
      "date" : "Mon, 18 May 2020 07:12:44 GMT",
      "content-length" : "0",
      "expires" : "-1",
      "retry-after" : "0",
      "x-ms-ratelimit-remaining-subscription-reads" : "11952",
      "StatusCode" : "202",
      "pragma" : "no-cache",
      "x-ms-correlation-request-id" : "036bb933-b5b1-48c6-ac76-10534ebfa3b8",
      "strict-transport-security" : "max-age=31536000; includeSubDomains",
      "x-content-type-options" : "nosniff",
      "x-ms-routing-request-id" : "SOUTHEASTASIA:20200518T071245Z:036bb933-b5b1-48c6-ac76-10534ebfa3b8",
      "location" : "http://localhost:1234/subscriptions/00000000-0000-0000-0000-000000000000/operationresults/eyJqb2JJZCI6IlJFU09VUkNFR1JPVVBERUxFVElPTkpPQi1KQVZBQ1NNUkcwNzQxNS1FQVNUVVMiLCJqb2JMb2NhdGlvbiI6ImVhc3R1cyJ9?api-version=2019-08-01",
      "cache-control" : "no-cache",
      "x-ms-request-id" : "036bb933-b5b1-48c6-ac76-10534ebfa3b8",
=======
      "date" : "Thu, 18 Jun 2020 03:57:28 GMT",
      "content-length" : "0",
      "expires" : "-1",
      "retry-after" : "0",
      "x-ms-ratelimit-remaining-subscription-reads" : "7848",
      "StatusCode" : "202",
      "pragma" : "no-cache",
      "x-ms-correlation-request-id" : "5047dadb-f2c4-4e30-a3ba-f06013188783",
      "strict-transport-security" : "max-age=31536000; includeSubDomains",
      "x-content-type-options" : "nosniff",
      "x-ms-routing-request-id" : "SOUTHEASTASIA:20200618T035729Z:5047dadb-f2c4-4e30-a3ba-f06013188783",
      "location" : "http://localhost:1234/subscriptions/00000000-0000-0000-0000-000000000000/operationresults/eyJqb2JJZCI6IlJFU09VUkNFR1JPVVBERUxFVElPTkpPQi1KQVZBQ1NNUkc1Nzg4NS1FQVNUVVMiLCJqb2JMb2NhdGlvbiI6ImVhc3R1cyJ9?api-version=2019-08-01",
      "cache-control" : "no-cache",
      "x-ms-request-id" : "5047dadb-f2c4-4e30-a3ba-f06013188783",
>>>>>>> 846f5853
      "Body" : ""
    }
  }, {
    "Method" : "GET",
<<<<<<< HEAD
    "Uri" : "http://localhost:1234/subscriptions/00000000-0000-0000-0000-000000000000/operationresults/eyJqb2JJZCI6IlJFU09VUkNFR1JPVVBERUxFVElPTkpPQi1KQVZBQ1NNUkcwNzQxNS1FQVNUVVMiLCJqb2JMb2NhdGlvbiI6ImVhc3R1cyJ9?api-version=2019-08-01",
=======
    "Uri" : "http://localhost:1234/subscriptions/00000000-0000-0000-0000-000000000000/operationresults/eyJqb2JJZCI6IlJFU09VUkNFR1JPVVBERUxFVElPTkpPQi1KQVZBQ1NNUkc1Nzg4NS1FQVNUVVMiLCJqb2JMb2NhdGlvbiI6ImVhc3R1cyJ9?api-version=2019-08-01",
>>>>>>> 846f5853
    "Headers" : {
      "User-Agent" : "azsdk-java-com.azure.resourcemanager.resources.fluentcore.policy/null (1.8.0_221; Windows 10 10.0)"
    },
    "Response" : {
<<<<<<< HEAD
      "date" : "Mon, 18 May 2020 07:13:16 GMT",
      "content-length" : "0",
      "expires" : "-1",
      "retry-after" : "0",
      "x-ms-ratelimit-remaining-subscription-reads" : "11968",
      "StatusCode" : "202",
      "pragma" : "no-cache",
      "x-ms-correlation-request-id" : "e963f675-d335-4ef4-811f-170566c5dab9",
      "strict-transport-security" : "max-age=31536000; includeSubDomains",
      "x-content-type-options" : "nosniff",
      "x-ms-routing-request-id" : "SOUTHEASTASIA:20200518T071316Z:e963f675-d335-4ef4-811f-170566c5dab9",
      "location" : "http://localhost:1234/subscriptions/00000000-0000-0000-0000-000000000000/operationresults/eyJqb2JJZCI6IlJFU09VUkNFR1JPVVBERUxFVElPTkpPQi1KQVZBQ1NNUkcwNzQxNS1FQVNUVVMiLCJqb2JMb2NhdGlvbiI6ImVhc3R1cyJ9?api-version=2019-08-01",
      "cache-control" : "no-cache",
      "x-ms-request-id" : "e963f675-d335-4ef4-811f-170566c5dab9",
=======
      "date" : "Thu, 18 Jun 2020 03:57:44 GMT",
      "content-length" : "0",
      "expires" : "-1",
      "retry-after" : "0",
      "x-ms-ratelimit-remaining-subscription-reads" : "7847",
      "StatusCode" : "202",
      "pragma" : "no-cache",
      "x-ms-correlation-request-id" : "316ad7e5-2ec8-4a0b-9ed2-82fb4003433e",
      "strict-transport-security" : "max-age=31536000; includeSubDomains",
      "x-content-type-options" : "nosniff",
      "x-ms-routing-request-id" : "SOUTHEASTASIA:20200618T035744Z:316ad7e5-2ec8-4a0b-9ed2-82fb4003433e",
      "location" : "http://localhost:1234/subscriptions/00000000-0000-0000-0000-000000000000/operationresults/eyJqb2JJZCI6IlJFU09VUkNFR1JPVVBERUxFVElPTkpPQi1KQVZBQ1NNUkc1Nzg4NS1FQVNUVVMiLCJqb2JMb2NhdGlvbiI6ImVhc3R1cyJ9?api-version=2019-08-01",
      "cache-control" : "no-cache",
      "x-ms-request-id" : "316ad7e5-2ec8-4a0b-9ed2-82fb4003433e",
>>>>>>> 846f5853
      "Body" : ""
    }
  }, {
    "Method" : "GET",
<<<<<<< HEAD
    "Uri" : "http://localhost:1234/subscriptions/00000000-0000-0000-0000-000000000000/operationresults/eyJqb2JJZCI6IlJFU09VUkNFR1JPVVBERUxFVElPTkpPQi1KQVZBQ1NNUkcwNzQxNS1FQVNUVVMiLCJqb2JMb2NhdGlvbiI6ImVhc3R1cyJ9?api-version=2019-08-01",
=======
    "Uri" : "http://localhost:1234/subscriptions/00000000-0000-0000-0000-000000000000/operationresults/eyJqb2JJZCI6IlJFU09VUkNFR1JPVVBERUxFVElPTkpPQi1KQVZBQ1NNUkc1Nzg4NS1FQVNUVVMiLCJqb2JMb2NhdGlvbiI6ImVhc3R1cyJ9?api-version=2019-08-01",
>>>>>>> 846f5853
    "Headers" : {
      "User-Agent" : "azsdk-java-com.azure.resourcemanager.resources.fluentcore.policy/null (1.8.0_221; Windows 10 10.0)"
    },
    "Response" : {
<<<<<<< HEAD
      "date" : "Mon, 18 May 2020 07:13:47 GMT",
      "content-length" : "0",
      "expires" : "-1",
      "retry-after" : "0",
      "x-ms-ratelimit-remaining-subscription-reads" : "11967",
      "StatusCode" : "202",
      "pragma" : "no-cache",
      "x-ms-correlation-request-id" : "a4c21bb6-3f8c-4c7a-b82d-1a7739ab7f2e",
      "strict-transport-security" : "max-age=31536000; includeSubDomains",
      "x-content-type-options" : "nosniff",
      "x-ms-routing-request-id" : "SOUTHEASTASIA:20200518T071347Z:a4c21bb6-3f8c-4c7a-b82d-1a7739ab7f2e",
      "location" : "http://localhost:1234/subscriptions/00000000-0000-0000-0000-000000000000/operationresults/eyJqb2JJZCI6IlJFU09VUkNFR1JPVVBERUxFVElPTkpPQi1KQVZBQ1NNUkcwNzQxNS1FQVNUVVMiLCJqb2JMb2NhdGlvbiI6ImVhc3R1cyJ9?api-version=2019-08-01",
      "cache-control" : "no-cache",
      "x-ms-request-id" : "a4c21bb6-3f8c-4c7a-b82d-1a7739ab7f2e",
=======
      "date" : "Thu, 18 Jun 2020 03:58:00 GMT",
      "content-length" : "0",
      "expires" : "-1",
      "retry-after" : "0",
      "x-ms-ratelimit-remaining-subscription-reads" : "8425",
      "StatusCode" : "202",
      "pragma" : "no-cache",
      "x-ms-correlation-request-id" : "c0a55863-cf2e-4a58-b935-e7fe934a9099",
      "strict-transport-security" : "max-age=31536000; includeSubDomains",
      "x-content-type-options" : "nosniff",
      "x-ms-routing-request-id" : "SOUTHEASTASIA:20200618T035801Z:c0a55863-cf2e-4a58-b935-e7fe934a9099",
      "location" : "http://localhost:1234/subscriptions/00000000-0000-0000-0000-000000000000/operationresults/eyJqb2JJZCI6IlJFU09VUkNFR1JPVVBERUxFVElPTkpPQi1KQVZBQ1NNUkc1Nzg4NS1FQVNUVVMiLCJqb2JMb2NhdGlvbiI6ImVhc3R1cyJ9?api-version=2019-08-01",
      "cache-control" : "no-cache",
      "x-ms-request-id" : "c0a55863-cf2e-4a58-b935-e7fe934a9099",
>>>>>>> 846f5853
      "Body" : ""
    }
  }, {
    "Method" : "GET",
<<<<<<< HEAD
    "Uri" : "http://localhost:1234/subscriptions/00000000-0000-0000-0000-000000000000/operationresults/eyJqb2JJZCI6IlJFU09VUkNFR1JPVVBERUxFVElPTkpPQi1KQVZBQ1NNUkcwNzQxNS1FQVNUVVMiLCJqb2JMb2NhdGlvbiI6ImVhc3R1cyJ9?api-version=2019-08-01",
=======
    "Uri" : "http://localhost:1234/subscriptions/00000000-0000-0000-0000-000000000000/operationresults/eyJqb2JJZCI6IlJFU09VUkNFR1JPVVBERUxFVElPTkpPQi1KQVZBQ1NNUkc1Nzg4NS1FQVNUVVMiLCJqb2JMb2NhdGlvbiI6ImVhc3R1cyJ9?api-version=2019-08-01",
>>>>>>> 846f5853
    "Headers" : {
      "User-Agent" : "azsdk-java-com.azure.resourcemanager.resources.fluentcore.policy/null (1.8.0_221; Windows 10 10.0)"
    },
    "Response" : {
<<<<<<< HEAD
      "date" : "Mon, 18 May 2020 07:14:17 GMT",
      "content-length" : "0",
      "expires" : "-1",
      "retry-after" : "0",
      "x-ms-ratelimit-remaining-subscription-reads" : "11981",
      "StatusCode" : "202",
      "pragma" : "no-cache",
      "x-ms-correlation-request-id" : "42b1d08d-39ff-405d-bac6-3d84a81b5d7d",
      "strict-transport-security" : "max-age=31536000; includeSubDomains",
      "x-content-type-options" : "nosniff",
      "x-ms-routing-request-id" : "SOUTHEASTASIA:20200518T071418Z:42b1d08d-39ff-405d-bac6-3d84a81b5d7d",
      "location" : "http://localhost:1234/subscriptions/00000000-0000-0000-0000-000000000000/operationresults/eyJqb2JJZCI6IlJFU09VUkNFR1JPVVBERUxFVElPTkpPQi1KQVZBQ1NNUkcwNzQxNS1FQVNUVVMiLCJqb2JMb2NhdGlvbiI6ImVhc3R1cyJ9?api-version=2019-08-01",
      "cache-control" : "no-cache",
      "x-ms-request-id" : "42b1d08d-39ff-405d-bac6-3d84a81b5d7d",
=======
      "date" : "Thu, 18 Jun 2020 03:58:16 GMT",
      "content-length" : "0",
      "expires" : "-1",
      "retry-after" : "0",
      "x-ms-ratelimit-remaining-subscription-reads" : "9625",
      "StatusCode" : "202",
      "pragma" : "no-cache",
      "x-ms-correlation-request-id" : "845e5919-9071-4335-9417-708e1407a709",
      "strict-transport-security" : "max-age=31536000; includeSubDomains",
      "x-content-type-options" : "nosniff",
      "x-ms-routing-request-id" : "SOUTHEASTASIA:20200618T035817Z:845e5919-9071-4335-9417-708e1407a709",
      "location" : "http://localhost:1234/subscriptions/00000000-0000-0000-0000-000000000000/operationresults/eyJqb2JJZCI6IlJFU09VUkNFR1JPVVBERUxFVElPTkpPQi1KQVZBQ1NNUkc1Nzg4NS1FQVNUVVMiLCJqb2JMb2NhdGlvbiI6ImVhc3R1cyJ9?api-version=2019-08-01",
      "cache-control" : "no-cache",
      "x-ms-request-id" : "845e5919-9071-4335-9417-708e1407a709",
>>>>>>> 846f5853
      "Body" : ""
    }
  }, {
    "Method" : "GET",
<<<<<<< HEAD
    "Uri" : "http://localhost:1234/subscriptions/00000000-0000-0000-0000-000000000000/operationresults/eyJqb2JJZCI6IlJFU09VUkNFR1JPVVBERUxFVElPTkpPQi1KQVZBQ1NNUkcwNzQxNS1FQVNUVVMiLCJqb2JMb2NhdGlvbiI6ImVhc3R1cyJ9?api-version=2019-08-01",
=======
    "Uri" : "http://localhost:1234/subscriptions/00000000-0000-0000-0000-000000000000/operationresults/eyJqb2JJZCI6IlJFU09VUkNFR1JPVVBERUxFVElPTkpPQi1KQVZBQ1NNUkc1Nzg4NS1FQVNUVVMiLCJqb2JMb2NhdGlvbiI6ImVhc3R1cyJ9?api-version=2019-08-01",
>>>>>>> 846f5853
    "Headers" : {
      "User-Agent" : "azsdk-java-com.azure.resourcemanager.resources.fluentcore.policy/null (1.8.0_221; Windows 10 10.0)"
    },
    "Response" : {
<<<<<<< HEAD
      "date" : "Mon, 18 May 2020 07:14:48 GMT",
      "content-length" : "0",
      "expires" : "-1",
      "retry-after" : "0",
      "x-ms-ratelimit-remaining-subscription-reads" : "11950",
      "StatusCode" : "202",
      "pragma" : "no-cache",
      "x-ms-correlation-request-id" : "7b174dfc-1caa-488f-82e1-1789b775e45c",
      "strict-transport-security" : "max-age=31536000; includeSubDomains",
      "x-content-type-options" : "nosniff",
      "x-ms-routing-request-id" : "SOUTHEASTASIA:20200518T071449Z:7b174dfc-1caa-488f-82e1-1789b775e45c",
      "location" : "http://localhost:1234/subscriptions/00000000-0000-0000-0000-000000000000/operationresults/eyJqb2JJZCI6IlJFU09VUkNFR1JPVVBERUxFVElPTkpPQi1KQVZBQ1NNUkcwNzQxNS1FQVNUVVMiLCJqb2JMb2NhdGlvbiI6ImVhc3R1cyJ9?api-version=2019-08-01",
      "cache-control" : "no-cache",
      "x-ms-request-id" : "7b174dfc-1caa-488f-82e1-1789b775e45c",
=======
      "date" : "Thu, 18 Jun 2020 03:58:32 GMT",
      "content-length" : "0",
      "expires" : "-1",
      "retry-after" : "0",
      "x-ms-ratelimit-remaining-subscription-reads" : "9623",
      "StatusCode" : "202",
      "pragma" : "no-cache",
      "x-ms-correlation-request-id" : "97b7cb2f-a58f-4440-96eb-8af4d6e07156",
      "strict-transport-security" : "max-age=31536000; includeSubDomains",
      "x-content-type-options" : "nosniff",
      "x-ms-routing-request-id" : "SOUTHEASTASIA:20200618T035833Z:97b7cb2f-a58f-4440-96eb-8af4d6e07156",
      "location" : "http://localhost:1234/subscriptions/00000000-0000-0000-0000-000000000000/operationresults/eyJqb2JJZCI6IlJFU09VUkNFR1JPVVBERUxFVElPTkpPQi1KQVZBQ1NNUkc1Nzg4NS1FQVNUVVMiLCJqb2JMb2NhdGlvbiI6ImVhc3R1cyJ9?api-version=2019-08-01",
      "cache-control" : "no-cache",
      "x-ms-request-id" : "97b7cb2f-a58f-4440-96eb-8af4d6e07156",
>>>>>>> 846f5853
      "Body" : ""
    }
  }, {
    "Method" : "GET",
<<<<<<< HEAD
    "Uri" : "http://localhost:1234/subscriptions/00000000-0000-0000-0000-000000000000/operationresults/eyJqb2JJZCI6IlJFU09VUkNFR1JPVVBERUxFVElPTkpPQi1KQVZBQ1NNUkcwNzQxNS1FQVNUVVMiLCJqb2JMb2NhdGlvbiI6ImVhc3R1cyJ9?api-version=2019-08-01",
=======
    "Uri" : "http://localhost:1234/subscriptions/00000000-0000-0000-0000-000000000000/operationresults/eyJqb2JJZCI6IlJFU09VUkNFR1JPVVBERUxFVElPTkpPQi1KQVZBQ1NNUkc1Nzg4NS1FQVNUVVMiLCJqb2JMb2NhdGlvbiI6ImVhc3R1cyJ9?api-version=2019-08-01",
>>>>>>> 846f5853
    "Headers" : {
      "User-Agent" : "azsdk-java-com.azure.resourcemanager.resources.fluentcore.policy/null (1.8.0_221; Windows 10 10.0)"
    },
    "Response" : {
<<<<<<< HEAD
      "date" : "Mon, 18 May 2020 07:15:20 GMT",
      "content-length" : "0",
      "expires" : "-1",
      "retry-after" : "0",
      "x-ms-ratelimit-remaining-subscription-reads" : "11959",
      "StatusCode" : "202",
      "pragma" : "no-cache",
      "x-ms-correlation-request-id" : "cb296be4-e7e6-4117-936c-33284d471f7a",
      "strict-transport-security" : "max-age=31536000; includeSubDomains",
      "x-content-type-options" : "nosniff",
      "x-ms-routing-request-id" : "SOUTHEASTASIA:20200518T071520Z:cb296be4-e7e6-4117-936c-33284d471f7a",
      "location" : "http://localhost:1234/subscriptions/00000000-0000-0000-0000-000000000000/operationresults/eyJqb2JJZCI6IlJFU09VUkNFR1JPVVBERUxFVElPTkpPQi1KQVZBQ1NNUkcwNzQxNS1FQVNUVVMiLCJqb2JMb2NhdGlvbiI6ImVhc3R1cyJ9?api-version=2019-08-01",
      "cache-control" : "no-cache",
      "x-ms-request-id" : "cb296be4-e7e6-4117-936c-33284d471f7a",
=======
      "date" : "Thu, 18 Jun 2020 03:58:48 GMT",
      "content-length" : "0",
      "expires" : "-1",
      "retry-after" : "0",
      "x-ms-ratelimit-remaining-subscription-reads" : "10199",
      "StatusCode" : "202",
      "pragma" : "no-cache",
      "x-ms-correlation-request-id" : "e667f1fe-ad14-4d6e-8b2b-714119970575",
      "strict-transport-security" : "max-age=31536000; includeSubDomains",
      "x-content-type-options" : "nosniff",
      "x-ms-routing-request-id" : "SOUTHEASTASIA:20200618T035849Z:e667f1fe-ad14-4d6e-8b2b-714119970575",
      "location" : "http://localhost:1234/subscriptions/00000000-0000-0000-0000-000000000000/operationresults/eyJqb2JJZCI6IlJFU09VUkNFR1JPVVBERUxFVElPTkpPQi1KQVZBQ1NNUkc1Nzg4NS1FQVNUVVMiLCJqb2JMb2NhdGlvbiI6ImVhc3R1cyJ9?api-version=2019-08-01",
      "cache-control" : "no-cache",
      "x-ms-request-id" : "e667f1fe-ad14-4d6e-8b2b-714119970575",
>>>>>>> 846f5853
      "Body" : ""
    }
  }, {
    "Method" : "GET",
<<<<<<< HEAD
    "Uri" : "http://localhost:1234/subscriptions/00000000-0000-0000-0000-000000000000/operationresults/eyJqb2JJZCI6IlJFU09VUkNFR1JPVVBERUxFVElPTkpPQi1KQVZBQ1NNUkcwNzQxNS1FQVNUVVMiLCJqb2JMb2NhdGlvbiI6ImVhc3R1cyJ9?api-version=2019-08-01",
=======
    "Uri" : "http://localhost:1234/subscriptions/00000000-0000-0000-0000-000000000000/operationresults/eyJqb2JJZCI6IlJFU09VUkNFR1JPVVBERUxFVElPTkpPQi1KQVZBQ1NNUkc1Nzg4NS1FQVNUVVMiLCJqb2JMb2NhdGlvbiI6ImVhc3R1cyJ9?api-version=2019-08-01",
>>>>>>> 846f5853
    "Headers" : {
      "User-Agent" : "azsdk-java-com.azure.resourcemanager.resources.fluentcore.policy/null (1.8.0_221; Windows 10 10.0)"
    },
    "Response" : {
<<<<<<< HEAD
      "date" : "Mon, 18 May 2020 07:15:51 GMT",
      "content-length" : "0",
      "expires" : "-1",
      "retry-after" : "0",
      "x-ms-ratelimit-remaining-subscription-reads" : "11975",
      "StatusCode" : "202",
      "pragma" : "no-cache",
      "x-ms-correlation-request-id" : "4d9a8820-af11-4266-9051-3035f873c14e",
      "strict-transport-security" : "max-age=31536000; includeSubDomains",
      "x-content-type-options" : "nosniff",
      "x-ms-routing-request-id" : "SOUTHEASTASIA:20200518T071552Z:4d9a8820-af11-4266-9051-3035f873c14e",
      "location" : "http://localhost:1234/subscriptions/00000000-0000-0000-0000-000000000000/operationresults/eyJqb2JJZCI6IlJFU09VUkNFR1JPVVBERUxFVElPTkpPQi1KQVZBQ1NNUkcwNzQxNS1FQVNUVVMiLCJqb2JMb2NhdGlvbiI6ImVhc3R1cyJ9?api-version=2019-08-01",
      "cache-control" : "no-cache",
      "x-ms-request-id" : "4d9a8820-af11-4266-9051-3035f873c14e",
=======
      "date" : "Thu, 18 Jun 2020 03:59:05 GMT",
      "content-length" : "0",
      "expires" : "-1",
      "retry-after" : "0",
      "x-ms-ratelimit-remaining-subscription-reads" : "9596",
      "StatusCode" : "202",
      "pragma" : "no-cache",
      "x-ms-correlation-request-id" : "a1c1dced-4a71-4e98-8ab0-220951b3a6ac",
      "strict-transport-security" : "max-age=31536000; includeSubDomains",
      "x-content-type-options" : "nosniff",
      "x-ms-routing-request-id" : "SOUTHEASTASIA:20200618T035905Z:a1c1dced-4a71-4e98-8ab0-220951b3a6ac",
      "location" : "http://localhost:1234/subscriptions/00000000-0000-0000-0000-000000000000/operationresults/eyJqb2JJZCI6IlJFU09VUkNFR1JPVVBERUxFVElPTkpPQi1KQVZBQ1NNUkc1Nzg4NS1FQVNUVVMiLCJqb2JMb2NhdGlvbiI6ImVhc3R1cyJ9?api-version=2019-08-01",
      "cache-control" : "no-cache",
      "x-ms-request-id" : "a1c1dced-4a71-4e98-8ab0-220951b3a6ac",
>>>>>>> 846f5853
      "Body" : ""
    }
  }, {
    "Method" : "GET",
<<<<<<< HEAD
    "Uri" : "http://localhost:1234/subscriptions/00000000-0000-0000-0000-000000000000/operationresults/eyJqb2JJZCI6IlJFU09VUkNFR1JPVVBERUxFVElPTkpPQi1KQVZBQ1NNUkcwNzQxNS1FQVNUVVMiLCJqb2JMb2NhdGlvbiI6ImVhc3R1cyJ9?api-version=2019-08-01",
=======
    "Uri" : "http://localhost:1234/subscriptions/00000000-0000-0000-0000-000000000000/operationresults/eyJqb2JJZCI6IlJFU09VUkNFR1JPVVBERUxFVElPTkpPQi1KQVZBQ1NNUkc1Nzg4NS1FQVNUVVMiLCJqb2JMb2NhdGlvbiI6ImVhc3R1cyJ9?api-version=2019-08-01",
>>>>>>> 846f5853
    "Headers" : {
      "User-Agent" : "azsdk-java-com.azure.resourcemanager.resources.fluentcore.policy/null (1.8.0_221; Windows 10 10.0)"
    },
    "Response" : {
<<<<<<< HEAD
      "date" : "Mon, 18 May 2020 07:16:22 GMT",
      "content-length" : "0",
      "expires" : "-1",
      "retry-after" : "0",
      "x-ms-ratelimit-remaining-subscription-reads" : "11970",
      "StatusCode" : "200",
      "strict-transport-security" : "max-age=31536000; includeSubDomains",
      "pragma" : "no-cache",
      "x-ms-correlation-request-id" : "9e7d77d1-c3bd-4922-97fe-5e3a3cb24f6f",
      "x-content-type-options" : "nosniff",
      "x-ms-routing-request-id" : "SOUTHEASTASIA:20200518T071623Z:9e7d77d1-c3bd-4922-97fe-5e3a3cb24f6f",
      "cache-control" : "no-cache",
      "x-ms-request-id" : "9e7d77d1-c3bd-4922-97fe-5e3a3cb24f6f",
      "Body" : ""
    }
  } ],
  "variables" : [ "javacsmrg07415", "stg4e132363e80", "nicmyvm679b103354e", "vnet91838be07a", "dsk-96b210236", "nicmyvm6e6d9767754", "vnet69872361b2" ]
=======
      "date" : "Thu, 18 Jun 2020 03:59:21 GMT",
      "content-length" : "0",
      "expires" : "-1",
      "retry-after" : "0",
      "x-ms-ratelimit-remaining-subscription-reads" : "10221",
      "StatusCode" : "200",
      "strict-transport-security" : "max-age=31536000; includeSubDomains",
      "pragma" : "no-cache",
      "x-ms-correlation-request-id" : "6a4b81d3-7d85-48c9-850f-9297b5b57067",
      "x-content-type-options" : "nosniff",
      "x-ms-routing-request-id" : "SOUTHEASTASIA:20200618T035921Z:6a4b81d3-7d85-48c9-850f-9297b5b57067",
      "cache-control" : "no-cache",
      "x-ms-request-id" : "6a4b81d3-7d85-48c9-850f-9297b5b57067",
      "Body" : ""
    }
  } ],
  "variables" : [ "javacsmrg57885", "stg7f73926759b", "nicmyvm6ee14944395", "vnet79994694a3", "dsk-678865118", "nicmyvm650d18974fa", "vnet0704561f7a" ]
>>>>>>> 846f5853
}<|MERGE_RESOLUTION|>--- conflicted
+++ resolved
@@ -1,18 +1,6 @@
 {
   "networkCallRecords" : [ {
     "Method" : "PUT",
-<<<<<<< HEAD
-    "Uri" : "http://localhost:1234/subscriptions/00000000-0000-0000-0000-000000000000/resourcegroups/javacsmrg07415?api-version=2019-08-01",
-    "Headers" : {
-      "User-Agent" : "azsdk-java-com.azure.management.resources/2.0.0 (1.8.0_221; Windows 10 10.0)",
-      "Content-Type" : "application/json"
-    },
-    "Response" : {
-      "date" : "Mon, 18 May 2020 06:59:59 GMT",
-      "content-length" : "309",
-      "expires" : "-1",
-      "x-ms-ratelimit-remaining-subscription-writes" : "1193",
-=======
     "Uri" : "http://localhost:1234/subscriptions/00000000-0000-0000-0000-000000000000/resourcegroups/javacsmrg57885?api-version=2019-08-01",
     "Headers" : {
       "User-Agent" : "azsdk-java-com.azure.resourcemanager.resources/2.0.0-beta.1 (1.8.0_221; Windows 10 10.0)",
@@ -23,45 +11,10 @@
       "content-length" : "225",
       "expires" : "-1",
       "x-ms-ratelimit-remaining-subscription-writes" : "1163",
->>>>>>> 846f5853
       "retry-after" : "0",
       "StatusCode" : "201",
       "strict-transport-security" : "max-age=31536000; includeSubDomains",
       "pragma" : "no-cache",
-<<<<<<< HEAD
-      "x-ms-correlation-request-id" : "bc3fdee5-6d7b-4270-bb79-da5acee7ffa3",
-      "x-content-type-options" : "nosniff",
-      "x-ms-routing-request-id" : "SOUTHEASTASIA:20200518T065959Z:bc3fdee5-6d7b-4270-bb79-da5acee7ffa3",
-      "content-type" : "application/json; charset=utf-8",
-      "cache-control" : "no-cache",
-      "x-ms-request-id" : "bc3fdee5-6d7b-4270-bb79-da5acee7ffa3",
-      "Body" : "{\"id\":\"/subscriptions/00000000-0000-0000-0000-000000000000/resourceGroups/javacsmrg07415\",\"name\":\"javacsmrg07415\",\"type\":\"Microsoft.Resources/resourceGroups\",\"location\":\"eastus\",\"tags\":{\"date\":\"2020-05-18T06:59:57.322Z\",\"product\":\"javasdk\",\"cause\":\"automation\"},\"properties\":{\"provisioningState\":\"Succeeded\"}}"
-    }
-  }, {
-    "Method" : "PUT",
-    "Uri" : "http://localhost:1234/subscriptions/00000000-0000-0000-0000-000000000000/resourceGroups/javacsmrg07415/providers/Microsoft.Storage/storageAccounts/stg4e132363e80?api-version=2019-06-01",
-    "Headers" : {
-      "User-Agent" : "azsdk-java-com.azure.management.storage/2.0.0 (1.8.0_221; Windows 10 10.0)",
-      "Content-Type" : "application/json"
-    },
-    "Response" : {
-      "date" : "Mon, 18 May 2020 07:00:05 GMT",
-      "server" : "Microsoft-Azure-Storage-Resource-Provider/1.0,Microsoft-HTTPAPI/2.0 Microsoft-HTTPAPI/2.0",
-      "content-length" : "0",
-      "expires" : "-1",
-      "x-ms-ratelimit-remaining-subscription-writes" : "1196",
-      "retry-after" : "0",
-      "StatusCode" : "202",
-      "pragma" : "no-cache",
-      "x-ms-correlation-request-id" : "0a81b4ea-63cd-457d-b94c-06f0a404e169",
-      "strict-transport-security" : "max-age=31536000; includeSubDomains",
-      "x-content-type-options" : "nosniff",
-      "x-ms-routing-request-id" : "SOUTHEASTASIA:20200518T070006Z:0a81b4ea-63cd-457d-b94c-06f0a404e169",
-      "content-type" : "text/plain; charset=utf-8",
-      "location" : "http://localhost:1234/subscriptions/00000000-0000-0000-0000-000000000000/providers/Microsoft.Storage/locations/eastus/asyncoperations/b65ed416-8c3e-49b2-acbd-a4f32c234d57?monitor=true&api-version=2019-06-01",
-      "cache-control" : "no-cache",
-      "x-ms-request-id" : "b65ed416-8c3e-49b2-acbd-a4f32c234d57",
-=======
       "x-ms-correlation-request-id" : "7126cb36-f416-41cc-bdba-dfbbaae7aec6",
       "x-content-type-options" : "nosniff",
       "x-ms-routing-request-id" : "SOUTHEASTASIA:20200618T034622Z:7126cb36-f416-41cc-bdba-dfbbaae7aec6",
@@ -94,20 +47,10 @@
       "location" : "http://localhost:1234/subscriptions/00000000-0000-0000-0000-000000000000/providers/Microsoft.Storage/locations/eastus/asyncoperations/59b3e6e3-16e5-4b38-9fae-658a62bb74f8?monitor=true&api-version=2019-06-01",
       "cache-control" : "no-cache",
       "x-ms-request-id" : "59b3e6e3-16e5-4b38-9fae-658a62bb74f8",
->>>>>>> 846f5853
       "Body" : ""
     }
   }, {
     "Method" : "PUT",
-<<<<<<< HEAD
-    "Uri" : "http://localhost:1234/subscriptions/00000000-0000-0000-0000-000000000000/resourceGroups/javacsmrg07415/providers/Microsoft.Network/virtualNetworks/vnet91838be07a?api-version=2019-06-01",
-    "Headers" : {
-      "User-Agent" : "azsdk-java-com.azure.management.network/2.0.0 (1.8.0_221; Windows 10 10.0)",
-      "Content-Type" : "application/json"
-    },
-    "Response" : {
-      "date" : "Mon, 18 May 2020 07:00:07 GMT",
-=======
     "Uri" : "http://localhost:1234/subscriptions/00000000-0000-0000-0000-000000000000/resourceGroups/javacsmrg57885/providers/Microsoft.Network/virtualNetworks/vnet79994694a3?api-version=2019-06-01",
     "Headers" : {
       "User-Agent" : "azsdk-java-com.azure.resourcemanager.network/2.0.0-beta.1 (1.8.0_221; Windows 10 10.0)",
@@ -115,31 +58,10 @@
     },
     "Response" : {
       "date" : "Thu, 18 Jun 2020 03:46:27 GMT",
->>>>>>> 846f5853
       "server" : "Microsoft-HTTPAPI/2.0",
       "azure-asyncnotification" : "Enabled",
       "content-length" : "1342",
       "expires" : "-1",
-<<<<<<< HEAD
-      "x-ms-ratelimit-remaining-subscription-writes" : "1199",
-      "retry-after" : "0",
-      "StatusCode" : "201",
-      "pragma" : "no-cache",
-      "x-ms-correlation-request-id" : "0dc72986-ba49-4d9f-90b3-530313325834",
-      "strict-transport-security" : "max-age=31536000; includeSubDomains",
-      "x-ms-arm-service-request-id" : "2023d6c6-7f7e-4ab1-9c94-867cff0a5345",
-      "x-content-type-options" : "nosniff",
-      "x-ms-routing-request-id" : "SOUTHEASTASIA:20200518T070007Z:0dc72986-ba49-4d9f-90b3-530313325834",
-      "content-type" : "application/json; charset=utf-8",
-      "cache-control" : "no-cache",
-      "x-ms-request-id" : "79ec803d-9ab9-4e0f-8d3d-9f122c97683f",
-      "Body" : "{\r\n  \"name\": \"vnet91838be07a\",\r\n  \"id\": \"/subscriptions/00000000-0000-0000-0000-000000000000/resourceGroups/javacsmrg07415/providers/Microsoft.Network/virtualNetworks/vnet91838be07a\",\r\n  \"etag\": \"W/\\\"d8934921-3fb6-42ae-9239-17a9baf067fb\\\"\",\r\n  \"type\": \"Microsoft.Network/virtualNetworks\",\r\n  \"location\": \"eastus\",\r\n  \"tags\": {},\r\n  \"properties\": {\r\n    \"provisioningState\": \"Updating\",\r\n    \"resourceGuid\": \"a35c3d9a-28ea-48d4-a6ec-a415168fad55\",\r\n    \"addressSpace\": {\r\n      \"addressPrefixes\": [\r\n        \"10.0.0.0/28\"\r\n      ]\r\n    },\r\n    \"dhcpOptions\": {\r\n      \"dnsServers\": []\r\n    },\r\n    \"subnets\": [\r\n      {\r\n        \"name\": \"subnet1\",\r\n        \"id\": \"/subscriptions/00000000-0000-0000-0000-000000000000/resourceGroups/javacsmrg07415/providers/Microsoft.Network/virtualNetworks/vnet91838be07a/subnets/subnet1\",\r\n        \"etag\": \"W/\\\"d8934921-3fb6-42ae-9239-17a9baf067fb\\\"\",\r\n        \"properties\": {\r\n          \"provisioningState\": \"Updating\",\r\n          \"addressPrefix\": \"10.0.0.0/28\",\r\n          \"delegations\": [],\r\n          \"privateEndpointNetworkPolicies\": \"Enabled\",\r\n          \"privateLinkServiceNetworkPolicies\": \"Enabled\"\r\n        },\r\n        \"type\": \"Microsoft.Network/virtualNetworks/subnets\"\r\n      }\r\n    ],\r\n    \"virtualNetworkPeerings\": [],\r\n    \"enableDdosProtection\": false,\r\n    \"enableVmProtection\": false\r\n  }\r\n}",
-      "azure-asyncoperation" : "http://localhost:1234/subscriptions/00000000-0000-0000-0000-000000000000/providers/Microsoft.Network/locations/eastus/operations/79ec803d-9ab9-4e0f-8d3d-9f122c97683f?api-version=2019-06-01"
-    }
-  }, {
-    "Method" : "GET",
-    "Uri" : "http://localhost:1234/subscriptions/00000000-0000-0000-0000-000000000000/providers/Microsoft.Storage/locations/eastus/asyncoperations/b65ed416-8c3e-49b2-acbd-a4f32c234d57?monitor=true&api-version=2019-06-01",
-=======
       "x-ms-ratelimit-remaining-subscription-writes" : "1182",
       "retry-after" : "0",
       "StatusCode" : "201",
@@ -158,22 +80,10 @@
   }, {
     "Method" : "GET",
     "Uri" : "http://localhost:1234/subscriptions/00000000-0000-0000-0000-000000000000/providers/Microsoft.Network/locations/eastus/operations/09b14ebf-542e-437e-a35d-9ca2a1f60764?api-version=2019-06-01",
->>>>>>> 846f5853
-    "Headers" : {
-      "User-Agent" : "azsdk-java-com.azure.resourcemanager.resources.fluentcore.policy/null (1.8.0_221; Windows 10 10.0)"
-    },
-    "Response" : {
-<<<<<<< HEAD
-      "date" : "Mon, 18 May 2020 07:00:36 GMT",
-      "server" : "Microsoft-Azure-Storage-Resource-Provider/1.0,Microsoft-HTTPAPI/2.0 Microsoft-HTTPAPI/2.0",
-      "content-length" : "1180",
-      "expires" : "-1",
-      "retry-after" : "0",
-      "x-ms-ratelimit-remaining-subscription-reads" : "11998",
-      "StatusCode" : "200",
-      "pragma" : "no-cache",
-      "x-ms-correlation-request-id" : "b154d5a9-e74c-4c77-b8ed-cd5c312258ba",
-=======
+    "Headers" : {
+      "User-Agent" : "azsdk-java-com.azure.resourcemanager.resources.fluentcore.policy/null (1.8.0_221; Windows 10 10.0)"
+    },
+    "Response" : {
       "date" : "Thu, 18 Jun 2020 03:46:32 GMT",
       "server" : "Microsoft-HTTPAPI/2.0",
       "content-length" : "29",
@@ -183,21 +93,9 @@
       "StatusCode" : "200",
       "pragma" : "no-cache",
       "x-ms-correlation-request-id" : "ab4885bf-bf86-4f94-8d68-153ca80a5cef",
->>>>>>> 846f5853
       "strict-transport-security" : "max-age=31536000; includeSubDomains",
       "x-ms-arm-service-request-id" : "07ee0ebc-ba83-4f12-94fc-170f1ce00a5a",
       "x-content-type-options" : "nosniff",
-<<<<<<< HEAD
-      "x-ms-routing-request-id" : "SOUTHEASTASIA:20200518T070036Z:b154d5a9-e74c-4c77-b8ed-cd5c312258ba",
-      "content-type" : "application/json",
-      "cache-control" : "no-cache",
-      "x-ms-request-id" : "208109e0-fbe9-414b-978e-38c69827b8e3",
-      "Body" : "{\"sku\":{\"name\":\"Standard_GRS\",\"tier\":\"Standard\"},\"kind\":\"Storage\",\"id\":\"/subscriptions/00000000-0000-0000-0000-000000000000/resourceGroups/javacsmrg07415/providers/Microsoft.Storage/storageAccounts/stg4e132363e80\",\"name\":\"stg4e132363e80\",\"type\":\"Microsoft.Storage/storageAccounts\",\"location\":\"eastus\",\"tags\":{},\"properties\":{\"privateEndpointConnections\":[],\"networkAcls\":{\"bypass\":\"AzureServices\",\"virtualNetworkRules\":[],\"ipRules\":[],\"defaultAction\":\"Allow\"},\"supportsHttpsTrafficOnly\":true,\"encryption\":{\"services\":{\"file\":{\"keyType\":\"Account\",\"enabled\":true,\"lastEnabledTime\":\"2020-05-18T07:00:05.5038574Z\"},\"blob\":{\"keyType\":\"Account\",\"enabled\":true,\"lastEnabledTime\":\"2020-05-18T07:00:05.5038574Z\"}},\"keySource\":\"Microsoft.Storage\"},\"provisioningState\":\"Succeeded\",\"creationTime\":\"2020-05-18T07:00:05.4257261Z\",\"primaryEndpoints\":{\"blob\":\"https://stg4e132363e80.blob.core.windows.net/\",\"queue\":\"https://stg4e132363e80.queue.core.windows.net/\",\"table\":\"https://stg4e132363e80.table.core.windows.net/\",\"file\":\"https://stg4e132363e80.file.core.windows.net/\"},\"primaryLocation\":\"eastus\",\"statusOfPrimary\":\"available\",\"secondaryLocation\":\"westus\",\"statusOfSecondary\":\"available\"}}"
-    }
-  }, {
-    "Method" : "GET",
-    "Uri" : "http://localhost:1234/subscriptions/00000000-0000-0000-0000-000000000000/providers/Microsoft.Network/locations/eastus/operations/79ec803d-9ab9-4e0f-8d3d-9f122c97683f?api-version=2019-06-01",
-=======
       "x-ms-routing-request-id" : "SOUTHEASTASIA:20200618T034632Z:ab4885bf-bf86-4f94-8d68-153ca80a5cef",
       "content-type" : "application/json; charset=utf-8",
       "cache-control" : "no-cache",
@@ -207,44 +105,15 @@
   }, {
     "Method" : "GET",
     "Uri" : "http://localhost:1234/subscriptions/00000000-0000-0000-0000-000000000000/resourceGroups/javacsmrg57885/providers/Microsoft.Network/virtualNetworks/vnet79994694a3?api-version=2019-06-01",
->>>>>>> 846f5853
-    "Headers" : {
-      "User-Agent" : "azsdk-java-com.azure.resourcemanager.resources.fluentcore.policy/null (1.8.0_221; Windows 10 10.0)"
-    },
-    "Response" : {
-<<<<<<< HEAD
-      "date" : "Mon, 18 May 2020 07:00:39 GMT",
-=======
+    "Headers" : {
+      "User-Agent" : "azsdk-java-com.azure.resourcemanager.resources.fluentcore.policy/null (1.8.0_221; Windows 10 10.0)"
+    },
+    "Response" : {
       "date" : "Thu, 18 Jun 2020 03:46:32 GMT",
->>>>>>> 846f5853
       "server" : "Microsoft-HTTPAPI/2.0",
       "content-length" : "1344",
       "expires" : "-1",
       "retry-after" : "0",
-<<<<<<< HEAD
-      "x-ms-ratelimit-remaining-subscription-reads" : "11995",
-      "StatusCode" : "200",
-      "pragma" : "no-cache",
-      "x-ms-correlation-request-id" : "a9733d6d-2c21-4162-bf7f-06962a6ce448",
-      "strict-transport-security" : "max-age=31536000; includeSubDomains",
-      "x-ms-arm-service-request-id" : "dab7f460-bef0-4664-b931-d0766bf47ae6",
-      "x-content-type-options" : "nosniff",
-      "x-ms-routing-request-id" : "SOUTHEASTASIA:20200518T070039Z:a9733d6d-2c21-4162-bf7f-06962a6ce448",
-      "content-type" : "application/json; charset=utf-8",
-      "cache-control" : "no-cache",
-      "x-ms-request-id" : "00071cf0-cd89-4c40-978f-1dc781039e47",
-      "Body" : "{\r\n  \"status\": \"Succeeded\"\r\n}"
-    }
-  }, {
-    "Method" : "GET",
-    "Uri" : "http://localhost:1234/subscriptions/00000000-0000-0000-0000-000000000000/resourceGroups/javacsmrg07415/providers/Microsoft.Storage/storageAccounts/stg4e132363e80?api-version=2019-06-01",
-    "Headers" : {
-      "User-Agent" : "azsdk-java-com.azure.management.storage/2.0.0 (1.8.0_221; Windows 10 10.0)",
-      "Content-Type" : "application/json"
-    },
-    "Response" : {
-      "date" : "Mon, 18 May 2020 07:01:06 GMT",
-=======
       "x-ms-ratelimit-remaining-subscription-reads" : "9220",
       "StatusCode" : "200",
       "pragma" : "no-cache",
@@ -295,28 +164,10 @@
     },
     "Response" : {
       "date" : "Thu, 18 Jun 2020 03:46:45 GMT",
->>>>>>> 846f5853
       "server" : "Microsoft-Azure-Storage-Resource-Provider/1.0,Microsoft-HTTPAPI/2.0 Microsoft-HTTPAPI/2.0",
       "content-length" : "1180",
       "expires" : "-1",
       "retry-after" : "0",
-<<<<<<< HEAD
-      "x-ms-ratelimit-remaining-subscription-reads" : "11971",
-      "StatusCode" : "200",
-      "pragma" : "no-cache",
-      "x-ms-correlation-request-id" : "7bd9d3d9-ae0d-49ea-a434-b0aa7bdf7376",
-      "strict-transport-security" : "max-age=31536000; includeSubDomains",
-      "x-content-type-options" : "nosniff",
-      "x-ms-routing-request-id" : "SOUTHEASTASIA:20200518T070107Z:7bd9d3d9-ae0d-49ea-a434-b0aa7bdf7376",
-      "content-type" : "application/json",
-      "cache-control" : "no-cache",
-      "x-ms-request-id" : "17818753-af9c-4b23-8b48-bc9121635c3c",
-      "Body" : "{\"sku\":{\"name\":\"Standard_GRS\",\"tier\":\"Standard\"},\"kind\":\"Storage\",\"id\":\"/subscriptions/00000000-0000-0000-0000-000000000000/resourceGroups/javacsmrg07415/providers/Microsoft.Storage/storageAccounts/stg4e132363e80\",\"name\":\"stg4e132363e80\",\"type\":\"Microsoft.Storage/storageAccounts\",\"location\":\"eastus\",\"tags\":{},\"properties\":{\"privateEndpointConnections\":[],\"networkAcls\":{\"bypass\":\"AzureServices\",\"virtualNetworkRules\":[],\"ipRules\":[],\"defaultAction\":\"Allow\"},\"supportsHttpsTrafficOnly\":true,\"encryption\":{\"services\":{\"file\":{\"keyType\":\"Account\",\"enabled\":true,\"lastEnabledTime\":\"2020-05-18T07:00:05.5038574Z\"},\"blob\":{\"keyType\":\"Account\",\"enabled\":true,\"lastEnabledTime\":\"2020-05-18T07:00:05.5038574Z\"}},\"keySource\":\"Microsoft.Storage\"},\"provisioningState\":\"Succeeded\",\"creationTime\":\"2020-05-18T07:00:05.4257261Z\",\"primaryEndpoints\":{\"blob\":\"https://stg4e132363e80.blob.core.windows.net/\",\"queue\":\"https://stg4e132363e80.queue.core.windows.net/\",\"table\":\"https://stg4e132363e80.table.core.windows.net/\",\"file\":\"https://stg4e132363e80.file.core.windows.net/\"},\"primaryLocation\":\"eastus\",\"statusOfPrimary\":\"available\",\"secondaryLocation\":\"westus\",\"statusOfSecondary\":\"available\"}}"
-    }
-  }, {
-    "Method" : "GET",
-    "Uri" : "http://localhost:1234/subscriptions/00000000-0000-0000-0000-000000000000/resourceGroups/javacsmrg07415/providers/Microsoft.Network/virtualNetworks/vnet91838be07a?api-version=2019-06-01",
-=======
       "x-ms-ratelimit-remaining-subscription-reads" : "9774",
       "StatusCode" : "200",
       "pragma" : "no-cache",
@@ -332,15 +183,11 @@
   }, {
     "Method" : "GET",
     "Uri" : "http://localhost:1234/subscriptions/00000000-0000-0000-0000-000000000000/resourceGroups/javacsmrg57885/providers/Microsoft.Storage/storageAccounts/stg7f73926759b?api-version=2019-06-01",
->>>>>>> 846f5853
     "Headers" : {
       "User-Agent" : "azsdk-java-com.azure.resourcemanager.storage/2.0.0-beta.1 (1.8.0_221; Windows 10 10.0)",
       "Content-Type" : "application/json"
     },
     "Response" : {
-<<<<<<< HEAD
-      "date" : "Mon, 18 May 2020 07:01:09 GMT",
-=======
       "date" : "Thu, 18 Jun 2020 03:46:45 GMT",
       "server" : "Microsoft-Azure-Storage-Resource-Provider/1.0,Microsoft-HTTPAPI/2.0 Microsoft-HTTPAPI/2.0",
       "content-length" : "1180",
@@ -366,58 +213,10 @@
     },
     "Response" : {
       "date" : "Thu, 18 Jun 2020 03:47:10 GMT",
->>>>>>> 846f5853
       "server" : "Microsoft-HTTPAPI/2.0",
       "content-length" : "29",
       "expires" : "-1",
       "retry-after" : "0",
-<<<<<<< HEAD
-      "x-ms-ratelimit-remaining-subscription-reads" : "11986",
-      "StatusCode" : "200",
-      "pragma" : "no-cache",
-      "x-ms-correlation-request-id" : "e65f05e5-b401-4aa0-8629-0306c1888f57",
-      "strict-transport-security" : "max-age=31536000; includeSubDomains",
-      "x-ms-arm-service-request-id" : "655539eb-b76b-4fd6-9e2a-5db70d8629bf",
-      "x-content-type-options" : "nosniff",
-      "x-ms-routing-request-id" : "SOUTHEASTASIA:20200518T070109Z:e65f05e5-b401-4aa0-8629-0306c1888f57",
-      "etag" : "W/\"566da7e0-af30-4255-b6ce-ea503ba6bc2c\"",
-      "content-type" : "application/json; charset=utf-8",
-      "cache-control" : "no-cache",
-      "x-ms-request-id" : "e8ce0567-c1df-4415-87e8-616818f9f0f8",
-      "Body" : "{\r\n  \"name\": \"vnet91838be07a\",\r\n  \"id\": \"/subscriptions/00000000-0000-0000-0000-000000000000/resourceGroups/javacsmrg07415/providers/Microsoft.Network/virtualNetworks/vnet91838be07a\",\r\n  \"etag\": \"W/\\\"566da7e0-af30-4255-b6ce-ea503ba6bc2c\\\"\",\r\n  \"type\": \"Microsoft.Network/virtualNetworks\",\r\n  \"location\": \"eastus\",\r\n  \"tags\": {},\r\n  \"properties\": {\r\n    \"provisioningState\": \"Succeeded\",\r\n    \"resourceGuid\": \"a35c3d9a-28ea-48d4-a6ec-a415168fad55\",\r\n    \"addressSpace\": {\r\n      \"addressPrefixes\": [\r\n        \"10.0.0.0/28\"\r\n      ]\r\n    },\r\n    \"dhcpOptions\": {\r\n      \"dnsServers\": []\r\n    },\r\n    \"subnets\": [\r\n      {\r\n        \"name\": \"subnet1\",\r\n        \"id\": \"/subscriptions/00000000-0000-0000-0000-000000000000/resourceGroups/javacsmrg07415/providers/Microsoft.Network/virtualNetworks/vnet91838be07a/subnets/subnet1\",\r\n        \"etag\": \"W/\\\"566da7e0-af30-4255-b6ce-ea503ba6bc2c\\\"\",\r\n        \"properties\": {\r\n          \"provisioningState\": \"Succeeded\",\r\n          \"addressPrefix\": \"10.0.0.0/28\",\r\n          \"delegations\": [],\r\n          \"privateEndpointNetworkPolicies\": \"Enabled\",\r\n          \"privateLinkServiceNetworkPolicies\": \"Enabled\"\r\n        },\r\n        \"type\": \"Microsoft.Network/virtualNetworks/subnets\"\r\n      }\r\n    ],\r\n    \"virtualNetworkPeerings\": [],\r\n    \"enableDdosProtection\": false,\r\n    \"enableVmProtection\": false\r\n  }\r\n}"
-    }
-  }, {
-    "Method" : "PUT",
-    "Uri" : "http://localhost:1234/subscriptions/00000000-0000-0000-0000-000000000000/resourceGroups/javacsmrg07415/providers/Microsoft.Network/networkInterfaces/nicmyvm679b103354e?api-version=2019-06-01",
-    "Headers" : {
-      "User-Agent" : "azsdk-java-com.azure.management.network/2.0.0 (1.8.0_221; Windows 10 10.0)",
-      "Content-Type" : "application/json"
-    },
-    "Response" : {
-      "date" : "Mon, 18 May 2020 07:01:14 GMT",
-      "server" : "Microsoft-HTTPAPI/2.0",
-      "azure-asyncnotification" : "Enabled",
-      "content-length" : "1647",
-      "expires" : "-1",
-      "x-ms-ratelimit-remaining-subscription-writes" : "1192",
-      "retry-after" : "0",
-      "StatusCode" : "201",
-      "pragma" : "no-cache",
-      "x-ms-correlation-request-id" : "e7467630-c3af-477a-93c2-1889f934d2ee",
-      "strict-transport-security" : "max-age=31536000; includeSubDomains",
-      "x-ms-arm-service-request-id" : "e5c64d08-c4e3-44f5-97f6-8e994adfd8fc",
-      "x-content-type-options" : "nosniff",
-      "x-ms-routing-request-id" : "SOUTHEASTASIA:20200518T070115Z:e7467630-c3af-477a-93c2-1889f934d2ee",
-      "content-type" : "application/json; charset=utf-8",
-      "cache-control" : "no-cache",
-      "x-ms-request-id" : "f246a10d-7c9a-418e-acb4-7b1d2daa6c3b",
-      "Body" : "{\r\n  \"name\": \"nicmyvm679b103354e\",\r\n  \"id\": \"/subscriptions/00000000-0000-0000-0000-000000000000/resourceGroups/javacsmrg07415/providers/Microsoft.Network/networkInterfaces/nicmyvm679b103354e\",\r\n  \"etag\": \"W/\\\"abca87d2-77d4-4986-9935-0a407b5786ea\\\"\",\r\n  \"location\": \"eastus\",\r\n  \"tags\": {},\r\n  \"properties\": {\r\n    \"provisioningState\": \"Succeeded\",\r\n    \"resourceGuid\": \"b2d20b65-0ebd-4575-82d8-8dc8371b7d4d\",\r\n    \"ipConfigurations\": [\r\n      {\r\n        \"name\": \"primary\",\r\n        \"id\": \"/subscriptions/00000000-0000-0000-0000-000000000000/resourceGroups/javacsmrg07415/providers/Microsoft.Network/networkInterfaces/nicmyvm679b103354e/ipConfigurations/primary\",\r\n        \"etag\": \"W/\\\"abca87d2-77d4-4986-9935-0a407b5786ea\\\"\",\r\n        \"type\": \"Microsoft.Network/networkInterfaces/ipConfigurations\",\r\n        \"properties\": {\r\n          \"provisioningState\": \"Succeeded\",\r\n          \"privateIPAddress\": \"10.0.0.4\",\r\n          \"privateIPAllocationMethod\": \"Dynamic\",\r\n          \"subnet\": {\r\n            \"id\": \"/subscriptions/00000000-0000-0000-0000-000000000000/resourceGroups/javacsmrg07415/providers/Microsoft.Network/virtualNetworks/vnet91838be07a/subnets/subnet1\"\r\n          },\r\n          \"primary\": true,\r\n          \"privateIPAddressVersion\": \"IPv4\"\r\n        }\r\n      }\r\n    ],\r\n    \"dnsSettings\": {\r\n      \"dnsServers\": [],\r\n      \"appliedDnsServers\": [],\r\n      \"internalDomainNameSuffix\": \"ti4vzi5kfdkerjxmuqkrnd3nkf.bx.internal.cloudapp.net\"\r\n    },\r\n    \"enableAcceleratedNetworking\": false,\r\n    \"enableIPForwarding\": false,\r\n    \"hostedWorkloads\": [],\r\n    \"tapConfigurations\": []\r\n  },\r\n  \"type\": \"Microsoft.Network/networkInterfaces\"\r\n}",
-      "azure-asyncoperation" : "http://localhost:1234/subscriptions/00000000-0000-0000-0000-000000000000/providers/Microsoft.Network/locations/eastus/operations/f246a10d-7c9a-418e-acb4-7b1d2daa6c3b?api-version=2019-06-01"
-    }
-  }, {
-    "Method" : "GET",
-    "Uri" : "http://localhost:1234/subscriptions/00000000-0000-0000-0000-000000000000/providers/Microsoft.Network/locations/eastus/operations/f246a10d-7c9a-418e-acb4-7b1d2daa6c3b?api-version=2019-06-01",
-=======
       "x-ms-ratelimit-remaining-subscription-reads" : "8076",
       "StatusCode" : "200",
       "pragma" : "no-cache",
@@ -488,38 +287,15 @@
   }, {
     "Method" : "GET",
     "Uri" : "http://localhost:1234/subscriptions/00000000-0000-0000-0000-000000000000/providers/Microsoft.Compute/locations/eastus/operations/634d7dbe-9571-40cc-b29e-e64e1f3a8e4e?api-version=2019-12-01",
->>>>>>> 846f5853
-    "Headers" : {
-      "User-Agent" : "azsdk-java-com.azure.resourcemanager.resources.fluentcore.policy/null (1.8.0_221; Windows 10 10.0)"
-    },
-    "Response" : {
-<<<<<<< HEAD
-      "date" : "Mon, 18 May 2020 07:01:46 GMT",
-=======
+    "Headers" : {
+      "User-Agent" : "azsdk-java-com.azure.resourcemanager.resources.fluentcore.policy/null (1.8.0_221; Windows 10 10.0)"
+    },
+    "Response" : {
       "date" : "Thu, 18 Jun 2020 03:47:28 GMT",
->>>>>>> 846f5853
-      "server" : "Microsoft-HTTPAPI/2.0",
-      "content-length" : "134",
-      "expires" : "-1",
-      "retry-after" : "0",
-<<<<<<< HEAD
-      "x-ms-ratelimit-remaining-subscription-reads" : "11990",
-      "StatusCode" : "200",
-      "pragma" : "no-cache",
-      "x-ms-correlation-request-id" : "2254e21a-db32-40f1-83ec-c59b6d3171c2",
-      "strict-transport-security" : "max-age=31536000; includeSubDomains",
-      "x-ms-arm-service-request-id" : "8fc0427e-559b-4530-838f-7f4a6900f2dd",
-      "x-content-type-options" : "nosniff",
-      "x-ms-routing-request-id" : "SOUTHEASTASIA:20200518T070146Z:2254e21a-db32-40f1-83ec-c59b6d3171c2",
-      "content-type" : "application/json; charset=utf-8",
-      "cache-control" : "no-cache",
-      "x-ms-request-id" : "29520935-4e07-40df-9c1f-60bc7858888d",
-      "Body" : "{\r\n  \"status\": \"Succeeded\"\r\n}"
-    }
-  }, {
-    "Method" : "GET",
-    "Uri" : "http://localhost:1234/subscriptions/00000000-0000-0000-0000-000000000000/resourceGroups/javacsmrg07415/providers/Microsoft.Network/networkInterfaces/nicmyvm679b103354e?api-version=2019-06-01",
-=======
+      "server" : "Microsoft-HTTPAPI/2.0",
+      "content-length" : "134",
+      "expires" : "-1",
+      "retry-after" : "0",
       "x-ms-ratelimit-remaining-subscription-reads" : "9203",
       "StatusCode" : "200",
       "pragma" : "no-cache",
@@ -536,45 +312,15 @@
   }, {
     "Method" : "GET",
     "Uri" : "http://localhost:1234/subscriptions/00000000-0000-0000-0000-000000000000/providers/Microsoft.Compute/locations/eastus/operations/634d7dbe-9571-40cc-b29e-e64e1f3a8e4e?api-version=2019-12-01",
->>>>>>> 846f5853
-    "Headers" : {
-      "User-Agent" : "azsdk-java-com.azure.resourcemanager.resources.fluentcore.policy/null (1.8.0_221; Windows 10 10.0)"
-    },
-    "Response" : {
-<<<<<<< HEAD
-      "date" : "Mon, 18 May 2020 07:02:17 GMT",
-=======
+    "Headers" : {
+      "User-Agent" : "azsdk-java-com.azure.resourcemanager.resources.fluentcore.policy/null (1.8.0_221; Windows 10 10.0)"
+    },
+    "Response" : {
       "date" : "Thu, 18 Jun 2020 03:47:39 GMT",
->>>>>>> 846f5853
-      "server" : "Microsoft-HTTPAPI/2.0",
-      "content-length" : "134",
-      "expires" : "-1",
-      "retry-after" : "0",
-<<<<<<< HEAD
-      "x-ms-ratelimit-remaining-subscription-reads" : "11991",
-      "StatusCode" : "200",
-      "pragma" : "no-cache",
-      "x-ms-correlation-request-id" : "8d929661-e725-4ccd-90ff-21b39692b089",
-      "strict-transport-security" : "max-age=31536000; includeSubDomains",
-      "x-ms-arm-service-request-id" : "49177037-33df-48a8-b311-ca8f9420b9c9",
-      "x-content-type-options" : "nosniff",
-      "x-ms-routing-request-id" : "SOUTHEASTASIA:20200518T070217Z:8d929661-e725-4ccd-90ff-21b39692b089",
-      "etag" : "W/\"abca87d2-77d4-4986-9935-0a407b5786ea\"",
-      "content-type" : "application/json; charset=utf-8",
-      "cache-control" : "no-cache",
-      "x-ms-request-id" : "1d578cd6-a82f-4e78-9c1d-a043cc56c839",
-      "Body" : "{\r\n  \"name\": \"nicmyvm679b103354e\",\r\n  \"id\": \"/subscriptions/00000000-0000-0000-0000-000000000000/resourceGroups/javacsmrg07415/providers/Microsoft.Network/networkInterfaces/nicmyvm679b103354e\",\r\n  \"etag\": \"W/\\\"abca87d2-77d4-4986-9935-0a407b5786ea\\\"\",\r\n  \"location\": \"eastus\",\r\n  \"tags\": {},\r\n  \"properties\": {\r\n    \"provisioningState\": \"Succeeded\",\r\n    \"resourceGuid\": \"b2d20b65-0ebd-4575-82d8-8dc8371b7d4d\",\r\n    \"ipConfigurations\": [\r\n      {\r\n        \"name\": \"primary\",\r\n        \"id\": \"/subscriptions/00000000-0000-0000-0000-000000000000/resourceGroups/javacsmrg07415/providers/Microsoft.Network/networkInterfaces/nicmyvm679b103354e/ipConfigurations/primary\",\r\n        \"etag\": \"W/\\\"abca87d2-77d4-4986-9935-0a407b5786ea\\\"\",\r\n        \"type\": \"Microsoft.Network/networkInterfaces/ipConfigurations\",\r\n        \"properties\": {\r\n          \"provisioningState\": \"Succeeded\",\r\n          \"privateIPAddress\": \"10.0.0.4\",\r\n          \"privateIPAllocationMethod\": \"Dynamic\",\r\n          \"subnet\": {\r\n            \"id\": \"/subscriptions/00000000-0000-0000-0000-000000000000/resourceGroups/javacsmrg07415/providers/Microsoft.Network/virtualNetworks/vnet91838be07a/subnets/subnet1\"\r\n          },\r\n          \"primary\": true,\r\n          \"privateIPAddressVersion\": \"IPv4\"\r\n        }\r\n      }\r\n    ],\r\n    \"dnsSettings\": {\r\n      \"dnsServers\": [],\r\n      \"appliedDnsServers\": [],\r\n      \"internalDomainNameSuffix\": \"ti4vzi5kfdkerjxmuqkrnd3nkf.bx.internal.cloudapp.net\"\r\n    },\r\n    \"enableAcceleratedNetworking\": false,\r\n    \"enableIPForwarding\": false,\r\n    \"hostedWorkloads\": [],\r\n    \"tapConfigurations\": []\r\n  },\r\n  \"type\": \"Microsoft.Network/networkInterfaces\"\r\n}"
-    }
-  }, {
-    "Method" : "PUT",
-    "Uri" : "http://localhost:1234/subscriptions/00000000-0000-0000-0000-000000000000/resourceGroups/javacsmrg07415/providers/Microsoft.Compute/virtualMachines/myvm6?api-version=2019-03-01",
-    "Headers" : {
-      "User-Agent" : "azsdk-java-com.azure.management.compute/2.0.0 (1.8.0_221; Windows 10 10.0)",
-      "Content-Type" : "application/json"
-    },
-    "Response" : {
-      "date" : "Mon, 18 May 2020 07:02:25 GMT",
-=======
+      "server" : "Microsoft-HTTPAPI/2.0",
+      "content-length" : "134",
+      "expires" : "-1",
+      "retry-after" : "0",
       "x-ms-ratelimit-remaining-subscription-reads" : "10295",
       "StatusCode" : "200",
       "pragma" : "no-cache",
@@ -596,34 +342,13 @@
     },
     "Response" : {
       "date" : "Thu, 18 Jun 2020 03:47:50 GMT",
->>>>>>> 846f5853
-      "server" : "Microsoft-HTTPAPI/2.0",
-      "content-length" : "134",
-      "expires" : "-1",
-<<<<<<< HEAD
-      "x-ms-ratelimit-remaining-subscription-writes" : "1196",
-=======
->>>>>>> 846f5853
+      "server" : "Microsoft-HTTPAPI/2.0",
+      "content-length" : "134",
+      "expires" : "-1",
       "retry-after" : "0",
       "x-ms-ratelimit-remaining-subscription-reads" : "9197",
       "StatusCode" : "200",
       "pragma" : "no-cache",
-<<<<<<< HEAD
-      "x-ms-correlation-request-id" : "7f4b3c96-90f6-4c0d-88e1-e6646083f81c",
-      "strict-transport-security" : "max-age=31536000; includeSubDomains",
-      "x-content-type-options" : "nosniff",
-      "x-ms-ratelimit-remaining-resource" : "Microsoft.Compute/PutVM3Min;237,Microsoft.Compute/PutVM30Min;1197",
-      "x-ms-routing-request-id" : "SOUTHEASTASIA:20200518T070225Z:7f4b3c96-90f6-4c0d-88e1-e6646083f81c",
-      "content-type" : "application/json; charset=utf-8",
-      "cache-control" : "no-cache",
-      "x-ms-request-id" : "c6045e3e-aded-47b3-ad32-5e83cb548d99",
-      "Body" : "{\r\n  \"name\": \"myvm6\",\r\n  \"id\": \"/subscriptions/00000000-0000-0000-0000-000000000000/resourceGroups/javacsmrg07415/providers/Microsoft.Compute/virtualMachines/myvm6\",\r\n  \"type\": \"Microsoft.Compute/virtualMachines\",\r\n  \"location\": \"eastus\",\r\n  \"tags\": {},\r\n  \"properties\": {\r\n    \"vmId\": \"ce9f591c-8823-4035-a139-dd96bedd5d27\",\r\n    \"hardwareProfile\": {\r\n      \"vmSize\": \"Standard_D5_v2\"\r\n    },\r\n    \"storageProfile\": {\r\n      \"imageReference\": {\r\n        \"publisher\": \"Canonical\",\r\n        \"offer\": \"UbuntuServer\",\r\n        \"sku\": \"14.04.2-LTS\",\r\n        \"version\": \"latest\"\r\n      },\r\n      \"osDisk\": {\r\n        \"osType\": \"Linux\",\r\n        \"name\": \"myvm6-os-disk\",\r\n        \"createOption\": \"FromImage\",\r\n        \"vhd\": {\r\n          \"uri\": \"https://stg4e132363e80.blob.core.windows.net/vhds/myvm6-os-disk-129c6624-3aff-4db7-b135-718628d4097b.vhd\"\r\n        },\r\n        \"caching\": \"ReadWrite\"\r\n      },\r\n      \"dataDisks\": []\r\n    },\r\n    \"osProfile\": {\r\n      \"computerName\": \"myvm6\",\r\n      \"adminUsername\": \"juser\",\r\n      \"linuxConfiguration\": {\r\n        \"disablePasswordAuthentication\": false,\r\n        \"provisionVMAgent\": true\r\n      },\r\n      \"secrets\": [],\r\n      \"allowExtensionOperations\": true,\r\n      \"requireGuestProvisionSignal\": true\r\n    },\r\n    \"networkProfile\": {\"networkInterfaces\":[{\"id\":\"/subscriptions/00000000-0000-0000-0000-000000000000/resourceGroups/javacsmrg07415/providers/Microsoft.Network/networkInterfaces/nicmyvm679b103354e\",\"properties\":{\"primary\":true}}]},\r\n    \"provisioningState\": \"Creating\"\r\n  }\r\n}",
-      "azure-asyncoperation" : "http://localhost:1234/subscriptions/00000000-0000-0000-0000-000000000000/providers/Microsoft.Compute/locations/eastus/operations/c6045e3e-aded-47b3-ad32-5e83cb548d99?api-version=2019-03-01"
-    }
-  }, {
-    "Method" : "GET",
-    "Uri" : "http://localhost:1234/subscriptions/00000000-0000-0000-0000-000000000000/providers/Microsoft.Compute/locations/eastus/operations/c6045e3e-aded-47b3-ad32-5e83cb548d99?api-version=2019-03-01",
-=======
       "x-ms-correlation-request-id" : "e7f4d477-ed83-4617-9b55-8d1581f8a0c6",
       "strict-transport-security" : "max-age=31536000; includeSubDomains",
       "x-content-type-options" : "nosniff",
@@ -637,38 +362,15 @@
   }, {
     "Method" : "GET",
     "Uri" : "http://localhost:1234/subscriptions/00000000-0000-0000-0000-000000000000/providers/Microsoft.Compute/locations/eastus/operations/634d7dbe-9571-40cc-b29e-e64e1f3a8e4e?api-version=2019-12-01",
->>>>>>> 846f5853
-    "Headers" : {
-      "User-Agent" : "azsdk-java-com.azure.resourcemanager.resources.fluentcore.policy/null (1.8.0_221; Windows 10 10.0)"
-    },
-    "Response" : {
-<<<<<<< HEAD
-      "date" : "Mon, 18 May 2020 07:02:55 GMT",
-=======
+    "Headers" : {
+      "User-Agent" : "azsdk-java-com.azure.resourcemanager.resources.fluentcore.policy/null (1.8.0_221; Windows 10 10.0)"
+    },
+    "Response" : {
       "date" : "Thu, 18 Jun 2020 03:48:00 GMT",
->>>>>>> 846f5853
-      "server" : "Microsoft-HTTPAPI/2.0",
-      "content-length" : "134",
-      "expires" : "-1",
-      "retry-after" : "0",
-<<<<<<< HEAD
-      "x-ms-ratelimit-remaining-subscription-reads" : "11965",
-      "StatusCode" : "200",
-      "pragma" : "no-cache",
-      "x-ms-correlation-request-id" : "db956022-0f6e-45b8-a4f4-622400ddbdb5",
-      "strict-transport-security" : "max-age=31536000; includeSubDomains",
-      "x-content-type-options" : "nosniff",
-      "x-ms-ratelimit-remaining-resource" : "Microsoft.Compute/GetOperation3Min;14996,Microsoft.Compute/GetOperation30Min;29996",
-      "x-ms-routing-request-id" : "SOUTHEASTASIA:20200518T070256Z:db956022-0f6e-45b8-a4f4-622400ddbdb5",
-      "content-type" : "application/json; charset=utf-8",
-      "cache-control" : "no-cache",
-      "x-ms-request-id" : "2320243c-16f0-46f7-9c25-04ee168d0f0f",
-      "Body" : "{\r\n  \"startTime\": \"2020-05-18T07:02:23.1228656+00:00\",\r\n  \"status\": \"InProgress\",\r\n  \"name\": \"c6045e3e-aded-47b3-ad32-5e83cb548d99\"\r\n}"
-    }
-  }, {
-    "Method" : "GET",
-    "Uri" : "http://localhost:1234/subscriptions/00000000-0000-0000-0000-000000000000/providers/Microsoft.Compute/locations/eastus/operations/c6045e3e-aded-47b3-ad32-5e83cb548d99?api-version=2019-03-01",
-=======
+      "server" : "Microsoft-HTTPAPI/2.0",
+      "content-length" : "134",
+      "expires" : "-1",
+      "retry-after" : "0",
       "x-ms-ratelimit-remaining-subscription-reads" : "10317",
       "StatusCode" : "200",
       "pragma" : "no-cache",
@@ -685,38 +387,15 @@
   }, {
     "Method" : "GET",
     "Uri" : "http://localhost:1234/subscriptions/00000000-0000-0000-0000-000000000000/providers/Microsoft.Compute/locations/eastus/operations/634d7dbe-9571-40cc-b29e-e64e1f3a8e4e?api-version=2019-12-01",
->>>>>>> 846f5853
-    "Headers" : {
-      "User-Agent" : "azsdk-java-com.azure.resourcemanager.resources.fluentcore.policy/null (1.8.0_221; Windows 10 10.0)"
-    },
-    "Response" : {
-<<<<<<< HEAD
-      "date" : "Mon, 18 May 2020 07:03:26 GMT",
-=======
+    "Headers" : {
+      "User-Agent" : "azsdk-java-com.azure.resourcemanager.resources.fluentcore.policy/null (1.8.0_221; Windows 10 10.0)"
+    },
+    "Response" : {
       "date" : "Thu, 18 Jun 2020 03:48:11 GMT",
->>>>>>> 846f5853
-      "server" : "Microsoft-HTTPAPI/2.0",
-      "content-length" : "134",
-      "expires" : "-1",
-      "retry-after" : "0",
-<<<<<<< HEAD
-      "x-ms-ratelimit-remaining-subscription-reads" : "11969",
-      "StatusCode" : "200",
-      "pragma" : "no-cache",
-      "x-ms-correlation-request-id" : "2697ed3f-6953-4d9f-8487-1b25854f68bd",
-      "strict-transport-security" : "max-age=31536000; includeSubDomains",
-      "x-content-type-options" : "nosniff",
-      "x-ms-ratelimit-remaining-resource" : "Microsoft.Compute/GetOperation3Min;14990,Microsoft.Compute/GetOperation30Min;29990",
-      "x-ms-routing-request-id" : "SOUTHEASTASIA:20200518T070326Z:2697ed3f-6953-4d9f-8487-1b25854f68bd",
-      "content-type" : "application/json; charset=utf-8",
-      "cache-control" : "no-cache",
-      "x-ms-request-id" : "62c67d77-f422-483a-a1fb-d86f995734d9",
-      "Body" : "{\r\n  \"startTime\": \"2020-05-18T07:02:23.1228656+00:00\",\r\n  \"status\": \"InProgress\",\r\n  \"name\": \"c6045e3e-aded-47b3-ad32-5e83cb548d99\"\r\n}"
-    }
-  }, {
-    "Method" : "GET",
-    "Uri" : "http://localhost:1234/subscriptions/00000000-0000-0000-0000-000000000000/providers/Microsoft.Compute/locations/eastus/operations/c6045e3e-aded-47b3-ad32-5e83cb548d99?api-version=2019-03-01",
-=======
+      "server" : "Microsoft-HTTPAPI/2.0",
+      "content-length" : "134",
+      "expires" : "-1",
+      "retry-after" : "0",
       "x-ms-ratelimit-remaining-subscription-reads" : "9722",
       "StatusCode" : "200",
       "pragma" : "no-cache",
@@ -733,38 +412,15 @@
   }, {
     "Method" : "GET",
     "Uri" : "http://localhost:1234/subscriptions/00000000-0000-0000-0000-000000000000/providers/Microsoft.Compute/locations/eastus/operations/634d7dbe-9571-40cc-b29e-e64e1f3a8e4e?api-version=2019-12-01",
->>>>>>> 846f5853
-    "Headers" : {
-      "User-Agent" : "azsdk-java-com.azure.resourcemanager.resources.fluentcore.policy/null (1.8.0_221; Windows 10 10.0)"
-    },
-    "Response" : {
-<<<<<<< HEAD
-      "date" : "Mon, 18 May 2020 07:03:57 GMT",
-=======
+    "Headers" : {
+      "User-Agent" : "azsdk-java-com.azure.resourcemanager.resources.fluentcore.policy/null (1.8.0_221; Windows 10 10.0)"
+    },
+    "Response" : {
       "date" : "Thu, 18 Jun 2020 03:48:21 GMT",
->>>>>>> 846f5853
       "server" : "Microsoft-HTTPAPI/2.0",
       "content-length" : "183",
       "expires" : "-1",
       "retry-after" : "0",
-<<<<<<< HEAD
-      "x-ms-ratelimit-remaining-subscription-reads" : "11988",
-      "StatusCode" : "200",
-      "pragma" : "no-cache",
-      "x-ms-correlation-request-id" : "825c4f8f-8d07-48b0-9c0a-1a4d2eb222b2",
-      "strict-transport-security" : "max-age=31536000; includeSubDomains",
-      "x-content-type-options" : "nosniff",
-      "x-ms-ratelimit-remaining-resource" : "Microsoft.Compute/GetOperation3Min;14978,Microsoft.Compute/GetOperation30Min;29978",
-      "x-ms-routing-request-id" : "SOUTHEASTASIA:20200518T070357Z:825c4f8f-8d07-48b0-9c0a-1a4d2eb222b2",
-      "content-type" : "application/json; charset=utf-8",
-      "cache-control" : "no-cache",
-      "x-ms-request-id" : "84bf483b-adc3-4d9e-8569-c9a0b84df0cb",
-      "Body" : "{\r\n  \"startTime\": \"2020-05-18T07:02:23.1228656+00:00\",\r\n  \"endTime\": \"2020-05-18T07:03:42.9826253+00:00\",\r\n  \"status\": \"Succeeded\",\r\n  \"name\": \"c6045e3e-aded-47b3-ad32-5e83cb548d99\"\r\n}"
-    }
-  }, {
-    "Method" : "GET",
-    "Uri" : "http://localhost:1234/subscriptions/00000000-0000-0000-0000-000000000000/resourceGroups/javacsmrg07415/providers/Microsoft.Compute/virtualMachines/myvm6?api-version=2019-03-01",
-=======
       "x-ms-ratelimit-remaining-subscription-reads" : "9180",
       "StatusCode" : "200",
       "pragma" : "no-cache",
@@ -781,44 +437,15 @@
   }, {
     "Method" : "GET",
     "Uri" : "http://localhost:1234/subscriptions/00000000-0000-0000-0000-000000000000/resourceGroups/javacsmrg57885/providers/Microsoft.Compute/virtualMachines/myvm6?api-version=2019-12-01",
->>>>>>> 846f5853
-    "Headers" : {
-      "User-Agent" : "azsdk-java-com.azure.resourcemanager.resources.fluentcore.policy/null (1.8.0_221; Windows 10 10.0)"
-    },
-    "Response" : {
-<<<<<<< HEAD
-      "date" : "Mon, 18 May 2020 07:04:27 GMT",
-=======
+    "Headers" : {
+      "User-Agent" : "azsdk-java-com.azure.resourcemanager.resources.fluentcore.policy/null (1.8.0_221; Windows 10 10.0)"
+    },
+    "Response" : {
       "date" : "Thu, 18 Jun 2020 03:48:22 GMT",
->>>>>>> 846f5853
       "server" : "Microsoft-HTTPAPI/2.0",
       "content-length" : "1605",
       "expires" : "-1",
       "retry-after" : "0",
-<<<<<<< HEAD
-      "x-ms-ratelimit-remaining-subscription-reads" : "11962",
-      "StatusCode" : "200",
-      "pragma" : "no-cache",
-      "x-ms-correlation-request-id" : "2a6eb2d0-6a6a-49ee-afcf-c3b0d174105c",
-      "strict-transport-security" : "max-age=31536000; includeSubDomains",
-      "x-content-type-options" : "nosniff",
-      "x-ms-ratelimit-remaining-resource" : "Microsoft.Compute/LowCostGet3Min;3982,Microsoft.Compute/LowCostGet30Min;31982",
-      "x-ms-routing-request-id" : "SOUTHEASTASIA:20200518T070428Z:2a6eb2d0-6a6a-49ee-afcf-c3b0d174105c",
-      "content-type" : "application/json; charset=utf-8",
-      "cache-control" : "no-cache",
-      "x-ms-request-id" : "882845ea-5c7b-4a4d-9a78-149cc089deba",
-      "Body" : "{\r\n  \"name\": \"myvm6\",\r\n  \"id\": \"/subscriptions/00000000-0000-0000-0000-000000000000/resourceGroups/javacsmrg07415/providers/Microsoft.Compute/virtualMachines/myvm6\",\r\n  \"type\": \"Microsoft.Compute/virtualMachines\",\r\n  \"location\": \"eastus\",\r\n  \"tags\": {},\r\n  \"properties\": {\r\n    \"vmId\": \"ce9f591c-8823-4035-a139-dd96bedd5d27\",\r\n    \"hardwareProfile\": {\r\n      \"vmSize\": \"Standard_D5_v2\"\r\n    },\r\n    \"storageProfile\": {\r\n      \"imageReference\": {\r\n        \"publisher\": \"Canonical\",\r\n        \"offer\": \"UbuntuServer\",\r\n        \"sku\": \"14.04.2-LTS\",\r\n        \"version\": \"latest\"\r\n      },\r\n      \"osDisk\": {\r\n        \"osType\": \"Linux\",\r\n        \"name\": \"myvm6-os-disk\",\r\n        \"createOption\": \"FromImage\",\r\n        \"vhd\": {\r\n          \"uri\": \"https://stg4e132363e80.blob.core.windows.net/vhds/myvm6-os-disk-129c6624-3aff-4db7-b135-718628d4097b.vhd\"\r\n        },\r\n        \"caching\": \"ReadWrite\",\r\n        \"diskSizeGB\": 30\r\n      },\r\n      \"dataDisks\": []\r\n    },\r\n    \"osProfile\": {\r\n      \"computerName\": \"myvm6\",\r\n      \"adminUsername\": \"juser\",\r\n      \"linuxConfiguration\": {\r\n        \"disablePasswordAuthentication\": false,\r\n        \"provisionVMAgent\": true\r\n      },\r\n      \"secrets\": [],\r\n      \"allowExtensionOperations\": true,\r\n      \"requireGuestProvisionSignal\": true\r\n    },\r\n    \"networkProfile\": {\"networkInterfaces\":[{\"id\":\"/subscriptions/00000000-0000-0000-0000-000000000000/resourceGroups/javacsmrg07415/providers/Microsoft.Network/networkInterfaces/nicmyvm679b103354e\",\"properties\":{\"primary\":true}}]},\r\n    \"provisioningState\": \"Succeeded\"\r\n  }\r\n}"
-    }
-  }, {
-    "Method" : "DELETE",
-    "Uri" : "http://localhost:1234/subscriptions/00000000-0000-0000-0000-000000000000/resourceGroups/javacsmrg07415/providers/Microsoft.Compute/virtualMachines/myvm6?api-version=2019-03-01",
-    "Headers" : {
-      "User-Agent" : "azsdk-java-com.azure.management.compute/2.0.0 (1.8.0_221; Windows 10 10.0)",
-      "Content-Type" : "application/json"
-    },
-    "Response" : {
-      "date" : "Mon, 18 May 2020 07:04:28 GMT",
-=======
       "x-ms-ratelimit-remaining-subscription-reads" : "9179",
       "StatusCode" : "200",
       "pragma" : "no-cache",
@@ -841,31 +468,10 @@
     },
     "Response" : {
       "date" : "Thu, 18 Jun 2020 03:48:22 GMT",
->>>>>>> 846f5853
       "server" : "Microsoft-HTTPAPI/2.0",
       "azure-asyncnotification" : "Enabled",
       "content-length" : "0",
       "expires" : "-1",
-<<<<<<< HEAD
-      "x-ms-ratelimit-remaining-subscription-deletes" : "14999",
-      "retry-after" : "0",
-      "StatusCode" : "202",
-      "pragma" : "no-cache",
-      "x-ms-correlation-request-id" : "f2cf2ad3-7954-445d-a93e-097cb1022ef3",
-      "strict-transport-security" : "max-age=31536000; includeSubDomains",
-      "x-content-type-options" : "nosniff",
-      "x-ms-ratelimit-remaining-resource" : "Microsoft.Compute/DeleteVM3Min;239,Microsoft.Compute/DeleteVM30Min;1199",
-      "x-ms-routing-request-id" : "SOUTHEASTASIA:20200518T070429Z:f2cf2ad3-7954-445d-a93e-097cb1022ef3",
-      "location" : "http://localhost:1234/subscriptions/00000000-0000-0000-0000-000000000000/providers/Microsoft.Compute/locations/eastus/operations/4ffa8f35-8053-4d93-8ef6-8121a017dc2d?monitor=true&api-version=2019-03-01",
-      "cache-control" : "no-cache",
-      "x-ms-request-id" : "4ffa8f35-8053-4d93-8ef6-8121a017dc2d",
-      "Body" : "",
-      "azure-asyncoperation" : "http://localhost:1234/subscriptions/00000000-0000-0000-0000-000000000000/providers/Microsoft.Compute/locations/eastus/operations/4ffa8f35-8053-4d93-8ef6-8121a017dc2d?api-version=2019-03-01"
-    }
-  }, {
-    "Method" : "GET",
-    "Uri" : "http://localhost:1234/subscriptions/00000000-0000-0000-0000-000000000000/providers/Microsoft.Compute/locations/eastus/operations/4ffa8f35-8053-4d93-8ef6-8121a017dc2d?api-version=2019-03-01",
-=======
       "x-ms-ratelimit-remaining-subscription-deletes" : "14993",
       "retry-after" : "0",
       "StatusCode" : "202",
@@ -934,38 +540,15 @@
   }, {
     "Method" : "GET",
     "Uri" : "http://localhost:1234/subscriptions/00000000-0000-0000-0000-000000000000/providers/Microsoft.Compute/locations/eastus/operations/ae2d5c97-a699-4f41-a638-70d8ac19b9b4?api-version=2019-12-01",
->>>>>>> 846f5853
-    "Headers" : {
-      "User-Agent" : "azsdk-java-com.azure.resourcemanager.resources.fluentcore.policy/null (1.8.0_221; Windows 10 10.0)"
-    },
-    "Response" : {
-<<<<<<< HEAD
-      "date" : "Mon, 18 May 2020 07:04:58 GMT",
-=======
+    "Headers" : {
+      "User-Agent" : "azsdk-java-com.azure.resourcemanager.resources.fluentcore.policy/null (1.8.0_221; Windows 10 10.0)"
+    },
+    "Response" : {
       "date" : "Thu, 18 Jun 2020 03:48:54 GMT",
->>>>>>> 846f5853
-      "server" : "Microsoft-HTTPAPI/2.0",
-      "content-length" : "133",
-      "expires" : "-1",
-      "retry-after" : "0",
-<<<<<<< HEAD
-      "x-ms-ratelimit-remaining-subscription-reads" : "11987",
-      "StatusCode" : "200",
-      "pragma" : "no-cache",
-      "x-ms-correlation-request-id" : "4570f199-d5e0-45cf-bc68-6b4b29bfd059",
-      "strict-transport-security" : "max-age=31536000; includeSubDomains",
-      "x-content-type-options" : "nosniff",
-      "x-ms-ratelimit-remaining-resource" : "Microsoft.Compute/GetOperation3Min;14974,Microsoft.Compute/GetOperation30Min;29974",
-      "x-ms-routing-request-id" : "SOUTHEASTASIA:20200518T070459Z:4570f199-d5e0-45cf-bc68-6b4b29bfd059",
-      "content-type" : "application/json; charset=utf-8",
-      "cache-control" : "no-cache",
-      "x-ms-request-id" : "39ad6881-9b67-4c0b-af09-20eef014daa3",
-      "Body" : "{\r\n  \"startTime\": \"2020-05-18T07:04:28.857956+00:00\",\r\n  \"status\": \"InProgress\",\r\n  \"name\": \"4ffa8f35-8053-4d93-8ef6-8121a017dc2d\"\r\n}"
-    }
-  }, {
-    "Method" : "GET",
-    "Uri" : "http://localhost:1234/subscriptions/00000000-0000-0000-0000-000000000000/providers/Microsoft.Compute/locations/eastus/operations/4ffa8f35-8053-4d93-8ef6-8121a017dc2d?api-version=2019-03-01",
-=======
+      "server" : "Microsoft-HTTPAPI/2.0",
+      "content-length" : "134",
+      "expires" : "-1",
+      "retry-after" : "0",
       "x-ms-ratelimit-remaining-subscription-reads" : "10303",
       "StatusCode" : "200",
       "pragma" : "no-cache",
@@ -982,38 +565,15 @@
   }, {
     "Method" : "GET",
     "Uri" : "http://localhost:1234/subscriptions/00000000-0000-0000-0000-000000000000/providers/Microsoft.Compute/locations/eastus/operations/ae2d5c97-a699-4f41-a638-70d8ac19b9b4?api-version=2019-12-01",
->>>>>>> 846f5853
-    "Headers" : {
-      "User-Agent" : "azsdk-java-com.azure.resourcemanager.resources.fluentcore.policy/null (1.8.0_221; Windows 10 10.0)"
-    },
-    "Response" : {
-<<<<<<< HEAD
-      "date" : "Mon, 18 May 2020 07:05:29 GMT",
-=======
+    "Headers" : {
+      "User-Agent" : "azsdk-java-com.azure.resourcemanager.resources.fluentcore.policy/null (1.8.0_221; Windows 10 10.0)"
+    },
+    "Response" : {
       "date" : "Thu, 18 Jun 2020 03:49:04 GMT",
->>>>>>> 846f5853
-      "server" : "Microsoft-HTTPAPI/2.0",
-      "content-length" : "182",
-      "expires" : "-1",
-      "retry-after" : "0",
-<<<<<<< HEAD
-      "x-ms-ratelimit-remaining-subscription-reads" : "11992",
-      "StatusCode" : "200",
-      "pragma" : "no-cache",
-      "x-ms-correlation-request-id" : "1537ad33-86a2-49aa-b6ab-bcad948020c4",
-      "strict-transport-security" : "max-age=31536000; includeSubDomains",
-      "x-content-type-options" : "nosniff",
-      "x-ms-ratelimit-remaining-resource" : "Microsoft.Compute/GetOperation3Min;14975,Microsoft.Compute/GetOperation30Min;29969",
-      "x-ms-routing-request-id" : "SOUTHEASTASIA:20200518T070530Z:1537ad33-86a2-49aa-b6ab-bcad948020c4",
-      "content-type" : "application/json; charset=utf-8",
-      "cache-control" : "no-cache",
-      "x-ms-request-id" : "d1eef6a3-9180-40c4-8cbe-0f02427aee9c",
-      "Body" : "{\r\n  \"startTime\": \"2020-05-18T07:04:28.857956+00:00\",\r\n  \"endTime\": \"2020-05-18T07:05:08.154972+00:00\",\r\n  \"status\": \"Succeeded\",\r\n  \"name\": \"4ffa8f35-8053-4d93-8ef6-8121a017dc2d\"\r\n}"
-    }
-  }, {
-    "Method" : "GET",
-    "Uri" : "http://localhost:1234/subscriptions/00000000-0000-0000-0000-000000000000/providers/Microsoft.Compute/locations/eastus/operations/4ffa8f35-8053-4d93-8ef6-8121a017dc2d?monitor=true&api-version=2019-03-01",
-=======
+      "server" : "Microsoft-HTTPAPI/2.0",
+      "content-length" : "134",
+      "expires" : "-1",
+      "retry-after" : "0",
       "x-ms-ratelimit-remaining-subscription-reads" : "8590",
       "StatusCode" : "200",
       "pragma" : "no-cache",
@@ -1030,14 +590,10 @@
   }, {
     "Method" : "GET",
     "Uri" : "http://localhost:1234/subscriptions/00000000-0000-0000-0000-000000000000/providers/Microsoft.Compute/locations/eastus/operations/ae2d5c97-a699-4f41-a638-70d8ac19b9b4?api-version=2019-12-01",
->>>>>>> 846f5853
-    "Headers" : {
-      "User-Agent" : "azsdk-java-com.azure.resourcemanager.resources.fluentcore.policy/null (1.8.0_221; Windows 10 10.0)"
-    },
-    "Response" : {
-<<<<<<< HEAD
-      "date" : "Mon, 18 May 2020 07:05:59 GMT",
-=======
+    "Headers" : {
+      "User-Agent" : "azsdk-java-com.azure.resourcemanager.resources.fluentcore.policy/null (1.8.0_221; Windows 10 10.0)"
+    },
+    "Response" : {
       "date" : "Thu, 18 Jun 2020 03:49:14 GMT",
       "server" : "Microsoft-HTTPAPI/2.0",
       "content-length" : "134",
@@ -1589,23 +1145,10 @@
     },
     "Response" : {
       "date" : "Thu, 18 Jun 2020 03:52:58 GMT",
->>>>>>> 846f5853
-      "server" : "Microsoft-HTTPAPI/2.0",
-      "content-length" : "0",
-      "expires" : "-1",
-      "retry-after" : "0",
-<<<<<<< HEAD
-      "x-ms-ratelimit-remaining-subscription-reads" : "11960",
-      "StatusCode" : "200",
-      "pragma" : "no-cache",
-      "x-ms-correlation-request-id" : "0f92eabe-3f33-408c-8284-8654a77ec68d",
-      "strict-transport-security" : "max-age=31536000; includeSubDomains",
-      "x-content-type-options" : "nosniff",
-      "x-ms-ratelimit-remaining-resource" : "Microsoft.Compute/GetOperation3Min;14978,Microsoft.Compute/GetOperation30Min;29966",
-      "x-ms-routing-request-id" : "SOUTHEASTASIA:20200518T070600Z:0f92eabe-3f33-408c-8284-8654a77ec68d",
-      "cache-control" : "no-cache",
-      "x-ms-request-id" : "3a53dd83-a0ca-4836-bef2-326fb12f03bf",
-=======
+      "server" : "Microsoft-HTTPAPI/2.0",
+      "content-length" : "0",
+      "expires" : "-1",
+      "retry-after" : "0",
       "x-ms-ratelimit-remaining-subscription-reads" : "9102",
       "StatusCode" : "200",
       "pragma" : "no-cache",
@@ -1616,43 +1159,10 @@
       "x-ms-routing-request-id" : "SOUTHEASTASIA:20200618T035258Z:36450dc4-d78e-427f-a7c1-87a00eb6ca45",
       "cache-control" : "no-cache",
       "x-ms-request-id" : "35f6b47b-2894-483c-b2b8-19ee6b867926",
->>>>>>> 846f5853
       "Body" : ""
     }
   }, {
     "Method" : "PUT",
-<<<<<<< HEAD
-    "Uri" : "http://localhost:1234/subscriptions/00000000-0000-0000-0000-000000000000/resourceGroups/javacsmrg07415/providers/Microsoft.Compute/disks/dsk-96b210236?api-version=2019-07-01",
-    "Headers" : {
-      "User-Agent" : "azsdk-java-com.azure.management.compute/2.0.0 (1.8.0_221; Windows 10 10.0)",
-      "Content-Type" : "application/json"
-    },
-    "Response" : {
-      "date" : "Mon, 18 May 2020 07:06:05 GMT",
-      "server" : "Microsoft-HTTPAPI/2.0",
-      "content-length" : "582",
-      "expires" : "-1",
-      "x-ms-served-by" : "cf00aa19-e046-40ac-861d-45a82e8cd03f_132229950838493465",
-      "x-ms-ratelimit-remaining-subscription-writes" : "1192",
-      "retry-after" : "0",
-      "StatusCode" : "202",
-      "pragma" : "no-cache",
-      "x-ms-correlation-request-id" : "bd5876cb-d07a-4174-9d4e-483e6f35dd9d",
-      "strict-transport-security" : "max-age=31536000; includeSubDomains",
-      "x-content-type-options" : "nosniff",
-      "x-ms-ratelimit-remaining-resource" : "Microsoft.Compute/CreateUpdateDisks3Min;999,Microsoft.Compute/CreateUpdateDisks30Min;7990",
-      "x-ms-routing-request-id" : "SOUTHEASTASIA:20200518T070606Z:bd5876cb-d07a-4174-9d4e-483e6f35dd9d",
-      "content-type" : "application/json; charset=utf-8",
-      "location" : "http://localhost:1234/subscriptions/00000000-0000-0000-0000-000000000000/providers/Microsoft.Compute/locations/eastus/DiskOperations/a89660b8-fabd-4359-b410-dbfd2b52e6b8?monitor=true&api-version=2019-07-01",
-      "cache-control" : "no-cache",
-      "x-ms-request-id" : "a89660b8-fabd-4359-b410-dbfd2b52e6b8",
-      "Body" : "{\r\n  \"name\": \"dsk-96b210236\",\r\n  \"location\": \"eastus\",\r\n  \"tags\": {},\r\n  \"properties\": {\r\n    \"osType\": \"Linux\",\r\n    \"creationData\": {\r\n      \"createOption\": \"Import\",\r\n      \"storageAccountId\": \"/subscriptions/00000000-0000-0000-0000-000000000000/resourcegroups/javacsmrg07415/providers/Microsoft.Storage/storageAccounts/stg4e132363e80\",\r\n      \"sourceUri\": \"https://stg4e132363e80.blob.core.windows.net/vhds/myvm6-os-disk-129c6624-3aff-4db7-b135-718628d4097b.vhd\"\r\n    },\r\n    \"provisioningState\": \"Updating\",\r\n    \"diskSizeBytes\": 32212254720,\r\n    \"isArmResource\": true\r\n  }\r\n}",
-      "azure-asyncoperation" : "http://localhost:1234/subscriptions/00000000-0000-0000-0000-000000000000/providers/Microsoft.Compute/locations/eastus/DiskOperations/a89660b8-fabd-4359-b410-dbfd2b52e6b8?api-version=2019-07-01"
-    }
-  }, {
-    "Method" : "GET",
-    "Uri" : "http://localhost:1234/subscriptions/00000000-0000-0000-0000-000000000000/providers/Microsoft.Compute/locations/eastus/DiskOperations/a89660b8-fabd-4359-b410-dbfd2b52e6b8?api-version=2019-07-01",
-=======
     "Uri" : "http://localhost:1234/subscriptions/00000000-0000-0000-0000-000000000000/resourceGroups/javacsmrg57885/providers/Microsoft.Compute/disks/dsk-678865118?api-version=2019-11-01",
     "Headers" : {
       "User-Agent" : "azsdk-java-com.azure.resourcemanager.compute/2.0.0-beta.1 (1.8.0_221; Windows 10 10.0)",
@@ -1683,35 +1193,10 @@
   }, {
     "Method" : "GET",
     "Uri" : "http://localhost:1234/subscriptions/00000000-0000-0000-0000-000000000000/providers/Microsoft.Compute/locations/eastus/DiskOperations/3dd5c63d-5a2a-4806-aced-a9039b97c701?api-version=2019-11-01",
->>>>>>> 846f5853
-    "Headers" : {
-      "User-Agent" : "azsdk-java-com.azure.resourcemanager.resources.fluentcore.policy/null (1.8.0_221; Windows 10 10.0)"
-    },
-    "Response" : {
-<<<<<<< HEAD
-      "date" : "Mon, 18 May 2020 07:06:35 GMT",
-      "server" : "Microsoft-HTTPAPI/2.0",
-      "content-length" : "1155",
-      "expires" : "-1",
-      "x-ms-served-by" : "cf00aa19-e046-40ac-861d-45a82e8cd03f_132229950838493465",
-      "retry-after" : "0",
-      "x-ms-ratelimit-remaining-subscription-reads" : "11986",
-      "StatusCode" : "200",
-      "pragma" : "no-cache",
-      "x-ms-correlation-request-id" : "b3d8522e-1aee-4c06-b148-2870ebcd634d",
-      "strict-transport-security" : "max-age=31536000; includeSubDomains",
-      "x-content-type-options" : "nosniff",
-      "x-ms-ratelimit-remaining-resource" : "Microsoft.Compute/GetOperation3Min;49998,Microsoft.Compute/GetOperation30Min;399980",
-      "x-ms-routing-request-id" : "SOUTHEASTASIA:20200518T070636Z:b3d8522e-1aee-4c06-b148-2870ebcd634d",
-      "content-type" : "application/json; charset=utf-8",
-      "cache-control" : "no-cache",
-      "x-ms-request-id" : "2ab86469-329e-46f0-b0de-34ec4f59289f",
-      "Body" : "{\r\n  \"startTime\": \"2020-05-18T07:06:05.7166303+00:00\",\r\n  \"endTime\": \"2020-05-18T07:06:06.4666577+00:00\",\r\n  \"status\": \"Succeeded\",\r\n  \"properties\": {\r\n    \"output\": {\"name\":\"dsk-96b210236\",\"id\":\"/subscriptions/00000000-0000-0000-0000-000000000000/resourceGroups/javacsmrg07415/providers/Microsoft.Compute/disks/dsk-96b210236\",\"type\":\"Microsoft.Compute/disks\",\"location\":\"eastus\",\"tags\":{},\"sku\":{\"name\":\"Standard_LRS\",\"tier\":\"Standard\"},\"properties\":{\"osType\":\"Linux\",\"creationData\":{\"createOption\":\"Import\",\"storageAccountId\":\"/subscriptions/00000000-0000-0000-0000-000000000000/resourcegroups/javacsmrg07415/providers/Microsoft.Storage/storageAccounts/stg4e132363e80\",\"sourceUri\":\"https://stg4e132363e80.blob.core.windows.net/vhds/myvm6-os-disk-129c6624-3aff-4db7-b135-718628d4097b.vhd\"},\"diskSizeGB\":30,\"diskIOPSReadWrite\":500,\"diskMBpsReadWrite\":60,\"encryption\":{\"type\":\"EncryptionAtRestWithPlatformKey\"},\"timeCreated\":\"2020-05-18T07:06:05.7947605+00:00\",\"provisioningState\":\"Succeeded\",\"diskState\":\"Unattached\",\"diskSizeBytes\":32212254720,\"uniqueId\":\"5cab3c0b-b07e-42e9-8816-dc73c879d441\"}}\r\n  },\r\n  \"name\": \"a89660b8-fabd-4359-b410-dbfd2b52e6b8\"\r\n}"
-    }
-  }, {
-    "Method" : "GET",
-    "Uri" : "http://localhost:1234/subscriptions/00000000-0000-0000-0000-000000000000/resourceGroups/javacsmrg07415/providers/Microsoft.Compute/disks/dsk-96b210236?api-version=2019-07-01",
-=======
+    "Headers" : {
+      "User-Agent" : "azsdk-java-com.azure.resourcemanager.resources.fluentcore.policy/null (1.8.0_221; Windows 10 10.0)"
+    },
+    "Response" : {
       "date" : "Thu, 18 Jun 2020 03:53:03 GMT",
       "server" : "Microsoft-HTTPAPI/2.0",
       "content-length" : "1338",
@@ -1734,41 +1219,10 @@
   }, {
     "Method" : "GET",
     "Uri" : "http://localhost:1234/subscriptions/00000000-0000-0000-0000-000000000000/resourceGroups/javacsmrg57885/providers/Microsoft.Compute/disks/dsk-678865118?api-version=2019-11-01",
->>>>>>> 846f5853
-    "Headers" : {
-      "User-Agent" : "azsdk-java-com.azure.resourcemanager.resources.fluentcore.policy/null (1.8.0_221; Windows 10 10.0)"
-    },
-    "Response" : {
-<<<<<<< HEAD
-      "date" : "Mon, 18 May 2020 07:07:06 GMT",
-      "server" : "Microsoft-HTTPAPI/2.0",
-      "content-length" : "1114",
-      "expires" : "-1",
-      "x-ms-served-by" : "cf00aa19-e046-40ac-861d-45a82e8cd03f_132229950838493465",
-      "retry-after" : "0",
-      "x-ms-ratelimit-remaining-subscription-reads" : "11991",
-      "StatusCode" : "200",
-      "pragma" : "no-cache",
-      "x-ms-correlation-request-id" : "920d6d52-2595-44ba-bffc-444b2cb02a99",
-      "strict-transport-security" : "max-age=31536000; includeSubDomains",
-      "x-content-type-options" : "nosniff",
-      "x-ms-ratelimit-remaining-resource" : "Microsoft.Compute/LowCostGet3Min;4996,Microsoft.Compute/LowCostGet30Min;39954",
-      "x-ms-routing-request-id" : "SOUTHEASTASIA:20200518T070707Z:920d6d52-2595-44ba-bffc-444b2cb02a99",
-      "content-type" : "application/json; charset=utf-8",
-      "cache-control" : "no-cache",
-      "x-ms-request-id" : "c7c04f31-9f3e-4b1a-ad51-d6499006e2d9",
-      "Body" : "{\r\n  \"name\": \"dsk-96b210236\",\r\n  \"id\": \"/subscriptions/00000000-0000-0000-0000-000000000000/resourceGroups/javacsmrg07415/providers/Microsoft.Compute/disks/dsk-96b210236\",\r\n  \"type\": \"Microsoft.Compute/disks\",\r\n  \"location\": \"eastus\",\r\n  \"tags\": {},\r\n  \"sku\": {\r\n    \"name\": \"Standard_LRS\",\r\n    \"tier\": \"Standard\"\r\n  },\r\n  \"properties\": {\r\n    \"osType\": \"Linux\",\r\n    \"creationData\": {\r\n      \"createOption\": \"Import\",\r\n      \"storageAccountId\": \"/subscriptions/00000000-0000-0000-0000-000000000000/resourcegroups/javacsmrg07415/providers/Microsoft.Storage/storageAccounts/stg4e132363e80\",\r\n      \"sourceUri\": \"https://stg4e132363e80.blob.core.windows.net/vhds/myvm6-os-disk-129c6624-3aff-4db7-b135-718628d4097b.vhd\"\r\n    },\r\n    \"diskSizeGB\": 30,\r\n    \"diskIOPSReadWrite\": 500,\r\n    \"diskMBpsReadWrite\": 60,\r\n    \"encryption\": {\r\n      \"type\": \"EncryptionAtRestWithPlatformKey\"\r\n    },\r\n    \"timeCreated\": \"2020-05-18T07:06:05.7947605+00:00\",\r\n    \"provisioningState\": \"Succeeded\",\r\n    \"diskState\": \"Unattached\",\r\n    \"diskSizeBytes\": 32212254720,\r\n    \"uniqueId\": \"5cab3c0b-b07e-42e9-8816-dc73c879d441\"\r\n  }\r\n}"
-    }
-  }, {
-    "Method" : "PUT",
-    "Uri" : "http://localhost:1234/subscriptions/00000000-0000-0000-0000-000000000000/resourceGroups/javacsmrg07415/providers/Microsoft.Network/virtualNetworks/vnet69872361b2?api-version=2019-06-01",
-    "Headers" : {
-      "User-Agent" : "azsdk-java-com.azure.management.network/2.0.0 (1.8.0_221; Windows 10 10.0)",
-      "Content-Type" : "application/json"
-    },
-    "Response" : {
-      "date" : "Mon, 18 May 2020 07:07:14 GMT",
-=======
+    "Headers" : {
+      "User-Agent" : "azsdk-java-com.azure.resourcemanager.resources.fluentcore.policy/null (1.8.0_221; Windows 10 10.0)"
+    },
+    "Response" : {
       "date" : "Thu, 18 Jun 2020 03:53:03 GMT",
       "server" : "Microsoft-HTTPAPI/2.0",
       "content-length" : "1113",
@@ -1797,31 +1251,10 @@
     },
     "Response" : {
       "date" : "Thu, 18 Jun 2020 03:53:08 GMT",
->>>>>>> 846f5853
       "server" : "Microsoft-HTTPAPI/2.0",
       "azure-asyncnotification" : "Enabled",
       "content-length" : "1342",
       "expires" : "-1",
-<<<<<<< HEAD
-      "x-ms-ratelimit-remaining-subscription-writes" : "1191",
-      "retry-after" : "0",
-      "StatusCode" : "201",
-      "pragma" : "no-cache",
-      "x-ms-correlation-request-id" : "da72b7d5-75a3-423b-88dd-08a01e0dae4c",
-      "strict-transport-security" : "max-age=31536000; includeSubDomains",
-      "x-ms-arm-service-request-id" : "1ad0344d-0a55-4670-9e30-ef64e8a67455",
-      "x-content-type-options" : "nosniff",
-      "x-ms-routing-request-id" : "SOUTHEASTASIA:20200518T070715Z:da72b7d5-75a3-423b-88dd-08a01e0dae4c",
-      "content-type" : "application/json; charset=utf-8",
-      "cache-control" : "no-cache",
-      "x-ms-request-id" : "cb2c8218-8a59-4b6e-87f0-ac10af1591b9",
-      "Body" : "{\r\n  \"name\": \"vnet69872361b2\",\r\n  \"id\": \"/subscriptions/00000000-0000-0000-0000-000000000000/resourceGroups/javacsmrg07415/providers/Microsoft.Network/virtualNetworks/vnet69872361b2\",\r\n  \"etag\": \"W/\\\"b1409e58-4296-4a33-b8f1-cd69e3fc0995\\\"\",\r\n  \"type\": \"Microsoft.Network/virtualNetworks\",\r\n  \"location\": \"eastus\",\r\n  \"tags\": {},\r\n  \"properties\": {\r\n    \"provisioningState\": \"Updating\",\r\n    \"resourceGuid\": \"905dcd89-f1ac-4ebb-9b89-8c00d422bb19\",\r\n    \"addressSpace\": {\r\n      \"addressPrefixes\": [\r\n        \"10.0.0.0/28\"\r\n      ]\r\n    },\r\n    \"dhcpOptions\": {\r\n      \"dnsServers\": []\r\n    },\r\n    \"subnets\": [\r\n      {\r\n        \"name\": \"subnet1\",\r\n        \"id\": \"/subscriptions/00000000-0000-0000-0000-000000000000/resourceGroups/javacsmrg07415/providers/Microsoft.Network/virtualNetworks/vnet69872361b2/subnets/subnet1\",\r\n        \"etag\": \"W/\\\"b1409e58-4296-4a33-b8f1-cd69e3fc0995\\\"\",\r\n        \"properties\": {\r\n          \"provisioningState\": \"Updating\",\r\n          \"addressPrefix\": \"10.0.0.0/28\",\r\n          \"delegations\": [],\r\n          \"privateEndpointNetworkPolicies\": \"Enabled\",\r\n          \"privateLinkServiceNetworkPolicies\": \"Enabled\"\r\n        },\r\n        \"type\": \"Microsoft.Network/virtualNetworks/subnets\"\r\n      }\r\n    ],\r\n    \"virtualNetworkPeerings\": [],\r\n    \"enableDdosProtection\": false,\r\n    \"enableVmProtection\": false\r\n  }\r\n}",
-      "azure-asyncoperation" : "http://localhost:1234/subscriptions/00000000-0000-0000-0000-000000000000/providers/Microsoft.Network/locations/eastus/operations/cb2c8218-8a59-4b6e-87f0-ac10af1591b9?api-version=2019-06-01"
-    }
-  }, {
-    "Method" : "GET",
-    "Uri" : "http://localhost:1234/subscriptions/00000000-0000-0000-0000-000000000000/providers/Microsoft.Network/locations/eastus/operations/cb2c8218-8a59-4b6e-87f0-ac10af1591b9?api-version=2019-06-01",
-=======
       "x-ms-ratelimit-remaining-subscription-writes" : "1168",
       "retry-after" : "0",
       "StatusCode" : "201",
@@ -1840,33 +1273,15 @@
   }, {
     "Method" : "GET",
     "Uri" : "http://localhost:1234/subscriptions/00000000-0000-0000-0000-000000000000/providers/Microsoft.Network/locations/eastus/operations/3358d84b-050e-4f97-a773-f6bda537df90?api-version=2019-06-01",
->>>>>>> 846f5853
-    "Headers" : {
-      "User-Agent" : "azsdk-java-com.azure.resourcemanager.resources.fluentcore.policy/null (1.8.0_221; Windows 10 10.0)"
-    },
-    "Response" : {
-<<<<<<< HEAD
-      "date" : "Mon, 18 May 2020 07:07:45 GMT",
-=======
+    "Headers" : {
+      "User-Agent" : "azsdk-java-com.azure.resourcemanager.resources.fluentcore.policy/null (1.8.0_221; Windows 10 10.0)"
+    },
+    "Response" : {
       "date" : "Thu, 18 Jun 2020 03:53:12 GMT",
->>>>>>> 846f5853
       "server" : "Microsoft-HTTPAPI/2.0",
       "content-length" : "29",
       "expires" : "-1",
       "retry-after" : "0",
-<<<<<<< HEAD
-      "x-ms-ratelimit-remaining-subscription-reads" : "11963",
-      "StatusCode" : "200",
-      "pragma" : "no-cache",
-      "x-ms-correlation-request-id" : "8e29b2f4-81d2-43e1-8dec-aa804b00ac4f",
-      "strict-transport-security" : "max-age=31536000; includeSubDomains",
-      "x-ms-arm-service-request-id" : "3266e53b-0ec4-4c73-b3fe-2b9dc216b838",
-      "x-content-type-options" : "nosniff",
-      "x-ms-routing-request-id" : "SOUTHEASTASIA:20200518T070746Z:8e29b2f4-81d2-43e1-8dec-aa804b00ac4f",
-      "content-type" : "application/json; charset=utf-8",
-      "cache-control" : "no-cache",
-      "x-ms-request-id" : "275d0494-dbbb-4a84-9fa3-94d80840bd63",
-=======
       "x-ms-ratelimit-remaining-subscription-reads" : "10237",
       "StatusCode" : "200",
       "pragma" : "no-cache",
@@ -1878,54 +1293,20 @@
       "content-type" : "application/json; charset=utf-8",
       "cache-control" : "no-cache",
       "x-ms-request-id" : "764d2f56-5e73-424e-8d0b-00aefa6176f1",
->>>>>>> 846f5853
       "Body" : "{\r\n  \"status\": \"Succeeded\"\r\n}"
     }
   }, {
     "Method" : "GET",
-<<<<<<< HEAD
-    "Uri" : "http://localhost:1234/subscriptions/00000000-0000-0000-0000-000000000000/resourceGroups/javacsmrg07415/providers/Microsoft.Network/virtualNetworks/vnet69872361b2?api-version=2019-06-01",
-=======
     "Uri" : "http://localhost:1234/subscriptions/00000000-0000-0000-0000-000000000000/resourceGroups/javacsmrg57885/providers/Microsoft.Network/virtualNetworks/vnet0704561f7a?api-version=2019-06-01",
->>>>>>> 846f5853
-    "Headers" : {
-      "User-Agent" : "azsdk-java-com.azure.resourcemanager.resources.fluentcore.policy/null (1.8.0_221; Windows 10 10.0)"
-    },
-    "Response" : {
-<<<<<<< HEAD
-      "date" : "Mon, 18 May 2020 07:08:16 GMT",
-=======
+    "Headers" : {
+      "User-Agent" : "azsdk-java-com.azure.resourcemanager.resources.fluentcore.policy/null (1.8.0_221; Windows 10 10.0)"
+    },
+    "Response" : {
       "date" : "Thu, 18 Jun 2020 03:53:13 GMT",
->>>>>>> 846f5853
       "server" : "Microsoft-HTTPAPI/2.0",
       "content-length" : "1344",
       "expires" : "-1",
       "retry-after" : "0",
-<<<<<<< HEAD
-      "x-ms-ratelimit-remaining-subscription-reads" : "11968",
-      "StatusCode" : "200",
-      "pragma" : "no-cache",
-      "x-ms-correlation-request-id" : "462c525a-4714-464f-91fa-1a76cdb90972",
-      "strict-transport-security" : "max-age=31536000; includeSubDomains",
-      "x-ms-arm-service-request-id" : "f30736ae-7c05-46b7-b9aa-11f674f0849e",
-      "x-content-type-options" : "nosniff",
-      "x-ms-routing-request-id" : "SOUTHEASTASIA:20200518T070817Z:462c525a-4714-464f-91fa-1a76cdb90972",
-      "etag" : "W/\"91da64c8-690a-4d0d-82a5-6141e1cd81dc\"",
-      "content-type" : "application/json; charset=utf-8",
-      "cache-control" : "no-cache",
-      "x-ms-request-id" : "98039636-359e-4579-a6e1-4c3db46a0eec",
-      "Body" : "{\r\n  \"name\": \"vnet69872361b2\",\r\n  \"id\": \"/subscriptions/00000000-0000-0000-0000-000000000000/resourceGroups/javacsmrg07415/providers/Microsoft.Network/virtualNetworks/vnet69872361b2\",\r\n  \"etag\": \"W/\\\"91da64c8-690a-4d0d-82a5-6141e1cd81dc\\\"\",\r\n  \"type\": \"Microsoft.Network/virtualNetworks\",\r\n  \"location\": \"eastus\",\r\n  \"tags\": {},\r\n  \"properties\": {\r\n    \"provisioningState\": \"Succeeded\",\r\n    \"resourceGuid\": \"905dcd89-f1ac-4ebb-9b89-8c00d422bb19\",\r\n    \"addressSpace\": {\r\n      \"addressPrefixes\": [\r\n        \"10.0.0.0/28\"\r\n      ]\r\n    },\r\n    \"dhcpOptions\": {\r\n      \"dnsServers\": []\r\n    },\r\n    \"subnets\": [\r\n      {\r\n        \"name\": \"subnet1\",\r\n        \"id\": \"/subscriptions/00000000-0000-0000-0000-000000000000/resourceGroups/javacsmrg07415/providers/Microsoft.Network/virtualNetworks/vnet69872361b2/subnets/subnet1\",\r\n        \"etag\": \"W/\\\"91da64c8-690a-4d0d-82a5-6141e1cd81dc\\\"\",\r\n        \"properties\": {\r\n          \"provisioningState\": \"Succeeded\",\r\n          \"addressPrefix\": \"10.0.0.0/28\",\r\n          \"delegations\": [],\r\n          \"privateEndpointNetworkPolicies\": \"Enabled\",\r\n          \"privateLinkServiceNetworkPolicies\": \"Enabled\"\r\n        },\r\n        \"type\": \"Microsoft.Network/virtualNetworks/subnets\"\r\n      }\r\n    ],\r\n    \"virtualNetworkPeerings\": [],\r\n    \"enableDdosProtection\": false,\r\n    \"enableVmProtection\": false\r\n  }\r\n}"
-    }
-  }, {
-    "Method" : "PUT",
-    "Uri" : "http://localhost:1234/subscriptions/00000000-0000-0000-0000-000000000000/resourceGroups/javacsmrg07415/providers/Microsoft.Network/networkInterfaces/nicmyvm6e6d9767754?api-version=2019-06-01",
-    "Headers" : {
-      "User-Agent" : "azsdk-java-com.azure.management.network/2.0.0 (1.8.0_221; Windows 10 10.0)",
-      "Content-Type" : "application/json"
-    },
-    "Response" : {
-      "date" : "Mon, 18 May 2020 07:08:24 GMT",
-=======
       "x-ms-ratelimit-remaining-subscription-reads" : "10263",
       "StatusCode" : "200",
       "pragma" : "no-cache",
@@ -1949,31 +1330,10 @@
     },
     "Response" : {
       "date" : "Thu, 18 Jun 2020 03:53:19 GMT",
->>>>>>> 846f5853
       "server" : "Microsoft-HTTPAPI/2.0",
       "azure-asyncnotification" : "Enabled",
       "content-length" : "1647",
       "expires" : "-1",
-<<<<<<< HEAD
-      "x-ms-ratelimit-remaining-subscription-writes" : "1194",
-      "retry-after" : "0",
-      "StatusCode" : "201",
-      "pragma" : "no-cache",
-      "x-ms-correlation-request-id" : "13349ffe-3c06-40af-9925-db2a9e345246",
-      "strict-transport-security" : "max-age=31536000; includeSubDomains",
-      "x-ms-arm-service-request-id" : "0e38cc3b-dc35-483e-a799-df54f4cbd1f9",
-      "x-content-type-options" : "nosniff",
-      "x-ms-routing-request-id" : "SOUTHEASTASIA:20200518T070825Z:13349ffe-3c06-40af-9925-db2a9e345246",
-      "content-type" : "application/json; charset=utf-8",
-      "cache-control" : "no-cache",
-      "x-ms-request-id" : "f50cf632-ea26-4fbf-a4f9-1b0727c124ca",
-      "Body" : "{\r\n  \"name\": \"nicmyvm6e6d9767754\",\r\n  \"id\": \"/subscriptions/00000000-0000-0000-0000-000000000000/resourceGroups/javacsmrg07415/providers/Microsoft.Network/networkInterfaces/nicmyvm6e6d9767754\",\r\n  \"etag\": \"W/\\\"32c456fc-4a32-4eac-9f5b-ea790c059588\\\"\",\r\n  \"location\": \"eastus\",\r\n  \"tags\": {},\r\n  \"properties\": {\r\n    \"provisioningState\": \"Succeeded\",\r\n    \"resourceGuid\": \"40a0d196-0f75-4e05-8ec1-83fbf6e9ce4e\",\r\n    \"ipConfigurations\": [\r\n      {\r\n        \"name\": \"primary\",\r\n        \"id\": \"/subscriptions/00000000-0000-0000-0000-000000000000/resourceGroups/javacsmrg07415/providers/Microsoft.Network/networkInterfaces/nicmyvm6e6d9767754/ipConfigurations/primary\",\r\n        \"etag\": \"W/\\\"32c456fc-4a32-4eac-9f5b-ea790c059588\\\"\",\r\n        \"type\": \"Microsoft.Network/networkInterfaces/ipConfigurations\",\r\n        \"properties\": {\r\n          \"provisioningState\": \"Succeeded\",\r\n          \"privateIPAddress\": \"10.0.0.4\",\r\n          \"privateIPAllocationMethod\": \"Dynamic\",\r\n          \"subnet\": {\r\n            \"id\": \"/subscriptions/00000000-0000-0000-0000-000000000000/resourceGroups/javacsmrg07415/providers/Microsoft.Network/virtualNetworks/vnet69872361b2/subnets/subnet1\"\r\n          },\r\n          \"primary\": true,\r\n          \"privateIPAddressVersion\": \"IPv4\"\r\n        }\r\n      }\r\n    ],\r\n    \"dnsSettings\": {\r\n      \"dnsServers\": [],\r\n      \"appliedDnsServers\": [],\r\n      \"internalDomainNameSuffix\": \"rhgv1efm4g3u3g2jrqaniiv1db.bx.internal.cloudapp.net\"\r\n    },\r\n    \"enableAcceleratedNetworking\": false,\r\n    \"enableIPForwarding\": false,\r\n    \"hostedWorkloads\": [],\r\n    \"tapConfigurations\": []\r\n  },\r\n  \"type\": \"Microsoft.Network/networkInterfaces\"\r\n}",
-      "azure-asyncoperation" : "http://localhost:1234/subscriptions/00000000-0000-0000-0000-000000000000/providers/Microsoft.Network/locations/eastus/operations/f50cf632-ea26-4fbf-a4f9-1b0727c124ca?api-version=2019-06-01"
-    }
-  }, {
-    "Method" : "GET",
-    "Uri" : "http://localhost:1234/subscriptions/00000000-0000-0000-0000-000000000000/providers/Microsoft.Network/locations/eastus/operations/f50cf632-ea26-4fbf-a4f9-1b0727c124ca?api-version=2019-06-01",
-=======
       "x-ms-ratelimit-remaining-subscription-writes" : "1172",
       "retry-after" : "0",
       "StatusCode" : "201",
@@ -1992,33 +1352,15 @@
   }, {
     "Method" : "GET",
     "Uri" : "http://localhost:1234/subscriptions/00000000-0000-0000-0000-000000000000/providers/Microsoft.Network/locations/eastus/operations/960c19a7-1122-41a6-833a-54bfdad01b5d?api-version=2019-06-01",
->>>>>>> 846f5853
-    "Headers" : {
-      "User-Agent" : "azsdk-java-com.azure.resourcemanager.resources.fluentcore.policy/null (1.8.0_221; Windows 10 10.0)"
-    },
-    "Response" : {
-<<<<<<< HEAD
-      "date" : "Mon, 18 May 2020 07:08:55 GMT",
-=======
+    "Headers" : {
+      "User-Agent" : "azsdk-java-com.azure.resourcemanager.resources.fluentcore.policy/null (1.8.0_221; Windows 10 10.0)"
+    },
+    "Response" : {
       "date" : "Thu, 18 Jun 2020 03:53:49 GMT",
->>>>>>> 846f5853
       "server" : "Microsoft-HTTPAPI/2.0",
       "content-length" : "29",
       "expires" : "-1",
       "retry-after" : "0",
-<<<<<<< HEAD
-      "x-ms-ratelimit-remaining-subscription-reads" : "11975",
-      "StatusCode" : "200",
-      "pragma" : "no-cache",
-      "x-ms-correlation-request-id" : "d1442a9f-af96-4992-886f-39263a8c3d60",
-      "strict-transport-security" : "max-age=31536000; includeSubDomains",
-      "x-ms-arm-service-request-id" : "2c6da4c6-671c-435b-a61d-dcd98933d4f6",
-      "x-content-type-options" : "nosniff",
-      "x-ms-routing-request-id" : "SOUTHEASTASIA:20200518T070856Z:d1442a9f-af96-4992-886f-39263a8c3d60",
-      "content-type" : "application/json; charset=utf-8",
-      "cache-control" : "no-cache",
-      "x-ms-request-id" : "90895a21-6eeb-497b-876d-48feea6b1ce3",
-=======
       "x-ms-ratelimit-remaining-subscription-reads" : "9084",
       "StatusCode" : "200",
       "pragma" : "no-cache",
@@ -2030,54 +1372,20 @@
       "content-type" : "application/json; charset=utf-8",
       "cache-control" : "no-cache",
       "x-ms-request-id" : "5f75ecb4-3a57-4ce3-a5fc-7d9ad9e3c2eb",
->>>>>>> 846f5853
       "Body" : "{\r\n  \"status\": \"Succeeded\"\r\n}"
     }
   }, {
     "Method" : "GET",
-<<<<<<< HEAD
-    "Uri" : "http://localhost:1234/subscriptions/00000000-0000-0000-0000-000000000000/resourceGroups/javacsmrg07415/providers/Microsoft.Network/networkInterfaces/nicmyvm6e6d9767754?api-version=2019-06-01",
-=======
     "Uri" : "http://localhost:1234/subscriptions/00000000-0000-0000-0000-000000000000/resourceGroups/javacsmrg57885/providers/Microsoft.Network/networkInterfaces/nicmyvm650d18974fa?api-version=2019-06-01",
->>>>>>> 846f5853
-    "Headers" : {
-      "User-Agent" : "azsdk-java-com.azure.resourcemanager.resources.fluentcore.policy/null (1.8.0_221; Windows 10 10.0)"
-    },
-    "Response" : {
-<<<<<<< HEAD
-      "date" : "Mon, 18 May 2020 07:09:25 GMT",
-=======
+    "Headers" : {
+      "User-Agent" : "azsdk-java-com.azure.resourcemanager.resources.fluentcore.policy/null (1.8.0_221; Windows 10 10.0)"
+    },
+    "Response" : {
       "date" : "Thu, 18 Jun 2020 03:53:51 GMT",
->>>>>>> 846f5853
       "server" : "Microsoft-HTTPAPI/2.0",
       "content-length" : "1647",
       "expires" : "-1",
       "retry-after" : "0",
-<<<<<<< HEAD
-      "x-ms-ratelimit-remaining-subscription-reads" : "11954",
-      "StatusCode" : "200",
-      "pragma" : "no-cache",
-      "x-ms-correlation-request-id" : "ffcb885a-4ed7-473d-a8c3-b3f1a3d88d16",
-      "strict-transport-security" : "max-age=31536000; includeSubDomains",
-      "x-ms-arm-service-request-id" : "8acd60b8-5a82-4215-b32c-9693b0152ee2",
-      "x-content-type-options" : "nosniff",
-      "x-ms-routing-request-id" : "SOUTHEASTASIA:20200518T070926Z:ffcb885a-4ed7-473d-a8c3-b3f1a3d88d16",
-      "etag" : "W/\"32c456fc-4a32-4eac-9f5b-ea790c059588\"",
-      "content-type" : "application/json; charset=utf-8",
-      "cache-control" : "no-cache",
-      "x-ms-request-id" : "228dfedf-45d2-4ac0-9493-bd9fd8816a1c",
-      "Body" : "{\r\n  \"name\": \"nicmyvm6e6d9767754\",\r\n  \"id\": \"/subscriptions/00000000-0000-0000-0000-000000000000/resourceGroups/javacsmrg07415/providers/Microsoft.Network/networkInterfaces/nicmyvm6e6d9767754\",\r\n  \"etag\": \"W/\\\"32c456fc-4a32-4eac-9f5b-ea790c059588\\\"\",\r\n  \"location\": \"eastus\",\r\n  \"tags\": {},\r\n  \"properties\": {\r\n    \"provisioningState\": \"Succeeded\",\r\n    \"resourceGuid\": \"40a0d196-0f75-4e05-8ec1-83fbf6e9ce4e\",\r\n    \"ipConfigurations\": [\r\n      {\r\n        \"name\": \"primary\",\r\n        \"id\": \"/subscriptions/00000000-0000-0000-0000-000000000000/resourceGroups/javacsmrg07415/providers/Microsoft.Network/networkInterfaces/nicmyvm6e6d9767754/ipConfigurations/primary\",\r\n        \"etag\": \"W/\\\"32c456fc-4a32-4eac-9f5b-ea790c059588\\\"\",\r\n        \"type\": \"Microsoft.Network/networkInterfaces/ipConfigurations\",\r\n        \"properties\": {\r\n          \"provisioningState\": \"Succeeded\",\r\n          \"privateIPAddress\": \"10.0.0.4\",\r\n          \"privateIPAllocationMethod\": \"Dynamic\",\r\n          \"subnet\": {\r\n            \"id\": \"/subscriptions/00000000-0000-0000-0000-000000000000/resourceGroups/javacsmrg07415/providers/Microsoft.Network/virtualNetworks/vnet69872361b2/subnets/subnet1\"\r\n          },\r\n          \"primary\": true,\r\n          \"privateIPAddressVersion\": \"IPv4\"\r\n        }\r\n      }\r\n    ],\r\n    \"dnsSettings\": {\r\n      \"dnsServers\": [],\r\n      \"appliedDnsServers\": [],\r\n      \"internalDomainNameSuffix\": \"rhgv1efm4g3u3g2jrqaniiv1db.bx.internal.cloudapp.net\"\r\n    },\r\n    \"enableAcceleratedNetworking\": false,\r\n    \"enableIPForwarding\": false,\r\n    \"hostedWorkloads\": [],\r\n    \"tapConfigurations\": []\r\n  },\r\n  \"type\": \"Microsoft.Network/networkInterfaces\"\r\n}"
-    }
-  }, {
-    "Method" : "PUT",
-    "Uri" : "http://localhost:1234/subscriptions/00000000-0000-0000-0000-000000000000/resourceGroups/javacsmrg07415/providers/Microsoft.Compute/virtualMachines/myvm6?api-version=2019-03-01",
-    "Headers" : {
-      "User-Agent" : "azsdk-java-com.azure.management.compute/2.0.0 (1.8.0_221; Windows 10 10.0)",
-      "Content-Type" : "application/json"
-    },
-    "Response" : {
-      "date" : "Mon, 18 May 2020 07:09:34 GMT",
-=======
       "x-ms-ratelimit-remaining-subscription-reads" : "9087",
       "StatusCode" : "200",
       "pragma" : "no-cache",
@@ -2101,31 +1409,10 @@
     },
     "Response" : {
       "date" : "Thu, 18 Jun 2020 03:53:58 GMT",
->>>>>>> 846f5853
       "server" : "Microsoft-HTTPAPI/2.0",
       "azure-asyncnotification" : "Enabled",
       "content-length" : "1149",
       "expires" : "-1",
-<<<<<<< HEAD
-      "x-ms-ratelimit-remaining-subscription-writes" : "1189",
-      "retry-after" : "0",
-      "StatusCode" : "201",
-      "pragma" : "no-cache",
-      "x-ms-correlation-request-id" : "36110521-f78c-46c5-a6a9-bb16ea17d5f0",
-      "strict-transport-security" : "max-age=31536000; includeSubDomains",
-      "x-content-type-options" : "nosniff",
-      "x-ms-ratelimit-remaining-resource" : "Microsoft.Compute/PutVM3Min;239,Microsoft.Compute/PutVM30Min;1191",
-      "x-ms-routing-request-id" : "SOUTHEASTASIA:20200518T070935Z:36110521-f78c-46c5-a6a9-bb16ea17d5f0",
-      "content-type" : "application/json; charset=utf-8",
-      "cache-control" : "no-cache",
-      "x-ms-request-id" : "84d63e9f-d436-4b50-97dd-8ca6bf0fecf2",
-      "Body" : "{\r\n  \"name\": \"myvm6\",\r\n  \"id\": \"/subscriptions/00000000-0000-0000-0000-000000000000/resourceGroups/javacsmrg07415/providers/Microsoft.Compute/virtualMachines/myvm6\",\r\n  \"type\": \"Microsoft.Compute/virtualMachines\",\r\n  \"location\": \"eastus\",\r\n  \"tags\": {},\r\n  \"properties\": {\r\n    \"vmId\": \"b9500162-7e82-4066-92a3-f1c2093e0beb\",\r\n    \"hardwareProfile\": {\r\n      \"vmSize\": \"Standard_D5_v2\"\r\n    },\r\n    \"storageProfile\": {\r\n      \"osDisk\": {\r\n        \"osType\": \"Linux\",\r\n        \"name\": \"dsk-96b210236\",\r\n        \"createOption\": \"Attach\",\r\n        \"caching\": \"ReadWrite\",\r\n        \"managedDisk\": {\r\n          \"storageAccountType\": \"Standard_LRS\",\r\n          \"id\": \"/subscriptions/00000000-0000-0000-0000-000000000000/resourceGroups/javacsmrg07415/providers/Microsoft.Compute/disks/dsk-96b210236\"\r\n        },\r\n        \"diskSizeGB\": 30\r\n      },\r\n      \"dataDisks\": []\r\n    },\r\n    \"networkProfile\": {\"networkInterfaces\":[{\"id\":\"/subscriptions/00000000-0000-0000-0000-000000000000/resourceGroups/javacsmrg07415/providers/Microsoft.Network/networkInterfaces/nicmyvm6e6d9767754\",\"properties\":{\"primary\":true}}]},\r\n    \"provisioningState\": \"Creating\"\r\n  }\r\n}",
-      "azure-asyncoperation" : "http://localhost:1234/subscriptions/00000000-0000-0000-0000-000000000000/providers/Microsoft.Compute/locations/eastus/operations/84d63e9f-d436-4b50-97dd-8ca6bf0fecf2?api-version=2019-03-01"
-    }
-  }, {
-    "Method" : "GET",
-    "Uri" : "http://localhost:1234/subscriptions/00000000-0000-0000-0000-000000000000/providers/Microsoft.Compute/locations/eastus/operations/84d63e9f-d436-4b50-97dd-8ca6bf0fecf2?api-version=2019-03-01",
-=======
       "x-ms-ratelimit-remaining-subscription-writes" : "1136",
       "retry-after" : "0",
       "StatusCode" : "201",
@@ -2144,34 +1431,10 @@
   }, {
     "Method" : "GET",
     "Uri" : "http://localhost:1234/subscriptions/00000000-0000-0000-0000-000000000000/providers/Microsoft.Compute/locations/eastus/operations/cc8f9350-0ecb-42d0-9869-f0605ac202a4?api-version=2019-12-01",
->>>>>>> 846f5853
-    "Headers" : {
-      "User-Agent" : "azsdk-java-com.azure.resourcemanager.resources.fluentcore.policy/null (1.8.0_221; Windows 10 10.0)"
-    },
-    "Response" : {
-<<<<<<< HEAD
-      "date" : "Mon, 18 May 2020 07:10:05 GMT",
-      "server" : "Microsoft-HTTPAPI/2.0",
-      "content-length" : "184",
-      "expires" : "-1",
-      "retry-after" : "0",
-      "x-ms-ratelimit-remaining-subscription-reads" : "11978",
-      "StatusCode" : "200",
-      "pragma" : "no-cache",
-      "x-ms-correlation-request-id" : "ed748c9e-199a-4c2b-aa4b-86cf31c12989",
-      "strict-transport-security" : "max-age=31536000; includeSubDomains",
-      "x-content-type-options" : "nosniff",
-      "x-ms-ratelimit-remaining-resource" : "Microsoft.Compute/GetOperation3Min;14994,Microsoft.Compute/GetOperation30Min;29948",
-      "x-ms-routing-request-id" : "SOUTHEASTASIA:20200518T071005Z:ed748c9e-199a-4c2b-aa4b-86cf31c12989",
-      "content-type" : "application/json; charset=utf-8",
-      "cache-control" : "no-cache",
-      "x-ms-request-id" : "7c12bfe4-069f-4f83-b44b-2474856d2d1a",
-      "Body" : "{\r\n  \"startTime\": \"2020-05-18T07:09:32.8439878+00:00\",\r\n  \"endTime\": \"2020-05-18T07:09:51.8596741+00:00\",\r\n  \"status\": \"Succeeded\",\r\n  \"name\": \"84d63e9f-d436-4b50-97dd-8ca6bf0fecf2\"\r\n}"
-    }
-  }, {
-    "Method" : "GET",
-    "Uri" : "http://localhost:1234/subscriptions/00000000-0000-0000-0000-000000000000/resourceGroups/javacsmrg07415/providers/Microsoft.Compute/virtualMachines/myvm6?api-version=2019-03-01",
-=======
+    "Headers" : {
+      "User-Agent" : "azsdk-java-com.azure.resourcemanager.resources.fluentcore.policy/null (1.8.0_221; Windows 10 10.0)"
+    },
+    "Response" : {
       "date" : "Thu, 18 Jun 2020 03:54:08 GMT",
       "server" : "Microsoft-HTTPAPI/2.0",
       "content-length" : "134",
@@ -2243,44 +1506,15 @@
   }, {
     "Method" : "GET",
     "Uri" : "http://localhost:1234/subscriptions/00000000-0000-0000-0000-000000000000/resourceGroups/javacsmrg57885/providers/Microsoft.Compute/virtualMachines/myvm6?api-version=2019-12-01",
->>>>>>> 846f5853
-    "Headers" : {
-      "User-Agent" : "azsdk-java-com.azure.resourcemanager.resources.fluentcore.policy/null (1.8.0_221; Windows 10 10.0)"
-    },
-    "Response" : {
-<<<<<<< HEAD
-      "date" : "Mon, 18 May 2020 07:10:35 GMT",
-=======
+    "Headers" : {
+      "User-Agent" : "azsdk-java-com.azure.resourcemanager.resources.fluentcore.policy/null (1.8.0_221; Windows 10 10.0)"
+    },
+    "Response" : {
       "date" : "Thu, 18 Jun 2020 03:54:30 GMT",
->>>>>>> 846f5853
       "server" : "Microsoft-HTTPAPI/2.0",
       "content-length" : "1150",
       "expires" : "-1",
       "retry-after" : "0",
-<<<<<<< HEAD
-      "x-ms-ratelimit-remaining-subscription-reads" : "11969",
-      "StatusCode" : "200",
-      "pragma" : "no-cache",
-      "x-ms-correlation-request-id" : "54ab4b0e-5b65-4ba3-90fc-acee95f0ac8e",
-      "strict-transport-security" : "max-age=31536000; includeSubDomains",
-      "x-content-type-options" : "nosniff",
-      "x-ms-ratelimit-remaining-resource" : "Microsoft.Compute/LowCostGet3Min;3996,Microsoft.Compute/LowCostGet30Min;31968",
-      "x-ms-routing-request-id" : "SOUTHEASTASIA:20200518T071036Z:54ab4b0e-5b65-4ba3-90fc-acee95f0ac8e",
-      "content-type" : "application/json; charset=utf-8",
-      "cache-control" : "no-cache",
-      "x-ms-request-id" : "0b1d740d-e5c0-445d-8ed6-05481a8229f3",
-      "Body" : "{\r\n  \"name\": \"myvm6\",\r\n  \"id\": \"/subscriptions/00000000-0000-0000-0000-000000000000/resourceGroups/javacsmrg07415/providers/Microsoft.Compute/virtualMachines/myvm6\",\r\n  \"type\": \"Microsoft.Compute/virtualMachines\",\r\n  \"location\": \"eastus\",\r\n  \"tags\": {},\r\n  \"properties\": {\r\n    \"vmId\": \"b9500162-7e82-4066-92a3-f1c2093e0beb\",\r\n    \"hardwareProfile\": {\r\n      \"vmSize\": \"Standard_D5_v2\"\r\n    },\r\n    \"storageProfile\": {\r\n      \"osDisk\": {\r\n        \"osType\": \"Linux\",\r\n        \"name\": \"dsk-96b210236\",\r\n        \"createOption\": \"Attach\",\r\n        \"caching\": \"ReadWrite\",\r\n        \"managedDisk\": {\r\n          \"storageAccountType\": \"Standard_LRS\",\r\n          \"id\": \"/subscriptions/00000000-0000-0000-0000-000000000000/resourceGroups/javacsmrg07415/providers/Microsoft.Compute/disks/dsk-96b210236\"\r\n        },\r\n        \"diskSizeGB\": 30\r\n      },\r\n      \"dataDisks\": []\r\n    },\r\n    \"networkProfile\": {\"networkInterfaces\":[{\"id\":\"/subscriptions/00000000-0000-0000-0000-000000000000/resourceGroups/javacsmrg07415/providers/Microsoft.Network/networkInterfaces/nicmyvm6e6d9767754\",\"properties\":{\"primary\":true}}]},\r\n    \"provisioningState\": \"Succeeded\"\r\n  }\r\n}"
-    }
-  }, {
-    "Method" : "DELETE",
-    "Uri" : "http://localhost:1234/subscriptions/00000000-0000-0000-0000-000000000000/resourcegroups/javacsmrg07415?api-version=2019-08-01",
-    "Headers" : {
-      "User-Agent" : "azsdk-java-com.azure.management.resources/2.0.0 (1.8.0_221; Windows 10 10.0)",
-      "Content-Type" : "application/json"
-    },
-    "Response" : {
-      "date" : "Mon, 18 May 2020 07:10:39 GMT",
-=======
       "x-ms-ratelimit-remaining-subscription-reads" : "9637",
       "StatusCode" : "200",
       "pragma" : "no-cache",
@@ -2464,22 +1698,9 @@
     },
     "Response" : {
       "date" : "Thu, 18 Jun 2020 03:56:24 GMT",
->>>>>>> 846f5853
-      "content-length" : "0",
-      "expires" : "-1",
-      "x-ms-ratelimit-remaining-subscription-deletes" : "14998",
-      "retry-after" : "0",
-<<<<<<< HEAD
-      "StatusCode" : "202",
-      "pragma" : "no-cache",
-      "x-ms-correlation-request-id" : "dd22472a-d561-4d75-a439-37e9a4d427f4",
-      "strict-transport-security" : "max-age=31536000; includeSubDomains",
-      "x-content-type-options" : "nosniff",
-      "x-ms-routing-request-id" : "SOUTHEASTASIA:20200518T071039Z:dd22472a-d561-4d75-a439-37e9a4d427f4",
-      "location" : "http://localhost:1234/subscriptions/00000000-0000-0000-0000-000000000000/operationresults/eyJqb2JJZCI6IlJFU09VUkNFR1JPVVBERUxFVElPTkpPQi1KQVZBQ1NNUkcwNzQxNS1FQVNUVVMiLCJqb2JMb2NhdGlvbiI6ImVhc3R1cyJ9?api-version=2019-08-01",
-      "cache-control" : "no-cache",
-      "x-ms-request-id" : "dd22472a-d561-4d75-a439-37e9a4d427f4",
-=======
+      "content-length" : "0",
+      "expires" : "-1",
+      "retry-after" : "0",
       "x-ms-ratelimit-remaining-subscription-reads" : "9644",
       "StatusCode" : "202",
       "pragma" : "no-cache",
@@ -2490,36 +1711,15 @@
       "location" : "http://localhost:1234/subscriptions/00000000-0000-0000-0000-000000000000/operationresults/eyJqb2JJZCI6IlJFU09VUkNFR1JPVVBERUxFVElPTkpPQi1KQVZBQ1NNUkc1Nzg4NS1FQVNUVVMiLCJqb2JMb2NhdGlvbiI6ImVhc3R1cyJ9?api-version=2019-08-01",
       "cache-control" : "no-cache",
       "x-ms-request-id" : "91e4530f-0335-47af-8f51-4790b7fad81f",
->>>>>>> 846f5853
-      "Body" : ""
-    }
-  }, {
-    "Method" : "GET",
-<<<<<<< HEAD
-    "Uri" : "http://localhost:1234/subscriptions/00000000-0000-0000-0000-000000000000/operationresults/eyJqb2JJZCI6IlJFU09VUkNFR1JPVVBERUxFVElPTkpPQi1KQVZBQ1NNUkcwNzQxNS1FQVNUVVMiLCJqb2JMb2NhdGlvbiI6ImVhc3R1cyJ9?api-version=2019-08-01",
-=======
+      "Body" : ""
+    }
+  }, {
+    "Method" : "GET",
     "Uri" : "http://localhost:1234/subscriptions/00000000-0000-0000-0000-000000000000/operationresults/eyJqb2JJZCI6IlJFU09VUkNFR1JPVVBERUxFVElPTkpPQi1KQVZBQ1NNUkc1Nzg4NS1FQVNUVVMiLCJqb2JMb2NhdGlvbiI6ImVhc3R1cyJ9?api-version=2019-08-01",
->>>>>>> 846f5853
-    "Headers" : {
-      "User-Agent" : "azsdk-java-com.azure.resourcemanager.resources.fluentcore.policy/null (1.8.0_221; Windows 10 10.0)"
-    },
-    "Response" : {
-<<<<<<< HEAD
-      "date" : "Mon, 18 May 2020 07:11:10 GMT",
-      "content-length" : "0",
-      "expires" : "-1",
-      "retry-after" : "0",
-      "x-ms-ratelimit-remaining-subscription-reads" : "11963",
-      "StatusCode" : "202",
-      "pragma" : "no-cache",
-      "x-ms-correlation-request-id" : "106ffa60-921a-45bb-886f-73f553668456",
-      "strict-transport-security" : "max-age=31536000; includeSubDomains",
-      "x-content-type-options" : "nosniff",
-      "x-ms-routing-request-id" : "SOUTHEASTASIA:20200518T071111Z:106ffa60-921a-45bb-886f-73f553668456",
-      "location" : "http://localhost:1234/subscriptions/00000000-0000-0000-0000-000000000000/operationresults/eyJqb2JJZCI6IlJFU09VUkNFR1JPVVBERUxFVElPTkpPQi1KQVZBQ1NNUkcwNzQxNS1FQVNUVVMiLCJqb2JMb2NhdGlvbiI6ImVhc3R1cyJ9?api-version=2019-08-01",
-      "cache-control" : "no-cache",
-      "x-ms-request-id" : "106ffa60-921a-45bb-886f-73f553668456",
-=======
+    "Headers" : {
+      "User-Agent" : "azsdk-java-com.azure.resourcemanager.resources.fluentcore.policy/null (1.8.0_221; Windows 10 10.0)"
+    },
+    "Response" : {
       "date" : "Thu, 18 Jun 2020 03:56:40 GMT",
       "content-length" : "0",
       "expires" : "-1",
@@ -2534,36 +1734,15 @@
       "location" : "http://localhost:1234/subscriptions/00000000-0000-0000-0000-000000000000/operationresults/eyJqb2JJZCI6IlJFU09VUkNFR1JPVVBERUxFVElPTkpPQi1KQVZBQ1NNUkc1Nzg4NS1FQVNUVVMiLCJqb2JMb2NhdGlvbiI6ImVhc3R1cyJ9?api-version=2019-08-01",
       "cache-control" : "no-cache",
       "x-ms-request-id" : "cd03a9ce-d107-4ece-841d-f98b88d98636",
->>>>>>> 846f5853
-      "Body" : ""
-    }
-  }, {
-    "Method" : "GET",
-<<<<<<< HEAD
-    "Uri" : "http://localhost:1234/subscriptions/00000000-0000-0000-0000-000000000000/operationresults/eyJqb2JJZCI6IlJFU09VUkNFR1JPVVBERUxFVElPTkpPQi1KQVZBQ1NNUkcwNzQxNS1FQVNUVVMiLCJqb2JMb2NhdGlvbiI6ImVhc3R1cyJ9?api-version=2019-08-01",
-=======
+      "Body" : ""
+    }
+  }, {
+    "Method" : "GET",
     "Uri" : "http://localhost:1234/subscriptions/00000000-0000-0000-0000-000000000000/operationresults/eyJqb2JJZCI6IlJFU09VUkNFR1JPVVBERUxFVElPTkpPQi1KQVZBQ1NNUkc1Nzg4NS1FQVNUVVMiLCJqb2JMb2NhdGlvbiI6ImVhc3R1cyJ9?api-version=2019-08-01",
->>>>>>> 846f5853
-    "Headers" : {
-      "User-Agent" : "azsdk-java-com.azure.resourcemanager.resources.fluentcore.policy/null (1.8.0_221; Windows 10 10.0)"
-    },
-    "Response" : {
-<<<<<<< HEAD
-      "date" : "Mon, 18 May 2020 07:11:42 GMT",
-      "content-length" : "0",
-      "expires" : "-1",
-      "retry-after" : "0",
-      "x-ms-ratelimit-remaining-subscription-reads" : "11953",
-      "StatusCode" : "202",
-      "pragma" : "no-cache",
-      "x-ms-correlation-request-id" : "9f7066fb-f0f5-48b3-b8bf-b17262fd30b5",
-      "strict-transport-security" : "max-age=31536000; includeSubDomains",
-      "x-content-type-options" : "nosniff",
-      "x-ms-routing-request-id" : "SOUTHEASTASIA:20200518T071142Z:9f7066fb-f0f5-48b3-b8bf-b17262fd30b5",
-      "location" : "http://localhost:1234/subscriptions/00000000-0000-0000-0000-000000000000/operationresults/eyJqb2JJZCI6IlJFU09VUkNFR1JPVVBERUxFVElPTkpPQi1KQVZBQ1NNUkcwNzQxNS1FQVNUVVMiLCJqb2JMb2NhdGlvbiI6ImVhc3R1cyJ9?api-version=2019-08-01",
-      "cache-control" : "no-cache",
-      "x-ms-request-id" : "9f7066fb-f0f5-48b3-b8bf-b17262fd30b5",
-=======
+    "Headers" : {
+      "User-Agent" : "azsdk-java-com.azure.resourcemanager.resources.fluentcore.policy/null (1.8.0_221; Windows 10 10.0)"
+    },
+    "Response" : {
       "date" : "Thu, 18 Jun 2020 03:56:56 GMT",
       "content-length" : "0",
       "expires" : "-1",
@@ -2578,36 +1757,15 @@
       "location" : "http://localhost:1234/subscriptions/00000000-0000-0000-0000-000000000000/operationresults/eyJqb2JJZCI6IlJFU09VUkNFR1JPVVBERUxFVElPTkpPQi1KQVZBQ1NNUkc1Nzg4NS1FQVNUVVMiLCJqb2JMb2NhdGlvbiI6ImVhc3R1cyJ9?api-version=2019-08-01",
       "cache-control" : "no-cache",
       "x-ms-request-id" : "20319469-1691-4ea3-90d4-7219bf63ec83",
->>>>>>> 846f5853
-      "Body" : ""
-    }
-  }, {
-    "Method" : "GET",
-<<<<<<< HEAD
-    "Uri" : "http://localhost:1234/subscriptions/00000000-0000-0000-0000-000000000000/operationresults/eyJqb2JJZCI6IlJFU09VUkNFR1JPVVBERUxFVElPTkpPQi1KQVZBQ1NNUkcwNzQxNS1FQVNUVVMiLCJqb2JMb2NhdGlvbiI6ImVhc3R1cyJ9?api-version=2019-08-01",
-=======
+      "Body" : ""
+    }
+  }, {
+    "Method" : "GET",
     "Uri" : "http://localhost:1234/subscriptions/00000000-0000-0000-0000-000000000000/operationresults/eyJqb2JJZCI6IlJFU09VUkNFR1JPVVBERUxFVElPTkpPQi1KQVZBQ1NNUkc1Nzg4NS1FQVNUVVMiLCJqb2JMb2NhdGlvbiI6ImVhc3R1cyJ9?api-version=2019-08-01",
->>>>>>> 846f5853
-    "Headers" : {
-      "User-Agent" : "azsdk-java-com.azure.resourcemanager.resources.fluentcore.policy/null (1.8.0_221; Windows 10 10.0)"
-    },
-    "Response" : {
-<<<<<<< HEAD
-      "date" : "Mon, 18 May 2020 07:12:13 GMT",
-      "content-length" : "0",
-      "expires" : "-1",
-      "retry-after" : "0",
-      "x-ms-ratelimit-remaining-subscription-reads" : "11982",
-      "StatusCode" : "202",
-      "pragma" : "no-cache",
-      "x-ms-correlation-request-id" : "5c5f6e40-1c92-486f-9436-350191486d0e",
-      "strict-transport-security" : "max-age=31536000; includeSubDomains",
-      "x-content-type-options" : "nosniff",
-      "x-ms-routing-request-id" : "SOUTHEASTASIA:20200518T071214Z:5c5f6e40-1c92-486f-9436-350191486d0e",
-      "location" : "http://localhost:1234/subscriptions/00000000-0000-0000-0000-000000000000/operationresults/eyJqb2JJZCI6IlJFU09VUkNFR1JPVVBERUxFVElPTkpPQi1KQVZBQ1NNUkcwNzQxNS1FQVNUVVMiLCJqb2JMb2NhdGlvbiI6ImVhc3R1cyJ9?api-version=2019-08-01",
-      "cache-control" : "no-cache",
-      "x-ms-request-id" : "5c5f6e40-1c92-486f-9436-350191486d0e",
-=======
+    "Headers" : {
+      "User-Agent" : "azsdk-java-com.azure.resourcemanager.resources.fluentcore.policy/null (1.8.0_221; Windows 10 10.0)"
+    },
+    "Response" : {
       "date" : "Thu, 18 Jun 2020 03:57:12 GMT",
       "content-length" : "0",
       "expires" : "-1",
@@ -2622,36 +1780,15 @@
       "location" : "http://localhost:1234/subscriptions/00000000-0000-0000-0000-000000000000/operationresults/eyJqb2JJZCI6IlJFU09VUkNFR1JPVVBERUxFVElPTkpPQi1KQVZBQ1NNUkc1Nzg4NS1FQVNUVVMiLCJqb2JMb2NhdGlvbiI6ImVhc3R1cyJ9?api-version=2019-08-01",
       "cache-control" : "no-cache",
       "x-ms-request-id" : "d4d56a62-c84d-409a-8570-14e99fab6ff0",
->>>>>>> 846f5853
-      "Body" : ""
-    }
-  }, {
-    "Method" : "GET",
-<<<<<<< HEAD
-    "Uri" : "http://localhost:1234/subscriptions/00000000-0000-0000-0000-000000000000/operationresults/eyJqb2JJZCI6IlJFU09VUkNFR1JPVVBERUxFVElPTkpPQi1KQVZBQ1NNUkcwNzQxNS1FQVNUVVMiLCJqb2JMb2NhdGlvbiI6ImVhc3R1cyJ9?api-version=2019-08-01",
-=======
+      "Body" : ""
+    }
+  }, {
+    "Method" : "GET",
     "Uri" : "http://localhost:1234/subscriptions/00000000-0000-0000-0000-000000000000/operationresults/eyJqb2JJZCI6IlJFU09VUkNFR1JPVVBERUxFVElPTkpPQi1KQVZBQ1NNUkc1Nzg4NS1FQVNUVVMiLCJqb2JMb2NhdGlvbiI6ImVhc3R1cyJ9?api-version=2019-08-01",
->>>>>>> 846f5853
-    "Headers" : {
-      "User-Agent" : "azsdk-java-com.azure.resourcemanager.resources.fluentcore.policy/null (1.8.0_221; Windows 10 10.0)"
-    },
-    "Response" : {
-<<<<<<< HEAD
-      "date" : "Mon, 18 May 2020 07:12:44 GMT",
-      "content-length" : "0",
-      "expires" : "-1",
-      "retry-after" : "0",
-      "x-ms-ratelimit-remaining-subscription-reads" : "11952",
-      "StatusCode" : "202",
-      "pragma" : "no-cache",
-      "x-ms-correlation-request-id" : "036bb933-b5b1-48c6-ac76-10534ebfa3b8",
-      "strict-transport-security" : "max-age=31536000; includeSubDomains",
-      "x-content-type-options" : "nosniff",
-      "x-ms-routing-request-id" : "SOUTHEASTASIA:20200518T071245Z:036bb933-b5b1-48c6-ac76-10534ebfa3b8",
-      "location" : "http://localhost:1234/subscriptions/00000000-0000-0000-0000-000000000000/operationresults/eyJqb2JJZCI6IlJFU09VUkNFR1JPVVBERUxFVElPTkpPQi1KQVZBQ1NNUkcwNzQxNS1FQVNUVVMiLCJqb2JMb2NhdGlvbiI6ImVhc3R1cyJ9?api-version=2019-08-01",
-      "cache-control" : "no-cache",
-      "x-ms-request-id" : "036bb933-b5b1-48c6-ac76-10534ebfa3b8",
-=======
+    "Headers" : {
+      "User-Agent" : "azsdk-java-com.azure.resourcemanager.resources.fluentcore.policy/null (1.8.0_221; Windows 10 10.0)"
+    },
+    "Response" : {
       "date" : "Thu, 18 Jun 2020 03:57:28 GMT",
       "content-length" : "0",
       "expires" : "-1",
@@ -2666,36 +1803,15 @@
       "location" : "http://localhost:1234/subscriptions/00000000-0000-0000-0000-000000000000/operationresults/eyJqb2JJZCI6IlJFU09VUkNFR1JPVVBERUxFVElPTkpPQi1KQVZBQ1NNUkc1Nzg4NS1FQVNUVVMiLCJqb2JMb2NhdGlvbiI6ImVhc3R1cyJ9?api-version=2019-08-01",
       "cache-control" : "no-cache",
       "x-ms-request-id" : "5047dadb-f2c4-4e30-a3ba-f06013188783",
->>>>>>> 846f5853
-      "Body" : ""
-    }
-  }, {
-    "Method" : "GET",
-<<<<<<< HEAD
-    "Uri" : "http://localhost:1234/subscriptions/00000000-0000-0000-0000-000000000000/operationresults/eyJqb2JJZCI6IlJFU09VUkNFR1JPVVBERUxFVElPTkpPQi1KQVZBQ1NNUkcwNzQxNS1FQVNUVVMiLCJqb2JMb2NhdGlvbiI6ImVhc3R1cyJ9?api-version=2019-08-01",
-=======
+      "Body" : ""
+    }
+  }, {
+    "Method" : "GET",
     "Uri" : "http://localhost:1234/subscriptions/00000000-0000-0000-0000-000000000000/operationresults/eyJqb2JJZCI6IlJFU09VUkNFR1JPVVBERUxFVElPTkpPQi1KQVZBQ1NNUkc1Nzg4NS1FQVNUVVMiLCJqb2JMb2NhdGlvbiI6ImVhc3R1cyJ9?api-version=2019-08-01",
->>>>>>> 846f5853
-    "Headers" : {
-      "User-Agent" : "azsdk-java-com.azure.resourcemanager.resources.fluentcore.policy/null (1.8.0_221; Windows 10 10.0)"
-    },
-    "Response" : {
-<<<<<<< HEAD
-      "date" : "Mon, 18 May 2020 07:13:16 GMT",
-      "content-length" : "0",
-      "expires" : "-1",
-      "retry-after" : "0",
-      "x-ms-ratelimit-remaining-subscription-reads" : "11968",
-      "StatusCode" : "202",
-      "pragma" : "no-cache",
-      "x-ms-correlation-request-id" : "e963f675-d335-4ef4-811f-170566c5dab9",
-      "strict-transport-security" : "max-age=31536000; includeSubDomains",
-      "x-content-type-options" : "nosniff",
-      "x-ms-routing-request-id" : "SOUTHEASTASIA:20200518T071316Z:e963f675-d335-4ef4-811f-170566c5dab9",
-      "location" : "http://localhost:1234/subscriptions/00000000-0000-0000-0000-000000000000/operationresults/eyJqb2JJZCI6IlJFU09VUkNFR1JPVVBERUxFVElPTkpPQi1KQVZBQ1NNUkcwNzQxNS1FQVNUVVMiLCJqb2JMb2NhdGlvbiI6ImVhc3R1cyJ9?api-version=2019-08-01",
-      "cache-control" : "no-cache",
-      "x-ms-request-id" : "e963f675-d335-4ef4-811f-170566c5dab9",
-=======
+    "Headers" : {
+      "User-Agent" : "azsdk-java-com.azure.resourcemanager.resources.fluentcore.policy/null (1.8.0_221; Windows 10 10.0)"
+    },
+    "Response" : {
       "date" : "Thu, 18 Jun 2020 03:57:44 GMT",
       "content-length" : "0",
       "expires" : "-1",
@@ -2710,36 +1826,15 @@
       "location" : "http://localhost:1234/subscriptions/00000000-0000-0000-0000-000000000000/operationresults/eyJqb2JJZCI6IlJFU09VUkNFR1JPVVBERUxFVElPTkpPQi1KQVZBQ1NNUkc1Nzg4NS1FQVNUVVMiLCJqb2JMb2NhdGlvbiI6ImVhc3R1cyJ9?api-version=2019-08-01",
       "cache-control" : "no-cache",
       "x-ms-request-id" : "316ad7e5-2ec8-4a0b-9ed2-82fb4003433e",
->>>>>>> 846f5853
-      "Body" : ""
-    }
-  }, {
-    "Method" : "GET",
-<<<<<<< HEAD
-    "Uri" : "http://localhost:1234/subscriptions/00000000-0000-0000-0000-000000000000/operationresults/eyJqb2JJZCI6IlJFU09VUkNFR1JPVVBERUxFVElPTkpPQi1KQVZBQ1NNUkcwNzQxNS1FQVNUVVMiLCJqb2JMb2NhdGlvbiI6ImVhc3R1cyJ9?api-version=2019-08-01",
-=======
+      "Body" : ""
+    }
+  }, {
+    "Method" : "GET",
     "Uri" : "http://localhost:1234/subscriptions/00000000-0000-0000-0000-000000000000/operationresults/eyJqb2JJZCI6IlJFU09VUkNFR1JPVVBERUxFVElPTkpPQi1KQVZBQ1NNUkc1Nzg4NS1FQVNUVVMiLCJqb2JMb2NhdGlvbiI6ImVhc3R1cyJ9?api-version=2019-08-01",
->>>>>>> 846f5853
-    "Headers" : {
-      "User-Agent" : "azsdk-java-com.azure.resourcemanager.resources.fluentcore.policy/null (1.8.0_221; Windows 10 10.0)"
-    },
-    "Response" : {
-<<<<<<< HEAD
-      "date" : "Mon, 18 May 2020 07:13:47 GMT",
-      "content-length" : "0",
-      "expires" : "-1",
-      "retry-after" : "0",
-      "x-ms-ratelimit-remaining-subscription-reads" : "11967",
-      "StatusCode" : "202",
-      "pragma" : "no-cache",
-      "x-ms-correlation-request-id" : "a4c21bb6-3f8c-4c7a-b82d-1a7739ab7f2e",
-      "strict-transport-security" : "max-age=31536000; includeSubDomains",
-      "x-content-type-options" : "nosniff",
-      "x-ms-routing-request-id" : "SOUTHEASTASIA:20200518T071347Z:a4c21bb6-3f8c-4c7a-b82d-1a7739ab7f2e",
-      "location" : "http://localhost:1234/subscriptions/00000000-0000-0000-0000-000000000000/operationresults/eyJqb2JJZCI6IlJFU09VUkNFR1JPVVBERUxFVElPTkpPQi1KQVZBQ1NNUkcwNzQxNS1FQVNUVVMiLCJqb2JMb2NhdGlvbiI6ImVhc3R1cyJ9?api-version=2019-08-01",
-      "cache-control" : "no-cache",
-      "x-ms-request-id" : "a4c21bb6-3f8c-4c7a-b82d-1a7739ab7f2e",
-=======
+    "Headers" : {
+      "User-Agent" : "azsdk-java-com.azure.resourcemanager.resources.fluentcore.policy/null (1.8.0_221; Windows 10 10.0)"
+    },
+    "Response" : {
       "date" : "Thu, 18 Jun 2020 03:58:00 GMT",
       "content-length" : "0",
       "expires" : "-1",
@@ -2754,36 +1849,15 @@
       "location" : "http://localhost:1234/subscriptions/00000000-0000-0000-0000-000000000000/operationresults/eyJqb2JJZCI6IlJFU09VUkNFR1JPVVBERUxFVElPTkpPQi1KQVZBQ1NNUkc1Nzg4NS1FQVNUVVMiLCJqb2JMb2NhdGlvbiI6ImVhc3R1cyJ9?api-version=2019-08-01",
       "cache-control" : "no-cache",
       "x-ms-request-id" : "c0a55863-cf2e-4a58-b935-e7fe934a9099",
->>>>>>> 846f5853
-      "Body" : ""
-    }
-  }, {
-    "Method" : "GET",
-<<<<<<< HEAD
-    "Uri" : "http://localhost:1234/subscriptions/00000000-0000-0000-0000-000000000000/operationresults/eyJqb2JJZCI6IlJFU09VUkNFR1JPVVBERUxFVElPTkpPQi1KQVZBQ1NNUkcwNzQxNS1FQVNUVVMiLCJqb2JMb2NhdGlvbiI6ImVhc3R1cyJ9?api-version=2019-08-01",
-=======
+      "Body" : ""
+    }
+  }, {
+    "Method" : "GET",
     "Uri" : "http://localhost:1234/subscriptions/00000000-0000-0000-0000-000000000000/operationresults/eyJqb2JJZCI6IlJFU09VUkNFR1JPVVBERUxFVElPTkpPQi1KQVZBQ1NNUkc1Nzg4NS1FQVNUVVMiLCJqb2JMb2NhdGlvbiI6ImVhc3R1cyJ9?api-version=2019-08-01",
->>>>>>> 846f5853
-    "Headers" : {
-      "User-Agent" : "azsdk-java-com.azure.resourcemanager.resources.fluentcore.policy/null (1.8.0_221; Windows 10 10.0)"
-    },
-    "Response" : {
-<<<<<<< HEAD
-      "date" : "Mon, 18 May 2020 07:14:17 GMT",
-      "content-length" : "0",
-      "expires" : "-1",
-      "retry-after" : "0",
-      "x-ms-ratelimit-remaining-subscription-reads" : "11981",
-      "StatusCode" : "202",
-      "pragma" : "no-cache",
-      "x-ms-correlation-request-id" : "42b1d08d-39ff-405d-bac6-3d84a81b5d7d",
-      "strict-transport-security" : "max-age=31536000; includeSubDomains",
-      "x-content-type-options" : "nosniff",
-      "x-ms-routing-request-id" : "SOUTHEASTASIA:20200518T071418Z:42b1d08d-39ff-405d-bac6-3d84a81b5d7d",
-      "location" : "http://localhost:1234/subscriptions/00000000-0000-0000-0000-000000000000/operationresults/eyJqb2JJZCI6IlJFU09VUkNFR1JPVVBERUxFVElPTkpPQi1KQVZBQ1NNUkcwNzQxNS1FQVNUVVMiLCJqb2JMb2NhdGlvbiI6ImVhc3R1cyJ9?api-version=2019-08-01",
-      "cache-control" : "no-cache",
-      "x-ms-request-id" : "42b1d08d-39ff-405d-bac6-3d84a81b5d7d",
-=======
+    "Headers" : {
+      "User-Agent" : "azsdk-java-com.azure.resourcemanager.resources.fluentcore.policy/null (1.8.0_221; Windows 10 10.0)"
+    },
+    "Response" : {
       "date" : "Thu, 18 Jun 2020 03:58:16 GMT",
       "content-length" : "0",
       "expires" : "-1",
@@ -2798,36 +1872,15 @@
       "location" : "http://localhost:1234/subscriptions/00000000-0000-0000-0000-000000000000/operationresults/eyJqb2JJZCI6IlJFU09VUkNFR1JPVVBERUxFVElPTkpPQi1KQVZBQ1NNUkc1Nzg4NS1FQVNUVVMiLCJqb2JMb2NhdGlvbiI6ImVhc3R1cyJ9?api-version=2019-08-01",
       "cache-control" : "no-cache",
       "x-ms-request-id" : "845e5919-9071-4335-9417-708e1407a709",
->>>>>>> 846f5853
-      "Body" : ""
-    }
-  }, {
-    "Method" : "GET",
-<<<<<<< HEAD
-    "Uri" : "http://localhost:1234/subscriptions/00000000-0000-0000-0000-000000000000/operationresults/eyJqb2JJZCI6IlJFU09VUkNFR1JPVVBERUxFVElPTkpPQi1KQVZBQ1NNUkcwNzQxNS1FQVNUVVMiLCJqb2JMb2NhdGlvbiI6ImVhc3R1cyJ9?api-version=2019-08-01",
-=======
+      "Body" : ""
+    }
+  }, {
+    "Method" : "GET",
     "Uri" : "http://localhost:1234/subscriptions/00000000-0000-0000-0000-000000000000/operationresults/eyJqb2JJZCI6IlJFU09VUkNFR1JPVVBERUxFVElPTkpPQi1KQVZBQ1NNUkc1Nzg4NS1FQVNUVVMiLCJqb2JMb2NhdGlvbiI6ImVhc3R1cyJ9?api-version=2019-08-01",
->>>>>>> 846f5853
-    "Headers" : {
-      "User-Agent" : "azsdk-java-com.azure.resourcemanager.resources.fluentcore.policy/null (1.8.0_221; Windows 10 10.0)"
-    },
-    "Response" : {
-<<<<<<< HEAD
-      "date" : "Mon, 18 May 2020 07:14:48 GMT",
-      "content-length" : "0",
-      "expires" : "-1",
-      "retry-after" : "0",
-      "x-ms-ratelimit-remaining-subscription-reads" : "11950",
-      "StatusCode" : "202",
-      "pragma" : "no-cache",
-      "x-ms-correlation-request-id" : "7b174dfc-1caa-488f-82e1-1789b775e45c",
-      "strict-transport-security" : "max-age=31536000; includeSubDomains",
-      "x-content-type-options" : "nosniff",
-      "x-ms-routing-request-id" : "SOUTHEASTASIA:20200518T071449Z:7b174dfc-1caa-488f-82e1-1789b775e45c",
-      "location" : "http://localhost:1234/subscriptions/00000000-0000-0000-0000-000000000000/operationresults/eyJqb2JJZCI6IlJFU09VUkNFR1JPVVBERUxFVElPTkpPQi1KQVZBQ1NNUkcwNzQxNS1FQVNUVVMiLCJqb2JMb2NhdGlvbiI6ImVhc3R1cyJ9?api-version=2019-08-01",
-      "cache-control" : "no-cache",
-      "x-ms-request-id" : "7b174dfc-1caa-488f-82e1-1789b775e45c",
-=======
+    "Headers" : {
+      "User-Agent" : "azsdk-java-com.azure.resourcemanager.resources.fluentcore.policy/null (1.8.0_221; Windows 10 10.0)"
+    },
+    "Response" : {
       "date" : "Thu, 18 Jun 2020 03:58:32 GMT",
       "content-length" : "0",
       "expires" : "-1",
@@ -2842,36 +1895,15 @@
       "location" : "http://localhost:1234/subscriptions/00000000-0000-0000-0000-000000000000/operationresults/eyJqb2JJZCI6IlJFU09VUkNFR1JPVVBERUxFVElPTkpPQi1KQVZBQ1NNUkc1Nzg4NS1FQVNUVVMiLCJqb2JMb2NhdGlvbiI6ImVhc3R1cyJ9?api-version=2019-08-01",
       "cache-control" : "no-cache",
       "x-ms-request-id" : "97b7cb2f-a58f-4440-96eb-8af4d6e07156",
->>>>>>> 846f5853
-      "Body" : ""
-    }
-  }, {
-    "Method" : "GET",
-<<<<<<< HEAD
-    "Uri" : "http://localhost:1234/subscriptions/00000000-0000-0000-0000-000000000000/operationresults/eyJqb2JJZCI6IlJFU09VUkNFR1JPVVBERUxFVElPTkpPQi1KQVZBQ1NNUkcwNzQxNS1FQVNUVVMiLCJqb2JMb2NhdGlvbiI6ImVhc3R1cyJ9?api-version=2019-08-01",
-=======
+      "Body" : ""
+    }
+  }, {
+    "Method" : "GET",
     "Uri" : "http://localhost:1234/subscriptions/00000000-0000-0000-0000-000000000000/operationresults/eyJqb2JJZCI6IlJFU09VUkNFR1JPVVBERUxFVElPTkpPQi1KQVZBQ1NNUkc1Nzg4NS1FQVNUVVMiLCJqb2JMb2NhdGlvbiI6ImVhc3R1cyJ9?api-version=2019-08-01",
->>>>>>> 846f5853
-    "Headers" : {
-      "User-Agent" : "azsdk-java-com.azure.resourcemanager.resources.fluentcore.policy/null (1.8.0_221; Windows 10 10.0)"
-    },
-    "Response" : {
-<<<<<<< HEAD
-      "date" : "Mon, 18 May 2020 07:15:20 GMT",
-      "content-length" : "0",
-      "expires" : "-1",
-      "retry-after" : "0",
-      "x-ms-ratelimit-remaining-subscription-reads" : "11959",
-      "StatusCode" : "202",
-      "pragma" : "no-cache",
-      "x-ms-correlation-request-id" : "cb296be4-e7e6-4117-936c-33284d471f7a",
-      "strict-transport-security" : "max-age=31536000; includeSubDomains",
-      "x-content-type-options" : "nosniff",
-      "x-ms-routing-request-id" : "SOUTHEASTASIA:20200518T071520Z:cb296be4-e7e6-4117-936c-33284d471f7a",
-      "location" : "http://localhost:1234/subscriptions/00000000-0000-0000-0000-000000000000/operationresults/eyJqb2JJZCI6IlJFU09VUkNFR1JPVVBERUxFVElPTkpPQi1KQVZBQ1NNUkcwNzQxNS1FQVNUVVMiLCJqb2JMb2NhdGlvbiI6ImVhc3R1cyJ9?api-version=2019-08-01",
-      "cache-control" : "no-cache",
-      "x-ms-request-id" : "cb296be4-e7e6-4117-936c-33284d471f7a",
-=======
+    "Headers" : {
+      "User-Agent" : "azsdk-java-com.azure.resourcemanager.resources.fluentcore.policy/null (1.8.0_221; Windows 10 10.0)"
+    },
+    "Response" : {
       "date" : "Thu, 18 Jun 2020 03:58:48 GMT",
       "content-length" : "0",
       "expires" : "-1",
@@ -2886,36 +1918,15 @@
       "location" : "http://localhost:1234/subscriptions/00000000-0000-0000-0000-000000000000/operationresults/eyJqb2JJZCI6IlJFU09VUkNFR1JPVVBERUxFVElPTkpPQi1KQVZBQ1NNUkc1Nzg4NS1FQVNUVVMiLCJqb2JMb2NhdGlvbiI6ImVhc3R1cyJ9?api-version=2019-08-01",
       "cache-control" : "no-cache",
       "x-ms-request-id" : "e667f1fe-ad14-4d6e-8b2b-714119970575",
->>>>>>> 846f5853
-      "Body" : ""
-    }
-  }, {
-    "Method" : "GET",
-<<<<<<< HEAD
-    "Uri" : "http://localhost:1234/subscriptions/00000000-0000-0000-0000-000000000000/operationresults/eyJqb2JJZCI6IlJFU09VUkNFR1JPVVBERUxFVElPTkpPQi1KQVZBQ1NNUkcwNzQxNS1FQVNUVVMiLCJqb2JMb2NhdGlvbiI6ImVhc3R1cyJ9?api-version=2019-08-01",
-=======
+      "Body" : ""
+    }
+  }, {
+    "Method" : "GET",
     "Uri" : "http://localhost:1234/subscriptions/00000000-0000-0000-0000-000000000000/operationresults/eyJqb2JJZCI6IlJFU09VUkNFR1JPVVBERUxFVElPTkpPQi1KQVZBQ1NNUkc1Nzg4NS1FQVNUVVMiLCJqb2JMb2NhdGlvbiI6ImVhc3R1cyJ9?api-version=2019-08-01",
->>>>>>> 846f5853
-    "Headers" : {
-      "User-Agent" : "azsdk-java-com.azure.resourcemanager.resources.fluentcore.policy/null (1.8.0_221; Windows 10 10.0)"
-    },
-    "Response" : {
-<<<<<<< HEAD
-      "date" : "Mon, 18 May 2020 07:15:51 GMT",
-      "content-length" : "0",
-      "expires" : "-1",
-      "retry-after" : "0",
-      "x-ms-ratelimit-remaining-subscription-reads" : "11975",
-      "StatusCode" : "202",
-      "pragma" : "no-cache",
-      "x-ms-correlation-request-id" : "4d9a8820-af11-4266-9051-3035f873c14e",
-      "strict-transport-security" : "max-age=31536000; includeSubDomains",
-      "x-content-type-options" : "nosniff",
-      "x-ms-routing-request-id" : "SOUTHEASTASIA:20200518T071552Z:4d9a8820-af11-4266-9051-3035f873c14e",
-      "location" : "http://localhost:1234/subscriptions/00000000-0000-0000-0000-000000000000/operationresults/eyJqb2JJZCI6IlJFU09VUkNFR1JPVVBERUxFVElPTkpPQi1KQVZBQ1NNUkcwNzQxNS1FQVNUVVMiLCJqb2JMb2NhdGlvbiI6ImVhc3R1cyJ9?api-version=2019-08-01",
-      "cache-control" : "no-cache",
-      "x-ms-request-id" : "4d9a8820-af11-4266-9051-3035f873c14e",
-=======
+    "Headers" : {
+      "User-Agent" : "azsdk-java-com.azure.resourcemanager.resources.fluentcore.policy/null (1.8.0_221; Windows 10 10.0)"
+    },
+    "Response" : {
       "date" : "Thu, 18 Jun 2020 03:59:05 GMT",
       "content-length" : "0",
       "expires" : "-1",
@@ -2930,39 +1941,15 @@
       "location" : "http://localhost:1234/subscriptions/00000000-0000-0000-0000-000000000000/operationresults/eyJqb2JJZCI6IlJFU09VUkNFR1JPVVBERUxFVElPTkpPQi1KQVZBQ1NNUkc1Nzg4NS1FQVNUVVMiLCJqb2JMb2NhdGlvbiI6ImVhc3R1cyJ9?api-version=2019-08-01",
       "cache-control" : "no-cache",
       "x-ms-request-id" : "a1c1dced-4a71-4e98-8ab0-220951b3a6ac",
->>>>>>> 846f5853
-      "Body" : ""
-    }
-  }, {
-    "Method" : "GET",
-<<<<<<< HEAD
-    "Uri" : "http://localhost:1234/subscriptions/00000000-0000-0000-0000-000000000000/operationresults/eyJqb2JJZCI6IlJFU09VUkNFR1JPVVBERUxFVElPTkpPQi1KQVZBQ1NNUkcwNzQxNS1FQVNUVVMiLCJqb2JMb2NhdGlvbiI6ImVhc3R1cyJ9?api-version=2019-08-01",
-=======
+      "Body" : ""
+    }
+  }, {
+    "Method" : "GET",
     "Uri" : "http://localhost:1234/subscriptions/00000000-0000-0000-0000-000000000000/operationresults/eyJqb2JJZCI6IlJFU09VUkNFR1JPVVBERUxFVElPTkpPQi1KQVZBQ1NNUkc1Nzg4NS1FQVNUVVMiLCJqb2JMb2NhdGlvbiI6ImVhc3R1cyJ9?api-version=2019-08-01",
->>>>>>> 846f5853
-    "Headers" : {
-      "User-Agent" : "azsdk-java-com.azure.resourcemanager.resources.fluentcore.policy/null (1.8.0_221; Windows 10 10.0)"
-    },
-    "Response" : {
-<<<<<<< HEAD
-      "date" : "Mon, 18 May 2020 07:16:22 GMT",
-      "content-length" : "0",
-      "expires" : "-1",
-      "retry-after" : "0",
-      "x-ms-ratelimit-remaining-subscription-reads" : "11970",
-      "StatusCode" : "200",
-      "strict-transport-security" : "max-age=31536000; includeSubDomains",
-      "pragma" : "no-cache",
-      "x-ms-correlation-request-id" : "9e7d77d1-c3bd-4922-97fe-5e3a3cb24f6f",
-      "x-content-type-options" : "nosniff",
-      "x-ms-routing-request-id" : "SOUTHEASTASIA:20200518T071623Z:9e7d77d1-c3bd-4922-97fe-5e3a3cb24f6f",
-      "cache-control" : "no-cache",
-      "x-ms-request-id" : "9e7d77d1-c3bd-4922-97fe-5e3a3cb24f6f",
-      "Body" : ""
-    }
-  } ],
-  "variables" : [ "javacsmrg07415", "stg4e132363e80", "nicmyvm679b103354e", "vnet91838be07a", "dsk-96b210236", "nicmyvm6e6d9767754", "vnet69872361b2" ]
-=======
+    "Headers" : {
+      "User-Agent" : "azsdk-java-com.azure.resourcemanager.resources.fluentcore.policy/null (1.8.0_221; Windows 10 10.0)"
+    },
+    "Response" : {
       "date" : "Thu, 18 Jun 2020 03:59:21 GMT",
       "content-length" : "0",
       "expires" : "-1",
@@ -2980,5 +1967,4 @@
     }
   } ],
   "variables" : [ "javacsmrg57885", "stg7f73926759b", "nicmyvm6ee14944395", "vnet79994694a3", "dsk-678865118", "nicmyvm650d18974fa", "vnet0704561f7a" ]
->>>>>>> 846f5853
 }