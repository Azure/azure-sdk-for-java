{
  "networkCallRecords" : [ {
    "Method" : "PUT",
<<<<<<< HEAD
    "Uri" : "http://localhost:1234/subscriptions/00000000-0000-0000-0000-000000000000/resourcegroups/javacsmrg98060?api-version=2019-08-01",
    "Headers" : {
      "User-Agent" : "azsdk-java-com.azure.management.resources/2.0.0 (1.8.0_221; Windows 10 10.0)",
      "Content-Type" : "application/json"
    },
    "Response" : {
      "date" : "Mon, 18 May 2020 06:59:58 GMT",
      "content-length" : "309",
      "expires" : "-1",
      "x-ms-ratelimit-remaining-subscription-writes" : "1199",
=======
    "Uri" : "http://localhost:1234/subscriptions/00000000-0000-0000-0000-000000000000/resourcegroups/javacsmrg72106?api-version=2019-08-01",
    "Headers" : {
      "User-Agent" : "azsdk-java-com.azure.resourcemanager.resources/2.0.0-beta.1 (1.8.0_221; Windows 10 10.0)",
      "Content-Type" : "application/json"
    },
    "Response" : {
      "date" : "Thu, 18 Jun 2020 03:50:32 GMT",
      "content-length" : "225",
      "expires" : "-1",
      "x-ms-ratelimit-remaining-subscription-writes" : "1160",
>>>>>>> 846f5853
      "retry-after" : "0",
      "StatusCode" : "201",
      "strict-transport-security" : "max-age=31536000; includeSubDomains",
      "pragma" : "no-cache",
<<<<<<< HEAD
      "x-ms-correlation-request-id" : "1a29ae03-a4d8-4fbc-be9c-ec11eeab3022",
      "x-content-type-options" : "nosniff",
      "x-ms-routing-request-id" : "SOUTHEASTASIA:20200518T065959Z:1a29ae03-a4d8-4fbc-be9c-ec11eeab3022",
      "content-type" : "application/json; charset=utf-8",
      "cache-control" : "no-cache",
      "x-ms-request-id" : "1a29ae03-a4d8-4fbc-be9c-ec11eeab3022",
      "Body" : "{\"id\":\"/subscriptions/00000000-0000-0000-0000-000000000000/resourceGroups/javacsmrg98060\",\"name\":\"javacsmrg98060\",\"type\":\"Microsoft.Resources/resourceGroups\",\"location\":\"eastus\",\"tags\":{\"date\":\"2020-05-18T06:59:57.346Z\",\"product\":\"javasdk\",\"cause\":\"automation\"},\"properties\":{\"provisioningState\":\"Succeeded\"}}"
    }
  }, {
    "Method" : "PUT",
    "Uri" : "http://localhost:1234/subscriptions/00000000-0000-0000-0000-000000000000/resourceGroups/javacsmrg98060/providers/Microsoft.Compute/disks/myvm1_mdisk_58d0944298?api-version=2019-07-01",
    "Headers" : {
      "User-Agent" : "azsdk-java-com.azure.management.compute/2.0.0 (1.8.0_221; Windows 10 10.0)",
      "Content-Type" : "application/json"
    },
    "Response" : {
      "date" : "Mon, 18 May 2020 07:00:05 GMT",
      "server" : "Microsoft-HTTPAPI/2.0",
      "content-length" : "256",
      "expires" : "-1",
      "x-ms-served-by" : "cf00aa19-e046-40ac-861d-45a82e8cd03f_132229950838493465",
      "x-ms-ratelimit-remaining-subscription-writes" : "1192",
      "retry-after" : "0",
      "StatusCode" : "202",
      "pragma" : "no-cache",
      "x-ms-correlation-request-id" : "fe0cbb95-7a1f-44a2-89b0-8d71a8ad5f79",
      "strict-transport-security" : "max-age=31536000; includeSubDomains",
      "x-content-type-options" : "nosniff",
      "x-ms-ratelimit-remaining-resource" : "Microsoft.Compute/CreateUpdateDisks3Min;998,Microsoft.Compute/CreateUpdateDisks30Min;7998",
      "x-ms-routing-request-id" : "SOUTHEASTASIA:20200518T070005Z:fe0cbb95-7a1f-44a2-89b0-8d71a8ad5f79",
      "content-type" : "application/json; charset=utf-8",
      "location" : "http://localhost:1234/subscriptions/00000000-0000-0000-0000-000000000000/providers/Microsoft.Compute/locations/eastus/DiskOperations/124263bb-399e-4acf-b618-71cb322dd3ff?monitor=true&api-version=2019-07-01",
      "cache-control" : "no-cache",
      "x-ms-request-id" : "124263bb-399e-4acf-b618-71cb322dd3ff",
      "Body" : "{\r\n  \"name\": \"myvm1_mdisk_58d0944298\",\r\n  \"location\": \"eastus\",\r\n  \"tags\": {},\r\n  \"properties\": {\r\n    \"creationData\": {\r\n      \"createOption\": \"Empty\"\r\n    },\r\n    \"diskSizeGB\": 150,\r\n    \"provisioningState\": \"Updating\",\r\n    \"isArmResource\": true\r\n  }\r\n}",
      "azure-asyncoperation" : "http://localhost:1234/subscriptions/00000000-0000-0000-0000-000000000000/providers/Microsoft.Compute/locations/eastus/DiskOperations/124263bb-399e-4acf-b618-71cb322dd3ff?api-version=2019-07-01"
    }
  }, {
    "Method" : "PUT",
    "Uri" : "http://localhost:1234/subscriptions/00000000-0000-0000-0000-000000000000/resourceGroups/javacsmrg98060/providers/Microsoft.Compute/disks/myvm1_mdisk_b6366667fd?api-version=2019-07-01",
    "Headers" : {
      "User-Agent" : "azsdk-java-com.azure.management.compute/2.0.0 (1.8.0_221; Windows 10 10.0)",
      "Content-Type" : "application/json"
    },
    "Response" : {
      "date" : "Mon, 18 May 2020 07:00:05 GMT",
      "server" : "Microsoft-HTTPAPI/2.0",
      "content-length" : "256",
      "expires" : "-1",
      "x-ms-served-by" : "cf00aa19-e046-40ac-861d-45a82e8cd03f_132229950838493465",
      "x-ms-ratelimit-remaining-subscription-writes" : "1194",
      "retry-after" : "0",
      "StatusCode" : "202",
      "pragma" : "no-cache",
      "x-ms-correlation-request-id" : "5d8b6ec4-6891-421c-a783-abbaaad06c8e",
      "strict-transport-security" : "max-age=31536000; includeSubDomains",
      "x-content-type-options" : "nosniff",
      "x-ms-ratelimit-remaining-resource" : "Microsoft.Compute/CreateUpdateDisks3Min;996,Microsoft.Compute/CreateUpdateDisks30Min;7996",
      "x-ms-routing-request-id" : "SOUTHEASTASIA:20200518T070005Z:5d8b6ec4-6891-421c-a783-abbaaad06c8e",
      "content-type" : "application/json; charset=utf-8",
      "location" : "http://localhost:1234/subscriptions/00000000-0000-0000-0000-000000000000/providers/Microsoft.Compute/locations/eastus/DiskOperations/835381e4-2d0c-4147-beda-2de339803e48?monitor=true&api-version=2019-07-01",
      "cache-control" : "no-cache",
      "x-ms-request-id" : "835381e4-2d0c-4147-beda-2de339803e48",
      "Body" : "{\r\n  \"name\": \"myvm1_mdisk_b6366667fd\",\r\n  \"location\": \"eastus\",\r\n  \"tags\": {},\r\n  \"properties\": {\r\n    \"creationData\": {\r\n      \"createOption\": \"Empty\"\r\n    },\r\n    \"diskSizeGB\": 150,\r\n    \"provisioningState\": \"Updating\",\r\n    \"isArmResource\": true\r\n  }\r\n}",
      "azure-asyncoperation" : "http://localhost:1234/subscriptions/00000000-0000-0000-0000-000000000000/providers/Microsoft.Compute/locations/eastus/DiskOperations/835381e4-2d0c-4147-beda-2de339803e48?api-version=2019-07-01"
    }
  }, {
    "Method" : "PUT",
    "Uri" : "http://localhost:1234/subscriptions/00000000-0000-0000-0000-000000000000/resourceGroups/javacsmrg98060/providers/Microsoft.Compute/disks/myvm1_mdisk_c7260946f8?api-version=2019-07-01",
    "Headers" : {
      "User-Agent" : "azsdk-java-com.azure.management.compute/2.0.0 (1.8.0_221; Windows 10 10.0)",
      "Content-Type" : "application/json"
    },
    "Response" : {
      "date" : "Mon, 18 May 2020 07:00:05 GMT",
=======
      "x-ms-correlation-request-id" : "bbacb664-d00a-4e52-99a2-5cfbed461894",
      "x-content-type-options" : "nosniff",
      "x-ms-routing-request-id" : "SOUTHEASTASIA:20200618T035032Z:bbacb664-d00a-4e52-99a2-5cfbed461894",
      "content-type" : "application/json; charset=utf-8",
      "cache-control" : "no-cache",
      "x-ms-request-id" : "bbacb664-d00a-4e52-99a2-5cfbed461894",
      "Body" : "{\"id\":\"/subscriptions/00000000-0000-0000-0000-000000000000/resourceGroups/javacsmrg72106\",\"name\":\"javacsmrg72106\",\"type\":\"Microsoft.Resources/resourceGroups\",\"location\":\"eastus\",\"properties\":{\"provisioningState\":\"Succeeded\"}}"
    }
  }, {
    "Method" : "PUT",
    "Uri" : "http://localhost:1234/subscriptions/00000000-0000-0000-0000-000000000000/resourceGroups/javacsmrg72106/providers/Microsoft.Compute/disks/myvm1_mdisk_de450166cb?api-version=2019-11-01",
    "Headers" : {
      "User-Agent" : "azsdk-java-com.azure.resourcemanager.compute/2.0.0-beta.1 (1.8.0_221; Windows 10 10.0)",
      "Content-Type" : "application/json"
    },
    "Response" : {
      "date" : "Thu, 18 Jun 2020 03:50:34 GMT",
      "server" : "Microsoft-HTTPAPI/2.0",
      "content-length" : "256",
      "expires" : "-1",
      "x-ms-served-by" : "cf00aa19-e046-40ac-861d-45a82e8cd03f_132322016419989626",
      "x-ms-ratelimit-remaining-subscription-writes" : "1145",
      "retry-after" : "0",
      "StatusCode" : "202",
      "pragma" : "no-cache",
      "x-ms-correlation-request-id" : "bda3f8ad-5c6e-4fa1-a58a-b52ce5055776",
      "strict-transport-security" : "max-age=31536000; includeSubDomains",
      "x-content-type-options" : "nosniff",
      "x-ms-ratelimit-remaining-resource" : "Microsoft.Compute/CreateUpdateDisks3Min;999,Microsoft.Compute/CreateUpdateDisks30Min;7996",
      "x-ms-routing-request-id" : "SOUTHEASTASIA:20200618T035034Z:bda3f8ad-5c6e-4fa1-a58a-b52ce5055776",
      "content-type" : "application/json; charset=utf-8",
      "location" : "http://localhost:1234/subscriptions/00000000-0000-0000-0000-000000000000/providers/Microsoft.Compute/locations/eastus/DiskOperations/d586a5f6-5774-4812-805e-c4c8a553f5b7?monitor=true&api-version=2019-11-01",
      "cache-control" : "no-cache",
      "x-ms-request-id" : "d586a5f6-5774-4812-805e-c4c8a553f5b7",
      "Body" : "{\r\n  \"name\": \"myvm1_mdisk_de450166cb\",\r\n  \"location\": \"eastus\",\r\n  \"tags\": {},\r\n  \"properties\": {\r\n    \"creationData\": {\r\n      \"createOption\": \"Empty\"\r\n    },\r\n    \"diskSizeGB\": 150,\r\n    \"provisioningState\": \"Updating\",\r\n    \"isArmResource\": true\r\n  }\r\n}",
      "azure-asyncoperation" : "http://localhost:1234/subscriptions/00000000-0000-0000-0000-000000000000/providers/Microsoft.Compute/locations/eastus/DiskOperations/d586a5f6-5774-4812-805e-c4c8a553f5b7?api-version=2019-11-01"
    }
  }, {
    "Method" : "PUT",
    "Uri" : "http://localhost:1234/subscriptions/00000000-0000-0000-0000-000000000000/resourceGroups/javacsmrg72106/providers/Microsoft.Compute/disks/myvm1_mdisk_3fa0649326?api-version=2019-11-01",
    "Headers" : {
      "User-Agent" : "azsdk-java-com.azure.resourcemanager.compute/2.0.0-beta.1 (1.8.0_221; Windows 10 10.0)",
      "Content-Type" : "application/json"
    },
    "Response" : {
      "date" : "Thu, 18 Jun 2020 03:50:36 GMT",
      "server" : "Microsoft-HTTPAPI/2.0",
      "content-length" : "256",
      "expires" : "-1",
      "x-ms-served-by" : "cf00aa19-e046-40ac-861d-45a82e8cd03f_132322016419989626",
      "x-ms-ratelimit-remaining-subscription-writes" : "1183",
      "retry-after" : "0",
      "StatusCode" : "202",
      "pragma" : "no-cache",
      "x-ms-correlation-request-id" : "df3a857a-b07a-46a5-8f5e-df2358c558c7",
      "strict-transport-security" : "max-age=31536000; includeSubDomains",
      "x-content-type-options" : "nosniff",
      "x-ms-ratelimit-remaining-resource" : "Microsoft.Compute/CreateUpdateDisks3Min;998,Microsoft.Compute/CreateUpdateDisks30Min;7995",
      "x-ms-routing-request-id" : "SOUTHEASTASIA:20200618T035037Z:df3a857a-b07a-46a5-8f5e-df2358c558c7",
      "content-type" : "application/json; charset=utf-8",
      "location" : "http://localhost:1234/subscriptions/00000000-0000-0000-0000-000000000000/providers/Microsoft.Compute/locations/eastus/DiskOperations/bf556fe7-4cd3-47ca-8120-1d83e042522c?monitor=true&api-version=2019-11-01",
      "cache-control" : "no-cache",
      "x-ms-request-id" : "bf556fe7-4cd3-47ca-8120-1d83e042522c",
      "Body" : "{\r\n  \"name\": \"myvm1_mdisk_3fa0649326\",\r\n  \"location\": \"eastus\",\r\n  \"tags\": {},\r\n  \"properties\": {\r\n    \"creationData\": {\r\n      \"createOption\": \"Empty\"\r\n    },\r\n    \"diskSizeGB\": 150,\r\n    \"provisioningState\": \"Updating\",\r\n    \"isArmResource\": true\r\n  }\r\n}",
      "azure-asyncoperation" : "http://localhost:1234/subscriptions/00000000-0000-0000-0000-000000000000/providers/Microsoft.Compute/locations/eastus/DiskOperations/bf556fe7-4cd3-47ca-8120-1d83e042522c?api-version=2019-11-01"
    }
  }, {
    "Method" : "GET",
    "Uri" : "http://localhost:1234/subscriptions/00000000-0000-0000-0000-000000000000/providers/Microsoft.Compute/locations/eastus/DiskOperations/d586a5f6-5774-4812-805e-c4c8a553f5b7?api-version=2019-11-01",
    "Headers" : {
      "User-Agent" : "azsdk-java-com.azure.resourcemanager.resources.fluentcore.policy/null (1.8.0_221; Windows 10 10.0)"
    },
    "Response" : {
      "date" : "Thu, 18 Jun 2020 03:50:37 GMT",
>>>>>>> 846f5853
      "server" : "Microsoft-HTTPAPI/2.0",
      "content-length" : "1035",
      "expires" : "-1",
<<<<<<< HEAD
      "x-ms-served-by" : "cf00aa19-e046-40ac-861d-45a82e8cd03f_132229950838493465",
      "x-ms-ratelimit-remaining-subscription-writes" : "1190",
=======
      "x-ms-served-by" : "cf00aa19-e046-40ac-861d-45a82e8cd03f_132322016419989626",
>>>>>>> 846f5853
      "retry-after" : "0",
      "x-ms-ratelimit-remaining-subscription-reads" : "10283",
      "StatusCode" : "200",
      "pragma" : "no-cache",
<<<<<<< HEAD
      "x-ms-correlation-request-id" : "3cbfa016-75c8-497d-9385-b960c3368642",
      "strict-transport-security" : "max-age=31536000; includeSubDomains",
      "x-content-type-options" : "nosniff",
      "x-ms-ratelimit-remaining-resource" : "Microsoft.Compute/CreateUpdateDisks3Min;991,Microsoft.Compute/CreateUpdateDisks30Min;7991",
      "x-ms-routing-request-id" : "SOUTHEASTASIA:20200518T070006Z:3cbfa016-75c8-497d-9385-b960c3368642",
      "content-type" : "application/json; charset=utf-8",
      "location" : "http://localhost:1234/subscriptions/00000000-0000-0000-0000-000000000000/providers/Microsoft.Compute/locations/eastus/DiskOperations/0db30be6-bbee-420c-9fb2-aa854fe3146c?monitor=true&api-version=2019-07-01",
      "cache-control" : "no-cache",
      "x-ms-request-id" : "0db30be6-bbee-420c-9fb2-aa854fe3146c",
      "Body" : "{\r\n  \"name\": \"myvm1_mdisk_c7260946f8\",\r\n  \"location\": \"eastus\",\r\n  \"tags\": {},\r\n  \"properties\": {\r\n    \"creationData\": {\r\n      \"createOption\": \"Empty\"\r\n    },\r\n    \"diskSizeGB\": 150,\r\n    \"provisioningState\": \"Updating\",\r\n    \"isArmResource\": true\r\n  }\r\n}",
      "azure-asyncoperation" : "http://localhost:1234/subscriptions/00000000-0000-0000-0000-000000000000/providers/Microsoft.Compute/locations/eastus/DiskOperations/0db30be6-bbee-420c-9fb2-aa854fe3146c?api-version=2019-07-01"
    }
  }, {
    "Method" : "PUT",
    "Uri" : "http://localhost:1234/subscriptions/00000000-0000-0000-0000-000000000000/resourceGroups/javacsmrg98060/providers/Microsoft.Network/virtualNetworks/vnet7132691b1a?api-version=2019-06-01",
    "Headers" : {
      "User-Agent" : "azsdk-java-com.azure.management.network/2.0.0 (1.8.0_221; Windows 10 10.0)",
      "Content-Type" : "application/json"
    },
    "Response" : {
      "date" : "Mon, 18 May 2020 07:00:07 GMT",
      "server" : "Microsoft-HTTPAPI/2.0",
      "azure-asyncnotification" : "Enabled",
      "content-length" : "1342",
      "expires" : "-1",
      "x-ms-ratelimit-remaining-subscription-writes" : "1197",
=======
      "x-ms-correlation-request-id" : "fffec0b0-85f3-483d-8bd9-0ffbc4ca6444",
      "strict-transport-security" : "max-age=31536000; includeSubDomains",
      "x-content-type-options" : "nosniff",
      "x-ms-ratelimit-remaining-resource" : "Microsoft.Compute/GetOperation3Min;49999,Microsoft.Compute/GetOperation30Min;399973",
      "x-ms-routing-request-id" : "SOUTHEASTASIA:20200618T035037Z:fffec0b0-85f3-483d-8bd9-0ffbc4ca6444",
      "content-type" : "application/json; charset=utf-8",
      "cache-control" : "no-cache",
      "x-ms-request-id" : "662afa6e-be76-4d98-b8b0-6352c69a6f0c",
      "Body" : "{\r\n  \"startTime\": \"2020-06-18T03:50:34.5783099+00:00\",\r\n  \"endTime\": \"2020-06-18T03:50:34.7501889+00:00\",\r\n  \"status\": \"Succeeded\",\r\n  \"properties\": {\r\n    \"output\": {\r\n  \"name\": \"myvm1_mdisk_de450166cb\",\r\n  \"id\": \"/subscriptions/00000000-0000-0000-0000-000000000000/resourceGroups/javacsmrg72106/providers/Microsoft.Compute/disks/myvm1_mdisk_de450166cb\",\r\n  \"type\": \"Microsoft.Compute/disks\",\r\n  \"location\": \"eastus\",\r\n  \"tags\": {},\r\n  \"sku\": {\r\n    \"name\": \"Standard_LRS\",\r\n    \"tier\": \"Standard\"\r\n  },\r\n  \"properties\": {\r\n    \"creationData\": {\r\n      \"createOption\": \"Empty\"\r\n    },\r\n    \"diskSizeGB\": 150,\r\n    \"diskIOPSReadWrite\": 500,\r\n    \"diskMBpsReadWrite\": 60,\r\n    \"encryption\": {\r\n      \"type\": \"EncryptionAtRestWithPlatformKey\"\r\n    },\r\n    \"timeCreated\": \"2020-06-18T03:50:34.5783099+00:00\",\r\n    \"provisioningState\": \"Succeeded\",\r\n    \"diskState\": \"Unattached\",\r\n    \"diskSizeBytes\": 161061273600,\r\n    \"uniqueId\": \"b0500500-3a08-4bb1-bb6c-1574f7d422f7\"\r\n  }\r\n}\r\n  },\r\n  \"name\": \"d586a5f6-5774-4812-805e-c4c8a553f5b7\"\r\n}"
    }
  }, {
    "Method" : "GET",
    "Uri" : "http://localhost:1234/subscriptions/00000000-0000-0000-0000-000000000000/resourceGroups/javacsmrg72106/providers/Microsoft.Compute/disks/myvm1_mdisk_de450166cb?api-version=2019-11-01",
    "Headers" : {
      "User-Agent" : "azsdk-java-com.azure.resourcemanager.resources.fluentcore.policy/null (1.8.0_221; Windows 10 10.0)"
    },
    "Response" : {
      "date" : "Thu, 18 Jun 2020 03:50:37 GMT",
      "server" : "Microsoft-HTTPAPI/2.0",
      "content-length" : "810",
      "expires" : "-1",
      "x-ms-served-by" : "cf00aa19-e046-40ac-861d-45a82e8cd03f_132322016419989626",
>>>>>>> 846f5853
      "retry-after" : "0",
      "x-ms-ratelimit-remaining-subscription-reads" : "7996",
      "StatusCode" : "200",
      "pragma" : "no-cache",
<<<<<<< HEAD
      "x-ms-correlation-request-id" : "d46ec0e5-ea8c-44d5-8ec2-270800e428d1",
      "strict-transport-security" : "max-age=31536000; includeSubDomains",
      "x-ms-arm-service-request-id" : "ae7bbc34-08ff-492a-839e-4c756762bc73",
      "x-content-type-options" : "nosniff",
      "x-ms-routing-request-id" : "SOUTHEASTASIA:20200518T070008Z:d46ec0e5-ea8c-44d5-8ec2-270800e428d1",
      "content-type" : "application/json; charset=utf-8",
      "cache-control" : "no-cache",
      "x-ms-request-id" : "358479b9-aee6-4cff-b1f6-f3a7117773f8",
      "Body" : "{\r\n  \"name\": \"vnet7132691b1a\",\r\n  \"id\": \"/subscriptions/00000000-0000-0000-0000-000000000000/resourceGroups/javacsmrg98060/providers/Microsoft.Network/virtualNetworks/vnet7132691b1a\",\r\n  \"etag\": \"W/\\\"c185246a-8a45-46e4-bd90-8787c9eab5a4\\\"\",\r\n  \"type\": \"Microsoft.Network/virtualNetworks\",\r\n  \"location\": \"eastus\",\r\n  \"tags\": {},\r\n  \"properties\": {\r\n    \"provisioningState\": \"Updating\",\r\n    \"resourceGuid\": \"70b9d0ba-5d2c-476b-985d-b368c6b43ee3\",\r\n    \"addressSpace\": {\r\n      \"addressPrefixes\": [\r\n        \"10.0.0.0/28\"\r\n      ]\r\n    },\r\n    \"dhcpOptions\": {\r\n      \"dnsServers\": []\r\n    },\r\n    \"subnets\": [\r\n      {\r\n        \"name\": \"subnet1\",\r\n        \"id\": \"/subscriptions/00000000-0000-0000-0000-000000000000/resourceGroups/javacsmrg98060/providers/Microsoft.Network/virtualNetworks/vnet7132691b1a/subnets/subnet1\",\r\n        \"etag\": \"W/\\\"c185246a-8a45-46e4-bd90-8787c9eab5a4\\\"\",\r\n        \"properties\": {\r\n          \"provisioningState\": \"Updating\",\r\n          \"addressPrefix\": \"10.0.0.0/28\",\r\n          \"delegations\": [],\r\n          \"privateEndpointNetworkPolicies\": \"Enabled\",\r\n          \"privateLinkServiceNetworkPolicies\": \"Enabled\"\r\n        },\r\n        \"type\": \"Microsoft.Network/virtualNetworks/subnets\"\r\n      }\r\n    ],\r\n    \"virtualNetworkPeerings\": [],\r\n    \"enableDdosProtection\": false,\r\n    \"enableVmProtection\": false\r\n  }\r\n}",
      "azure-asyncoperation" : "http://localhost:1234/subscriptions/00000000-0000-0000-0000-000000000000/providers/Microsoft.Network/locations/eastus/operations/358479b9-aee6-4cff-b1f6-f3a7117773f8?api-version=2019-06-01"
    }
  }, {
    "Method" : "PUT",
    "Uri" : "http://localhost:1234/subscriptions/00000000-0000-0000-0000-000000000000/resourceGroups/javacsmrg98060/providers/Microsoft.Network/publicIPAddresses/pip7725161b?api-version=2019-06-01",
    "Headers" : {
      "User-Agent" : "azsdk-java-com.azure.management.network/2.0.0 (1.8.0_221; Windows 10 10.0)",
      "Content-Type" : "application/json"
    },
    "Response" : {
      "date" : "Mon, 18 May 2020 07:00:07 GMT",
=======
      "x-ms-correlation-request-id" : "28f209fd-4dac-4c9b-98b6-a0b660aead5b",
      "strict-transport-security" : "max-age=31536000; includeSubDomains",
      "x-content-type-options" : "nosniff",
      "x-ms-ratelimit-remaining-resource" : "Microsoft.Compute/LowCostGet3Min;4999,Microsoft.Compute/LowCostGet30Min;39975",
      "x-ms-routing-request-id" : "SOUTHEASTASIA:20200618T035037Z:28f209fd-4dac-4c9b-98b6-a0b660aead5b",
      "content-type" : "application/json; charset=utf-8",
      "cache-control" : "no-cache",
      "x-ms-request-id" : "3e627cf3-11dc-48d8-84f4-3b06867174d8",
      "Body" : "{\r\n  \"name\": \"myvm1_mdisk_de450166cb\",\r\n  \"id\": \"/subscriptions/00000000-0000-0000-0000-000000000000/resourceGroups/javacsmrg72106/providers/Microsoft.Compute/disks/myvm1_mdisk_de450166cb\",\r\n  \"type\": \"Microsoft.Compute/disks\",\r\n  \"location\": \"eastus\",\r\n  \"tags\": {},\r\n  \"sku\": {\r\n    \"name\": \"Standard_LRS\",\r\n    \"tier\": \"Standard\"\r\n  },\r\n  \"properties\": {\r\n    \"creationData\": {\r\n      \"createOption\": \"Empty\"\r\n    },\r\n    \"diskSizeGB\": 150,\r\n    \"diskIOPSReadWrite\": 500,\r\n    \"diskMBpsReadWrite\": 60,\r\n    \"encryption\": {\r\n      \"type\": \"EncryptionAtRestWithPlatformKey\"\r\n    },\r\n    \"timeCreated\": \"2020-06-18T03:50:34.5783099+00:00\",\r\n    \"provisioningState\": \"Succeeded\",\r\n    \"diskState\": \"Unattached\",\r\n    \"diskSizeBytes\": 161061273600,\r\n    \"uniqueId\": \"b0500500-3a08-4bb1-bb6c-1574f7d422f7\"\r\n  }\r\n}"
    }
  }, {
    "Method" : "PUT",
    "Uri" : "http://localhost:1234/subscriptions/00000000-0000-0000-0000-000000000000/resourceGroups/javacsmrg72106/providers/Microsoft.Network/publicIPAddresses/pip67909e7f?api-version=2019-06-01",
    "Headers" : {
      "User-Agent" : "azsdk-java-com.azure.resourcemanager.network/2.0.0-beta.1 (1.8.0_221; Windows 10 10.0)",
      "Content-Type" : "application/json"
    },
    "Response" : {
      "date" : "Thu, 18 Jun 2020 03:50:38 GMT",
>>>>>>> 846f5853
      "server" : "Microsoft-HTTPAPI/2.0",
      "azure-asyncnotification" : "Enabled",
      "content-length" : "758",
      "expires" : "-1",
<<<<<<< HEAD
      "x-ms-ratelimit-remaining-subscription-writes" : "1191",
      "retry-after" : "0",
      "StatusCode" : "201",
      "pragma" : "no-cache",
      "x-ms-correlation-request-id" : "e3701333-28ee-4147-968e-04f3eda0eaf8",
      "strict-transport-security" : "max-age=31536000; includeSubDomains",
      "x-ms-arm-service-request-id" : "b1ba0861-fd0b-41c3-ad62-39344ad81452",
      "x-content-type-options" : "nosniff",
      "x-ms-routing-request-id" : "SOUTHEASTASIA:20200518T070008Z:e3701333-28ee-4147-968e-04f3eda0eaf8",
      "content-type" : "application/json; charset=utf-8",
      "cache-control" : "no-cache",
      "x-ms-request-id" : "621c84e5-c636-4d41-9d04-c076cf11fa23",
      "Body" : "{\r\n  \"name\": \"pip7725161b\",\r\n  \"id\": \"/subscriptions/00000000-0000-0000-0000-000000000000/resourceGroups/javacsmrg98060/providers/Microsoft.Network/publicIPAddresses/pip7725161b\",\r\n  \"etag\": \"W/\\\"95732a92-1526-468e-9bdb-94ec179643db\\\"\",\r\n  \"location\": \"eastus\",\r\n  \"tags\": {},\r\n  \"properties\": {\r\n    \"provisioningState\": \"Updating\",\r\n    \"resourceGuid\": \"ee93d28d-9871-47bc-a7ad-d1d43769e91e\",\r\n    \"publicIPAddressVersion\": \"IPv4\",\r\n    \"publicIPAllocationMethod\": \"Dynamic\",\r\n    \"idleTimeoutInMinutes\": 4,\r\n    \"dnsSettings\": {\r\n      \"domainNameLabel\": \"pipdaa68441df85\",\r\n      \"fqdn\": \"pipdaa68441df85.eastus.cloudapp.azure.com\"\r\n    },\r\n    \"ipTags\": []\r\n  },\r\n  \"type\": \"Microsoft.Network/publicIPAddresses\",\r\n  \"sku\": {\r\n    \"name\": \"Basic\"\r\n  }\r\n}",
      "azure-asyncoperation" : "http://localhost:1234/subscriptions/00000000-0000-0000-0000-000000000000/providers/Microsoft.Network/locations/eastus/operations/621c84e5-c636-4d41-9d04-c076cf11fa23?api-version=2019-06-01"
    }
  }, {
    "Method" : "GET",
    "Uri" : "http://localhost:1234/subscriptions/00000000-0000-0000-0000-000000000000/providers/Microsoft.Compute/locations/eastus/DiskOperations/124263bb-399e-4acf-b618-71cb322dd3ff?api-version=2019-07-01",
=======
      "x-ms-ratelimit-remaining-subscription-writes" : "1175",
      "retry-after" : "0",
      "StatusCode" : "201",
      "pragma" : "no-cache",
      "x-ms-correlation-request-id" : "b81b1069-84f7-404b-8111-93d2ede86ed8",
      "strict-transport-security" : "max-age=31536000; includeSubDomains",
      "x-ms-arm-service-request-id" : "bfc2eb5a-0ea2-4bdb-833e-bb2e8ad722dd",
      "x-content-type-options" : "nosniff",
      "x-ms-routing-request-id" : "SOUTHEASTASIA:20200618T035038Z:b81b1069-84f7-404b-8111-93d2ede86ed8",
      "content-type" : "application/json; charset=utf-8",
      "cache-control" : "no-cache",
      "x-ms-request-id" : "fa08bc2b-3da7-4b15-b4d5-532a11038a97",
      "Body" : "{\r\n  \"name\": \"pip67909e7f\",\r\n  \"id\": \"/subscriptions/00000000-0000-0000-0000-000000000000/resourceGroups/javacsmrg72106/providers/Microsoft.Network/publicIPAddresses/pip67909e7f\",\r\n  \"etag\": \"W/\\\"aef91653-acbc-4b39-b0aa-ec190ac1c10d\\\"\",\r\n  \"location\": \"eastus\",\r\n  \"tags\": {},\r\n  \"properties\": {\r\n    \"provisioningState\": \"Updating\",\r\n    \"resourceGuid\": \"4434e87b-16c1-458b-ae6f-ced4dc625338\",\r\n    \"publicIPAddressVersion\": \"IPv4\",\r\n    \"publicIPAllocationMethod\": \"Dynamic\",\r\n    \"idleTimeoutInMinutes\": 4,\r\n    \"dnsSettings\": {\r\n      \"domainNameLabel\": \"pipe8795633cfc7\",\r\n      \"fqdn\": \"pipe8795633cfc7.eastus.cloudapp.azure.com\"\r\n    },\r\n    \"ipTags\": []\r\n  },\r\n  \"type\": \"Microsoft.Network/publicIPAddresses\",\r\n  \"sku\": {\r\n    \"name\": \"Basic\"\r\n  }\r\n}",
      "azure-asyncoperation" : "http://localhost:1234/subscriptions/00000000-0000-0000-0000-000000000000/providers/Microsoft.Network/locations/eastus/operations/fa08bc2b-3da7-4b15-b4d5-532a11038a97?api-version=2019-06-01"
    }
  }, {
    "Method" : "PUT",
    "Uri" : "http://localhost:1234/subscriptions/00000000-0000-0000-0000-000000000000/resourceGroups/javacsmrg72106/providers/Microsoft.Compute/disks/myvm1_mdisk_fa75770187?api-version=2019-11-01",
>>>>>>> 846f5853
    "Headers" : {
      "User-Agent" : "azsdk-java-com.azure.resourcemanager.compute/2.0.0-beta.1 (1.8.0_221; Windows 10 10.0)",
      "Content-Type" : "application/json"
    },
    "Response" : {
<<<<<<< HEAD
      "date" : "Mon, 18 May 2020 07:00:35 GMT",
      "server" : "Microsoft-HTTPAPI/2.0",
      "content-length" : "876",
      "expires" : "-1",
      "x-ms-served-by" : "cf00aa19-e046-40ac-861d-45a82e8cd03f_132229950838493465",
      "retry-after" : "0",
      "x-ms-ratelimit-remaining-subscription-reads" : "11976",
      "StatusCode" : "200",
      "pragma" : "no-cache",
      "x-ms-correlation-request-id" : "761fa040-f644-43a0-94d1-9093250587d7",
      "strict-transport-security" : "max-age=31536000; includeSubDomains",
      "x-content-type-options" : "nosniff",
      "x-ms-ratelimit-remaining-resource" : "Microsoft.Compute/GetOperation3Min;49990,Microsoft.Compute/GetOperation30Min;399990",
      "x-ms-routing-request-id" : "SOUTHEASTASIA:20200518T070035Z:761fa040-f644-43a0-94d1-9093250587d7",
=======
      "date" : "Thu, 18 Jun 2020 03:50:38 GMT",
      "server" : "Microsoft-HTTPAPI/2.0",
      "content-length" : "256",
      "expires" : "-1",
      "x-ms-served-by" : "cf00aa19-e046-40ac-861d-45a82e8cd03f_132322016419989626",
      "x-ms-ratelimit-remaining-subscription-writes" : "1176",
      "retry-after" : "0",
      "StatusCode" : "202",
      "pragma" : "no-cache",
      "x-ms-correlation-request-id" : "d5ce3a57-0e94-40ec-8e48-2a0902014793",
      "strict-transport-security" : "max-age=31536000; includeSubDomains",
      "x-content-type-options" : "nosniff",
      "x-ms-ratelimit-remaining-resource" : "Microsoft.Compute/CreateUpdateDisks3Min;997,Microsoft.Compute/CreateUpdateDisks30Min;7994",
      "x-ms-routing-request-id" : "SOUTHEASTASIA:20200618T035038Z:d5ce3a57-0e94-40ec-8e48-2a0902014793",
>>>>>>> 846f5853
      "content-type" : "application/json; charset=utf-8",
      "location" : "http://localhost:1234/subscriptions/00000000-0000-0000-0000-000000000000/providers/Microsoft.Compute/locations/eastus/DiskOperations/27fbaf4f-25e4-4342-98ed-ae0b7069dabf?monitor=true&api-version=2019-11-01",
      "cache-control" : "no-cache",
<<<<<<< HEAD
      "x-ms-request-id" : "76c60439-a836-4403-b613-6fb3d01dcca5",
      "Body" : "{\r\n  \"startTime\": \"2020-05-18T07:00:04.9407765+00:00\",\r\n  \"endTime\": \"2020-05-18T07:00:05.1126724+00:00\",\r\n  \"status\": \"Succeeded\",\r\n  \"properties\": {\r\n    \"output\": {\"name\":\"myvm1_mdisk_58d0944298\",\"id\":\"/subscriptions/00000000-0000-0000-0000-000000000000/resourceGroups/javacsmrg98060/providers/Microsoft.Compute/disks/myvm1_mdisk_58d0944298\",\"type\":\"Microsoft.Compute/disks\",\"location\":\"eastus\",\"tags\":{},\"sku\":{\"name\":\"Standard_LRS\",\"tier\":\"Standard\"},\"properties\":{\"creationData\":{\"createOption\":\"Empty\"},\"diskSizeGB\":150,\"diskIOPSReadWrite\":500,\"diskMBpsReadWrite\":60,\"encryption\":{\"type\":\"EncryptionAtRestWithPlatformKey\"},\"timeCreated\":\"2020-05-18T07:00:04.9407765+00:00\",\"provisioningState\":\"Succeeded\",\"diskState\":\"Unattached\",\"diskSizeBytes\":161061273600,\"uniqueId\":\"b7e02c84-81b0-4a4d-8bc1-21113c01702d\"}}\r\n  },\r\n  \"name\": \"124263bb-399e-4acf-b618-71cb322dd3ff\"\r\n}"
    }
  }, {
    "Method" : "GET",
    "Uri" : "http://localhost:1234/subscriptions/00000000-0000-0000-0000-000000000000/providers/Microsoft.Compute/locations/eastus/DiskOperations/835381e4-2d0c-4147-beda-2de339803e48?api-version=2019-07-01",
=======
      "x-ms-request-id" : "27fbaf4f-25e4-4342-98ed-ae0b7069dabf",
      "Body" : "{\r\n  \"name\": \"myvm1_mdisk_fa75770187\",\r\n  \"location\": \"eastus\",\r\n  \"tags\": {},\r\n  \"properties\": {\r\n    \"creationData\": {\r\n      \"createOption\": \"Empty\"\r\n    },\r\n    \"diskSizeGB\": 150,\r\n    \"provisioningState\": \"Updating\",\r\n    \"isArmResource\": true\r\n  }\r\n}",
      "azure-asyncoperation" : "http://localhost:1234/subscriptions/00000000-0000-0000-0000-000000000000/providers/Microsoft.Compute/locations/eastus/DiskOperations/27fbaf4f-25e4-4342-98ed-ae0b7069dabf?api-version=2019-11-01"
    }
  }, {
    "Method" : "GET",
    "Uri" : "http://localhost:1234/subscriptions/00000000-0000-0000-0000-000000000000/providers/Microsoft.Compute/locations/eastus/DiskOperations/bf556fe7-4cd3-47ca-8120-1d83e042522c?api-version=2019-11-01",
>>>>>>> 846f5853
    "Headers" : {
      "User-Agent" : "azsdk-java-com.azure.resourcemanager.resources.fluentcore.policy/null (1.8.0_221; Windows 10 10.0)"
    },
    "Response" : {
<<<<<<< HEAD
      "date" : "Mon, 18 May 2020 07:00:35 GMT",
      "server" : "Microsoft-HTTPAPI/2.0",
      "content-length" : "876",
      "expires" : "-1",
      "x-ms-served-by" : "cf00aa19-e046-40ac-861d-45a82e8cd03f_132229950838493465",
      "retry-after" : "0",
      "x-ms-ratelimit-remaining-subscription-reads" : "11989",
      "StatusCode" : "200",
      "pragma" : "no-cache",
      "x-ms-correlation-request-id" : "23531c2b-5dd7-457e-af93-31c3ceefe1ba",
      "strict-transport-security" : "max-age=31536000; includeSubDomains",
      "x-content-type-options" : "nosniff",
      "x-ms-ratelimit-remaining-resource" : "Microsoft.Compute/GetOperation3Min;49987,Microsoft.Compute/GetOperation30Min;399987",
      "x-ms-routing-request-id" : "SOUTHEASTASIA:20200518T070036Z:23531c2b-5dd7-457e-af93-31c3ceefe1ba",
      "content-type" : "application/json; charset=utf-8",
      "cache-control" : "no-cache",
      "x-ms-request-id" : "606d4d9c-8129-4d20-9e87-e75b0651fdf2",
      "Body" : "{\r\n  \"startTime\": \"2020-05-18T07:00:05.3626683+00:00\",\r\n  \"endTime\": \"2020-05-18T07:00:05.5189196+00:00\",\r\n  \"status\": \"Succeeded\",\r\n  \"properties\": {\r\n    \"output\": {\"name\":\"myvm1_mdisk_b6366667fd\",\"id\":\"/subscriptions/00000000-0000-0000-0000-000000000000/resourceGroups/javacsmrg98060/providers/Microsoft.Compute/disks/myvm1_mdisk_b6366667fd\",\"type\":\"Microsoft.Compute/disks\",\"location\":\"eastus\",\"tags\":{},\"sku\":{\"name\":\"Standard_LRS\",\"tier\":\"Standard\"},\"properties\":{\"creationData\":{\"createOption\":\"Empty\"},\"diskSizeGB\":150,\"diskIOPSReadWrite\":500,\"diskMBpsReadWrite\":60,\"encryption\":{\"type\":\"EncryptionAtRestWithPlatformKey\"},\"timeCreated\":\"2020-05-18T07:00:05.3626683+00:00\",\"provisioningState\":\"Succeeded\",\"diskState\":\"Unattached\",\"diskSizeBytes\":161061273600,\"uniqueId\":\"4ac77ad1-f6f1-43c2-92dd-70bd6e695b85\"}}\r\n  },\r\n  \"name\": \"835381e4-2d0c-4147-beda-2de339803e48\"\r\n}"
    }
  }, {
    "Method" : "GET",
    "Uri" : "http://localhost:1234/subscriptions/00000000-0000-0000-0000-000000000000/providers/Microsoft.Compute/locations/eastus/DiskOperations/0db30be6-bbee-420c-9fb2-aa854fe3146c?api-version=2019-07-01",
=======
      "date" : "Thu, 18 Jun 2020 03:50:39 GMT",
      "server" : "Microsoft-HTTPAPI/2.0",
      "content-length" : "1035",
      "expires" : "-1",
      "x-ms-served-by" : "cf00aa19-e046-40ac-861d-45a82e8cd03f_132322016419989626",
      "retry-after" : "0",
      "x-ms-ratelimit-remaining-subscription-reads" : "7995",
      "StatusCode" : "200",
      "pragma" : "no-cache",
      "x-ms-correlation-request-id" : "006e79f2-48a1-4586-bbd6-1e101d9bd929",
      "strict-transport-security" : "max-age=31536000; includeSubDomains",
      "x-content-type-options" : "nosniff",
      "x-ms-ratelimit-remaining-resource" : "Microsoft.Compute/GetOperation3Min;49998,Microsoft.Compute/GetOperation30Min;399972",
      "x-ms-routing-request-id" : "SOUTHEASTASIA:20200618T035039Z:006e79f2-48a1-4586-bbd6-1e101d9bd929",
      "content-type" : "application/json; charset=utf-8",
      "cache-control" : "no-cache",
      "x-ms-request-id" : "a8cdc089-0c0a-4d78-994b-dfe7ef916e5c",
      "Body" : "{\r\n  \"startTime\": \"2020-06-18T03:50:37.0470497+00:00\",\r\n  \"endTime\": \"2020-06-18T03:50:37.2189488+00:00\",\r\n  \"status\": \"Succeeded\",\r\n  \"properties\": {\r\n    \"output\": {\r\n  \"name\": \"myvm1_mdisk_3fa0649326\",\r\n  \"id\": \"/subscriptions/00000000-0000-0000-0000-000000000000/resourceGroups/javacsmrg72106/providers/Microsoft.Compute/disks/myvm1_mdisk_3fa0649326\",\r\n  \"type\": \"Microsoft.Compute/disks\",\r\n  \"location\": \"eastus\",\r\n  \"tags\": {},\r\n  \"sku\": {\r\n    \"name\": \"Standard_LRS\",\r\n    \"tier\": \"Standard\"\r\n  },\r\n  \"properties\": {\r\n    \"creationData\": {\r\n      \"createOption\": \"Empty\"\r\n    },\r\n    \"diskSizeGB\": 150,\r\n    \"diskIOPSReadWrite\": 500,\r\n    \"diskMBpsReadWrite\": 60,\r\n    \"encryption\": {\r\n      \"type\": \"EncryptionAtRestWithPlatformKey\"\r\n    },\r\n    \"timeCreated\": \"2020-06-18T03:50:37.0470497+00:00\",\r\n    \"provisioningState\": \"Succeeded\",\r\n    \"diskState\": \"Unattached\",\r\n    \"diskSizeBytes\": 161061273600,\r\n    \"uniqueId\": \"ca453f95-3d2b-43bb-9663-a476286f45e0\"\r\n  }\r\n}\r\n  },\r\n  \"name\": \"bf556fe7-4cd3-47ca-8120-1d83e042522c\"\r\n}"
    }
  }, {
    "Method" : "GET",
    "Uri" : "http://localhost:1234/subscriptions/00000000-0000-0000-0000-000000000000/resourceGroups/javacsmrg72106/providers/Microsoft.Compute/disks/myvm1_mdisk_3fa0649326?api-version=2019-11-01",
>>>>>>> 846f5853
    "Headers" : {
      "User-Agent" : "azsdk-java-com.azure.resourcemanager.resources.fluentcore.policy/null (1.8.0_221; Windows 10 10.0)"
    },
    "Response" : {
<<<<<<< HEAD
      "date" : "Mon, 18 May 2020 07:00:36 GMT",
      "server" : "Microsoft-HTTPAPI/2.0",
      "content-length" : "876",
      "expires" : "-1",
      "x-ms-served-by" : "cf00aa19-e046-40ac-861d-45a82e8cd03f_132229950838493465",
      "retry-after" : "0",
      "x-ms-ratelimit-remaining-subscription-reads" : "11968",
      "StatusCode" : "200",
      "pragma" : "no-cache",
      "x-ms-correlation-request-id" : "2a8dfb89-b4d0-4284-8a70-ebf38774c2fc",
      "strict-transport-security" : "max-age=31536000; includeSubDomains",
      "x-content-type-options" : "nosniff",
      "x-ms-ratelimit-remaining-resource" : "Microsoft.Compute/GetOperation3Min;49982,Microsoft.Compute/GetOperation30Min;399982",
      "x-ms-routing-request-id" : "SOUTHEASTASIA:20200518T070037Z:2a8dfb89-b4d0-4284-8a70-ebf38774c2fc",
      "content-type" : "application/json; charset=utf-8",
      "cache-control" : "no-cache",
      "x-ms-request-id" : "7aafc49d-d1c2-4512-a116-62a201f304f9",
      "Body" : "{\r\n  \"startTime\": \"2020-05-18T07:00:06.5501756+00:00\",\r\n  \"endTime\": \"2020-05-18T07:00:06.6907997+00:00\",\r\n  \"status\": \"Succeeded\",\r\n  \"properties\": {\r\n    \"output\": {\"name\":\"myvm1_mdisk_c7260946f8\",\"id\":\"/subscriptions/00000000-0000-0000-0000-000000000000/resourceGroups/javacsmrg98060/providers/Microsoft.Compute/disks/myvm1_mdisk_c7260946f8\",\"type\":\"Microsoft.Compute/disks\",\"location\":\"eastus\",\"tags\":{},\"sku\":{\"name\":\"Standard_LRS\",\"tier\":\"Standard\"},\"properties\":{\"creationData\":{\"createOption\":\"Empty\"},\"diskSizeGB\":150,\"diskIOPSReadWrite\":500,\"diskMBpsReadWrite\":60,\"encryption\":{\"type\":\"EncryptionAtRestWithPlatformKey\"},\"timeCreated\":\"2020-05-18T07:00:06.5501756+00:00\",\"provisioningState\":\"Succeeded\",\"diskState\":\"Unattached\",\"diskSizeBytes\":161061273600,\"uniqueId\":\"83c3224b-a8c5-4e5b-a2bb-7d529642e1c6\"}}\r\n  },\r\n  \"name\": \"0db30be6-bbee-420c-9fb2-aa854fe3146c\"\r\n}"
    }
  }, {
    "Method" : "GET",
    "Uri" : "http://localhost:1234/subscriptions/00000000-0000-0000-0000-000000000000/providers/Microsoft.Network/locations/eastus/operations/358479b9-aee6-4cff-b1f6-f3a7117773f8?api-version=2019-06-01",
=======
      "date" : "Thu, 18 Jun 2020 03:50:39 GMT",
      "server" : "Microsoft-HTTPAPI/2.0",
      "content-length" : "810",
      "expires" : "-1",
      "x-ms-served-by" : "cf00aa19-e046-40ac-861d-45a82e8cd03f_132322016419989626",
      "retry-after" : "0",
      "x-ms-ratelimit-remaining-subscription-reads" : "9721",
      "StatusCode" : "200",
      "pragma" : "no-cache",
      "x-ms-correlation-request-id" : "a56bf78a-5983-45d1-86cb-f489e81c0d65",
      "strict-transport-security" : "max-age=31536000; includeSubDomains",
      "x-content-type-options" : "nosniff",
      "x-ms-ratelimit-remaining-resource" : "Microsoft.Compute/LowCostGet3Min;4998,Microsoft.Compute/LowCostGet30Min;39974",
      "x-ms-routing-request-id" : "SOUTHEASTASIA:20200618T035040Z:a56bf78a-5983-45d1-86cb-f489e81c0d65",
      "content-type" : "application/json; charset=utf-8",
      "cache-control" : "no-cache",
      "x-ms-request-id" : "94c54b96-b4bb-48b8-8a65-aa6ae3c4d797",
      "Body" : "{\r\n  \"name\": \"myvm1_mdisk_3fa0649326\",\r\n  \"id\": \"/subscriptions/00000000-0000-0000-0000-000000000000/resourceGroups/javacsmrg72106/providers/Microsoft.Compute/disks/myvm1_mdisk_3fa0649326\",\r\n  \"type\": \"Microsoft.Compute/disks\",\r\n  \"location\": \"eastus\",\r\n  \"tags\": {},\r\n  \"sku\": {\r\n    \"name\": \"Standard_LRS\",\r\n    \"tier\": \"Standard\"\r\n  },\r\n  \"properties\": {\r\n    \"creationData\": {\r\n      \"createOption\": \"Empty\"\r\n    },\r\n    \"diskSizeGB\": 150,\r\n    \"diskIOPSReadWrite\": 500,\r\n    \"diskMBpsReadWrite\": 60,\r\n    \"encryption\": {\r\n      \"type\": \"EncryptionAtRestWithPlatformKey\"\r\n    },\r\n    \"timeCreated\": \"2020-06-18T03:50:37.0470497+00:00\",\r\n    \"provisioningState\": \"Succeeded\",\r\n    \"diskState\": \"Unattached\",\r\n    \"diskSizeBytes\": 161061273600,\r\n    \"uniqueId\": \"ca453f95-3d2b-43bb-9663-a476286f45e0\"\r\n  }\r\n}"
    }
  }, {
    "Method" : "PUT",
    "Uri" : "http://localhost:1234/subscriptions/00000000-0000-0000-0000-000000000000/resourceGroups/javacsmrg72106/providers/Microsoft.Network/virtualNetworks/vnet83528cf4a5?api-version=2019-06-01",
>>>>>>> 846f5853
    "Headers" : {
      "User-Agent" : "azsdk-java-com.azure.resourcemanager.network/2.0.0-beta.1 (1.8.0_221; Windows 10 10.0)",
      "Content-Type" : "application/json"
    },
    "Response" : {
<<<<<<< HEAD
      "date" : "Mon, 18 May 2020 07:00:38 GMT",
=======
      "date" : "Thu, 18 Jun 2020 03:50:40 GMT",
>>>>>>> 846f5853
      "server" : "Microsoft-HTTPAPI/2.0",
      "azure-asyncnotification" : "Enabled",
      "content-length" : "1342",
      "expires" : "-1",
      "x-ms-ratelimit-remaining-subscription-writes" : "1145",
      "retry-after" : "0",
<<<<<<< HEAD
      "x-ms-ratelimit-remaining-subscription-reads" : "11979",
      "StatusCode" : "200",
      "pragma" : "no-cache",
      "x-ms-correlation-request-id" : "ca5469a3-3e97-4871-9821-1bc9b26a7519",
      "strict-transport-security" : "max-age=31536000; includeSubDomains",
      "x-ms-arm-service-request-id" : "d121191f-795a-4c8a-a725-3d52360c95e7",
      "x-content-type-options" : "nosniff",
      "x-ms-routing-request-id" : "SOUTHEASTASIA:20200518T070039Z:ca5469a3-3e97-4871-9821-1bc9b26a7519",
      "content-type" : "application/json; charset=utf-8",
      "cache-control" : "no-cache",
      "x-ms-request-id" : "df156d5a-ac95-48a5-9762-fe51200b4609",
      "Body" : "{\r\n  \"status\": \"Succeeded\"\r\n}"
    }
  }, {
    "Method" : "GET",
    "Uri" : "http://localhost:1234/subscriptions/00000000-0000-0000-0000-000000000000/providers/Microsoft.Network/locations/eastus/operations/621c84e5-c636-4d41-9d04-c076cf11fa23?api-version=2019-06-01",
=======
      "StatusCode" : "201",
      "pragma" : "no-cache",
      "x-ms-correlation-request-id" : "d0ac1d8b-ce01-4131-b955-42b97bcce36b",
      "strict-transport-security" : "max-age=31536000; includeSubDomains",
      "x-ms-arm-service-request-id" : "d865e1fe-7552-4424-95dd-672e7450717a",
      "x-content-type-options" : "nosniff",
      "x-ms-routing-request-id" : "SOUTHEASTASIA:20200618T035040Z:d0ac1d8b-ce01-4131-b955-42b97bcce36b",
      "content-type" : "application/json; charset=utf-8",
      "cache-control" : "no-cache",
      "x-ms-request-id" : "639ee64f-b040-41a6-8024-d9d28f310190",
      "Body" : "{\r\n  \"name\": \"vnet83528cf4a5\",\r\n  \"id\": \"/subscriptions/00000000-0000-0000-0000-000000000000/resourceGroups/javacsmrg72106/providers/Microsoft.Network/virtualNetworks/vnet83528cf4a5\",\r\n  \"etag\": \"W/\\\"b8cff5fd-4104-4a07-a54a-836fa23bdb85\\\"\",\r\n  \"type\": \"Microsoft.Network/virtualNetworks\",\r\n  \"location\": \"eastus\",\r\n  \"tags\": {},\r\n  \"properties\": {\r\n    \"provisioningState\": \"Updating\",\r\n    \"resourceGuid\": \"39e2fa6e-4362-4c8f-9094-55bdae786e72\",\r\n    \"addressSpace\": {\r\n      \"addressPrefixes\": [\r\n        \"10.0.0.0/28\"\r\n      ]\r\n    },\r\n    \"dhcpOptions\": {\r\n      \"dnsServers\": []\r\n    },\r\n    \"subnets\": [\r\n      {\r\n        \"name\": \"subnet1\",\r\n        \"id\": \"/subscriptions/00000000-0000-0000-0000-000000000000/resourceGroups/javacsmrg72106/providers/Microsoft.Network/virtualNetworks/vnet83528cf4a5/subnets/subnet1\",\r\n        \"etag\": \"W/\\\"b8cff5fd-4104-4a07-a54a-836fa23bdb85\\\"\",\r\n        \"properties\": {\r\n          \"provisioningState\": \"Updating\",\r\n          \"addressPrefix\": \"10.0.0.0/28\",\r\n          \"delegations\": [],\r\n          \"privateEndpointNetworkPolicies\": \"Enabled\",\r\n          \"privateLinkServiceNetworkPolicies\": \"Enabled\"\r\n        },\r\n        \"type\": \"Microsoft.Network/virtualNetworks/subnets\"\r\n      }\r\n    ],\r\n    \"virtualNetworkPeerings\": [],\r\n    \"enableDdosProtection\": false,\r\n    \"enableVmProtection\": false\r\n  }\r\n}",
      "azure-asyncoperation" : "http://localhost:1234/subscriptions/00000000-0000-0000-0000-000000000000/providers/Microsoft.Network/locations/eastus/operations/639ee64f-b040-41a6-8024-d9d28f310190?api-version=2019-06-01"
    }
  }, {
    "Method" : "GET",
    "Uri" : "http://localhost:1234/subscriptions/00000000-0000-0000-0000-000000000000/providers/Microsoft.Network/locations/eastus/operations/fa08bc2b-3da7-4b15-b4d5-532a11038a97?api-version=2019-06-01",
>>>>>>> 846f5853
    "Headers" : {
      "User-Agent" : "azsdk-java-com.azure.resourcemanager.resources.fluentcore.policy/null (1.8.0_221; Windows 10 10.0)"
    },
    "Response" : {
<<<<<<< HEAD
      "date" : "Mon, 18 May 2020 07:00:39 GMT",
=======
      "date" : "Thu, 18 Jun 2020 03:50:40 GMT",
>>>>>>> 846f5853
      "server" : "Microsoft-HTTPAPI/2.0",
      "content-length" : "29",
      "expires" : "-1",
      "retry-after" : "0",
<<<<<<< HEAD
      "x-ms-ratelimit-remaining-subscription-reads" : "11987",
      "StatusCode" : "200",
      "pragma" : "no-cache",
      "x-ms-correlation-request-id" : "1ab9688c-378f-4b32-9caf-59e2abc89472",
      "strict-transport-security" : "max-age=31536000; includeSubDomains",
      "x-ms-arm-service-request-id" : "d5fd1333-8f74-4c3c-8cc5-90d1bc1bde39",
      "x-content-type-options" : "nosniff",
      "x-ms-routing-request-id" : "SOUTHEASTASIA:20200518T070039Z:1ab9688c-378f-4b32-9caf-59e2abc89472",
      "content-type" : "application/json; charset=utf-8",
      "cache-control" : "no-cache",
      "x-ms-request-id" : "28e2edf9-b5be-49c6-8da7-f032c52f1997",
=======
      "x-ms-ratelimit-remaining-subscription-reads" : "10262",
      "StatusCode" : "200",
      "pragma" : "no-cache",
      "x-ms-correlation-request-id" : "dcb8129e-1c99-43e5-abc3-7a6983ffb926",
      "strict-transport-security" : "max-age=31536000; includeSubDomains",
      "x-ms-arm-service-request-id" : "0df2dfac-d712-415a-a6ef-1cce792cf835",
      "x-content-type-options" : "nosniff",
      "x-ms-routing-request-id" : "SOUTHEASTASIA:20200618T035040Z:dcb8129e-1c99-43e5-abc3-7a6983ffb926",
      "content-type" : "application/json; charset=utf-8",
      "cache-control" : "no-cache",
      "x-ms-request-id" : "9ee63b54-f359-45bf-8f58-e7fbe7a1ac36",
>>>>>>> 846f5853
      "Body" : "{\r\n  \"status\": \"Succeeded\"\r\n}"
    }
  }, {
    "Method" : "GET",
<<<<<<< HEAD
    "Uri" : "http://localhost:1234/subscriptions/00000000-0000-0000-0000-000000000000/resourceGroups/javacsmrg98060/providers/Microsoft.Compute/disks/myvm1_mdisk_58d0944298?api-version=2019-07-01",
=======
    "Uri" : "http://localhost:1234/subscriptions/00000000-0000-0000-0000-000000000000/resourceGroups/javacsmrg72106/providers/Microsoft.Network/publicIPAddresses/pip67909e7f?api-version=2019-06-01",
>>>>>>> 846f5853
    "Headers" : {
      "User-Agent" : "azsdk-java-com.azure.resourcemanager.resources.fluentcore.policy/null (1.8.0_221; Windows 10 10.0)"
    },
    "Response" : {
<<<<<<< HEAD
      "date" : "Mon, 18 May 2020 07:01:05 GMT",
      "server" : "Microsoft-HTTPAPI/2.0",
      "content-length" : "810",
      "expires" : "-1",
      "x-ms-served-by" : "cf00aa19-e046-40ac-861d-45a82e8cd03f_132229950838493465",
      "retry-after" : "0",
      "x-ms-ratelimit-remaining-subscription-reads" : "11973",
      "StatusCode" : "200",
      "pragma" : "no-cache",
      "x-ms-correlation-request-id" : "8d46a65b-4af8-4300-afbe-6c9312281909",
=======
      "date" : "Thu, 18 Jun 2020 03:50:41 GMT",
      "server" : "Microsoft-HTTPAPI/2.0",
      "content-length" : "759",
      "expires" : "-1",
      "retry-after" : "0",
      "x-ms-ratelimit-remaining-subscription-reads" : "11409",
      "StatusCode" : "200",
      "pragma" : "no-cache",
      "x-ms-correlation-request-id" : "4d4ad448-06e3-4a37-8789-690d0b98f7fa",
>>>>>>> 846f5853
      "strict-transport-security" : "max-age=31536000; includeSubDomains",
      "x-ms-arm-service-request-id" : "9296bd77-3b33-4106-a541-c079af717f35",
      "x-content-type-options" : "nosniff",
<<<<<<< HEAD
      "x-ms-ratelimit-remaining-resource" : "Microsoft.Compute/LowCostGet3Min;4980,Microsoft.Compute/LowCostGet30Min;39980",
      "x-ms-routing-request-id" : "SOUTHEASTASIA:20200518T070106Z:8d46a65b-4af8-4300-afbe-6c9312281909",
      "content-type" : "application/json; charset=utf-8",
      "cache-control" : "no-cache",
      "x-ms-request-id" : "07005688-6fcd-4ff6-ba85-3cc6e606e39e",
      "Body" : "{\r\n  \"name\": \"myvm1_mdisk_58d0944298\",\r\n  \"id\": \"/subscriptions/00000000-0000-0000-0000-000000000000/resourceGroups/javacsmrg98060/providers/Microsoft.Compute/disks/myvm1_mdisk_58d0944298\",\r\n  \"type\": \"Microsoft.Compute/disks\",\r\n  \"location\": \"eastus\",\r\n  \"tags\": {},\r\n  \"sku\": {\r\n    \"name\": \"Standard_LRS\",\r\n    \"tier\": \"Standard\"\r\n  },\r\n  \"properties\": {\r\n    \"creationData\": {\r\n      \"createOption\": \"Empty\"\r\n    },\r\n    \"diskSizeGB\": 150,\r\n    \"diskIOPSReadWrite\": 500,\r\n    \"diskMBpsReadWrite\": 60,\r\n    \"encryption\": {\r\n      \"type\": \"EncryptionAtRestWithPlatformKey\"\r\n    },\r\n    \"timeCreated\": \"2020-05-18T07:00:04.9407765+00:00\",\r\n    \"provisioningState\": \"Succeeded\",\r\n    \"diskState\": \"Unattached\",\r\n    \"diskSizeBytes\": 161061273600,\r\n    \"uniqueId\": \"b7e02c84-81b0-4a4d-8bc1-21113c01702d\"\r\n  }\r\n}"
    }
  }, {
    "Method" : "GET",
    "Uri" : "http://localhost:1234/subscriptions/00000000-0000-0000-0000-000000000000/resourceGroups/javacsmrg98060/providers/Microsoft.Compute/disks/myvm1_mdisk_b6366667fd?api-version=2019-07-01",
=======
      "x-ms-routing-request-id" : "SOUTHEASTASIA:20200618T035041Z:4d4ad448-06e3-4a37-8789-690d0b98f7fa",
      "etag" : "W/\"abaf010a-e654-4541-bf8f-54ff14995bab\"",
      "content-type" : "application/json; charset=utf-8",
      "cache-control" : "no-cache",
      "x-ms-request-id" : "836b82e3-8c96-4cde-81f4-e976280856f7",
      "Body" : "{\r\n  \"name\": \"pip67909e7f\",\r\n  \"id\": \"/subscriptions/00000000-0000-0000-0000-000000000000/resourceGroups/javacsmrg72106/providers/Microsoft.Network/publicIPAddresses/pip67909e7f\",\r\n  \"etag\": \"W/\\\"abaf010a-e654-4541-bf8f-54ff14995bab\\\"\",\r\n  \"location\": \"eastus\",\r\n  \"tags\": {},\r\n  \"properties\": {\r\n    \"provisioningState\": \"Succeeded\",\r\n    \"resourceGuid\": \"4434e87b-16c1-458b-ae6f-ced4dc625338\",\r\n    \"publicIPAddressVersion\": \"IPv4\",\r\n    \"publicIPAllocationMethod\": \"Dynamic\",\r\n    \"idleTimeoutInMinutes\": 4,\r\n    \"dnsSettings\": {\r\n      \"domainNameLabel\": \"pipe8795633cfc7\",\r\n      \"fqdn\": \"pipe8795633cfc7.eastus.cloudapp.azure.com\"\r\n    },\r\n    \"ipTags\": []\r\n  },\r\n  \"type\": \"Microsoft.Network/publicIPAddresses\",\r\n  \"sku\": {\r\n    \"name\": \"Basic\"\r\n  }\r\n}"
    }
  }, {
    "Method" : "GET",
    "Uri" : "http://localhost:1234/subscriptions/00000000-0000-0000-0000-000000000000/providers/Microsoft.Compute/locations/eastus/DiskOperations/27fbaf4f-25e4-4342-98ed-ae0b7069dabf?api-version=2019-11-01",
>>>>>>> 846f5853
    "Headers" : {
      "User-Agent" : "azsdk-java-com.azure.resourcemanager.resources.fluentcore.policy/null (1.8.0_221; Windows 10 10.0)"
    },
    "Response" : {
<<<<<<< HEAD
      "date" : "Mon, 18 May 2020 07:01:05 GMT",
      "server" : "Microsoft-HTTPAPI/2.0",
      "content-length" : "810",
      "expires" : "-1",
      "x-ms-served-by" : "cf00aa19-e046-40ac-861d-45a82e8cd03f_132229950838493465",
      "retry-after" : "0",
      "x-ms-ratelimit-remaining-subscription-reads" : "11980",
      "StatusCode" : "200",
      "pragma" : "no-cache",
      "x-ms-correlation-request-id" : "2ba2b9ac-8346-4be8-aed4-c37ca28dbefe",
      "strict-transport-security" : "max-age=31536000; includeSubDomains",
      "x-content-type-options" : "nosniff",
      "x-ms-ratelimit-remaining-resource" : "Microsoft.Compute/LowCostGet3Min;4978,Microsoft.Compute/LowCostGet30Min;39978",
      "x-ms-routing-request-id" : "SOUTHEASTASIA:20200518T070106Z:2ba2b9ac-8346-4be8-aed4-c37ca28dbefe",
      "content-type" : "application/json; charset=utf-8",
      "cache-control" : "no-cache",
      "x-ms-request-id" : "aeacdc0c-c891-4207-9daf-28dd798f4a25",
      "Body" : "{\r\n  \"name\": \"myvm1_mdisk_b6366667fd\",\r\n  \"id\": \"/subscriptions/00000000-0000-0000-0000-000000000000/resourceGroups/javacsmrg98060/providers/Microsoft.Compute/disks/myvm1_mdisk_b6366667fd\",\r\n  \"type\": \"Microsoft.Compute/disks\",\r\n  \"location\": \"eastus\",\r\n  \"tags\": {},\r\n  \"sku\": {\r\n    \"name\": \"Standard_LRS\",\r\n    \"tier\": \"Standard\"\r\n  },\r\n  \"properties\": {\r\n    \"creationData\": {\r\n      \"createOption\": \"Empty\"\r\n    },\r\n    \"diskSizeGB\": 150,\r\n    \"diskIOPSReadWrite\": 500,\r\n    \"diskMBpsReadWrite\": 60,\r\n    \"encryption\": {\r\n      \"type\": \"EncryptionAtRestWithPlatformKey\"\r\n    },\r\n    \"timeCreated\": \"2020-05-18T07:00:05.3626683+00:00\",\r\n    \"provisioningState\": \"Succeeded\",\r\n    \"diskState\": \"Unattached\",\r\n    \"diskSizeBytes\": 161061273600,\r\n    \"uniqueId\": \"4ac77ad1-f6f1-43c2-92dd-70bd6e695b85\"\r\n  }\r\n}"
    }
  }, {
    "Method" : "GET",
    "Uri" : "http://localhost:1234/subscriptions/00000000-0000-0000-0000-000000000000/resourceGroups/javacsmrg98060/providers/Microsoft.Compute/disks/myvm1_mdisk_c7260946f8?api-version=2019-07-01",
=======
      "date" : "Thu, 18 Jun 2020 03:50:41 GMT",
      "server" : "Microsoft-HTTPAPI/2.0",
      "content-length" : "1035",
      "expires" : "-1",
      "x-ms-served-by" : "cf00aa19-e046-40ac-861d-45a82e8cd03f_132322016419989626",
      "retry-after" : "0",
      "x-ms-ratelimit-remaining-subscription-reads" : "9145",
      "StatusCode" : "200",
      "pragma" : "no-cache",
      "x-ms-correlation-request-id" : "8d65414e-e234-49a7-803a-d16c80eeb825",
      "strict-transport-security" : "max-age=31536000; includeSubDomains",
      "x-content-type-options" : "nosniff",
      "x-ms-ratelimit-remaining-resource" : "Microsoft.Compute/GetOperation3Min;49996,Microsoft.Compute/GetOperation30Min;399970",
      "x-ms-routing-request-id" : "SOUTHEASTASIA:20200618T035041Z:8d65414e-e234-49a7-803a-d16c80eeb825",
      "content-type" : "application/json; charset=utf-8",
      "cache-control" : "no-cache",
      "x-ms-request-id" : "53e8c23f-c84e-42e8-bad7-3deb58078659",
      "Body" : "{\r\n  \"startTime\": \"2020-06-18T03:50:38.6095962+00:00\",\r\n  \"endTime\": \"2020-06-18T03:50:38.8126724+00:00\",\r\n  \"status\": \"Succeeded\",\r\n  \"properties\": {\r\n    \"output\": {\r\n  \"name\": \"myvm1_mdisk_fa75770187\",\r\n  \"id\": \"/subscriptions/00000000-0000-0000-0000-000000000000/resourceGroups/javacsmrg72106/providers/Microsoft.Compute/disks/myvm1_mdisk_fa75770187\",\r\n  \"type\": \"Microsoft.Compute/disks\",\r\n  \"location\": \"eastus\",\r\n  \"tags\": {},\r\n  \"sku\": {\r\n    \"name\": \"Standard_LRS\",\r\n    \"tier\": \"Standard\"\r\n  },\r\n  \"properties\": {\r\n    \"creationData\": {\r\n      \"createOption\": \"Empty\"\r\n    },\r\n    \"diskSizeGB\": 150,\r\n    \"diskIOPSReadWrite\": 500,\r\n    \"diskMBpsReadWrite\": 60,\r\n    \"encryption\": {\r\n      \"type\": \"EncryptionAtRestWithPlatformKey\"\r\n    },\r\n    \"timeCreated\": \"2020-06-18T03:50:38.6095962+00:00\",\r\n    \"provisioningState\": \"Succeeded\",\r\n    \"diskState\": \"Unattached\",\r\n    \"diskSizeBytes\": 161061273600,\r\n    \"uniqueId\": \"5652b578-9e8a-46d2-ba36-d6ec89ef4598\"\r\n  }\r\n}\r\n  },\r\n  \"name\": \"27fbaf4f-25e4-4342-98ed-ae0b7069dabf\"\r\n}"
    }
  }, {
    "Method" : "GET",
    "Uri" : "http://localhost:1234/subscriptions/00000000-0000-0000-0000-000000000000/resourceGroups/javacsmrg72106/providers/Microsoft.Compute/disks/myvm1_mdisk_fa75770187?api-version=2019-11-01",
>>>>>>> 846f5853
    "Headers" : {
      "User-Agent" : "azsdk-java-com.azure.resourcemanager.resources.fluentcore.policy/null (1.8.0_221; Windows 10 10.0)"
    },
    "Response" : {
<<<<<<< HEAD
      "date" : "Mon, 18 May 2020 07:01:07 GMT",
      "server" : "Microsoft-HTTPAPI/2.0",
      "content-length" : "810",
      "expires" : "-1",
      "x-ms-served-by" : "cf00aa19-e046-40ac-861d-45a82e8cd03f_132229950838493465",
      "retry-after" : "0",
      "x-ms-ratelimit-remaining-subscription-reads" : "11967",
      "StatusCode" : "200",
      "pragma" : "no-cache",
      "x-ms-correlation-request-id" : "8064cc99-4ab8-4599-952b-d5e542d989c2",
      "strict-transport-security" : "max-age=31536000; includeSubDomains",
      "x-content-type-options" : "nosniff",
      "x-ms-ratelimit-remaining-resource" : "Microsoft.Compute/LowCostGet3Min;4973,Microsoft.Compute/LowCostGet30Min;39973",
      "x-ms-routing-request-id" : "SOUTHEASTASIA:20200518T070107Z:8064cc99-4ab8-4599-952b-d5e542d989c2",
      "content-type" : "application/json; charset=utf-8",
      "cache-control" : "no-cache",
      "x-ms-request-id" : "a5bc8cae-38f7-4177-8233-16efd1b1d063",
      "Body" : "{\r\n  \"name\": \"myvm1_mdisk_c7260946f8\",\r\n  \"id\": \"/subscriptions/00000000-0000-0000-0000-000000000000/resourceGroups/javacsmrg98060/providers/Microsoft.Compute/disks/myvm1_mdisk_c7260946f8\",\r\n  \"type\": \"Microsoft.Compute/disks\",\r\n  \"location\": \"eastus\",\r\n  \"tags\": {},\r\n  \"sku\": {\r\n    \"name\": \"Standard_LRS\",\r\n    \"tier\": \"Standard\"\r\n  },\r\n  \"properties\": {\r\n    \"creationData\": {\r\n      \"createOption\": \"Empty\"\r\n    },\r\n    \"diskSizeGB\": 150,\r\n    \"diskIOPSReadWrite\": 500,\r\n    \"diskMBpsReadWrite\": 60,\r\n    \"encryption\": {\r\n      \"type\": \"EncryptionAtRestWithPlatformKey\"\r\n    },\r\n    \"timeCreated\": \"2020-05-18T07:00:06.5501756+00:00\",\r\n    \"provisioningState\": \"Succeeded\",\r\n    \"diskState\": \"Unattached\",\r\n    \"diskSizeBytes\": 161061273600,\r\n    \"uniqueId\": \"83c3224b-a8c5-4e5b-a2bb-7d529642e1c6\"\r\n  }\r\n}"
    }
  }, {
    "Method" : "GET",
    "Uri" : "http://localhost:1234/subscriptions/00000000-0000-0000-0000-000000000000/resourceGroups/javacsmrg98060/providers/Microsoft.Network/virtualNetworks/vnet7132691b1a?api-version=2019-06-01",
=======
      "date" : "Thu, 18 Jun 2020 03:50:40 GMT",
      "server" : "Microsoft-HTTPAPI/2.0",
      "content-length" : "810",
      "expires" : "-1",
      "x-ms-served-by" : "cf00aa19-e046-40ac-861d-45a82e8cd03f_132322016419989626",
      "retry-after" : "0",
      "x-ms-ratelimit-remaining-subscription-reads" : "8553",
      "StatusCode" : "200",
      "pragma" : "no-cache",
      "x-ms-correlation-request-id" : "15d265d2-e9f1-4466-b1f6-5203a008b9fb",
      "strict-transport-security" : "max-age=31536000; includeSubDomains",
      "x-content-type-options" : "nosniff",
      "x-ms-ratelimit-remaining-resource" : "Microsoft.Compute/LowCostGet3Min;4996,Microsoft.Compute/LowCostGet30Min;39972",
      "x-ms-routing-request-id" : "SOUTHEASTASIA:20200618T035041Z:15d265d2-e9f1-4466-b1f6-5203a008b9fb",
      "content-type" : "application/json; charset=utf-8",
      "cache-control" : "no-cache",
      "x-ms-request-id" : "1fe4dc99-439f-49b4-a4e3-4aa0cb80cf88",
      "Body" : "{\r\n  \"name\": \"myvm1_mdisk_fa75770187\",\r\n  \"id\": \"/subscriptions/00000000-0000-0000-0000-000000000000/resourceGroups/javacsmrg72106/providers/Microsoft.Compute/disks/myvm1_mdisk_fa75770187\",\r\n  \"type\": \"Microsoft.Compute/disks\",\r\n  \"location\": \"eastus\",\r\n  \"tags\": {},\r\n  \"sku\": {\r\n    \"name\": \"Standard_LRS\",\r\n    \"tier\": \"Standard\"\r\n  },\r\n  \"properties\": {\r\n    \"creationData\": {\r\n      \"createOption\": \"Empty\"\r\n    },\r\n    \"diskSizeGB\": 150,\r\n    \"diskIOPSReadWrite\": 500,\r\n    \"diskMBpsReadWrite\": 60,\r\n    \"encryption\": {\r\n      \"type\": \"EncryptionAtRestWithPlatformKey\"\r\n    },\r\n    \"timeCreated\": \"2020-06-18T03:50:38.6095962+00:00\",\r\n    \"provisioningState\": \"Succeeded\",\r\n    \"diskState\": \"Unattached\",\r\n    \"diskSizeBytes\": 161061273600,\r\n    \"uniqueId\": \"5652b578-9e8a-46d2-ba36-d6ec89ef4598\"\r\n  }\r\n}"
    }
  }, {
    "Method" : "GET",
    "Uri" : "http://localhost:1234/subscriptions/00000000-0000-0000-0000-000000000000/providers/Microsoft.Network/locations/eastus/operations/639ee64f-b040-41a6-8024-d9d28f310190?api-version=2019-06-01",
>>>>>>> 846f5853
    "Headers" : {
      "User-Agent" : "azsdk-java-com.azure.resourcemanager.resources.fluentcore.policy/null (1.8.0_221; Windows 10 10.0)"
    },
    "Response" : {
<<<<<<< HEAD
      "date" : "Mon, 18 May 2020 07:01:09 GMT",
=======
      "date" : "Thu, 18 Jun 2020 03:50:43 GMT",
>>>>>>> 846f5853
      "server" : "Microsoft-HTTPAPI/2.0",
      "content-length" : "29",
      "expires" : "-1",
      "retry-after" : "0",
<<<<<<< HEAD
      "x-ms-ratelimit-remaining-subscription-reads" : "11977",
      "StatusCode" : "200",
      "pragma" : "no-cache",
      "x-ms-correlation-request-id" : "eb9ed7c1-f146-4b7f-949c-6597b42da203",
      "strict-transport-security" : "max-age=31536000; includeSubDomains",
      "x-ms-arm-service-request-id" : "ee7d4871-ad64-45d0-b886-948c55ed0005",
      "x-content-type-options" : "nosniff",
      "x-ms-routing-request-id" : "SOUTHEASTASIA:20200518T070109Z:eb9ed7c1-f146-4b7f-949c-6597b42da203",
      "etag" : "W/\"39b342c3-401e-4331-8817-16209b404024\"",
      "content-type" : "application/json; charset=utf-8",
      "cache-control" : "no-cache",
      "x-ms-request-id" : "3d46a0e2-fbf2-430e-baa5-60ea7dcdf7e6",
      "Body" : "{\r\n  \"name\": \"vnet7132691b1a\",\r\n  \"id\": \"/subscriptions/00000000-0000-0000-0000-000000000000/resourceGroups/javacsmrg98060/providers/Microsoft.Network/virtualNetworks/vnet7132691b1a\",\r\n  \"etag\": \"W/\\\"39b342c3-401e-4331-8817-16209b404024\\\"\",\r\n  \"type\": \"Microsoft.Network/virtualNetworks\",\r\n  \"location\": \"eastus\",\r\n  \"tags\": {},\r\n  \"properties\": {\r\n    \"provisioningState\": \"Succeeded\",\r\n    \"resourceGuid\": \"70b9d0ba-5d2c-476b-985d-b368c6b43ee3\",\r\n    \"addressSpace\": {\r\n      \"addressPrefixes\": [\r\n        \"10.0.0.0/28\"\r\n      ]\r\n    },\r\n    \"dhcpOptions\": {\r\n      \"dnsServers\": []\r\n    },\r\n    \"subnets\": [\r\n      {\r\n        \"name\": \"subnet1\",\r\n        \"id\": \"/subscriptions/00000000-0000-0000-0000-000000000000/resourceGroups/javacsmrg98060/providers/Microsoft.Network/virtualNetworks/vnet7132691b1a/subnets/subnet1\",\r\n        \"etag\": \"W/\\\"39b342c3-401e-4331-8817-16209b404024\\\"\",\r\n        \"properties\": {\r\n          \"provisioningState\": \"Succeeded\",\r\n          \"addressPrefix\": \"10.0.0.0/28\",\r\n          \"delegations\": [],\r\n          \"privateEndpointNetworkPolicies\": \"Enabled\",\r\n          \"privateLinkServiceNetworkPolicies\": \"Enabled\"\r\n        },\r\n        \"type\": \"Microsoft.Network/virtualNetworks/subnets\"\r\n      }\r\n    ],\r\n    \"virtualNetworkPeerings\": [],\r\n    \"enableDdosProtection\": false,\r\n    \"enableVmProtection\": false\r\n  }\r\n}"
    }
  }, {
    "Method" : "GET",
    "Uri" : "http://localhost:1234/subscriptions/00000000-0000-0000-0000-000000000000/resourceGroups/javacsmrg98060/providers/Microsoft.Network/publicIPAddresses/pip7725161b?api-version=2019-06-01",
=======
      "x-ms-ratelimit-remaining-subscription-reads" : "9143",
      "StatusCode" : "200",
      "pragma" : "no-cache",
      "x-ms-correlation-request-id" : "a2918766-7658-490d-bdba-cbc857f481d8",
      "strict-transport-security" : "max-age=31536000; includeSubDomains",
      "x-ms-arm-service-request-id" : "0ed81cec-d08e-44cf-806b-19a9ce0ac1f2",
      "x-content-type-options" : "nosniff",
      "x-ms-routing-request-id" : "SOUTHEASTASIA:20200618T035043Z:a2918766-7658-490d-bdba-cbc857f481d8",
      "content-type" : "application/json; charset=utf-8",
      "cache-control" : "no-cache",
      "x-ms-request-id" : "09047314-4052-4a6e-bec5-5119e461d055",
      "Body" : "{\r\n  \"status\": \"Succeeded\"\r\n}"
    }
  }, {
    "Method" : "GET",
    "Uri" : "http://localhost:1234/subscriptions/00000000-0000-0000-0000-000000000000/resourceGroups/javacsmrg72106/providers/Microsoft.Network/virtualNetworks/vnet83528cf4a5?api-version=2019-06-01",
>>>>>>> 846f5853
    "Headers" : {
      "User-Agent" : "azsdk-java-com.azure.resourcemanager.resources.fluentcore.policy/null (1.8.0_221; Windows 10 10.0)"
    },
    "Response" : {
<<<<<<< HEAD
      "date" : "Mon, 18 May 2020 07:01:09 GMT",
=======
      "date" : "Thu, 18 Jun 2020 03:50:43 GMT",
>>>>>>> 846f5853
      "server" : "Microsoft-HTTPAPI/2.0",
      "content-length" : "1344",
      "expires" : "-1",
      "retry-after" : "0",
<<<<<<< HEAD
      "x-ms-ratelimit-remaining-subscription-reads" : "11975",
      "StatusCode" : "200",
      "pragma" : "no-cache",
      "x-ms-correlation-request-id" : "cee907d4-c364-4c26-beaa-d861dcf32a37",
      "strict-transport-security" : "max-age=31536000; includeSubDomains",
      "x-ms-arm-service-request-id" : "ae9d1a4c-aa01-45b0-9aa3-c73a61542f65",
      "x-content-type-options" : "nosniff",
      "x-ms-routing-request-id" : "SOUTHEASTASIA:20200518T070110Z:cee907d4-c364-4c26-beaa-d861dcf32a37",
      "etag" : "W/\"c2c49255-2985-4ec8-b21f-840990097da9\"",
      "content-type" : "application/json; charset=utf-8",
      "cache-control" : "no-cache",
      "x-ms-request-id" : "28e5c83d-faca-4037-85f5-bb54e5c479f8",
      "Body" : "{\r\n  \"name\": \"pip7725161b\",\r\n  \"id\": \"/subscriptions/00000000-0000-0000-0000-000000000000/resourceGroups/javacsmrg98060/providers/Microsoft.Network/publicIPAddresses/pip7725161b\",\r\n  \"etag\": \"W/\\\"c2c49255-2985-4ec8-b21f-840990097da9\\\"\",\r\n  \"location\": \"eastus\",\r\n  \"tags\": {},\r\n  \"properties\": {\r\n    \"provisioningState\": \"Succeeded\",\r\n    \"resourceGuid\": \"ee93d28d-9871-47bc-a7ad-d1d43769e91e\",\r\n    \"publicIPAddressVersion\": \"IPv4\",\r\n    \"publicIPAllocationMethod\": \"Dynamic\",\r\n    \"idleTimeoutInMinutes\": 4,\r\n    \"dnsSettings\": {\r\n      \"domainNameLabel\": \"pipdaa68441df85\",\r\n      \"fqdn\": \"pipdaa68441df85.eastus.cloudapp.azure.com\"\r\n    },\r\n    \"ipTags\": []\r\n  },\r\n  \"type\": \"Microsoft.Network/publicIPAddresses\",\r\n  \"sku\": {\r\n    \"name\": \"Basic\"\r\n  }\r\n}"
    }
  }, {
    "Method" : "PUT",
    "Uri" : "http://localhost:1234/subscriptions/00000000-0000-0000-0000-000000000000/resourceGroups/javacsmrg98060/providers/Microsoft.Network/networkInterfaces/nicmyvm1b9202535a9?api-version=2019-06-01",
    "Headers" : {
      "User-Agent" : "azsdk-java-com.azure.management.network/2.0.0 (1.8.0_221; Windows 10 10.0)",
      "Content-Type" : "application/json"
    },
    "Response" : {
      "date" : "Mon, 18 May 2020 07:01:16 GMT",
=======
      "x-ms-ratelimit-remaining-subscription-reads" : "10291",
      "StatusCode" : "200",
      "pragma" : "no-cache",
      "x-ms-correlation-request-id" : "ffe12587-07ab-42b4-850b-fec56c39e283",
      "strict-transport-security" : "max-age=31536000; includeSubDomains",
      "x-ms-arm-service-request-id" : "29ff417f-ebd5-475a-9ae4-85b217111722",
      "x-content-type-options" : "nosniff",
      "x-ms-routing-request-id" : "SOUTHEASTASIA:20200618T035044Z:ffe12587-07ab-42b4-850b-fec56c39e283",
      "etag" : "W/\"73f483f5-b110-4318-bf41-624260ce56b4\"",
      "content-type" : "application/json; charset=utf-8",
      "cache-control" : "no-cache",
      "x-ms-request-id" : "a7e004dc-e75f-448c-b570-1ea17598ea6d",
      "Body" : "{\r\n  \"name\": \"vnet83528cf4a5\",\r\n  \"id\": \"/subscriptions/00000000-0000-0000-0000-000000000000/resourceGroups/javacsmrg72106/providers/Microsoft.Network/virtualNetworks/vnet83528cf4a5\",\r\n  \"etag\": \"W/\\\"73f483f5-b110-4318-bf41-624260ce56b4\\\"\",\r\n  \"type\": \"Microsoft.Network/virtualNetworks\",\r\n  \"location\": \"eastus\",\r\n  \"tags\": {},\r\n  \"properties\": {\r\n    \"provisioningState\": \"Succeeded\",\r\n    \"resourceGuid\": \"39e2fa6e-4362-4c8f-9094-55bdae786e72\",\r\n    \"addressSpace\": {\r\n      \"addressPrefixes\": [\r\n        \"10.0.0.0/28\"\r\n      ]\r\n    },\r\n    \"dhcpOptions\": {\r\n      \"dnsServers\": []\r\n    },\r\n    \"subnets\": [\r\n      {\r\n        \"name\": \"subnet1\",\r\n        \"id\": \"/subscriptions/00000000-0000-0000-0000-000000000000/resourceGroups/javacsmrg72106/providers/Microsoft.Network/virtualNetworks/vnet83528cf4a5/subnets/subnet1\",\r\n        \"etag\": \"W/\\\"73f483f5-b110-4318-bf41-624260ce56b4\\\"\",\r\n        \"properties\": {\r\n          \"provisioningState\": \"Succeeded\",\r\n          \"addressPrefix\": \"10.0.0.0/28\",\r\n          \"delegations\": [],\r\n          \"privateEndpointNetworkPolicies\": \"Enabled\",\r\n          \"privateLinkServiceNetworkPolicies\": \"Enabled\"\r\n        },\r\n        \"type\": \"Microsoft.Network/virtualNetworks/subnets\"\r\n      }\r\n    ],\r\n    \"virtualNetworkPeerings\": [],\r\n    \"enableDdosProtection\": false,\r\n    \"enableVmProtection\": false\r\n  }\r\n}"
    }
  }, {
    "Method" : "PUT",
    "Uri" : "http://localhost:1234/subscriptions/00000000-0000-0000-0000-000000000000/resourceGroups/javacsmrg72106/providers/Microsoft.Network/networkInterfaces/nicmyvm18c004449cd?api-version=2019-06-01",
    "Headers" : {
      "User-Agent" : "azsdk-java-com.azure.resourcemanager.network/2.0.0-beta.1 (1.8.0_221; Windows 10 10.0)",
      "Content-Type" : "application/json"
    },
    "Response" : {
      "date" : "Thu, 18 Jun 2020 03:50:51 GMT",
>>>>>>> 846f5853
      "server" : "Microsoft-HTTPAPI/2.0",
      "azure-asyncnotification" : "Enabled",
      "content-length" : "1854",
      "expires" : "-1",
<<<<<<< HEAD
      "x-ms-ratelimit-remaining-subscription-writes" : "1191",
      "retry-after" : "0",
      "StatusCode" : "201",
      "pragma" : "no-cache",
      "x-ms-correlation-request-id" : "d1113f5a-cca8-4e6d-9e92-e9ae631154ac",
      "strict-transport-security" : "max-age=31536000; includeSubDomains",
      "x-ms-arm-service-request-id" : "3387fafd-9cc8-4fe9-867f-8b6cf9075da2",
      "x-content-type-options" : "nosniff",
      "x-ms-routing-request-id" : "SOUTHEASTASIA:20200518T070117Z:d1113f5a-cca8-4e6d-9e92-e9ae631154ac",
      "content-type" : "application/json; charset=utf-8",
      "cache-control" : "no-cache",
      "x-ms-request-id" : "02665e7b-3129-4ca8-9f22-68855c8b0726",
      "Body" : "{\r\n  \"name\": \"nicmyvm1b9202535a9\",\r\n  \"id\": \"/subscriptions/00000000-0000-0000-0000-000000000000/resourceGroups/javacsmrg98060/providers/Microsoft.Network/networkInterfaces/nicmyvm1b9202535a9\",\r\n  \"etag\": \"W/\\\"fa5a5e87-fb98-49ce-b53b-72ab183b2b78\\\"\",\r\n  \"location\": \"eastus\",\r\n  \"tags\": {},\r\n  \"properties\": {\r\n    \"provisioningState\": \"Succeeded\",\r\n    \"resourceGuid\": \"e5aad4bc-216c-42ad-880a-08e7b7fd5d96\",\r\n    \"ipConfigurations\": [\r\n      {\r\n        \"name\": \"primary\",\r\n        \"id\": \"/subscriptions/00000000-0000-0000-0000-000000000000/resourceGroups/javacsmrg98060/providers/Microsoft.Network/networkInterfaces/nicmyvm1b9202535a9/ipConfigurations/primary\",\r\n        \"etag\": \"W/\\\"fa5a5e87-fb98-49ce-b53b-72ab183b2b78\\\"\",\r\n        \"type\": \"Microsoft.Network/networkInterfaces/ipConfigurations\",\r\n        \"properties\": {\r\n          \"provisioningState\": \"Succeeded\",\r\n          \"privateIPAddress\": \"10.0.0.4\",\r\n          \"privateIPAllocationMethod\": \"Dynamic\",\r\n          \"publicIPAddress\": {\r\n            \"id\": \"/subscriptions/00000000-0000-0000-0000-000000000000/resourceGroups/javacsmrg98060/providers/Microsoft.Network/publicIPAddresses/pip7725161b\"\r\n          },\r\n          \"subnet\": {\r\n            \"id\": \"/subscriptions/00000000-0000-0000-0000-000000000000/resourceGroups/javacsmrg98060/providers/Microsoft.Network/virtualNetworks/vnet7132691b1a/subnets/subnet1\"\r\n          },\r\n          \"primary\": true,\r\n          \"privateIPAddressVersion\": \"IPv4\"\r\n        }\r\n      }\r\n    ],\r\n    \"dnsSettings\": {\r\n      \"dnsServers\": [],\r\n      \"appliedDnsServers\": [],\r\n      \"internalDomainNameSuffix\": \"xlils2bmlvvupgc3wnumnnb42d.bx.internal.cloudapp.net\"\r\n    },\r\n    \"enableAcceleratedNetworking\": false,\r\n    \"enableIPForwarding\": false,\r\n    \"hostedWorkloads\": [],\r\n    \"tapConfigurations\": []\r\n  },\r\n  \"type\": \"Microsoft.Network/networkInterfaces\"\r\n}",
      "azure-asyncoperation" : "http://localhost:1234/subscriptions/00000000-0000-0000-0000-000000000000/providers/Microsoft.Network/locations/eastus/operations/02665e7b-3129-4ca8-9f22-68855c8b0726?api-version=2019-06-01"
    }
  }, {
    "Method" : "GET",
    "Uri" : "http://localhost:1234/subscriptions/00000000-0000-0000-0000-000000000000/providers/Microsoft.Network/locations/eastus/operations/02665e7b-3129-4ca8-9f22-68855c8b0726?api-version=2019-06-01",
=======
      "x-ms-ratelimit-remaining-subscription-writes" : "1154",
      "retry-after" : "0",
      "StatusCode" : "201",
      "pragma" : "no-cache",
      "x-ms-correlation-request-id" : "ed7e875c-4895-45b8-b07d-58c0a3267947",
      "strict-transport-security" : "max-age=31536000; includeSubDomains",
      "x-ms-arm-service-request-id" : "a1ec82cb-1d03-4037-bb94-7ef5684694f4",
      "x-content-type-options" : "nosniff",
      "x-ms-routing-request-id" : "SOUTHEASTASIA:20200618T035051Z:ed7e875c-4895-45b8-b07d-58c0a3267947",
      "content-type" : "application/json; charset=utf-8",
      "cache-control" : "no-cache",
      "x-ms-request-id" : "f6a95765-cb21-4934-82ed-987914a58bc8",
      "Body" : "{\r\n  \"name\": \"nicmyvm18c004449cd\",\r\n  \"id\": \"/subscriptions/00000000-0000-0000-0000-000000000000/resourceGroups/javacsmrg72106/providers/Microsoft.Network/networkInterfaces/nicmyvm18c004449cd\",\r\n  \"etag\": \"W/\\\"d0fe1547-159c-4308-89a0-e7ad5c646fb2\\\"\",\r\n  \"location\": \"eastus\",\r\n  \"tags\": {},\r\n  \"properties\": {\r\n    \"provisioningState\": \"Succeeded\",\r\n    \"resourceGuid\": \"65fd2dcf-341d-480b-8ee7-0e8521269650\",\r\n    \"ipConfigurations\": [\r\n      {\r\n        \"name\": \"primary\",\r\n        \"id\": \"/subscriptions/00000000-0000-0000-0000-000000000000/resourceGroups/javacsmrg72106/providers/Microsoft.Network/networkInterfaces/nicmyvm18c004449cd/ipConfigurations/primary\",\r\n        \"etag\": \"W/\\\"d0fe1547-159c-4308-89a0-e7ad5c646fb2\\\"\",\r\n        \"type\": \"Microsoft.Network/networkInterfaces/ipConfigurations\",\r\n        \"properties\": {\r\n          \"provisioningState\": \"Succeeded\",\r\n          \"privateIPAddress\": \"10.0.0.4\",\r\n          \"privateIPAllocationMethod\": \"Dynamic\",\r\n          \"publicIPAddress\": {\r\n            \"id\": \"/subscriptions/00000000-0000-0000-0000-000000000000/resourceGroups/javacsmrg72106/providers/Microsoft.Network/publicIPAddresses/pip67909e7f\"\r\n          },\r\n          \"subnet\": {\r\n            \"id\": \"/subscriptions/00000000-0000-0000-0000-000000000000/resourceGroups/javacsmrg72106/providers/Microsoft.Network/virtualNetworks/vnet83528cf4a5/subnets/subnet1\"\r\n          },\r\n          \"primary\": true,\r\n          \"privateIPAddressVersion\": \"IPv4\"\r\n        }\r\n      }\r\n    ],\r\n    \"dnsSettings\": {\r\n      \"dnsServers\": [],\r\n      \"appliedDnsServers\": [],\r\n      \"internalDomainNameSuffix\": \"n13oeolciohuzeeukw4024dooc.bx.internal.cloudapp.net\"\r\n    },\r\n    \"enableAcceleratedNetworking\": false,\r\n    \"enableIPForwarding\": false,\r\n    \"hostedWorkloads\": [],\r\n    \"tapConfigurations\": []\r\n  },\r\n  \"type\": \"Microsoft.Network/networkInterfaces\"\r\n}",
      "azure-asyncoperation" : "http://localhost:1234/subscriptions/00000000-0000-0000-0000-000000000000/providers/Microsoft.Network/locations/eastus/operations/f6a95765-cb21-4934-82ed-987914a58bc8?api-version=2019-06-01"
    }
  }, {
    "Method" : "GET",
    "Uri" : "http://localhost:1234/subscriptions/00000000-0000-0000-0000-000000000000/providers/Microsoft.Network/locations/eastus/operations/f6a95765-cb21-4934-82ed-987914a58bc8?api-version=2019-06-01",
>>>>>>> 846f5853
    "Headers" : {
      "User-Agent" : "azsdk-java-com.azure.resourcemanager.resources.fluentcore.policy/null (1.8.0_221; Windows 10 10.0)"
    },
    "Response" : {
<<<<<<< HEAD
      "date" : "Mon, 18 May 2020 07:01:47 GMT",
=======
      "date" : "Thu, 18 Jun 2020 03:51:22 GMT",
>>>>>>> 846f5853
      "server" : "Microsoft-HTTPAPI/2.0",
      "content-length" : "29",
      "expires" : "-1",
      "retry-after" : "0",
<<<<<<< HEAD
      "x-ms-ratelimit-remaining-subscription-reads" : "11992",
      "StatusCode" : "200",
      "pragma" : "no-cache",
      "x-ms-correlation-request-id" : "f7a3af19-4185-4b5b-b546-101901954181",
      "strict-transport-security" : "max-age=31536000; includeSubDomains",
      "x-ms-arm-service-request-id" : "cd1bca53-95fc-43dc-bc6a-87ef26843028",
      "x-content-type-options" : "nosniff",
      "x-ms-routing-request-id" : "SOUTHEASTASIA:20200518T070148Z:f7a3af19-4185-4b5b-b546-101901954181",
      "content-type" : "application/json; charset=utf-8",
      "cache-control" : "no-cache",
      "x-ms-request-id" : "6b13a76b-7781-43af-bd60-d51d6894e4fc",
=======
      "x-ms-ratelimit-remaining-subscription-reads" : "10276",
      "StatusCode" : "200",
      "pragma" : "no-cache",
      "x-ms-correlation-request-id" : "4e92661a-ab76-448c-981e-219c16ece91b",
      "strict-transport-security" : "max-age=31536000; includeSubDomains",
      "x-ms-arm-service-request-id" : "b16cec87-bd6d-4866-a07e-75e18a2f8305",
      "x-content-type-options" : "nosniff",
      "x-ms-routing-request-id" : "SOUTHEASTASIA:20200618T035122Z:4e92661a-ab76-448c-981e-219c16ece91b",
      "content-type" : "application/json; charset=utf-8",
      "cache-control" : "no-cache",
      "x-ms-request-id" : "4a8ab6ca-09ab-4358-b779-1f9ee707de2b",
>>>>>>> 846f5853
      "Body" : "{\r\n  \"status\": \"Succeeded\"\r\n}"
    }
  }, {
    "Method" : "GET",
<<<<<<< HEAD
    "Uri" : "http://localhost:1234/subscriptions/00000000-0000-0000-0000-000000000000/resourceGroups/javacsmrg98060/providers/Microsoft.Network/networkInterfaces/nicmyvm1b9202535a9?api-version=2019-06-01",
=======
    "Uri" : "http://localhost:1234/subscriptions/00000000-0000-0000-0000-000000000000/resourceGroups/javacsmrg72106/providers/Microsoft.Network/networkInterfaces/nicmyvm18c004449cd?api-version=2019-06-01",
>>>>>>> 846f5853
    "Headers" : {
      "User-Agent" : "azsdk-java-com.azure.resourcemanager.resources.fluentcore.policy/null (1.8.0_221; Windows 10 10.0)"
    },
    "Response" : {
<<<<<<< HEAD
      "date" : "Mon, 18 May 2020 07:02:18 GMT",
=======
      "date" : "Thu, 18 Jun 2020 03:51:22 GMT",
>>>>>>> 846f5853
      "server" : "Microsoft-HTTPAPI/2.0",
      "content-length" : "1854",
      "expires" : "-1",
      "retry-after" : "0",
<<<<<<< HEAD
      "x-ms-ratelimit-remaining-subscription-reads" : "11966",
      "StatusCode" : "200",
      "pragma" : "no-cache",
      "x-ms-correlation-request-id" : "4e7dfb55-e49e-4efc-9a0b-368fe1b802f0",
      "strict-transport-security" : "max-age=31536000; includeSubDomains",
      "x-ms-arm-service-request-id" : "e3cf9b8e-9753-4ce2-8d25-696b187e89fa",
      "x-content-type-options" : "nosniff",
      "x-ms-routing-request-id" : "SOUTHEASTASIA:20200518T070219Z:4e7dfb55-e49e-4efc-9a0b-368fe1b802f0",
      "etag" : "W/\"fa5a5e87-fb98-49ce-b53b-72ab183b2b78\"",
      "content-type" : "application/json; charset=utf-8",
      "cache-control" : "no-cache",
      "x-ms-request-id" : "7e71a3bb-5aea-4d9b-9880-86e7a35e3faf",
      "Body" : "{\r\n  \"name\": \"nicmyvm1b9202535a9\",\r\n  \"id\": \"/subscriptions/00000000-0000-0000-0000-000000000000/resourceGroups/javacsmrg98060/providers/Microsoft.Network/networkInterfaces/nicmyvm1b9202535a9\",\r\n  \"etag\": \"W/\\\"fa5a5e87-fb98-49ce-b53b-72ab183b2b78\\\"\",\r\n  \"location\": \"eastus\",\r\n  \"tags\": {},\r\n  \"properties\": {\r\n    \"provisioningState\": \"Succeeded\",\r\n    \"resourceGuid\": \"e5aad4bc-216c-42ad-880a-08e7b7fd5d96\",\r\n    \"ipConfigurations\": [\r\n      {\r\n        \"name\": \"primary\",\r\n        \"id\": \"/subscriptions/00000000-0000-0000-0000-000000000000/resourceGroups/javacsmrg98060/providers/Microsoft.Network/networkInterfaces/nicmyvm1b9202535a9/ipConfigurations/primary\",\r\n        \"etag\": \"W/\\\"fa5a5e87-fb98-49ce-b53b-72ab183b2b78\\\"\",\r\n        \"type\": \"Microsoft.Network/networkInterfaces/ipConfigurations\",\r\n        \"properties\": {\r\n          \"provisioningState\": \"Succeeded\",\r\n          \"privateIPAddress\": \"10.0.0.4\",\r\n          \"privateIPAllocationMethod\": \"Dynamic\",\r\n          \"publicIPAddress\": {\r\n            \"id\": \"/subscriptions/00000000-0000-0000-0000-000000000000/resourceGroups/javacsmrg98060/providers/Microsoft.Network/publicIPAddresses/pip7725161b\"\r\n          },\r\n          \"subnet\": {\r\n            \"id\": \"/subscriptions/00000000-0000-0000-0000-000000000000/resourceGroups/javacsmrg98060/providers/Microsoft.Network/virtualNetworks/vnet7132691b1a/subnets/subnet1\"\r\n          },\r\n          \"primary\": true,\r\n          \"privateIPAddressVersion\": \"IPv4\"\r\n        }\r\n      }\r\n    ],\r\n    \"dnsSettings\": {\r\n      \"dnsServers\": [],\r\n      \"appliedDnsServers\": [],\r\n      \"internalDomainNameSuffix\": \"xlils2bmlvvupgc3wnumnnb42d.bx.internal.cloudapp.net\"\r\n    },\r\n    \"enableAcceleratedNetworking\": false,\r\n    \"enableIPForwarding\": false,\r\n    \"hostedWorkloads\": [],\r\n    \"tapConfigurations\": []\r\n  },\r\n  \"type\": \"Microsoft.Network/networkInterfaces\"\r\n}"
    }
  }, {
    "Method" : "PUT",
    "Uri" : "http://localhost:1234/subscriptions/00000000-0000-0000-0000-000000000000/resourceGroups/javacsmrg98060/providers/Microsoft.Compute/virtualMachines/myvm1?api-version=2019-03-01",
    "Headers" : {
      "User-Agent" : "azsdk-java-com.azure.management.compute/2.0.0 (1.8.0_221; Windows 10 10.0)",
      "Content-Type" : "application/json"
    },
    "Response" : {
      "date" : "Mon, 18 May 2020 07:02:26 GMT",
=======
      "x-ms-ratelimit-remaining-subscription-reads" : "9676",
      "StatusCode" : "200",
      "pragma" : "no-cache",
      "x-ms-correlation-request-id" : "dce7b623-f9e8-4bd0-a312-fd2439e73bb3",
      "strict-transport-security" : "max-age=31536000; includeSubDomains",
      "x-ms-arm-service-request-id" : "5840c55c-a6c6-4038-8303-6ee6f407fd63",
      "x-content-type-options" : "nosniff",
      "x-ms-routing-request-id" : "SOUTHEASTASIA:20200618T035123Z:dce7b623-f9e8-4bd0-a312-fd2439e73bb3",
      "etag" : "W/\"d0fe1547-159c-4308-89a0-e7ad5c646fb2\"",
      "content-type" : "application/json; charset=utf-8",
      "cache-control" : "no-cache",
      "x-ms-request-id" : "99e2a267-ddab-484a-abc7-c765ab331fad",
      "Body" : "{\r\n  \"name\": \"nicmyvm18c004449cd\",\r\n  \"id\": \"/subscriptions/00000000-0000-0000-0000-000000000000/resourceGroups/javacsmrg72106/providers/Microsoft.Network/networkInterfaces/nicmyvm18c004449cd\",\r\n  \"etag\": \"W/\\\"d0fe1547-159c-4308-89a0-e7ad5c646fb2\\\"\",\r\n  \"location\": \"eastus\",\r\n  \"tags\": {},\r\n  \"properties\": {\r\n    \"provisioningState\": \"Succeeded\",\r\n    \"resourceGuid\": \"65fd2dcf-341d-480b-8ee7-0e8521269650\",\r\n    \"ipConfigurations\": [\r\n      {\r\n        \"name\": \"primary\",\r\n        \"id\": \"/subscriptions/00000000-0000-0000-0000-000000000000/resourceGroups/javacsmrg72106/providers/Microsoft.Network/networkInterfaces/nicmyvm18c004449cd/ipConfigurations/primary\",\r\n        \"etag\": \"W/\\\"d0fe1547-159c-4308-89a0-e7ad5c646fb2\\\"\",\r\n        \"type\": \"Microsoft.Network/networkInterfaces/ipConfigurations\",\r\n        \"properties\": {\r\n          \"provisioningState\": \"Succeeded\",\r\n          \"privateIPAddress\": \"10.0.0.4\",\r\n          \"privateIPAllocationMethod\": \"Dynamic\",\r\n          \"publicIPAddress\": {\r\n            \"id\": \"/subscriptions/00000000-0000-0000-0000-000000000000/resourceGroups/javacsmrg72106/providers/Microsoft.Network/publicIPAddresses/pip67909e7f\"\r\n          },\r\n          \"subnet\": {\r\n            \"id\": \"/subscriptions/00000000-0000-0000-0000-000000000000/resourceGroups/javacsmrg72106/providers/Microsoft.Network/virtualNetworks/vnet83528cf4a5/subnets/subnet1\"\r\n          },\r\n          \"primary\": true,\r\n          \"privateIPAddressVersion\": \"IPv4\"\r\n        }\r\n      }\r\n    ],\r\n    \"dnsSettings\": {\r\n      \"dnsServers\": [],\r\n      \"appliedDnsServers\": [],\r\n      \"internalDomainNameSuffix\": \"n13oeolciohuzeeukw4024dooc.bx.internal.cloudapp.net\"\r\n    },\r\n    \"enableAcceleratedNetworking\": false,\r\n    \"enableIPForwarding\": false,\r\n    \"hostedWorkloads\": [],\r\n    \"tapConfigurations\": []\r\n  },\r\n  \"type\": \"Microsoft.Network/networkInterfaces\"\r\n}"
    }
  }, {
    "Method" : "PUT",
    "Uri" : "http://localhost:1234/subscriptions/00000000-0000-0000-0000-000000000000/resourceGroups/javacsmrg72106/providers/Microsoft.Compute/virtualMachines/myvm1?api-version=2019-12-01",
    "Headers" : {
      "User-Agent" : "azsdk-java-com.azure.resourcemanager.compute/2.0.0-beta.1 (1.8.0_221; Windows 10 10.0)",
      "Content-Type" : "application/json"
    },
    "Response" : {
      "date" : "Thu, 18 Jun 2020 03:51:29 GMT",
>>>>>>> 846f5853
      "server" : "Microsoft-HTTPAPI/2.0",
      "azure-asyncnotification" : "Enabled",
      "content-length" : "3468",
      "expires" : "-1",
<<<<<<< HEAD
      "x-ms-ratelimit-remaining-subscription-writes" : "1190",
      "retry-after" : "0",
      "StatusCode" : "201",
      "pragma" : "no-cache",
      "x-ms-correlation-request-id" : "75880f1f-40fb-487e-8b1c-0375b89fc885",
      "strict-transport-security" : "max-age=31536000; includeSubDomains",
      "x-content-type-options" : "nosniff",
      "x-ms-ratelimit-remaining-resource" : "Microsoft.Compute/PutVM3Min;234,Microsoft.Compute/PutVM30Min;1194",
      "x-ms-routing-request-id" : "SOUTHEASTASIA:20200518T070227Z:75880f1f-40fb-487e-8b1c-0375b89fc885",
      "content-type" : "application/json; charset=utf-8",
      "cache-control" : "no-cache",
      "x-ms-request-id" : "c04f2e55-53ad-4f86-ae6a-658d18505088",
      "Body" : "{\r\n  \"name\": \"myvm1\",\r\n  \"id\": \"/subscriptions/00000000-0000-0000-0000-000000000000/resourceGroups/javacsmrg98060/providers/Microsoft.Compute/virtualMachines/myvm1\",\r\n  \"type\": \"Microsoft.Compute/virtualMachines\",\r\n  \"location\": \"eastus\",\r\n  \"tags\": {},\r\n  \"properties\": {\r\n    \"vmId\": \"2ea0d43f-0ac2-45db-92d6-4d40b8bc9d0f\",\r\n    \"hardwareProfile\": {\r\n      \"vmSize\": \"Standard_D5_v2\"\r\n    },\r\n    \"storageProfile\": {\r\n      \"imageReference\": {\r\n        \"publisher\": \"Canonical\",\r\n        \"offer\": \"UbuntuServer\",\r\n        \"sku\": \"16.04.0-LTS\",\r\n        \"version\": \"latest\"\r\n      },\r\n      \"osDisk\": {\r\n        \"osType\": \"Linux\",\r\n        \"createOption\": \"FromImage\",\r\n        \"caching\": \"ReadWrite\",\r\n        \"managedDisk\": {\r\n          \"storageAccountType\": \"Standard_LRS\"\r\n        },\r\n        \"diskSizeGB\": 30\r\n      },\r\n      \"dataDisks\": [\r\n        {\r\n          \"lun\": 0,\r\n          \"name\": \"myvm1_mdisk_c7260946f8\",\r\n          \"createOption\": \"Attach\",\r\n          \"caching\": \"ReadWrite\",\r\n          \"managedDisk\": {\r\n            \"storageAccountType\": \"Standard_LRS\",\r\n            \"id\": \"/subscriptions/00000000-0000-0000-0000-000000000000/resourceGroups/javacsmrg98060/providers/Microsoft.Compute/disks/myvm1_mdisk_c7260946f8\"\r\n          },\r\n          \"diskSizeGB\": 150,\r\n          \"toBeDetached\": false\r\n        },\r\n        {\r\n          \"lun\": 3,\r\n          \"name\": \"myvm1_mdisk_58d0944298\",\r\n          \"createOption\": \"Attach\",\r\n          \"caching\": \"None\",\r\n          \"managedDisk\": {\r\n            \"storageAccountType\": \"Standard_LRS\",\r\n            \"id\": \"/subscriptions/00000000-0000-0000-0000-000000000000/resourceGroups/javacsmrg98060/providers/Microsoft.Compute/disks/myvm1_mdisk_58d0944298\"\r\n          },\r\n          \"diskSizeGB\": 150,\r\n          \"toBeDetached\": false\r\n        },\r\n        {\r\n          \"lun\": 2,\r\n          \"name\": \"myvm1_mdisk_b6366667fd\",\r\n          \"createOption\": \"Attach\",\r\n          \"caching\": \"None\",\r\n          \"managedDisk\": {\r\n            \"storageAccountType\": \"Standard_LRS\",\r\n            \"id\": \"/subscriptions/00000000-0000-0000-0000-000000000000/resourceGroups/javacsmrg98060/providers/Microsoft.Compute/disks/myvm1_mdisk_b6366667fd\"\r\n          },\r\n          \"diskSizeGB\": 150,\r\n          \"toBeDetached\": false\r\n        },\r\n        {\r\n          \"lun\": 4,\r\n          \"createOption\": \"Empty\",\r\n          \"caching\": \"ReadWrite\",\r\n          \"managedDisk\": {\r\n            \"storageAccountType\": \"Standard_LRS\"\r\n          },\r\n          \"diskSizeGB\": 100,\r\n          \"toBeDetached\": false\r\n        },\r\n        {\r\n          \"lun\": 1,\r\n          \"createOption\": \"Empty\",\r\n          \"caching\": \"ReadOnly\",\r\n          \"managedDisk\": {\r\n            \"storageAccountType\": \"Standard_LRS\"\r\n          },\r\n          \"diskSizeGB\": 100,\r\n          \"toBeDetached\": false\r\n        }\r\n      ]\r\n    },\r\n    \"osProfile\": {\r\n      \"computerName\": \"myvm1\",\r\n      \"adminUsername\": \"juser\",\r\n      \"linuxConfiguration\": {\r\n        \"disablePasswordAuthentication\": false,\r\n        \"provisionVMAgent\": true\r\n      },\r\n      \"secrets\": [],\r\n      \"allowExtensionOperations\": true,\r\n      \"requireGuestProvisionSignal\": true\r\n    },\r\n    \"networkProfile\": {\"networkInterfaces\":[{\"id\":\"/subscriptions/00000000-0000-0000-0000-000000000000/resourceGroups/javacsmrg98060/providers/Microsoft.Network/networkInterfaces/nicmyvm1b9202535a9\",\"properties\":{\"primary\":true}}]},\r\n    \"provisioningState\": \"Creating\"\r\n  }\r\n}",
      "azure-asyncoperation" : "http://localhost:1234/subscriptions/00000000-0000-0000-0000-000000000000/providers/Microsoft.Compute/locations/eastus/operations/c04f2e55-53ad-4f86-ae6a-658d18505088?api-version=2019-03-01"
    }
  }, {
    "Method" : "GET",
    "Uri" : "http://localhost:1234/subscriptions/00000000-0000-0000-0000-000000000000/providers/Microsoft.Compute/locations/eastus/operations/c04f2e55-53ad-4f86-ae6a-658d18505088?api-version=2019-03-01",
=======
      "x-ms-ratelimit-remaining-subscription-writes" : "1168",
      "retry-after" : "0",
      "StatusCode" : "201",
      "pragma" : "no-cache",
      "x-ms-correlation-request-id" : "0e976811-01a6-4771-96eb-e28d1449ef6c",
      "strict-transport-security" : "max-age=31536000; includeSubDomains",
      "x-content-type-options" : "nosniff",
      "x-ms-ratelimit-remaining-resource" : "Microsoft.Compute/PutVM3Min;231,Microsoft.Compute/PutVM30Min;1182",
      "x-ms-routing-request-id" : "SOUTHEASTASIA:20200618T035130Z:0e976811-01a6-4771-96eb-e28d1449ef6c",
      "content-type" : "application/json; charset=utf-8",
      "cache-control" : "no-cache",
      "x-ms-request-id" : "277da40d-0cee-4950-b249-6b1504555bd4",
      "Body" : "{\r\n  \"name\": \"myvm1\",\r\n  \"id\": \"/subscriptions/00000000-0000-0000-0000-000000000000/resourceGroups/javacsmrg72106/providers/Microsoft.Compute/virtualMachines/myvm1\",\r\n  \"type\": \"Microsoft.Compute/virtualMachines\",\r\n  \"location\": \"eastus\",\r\n  \"tags\": {},\r\n  \"properties\": {\r\n    \"vmId\": \"0bd36af7-8681-4d48-9e28-bc387f46bfd7\",\r\n    \"hardwareProfile\": {\r\n      \"vmSize\": \"Standard_D5_v2\"\r\n    },\r\n    \"storageProfile\": {\r\n      \"imageReference\": {\r\n        \"publisher\": \"Canonical\",\r\n        \"offer\": \"UbuntuServer\",\r\n        \"sku\": \"16.04.0-LTS\",\r\n        \"version\": \"latest\",\r\n        \"exactVersion\": \"16.04.202006100\"\r\n      },\r\n      \"osDisk\": {\r\n        \"osType\": \"Linux\",\r\n        \"createOption\": \"FromImage\",\r\n        \"caching\": \"ReadWrite\",\r\n        \"managedDisk\": {\r\n          \"storageAccountType\": \"Standard_LRS\"\r\n        },\r\n        \"diskSizeGB\": 30\r\n      },\r\n      \"dataDisks\": [\r\n        {\r\n          \"lun\": 3,\r\n          \"name\": \"myvm1_mdisk_fa75770187\",\r\n          \"createOption\": \"Attach\",\r\n          \"caching\": \"None\",\r\n          \"managedDisk\": {\r\n            \"storageAccountType\": \"Standard_LRS\",\r\n            \"id\": \"/subscriptions/00000000-0000-0000-0000-000000000000/resourceGroups/javacsmrg72106/providers/Microsoft.Compute/disks/myvm1_mdisk_fa75770187\"\r\n          },\r\n          \"diskSizeGB\": 150,\r\n          \"toBeDetached\": false\r\n        },\r\n        {\r\n          \"lun\": 0,\r\n          \"name\": \"myvm1_mdisk_3fa0649326\",\r\n          \"createOption\": \"Attach\",\r\n          \"caching\": \"ReadWrite\",\r\n          \"managedDisk\": {\r\n            \"storageAccountType\": \"Standard_LRS\",\r\n            \"id\": \"/subscriptions/00000000-0000-0000-0000-000000000000/resourceGroups/javacsmrg72106/providers/Microsoft.Compute/disks/myvm1_mdisk_3fa0649326\"\r\n          },\r\n          \"diskSizeGB\": 150,\r\n          \"toBeDetached\": false\r\n        },\r\n        {\r\n          \"lun\": 2,\r\n          \"name\": \"myvm1_mdisk_de450166cb\",\r\n          \"createOption\": \"Attach\",\r\n          \"caching\": \"None\",\r\n          \"managedDisk\": {\r\n            \"storageAccountType\": \"Standard_LRS\",\r\n            \"id\": \"/subscriptions/00000000-0000-0000-0000-000000000000/resourceGroups/javacsmrg72106/providers/Microsoft.Compute/disks/myvm1_mdisk_de450166cb\"\r\n          },\r\n          \"diskSizeGB\": 150,\r\n          \"toBeDetached\": false\r\n        },\r\n        {\r\n          \"lun\": 4,\r\n          \"createOption\": \"Empty\",\r\n          \"caching\": \"ReadWrite\",\r\n          \"managedDisk\": {\r\n            \"storageAccountType\": \"Standard_LRS\"\r\n          },\r\n          \"diskSizeGB\": 100,\r\n          \"toBeDetached\": false\r\n        },\r\n        {\r\n          \"lun\": 1,\r\n          \"createOption\": \"Empty\",\r\n          \"caching\": \"ReadOnly\",\r\n          \"managedDisk\": {\r\n            \"storageAccountType\": \"Standard_LRS\"\r\n          },\r\n          \"diskSizeGB\": 100,\r\n          \"toBeDetached\": false\r\n        }\r\n      ]\r\n    },\r\n    \"osProfile\": {\r\n      \"computerName\": \"myvm1\",\r\n      \"adminUsername\": \"juser\",\r\n      \"linuxConfiguration\": {\r\n        \"disablePasswordAuthentication\": false,\r\n        \"provisionVMAgent\": true\r\n      },\r\n      \"secrets\": [],\r\n      \"allowExtensionOperations\": true,\r\n      \"requireGuestProvisionSignal\": true\r\n    },\r\n    \"networkProfile\": {\"networkInterfaces\":[{\"id\":\"/subscriptions/00000000-0000-0000-0000-000000000000/resourceGroups/javacsmrg72106/providers/Microsoft.Network/networkInterfaces/nicmyvm18c004449cd\",\"properties\":{\"primary\":true}}]},\r\n    \"provisioningState\": \"Creating\"\r\n  }\r\n}",
      "azure-asyncoperation" : "http://localhost:1234/subscriptions/00000000-0000-0000-0000-000000000000/providers/Microsoft.Compute/locations/eastus/operations/277da40d-0cee-4950-b249-6b1504555bd4?api-version=2019-12-01"
    }
  }, {
    "Method" : "GET",
    "Uri" : "http://localhost:1234/subscriptions/00000000-0000-0000-0000-000000000000/providers/Microsoft.Compute/locations/eastus/operations/277da40d-0cee-4950-b249-6b1504555bd4?api-version=2019-12-01",
    "Headers" : {
      "User-Agent" : "azsdk-java-com.azure.resourcemanager.resources.fluentcore.policy/null (1.8.0_221; Windows 10 10.0)"
    },
    "Response" : {
      "date" : "Thu, 18 Jun 2020 03:51:39 GMT",
      "server" : "Microsoft-HTTPAPI/2.0",
      "content-length" : "134",
      "expires" : "-1",
      "retry-after" : "0",
      "x-ms-ratelimit-remaining-subscription-reads" : "9669",
      "StatusCode" : "200",
      "pragma" : "no-cache",
      "x-ms-correlation-request-id" : "ab67f35d-43c2-4b71-8425-a44056bfac70",
      "strict-transport-security" : "max-age=31536000; includeSubDomains",
      "x-content-type-options" : "nosniff",
      "x-ms-ratelimit-remaining-resource" : "Microsoft.Compute/GetOperation3Min;14879,Microsoft.Compute/GetOperation30Min;29752",
      "x-ms-routing-request-id" : "SOUTHEASTASIA:20200618T035140Z:ab67f35d-43c2-4b71-8425-a44056bfac70",
      "content-type" : "application/json; charset=utf-8",
      "cache-control" : "no-cache",
      "x-ms-request-id" : "3068f6bf-e682-41aa-873d-f7a1455ada77",
      "Body" : "{\r\n  \"startTime\": \"2020-06-18T03:51:28.5134966+00:00\",\r\n  \"status\": \"InProgress\",\r\n  \"name\": \"277da40d-0cee-4950-b249-6b1504555bd4\"\r\n}"
    }
  }, {
    "Method" : "GET",
    "Uri" : "http://localhost:1234/subscriptions/00000000-0000-0000-0000-000000000000/providers/Microsoft.Compute/locations/eastus/operations/277da40d-0cee-4950-b249-6b1504555bd4?api-version=2019-12-01",
>>>>>>> 846f5853
    "Headers" : {
      "User-Agent" : "azsdk-java-com.azure.resourcemanager.resources.fluentcore.policy/null (1.8.0_221; Windows 10 10.0)"
    },
    "Response" : {
<<<<<<< HEAD
      "date" : "Mon, 18 May 2020 07:02:57 GMT",
=======
      "date" : "Thu, 18 Jun 2020 03:51:50 GMT",
>>>>>>> 846f5853
      "server" : "Microsoft-HTTPAPI/2.0",
      "content-length" : "134",
      "expires" : "-1",
      "retry-after" : "0",
<<<<<<< HEAD
      "x-ms-ratelimit-remaining-subscription-reads" : "11988",
      "StatusCode" : "200",
      "pragma" : "no-cache",
      "x-ms-correlation-request-id" : "6299c402-f069-4ae6-8f27-ff2e93e99b9e",
      "strict-transport-security" : "max-age=31536000; includeSubDomains",
      "x-content-type-options" : "nosniff",
      "x-ms-ratelimit-remaining-resource" : "Microsoft.Compute/GetOperation3Min;14995,Microsoft.Compute/GetOperation30Min;29995",
      "x-ms-routing-request-id" : "SOUTHEASTASIA:20200518T070257Z:6299c402-f069-4ae6-8f27-ff2e93e99b9e",
      "content-type" : "application/json; charset=utf-8",
      "cache-control" : "no-cache",
      "x-ms-request-id" : "68139e47-e823-46c3-9d0a-262224b0066f",
      "Body" : "{\r\n  \"startTime\": \"2020-05-18T07:02:25.4354033+00:00\",\r\n  \"status\": \"InProgress\",\r\n  \"name\": \"c04f2e55-53ad-4f86-ae6a-658d18505088\"\r\n}"
    }
  }, {
    "Method" : "GET",
    "Uri" : "http://localhost:1234/subscriptions/00000000-0000-0000-0000-000000000000/providers/Microsoft.Compute/locations/eastus/operations/c04f2e55-53ad-4f86-ae6a-658d18505088?api-version=2019-03-01",
=======
      "x-ms-ratelimit-remaining-subscription-reads" : "7965",
      "StatusCode" : "200",
      "pragma" : "no-cache",
      "x-ms-correlation-request-id" : "9afcb2e7-c13e-4fc0-969c-13553547f83e",
      "strict-transport-security" : "max-age=31536000; includeSubDomains",
      "x-content-type-options" : "nosniff",
      "x-ms-ratelimit-remaining-resource" : "Microsoft.Compute/GetOperation3Min;14875,Microsoft.Compute/GetOperation30Min;29748",
      "x-ms-routing-request-id" : "SOUTHEASTASIA:20200618T035151Z:9afcb2e7-c13e-4fc0-969c-13553547f83e",
      "content-type" : "application/json; charset=utf-8",
      "cache-control" : "no-cache",
      "x-ms-request-id" : "72897fa6-3096-44e4-b637-3045aaa266d8",
      "Body" : "{\r\n  \"startTime\": \"2020-06-18T03:51:28.5134966+00:00\",\r\n  \"status\": \"InProgress\",\r\n  \"name\": \"277da40d-0cee-4950-b249-6b1504555bd4\"\r\n}"
    }
  }, {
    "Method" : "GET",
    "Uri" : "http://localhost:1234/subscriptions/00000000-0000-0000-0000-000000000000/providers/Microsoft.Compute/locations/eastus/operations/277da40d-0cee-4950-b249-6b1504555bd4?api-version=2019-12-01",
    "Headers" : {
      "User-Agent" : "azsdk-java-com.azure.resourcemanager.resources.fluentcore.policy/null (1.8.0_221; Windows 10 10.0)"
    },
    "Response" : {
      "date" : "Thu, 18 Jun 2020 03:52:01 GMT",
      "server" : "Microsoft-HTTPAPI/2.0",
      "content-length" : "134",
      "expires" : "-1",
      "retry-after" : "0",
      "x-ms-ratelimit-remaining-subscription-reads" : "10252",
      "StatusCode" : "200",
      "pragma" : "no-cache",
      "x-ms-correlation-request-id" : "62b50642-096b-4567-9be7-23684319b4b9",
      "strict-transport-security" : "max-age=31536000; includeSubDomains",
      "x-content-type-options" : "nosniff",
      "x-ms-ratelimit-remaining-resource" : "Microsoft.Compute/GetOperation3Min;14883,Microsoft.Compute/GetOperation30Min;29742",
      "x-ms-routing-request-id" : "SOUTHEASTASIA:20200618T035201Z:62b50642-096b-4567-9be7-23684319b4b9",
      "content-type" : "application/json; charset=utf-8",
      "cache-control" : "no-cache",
      "x-ms-request-id" : "5438085b-9e5d-420e-837c-d3a147bcf3a9",
      "Body" : "{\r\n  \"startTime\": \"2020-06-18T03:51:28.5134966+00:00\",\r\n  \"status\": \"InProgress\",\r\n  \"name\": \"277da40d-0cee-4950-b249-6b1504555bd4\"\r\n}"
    }
  }, {
    "Method" : "GET",
    "Uri" : "http://localhost:1234/subscriptions/00000000-0000-0000-0000-000000000000/providers/Microsoft.Compute/locations/eastus/operations/277da40d-0cee-4950-b249-6b1504555bd4?api-version=2019-12-01",
>>>>>>> 846f5853
    "Headers" : {
      "User-Agent" : "azsdk-java-com.azure.resourcemanager.resources.fluentcore.policy/null (1.8.0_221; Windows 10 10.0)"
    },
    "Response" : {
<<<<<<< HEAD
      "date" : "Mon, 18 May 2020 07:03:27 GMT",
=======
      "date" : "Thu, 18 Jun 2020 03:52:11 GMT",
      "server" : "Microsoft-HTTPAPI/2.0",
      "content-length" : "134",
      "expires" : "-1",
      "retry-after" : "0",
      "x-ms-ratelimit-remaining-subscription-reads" : "9697",
      "StatusCode" : "200",
      "pragma" : "no-cache",
      "x-ms-correlation-request-id" : "0298ac9e-84d0-4534-b177-2559f7f0bfeb",
      "strict-transport-security" : "max-age=31536000; includeSubDomains",
      "x-content-type-options" : "nosniff",
      "x-ms-ratelimit-remaining-resource" : "Microsoft.Compute/GetOperation3Min;14878,Microsoft.Compute/GetOperation30Min;29737",
      "x-ms-routing-request-id" : "SOUTHEASTASIA:20200618T035212Z:0298ac9e-84d0-4534-b177-2559f7f0bfeb",
      "content-type" : "application/json; charset=utf-8",
      "cache-control" : "no-cache",
      "x-ms-request-id" : "dae65295-1565-4e13-b98c-52e9a52fafd8",
      "Body" : "{\r\n  \"startTime\": \"2020-06-18T03:51:28.5134966+00:00\",\r\n  \"status\": \"InProgress\",\r\n  \"name\": \"277da40d-0cee-4950-b249-6b1504555bd4\"\r\n}"
    }
  }, {
    "Method" : "GET",
    "Uri" : "http://localhost:1234/subscriptions/00000000-0000-0000-0000-000000000000/providers/Microsoft.Compute/locations/eastus/operations/277da40d-0cee-4950-b249-6b1504555bd4?api-version=2019-12-01",
    "Headers" : {
      "User-Agent" : "azsdk-java-com.azure.resourcemanager.resources.fluentcore.policy/null (1.8.0_221; Windows 10 10.0)"
    },
    "Response" : {
      "date" : "Thu, 18 Jun 2020 03:52:21 GMT",
>>>>>>> 846f5853
      "server" : "Microsoft-HTTPAPI/2.0",
      "content-length" : "184",
      "expires" : "-1",
      "retry-after" : "0",
<<<<<<< HEAD
      "x-ms-ratelimit-remaining-subscription-reads" : "11982",
      "StatusCode" : "200",
      "pragma" : "no-cache",
      "x-ms-correlation-request-id" : "8ad2e53b-744f-41ca-8ca8-9ccb70f2440b",
      "strict-transport-security" : "max-age=31536000; includeSubDomains",
      "x-content-type-options" : "nosniff",
      "x-ms-ratelimit-remaining-resource" : "Microsoft.Compute/GetOperation3Min;14989,Microsoft.Compute/GetOperation30Min;29989",
      "x-ms-routing-request-id" : "SOUTHEASTASIA:20200518T070328Z:8ad2e53b-744f-41ca-8ca8-9ccb70f2440b",
      "content-type" : "application/json; charset=utf-8",
      "cache-control" : "no-cache",
      "x-ms-request-id" : "7500cba1-7dde-48c9-88af-9e1cd9aa4a00",
      "Body" : "{\r\n  \"startTime\": \"2020-05-18T07:02:25.4354033+00:00\",\r\n  \"endTime\": \"2020-05-18T07:03:25.6231878+00:00\",\r\n  \"status\": \"Succeeded\",\r\n  \"name\": \"c04f2e55-53ad-4f86-ae6a-658d18505088\"\r\n}"
    }
  }, {
    "Method" : "GET",
    "Uri" : "http://localhost:1234/subscriptions/00000000-0000-0000-0000-000000000000/resourceGroups/javacsmrg98060/providers/Microsoft.Compute/virtualMachines/myvm1?api-version=2019-03-01",
=======
      "x-ms-ratelimit-remaining-subscription-reads" : "8519",
      "StatusCode" : "200",
      "pragma" : "no-cache",
      "x-ms-correlation-request-id" : "2715890d-239e-4e78-b3b7-896cc0110db4",
      "strict-transport-security" : "max-age=31536000; includeSubDomains",
      "x-content-type-options" : "nosniff",
      "x-ms-ratelimit-remaining-resource" : "Microsoft.Compute/GetOperation3Min;14870,Microsoft.Compute/GetOperation30Min;29729",
      "x-ms-routing-request-id" : "SOUTHEASTASIA:20200618T035222Z:2715890d-239e-4e78-b3b7-896cc0110db4",
      "content-type" : "application/json; charset=utf-8",
      "cache-control" : "no-cache",
      "x-ms-request-id" : "557b0c3d-b3ae-412e-a0c3-0b54550b9aef",
      "Body" : "{\r\n  \"startTime\": \"2020-06-18T03:51:28.5134966+00:00\",\r\n  \"endTime\": \"2020-06-18T03:52:21.9513563+00:00\",\r\n  \"status\": \"Succeeded\",\r\n  \"name\": \"277da40d-0cee-4950-b249-6b1504555bd4\"\r\n}"
    }
  }, {
    "Method" : "GET",
    "Uri" : "http://localhost:1234/subscriptions/00000000-0000-0000-0000-000000000000/resourceGroups/javacsmrg72106/providers/Microsoft.Compute/virtualMachines/myvm1?api-version=2019-12-01",
>>>>>>> 846f5853
    "Headers" : {
      "User-Agent" : "azsdk-java-com.azure.resourcemanager.resources.fluentcore.policy/null (1.8.0_221; Windows 10 10.0)"
    },
    "Response" : {
<<<<<<< HEAD
      "date" : "Mon, 18 May 2020 07:03:58 GMT",
=======
      "date" : "Thu, 18 Jun 2020 03:52:22 GMT",
>>>>>>> 846f5853
      "server" : "Microsoft-HTTPAPI/2.0",
      "content-length" : "4221",
      "expires" : "-1",
      "retry-after" : "0",
<<<<<<< HEAD
      "x-ms-ratelimit-remaining-subscription-reads" : "11993",
      "StatusCode" : "200",
      "pragma" : "no-cache",
      "x-ms-correlation-request-id" : "5a793ee0-7037-427a-b031-d40e530af841",
      "strict-transport-security" : "max-age=31536000; includeSubDomains",
      "x-content-type-options" : "nosniff",
      "x-ms-ratelimit-remaining-resource" : "Microsoft.Compute/LowCostGet3Min;3987,Microsoft.Compute/LowCostGet30Min;31987",
      "x-ms-routing-request-id" : "SOUTHEASTASIA:20200518T070358Z:5a793ee0-7037-427a-b031-d40e530af841",
      "content-type" : "application/json; charset=utf-8",
      "cache-control" : "no-cache",
      "x-ms-request-id" : "cd5fd102-2912-4311-906e-beaf0b2fab30",
      "Body" : "{\r\n  \"name\": \"myvm1\",\r\n  \"id\": \"/subscriptions/00000000-0000-0000-0000-000000000000/resourceGroups/javacsmrg98060/providers/Microsoft.Compute/virtualMachines/myvm1\",\r\n  \"type\": \"Microsoft.Compute/virtualMachines\",\r\n  \"location\": \"eastus\",\r\n  \"tags\": {},\r\n  \"properties\": {\r\n    \"vmId\": \"2ea0d43f-0ac2-45db-92d6-4d40b8bc9d0f\",\r\n    \"hardwareProfile\": {\r\n      \"vmSize\": \"Standard_D5_v2\"\r\n    },\r\n    \"storageProfile\": {\r\n      \"imageReference\": {\r\n        \"publisher\": \"Canonical\",\r\n        \"offer\": \"UbuntuServer\",\r\n        \"sku\": \"16.04.0-LTS\",\r\n        \"version\": \"latest\"\r\n      },\r\n      \"osDisk\": {\r\n        \"osType\": \"Linux\",\r\n        \"name\": \"myvm1_OsDisk_1_ad2c3461ad7242728a9e52c8d4cef6de\",\r\n        \"createOption\": \"FromImage\",\r\n        \"caching\": \"ReadWrite\",\r\n        \"managedDisk\": {\r\n          \"storageAccountType\": \"Standard_LRS\",\r\n          \"id\": \"/subscriptions/00000000-0000-0000-0000-000000000000/resourceGroups/JAVACSMRG98060/providers/Microsoft.Compute/disks/myvm1_OsDisk_1_ad2c3461ad7242728a9e52c8d4cef6de\"\r\n        },\r\n        \"diskSizeGB\": 30\r\n      },\r\n      \"dataDisks\": [\r\n        {\r\n          \"lun\": 0,\r\n          \"name\": \"myvm1_mdisk_c7260946f8\",\r\n          \"createOption\": \"Attach\",\r\n          \"caching\": \"ReadWrite\",\r\n          \"managedDisk\": {\r\n            \"storageAccountType\": \"Standard_LRS\",\r\n            \"id\": \"/subscriptions/00000000-0000-0000-0000-000000000000/resourceGroups/javacsmrg98060/providers/Microsoft.Compute/disks/myvm1_mdisk_c7260946f8\"\r\n          },\r\n          \"diskSizeGB\": 150,\r\n          \"toBeDetached\": false\r\n        },\r\n        {\r\n          \"lun\": 3,\r\n          \"name\": \"myvm1_mdisk_58d0944298\",\r\n          \"createOption\": \"Attach\",\r\n          \"caching\": \"None\",\r\n          \"managedDisk\": {\r\n            \"storageAccountType\": \"Standard_LRS\",\r\n            \"id\": \"/subscriptions/00000000-0000-0000-0000-000000000000/resourceGroups/javacsmrg98060/providers/Microsoft.Compute/disks/myvm1_mdisk_58d0944298\"\r\n          },\r\n          \"diskSizeGB\": 150,\r\n          \"toBeDetached\": false\r\n        },\r\n        {\r\n          \"lun\": 2,\r\n          \"name\": \"myvm1_mdisk_b6366667fd\",\r\n          \"createOption\": \"Attach\",\r\n          \"caching\": \"None\",\r\n          \"managedDisk\": {\r\n            \"storageAccountType\": \"Standard_LRS\",\r\n            \"id\": \"/subscriptions/00000000-0000-0000-0000-000000000000/resourceGroups/javacsmrg98060/providers/Microsoft.Compute/disks/myvm1_mdisk_b6366667fd\"\r\n          },\r\n          \"diskSizeGB\": 150,\r\n          \"toBeDetached\": false\r\n        },\r\n        {\r\n          \"lun\": 4,\r\n          \"name\": \"myvm1_disk5_0fd078705a504aeab8c512cf6c098598\",\r\n          \"createOption\": \"Empty\",\r\n          \"caching\": \"ReadWrite\",\r\n          \"managedDisk\": {\r\n            \"storageAccountType\": \"Standard_LRS\",\r\n            \"id\": \"/subscriptions/00000000-0000-0000-0000-000000000000/resourceGroups/JAVACSMRG98060/providers/Microsoft.Compute/disks/myvm1_disk5_0fd078705a504aeab8c512cf6c098598\"\r\n          },\r\n          \"diskSizeGB\": 100,\r\n          \"toBeDetached\": false\r\n        },\r\n        {\r\n          \"lun\": 1,\r\n          \"name\": \"myvm1_disk6_df6ca042b7bb440caa23176a6da738e8\",\r\n          \"createOption\": \"Empty\",\r\n          \"caching\": \"ReadOnly\",\r\n          \"managedDisk\": {\r\n            \"storageAccountType\": \"Standard_LRS\",\r\n            \"id\": \"/subscriptions/00000000-0000-0000-0000-000000000000/resourceGroups/JAVACSMRG98060/providers/Microsoft.Compute/disks/myvm1_disk6_df6ca042b7bb440caa23176a6da738e8\"\r\n          },\r\n          \"diskSizeGB\": 100,\r\n          \"toBeDetached\": false\r\n        }\r\n      ]\r\n    },\r\n    \"osProfile\": {\r\n      \"computerName\": \"myvm1\",\r\n      \"adminUsername\": \"juser\",\r\n      \"linuxConfiguration\": {\r\n        \"disablePasswordAuthentication\": false,\r\n        \"provisionVMAgent\": true\r\n      },\r\n      \"secrets\": [],\r\n      \"allowExtensionOperations\": true,\r\n      \"requireGuestProvisionSignal\": true\r\n    },\r\n    \"networkProfile\": {\"networkInterfaces\":[{\"id\":\"/subscriptions/00000000-0000-0000-0000-000000000000/resourceGroups/javacsmrg98060/providers/Microsoft.Network/networkInterfaces/nicmyvm1b9202535a9\",\"properties\":{\"primary\":true}}]},\r\n    \"provisioningState\": \"Succeeded\"\r\n  }\r\n}"
    }
  }, {
    "Method" : "DELETE",
    "Uri" : "http://localhost:1234/subscriptions/00000000-0000-0000-0000-000000000000/resourcegroups/javacsmrg98060?api-version=2019-08-01",
    "Headers" : {
      "User-Agent" : "azsdk-java-com.azure.management.resources/2.0.0 (1.8.0_221; Windows 10 10.0)",
      "Content-Type" : "application/json"
    },
    "Response" : {
      "date" : "Mon, 18 May 2020 07:04:03 GMT",
=======
      "x-ms-ratelimit-remaining-subscription-reads" : "9107",
      "StatusCode" : "200",
      "pragma" : "no-cache",
      "x-ms-correlation-request-id" : "90d313b0-9295-4b01-8b11-dbe1968d70d5",
      "strict-transport-security" : "max-age=31536000; includeSubDomains",
      "x-content-type-options" : "nosniff",
      "x-ms-ratelimit-remaining-resource" : "Microsoft.Compute/LowCostGet3Min;3973,Microsoft.Compute/LowCostGet30Min;31935",
      "x-ms-routing-request-id" : "SOUTHEASTASIA:20200618T035222Z:90d313b0-9295-4b01-8b11-dbe1968d70d5",
      "content-type" : "application/json; charset=utf-8",
      "cache-control" : "no-cache",
      "x-ms-request-id" : "cd177ecb-f058-4d48-bbb6-262cae02efca",
      "Body" : "{\r\n  \"name\": \"myvm1\",\r\n  \"id\": \"/subscriptions/00000000-0000-0000-0000-000000000000/resourceGroups/javacsmrg72106/providers/Microsoft.Compute/virtualMachines/myvm1\",\r\n  \"type\": \"Microsoft.Compute/virtualMachines\",\r\n  \"location\": \"eastus\",\r\n  \"tags\": {},\r\n  \"properties\": {\r\n    \"vmId\": \"0bd36af7-8681-4d48-9e28-bc387f46bfd7\",\r\n    \"hardwareProfile\": {\r\n      \"vmSize\": \"Standard_D5_v2\"\r\n    },\r\n    \"storageProfile\": {\r\n      \"imageReference\": {\r\n        \"publisher\": \"Canonical\",\r\n        \"offer\": \"UbuntuServer\",\r\n        \"sku\": \"16.04.0-LTS\",\r\n        \"version\": \"latest\",\r\n        \"exactVersion\": \"16.04.202006100\"\r\n      },\r\n      \"osDisk\": {\r\n        \"osType\": \"Linux\",\r\n        \"name\": \"myvm1_OsDisk_1_acee497dc2034907a931ff953b676f26\",\r\n        \"createOption\": \"FromImage\",\r\n        \"caching\": \"ReadWrite\",\r\n        \"managedDisk\": {\r\n          \"storageAccountType\": \"Standard_LRS\",\r\n          \"id\": \"/subscriptions/00000000-0000-0000-0000-000000000000/resourceGroups/JAVACSMRG72106/providers/Microsoft.Compute/disks/myvm1_OsDisk_1_acee497dc2034907a931ff953b676f26\"\r\n        },\r\n        \"diskSizeGB\": 30\r\n      },\r\n      \"dataDisks\": [\r\n        {\r\n          \"lun\": 3,\r\n          \"name\": \"myvm1_mdisk_fa75770187\",\r\n          \"createOption\": \"Attach\",\r\n          \"caching\": \"None\",\r\n          \"managedDisk\": {\r\n            \"storageAccountType\": \"Standard_LRS\",\r\n            \"id\": \"/subscriptions/00000000-0000-0000-0000-000000000000/resourceGroups/javacsmrg72106/providers/Microsoft.Compute/disks/myvm1_mdisk_fa75770187\"\r\n          },\r\n          \"diskSizeGB\": 150,\r\n          \"toBeDetached\": false\r\n        },\r\n        {\r\n          \"lun\": 0,\r\n          \"name\": \"myvm1_mdisk_3fa0649326\",\r\n          \"createOption\": \"Attach\",\r\n          \"caching\": \"ReadWrite\",\r\n          \"managedDisk\": {\r\n            \"storageAccountType\": \"Standard_LRS\",\r\n            \"id\": \"/subscriptions/00000000-0000-0000-0000-000000000000/resourceGroups/javacsmrg72106/providers/Microsoft.Compute/disks/myvm1_mdisk_3fa0649326\"\r\n          },\r\n          \"diskSizeGB\": 150,\r\n          \"toBeDetached\": false\r\n        },\r\n        {\r\n          \"lun\": 2,\r\n          \"name\": \"myvm1_mdisk_de450166cb\",\r\n          \"createOption\": \"Attach\",\r\n          \"caching\": \"None\",\r\n          \"managedDisk\": {\r\n            \"storageAccountType\": \"Standard_LRS\",\r\n            \"id\": \"/subscriptions/00000000-0000-0000-0000-000000000000/resourceGroups/javacsmrg72106/providers/Microsoft.Compute/disks/myvm1_mdisk_de450166cb\"\r\n          },\r\n          \"diskSizeGB\": 150,\r\n          \"toBeDetached\": false\r\n        },\r\n        {\r\n          \"lun\": 4,\r\n          \"name\": \"myvm1_disk5_1bc4a20b7db2484d81a06ffa1845cec8\",\r\n          \"createOption\": \"Empty\",\r\n          \"caching\": \"ReadWrite\",\r\n          \"managedDisk\": {\r\n            \"storageAccountType\": \"Standard_LRS\",\r\n            \"id\": \"/subscriptions/00000000-0000-0000-0000-000000000000/resourceGroups/JAVACSMRG72106/providers/Microsoft.Compute/disks/myvm1_disk5_1bc4a20b7db2484d81a06ffa1845cec8\"\r\n          },\r\n          \"diskSizeGB\": 100,\r\n          \"toBeDetached\": false\r\n        },\r\n        {\r\n          \"lun\": 1,\r\n          \"name\": \"myvm1_disk6_f23e7fee4deb4dcb8ebd2ad2fff0d598\",\r\n          \"createOption\": \"Empty\",\r\n          \"caching\": \"ReadOnly\",\r\n          \"managedDisk\": {\r\n            \"storageAccountType\": \"Standard_LRS\",\r\n            \"id\": \"/subscriptions/00000000-0000-0000-0000-000000000000/resourceGroups/JAVACSMRG72106/providers/Microsoft.Compute/disks/myvm1_disk6_f23e7fee4deb4dcb8ebd2ad2fff0d598\"\r\n          },\r\n          \"diskSizeGB\": 100,\r\n          \"toBeDetached\": false\r\n        }\r\n      ]\r\n    },\r\n    \"osProfile\": {\r\n      \"computerName\": \"myvm1\",\r\n      \"adminUsername\": \"juser\",\r\n      \"linuxConfiguration\": {\r\n        \"disablePasswordAuthentication\": false,\r\n        \"provisionVMAgent\": true\r\n      },\r\n      \"secrets\": [],\r\n      \"allowExtensionOperations\": true,\r\n      \"requireGuestProvisionSignal\": true\r\n    },\r\n    \"networkProfile\": {\"networkInterfaces\":[{\"id\":\"/subscriptions/00000000-0000-0000-0000-000000000000/resourceGroups/javacsmrg72106/providers/Microsoft.Network/networkInterfaces/nicmyvm18c004449cd\",\"properties\":{\"primary\":true}}]},\r\n    \"provisioningState\": \"Succeeded\"\r\n  }\r\n}"
    }
  }, {
    "Method" : "DELETE",
    "Uri" : "http://localhost:1234/subscriptions/00000000-0000-0000-0000-000000000000/resourcegroups/javacsmrg72106?api-version=2019-08-01",
    "Headers" : {
      "User-Agent" : "azsdk-java-com.azure.resourcemanager.resources/2.0.0-beta.1 (1.8.0_221; Windows 10 10.0)",
      "Content-Type" : "application/json"
    },
    "Response" : {
      "date" : "Thu, 18 Jun 2020 03:52:26 GMT",
>>>>>>> 846f5853
      "content-length" : "0",
      "expires" : "-1",
      "x-ms-ratelimit-remaining-subscription-deletes" : "14996",
      "retry-after" : "0",
      "StatusCode" : "202",
      "pragma" : "no-cache",
<<<<<<< HEAD
      "x-ms-correlation-request-id" : "9ef2aa2d-1de5-449e-a818-f42b413bfec0",
      "strict-transport-security" : "max-age=31536000; includeSubDomains",
      "x-content-type-options" : "nosniff",
      "x-ms-routing-request-id" : "SOUTHEASTASIA:20200518T070403Z:9ef2aa2d-1de5-449e-a818-f42b413bfec0",
      "location" : "http://localhost:1234/subscriptions/00000000-0000-0000-0000-000000000000/operationresults/eyJqb2JJZCI6IlJFU09VUkNFR1JPVVBERUxFVElPTkpPQi1KQVZBQ1NNUkc5ODA2MC1FQVNUVVMiLCJqb2JMb2NhdGlvbiI6ImVhc3R1cyJ9?api-version=2019-08-01",
      "cache-control" : "no-cache",
      "x-ms-request-id" : "9ef2aa2d-1de5-449e-a818-f42b413bfec0",
=======
      "x-ms-correlation-request-id" : "3fe91071-fb81-4a3a-81e3-17cb3d52c6e4",
      "strict-transport-security" : "max-age=31536000; includeSubDomains",
      "x-content-type-options" : "nosniff",
      "x-ms-routing-request-id" : "SOUTHEASTASIA:20200618T035226Z:3fe91071-fb81-4a3a-81e3-17cb3d52c6e4",
      "location" : "http://localhost:1234/subscriptions/00000000-0000-0000-0000-000000000000/operationresults/eyJqb2JJZCI6IlJFU09VUkNFR1JPVVBERUxFVElPTkpPQi1KQVZBQ1NNUkc3MjEwNi1FQVNUVVMiLCJqb2JMb2NhdGlvbiI6ImVhc3R1cyJ9?api-version=2019-08-01",
      "cache-control" : "no-cache",
      "x-ms-request-id" : "3fe91071-fb81-4a3a-81e3-17cb3d52c6e4",
      "Body" : ""
    }
  }, {
    "Method" : "GET",
    "Uri" : "http://localhost:1234/subscriptions/00000000-0000-0000-0000-000000000000/operationresults/eyJqb2JJZCI6IlJFU09VUkNFR1JPVVBERUxFVElPTkpPQi1KQVZBQ1NNUkc3MjEwNi1FQVNUVVMiLCJqb2JMb2NhdGlvbiI6ImVhc3R1cyJ9?api-version=2019-08-01",
    "Headers" : {
      "User-Agent" : "azsdk-java-com.azure.resourcemanager.resources.fluentcore.policy/null (1.8.0_221; Windows 10 10.0)"
    },
    "Response" : {
      "date" : "Thu, 18 Jun 2020 03:52:41 GMT",
      "content-length" : "0",
      "expires" : "-1",
      "retry-after" : "0",
      "x-ms-ratelimit-remaining-subscription-reads" : "10268",
      "StatusCode" : "202",
      "pragma" : "no-cache",
      "x-ms-correlation-request-id" : "eb2b7da2-129e-4834-a84e-559ca3f6fcb5",
      "strict-transport-security" : "max-age=31536000; includeSubDomains",
      "x-content-type-options" : "nosniff",
      "x-ms-routing-request-id" : "SOUTHEASTASIA:20200618T035242Z:eb2b7da2-129e-4834-a84e-559ca3f6fcb5",
      "location" : "http://localhost:1234/subscriptions/00000000-0000-0000-0000-000000000000/operationresults/eyJqb2JJZCI6IlJFU09VUkNFR1JPVVBERUxFVElPTkpPQi1KQVZBQ1NNUkc3MjEwNi1FQVNUVVMiLCJqb2JMb2NhdGlvbiI6ImVhc3R1cyJ9?api-version=2019-08-01",
      "cache-control" : "no-cache",
      "x-ms-request-id" : "eb2b7da2-129e-4834-a84e-559ca3f6fcb5",
      "Body" : ""
    }
  }, {
    "Method" : "GET",
    "Uri" : "http://localhost:1234/subscriptions/00000000-0000-0000-0000-000000000000/operationresults/eyJqb2JJZCI6IlJFU09VUkNFR1JPVVBERUxFVElPTkpPQi1KQVZBQ1NNUkc3MjEwNi1FQVNUVVMiLCJqb2JMb2NhdGlvbiI6ImVhc3R1cyJ9?api-version=2019-08-01",
    "Headers" : {
      "User-Agent" : "azsdk-java-com.azure.resourcemanager.resources.fluentcore.policy/null (1.8.0_221; Windows 10 10.0)"
    },
    "Response" : {
      "date" : "Thu, 18 Jun 2020 03:52:58 GMT",
      "content-length" : "0",
      "expires" : "-1",
      "retry-after" : "0",
      "x-ms-ratelimit-remaining-subscription-reads" : "8506",
      "StatusCode" : "202",
      "pragma" : "no-cache",
      "x-ms-correlation-request-id" : "f6936ec4-fa83-445f-b0a9-d088a68849b6",
      "strict-transport-security" : "max-age=31536000; includeSubDomains",
      "x-content-type-options" : "nosniff",
      "x-ms-routing-request-id" : "SOUTHEASTASIA:20200618T035259Z:f6936ec4-fa83-445f-b0a9-d088a68849b6",
      "location" : "http://localhost:1234/subscriptions/00000000-0000-0000-0000-000000000000/operationresults/eyJqb2JJZCI6IlJFU09VUkNFR1JPVVBERUxFVElPTkpPQi1KQVZBQ1NNUkc3MjEwNi1FQVNUVVMiLCJqb2JMb2NhdGlvbiI6ImVhc3R1cyJ9?api-version=2019-08-01",
      "cache-control" : "no-cache",
      "x-ms-request-id" : "f6936ec4-fa83-445f-b0a9-d088a68849b6",
      "Body" : ""
    }
  }, {
    "Method" : "GET",
    "Uri" : "http://localhost:1234/subscriptions/00000000-0000-0000-0000-000000000000/operationresults/eyJqb2JJZCI6IlJFU09VUkNFR1JPVVBERUxFVElPTkpPQi1KQVZBQ1NNUkc3MjEwNi1FQVNUVVMiLCJqb2JMb2NhdGlvbiI6ImVhc3R1cyJ9?api-version=2019-08-01",
    "Headers" : {
      "User-Agent" : "azsdk-java-com.azure.resourcemanager.resources.fluentcore.policy/null (1.8.0_221; Windows 10 10.0)"
    },
    "Response" : {
      "date" : "Thu, 18 Jun 2020 03:53:14 GMT",
      "content-length" : "0",
      "expires" : "-1",
      "retry-after" : "0",
      "x-ms-ratelimit-remaining-subscription-reads" : "8502",
      "StatusCode" : "202",
      "pragma" : "no-cache",
      "x-ms-correlation-request-id" : "cb86939f-5493-4ad8-b2f3-f73ee6cfe565",
      "strict-transport-security" : "max-age=31536000; includeSubDomains",
      "x-content-type-options" : "nosniff",
      "x-ms-routing-request-id" : "SOUTHEASTASIA:20200618T035314Z:cb86939f-5493-4ad8-b2f3-f73ee6cfe565",
      "location" : "http://localhost:1234/subscriptions/00000000-0000-0000-0000-000000000000/operationresults/eyJqb2JJZCI6IlJFU09VUkNFR1JPVVBERUxFVElPTkpPQi1KQVZBQ1NNUkc3MjEwNi1FQVNUVVMiLCJqb2JMb2NhdGlvbiI6ImVhc3R1cyJ9?api-version=2019-08-01",
      "cache-control" : "no-cache",
      "x-ms-request-id" : "cb86939f-5493-4ad8-b2f3-f73ee6cfe565",
      "Body" : ""
    }
  }, {
    "Method" : "GET",
    "Uri" : "http://localhost:1234/subscriptions/00000000-0000-0000-0000-000000000000/operationresults/eyJqb2JJZCI6IlJFU09VUkNFR1JPVVBERUxFVElPTkpPQi1KQVZBQ1NNUkc3MjEwNi1FQVNUVVMiLCJqb2JMb2NhdGlvbiI6ImVhc3R1cyJ9?api-version=2019-08-01",
    "Headers" : {
      "User-Agent" : "azsdk-java-com.azure.resourcemanager.resources.fluentcore.policy/null (1.8.0_221; Windows 10 10.0)"
    },
    "Response" : {
      "date" : "Thu, 18 Jun 2020 03:53:29 GMT",
      "content-length" : "0",
      "expires" : "-1",
      "retry-after" : "0",
      "x-ms-ratelimit-remaining-subscription-reads" : "10234",
      "StatusCode" : "202",
      "pragma" : "no-cache",
      "x-ms-correlation-request-id" : "cc4bdff0-0463-4d29-897b-16a6ebe0eb49",
      "strict-transport-security" : "max-age=31536000; includeSubDomains",
      "x-content-type-options" : "nosniff",
      "x-ms-routing-request-id" : "SOUTHEASTASIA:20200618T035330Z:cc4bdff0-0463-4d29-897b-16a6ebe0eb49",
      "location" : "http://localhost:1234/subscriptions/00000000-0000-0000-0000-000000000000/operationresults/eyJqb2JJZCI6IlJFU09VUkNFR1JPVVBERUxFVElPTkpPQi1KQVZBQ1NNUkc3MjEwNi1FQVNUVVMiLCJqb2JMb2NhdGlvbiI6ImVhc3R1cyJ9?api-version=2019-08-01",
      "cache-control" : "no-cache",
      "x-ms-request-id" : "cc4bdff0-0463-4d29-897b-16a6ebe0eb49",
      "Body" : ""
    }
  }, {
    "Method" : "GET",
    "Uri" : "http://localhost:1234/subscriptions/00000000-0000-0000-0000-000000000000/operationresults/eyJqb2JJZCI6IlJFU09VUkNFR1JPVVBERUxFVElPTkpPQi1KQVZBQ1NNUkc3MjEwNi1FQVNUVVMiLCJqb2JMb2NhdGlvbiI6ImVhc3R1cyJ9?api-version=2019-08-01",
    "Headers" : {
      "User-Agent" : "azsdk-java-com.azure.resourcemanager.resources.fluentcore.policy/null (1.8.0_221; Windows 10 10.0)"
    },
    "Response" : {
      "date" : "Thu, 18 Jun 2020 03:53:45 GMT",
      "content-length" : "0",
      "expires" : "-1",
      "retry-after" : "0",
      "x-ms-ratelimit-remaining-subscription-reads" : "10238",
      "StatusCode" : "202",
      "pragma" : "no-cache",
      "x-ms-correlation-request-id" : "d63b62b4-bc39-4c7d-b9d8-1139ffe48c2b",
      "strict-transport-security" : "max-age=31536000; includeSubDomains",
      "x-content-type-options" : "nosniff",
      "x-ms-routing-request-id" : "SOUTHEASTASIA:20200618T035346Z:d63b62b4-bc39-4c7d-b9d8-1139ffe48c2b",
      "location" : "http://localhost:1234/subscriptions/00000000-0000-0000-0000-000000000000/operationresults/eyJqb2JJZCI6IlJFU09VUkNFR1JPVVBERUxFVElPTkpPQi1KQVZBQ1NNUkc3MjEwNi1FQVNUVVMiLCJqb2JMb2NhdGlvbiI6ImVhc3R1cyJ9?api-version=2019-08-01",
      "cache-control" : "no-cache",
      "x-ms-request-id" : "d63b62b4-bc39-4c7d-b9d8-1139ffe48c2b",
      "Body" : ""
    }
  }, {
    "Method" : "GET",
    "Uri" : "http://localhost:1234/subscriptions/00000000-0000-0000-0000-000000000000/operationresults/eyJqb2JJZCI6IlJFU09VUkNFR1JPVVBERUxFVElPTkpPQi1KQVZBQ1NNUkc3MjEwNi1FQVNUVVMiLCJqb2JMb2NhdGlvbiI6ImVhc3R1cyJ9?api-version=2019-08-01",
    "Headers" : {
      "User-Agent" : "azsdk-java-com.azure.resourcemanager.resources.fluentcore.policy/null (1.8.0_221; Windows 10 10.0)"
    },
    "Response" : {
      "date" : "Thu, 18 Jun 2020 03:54:02 GMT",
      "content-length" : "0",
      "expires" : "-1",
      "retry-after" : "0",
      "x-ms-ratelimit-remaining-subscription-reads" : "10256",
      "StatusCode" : "202",
      "pragma" : "no-cache",
      "x-ms-correlation-request-id" : "79d85440-fb1f-45eb-80fa-10d0aa1f9244",
      "strict-transport-security" : "max-age=31536000; includeSubDomains",
      "x-content-type-options" : "nosniff",
      "x-ms-routing-request-id" : "SOUTHEASTASIA:20200618T035402Z:79d85440-fb1f-45eb-80fa-10d0aa1f9244",
      "location" : "http://localhost:1234/subscriptions/00000000-0000-0000-0000-000000000000/operationresults/eyJqb2JJZCI6IlJFU09VUkNFR1JPVVBERUxFVElPTkpPQi1KQVZBQ1NNUkc3MjEwNi1FQVNUVVMiLCJqb2JMb2NhdGlvbiI6ImVhc3R1cyJ9?api-version=2019-08-01",
      "cache-control" : "no-cache",
      "x-ms-request-id" : "79d85440-fb1f-45eb-80fa-10d0aa1f9244",
>>>>>>> 846f5853
      "Body" : ""
    }
  }, {
    "Method" : "GET",
<<<<<<< HEAD
    "Uri" : "http://localhost:1234/subscriptions/00000000-0000-0000-0000-000000000000/operationresults/eyJqb2JJZCI6IlJFU09VUkNFR1JPVVBERUxFVElPTkpPQi1KQVZBQ1NNUkc5ODA2MC1FQVNUVVMiLCJqb2JMb2NhdGlvbiI6ImVhc3R1cyJ9?api-version=2019-08-01",
=======
    "Uri" : "http://localhost:1234/subscriptions/00000000-0000-0000-0000-000000000000/operationresults/eyJqb2JJZCI6IlJFU09VUkNFR1JPVVBERUxFVElPTkpPQi1KQVZBQ1NNUkc3MjEwNi1FQVNUVVMiLCJqb2JMb2NhdGlvbiI6ImVhc3R1cyJ9?api-version=2019-08-01",
>>>>>>> 846f5853
    "Headers" : {
      "User-Agent" : "azsdk-java-com.azure.resourcemanager.resources.fluentcore.policy/null (1.8.0_221; Windows 10 10.0)"
    },
    "Response" : {
<<<<<<< HEAD
      "date" : "Mon, 18 May 2020 07:04:33 GMT",
      "content-length" : "0",
      "expires" : "-1",
      "retry-after" : "0",
      "x-ms-ratelimit-remaining-subscription-reads" : "11980",
      "StatusCode" : "202",
      "pragma" : "no-cache",
      "x-ms-correlation-request-id" : "ed94b5c7-43d8-481f-8159-a86252e6da96",
      "strict-transport-security" : "max-age=31536000; includeSubDomains",
      "x-content-type-options" : "nosniff",
      "x-ms-routing-request-id" : "SOUTHEASTASIA:20200518T070434Z:ed94b5c7-43d8-481f-8159-a86252e6da96",
      "location" : "http://localhost:1234/subscriptions/00000000-0000-0000-0000-000000000000/operationresults/eyJqb2JJZCI6IlJFU09VUkNFR1JPVVBERUxFVElPTkpPQi1KQVZBQ1NNUkc5ODA2MC1FQVNUVVMiLCJqb2JMb2NhdGlvbiI6ImVhc3R1cyJ9?api-version=2019-08-01",
      "cache-control" : "no-cache",
      "x-ms-request-id" : "ed94b5c7-43d8-481f-8159-a86252e6da96",
=======
      "date" : "Thu, 18 Jun 2020 03:54:18 GMT",
      "content-length" : "0",
      "expires" : "-1",
      "retry-after" : "0",
      "x-ms-ratelimit-remaining-subscription-reads" : "9668",
      "StatusCode" : "202",
      "pragma" : "no-cache",
      "x-ms-correlation-request-id" : "cee59841-27c5-401f-99ca-ae29603b2e31",
      "strict-transport-security" : "max-age=31536000; includeSubDomains",
      "x-content-type-options" : "nosniff",
      "x-ms-routing-request-id" : "SOUTHEASTASIA:20200618T035419Z:cee59841-27c5-401f-99ca-ae29603b2e31",
      "location" : "http://localhost:1234/subscriptions/00000000-0000-0000-0000-000000000000/operationresults/eyJqb2JJZCI6IlJFU09VUkNFR1JPVVBERUxFVElPTkpPQi1KQVZBQ1NNUkc3MjEwNi1FQVNUVVMiLCJqb2JMb2NhdGlvbiI6ImVhc3R1cyJ9?api-version=2019-08-01",
      "cache-control" : "no-cache",
      "x-ms-request-id" : "cee59841-27c5-401f-99ca-ae29603b2e31",
>>>>>>> 846f5853
      "Body" : ""
    }
  }, {
    "Method" : "GET",
<<<<<<< HEAD
    "Uri" : "http://localhost:1234/subscriptions/00000000-0000-0000-0000-000000000000/operationresults/eyJqb2JJZCI6IlJFU09VUkNFR1JPVVBERUxFVElPTkpPQi1KQVZBQ1NNUkc5ODA2MC1FQVNUVVMiLCJqb2JMb2NhdGlvbiI6ImVhc3R1cyJ9?api-version=2019-08-01",
=======
    "Uri" : "http://localhost:1234/subscriptions/00000000-0000-0000-0000-000000000000/operationresults/eyJqb2JJZCI6IlJFU09VUkNFR1JPVVBERUxFVElPTkpPQi1KQVZBQ1NNUkc3MjEwNi1FQVNUVVMiLCJqb2JMb2NhdGlvbiI6ImVhc3R1cyJ9?api-version=2019-08-01",
>>>>>>> 846f5853
    "Headers" : {
      "User-Agent" : "azsdk-java-com.azure.resourcemanager.resources.fluentcore.policy/null (1.8.0_221; Windows 10 10.0)"
    },
    "Response" : {
<<<<<<< HEAD
      "date" : "Mon, 18 May 2020 07:05:04 GMT",
      "content-length" : "0",
      "expires" : "-1",
      "retry-after" : "0",
      "x-ms-ratelimit-remaining-subscription-reads" : "11986",
      "StatusCode" : "202",
      "pragma" : "no-cache",
      "x-ms-correlation-request-id" : "94c12678-6000-4708-a512-fefee41b9846",
      "strict-transport-security" : "max-age=31536000; includeSubDomains",
      "x-content-type-options" : "nosniff",
      "x-ms-routing-request-id" : "SOUTHEASTASIA:20200518T070505Z:94c12678-6000-4708-a512-fefee41b9846",
      "location" : "http://localhost:1234/subscriptions/00000000-0000-0000-0000-000000000000/operationresults/eyJqb2JJZCI6IlJFU09VUkNFR1JPVVBERUxFVElPTkpPQi1KQVZBQ1NNUkc5ODA2MC1FQVNUVVMiLCJqb2JMb2NhdGlvbiI6ImVhc3R1cyJ9?api-version=2019-08-01",
      "cache-control" : "no-cache",
      "x-ms-request-id" : "94c12678-6000-4708-a512-fefee41b9846",
=======
      "date" : "Thu, 18 Jun 2020 03:54:35 GMT",
      "content-length" : "0",
      "expires" : "-1",
      "retry-after" : "0",
      "x-ms-ratelimit-remaining-subscription-reads" : "7902",
      "StatusCode" : "202",
      "pragma" : "no-cache",
      "x-ms-correlation-request-id" : "1b9235a1-c624-464c-8bee-f514caa1281f",
      "strict-transport-security" : "max-age=31536000; includeSubDomains",
      "x-content-type-options" : "nosniff",
      "x-ms-routing-request-id" : "SOUTHEASTASIA:20200618T035435Z:1b9235a1-c624-464c-8bee-f514caa1281f",
      "location" : "http://localhost:1234/subscriptions/00000000-0000-0000-0000-000000000000/operationresults/eyJqb2JJZCI6IlJFU09VUkNFR1JPVVBERUxFVElPTkpPQi1KQVZBQ1NNUkc3MjEwNi1FQVNUVVMiLCJqb2JMb2NhdGlvbiI6ImVhc3R1cyJ9?api-version=2019-08-01",
      "cache-control" : "no-cache",
      "x-ms-request-id" : "1b9235a1-c624-464c-8bee-f514caa1281f",
>>>>>>> 846f5853
      "Body" : ""
    }
  }, {
    "Method" : "GET",
<<<<<<< HEAD
    "Uri" : "http://localhost:1234/subscriptions/00000000-0000-0000-0000-000000000000/operationresults/eyJqb2JJZCI6IlJFU09VUkNFR1JPVVBERUxFVElPTkpPQi1KQVZBQ1NNUkc5ODA2MC1FQVNUVVMiLCJqb2JMb2NhdGlvbiI6ImVhc3R1cyJ9?api-version=2019-08-01",
=======
    "Uri" : "http://localhost:1234/subscriptions/00000000-0000-0000-0000-000000000000/operationresults/eyJqb2JJZCI6IlJFU09VUkNFR1JPVVBERUxFVElPTkpPQi1KQVZBQ1NNUkc3MjEwNi1FQVNUVVMiLCJqb2JMb2NhdGlvbiI6ImVhc3R1cyJ9?api-version=2019-08-01",
>>>>>>> 846f5853
    "Headers" : {
      "User-Agent" : "azsdk-java-com.azure.resourcemanager.resources.fluentcore.policy/null (1.8.0_221; Windows 10 10.0)"
    },
    "Response" : {
<<<<<<< HEAD
      "date" : "Mon, 18 May 2020 07:05:36 GMT",
      "content-length" : "0",
      "expires" : "-1",
      "retry-after" : "0",
      "x-ms-ratelimit-remaining-subscription-reads" : "11977",
      "StatusCode" : "202",
      "pragma" : "no-cache",
      "x-ms-correlation-request-id" : "7fad3ecf-73fd-4c5d-9cf0-10315e4bb1c5",
      "strict-transport-security" : "max-age=31536000; includeSubDomains",
      "x-content-type-options" : "nosniff",
      "x-ms-routing-request-id" : "SOUTHEASTASIA:20200518T070537Z:7fad3ecf-73fd-4c5d-9cf0-10315e4bb1c5",
      "location" : "http://localhost:1234/subscriptions/00000000-0000-0000-0000-000000000000/operationresults/eyJqb2JJZCI6IlJFU09VUkNFR1JPVVBERUxFVElPTkpPQi1KQVZBQ1NNUkc5ODA2MC1FQVNUVVMiLCJqb2JMb2NhdGlvbiI6ImVhc3R1cyJ9?api-version=2019-08-01",
      "cache-control" : "no-cache",
      "x-ms-request-id" : "7fad3ecf-73fd-4c5d-9cf0-10315e4bb1c5",
=======
      "date" : "Thu, 18 Jun 2020 03:54:51 GMT",
      "content-length" : "0",
      "expires" : "-1",
      "retry-after" : "0",
      "x-ms-ratelimit-remaining-subscription-reads" : "9634",
      "StatusCode" : "202",
      "pragma" : "no-cache",
      "x-ms-correlation-request-id" : "df5ec6c8-204f-4267-bf90-1b3854936884",
      "strict-transport-security" : "max-age=31536000; includeSubDomains",
      "x-content-type-options" : "nosniff",
      "x-ms-routing-request-id" : "SOUTHEASTASIA:20200618T035451Z:df5ec6c8-204f-4267-bf90-1b3854936884",
      "location" : "http://localhost:1234/subscriptions/00000000-0000-0000-0000-000000000000/operationresults/eyJqb2JJZCI6IlJFU09VUkNFR1JPVVBERUxFVElPTkpPQi1KQVZBQ1NNUkc3MjEwNi1FQVNUVVMiLCJqb2JMb2NhdGlvbiI6ImVhc3R1cyJ9?api-version=2019-08-01",
      "cache-control" : "no-cache",
      "x-ms-request-id" : "df5ec6c8-204f-4267-bf90-1b3854936884",
>>>>>>> 846f5853
      "Body" : ""
    }
  }, {
    "Method" : "GET",
<<<<<<< HEAD
    "Uri" : "http://localhost:1234/subscriptions/00000000-0000-0000-0000-000000000000/operationresults/eyJqb2JJZCI6IlJFU09VUkNFR1JPVVBERUxFVElPTkpPQi1KQVZBQ1NNUkc5ODA2MC1FQVNUVVMiLCJqb2JMb2NhdGlvbiI6ImVhc3R1cyJ9?api-version=2019-08-01",
=======
    "Uri" : "http://localhost:1234/subscriptions/00000000-0000-0000-0000-000000000000/operationresults/eyJqb2JJZCI6IlJFU09VUkNFR1JPVVBERUxFVElPTkpPQi1KQVZBQ1NNUkc3MjEwNi1FQVNUVVMiLCJqb2JMb2NhdGlvbiI6ImVhc3R1cyJ9?api-version=2019-08-01",
>>>>>>> 846f5853
    "Headers" : {
      "User-Agent" : "azsdk-java-com.azure.resourcemanager.resources.fluentcore.policy/null (1.8.0_221; Windows 10 10.0)"
    },
    "Response" : {
<<<<<<< HEAD
      "date" : "Mon, 18 May 2020 07:06:07 GMT",
      "content-length" : "0",
      "expires" : "-1",
      "retry-after" : "0",
      "x-ms-ratelimit-remaining-subscription-reads" : "11959",
      "StatusCode" : "202",
      "pragma" : "no-cache",
      "x-ms-correlation-request-id" : "1e0cf5aa-494a-40ce-b285-4a13f00b4483",
      "strict-transport-security" : "max-age=31536000; includeSubDomains",
      "x-content-type-options" : "nosniff",
      "x-ms-routing-request-id" : "SOUTHEASTASIA:20200518T070608Z:1e0cf5aa-494a-40ce-b285-4a13f00b4483",
      "location" : "http://localhost:1234/subscriptions/00000000-0000-0000-0000-000000000000/operationresults/eyJqb2JJZCI6IlJFU09VUkNFR1JPVVBERUxFVElPTkpPQi1KQVZBQ1NNUkc5ODA2MC1FQVNUVVMiLCJqb2JMb2NhdGlvbiI6ImVhc3R1cyJ9?api-version=2019-08-01",
      "cache-control" : "no-cache",
      "x-ms-request-id" : "1e0cf5aa-494a-40ce-b285-4a13f00b4483",
=======
      "date" : "Thu, 18 Jun 2020 03:55:07 GMT",
      "content-length" : "0",
      "expires" : "-1",
      "retry-after" : "0",
      "x-ms-ratelimit-remaining-subscription-reads" : "10226",
      "StatusCode" : "202",
      "pragma" : "no-cache",
      "x-ms-correlation-request-id" : "35f4090d-f943-4078-8ce7-bbd057adf1a1",
      "strict-transport-security" : "max-age=31536000; includeSubDomains",
      "x-content-type-options" : "nosniff",
      "x-ms-routing-request-id" : "SOUTHEASTASIA:20200618T035507Z:35f4090d-f943-4078-8ce7-bbd057adf1a1",
      "location" : "http://localhost:1234/subscriptions/00000000-0000-0000-0000-000000000000/operationresults/eyJqb2JJZCI6IlJFU09VUkNFR1JPVVBERUxFVElPTkpPQi1KQVZBQ1NNUkc3MjEwNi1FQVNUVVMiLCJqb2JMb2NhdGlvbiI6ImVhc3R1cyJ9?api-version=2019-08-01",
      "cache-control" : "no-cache",
      "x-ms-request-id" : "35f4090d-f943-4078-8ce7-bbd057adf1a1",
>>>>>>> 846f5853
      "Body" : ""
    }
  }, {
    "Method" : "GET",
<<<<<<< HEAD
    "Uri" : "http://localhost:1234/subscriptions/00000000-0000-0000-0000-000000000000/operationresults/eyJqb2JJZCI6IlJFU09VUkNFR1JPVVBERUxFVElPTkpPQi1KQVZBQ1NNUkc5ODA2MC1FQVNUVVMiLCJqb2JMb2NhdGlvbiI6ImVhc3R1cyJ9?api-version=2019-08-01",
=======
    "Uri" : "http://localhost:1234/subscriptions/00000000-0000-0000-0000-000000000000/operationresults/eyJqb2JJZCI6IlJFU09VUkNFR1JPVVBERUxFVElPTkpPQi1KQVZBQ1NNUkc3MjEwNi1FQVNUVVMiLCJqb2JMb2NhdGlvbiI6ImVhc3R1cyJ9?api-version=2019-08-01",
>>>>>>> 846f5853
    "Headers" : {
      "User-Agent" : "azsdk-java-com.azure.resourcemanager.resources.fluentcore.policy/null (1.8.0_221; Windows 10 10.0)"
    },
    "Response" : {
<<<<<<< HEAD
      "date" : "Mon, 18 May 2020 07:06:39 GMT",
      "content-length" : "0",
      "expires" : "-1",
      "retry-after" : "0",
      "x-ms-ratelimit-remaining-subscription-reads" : "11981",
      "StatusCode" : "202",
      "pragma" : "no-cache",
      "x-ms-correlation-request-id" : "6621f69c-55e8-4b3a-999a-9671670ed907",
      "strict-transport-security" : "max-age=31536000; includeSubDomains",
      "x-content-type-options" : "nosniff",
      "x-ms-routing-request-id" : "SOUTHEASTASIA:20200518T070640Z:6621f69c-55e8-4b3a-999a-9671670ed907",
      "location" : "http://localhost:1234/subscriptions/00000000-0000-0000-0000-000000000000/operationresults/eyJqb2JJZCI6IlJFU09VUkNFR1JPVVBERUxFVElPTkpPQi1KQVZBQ1NNUkc5ODA2MC1FQVNUVVMiLCJqb2JMb2NhdGlvbiI6ImVhc3R1cyJ9?api-version=2019-08-01",
      "cache-control" : "no-cache",
      "x-ms-request-id" : "6621f69c-55e8-4b3a-999a-9671670ed907",
=======
      "date" : "Thu, 18 Jun 2020 03:55:23 GMT",
      "content-length" : "0",
      "expires" : "-1",
      "retry-after" : "0",
      "x-ms-ratelimit-remaining-subscription-reads" : "10235",
      "StatusCode" : "202",
      "pragma" : "no-cache",
      "x-ms-correlation-request-id" : "45e57a24-0de3-4d28-a133-dba63c26559a",
      "strict-transport-security" : "max-age=31536000; includeSubDomains",
      "x-content-type-options" : "nosniff",
      "x-ms-routing-request-id" : "SOUTHEASTASIA:20200618T035524Z:45e57a24-0de3-4d28-a133-dba63c26559a",
      "location" : "http://localhost:1234/subscriptions/00000000-0000-0000-0000-000000000000/operationresults/eyJqb2JJZCI6IlJFU09VUkNFR1JPVVBERUxFVElPTkpPQi1KQVZBQ1NNUkc3MjEwNi1FQVNUVVMiLCJqb2JMb2NhdGlvbiI6ImVhc3R1cyJ9?api-version=2019-08-01",
      "cache-control" : "no-cache",
      "x-ms-request-id" : "45e57a24-0de3-4d28-a133-dba63c26559a",
      "Body" : ""
    }
  }, {
    "Method" : "GET",
    "Uri" : "http://localhost:1234/subscriptions/00000000-0000-0000-0000-000000000000/operationresults/eyJqb2JJZCI6IlJFU09VUkNFR1JPVVBERUxFVElPTkpPQi1KQVZBQ1NNUkc3MjEwNi1FQVNUVVMiLCJqb2JMb2NhdGlvbiI6ImVhc3R1cyJ9?api-version=2019-08-01",
    "Headers" : {
      "User-Agent" : "azsdk-java-com.azure.resourcemanager.resources.fluentcore.policy/null (1.8.0_221; Windows 10 10.0)"
    },
    "Response" : {
      "date" : "Thu, 18 Jun 2020 03:55:39 GMT",
      "content-length" : "0",
      "expires" : "-1",
      "retry-after" : "0",
      "x-ms-ratelimit-remaining-subscription-reads" : "9057",
      "StatusCode" : "202",
      "pragma" : "no-cache",
      "x-ms-correlation-request-id" : "4504f324-1aec-4df3-be82-292f3ac80b49",
      "strict-transport-security" : "max-age=31536000; includeSubDomains",
      "x-content-type-options" : "nosniff",
      "x-ms-routing-request-id" : "SOUTHEASTASIA:20200618T035539Z:4504f324-1aec-4df3-be82-292f3ac80b49",
      "location" : "http://localhost:1234/subscriptions/00000000-0000-0000-0000-000000000000/operationresults/eyJqb2JJZCI6IlJFU09VUkNFR1JPVVBERUxFVElPTkpPQi1KQVZBQ1NNUkc3MjEwNi1FQVNUVVMiLCJqb2JMb2NhdGlvbiI6ImVhc3R1cyJ9?api-version=2019-08-01",
      "cache-control" : "no-cache",
      "x-ms-request-id" : "4504f324-1aec-4df3-be82-292f3ac80b49",
      "Body" : ""
    }
  }, {
    "Method" : "GET",
    "Uri" : "http://localhost:1234/subscriptions/00000000-0000-0000-0000-000000000000/operationresults/eyJqb2JJZCI6IlJFU09VUkNFR1JPVVBERUxFVElPTkpPQi1KQVZBQ1NNUkc3MjEwNi1FQVNUVVMiLCJqb2JMb2NhdGlvbiI6ImVhc3R1cyJ9?api-version=2019-08-01",
    "Headers" : {
      "User-Agent" : "azsdk-java-com.azure.resourcemanager.resources.fluentcore.policy/null (1.8.0_221; Windows 10 10.0)"
    },
    "Response" : {
      "date" : "Thu, 18 Jun 2020 03:55:55 GMT",
      "content-length" : "0",
      "expires" : "-1",
      "retry-after" : "0",
      "x-ms-ratelimit-remaining-subscription-reads" : "9622",
      "StatusCode" : "202",
      "pragma" : "no-cache",
      "x-ms-correlation-request-id" : "13997019-d1fa-4018-8a79-2e7f9d131620",
      "strict-transport-security" : "max-age=31536000; includeSubDomains",
      "x-content-type-options" : "nosniff",
      "x-ms-routing-request-id" : "SOUTHEASTASIA:20200618T035555Z:13997019-d1fa-4018-8a79-2e7f9d131620",
      "location" : "http://localhost:1234/subscriptions/00000000-0000-0000-0000-000000000000/operationresults/eyJqb2JJZCI6IlJFU09VUkNFR1JPVVBERUxFVElPTkpPQi1KQVZBQ1NNUkc3MjEwNi1FQVNUVVMiLCJqb2JMb2NhdGlvbiI6ImVhc3R1cyJ9?api-version=2019-08-01",
      "cache-control" : "no-cache",
      "x-ms-request-id" : "13997019-d1fa-4018-8a79-2e7f9d131620",
      "Body" : ""
    }
  }, {
    "Method" : "GET",
    "Uri" : "http://localhost:1234/subscriptions/00000000-0000-0000-0000-000000000000/operationresults/eyJqb2JJZCI6IlJFU09VUkNFR1JPVVBERUxFVElPTkpPQi1KQVZBQ1NNUkc3MjEwNi1FQVNUVVMiLCJqb2JMb2NhdGlvbiI6ImVhc3R1cyJ9?api-version=2019-08-01",
    "Headers" : {
      "User-Agent" : "azsdk-java-com.azure.resourcemanager.resources.fluentcore.policy/null (1.8.0_221; Windows 10 10.0)"
    },
    "Response" : {
      "date" : "Thu, 18 Jun 2020 03:56:11 GMT",
      "content-length" : "0",
      "expires" : "-1",
      "retry-after" : "0",
      "x-ms-ratelimit-remaining-subscription-reads" : "7873",
      "StatusCode" : "202",
      "pragma" : "no-cache",
      "x-ms-correlation-request-id" : "86ec57cd-a892-49c3-afcc-ca0fd32c9a3b",
      "strict-transport-security" : "max-age=31536000; includeSubDomains",
      "x-content-type-options" : "nosniff",
      "x-ms-routing-request-id" : "SOUTHEASTASIA:20200618T035611Z:86ec57cd-a892-49c3-afcc-ca0fd32c9a3b",
      "location" : "http://localhost:1234/subscriptions/00000000-0000-0000-0000-000000000000/operationresults/eyJqb2JJZCI6IlJFU09VUkNFR1JPVVBERUxFVElPTkpPQi1KQVZBQ1NNUkc3MjEwNi1FQVNUVVMiLCJqb2JMb2NhdGlvbiI6ImVhc3R1cyJ9?api-version=2019-08-01",
      "cache-control" : "no-cache",
      "x-ms-request-id" : "86ec57cd-a892-49c3-afcc-ca0fd32c9a3b",
      "Body" : ""
    }
  }, {
    "Method" : "GET",
    "Uri" : "http://localhost:1234/subscriptions/00000000-0000-0000-0000-000000000000/operationresults/eyJqb2JJZCI6IlJFU09VUkNFR1JPVVBERUxFVElPTkpPQi1KQVZBQ1NNUkc3MjEwNi1FQVNUVVMiLCJqb2JMb2NhdGlvbiI6ImVhc3R1cyJ9?api-version=2019-08-01",
    "Headers" : {
      "User-Agent" : "azsdk-java-com.azure.resourcemanager.resources.fluentcore.policy/null (1.8.0_221; Windows 10 10.0)"
    },
    "Response" : {
      "date" : "Thu, 18 Jun 2020 03:56:26 GMT",
      "content-length" : "0",
      "expires" : "-1",
      "retry-after" : "0",
      "x-ms-ratelimit-remaining-subscription-reads" : "9617",
      "StatusCode" : "202",
      "pragma" : "no-cache",
      "x-ms-correlation-request-id" : "feb97632-2019-47dc-9cc5-de9537793171",
      "strict-transport-security" : "max-age=31536000; includeSubDomains",
      "x-content-type-options" : "nosniff",
      "x-ms-routing-request-id" : "SOUTHEASTASIA:20200618T035627Z:feb97632-2019-47dc-9cc5-de9537793171",
      "location" : "http://localhost:1234/subscriptions/00000000-0000-0000-0000-000000000000/operationresults/eyJqb2JJZCI6IlJFU09VUkNFR1JPVVBERUxFVElPTkpPQi1KQVZBQ1NNUkc3MjEwNi1FQVNUVVMiLCJqb2JMb2NhdGlvbiI6ImVhc3R1cyJ9?api-version=2019-08-01",
      "cache-control" : "no-cache",
      "x-ms-request-id" : "feb97632-2019-47dc-9cc5-de9537793171",
      "Body" : ""
    }
  }, {
    "Method" : "GET",
    "Uri" : "http://localhost:1234/subscriptions/00000000-0000-0000-0000-000000000000/operationresults/eyJqb2JJZCI6IlJFU09VUkNFR1JPVVBERUxFVElPTkpPQi1KQVZBQ1NNUkc3MjEwNi1FQVNUVVMiLCJqb2JMb2NhdGlvbiI6ImVhc3R1cyJ9?api-version=2019-08-01",
    "Headers" : {
      "User-Agent" : "azsdk-java-com.azure.resourcemanager.resources.fluentcore.policy/null (1.8.0_221; Windows 10 10.0)"
    },
    "Response" : {
      "date" : "Thu, 18 Jun 2020 03:56:42 GMT",
      "content-length" : "0",
      "expires" : "-1",
      "retry-after" : "0",
      "x-ms-ratelimit-remaining-subscription-reads" : "9045",
      "StatusCode" : "202",
      "pragma" : "no-cache",
      "x-ms-correlation-request-id" : "df4d23fa-bc93-486f-a779-72ea7eb4f681",
      "strict-transport-security" : "max-age=31536000; includeSubDomains",
      "x-content-type-options" : "nosniff",
      "x-ms-routing-request-id" : "SOUTHEASTASIA:20200618T035642Z:df4d23fa-bc93-486f-a779-72ea7eb4f681",
      "location" : "http://localhost:1234/subscriptions/00000000-0000-0000-0000-000000000000/operationresults/eyJqb2JJZCI6IlJFU09VUkNFR1JPVVBERUxFVElPTkpPQi1KQVZBQ1NNUkc3MjEwNi1FQVNUVVMiLCJqb2JMb2NhdGlvbiI6ImVhc3R1cyJ9?api-version=2019-08-01",
      "cache-control" : "no-cache",
      "x-ms-request-id" : "df4d23fa-bc93-486f-a779-72ea7eb4f681",
>>>>>>> 846f5853
      "Body" : ""
    }
  }, {
    "Method" : "GET",
<<<<<<< HEAD
    "Uri" : "http://localhost:1234/subscriptions/00000000-0000-0000-0000-000000000000/operationresults/eyJqb2JJZCI6IlJFU09VUkNFR1JPVVBERUxFVElPTkpPQi1KQVZBQ1NNUkc5ODA2MC1FQVNUVVMiLCJqb2JMb2NhdGlvbiI6ImVhc3R1cyJ9?api-version=2019-08-01",
=======
    "Uri" : "http://localhost:1234/subscriptions/00000000-0000-0000-0000-000000000000/operationresults/eyJqb2JJZCI6IlJFU09VUkNFR1JPVVBERUxFVElPTkpPQi1KQVZBQ1NNUkc3MjEwNi1FQVNUVVMiLCJqb2JMb2NhdGlvbiI6ImVhc3R1cyJ9?api-version=2019-08-01",
>>>>>>> 846f5853
    "Headers" : {
      "User-Agent" : "azsdk-java-com.azure.resourcemanager.resources.fluentcore.policy/null (1.8.0_221; Windows 10 10.0)"
    },
    "Response" : {
<<<<<<< HEAD
      "date" : "Mon, 18 May 2020 07:07:10 GMT",
      "content-length" : "0",
      "expires" : "-1",
      "retry-after" : "0",
      "x-ms-ratelimit-remaining-subscription-reads" : "11969",
      "StatusCode" : "202",
      "pragma" : "no-cache",
      "x-ms-correlation-request-id" : "39a83f4c-05e6-43f5-88b7-843419ef34ef",
      "strict-transport-security" : "max-age=31536000; includeSubDomains",
      "x-content-type-options" : "nosniff",
      "x-ms-routing-request-id" : "SOUTHEASTASIA:20200518T070710Z:39a83f4c-05e6-43f5-88b7-843419ef34ef",
      "location" : "http://localhost:1234/subscriptions/00000000-0000-0000-0000-000000000000/operationresults/eyJqb2JJZCI6IlJFU09VUkNFR1JPVVBERUxFVElPTkpPQi1KQVZBQ1NNUkc5ODA2MC1FQVNUVVMiLCJqb2JMb2NhdGlvbiI6ImVhc3R1cyJ9?api-version=2019-08-01",
      "cache-control" : "no-cache",
      "x-ms-request-id" : "39a83f4c-05e6-43f5-88b7-843419ef34ef",
=======
      "date" : "Thu, 18 Jun 2020 03:56:57 GMT",
      "content-length" : "0",
      "expires" : "-1",
      "retry-after" : "0",
      "x-ms-ratelimit-remaining-subscription-reads" : "10214",
      "StatusCode" : "202",
      "pragma" : "no-cache",
      "x-ms-correlation-request-id" : "88d4faa8-3a9c-437c-9585-27b121d0ea90",
      "strict-transport-security" : "max-age=31536000; includeSubDomains",
      "x-content-type-options" : "nosniff",
      "x-ms-routing-request-id" : "SOUTHEASTASIA:20200618T035658Z:88d4faa8-3a9c-437c-9585-27b121d0ea90",
      "location" : "http://localhost:1234/subscriptions/00000000-0000-0000-0000-000000000000/operationresults/eyJqb2JJZCI6IlJFU09VUkNFR1JPVVBERUxFVElPTkpPQi1KQVZBQ1NNUkc3MjEwNi1FQVNUVVMiLCJqb2JMb2NhdGlvbiI6ImVhc3R1cyJ9?api-version=2019-08-01",
      "cache-control" : "no-cache",
      "x-ms-request-id" : "88d4faa8-3a9c-437c-9585-27b121d0ea90",
      "Body" : ""
    }
  }, {
    "Method" : "GET",
    "Uri" : "http://localhost:1234/subscriptions/00000000-0000-0000-0000-000000000000/operationresults/eyJqb2JJZCI6IlJFU09VUkNFR1JPVVBERUxFVElPTkpPQi1KQVZBQ1NNUkc3MjEwNi1FQVNUVVMiLCJqb2JMb2NhdGlvbiI6ImVhc3R1cyJ9?api-version=2019-08-01",
    "Headers" : {
      "User-Agent" : "azsdk-java-com.azure.resourcemanager.resources.fluentcore.policy/null (1.8.0_221; Windows 10 10.0)"
    },
    "Response" : {
      "date" : "Thu, 18 Jun 2020 03:57:13 GMT",
      "content-length" : "0",
      "expires" : "-1",
      "retry-after" : "0",
      "x-ms-ratelimit-remaining-subscription-reads" : "9610",
      "StatusCode" : "202",
      "pragma" : "no-cache",
      "x-ms-correlation-request-id" : "cf1b0a07-8bc1-4e95-a558-e7be08aa0de3",
      "strict-transport-security" : "max-age=31536000; includeSubDomains",
      "x-content-type-options" : "nosniff",
      "x-ms-routing-request-id" : "SOUTHEASTASIA:20200618T035714Z:cf1b0a07-8bc1-4e95-a558-e7be08aa0de3",
      "location" : "http://localhost:1234/subscriptions/00000000-0000-0000-0000-000000000000/operationresults/eyJqb2JJZCI6IlJFU09VUkNFR1JPVVBERUxFVElPTkpPQi1KQVZBQ1NNUkc3MjEwNi1FQVNUVVMiLCJqb2JMb2NhdGlvbiI6ImVhc3R1cyJ9?api-version=2019-08-01",
      "cache-control" : "no-cache",
      "x-ms-request-id" : "cf1b0a07-8bc1-4e95-a558-e7be08aa0de3",
      "Body" : ""
    }
  }, {
    "Method" : "GET",
    "Uri" : "http://localhost:1234/subscriptions/00000000-0000-0000-0000-000000000000/operationresults/eyJqb2JJZCI6IlJFU09VUkNFR1JPVVBERUxFVElPTkpPQi1KQVZBQ1NNUkc3MjEwNi1FQVNUVVMiLCJqb2JMb2NhdGlvbiI6ImVhc3R1cyJ9?api-version=2019-08-01",
    "Headers" : {
      "User-Agent" : "azsdk-java-com.azure.resourcemanager.resources.fluentcore.policy/null (1.8.0_221; Windows 10 10.0)"
    },
    "Response" : {
      "date" : "Thu, 18 Jun 2020 03:57:30 GMT",
      "content-length" : "0",
      "expires" : "-1",
      "retry-after" : "0",
      "x-ms-ratelimit-remaining-subscription-reads" : "10200",
      "StatusCode" : "202",
      "pragma" : "no-cache",
      "x-ms-correlation-request-id" : "882f3de6-92bd-4b18-a415-caf66be311c6",
      "strict-transport-security" : "max-age=31536000; includeSubDomains",
      "x-content-type-options" : "nosniff",
      "x-ms-routing-request-id" : "SOUTHEASTASIA:20200618T035730Z:882f3de6-92bd-4b18-a415-caf66be311c6",
      "location" : "http://localhost:1234/subscriptions/00000000-0000-0000-0000-000000000000/operationresults/eyJqb2JJZCI6IlJFU09VUkNFR1JPVVBERUxFVElPTkpPQi1KQVZBQ1NNUkc3MjEwNi1FQVNUVVMiLCJqb2JMb2NhdGlvbiI6ImVhc3R1cyJ9?api-version=2019-08-01",
      "cache-control" : "no-cache",
      "x-ms-request-id" : "882f3de6-92bd-4b18-a415-caf66be311c6",
      "Body" : ""
    }
  }, {
    "Method" : "GET",
    "Uri" : "http://localhost:1234/subscriptions/00000000-0000-0000-0000-000000000000/operationresults/eyJqb2JJZCI6IlJFU09VUkNFR1JPVVBERUxFVElPTkpPQi1KQVZBQ1NNUkc3MjEwNi1FQVNUVVMiLCJqb2JMb2NhdGlvbiI6ImVhc3R1cyJ9?api-version=2019-08-01",
    "Headers" : {
      "User-Agent" : "azsdk-java-com.azure.resourcemanager.resources.fluentcore.policy/null (1.8.0_221; Windows 10 10.0)"
    },
    "Response" : {
      "date" : "Thu, 18 Jun 2020 03:57:46 GMT",
      "content-length" : "0",
      "expires" : "-1",
      "retry-after" : "0",
      "x-ms-ratelimit-remaining-subscription-reads" : "10225",
      "StatusCode" : "202",
      "pragma" : "no-cache",
      "x-ms-correlation-request-id" : "41578dd8-e151-4c60-87d3-23903044ac4d",
      "strict-transport-security" : "max-age=31536000; includeSubDomains",
      "x-content-type-options" : "nosniff",
      "x-ms-routing-request-id" : "SOUTHEASTASIA:20200618T035747Z:41578dd8-e151-4c60-87d3-23903044ac4d",
      "location" : "http://localhost:1234/subscriptions/00000000-0000-0000-0000-000000000000/operationresults/eyJqb2JJZCI6IlJFU09VUkNFR1JPVVBERUxFVElPTkpPQi1KQVZBQ1NNUkc3MjEwNi1FQVNUVVMiLCJqb2JMb2NhdGlvbiI6ImVhc3R1cyJ9?api-version=2019-08-01",
      "cache-control" : "no-cache",
      "x-ms-request-id" : "41578dd8-e151-4c60-87d3-23903044ac4d",
>>>>>>> 846f5853
      "Body" : ""
    }
  }, {
    "Method" : "GET",
<<<<<<< HEAD
    "Uri" : "http://localhost:1234/subscriptions/00000000-0000-0000-0000-000000000000/operationresults/eyJqb2JJZCI6IlJFU09VUkNFR1JPVVBERUxFVElPTkpPQi1KQVZBQ1NNUkc5ODA2MC1FQVNUVVMiLCJqb2JMb2NhdGlvbiI6ImVhc3R1cyJ9?api-version=2019-08-01",
=======
    "Uri" : "http://localhost:1234/subscriptions/00000000-0000-0000-0000-000000000000/operationresults/eyJqb2JJZCI6IlJFU09VUkNFR1JPVVBERUxFVElPTkpPQi1KQVZBQ1NNUkc3MjEwNi1FQVNUVVMiLCJqb2JMb2NhdGlvbiI6ImVhc3R1cyJ9?api-version=2019-08-01",
>>>>>>> 846f5853
    "Headers" : {
      "User-Agent" : "azsdk-java-com.azure.resourcemanager.resources.fluentcore.policy/null (1.8.0_221; Windows 10 10.0)"
    },
    "Response" : {
<<<<<<< HEAD
      "date" : "Mon, 18 May 2020 07:07:41 GMT",
      "content-length" : "0",
      "expires" : "-1",
      "retry-after" : "0",
      "x-ms-ratelimit-remaining-subscription-reads" : "11982",
      "StatusCode" : "202",
      "pragma" : "no-cache",
      "x-ms-correlation-request-id" : "5de9b1e9-e52c-448c-8cae-25752be7a494",
      "strict-transport-security" : "max-age=31536000; includeSubDomains",
      "x-content-type-options" : "nosniff",
      "x-ms-routing-request-id" : "SOUTHEASTASIA:20200518T070742Z:5de9b1e9-e52c-448c-8cae-25752be7a494",
      "location" : "http://localhost:1234/subscriptions/00000000-0000-0000-0000-000000000000/operationresults/eyJqb2JJZCI6IlJFU09VUkNFR1JPVVBERUxFVElPTkpPQi1KQVZBQ1NNUkc5ODA2MC1FQVNUVVMiLCJqb2JMb2NhdGlvbiI6ImVhc3R1cyJ9?api-version=2019-08-01",
      "cache-control" : "no-cache",
      "x-ms-request-id" : "5de9b1e9-e52c-448c-8cae-25752be7a494",
=======
      "date" : "Thu, 18 Jun 2020 03:58:02 GMT",
      "content-length" : "0",
      "expires" : "-1",
      "retry-after" : "0",
      "x-ms-ratelimit-remaining-subscription-reads" : "8424",
      "StatusCode" : "202",
      "pragma" : "no-cache",
      "x-ms-correlation-request-id" : "664dce0a-eff2-449b-9787-e39e5d6be262",
      "strict-transport-security" : "max-age=31536000; includeSubDomains",
      "x-content-type-options" : "nosniff",
      "x-ms-routing-request-id" : "SOUTHEASTASIA:20200618T035803Z:664dce0a-eff2-449b-9787-e39e5d6be262",
      "location" : "http://localhost:1234/subscriptions/00000000-0000-0000-0000-000000000000/operationresults/eyJqb2JJZCI6IlJFU09VUkNFR1JPVVBERUxFVElPTkpPQi1KQVZBQ1NNUkc3MjEwNi1FQVNUVVMiLCJqb2JMb2NhdGlvbiI6ImVhc3R1cyJ9?api-version=2019-08-01",
      "cache-control" : "no-cache",
      "x-ms-request-id" : "664dce0a-eff2-449b-9787-e39e5d6be262",
>>>>>>> 846f5853
      "Body" : ""
    }
  }, {
    "Method" : "GET",
<<<<<<< HEAD
    "Uri" : "http://localhost:1234/subscriptions/00000000-0000-0000-0000-000000000000/operationresults/eyJqb2JJZCI6IlJFU09VUkNFR1JPVVBERUxFVElPTkpPQi1KQVZBQ1NNUkc5ODA2MC1FQVNUVVMiLCJqb2JMb2NhdGlvbiI6ImVhc3R1cyJ9?api-version=2019-08-01",
=======
    "Uri" : "http://localhost:1234/subscriptions/00000000-0000-0000-0000-000000000000/operationresults/eyJqb2JJZCI6IlJFU09VUkNFR1JPVVBERUxFVElPTkpPQi1KQVZBQ1NNUkc3MjEwNi1FQVNUVVMiLCJqb2JMb2NhdGlvbiI6ImVhc3R1cyJ9?api-version=2019-08-01",
>>>>>>> 846f5853
    "Headers" : {
      "User-Agent" : "azsdk-java-com.azure.resourcemanager.resources.fluentcore.policy/null (1.8.0_221; Windows 10 10.0)"
    },
    "Response" : {
<<<<<<< HEAD
      "date" : "Mon, 18 May 2020 07:08:12 GMT",
      "content-length" : "0",
      "expires" : "-1",
      "retry-after" : "0",
      "x-ms-ratelimit-remaining-subscription-reads" : "11956",
      "StatusCode" : "202",
      "pragma" : "no-cache",
      "x-ms-correlation-request-id" : "f2f8b00f-31aa-4a82-bb79-83c86eaf24ad",
      "strict-transport-security" : "max-age=31536000; includeSubDomains",
      "x-content-type-options" : "nosniff",
      "x-ms-routing-request-id" : "SOUTHEASTASIA:20200518T070813Z:f2f8b00f-31aa-4a82-bb79-83c86eaf24ad",
      "location" : "http://localhost:1234/subscriptions/00000000-0000-0000-0000-000000000000/operationresults/eyJqb2JJZCI6IlJFU09VUkNFR1JPVVBERUxFVElPTkpPQi1KQVZBQ1NNUkc5ODA2MC1FQVNUVVMiLCJqb2JMb2NhdGlvbiI6ImVhc3R1cyJ9?api-version=2019-08-01",
      "cache-control" : "no-cache",
      "x-ms-request-id" : "f2f8b00f-31aa-4a82-bb79-83c86eaf24ad",
=======
      "date" : "Thu, 18 Jun 2020 03:58:18 GMT",
      "content-length" : "0",
      "expires" : "-1",
      "retry-after" : "0",
      "x-ms-ratelimit-remaining-subscription-reads" : "7840",
      "StatusCode" : "202",
      "pragma" : "no-cache",
      "x-ms-correlation-request-id" : "53c38775-2c6f-4de6-a213-0ef083992822",
      "strict-transport-security" : "max-age=31536000; includeSubDomains",
      "x-content-type-options" : "nosniff",
      "x-ms-routing-request-id" : "SOUTHEASTASIA:20200618T035819Z:53c38775-2c6f-4de6-a213-0ef083992822",
      "location" : "http://localhost:1234/subscriptions/00000000-0000-0000-0000-000000000000/operationresults/eyJqb2JJZCI6IlJFU09VUkNFR1JPVVBERUxFVElPTkpPQi1KQVZBQ1NNUkc3MjEwNi1FQVNUVVMiLCJqb2JMb2NhdGlvbiI6ImVhc3R1cyJ9?api-version=2019-08-01",
      "cache-control" : "no-cache",
      "x-ms-request-id" : "53c38775-2c6f-4de6-a213-0ef083992822",
>>>>>>> 846f5853
      "Body" : ""
    }
  }, {
    "Method" : "GET",
<<<<<<< HEAD
    "Uri" : "http://localhost:1234/subscriptions/00000000-0000-0000-0000-000000000000/operationresults/eyJqb2JJZCI6IlJFU09VUkNFR1JPVVBERUxFVElPTkpPQi1KQVZBQ1NNUkc5ODA2MC1FQVNUVVMiLCJqb2JMb2NhdGlvbiI6ImVhc3R1cyJ9?api-version=2019-08-01",
=======
    "Uri" : "http://localhost:1234/subscriptions/00000000-0000-0000-0000-000000000000/operationresults/eyJqb2JJZCI6IlJFU09VUkNFR1JPVVBERUxFVElPTkpPQi1KQVZBQ1NNUkc3MjEwNi1FQVNUVVMiLCJqb2JMb2NhdGlvbiI6ImVhc3R1cyJ9?api-version=2019-08-01",
>>>>>>> 846f5853
    "Headers" : {
      "User-Agent" : "azsdk-java-com.azure.resourcemanager.resources.fluentcore.policy/null (1.8.0_221; Windows 10 10.0)"
    },
    "Response" : {
<<<<<<< HEAD
      "date" : "Mon, 18 May 2020 07:08:44 GMT",
      "content-length" : "0",
      "expires" : "-1",
      "retry-after" : "0",
      "x-ms-ratelimit-remaining-subscription-reads" : "11975",
      "StatusCode" : "202",
      "pragma" : "no-cache",
      "x-ms-correlation-request-id" : "4039e2a0-78ed-49ce-b043-aeb250d582ca",
      "strict-transport-security" : "max-age=31536000; includeSubDomains",
      "x-content-type-options" : "nosniff",
      "x-ms-routing-request-id" : "SOUTHEASTASIA:20200518T070844Z:4039e2a0-78ed-49ce-b043-aeb250d582ca",
      "location" : "http://localhost:1234/subscriptions/00000000-0000-0000-0000-000000000000/operationresults/eyJqb2JJZCI6IlJFU09VUkNFR1JPVVBERUxFVElPTkpPQi1KQVZBQ1NNUkc5ODA2MC1FQVNUVVMiLCJqb2JMb2NhdGlvbiI6ImVhc3R1cyJ9?api-version=2019-08-01",
      "cache-control" : "no-cache",
      "x-ms-request-id" : "4039e2a0-78ed-49ce-b043-aeb250d582ca",
=======
      "date" : "Thu, 18 Jun 2020 03:58:34 GMT",
      "content-length" : "0",
      "expires" : "-1",
      "retry-after" : "0",
      "x-ms-ratelimit-remaining-subscription-reads" : "8417",
      "StatusCode" : "202",
      "pragma" : "no-cache",
      "x-ms-correlation-request-id" : "18eb6c9c-c519-4334-a5ac-4410ca4c900b",
      "strict-transport-security" : "max-age=31536000; includeSubDomains",
      "x-content-type-options" : "nosniff",
      "x-ms-routing-request-id" : "SOUTHEASTASIA:20200618T035835Z:18eb6c9c-c519-4334-a5ac-4410ca4c900b",
      "location" : "http://localhost:1234/subscriptions/00000000-0000-0000-0000-000000000000/operationresults/eyJqb2JJZCI6IlJFU09VUkNFR1JPVVBERUxFVElPTkpPQi1KQVZBQ1NNUkc3MjEwNi1FQVNUVVMiLCJqb2JMb2NhdGlvbiI6ImVhc3R1cyJ9?api-version=2019-08-01",
      "cache-control" : "no-cache",
      "x-ms-request-id" : "18eb6c9c-c519-4334-a5ac-4410ca4c900b",
>>>>>>> 846f5853
      "Body" : ""
    }
  }, {
    "Method" : "GET",
<<<<<<< HEAD
    "Uri" : "http://localhost:1234/subscriptions/00000000-0000-0000-0000-000000000000/operationresults/eyJqb2JJZCI6IlJFU09VUkNFR1JPVVBERUxFVElPTkpPQi1KQVZBQ1NNUkc5ODA2MC1FQVNUVVMiLCJqb2JMb2NhdGlvbiI6ImVhc3R1cyJ9?api-version=2019-08-01",
=======
    "Uri" : "http://localhost:1234/subscriptions/00000000-0000-0000-0000-000000000000/operationresults/eyJqb2JJZCI6IlJFU09VUkNFR1JPVVBERUxFVElPTkpPQi1KQVZBQ1NNUkc3MjEwNi1FQVNUVVMiLCJqb2JMb2NhdGlvbiI6ImVhc3R1cyJ9?api-version=2019-08-01",
>>>>>>> 846f5853
    "Headers" : {
      "User-Agent" : "azsdk-java-com.azure.resourcemanager.resources.fluentcore.policy/null (1.8.0_221; Windows 10 10.0)"
    },
    "Response" : {
<<<<<<< HEAD
      "date" : "Mon, 18 May 2020 07:09:15 GMT",
      "content-length" : "0",
      "expires" : "-1",
      "retry-after" : "0",
      "x-ms-ratelimit-remaining-subscription-reads" : "11962",
      "StatusCode" : "202",
      "pragma" : "no-cache",
      "x-ms-correlation-request-id" : "cdcb840f-454f-4f53-8b91-adda634a8489",
      "strict-transport-security" : "max-age=31536000; includeSubDomains",
      "x-content-type-options" : "nosniff",
      "x-ms-routing-request-id" : "SOUTHEASTASIA:20200518T070915Z:cdcb840f-454f-4f53-8b91-adda634a8489",
      "location" : "http://localhost:1234/subscriptions/00000000-0000-0000-0000-000000000000/operationresults/eyJqb2JJZCI6IlJFU09VUkNFR1JPVVBERUxFVElPTkpPQi1KQVZBQ1NNUkc5ODA2MC1FQVNUVVMiLCJqb2JMb2NhdGlvbiI6ImVhc3R1cyJ9?api-version=2019-08-01",
      "cache-control" : "no-cache",
      "x-ms-request-id" : "cdcb840f-454f-4f53-8b91-adda634a8489",
=======
      "date" : "Thu, 18 Jun 2020 03:58:50 GMT",
      "content-length" : "0",
      "expires" : "-1",
      "retry-after" : "0",
      "x-ms-ratelimit-remaining-subscription-reads" : "9022",
      "StatusCode" : "202",
      "pragma" : "no-cache",
      "x-ms-correlation-request-id" : "6aa18447-add9-457a-94c8-8569dbbedf85",
      "strict-transport-security" : "max-age=31536000; includeSubDomains",
      "x-content-type-options" : "nosniff",
      "x-ms-routing-request-id" : "SOUTHEASTASIA:20200618T035851Z:6aa18447-add9-457a-94c8-8569dbbedf85",
      "location" : "http://localhost:1234/subscriptions/00000000-0000-0000-0000-000000000000/operationresults/eyJqb2JJZCI6IlJFU09VUkNFR1JPVVBERUxFVElPTkpPQi1KQVZBQ1NNUkc3MjEwNi1FQVNUVVMiLCJqb2JMb2NhdGlvbiI6ImVhc3R1cyJ9?api-version=2019-08-01",
      "cache-control" : "no-cache",
      "x-ms-request-id" : "6aa18447-add9-457a-94c8-8569dbbedf85",
>>>>>>> 846f5853
      "Body" : ""
    }
  }, {
    "Method" : "GET",
<<<<<<< HEAD
    "Uri" : "http://localhost:1234/subscriptions/00000000-0000-0000-0000-000000000000/operationresults/eyJqb2JJZCI6IlJFU09VUkNFR1JPVVBERUxFVElPTkpPQi1KQVZBQ1NNUkc5ODA2MC1FQVNUVVMiLCJqb2JMb2NhdGlvbiI6ImVhc3R1cyJ9?api-version=2019-08-01",
=======
    "Uri" : "http://localhost:1234/subscriptions/00000000-0000-0000-0000-000000000000/operationresults/eyJqb2JJZCI6IlJFU09VUkNFR1JPVVBERUxFVElPTkpPQi1KQVZBQ1NNUkc3MjEwNi1FQVNUVVMiLCJqb2JMb2NhdGlvbiI6ImVhc3R1cyJ9?api-version=2019-08-01",
>>>>>>> 846f5853
    "Headers" : {
      "User-Agent" : "azsdk-java-com.azure.resourcemanager.resources.fluentcore.policy/null (1.8.0_221; Windows 10 10.0)"
    },
    "Response" : {
<<<<<<< HEAD
      "date" : "Mon, 18 May 2020 07:09:45 GMT",
      "content-length" : "0",
      "expires" : "-1",
      "retry-after" : "0",
      "x-ms-ratelimit-remaining-subscription-reads" : "11973",
      "StatusCode" : "202",
      "pragma" : "no-cache",
      "x-ms-correlation-request-id" : "a7eda415-f744-4e59-98ef-58328cef5df9",
      "strict-transport-security" : "max-age=31536000; includeSubDomains",
      "x-content-type-options" : "nosniff",
      "x-ms-routing-request-id" : "SOUTHEASTASIA:20200518T070946Z:a7eda415-f744-4e59-98ef-58328cef5df9",
      "location" : "http://localhost:1234/subscriptions/00000000-0000-0000-0000-000000000000/operationresults/eyJqb2JJZCI6IlJFU09VUkNFR1JPVVBERUxFVElPTkpPQi1KQVZBQ1NNUkc5ODA2MC1FQVNUVVMiLCJqb2JMb2NhdGlvbiI6ImVhc3R1cyJ9?api-version=2019-08-01",
      "cache-control" : "no-cache",
      "x-ms-request-id" : "a7eda415-f744-4e59-98ef-58328cef5df9",
=======
      "date" : "Thu, 18 Jun 2020 03:59:07 GMT",
      "content-length" : "0",
      "expires" : "-1",
      "retry-after" : "0",
      "x-ms-ratelimit-remaining-subscription-reads" : "9595",
      "StatusCode" : "202",
      "pragma" : "no-cache",
      "x-ms-correlation-request-id" : "1938493f-6d7c-4b59-81ae-9e74cdb5fcdc",
      "strict-transport-security" : "max-age=31536000; includeSubDomains",
      "x-content-type-options" : "nosniff",
      "x-ms-routing-request-id" : "SOUTHEASTASIA:20200618T035907Z:1938493f-6d7c-4b59-81ae-9e74cdb5fcdc",
      "location" : "http://localhost:1234/subscriptions/00000000-0000-0000-0000-000000000000/operationresults/eyJqb2JJZCI6IlJFU09VUkNFR1JPVVBERUxFVElPTkpPQi1KQVZBQ1NNUkc3MjEwNi1FQVNUVVMiLCJqb2JMb2NhdGlvbiI6ImVhc3R1cyJ9?api-version=2019-08-01",
      "cache-control" : "no-cache",
      "x-ms-request-id" : "1938493f-6d7c-4b59-81ae-9e74cdb5fcdc",
>>>>>>> 846f5853
      "Body" : ""
    }
  }, {
    "Method" : "GET",
<<<<<<< HEAD
    "Uri" : "http://localhost:1234/subscriptions/00000000-0000-0000-0000-000000000000/operationresults/eyJqb2JJZCI6IlJFU09VUkNFR1JPVVBERUxFVElPTkpPQi1KQVZBQ1NNUkc5ODA2MC1FQVNUVVMiLCJqb2JMb2NhdGlvbiI6ImVhc3R1cyJ9?api-version=2019-08-01",
=======
    "Uri" : "http://localhost:1234/subscriptions/00000000-0000-0000-0000-000000000000/operationresults/eyJqb2JJZCI6IlJFU09VUkNFR1JPVVBERUxFVElPTkpPQi1KQVZBQ1NNUkc3MjEwNi1FQVNUVVMiLCJqb2JMb2NhdGlvbiI6ImVhc3R1cyJ9?api-version=2019-08-01",
>>>>>>> 846f5853
    "Headers" : {
      "User-Agent" : "azsdk-java-com.azure.resourcemanager.resources.fluentcore.policy/null (1.8.0_221; Windows 10 10.0)"
    },
    "Response" : {
<<<<<<< HEAD
      "date" : "Mon, 18 May 2020 07:10:16 GMT",
      "content-length" : "0",
      "expires" : "-1",
      "retry-after" : "0",
      "x-ms-ratelimit-remaining-subscription-reads" : "11965",
      "StatusCode" : "202",
      "pragma" : "no-cache",
      "x-ms-correlation-request-id" : "7b419005-d620-4cbc-b09b-7e54f19d7a81",
      "strict-transport-security" : "max-age=31536000; includeSubDomains",
      "x-content-type-options" : "nosniff",
      "x-ms-routing-request-id" : "SOUTHEASTASIA:20200518T071016Z:7b419005-d620-4cbc-b09b-7e54f19d7a81",
      "location" : "http://localhost:1234/subscriptions/00000000-0000-0000-0000-000000000000/operationresults/eyJqb2JJZCI6IlJFU09VUkNFR1JPVVBERUxFVElPTkpPQi1KQVZBQ1NNUkc5ODA2MC1FQVNUVVMiLCJqb2JMb2NhdGlvbiI6ImVhc3R1cyJ9?api-version=2019-08-01",
      "cache-control" : "no-cache",
      "x-ms-request-id" : "7b419005-d620-4cbc-b09b-7e54f19d7a81",
=======
      "date" : "Thu, 18 Jun 2020 03:59:23 GMT",
      "content-length" : "0",
      "expires" : "-1",
      "retry-after" : "0",
      "x-ms-ratelimit-remaining-subscription-reads" : "10192",
      "StatusCode" : "202",
      "pragma" : "no-cache",
      "x-ms-correlation-request-id" : "c4170bc4-40b3-47d8-9caf-c43499da48f1",
      "strict-transport-security" : "max-age=31536000; includeSubDomains",
      "x-content-type-options" : "nosniff",
      "x-ms-routing-request-id" : "SOUTHEASTASIA:20200618T035923Z:c4170bc4-40b3-47d8-9caf-c43499da48f1",
      "location" : "http://localhost:1234/subscriptions/00000000-0000-0000-0000-000000000000/operationresults/eyJqb2JJZCI6IlJFU09VUkNFR1JPVVBERUxFVElPTkpPQi1KQVZBQ1NNUkc3MjEwNi1FQVNUVVMiLCJqb2JMb2NhdGlvbiI6ImVhc3R1cyJ9?api-version=2019-08-01",
      "cache-control" : "no-cache",
      "x-ms-request-id" : "c4170bc4-40b3-47d8-9caf-c43499da48f1",
>>>>>>> 846f5853
      "Body" : ""
    }
  }, {
    "Method" : "GET",
<<<<<<< HEAD
    "Uri" : "http://localhost:1234/subscriptions/00000000-0000-0000-0000-000000000000/operationresults/eyJqb2JJZCI6IlJFU09VUkNFR1JPVVBERUxFVElPTkpPQi1KQVZBQ1NNUkc5ODA2MC1FQVNUVVMiLCJqb2JMb2NhdGlvbiI6ImVhc3R1cyJ9?api-version=2019-08-01",
=======
    "Uri" : "http://localhost:1234/subscriptions/00000000-0000-0000-0000-000000000000/operationresults/eyJqb2JJZCI6IlJFU09VUkNFR1JPVVBERUxFVElPTkpPQi1KQVZBQ1NNUkc3MjEwNi1FQVNUVVMiLCJqb2JMb2NhdGlvbiI6ImVhc3R1cyJ9?api-version=2019-08-01",
>>>>>>> 846f5853
    "Headers" : {
      "User-Agent" : "azsdk-java-com.azure.resourcemanager.resources.fluentcore.policy/null (1.8.0_221; Windows 10 10.0)"
    },
    "Response" : {
<<<<<<< HEAD
      "date" : "Mon, 18 May 2020 07:10:48 GMT",
      "content-length" : "0",
      "expires" : "-1",
      "retry-after" : "0",
      "x-ms-ratelimit-remaining-subscription-reads" : "11962",
      "StatusCode" : "202",
      "pragma" : "no-cache",
      "x-ms-correlation-request-id" : "db884086-1705-4f13-bccc-869040982d65",
      "strict-transport-security" : "max-age=31536000; includeSubDomains",
      "x-content-type-options" : "nosniff",
      "x-ms-routing-request-id" : "SOUTHEASTASIA:20200518T071048Z:db884086-1705-4f13-bccc-869040982d65",
      "location" : "http://localhost:1234/subscriptions/00000000-0000-0000-0000-000000000000/operationresults/eyJqb2JJZCI6IlJFU09VUkNFR1JPVVBERUxFVElPTkpPQi1KQVZBQ1NNUkc5ODA2MC1FQVNUVVMiLCJqb2JMb2NhdGlvbiI6ImVhc3R1cyJ9?api-version=2019-08-01",
      "cache-control" : "no-cache",
      "x-ms-request-id" : "db884086-1705-4f13-bccc-869040982d65",
=======
      "date" : "Thu, 18 Jun 2020 03:59:39 GMT",
      "content-length" : "0",
      "expires" : "-1",
      "retry-after" : "0",
      "x-ms-ratelimit-remaining-subscription-reads" : "8404",
      "StatusCode" : "202",
      "pragma" : "no-cache",
      "x-ms-correlation-request-id" : "898ffe2a-d4a1-4400-b483-83b484e6ae15",
      "strict-transport-security" : "max-age=31536000; includeSubDomains",
      "x-content-type-options" : "nosniff",
      "x-ms-routing-request-id" : "SOUTHEASTASIA:20200618T035940Z:898ffe2a-d4a1-4400-b483-83b484e6ae15",
      "location" : "http://localhost:1234/subscriptions/00000000-0000-0000-0000-000000000000/operationresults/eyJqb2JJZCI6IlJFU09VUkNFR1JPVVBERUxFVElPTkpPQi1KQVZBQ1NNUkc3MjEwNi1FQVNUVVMiLCJqb2JMb2NhdGlvbiI6ImVhc3R1cyJ9?api-version=2019-08-01",
      "cache-control" : "no-cache",
      "x-ms-request-id" : "898ffe2a-d4a1-4400-b483-83b484e6ae15",
>>>>>>> 846f5853
      "Body" : ""
    }
  }, {
    "Method" : "GET",
<<<<<<< HEAD
    "Uri" : "http://localhost:1234/subscriptions/00000000-0000-0000-0000-000000000000/operationresults/eyJqb2JJZCI6IlJFU09VUkNFR1JPVVBERUxFVElPTkpPQi1KQVZBQ1NNUkc5ODA2MC1FQVNUVVMiLCJqb2JMb2NhdGlvbiI6ImVhc3R1cyJ9?api-version=2019-08-01",
=======
    "Uri" : "http://localhost:1234/subscriptions/00000000-0000-0000-0000-000000000000/operationresults/eyJqb2JJZCI6IlJFU09VUkNFR1JPVVBERUxFVElPTkpPQi1KQVZBQ1NNUkc3MjEwNi1FQVNUVVMiLCJqb2JMb2NhdGlvbiI6ImVhc3R1cyJ9?api-version=2019-08-01",
>>>>>>> 846f5853
    "Headers" : {
      "User-Agent" : "azsdk-java-com.azure.resourcemanager.resources.fluentcore.policy/null (1.8.0_221; Windows 10 10.0)"
    },
    "Response" : {
<<<<<<< HEAD
      "date" : "Mon, 18 May 2020 07:11:18 GMT",
      "content-length" : "0",
      "expires" : "-1",
      "retry-after" : "0",
      "x-ms-ratelimit-remaining-subscription-reads" : "11983",
      "StatusCode" : "202",
      "pragma" : "no-cache",
      "x-ms-correlation-request-id" : "b74c5dd8-2316-43db-a142-373c56d1129d",
      "strict-transport-security" : "max-age=31536000; includeSubDomains",
      "x-content-type-options" : "nosniff",
      "x-ms-routing-request-id" : "SOUTHEASTASIA:20200518T071119Z:b74c5dd8-2316-43db-a142-373c56d1129d",
      "location" : "http://localhost:1234/subscriptions/00000000-0000-0000-0000-000000000000/operationresults/eyJqb2JJZCI6IlJFU09VUkNFR1JPVVBERUxFVElPTkpPQi1KQVZBQ1NNUkc5ODA2MC1FQVNUVVMiLCJqb2JMb2NhdGlvbiI6ImVhc3R1cyJ9?api-version=2019-08-01",
      "cache-control" : "no-cache",
      "x-ms-request-id" : "b74c5dd8-2316-43db-a142-373c56d1129d",
=======
      "date" : "Thu, 18 Jun 2020 03:59:55 GMT",
      "content-length" : "0",
      "expires" : "-1",
      "retry-after" : "0",
      "x-ms-ratelimit-remaining-subscription-reads" : "10209",
      "StatusCode" : "202",
      "pragma" : "no-cache",
      "x-ms-correlation-request-id" : "f75dd802-1c64-433f-bad3-973e6a9b8f8d",
      "strict-transport-security" : "max-age=31536000; includeSubDomains",
      "x-content-type-options" : "nosniff",
      "x-ms-routing-request-id" : "SOUTHEASTASIA:20200618T035956Z:f75dd802-1c64-433f-bad3-973e6a9b8f8d",
      "location" : "http://localhost:1234/subscriptions/00000000-0000-0000-0000-000000000000/operationresults/eyJqb2JJZCI6IlJFU09VUkNFR1JPVVBERUxFVElPTkpPQi1KQVZBQ1NNUkc3MjEwNi1FQVNUVVMiLCJqb2JMb2NhdGlvbiI6ImVhc3R1cyJ9?api-version=2019-08-01",
      "cache-control" : "no-cache",
      "x-ms-request-id" : "f75dd802-1c64-433f-bad3-973e6a9b8f8d",
>>>>>>> 846f5853
      "Body" : ""
    }
  }, {
    "Method" : "GET",
<<<<<<< HEAD
    "Uri" : "http://localhost:1234/subscriptions/00000000-0000-0000-0000-000000000000/operationresults/eyJqb2JJZCI6IlJFU09VUkNFR1JPVVBERUxFVElPTkpPQi1KQVZBQ1NNUkc5ODA2MC1FQVNUVVMiLCJqb2JMb2NhdGlvbiI6ImVhc3R1cyJ9?api-version=2019-08-01",
=======
    "Uri" : "http://localhost:1234/subscriptions/00000000-0000-0000-0000-000000000000/operationresults/eyJqb2JJZCI6IlJFU09VUkNFR1JPVVBERUxFVElPTkpPQi1KQVZBQ1NNUkc3MjEwNi1FQVNUVVMiLCJqb2JMb2NhdGlvbiI6ImVhc3R1cyJ9?api-version=2019-08-01",
>>>>>>> 846f5853
    "Headers" : {
      "User-Agent" : "azsdk-java-com.azure.resourcemanager.resources.fluentcore.policy/null (1.8.0_221; Windows 10 10.0)"
    },
    "Response" : {
<<<<<<< HEAD
      "date" : "Mon, 18 May 2020 07:11:49 GMT",
      "content-length" : "0",
      "expires" : "-1",
      "retry-after" : "0",
      "x-ms-ratelimit-remaining-subscription-reads" : "11970",
      "StatusCode" : "200",
      "strict-transport-security" : "max-age=31536000; includeSubDomains",
      "pragma" : "no-cache",
      "x-ms-correlation-request-id" : "b46795c6-c621-4059-aee7-7b35418daee1",
      "x-content-type-options" : "nosniff",
      "x-ms-routing-request-id" : "SOUTHEASTASIA:20200518T071150Z:b46795c6-c621-4059-aee7-7b35418daee1",
      "cache-control" : "no-cache",
      "x-ms-request-id" : "b46795c6-c621-4059-aee7-7b35418daee1",
      "Body" : ""
    }
  } ],
  "variables" : [ "javacsmrg98060", "pipdaa68441df85", "myvm1_mdisk_c7260946f8", "myvm1_mdisk_b6366667fd", "myvm1_mdisk_58d0944298", "nicmyvm1b9202535a9", "vnet7132691b1a", "pip7725161b" ]
=======
      "date" : "Thu, 18 Jun 2020 04:00:11 GMT",
      "content-length" : "0",
      "expires" : "-1",
      "retry-after" : "0",
      "x-ms-ratelimit-remaining-subscription-reads" : "10188",
      "StatusCode" : "200",
      "strict-transport-security" : "max-age=31536000; includeSubDomains",
      "pragma" : "no-cache",
      "x-ms-correlation-request-id" : "4643df27-14fd-4f4e-8042-9efbbf289cef",
      "x-content-type-options" : "nosniff",
      "x-ms-routing-request-id" : "SOUTHEASTASIA:20200618T040012Z:4643df27-14fd-4f4e-8042-9efbbf289cef",
      "cache-control" : "no-cache",
      "x-ms-request-id" : "4643df27-14fd-4f4e-8042-9efbbf289cef",
      "Body" : ""
    }
  } ],
  "variables" : [ "javacsmrg72106", "pipe8795633cfc7", "myvm1_mdisk_3fa0649326", "myvm1_mdisk_de450166cb", "myvm1_mdisk_fa75770187", "nicmyvm18c004449cd", "vnet83528cf4a5", "pip67909e7f" ]
>>>>>>> 846f5853
}<|MERGE_RESOLUTION|>--- conflicted
+++ resolved
@@ -1,18 +1,6 @@
 {
   "networkCallRecords" : [ {
     "Method" : "PUT",
-<<<<<<< HEAD
-    "Uri" : "http://localhost:1234/subscriptions/00000000-0000-0000-0000-000000000000/resourcegroups/javacsmrg98060?api-version=2019-08-01",
-    "Headers" : {
-      "User-Agent" : "azsdk-java-com.azure.management.resources/2.0.0 (1.8.0_221; Windows 10 10.0)",
-      "Content-Type" : "application/json"
-    },
-    "Response" : {
-      "date" : "Mon, 18 May 2020 06:59:58 GMT",
-      "content-length" : "309",
-      "expires" : "-1",
-      "x-ms-ratelimit-remaining-subscription-writes" : "1199",
-=======
     "Uri" : "http://localhost:1234/subscriptions/00000000-0000-0000-0000-000000000000/resourcegroups/javacsmrg72106?api-version=2019-08-01",
     "Headers" : {
       "User-Agent" : "azsdk-java-com.azure.resourcemanager.resources/2.0.0-beta.1 (1.8.0_221; Windows 10 10.0)",
@@ -23,88 +11,10 @@
       "content-length" : "225",
       "expires" : "-1",
       "x-ms-ratelimit-remaining-subscription-writes" : "1160",
->>>>>>> 846f5853
       "retry-after" : "0",
       "StatusCode" : "201",
       "strict-transport-security" : "max-age=31536000; includeSubDomains",
       "pragma" : "no-cache",
-<<<<<<< HEAD
-      "x-ms-correlation-request-id" : "1a29ae03-a4d8-4fbc-be9c-ec11eeab3022",
-      "x-content-type-options" : "nosniff",
-      "x-ms-routing-request-id" : "SOUTHEASTASIA:20200518T065959Z:1a29ae03-a4d8-4fbc-be9c-ec11eeab3022",
-      "content-type" : "application/json; charset=utf-8",
-      "cache-control" : "no-cache",
-      "x-ms-request-id" : "1a29ae03-a4d8-4fbc-be9c-ec11eeab3022",
-      "Body" : "{\"id\":\"/subscriptions/00000000-0000-0000-0000-000000000000/resourceGroups/javacsmrg98060\",\"name\":\"javacsmrg98060\",\"type\":\"Microsoft.Resources/resourceGroups\",\"location\":\"eastus\",\"tags\":{\"date\":\"2020-05-18T06:59:57.346Z\",\"product\":\"javasdk\",\"cause\":\"automation\"},\"properties\":{\"provisioningState\":\"Succeeded\"}}"
-    }
-  }, {
-    "Method" : "PUT",
-    "Uri" : "http://localhost:1234/subscriptions/00000000-0000-0000-0000-000000000000/resourceGroups/javacsmrg98060/providers/Microsoft.Compute/disks/myvm1_mdisk_58d0944298?api-version=2019-07-01",
-    "Headers" : {
-      "User-Agent" : "azsdk-java-com.azure.management.compute/2.0.0 (1.8.0_221; Windows 10 10.0)",
-      "Content-Type" : "application/json"
-    },
-    "Response" : {
-      "date" : "Mon, 18 May 2020 07:00:05 GMT",
-      "server" : "Microsoft-HTTPAPI/2.0",
-      "content-length" : "256",
-      "expires" : "-1",
-      "x-ms-served-by" : "cf00aa19-e046-40ac-861d-45a82e8cd03f_132229950838493465",
-      "x-ms-ratelimit-remaining-subscription-writes" : "1192",
-      "retry-after" : "0",
-      "StatusCode" : "202",
-      "pragma" : "no-cache",
-      "x-ms-correlation-request-id" : "fe0cbb95-7a1f-44a2-89b0-8d71a8ad5f79",
-      "strict-transport-security" : "max-age=31536000; includeSubDomains",
-      "x-content-type-options" : "nosniff",
-      "x-ms-ratelimit-remaining-resource" : "Microsoft.Compute/CreateUpdateDisks3Min;998,Microsoft.Compute/CreateUpdateDisks30Min;7998",
-      "x-ms-routing-request-id" : "SOUTHEASTASIA:20200518T070005Z:fe0cbb95-7a1f-44a2-89b0-8d71a8ad5f79",
-      "content-type" : "application/json; charset=utf-8",
-      "location" : "http://localhost:1234/subscriptions/00000000-0000-0000-0000-000000000000/providers/Microsoft.Compute/locations/eastus/DiskOperations/124263bb-399e-4acf-b618-71cb322dd3ff?monitor=true&api-version=2019-07-01",
-      "cache-control" : "no-cache",
-      "x-ms-request-id" : "124263bb-399e-4acf-b618-71cb322dd3ff",
-      "Body" : "{\r\n  \"name\": \"myvm1_mdisk_58d0944298\",\r\n  \"location\": \"eastus\",\r\n  \"tags\": {},\r\n  \"properties\": {\r\n    \"creationData\": {\r\n      \"createOption\": \"Empty\"\r\n    },\r\n    \"diskSizeGB\": 150,\r\n    \"provisioningState\": \"Updating\",\r\n    \"isArmResource\": true\r\n  }\r\n}",
-      "azure-asyncoperation" : "http://localhost:1234/subscriptions/00000000-0000-0000-0000-000000000000/providers/Microsoft.Compute/locations/eastus/DiskOperations/124263bb-399e-4acf-b618-71cb322dd3ff?api-version=2019-07-01"
-    }
-  }, {
-    "Method" : "PUT",
-    "Uri" : "http://localhost:1234/subscriptions/00000000-0000-0000-0000-000000000000/resourceGroups/javacsmrg98060/providers/Microsoft.Compute/disks/myvm1_mdisk_b6366667fd?api-version=2019-07-01",
-    "Headers" : {
-      "User-Agent" : "azsdk-java-com.azure.management.compute/2.0.0 (1.8.0_221; Windows 10 10.0)",
-      "Content-Type" : "application/json"
-    },
-    "Response" : {
-      "date" : "Mon, 18 May 2020 07:00:05 GMT",
-      "server" : "Microsoft-HTTPAPI/2.0",
-      "content-length" : "256",
-      "expires" : "-1",
-      "x-ms-served-by" : "cf00aa19-e046-40ac-861d-45a82e8cd03f_132229950838493465",
-      "x-ms-ratelimit-remaining-subscription-writes" : "1194",
-      "retry-after" : "0",
-      "StatusCode" : "202",
-      "pragma" : "no-cache",
-      "x-ms-correlation-request-id" : "5d8b6ec4-6891-421c-a783-abbaaad06c8e",
-      "strict-transport-security" : "max-age=31536000; includeSubDomains",
-      "x-content-type-options" : "nosniff",
-      "x-ms-ratelimit-remaining-resource" : "Microsoft.Compute/CreateUpdateDisks3Min;996,Microsoft.Compute/CreateUpdateDisks30Min;7996",
-      "x-ms-routing-request-id" : "SOUTHEASTASIA:20200518T070005Z:5d8b6ec4-6891-421c-a783-abbaaad06c8e",
-      "content-type" : "application/json; charset=utf-8",
-      "location" : "http://localhost:1234/subscriptions/00000000-0000-0000-0000-000000000000/providers/Microsoft.Compute/locations/eastus/DiskOperations/835381e4-2d0c-4147-beda-2de339803e48?monitor=true&api-version=2019-07-01",
-      "cache-control" : "no-cache",
-      "x-ms-request-id" : "835381e4-2d0c-4147-beda-2de339803e48",
-      "Body" : "{\r\n  \"name\": \"myvm1_mdisk_b6366667fd\",\r\n  \"location\": \"eastus\",\r\n  \"tags\": {},\r\n  \"properties\": {\r\n    \"creationData\": {\r\n      \"createOption\": \"Empty\"\r\n    },\r\n    \"diskSizeGB\": 150,\r\n    \"provisioningState\": \"Updating\",\r\n    \"isArmResource\": true\r\n  }\r\n}",
-      "azure-asyncoperation" : "http://localhost:1234/subscriptions/00000000-0000-0000-0000-000000000000/providers/Microsoft.Compute/locations/eastus/DiskOperations/835381e4-2d0c-4147-beda-2de339803e48?api-version=2019-07-01"
-    }
-  }, {
-    "Method" : "PUT",
-    "Uri" : "http://localhost:1234/subscriptions/00000000-0000-0000-0000-000000000000/resourceGroups/javacsmrg98060/providers/Microsoft.Compute/disks/myvm1_mdisk_c7260946f8?api-version=2019-07-01",
-    "Headers" : {
-      "User-Agent" : "azsdk-java-com.azure.management.compute/2.0.0 (1.8.0_221; Windows 10 10.0)",
-      "Content-Type" : "application/json"
-    },
-    "Response" : {
-      "date" : "Mon, 18 May 2020 07:00:05 GMT",
-=======
       "x-ms-correlation-request-id" : "bbacb664-d00a-4e52-99a2-5cfbed461894",
       "x-content-type-options" : "nosniff",
       "x-ms-routing-request-id" : "SOUTHEASTASIA:20200618T035032Z:bbacb664-d00a-4e52-99a2-5cfbed461894",
@@ -179,48 +89,14 @@
     },
     "Response" : {
       "date" : "Thu, 18 Jun 2020 03:50:37 GMT",
->>>>>>> 846f5853
       "server" : "Microsoft-HTTPAPI/2.0",
       "content-length" : "1035",
       "expires" : "-1",
-<<<<<<< HEAD
-      "x-ms-served-by" : "cf00aa19-e046-40ac-861d-45a82e8cd03f_132229950838493465",
-      "x-ms-ratelimit-remaining-subscription-writes" : "1190",
-=======
       "x-ms-served-by" : "cf00aa19-e046-40ac-861d-45a82e8cd03f_132322016419989626",
->>>>>>> 846f5853
       "retry-after" : "0",
       "x-ms-ratelimit-remaining-subscription-reads" : "10283",
       "StatusCode" : "200",
       "pragma" : "no-cache",
-<<<<<<< HEAD
-      "x-ms-correlation-request-id" : "3cbfa016-75c8-497d-9385-b960c3368642",
-      "strict-transport-security" : "max-age=31536000; includeSubDomains",
-      "x-content-type-options" : "nosniff",
-      "x-ms-ratelimit-remaining-resource" : "Microsoft.Compute/CreateUpdateDisks3Min;991,Microsoft.Compute/CreateUpdateDisks30Min;7991",
-      "x-ms-routing-request-id" : "SOUTHEASTASIA:20200518T070006Z:3cbfa016-75c8-497d-9385-b960c3368642",
-      "content-type" : "application/json; charset=utf-8",
-      "location" : "http://localhost:1234/subscriptions/00000000-0000-0000-0000-000000000000/providers/Microsoft.Compute/locations/eastus/DiskOperations/0db30be6-bbee-420c-9fb2-aa854fe3146c?monitor=true&api-version=2019-07-01",
-      "cache-control" : "no-cache",
-      "x-ms-request-id" : "0db30be6-bbee-420c-9fb2-aa854fe3146c",
-      "Body" : "{\r\n  \"name\": \"myvm1_mdisk_c7260946f8\",\r\n  \"location\": \"eastus\",\r\n  \"tags\": {},\r\n  \"properties\": {\r\n    \"creationData\": {\r\n      \"createOption\": \"Empty\"\r\n    },\r\n    \"diskSizeGB\": 150,\r\n    \"provisioningState\": \"Updating\",\r\n    \"isArmResource\": true\r\n  }\r\n}",
-      "azure-asyncoperation" : "http://localhost:1234/subscriptions/00000000-0000-0000-0000-000000000000/providers/Microsoft.Compute/locations/eastus/DiskOperations/0db30be6-bbee-420c-9fb2-aa854fe3146c?api-version=2019-07-01"
-    }
-  }, {
-    "Method" : "PUT",
-    "Uri" : "http://localhost:1234/subscriptions/00000000-0000-0000-0000-000000000000/resourceGroups/javacsmrg98060/providers/Microsoft.Network/virtualNetworks/vnet7132691b1a?api-version=2019-06-01",
-    "Headers" : {
-      "User-Agent" : "azsdk-java-com.azure.management.network/2.0.0 (1.8.0_221; Windows 10 10.0)",
-      "Content-Type" : "application/json"
-    },
-    "Response" : {
-      "date" : "Mon, 18 May 2020 07:00:07 GMT",
-      "server" : "Microsoft-HTTPAPI/2.0",
-      "azure-asyncnotification" : "Enabled",
-      "content-length" : "1342",
-      "expires" : "-1",
-      "x-ms-ratelimit-remaining-subscription-writes" : "1197",
-=======
       "x-ms-correlation-request-id" : "fffec0b0-85f3-483d-8bd9-0ffbc4ca6444",
       "strict-transport-security" : "max-age=31536000; includeSubDomains",
       "x-content-type-options" : "nosniff",
@@ -243,33 +119,10 @@
       "content-length" : "810",
       "expires" : "-1",
       "x-ms-served-by" : "cf00aa19-e046-40ac-861d-45a82e8cd03f_132322016419989626",
->>>>>>> 846f5853
       "retry-after" : "0",
       "x-ms-ratelimit-remaining-subscription-reads" : "7996",
       "StatusCode" : "200",
       "pragma" : "no-cache",
-<<<<<<< HEAD
-      "x-ms-correlation-request-id" : "d46ec0e5-ea8c-44d5-8ec2-270800e428d1",
-      "strict-transport-security" : "max-age=31536000; includeSubDomains",
-      "x-ms-arm-service-request-id" : "ae7bbc34-08ff-492a-839e-4c756762bc73",
-      "x-content-type-options" : "nosniff",
-      "x-ms-routing-request-id" : "SOUTHEASTASIA:20200518T070008Z:d46ec0e5-ea8c-44d5-8ec2-270800e428d1",
-      "content-type" : "application/json; charset=utf-8",
-      "cache-control" : "no-cache",
-      "x-ms-request-id" : "358479b9-aee6-4cff-b1f6-f3a7117773f8",
-      "Body" : "{\r\n  \"name\": \"vnet7132691b1a\",\r\n  \"id\": \"/subscriptions/00000000-0000-0000-0000-000000000000/resourceGroups/javacsmrg98060/providers/Microsoft.Network/virtualNetworks/vnet7132691b1a\",\r\n  \"etag\": \"W/\\\"c185246a-8a45-46e4-bd90-8787c9eab5a4\\\"\",\r\n  \"type\": \"Microsoft.Network/virtualNetworks\",\r\n  \"location\": \"eastus\",\r\n  \"tags\": {},\r\n  \"properties\": {\r\n    \"provisioningState\": \"Updating\",\r\n    \"resourceGuid\": \"70b9d0ba-5d2c-476b-985d-b368c6b43ee3\",\r\n    \"addressSpace\": {\r\n      \"addressPrefixes\": [\r\n        \"10.0.0.0/28\"\r\n      ]\r\n    },\r\n    \"dhcpOptions\": {\r\n      \"dnsServers\": []\r\n    },\r\n    \"subnets\": [\r\n      {\r\n        \"name\": \"subnet1\",\r\n        \"id\": \"/subscriptions/00000000-0000-0000-0000-000000000000/resourceGroups/javacsmrg98060/providers/Microsoft.Network/virtualNetworks/vnet7132691b1a/subnets/subnet1\",\r\n        \"etag\": \"W/\\\"c185246a-8a45-46e4-bd90-8787c9eab5a4\\\"\",\r\n        \"properties\": {\r\n          \"provisioningState\": \"Updating\",\r\n          \"addressPrefix\": \"10.0.0.0/28\",\r\n          \"delegations\": [],\r\n          \"privateEndpointNetworkPolicies\": \"Enabled\",\r\n          \"privateLinkServiceNetworkPolicies\": \"Enabled\"\r\n        },\r\n        \"type\": \"Microsoft.Network/virtualNetworks/subnets\"\r\n      }\r\n    ],\r\n    \"virtualNetworkPeerings\": [],\r\n    \"enableDdosProtection\": false,\r\n    \"enableVmProtection\": false\r\n  }\r\n}",
-      "azure-asyncoperation" : "http://localhost:1234/subscriptions/00000000-0000-0000-0000-000000000000/providers/Microsoft.Network/locations/eastus/operations/358479b9-aee6-4cff-b1f6-f3a7117773f8?api-version=2019-06-01"
-    }
-  }, {
-    "Method" : "PUT",
-    "Uri" : "http://localhost:1234/subscriptions/00000000-0000-0000-0000-000000000000/resourceGroups/javacsmrg98060/providers/Microsoft.Network/publicIPAddresses/pip7725161b?api-version=2019-06-01",
-    "Headers" : {
-      "User-Agent" : "azsdk-java-com.azure.management.network/2.0.0 (1.8.0_221; Windows 10 10.0)",
-      "Content-Type" : "application/json"
-    },
-    "Response" : {
-      "date" : "Mon, 18 May 2020 07:00:07 GMT",
-=======
       "x-ms-correlation-request-id" : "28f209fd-4dac-4c9b-98b6-a0b660aead5b",
       "strict-transport-security" : "max-age=31536000; includeSubDomains",
       "x-content-type-options" : "nosniff",
@@ -289,31 +142,10 @@
     },
     "Response" : {
       "date" : "Thu, 18 Jun 2020 03:50:38 GMT",
->>>>>>> 846f5853
       "server" : "Microsoft-HTTPAPI/2.0",
       "azure-asyncnotification" : "Enabled",
       "content-length" : "758",
       "expires" : "-1",
-<<<<<<< HEAD
-      "x-ms-ratelimit-remaining-subscription-writes" : "1191",
-      "retry-after" : "0",
-      "StatusCode" : "201",
-      "pragma" : "no-cache",
-      "x-ms-correlation-request-id" : "e3701333-28ee-4147-968e-04f3eda0eaf8",
-      "strict-transport-security" : "max-age=31536000; includeSubDomains",
-      "x-ms-arm-service-request-id" : "b1ba0861-fd0b-41c3-ad62-39344ad81452",
-      "x-content-type-options" : "nosniff",
-      "x-ms-routing-request-id" : "SOUTHEASTASIA:20200518T070008Z:e3701333-28ee-4147-968e-04f3eda0eaf8",
-      "content-type" : "application/json; charset=utf-8",
-      "cache-control" : "no-cache",
-      "x-ms-request-id" : "621c84e5-c636-4d41-9d04-c076cf11fa23",
-      "Body" : "{\r\n  \"name\": \"pip7725161b\",\r\n  \"id\": \"/subscriptions/00000000-0000-0000-0000-000000000000/resourceGroups/javacsmrg98060/providers/Microsoft.Network/publicIPAddresses/pip7725161b\",\r\n  \"etag\": \"W/\\\"95732a92-1526-468e-9bdb-94ec179643db\\\"\",\r\n  \"location\": \"eastus\",\r\n  \"tags\": {},\r\n  \"properties\": {\r\n    \"provisioningState\": \"Updating\",\r\n    \"resourceGuid\": \"ee93d28d-9871-47bc-a7ad-d1d43769e91e\",\r\n    \"publicIPAddressVersion\": \"IPv4\",\r\n    \"publicIPAllocationMethod\": \"Dynamic\",\r\n    \"idleTimeoutInMinutes\": 4,\r\n    \"dnsSettings\": {\r\n      \"domainNameLabel\": \"pipdaa68441df85\",\r\n      \"fqdn\": \"pipdaa68441df85.eastus.cloudapp.azure.com\"\r\n    },\r\n    \"ipTags\": []\r\n  },\r\n  \"type\": \"Microsoft.Network/publicIPAddresses\",\r\n  \"sku\": {\r\n    \"name\": \"Basic\"\r\n  }\r\n}",
-      "azure-asyncoperation" : "http://localhost:1234/subscriptions/00000000-0000-0000-0000-000000000000/providers/Microsoft.Network/locations/eastus/operations/621c84e5-c636-4d41-9d04-c076cf11fa23?api-version=2019-06-01"
-    }
-  }, {
-    "Method" : "GET",
-    "Uri" : "http://localhost:1234/subscriptions/00000000-0000-0000-0000-000000000000/providers/Microsoft.Compute/locations/eastus/DiskOperations/124263bb-399e-4acf-b618-71cb322dd3ff?api-version=2019-07-01",
-=======
       "x-ms-ratelimit-remaining-subscription-writes" : "1175",
       "retry-after" : "0",
       "StatusCode" : "201",
@@ -332,28 +164,11 @@
   }, {
     "Method" : "PUT",
     "Uri" : "http://localhost:1234/subscriptions/00000000-0000-0000-0000-000000000000/resourceGroups/javacsmrg72106/providers/Microsoft.Compute/disks/myvm1_mdisk_fa75770187?api-version=2019-11-01",
->>>>>>> 846f5853
     "Headers" : {
       "User-Agent" : "azsdk-java-com.azure.resourcemanager.compute/2.0.0-beta.1 (1.8.0_221; Windows 10 10.0)",
       "Content-Type" : "application/json"
     },
     "Response" : {
-<<<<<<< HEAD
-      "date" : "Mon, 18 May 2020 07:00:35 GMT",
-      "server" : "Microsoft-HTTPAPI/2.0",
-      "content-length" : "876",
-      "expires" : "-1",
-      "x-ms-served-by" : "cf00aa19-e046-40ac-861d-45a82e8cd03f_132229950838493465",
-      "retry-after" : "0",
-      "x-ms-ratelimit-remaining-subscription-reads" : "11976",
-      "StatusCode" : "200",
-      "pragma" : "no-cache",
-      "x-ms-correlation-request-id" : "761fa040-f644-43a0-94d1-9093250587d7",
-      "strict-transport-security" : "max-age=31536000; includeSubDomains",
-      "x-content-type-options" : "nosniff",
-      "x-ms-ratelimit-remaining-resource" : "Microsoft.Compute/GetOperation3Min;49990,Microsoft.Compute/GetOperation30Min;399990",
-      "x-ms-routing-request-id" : "SOUTHEASTASIA:20200518T070035Z:761fa040-f644-43a0-94d1-9093250587d7",
-=======
       "date" : "Thu, 18 Jun 2020 03:50:38 GMT",
       "server" : "Microsoft-HTTPAPI/2.0",
       "content-length" : "256",
@@ -368,18 +183,9 @@
       "x-content-type-options" : "nosniff",
       "x-ms-ratelimit-remaining-resource" : "Microsoft.Compute/CreateUpdateDisks3Min;997,Microsoft.Compute/CreateUpdateDisks30Min;7994",
       "x-ms-routing-request-id" : "SOUTHEASTASIA:20200618T035038Z:d5ce3a57-0e94-40ec-8e48-2a0902014793",
->>>>>>> 846f5853
       "content-type" : "application/json; charset=utf-8",
       "location" : "http://localhost:1234/subscriptions/00000000-0000-0000-0000-000000000000/providers/Microsoft.Compute/locations/eastus/DiskOperations/27fbaf4f-25e4-4342-98ed-ae0b7069dabf?monitor=true&api-version=2019-11-01",
       "cache-control" : "no-cache",
-<<<<<<< HEAD
-      "x-ms-request-id" : "76c60439-a836-4403-b613-6fb3d01dcca5",
-      "Body" : "{\r\n  \"startTime\": \"2020-05-18T07:00:04.9407765+00:00\",\r\n  \"endTime\": \"2020-05-18T07:00:05.1126724+00:00\",\r\n  \"status\": \"Succeeded\",\r\n  \"properties\": {\r\n    \"output\": {\"name\":\"myvm1_mdisk_58d0944298\",\"id\":\"/subscriptions/00000000-0000-0000-0000-000000000000/resourceGroups/javacsmrg98060/providers/Microsoft.Compute/disks/myvm1_mdisk_58d0944298\",\"type\":\"Microsoft.Compute/disks\",\"location\":\"eastus\",\"tags\":{},\"sku\":{\"name\":\"Standard_LRS\",\"tier\":\"Standard\"},\"properties\":{\"creationData\":{\"createOption\":\"Empty\"},\"diskSizeGB\":150,\"diskIOPSReadWrite\":500,\"diskMBpsReadWrite\":60,\"encryption\":{\"type\":\"EncryptionAtRestWithPlatformKey\"},\"timeCreated\":\"2020-05-18T07:00:04.9407765+00:00\",\"provisioningState\":\"Succeeded\",\"diskState\":\"Unattached\",\"diskSizeBytes\":161061273600,\"uniqueId\":\"b7e02c84-81b0-4a4d-8bc1-21113c01702d\"}}\r\n  },\r\n  \"name\": \"124263bb-399e-4acf-b618-71cb322dd3ff\"\r\n}"
-    }
-  }, {
-    "Method" : "GET",
-    "Uri" : "http://localhost:1234/subscriptions/00000000-0000-0000-0000-000000000000/providers/Microsoft.Compute/locations/eastus/DiskOperations/835381e4-2d0c-4147-beda-2de339803e48?api-version=2019-07-01",
-=======
       "x-ms-request-id" : "27fbaf4f-25e4-4342-98ed-ae0b7069dabf",
       "Body" : "{\r\n  \"name\": \"myvm1_mdisk_fa75770187\",\r\n  \"location\": \"eastus\",\r\n  \"tags\": {},\r\n  \"properties\": {\r\n    \"creationData\": {\r\n      \"createOption\": \"Empty\"\r\n    },\r\n    \"diskSizeGB\": 150,\r\n    \"provisioningState\": \"Updating\",\r\n    \"isArmResource\": true\r\n  }\r\n}",
       "azure-asyncoperation" : "http://localhost:1234/subscriptions/00000000-0000-0000-0000-000000000000/providers/Microsoft.Compute/locations/eastus/DiskOperations/27fbaf4f-25e4-4342-98ed-ae0b7069dabf?api-version=2019-11-01"
@@ -387,35 +193,10 @@
   }, {
     "Method" : "GET",
     "Uri" : "http://localhost:1234/subscriptions/00000000-0000-0000-0000-000000000000/providers/Microsoft.Compute/locations/eastus/DiskOperations/bf556fe7-4cd3-47ca-8120-1d83e042522c?api-version=2019-11-01",
->>>>>>> 846f5853
-    "Headers" : {
-      "User-Agent" : "azsdk-java-com.azure.resourcemanager.resources.fluentcore.policy/null (1.8.0_221; Windows 10 10.0)"
-    },
-    "Response" : {
-<<<<<<< HEAD
-      "date" : "Mon, 18 May 2020 07:00:35 GMT",
-      "server" : "Microsoft-HTTPAPI/2.0",
-      "content-length" : "876",
-      "expires" : "-1",
-      "x-ms-served-by" : "cf00aa19-e046-40ac-861d-45a82e8cd03f_132229950838493465",
-      "retry-after" : "0",
-      "x-ms-ratelimit-remaining-subscription-reads" : "11989",
-      "StatusCode" : "200",
-      "pragma" : "no-cache",
-      "x-ms-correlation-request-id" : "23531c2b-5dd7-457e-af93-31c3ceefe1ba",
-      "strict-transport-security" : "max-age=31536000; includeSubDomains",
-      "x-content-type-options" : "nosniff",
-      "x-ms-ratelimit-remaining-resource" : "Microsoft.Compute/GetOperation3Min;49987,Microsoft.Compute/GetOperation30Min;399987",
-      "x-ms-routing-request-id" : "SOUTHEASTASIA:20200518T070036Z:23531c2b-5dd7-457e-af93-31c3ceefe1ba",
-      "content-type" : "application/json; charset=utf-8",
-      "cache-control" : "no-cache",
-      "x-ms-request-id" : "606d4d9c-8129-4d20-9e87-e75b0651fdf2",
-      "Body" : "{\r\n  \"startTime\": \"2020-05-18T07:00:05.3626683+00:00\",\r\n  \"endTime\": \"2020-05-18T07:00:05.5189196+00:00\",\r\n  \"status\": \"Succeeded\",\r\n  \"properties\": {\r\n    \"output\": {\"name\":\"myvm1_mdisk_b6366667fd\",\"id\":\"/subscriptions/00000000-0000-0000-0000-000000000000/resourceGroups/javacsmrg98060/providers/Microsoft.Compute/disks/myvm1_mdisk_b6366667fd\",\"type\":\"Microsoft.Compute/disks\",\"location\":\"eastus\",\"tags\":{},\"sku\":{\"name\":\"Standard_LRS\",\"tier\":\"Standard\"},\"properties\":{\"creationData\":{\"createOption\":\"Empty\"},\"diskSizeGB\":150,\"diskIOPSReadWrite\":500,\"diskMBpsReadWrite\":60,\"encryption\":{\"type\":\"EncryptionAtRestWithPlatformKey\"},\"timeCreated\":\"2020-05-18T07:00:05.3626683+00:00\",\"provisioningState\":\"Succeeded\",\"diskState\":\"Unattached\",\"diskSizeBytes\":161061273600,\"uniqueId\":\"4ac77ad1-f6f1-43c2-92dd-70bd6e695b85\"}}\r\n  },\r\n  \"name\": \"835381e4-2d0c-4147-beda-2de339803e48\"\r\n}"
-    }
-  }, {
-    "Method" : "GET",
-    "Uri" : "http://localhost:1234/subscriptions/00000000-0000-0000-0000-000000000000/providers/Microsoft.Compute/locations/eastus/DiskOperations/0db30be6-bbee-420c-9fb2-aa854fe3146c?api-version=2019-07-01",
-=======
+    "Headers" : {
+      "User-Agent" : "azsdk-java-com.azure.resourcemanager.resources.fluentcore.policy/null (1.8.0_221; Windows 10 10.0)"
+    },
+    "Response" : {
       "date" : "Thu, 18 Jun 2020 03:50:39 GMT",
       "server" : "Microsoft-HTTPAPI/2.0",
       "content-length" : "1035",
@@ -438,35 +219,10 @@
   }, {
     "Method" : "GET",
     "Uri" : "http://localhost:1234/subscriptions/00000000-0000-0000-0000-000000000000/resourceGroups/javacsmrg72106/providers/Microsoft.Compute/disks/myvm1_mdisk_3fa0649326?api-version=2019-11-01",
->>>>>>> 846f5853
-    "Headers" : {
-      "User-Agent" : "azsdk-java-com.azure.resourcemanager.resources.fluentcore.policy/null (1.8.0_221; Windows 10 10.0)"
-    },
-    "Response" : {
-<<<<<<< HEAD
-      "date" : "Mon, 18 May 2020 07:00:36 GMT",
-      "server" : "Microsoft-HTTPAPI/2.0",
-      "content-length" : "876",
-      "expires" : "-1",
-      "x-ms-served-by" : "cf00aa19-e046-40ac-861d-45a82e8cd03f_132229950838493465",
-      "retry-after" : "0",
-      "x-ms-ratelimit-remaining-subscription-reads" : "11968",
-      "StatusCode" : "200",
-      "pragma" : "no-cache",
-      "x-ms-correlation-request-id" : "2a8dfb89-b4d0-4284-8a70-ebf38774c2fc",
-      "strict-transport-security" : "max-age=31536000; includeSubDomains",
-      "x-content-type-options" : "nosniff",
-      "x-ms-ratelimit-remaining-resource" : "Microsoft.Compute/GetOperation3Min;49982,Microsoft.Compute/GetOperation30Min;399982",
-      "x-ms-routing-request-id" : "SOUTHEASTASIA:20200518T070037Z:2a8dfb89-b4d0-4284-8a70-ebf38774c2fc",
-      "content-type" : "application/json; charset=utf-8",
-      "cache-control" : "no-cache",
-      "x-ms-request-id" : "7aafc49d-d1c2-4512-a116-62a201f304f9",
-      "Body" : "{\r\n  \"startTime\": \"2020-05-18T07:00:06.5501756+00:00\",\r\n  \"endTime\": \"2020-05-18T07:00:06.6907997+00:00\",\r\n  \"status\": \"Succeeded\",\r\n  \"properties\": {\r\n    \"output\": {\"name\":\"myvm1_mdisk_c7260946f8\",\"id\":\"/subscriptions/00000000-0000-0000-0000-000000000000/resourceGroups/javacsmrg98060/providers/Microsoft.Compute/disks/myvm1_mdisk_c7260946f8\",\"type\":\"Microsoft.Compute/disks\",\"location\":\"eastus\",\"tags\":{},\"sku\":{\"name\":\"Standard_LRS\",\"tier\":\"Standard\"},\"properties\":{\"creationData\":{\"createOption\":\"Empty\"},\"diskSizeGB\":150,\"diskIOPSReadWrite\":500,\"diskMBpsReadWrite\":60,\"encryption\":{\"type\":\"EncryptionAtRestWithPlatformKey\"},\"timeCreated\":\"2020-05-18T07:00:06.5501756+00:00\",\"provisioningState\":\"Succeeded\",\"diskState\":\"Unattached\",\"diskSizeBytes\":161061273600,\"uniqueId\":\"83c3224b-a8c5-4e5b-a2bb-7d529642e1c6\"}}\r\n  },\r\n  \"name\": \"0db30be6-bbee-420c-9fb2-aa854fe3146c\"\r\n}"
-    }
-  }, {
-    "Method" : "GET",
-    "Uri" : "http://localhost:1234/subscriptions/00000000-0000-0000-0000-000000000000/providers/Microsoft.Network/locations/eastus/operations/358479b9-aee6-4cff-b1f6-f3a7117773f8?api-version=2019-06-01",
-=======
+    "Headers" : {
+      "User-Agent" : "azsdk-java-com.azure.resourcemanager.resources.fluentcore.policy/null (1.8.0_221; Windows 10 10.0)"
+    },
+    "Response" : {
       "date" : "Thu, 18 Jun 2020 03:50:39 GMT",
       "server" : "Microsoft-HTTPAPI/2.0",
       "content-length" : "810",
@@ -489,41 +245,18 @@
   }, {
     "Method" : "PUT",
     "Uri" : "http://localhost:1234/subscriptions/00000000-0000-0000-0000-000000000000/resourceGroups/javacsmrg72106/providers/Microsoft.Network/virtualNetworks/vnet83528cf4a5?api-version=2019-06-01",
->>>>>>> 846f5853
     "Headers" : {
       "User-Agent" : "azsdk-java-com.azure.resourcemanager.network/2.0.0-beta.1 (1.8.0_221; Windows 10 10.0)",
       "Content-Type" : "application/json"
     },
     "Response" : {
-<<<<<<< HEAD
-      "date" : "Mon, 18 May 2020 07:00:38 GMT",
-=======
       "date" : "Thu, 18 Jun 2020 03:50:40 GMT",
->>>>>>> 846f5853
       "server" : "Microsoft-HTTPAPI/2.0",
       "azure-asyncnotification" : "Enabled",
       "content-length" : "1342",
       "expires" : "-1",
       "x-ms-ratelimit-remaining-subscription-writes" : "1145",
       "retry-after" : "0",
-<<<<<<< HEAD
-      "x-ms-ratelimit-remaining-subscription-reads" : "11979",
-      "StatusCode" : "200",
-      "pragma" : "no-cache",
-      "x-ms-correlation-request-id" : "ca5469a3-3e97-4871-9821-1bc9b26a7519",
-      "strict-transport-security" : "max-age=31536000; includeSubDomains",
-      "x-ms-arm-service-request-id" : "d121191f-795a-4c8a-a725-3d52360c95e7",
-      "x-content-type-options" : "nosniff",
-      "x-ms-routing-request-id" : "SOUTHEASTASIA:20200518T070039Z:ca5469a3-3e97-4871-9821-1bc9b26a7519",
-      "content-type" : "application/json; charset=utf-8",
-      "cache-control" : "no-cache",
-      "x-ms-request-id" : "df156d5a-ac95-48a5-9762-fe51200b4609",
-      "Body" : "{\r\n  \"status\": \"Succeeded\"\r\n}"
-    }
-  }, {
-    "Method" : "GET",
-    "Uri" : "http://localhost:1234/subscriptions/00000000-0000-0000-0000-000000000000/providers/Microsoft.Network/locations/eastus/operations/621c84e5-c636-4d41-9d04-c076cf11fa23?api-version=2019-06-01",
-=======
       "StatusCode" : "201",
       "pragma" : "no-cache",
       "x-ms-correlation-request-id" : "d0ac1d8b-ce01-4131-b955-42b97bcce36b",
@@ -540,33 +273,15 @@
   }, {
     "Method" : "GET",
     "Uri" : "http://localhost:1234/subscriptions/00000000-0000-0000-0000-000000000000/providers/Microsoft.Network/locations/eastus/operations/fa08bc2b-3da7-4b15-b4d5-532a11038a97?api-version=2019-06-01",
->>>>>>> 846f5853
-    "Headers" : {
-      "User-Agent" : "azsdk-java-com.azure.resourcemanager.resources.fluentcore.policy/null (1.8.0_221; Windows 10 10.0)"
-    },
-    "Response" : {
-<<<<<<< HEAD
-      "date" : "Mon, 18 May 2020 07:00:39 GMT",
-=======
+    "Headers" : {
+      "User-Agent" : "azsdk-java-com.azure.resourcemanager.resources.fluentcore.policy/null (1.8.0_221; Windows 10 10.0)"
+    },
+    "Response" : {
       "date" : "Thu, 18 Jun 2020 03:50:40 GMT",
->>>>>>> 846f5853
       "server" : "Microsoft-HTTPAPI/2.0",
       "content-length" : "29",
       "expires" : "-1",
       "retry-after" : "0",
-<<<<<<< HEAD
-      "x-ms-ratelimit-remaining-subscription-reads" : "11987",
-      "StatusCode" : "200",
-      "pragma" : "no-cache",
-      "x-ms-correlation-request-id" : "1ab9688c-378f-4b32-9caf-59e2abc89472",
-      "strict-transport-security" : "max-age=31536000; includeSubDomains",
-      "x-ms-arm-service-request-id" : "d5fd1333-8f74-4c3c-8cc5-90d1bc1bde39",
-      "x-content-type-options" : "nosniff",
-      "x-ms-routing-request-id" : "SOUTHEASTASIA:20200518T070039Z:1ab9688c-378f-4b32-9caf-59e2abc89472",
-      "content-type" : "application/json; charset=utf-8",
-      "cache-control" : "no-cache",
-      "x-ms-request-id" : "28e2edf9-b5be-49c6-8da7-f032c52f1997",
-=======
       "x-ms-ratelimit-remaining-subscription-reads" : "10262",
       "StatusCode" : "200",
       "pragma" : "no-cache",
@@ -578,32 +293,15 @@
       "content-type" : "application/json; charset=utf-8",
       "cache-control" : "no-cache",
       "x-ms-request-id" : "9ee63b54-f359-45bf-8f58-e7fbe7a1ac36",
->>>>>>> 846f5853
       "Body" : "{\r\n  \"status\": \"Succeeded\"\r\n}"
     }
   }, {
     "Method" : "GET",
-<<<<<<< HEAD
-    "Uri" : "http://localhost:1234/subscriptions/00000000-0000-0000-0000-000000000000/resourceGroups/javacsmrg98060/providers/Microsoft.Compute/disks/myvm1_mdisk_58d0944298?api-version=2019-07-01",
-=======
     "Uri" : "http://localhost:1234/subscriptions/00000000-0000-0000-0000-000000000000/resourceGroups/javacsmrg72106/providers/Microsoft.Network/publicIPAddresses/pip67909e7f?api-version=2019-06-01",
->>>>>>> 846f5853
-    "Headers" : {
-      "User-Agent" : "azsdk-java-com.azure.resourcemanager.resources.fluentcore.policy/null (1.8.0_221; Windows 10 10.0)"
-    },
-    "Response" : {
-<<<<<<< HEAD
-      "date" : "Mon, 18 May 2020 07:01:05 GMT",
-      "server" : "Microsoft-HTTPAPI/2.0",
-      "content-length" : "810",
-      "expires" : "-1",
-      "x-ms-served-by" : "cf00aa19-e046-40ac-861d-45a82e8cd03f_132229950838493465",
-      "retry-after" : "0",
-      "x-ms-ratelimit-remaining-subscription-reads" : "11973",
-      "StatusCode" : "200",
-      "pragma" : "no-cache",
-      "x-ms-correlation-request-id" : "8d46a65b-4af8-4300-afbe-6c9312281909",
-=======
+    "Headers" : {
+      "User-Agent" : "azsdk-java-com.azure.resourcemanager.resources.fluentcore.policy/null (1.8.0_221; Windows 10 10.0)"
+    },
+    "Response" : {
       "date" : "Thu, 18 Jun 2020 03:50:41 GMT",
       "server" : "Microsoft-HTTPAPI/2.0",
       "content-length" : "759",
@@ -613,22 +311,9 @@
       "StatusCode" : "200",
       "pragma" : "no-cache",
       "x-ms-correlation-request-id" : "4d4ad448-06e3-4a37-8789-690d0b98f7fa",
->>>>>>> 846f5853
       "strict-transport-security" : "max-age=31536000; includeSubDomains",
       "x-ms-arm-service-request-id" : "9296bd77-3b33-4106-a541-c079af717f35",
       "x-content-type-options" : "nosniff",
-<<<<<<< HEAD
-      "x-ms-ratelimit-remaining-resource" : "Microsoft.Compute/LowCostGet3Min;4980,Microsoft.Compute/LowCostGet30Min;39980",
-      "x-ms-routing-request-id" : "SOUTHEASTASIA:20200518T070106Z:8d46a65b-4af8-4300-afbe-6c9312281909",
-      "content-type" : "application/json; charset=utf-8",
-      "cache-control" : "no-cache",
-      "x-ms-request-id" : "07005688-6fcd-4ff6-ba85-3cc6e606e39e",
-      "Body" : "{\r\n  \"name\": \"myvm1_mdisk_58d0944298\",\r\n  \"id\": \"/subscriptions/00000000-0000-0000-0000-000000000000/resourceGroups/javacsmrg98060/providers/Microsoft.Compute/disks/myvm1_mdisk_58d0944298\",\r\n  \"type\": \"Microsoft.Compute/disks\",\r\n  \"location\": \"eastus\",\r\n  \"tags\": {},\r\n  \"sku\": {\r\n    \"name\": \"Standard_LRS\",\r\n    \"tier\": \"Standard\"\r\n  },\r\n  \"properties\": {\r\n    \"creationData\": {\r\n      \"createOption\": \"Empty\"\r\n    },\r\n    \"diskSizeGB\": 150,\r\n    \"diskIOPSReadWrite\": 500,\r\n    \"diskMBpsReadWrite\": 60,\r\n    \"encryption\": {\r\n      \"type\": \"EncryptionAtRestWithPlatformKey\"\r\n    },\r\n    \"timeCreated\": \"2020-05-18T07:00:04.9407765+00:00\",\r\n    \"provisioningState\": \"Succeeded\",\r\n    \"diskState\": \"Unattached\",\r\n    \"diskSizeBytes\": 161061273600,\r\n    \"uniqueId\": \"b7e02c84-81b0-4a4d-8bc1-21113c01702d\"\r\n  }\r\n}"
-    }
-  }, {
-    "Method" : "GET",
-    "Uri" : "http://localhost:1234/subscriptions/00000000-0000-0000-0000-000000000000/resourceGroups/javacsmrg98060/providers/Microsoft.Compute/disks/myvm1_mdisk_b6366667fd?api-version=2019-07-01",
-=======
       "x-ms-routing-request-id" : "SOUTHEASTASIA:20200618T035041Z:4d4ad448-06e3-4a37-8789-690d0b98f7fa",
       "etag" : "W/\"abaf010a-e654-4541-bf8f-54ff14995bab\"",
       "content-type" : "application/json; charset=utf-8",
@@ -639,35 +324,10 @@
   }, {
     "Method" : "GET",
     "Uri" : "http://localhost:1234/subscriptions/00000000-0000-0000-0000-000000000000/providers/Microsoft.Compute/locations/eastus/DiskOperations/27fbaf4f-25e4-4342-98ed-ae0b7069dabf?api-version=2019-11-01",
->>>>>>> 846f5853
-    "Headers" : {
-      "User-Agent" : "azsdk-java-com.azure.resourcemanager.resources.fluentcore.policy/null (1.8.0_221; Windows 10 10.0)"
-    },
-    "Response" : {
-<<<<<<< HEAD
-      "date" : "Mon, 18 May 2020 07:01:05 GMT",
-      "server" : "Microsoft-HTTPAPI/2.0",
-      "content-length" : "810",
-      "expires" : "-1",
-      "x-ms-served-by" : "cf00aa19-e046-40ac-861d-45a82e8cd03f_132229950838493465",
-      "retry-after" : "0",
-      "x-ms-ratelimit-remaining-subscription-reads" : "11980",
-      "StatusCode" : "200",
-      "pragma" : "no-cache",
-      "x-ms-correlation-request-id" : "2ba2b9ac-8346-4be8-aed4-c37ca28dbefe",
-      "strict-transport-security" : "max-age=31536000; includeSubDomains",
-      "x-content-type-options" : "nosniff",
-      "x-ms-ratelimit-remaining-resource" : "Microsoft.Compute/LowCostGet3Min;4978,Microsoft.Compute/LowCostGet30Min;39978",
-      "x-ms-routing-request-id" : "SOUTHEASTASIA:20200518T070106Z:2ba2b9ac-8346-4be8-aed4-c37ca28dbefe",
-      "content-type" : "application/json; charset=utf-8",
-      "cache-control" : "no-cache",
-      "x-ms-request-id" : "aeacdc0c-c891-4207-9daf-28dd798f4a25",
-      "Body" : "{\r\n  \"name\": \"myvm1_mdisk_b6366667fd\",\r\n  \"id\": \"/subscriptions/00000000-0000-0000-0000-000000000000/resourceGroups/javacsmrg98060/providers/Microsoft.Compute/disks/myvm1_mdisk_b6366667fd\",\r\n  \"type\": \"Microsoft.Compute/disks\",\r\n  \"location\": \"eastus\",\r\n  \"tags\": {},\r\n  \"sku\": {\r\n    \"name\": \"Standard_LRS\",\r\n    \"tier\": \"Standard\"\r\n  },\r\n  \"properties\": {\r\n    \"creationData\": {\r\n      \"createOption\": \"Empty\"\r\n    },\r\n    \"diskSizeGB\": 150,\r\n    \"diskIOPSReadWrite\": 500,\r\n    \"diskMBpsReadWrite\": 60,\r\n    \"encryption\": {\r\n      \"type\": \"EncryptionAtRestWithPlatformKey\"\r\n    },\r\n    \"timeCreated\": \"2020-05-18T07:00:05.3626683+00:00\",\r\n    \"provisioningState\": \"Succeeded\",\r\n    \"diskState\": \"Unattached\",\r\n    \"diskSizeBytes\": 161061273600,\r\n    \"uniqueId\": \"4ac77ad1-f6f1-43c2-92dd-70bd6e695b85\"\r\n  }\r\n}"
-    }
-  }, {
-    "Method" : "GET",
-    "Uri" : "http://localhost:1234/subscriptions/00000000-0000-0000-0000-000000000000/resourceGroups/javacsmrg98060/providers/Microsoft.Compute/disks/myvm1_mdisk_c7260946f8?api-version=2019-07-01",
-=======
+    "Headers" : {
+      "User-Agent" : "azsdk-java-com.azure.resourcemanager.resources.fluentcore.policy/null (1.8.0_221; Windows 10 10.0)"
+    },
+    "Response" : {
       "date" : "Thu, 18 Jun 2020 03:50:41 GMT",
       "server" : "Microsoft-HTTPAPI/2.0",
       "content-length" : "1035",
@@ -690,35 +350,10 @@
   }, {
     "Method" : "GET",
     "Uri" : "http://localhost:1234/subscriptions/00000000-0000-0000-0000-000000000000/resourceGroups/javacsmrg72106/providers/Microsoft.Compute/disks/myvm1_mdisk_fa75770187?api-version=2019-11-01",
->>>>>>> 846f5853
-    "Headers" : {
-      "User-Agent" : "azsdk-java-com.azure.resourcemanager.resources.fluentcore.policy/null (1.8.0_221; Windows 10 10.0)"
-    },
-    "Response" : {
-<<<<<<< HEAD
-      "date" : "Mon, 18 May 2020 07:01:07 GMT",
-      "server" : "Microsoft-HTTPAPI/2.0",
-      "content-length" : "810",
-      "expires" : "-1",
-      "x-ms-served-by" : "cf00aa19-e046-40ac-861d-45a82e8cd03f_132229950838493465",
-      "retry-after" : "0",
-      "x-ms-ratelimit-remaining-subscription-reads" : "11967",
-      "StatusCode" : "200",
-      "pragma" : "no-cache",
-      "x-ms-correlation-request-id" : "8064cc99-4ab8-4599-952b-d5e542d989c2",
-      "strict-transport-security" : "max-age=31536000; includeSubDomains",
-      "x-content-type-options" : "nosniff",
-      "x-ms-ratelimit-remaining-resource" : "Microsoft.Compute/LowCostGet3Min;4973,Microsoft.Compute/LowCostGet30Min;39973",
-      "x-ms-routing-request-id" : "SOUTHEASTASIA:20200518T070107Z:8064cc99-4ab8-4599-952b-d5e542d989c2",
-      "content-type" : "application/json; charset=utf-8",
-      "cache-control" : "no-cache",
-      "x-ms-request-id" : "a5bc8cae-38f7-4177-8233-16efd1b1d063",
-      "Body" : "{\r\n  \"name\": \"myvm1_mdisk_c7260946f8\",\r\n  \"id\": \"/subscriptions/00000000-0000-0000-0000-000000000000/resourceGroups/javacsmrg98060/providers/Microsoft.Compute/disks/myvm1_mdisk_c7260946f8\",\r\n  \"type\": \"Microsoft.Compute/disks\",\r\n  \"location\": \"eastus\",\r\n  \"tags\": {},\r\n  \"sku\": {\r\n    \"name\": \"Standard_LRS\",\r\n    \"tier\": \"Standard\"\r\n  },\r\n  \"properties\": {\r\n    \"creationData\": {\r\n      \"createOption\": \"Empty\"\r\n    },\r\n    \"diskSizeGB\": 150,\r\n    \"diskIOPSReadWrite\": 500,\r\n    \"diskMBpsReadWrite\": 60,\r\n    \"encryption\": {\r\n      \"type\": \"EncryptionAtRestWithPlatformKey\"\r\n    },\r\n    \"timeCreated\": \"2020-05-18T07:00:06.5501756+00:00\",\r\n    \"provisioningState\": \"Succeeded\",\r\n    \"diskState\": \"Unattached\",\r\n    \"diskSizeBytes\": 161061273600,\r\n    \"uniqueId\": \"83c3224b-a8c5-4e5b-a2bb-7d529642e1c6\"\r\n  }\r\n}"
-    }
-  }, {
-    "Method" : "GET",
-    "Uri" : "http://localhost:1234/subscriptions/00000000-0000-0000-0000-000000000000/resourceGroups/javacsmrg98060/providers/Microsoft.Network/virtualNetworks/vnet7132691b1a?api-version=2019-06-01",
-=======
+    "Headers" : {
+      "User-Agent" : "azsdk-java-com.azure.resourcemanager.resources.fluentcore.policy/null (1.8.0_221; Windows 10 10.0)"
+    },
+    "Response" : {
       "date" : "Thu, 18 Jun 2020 03:50:40 GMT",
       "server" : "Microsoft-HTTPAPI/2.0",
       "content-length" : "810",
@@ -741,39 +376,15 @@
   }, {
     "Method" : "GET",
     "Uri" : "http://localhost:1234/subscriptions/00000000-0000-0000-0000-000000000000/providers/Microsoft.Network/locations/eastus/operations/639ee64f-b040-41a6-8024-d9d28f310190?api-version=2019-06-01",
->>>>>>> 846f5853
-    "Headers" : {
-      "User-Agent" : "azsdk-java-com.azure.resourcemanager.resources.fluentcore.policy/null (1.8.0_221; Windows 10 10.0)"
-    },
-    "Response" : {
-<<<<<<< HEAD
-      "date" : "Mon, 18 May 2020 07:01:09 GMT",
-=======
+    "Headers" : {
+      "User-Agent" : "azsdk-java-com.azure.resourcemanager.resources.fluentcore.policy/null (1.8.0_221; Windows 10 10.0)"
+    },
+    "Response" : {
       "date" : "Thu, 18 Jun 2020 03:50:43 GMT",
->>>>>>> 846f5853
       "server" : "Microsoft-HTTPAPI/2.0",
       "content-length" : "29",
       "expires" : "-1",
       "retry-after" : "0",
-<<<<<<< HEAD
-      "x-ms-ratelimit-remaining-subscription-reads" : "11977",
-      "StatusCode" : "200",
-      "pragma" : "no-cache",
-      "x-ms-correlation-request-id" : "eb9ed7c1-f146-4b7f-949c-6597b42da203",
-      "strict-transport-security" : "max-age=31536000; includeSubDomains",
-      "x-ms-arm-service-request-id" : "ee7d4871-ad64-45d0-b886-948c55ed0005",
-      "x-content-type-options" : "nosniff",
-      "x-ms-routing-request-id" : "SOUTHEASTASIA:20200518T070109Z:eb9ed7c1-f146-4b7f-949c-6597b42da203",
-      "etag" : "W/\"39b342c3-401e-4331-8817-16209b404024\"",
-      "content-type" : "application/json; charset=utf-8",
-      "cache-control" : "no-cache",
-      "x-ms-request-id" : "3d46a0e2-fbf2-430e-baa5-60ea7dcdf7e6",
-      "Body" : "{\r\n  \"name\": \"vnet7132691b1a\",\r\n  \"id\": \"/subscriptions/00000000-0000-0000-0000-000000000000/resourceGroups/javacsmrg98060/providers/Microsoft.Network/virtualNetworks/vnet7132691b1a\",\r\n  \"etag\": \"W/\\\"39b342c3-401e-4331-8817-16209b404024\\\"\",\r\n  \"type\": \"Microsoft.Network/virtualNetworks\",\r\n  \"location\": \"eastus\",\r\n  \"tags\": {},\r\n  \"properties\": {\r\n    \"provisioningState\": \"Succeeded\",\r\n    \"resourceGuid\": \"70b9d0ba-5d2c-476b-985d-b368c6b43ee3\",\r\n    \"addressSpace\": {\r\n      \"addressPrefixes\": [\r\n        \"10.0.0.0/28\"\r\n      ]\r\n    },\r\n    \"dhcpOptions\": {\r\n      \"dnsServers\": []\r\n    },\r\n    \"subnets\": [\r\n      {\r\n        \"name\": \"subnet1\",\r\n        \"id\": \"/subscriptions/00000000-0000-0000-0000-000000000000/resourceGroups/javacsmrg98060/providers/Microsoft.Network/virtualNetworks/vnet7132691b1a/subnets/subnet1\",\r\n        \"etag\": \"W/\\\"39b342c3-401e-4331-8817-16209b404024\\\"\",\r\n        \"properties\": {\r\n          \"provisioningState\": \"Succeeded\",\r\n          \"addressPrefix\": \"10.0.0.0/28\",\r\n          \"delegations\": [],\r\n          \"privateEndpointNetworkPolicies\": \"Enabled\",\r\n          \"privateLinkServiceNetworkPolicies\": \"Enabled\"\r\n        },\r\n        \"type\": \"Microsoft.Network/virtualNetworks/subnets\"\r\n      }\r\n    ],\r\n    \"virtualNetworkPeerings\": [],\r\n    \"enableDdosProtection\": false,\r\n    \"enableVmProtection\": false\r\n  }\r\n}"
-    }
-  }, {
-    "Method" : "GET",
-    "Uri" : "http://localhost:1234/subscriptions/00000000-0000-0000-0000-000000000000/resourceGroups/javacsmrg98060/providers/Microsoft.Network/publicIPAddresses/pip7725161b?api-version=2019-06-01",
-=======
       "x-ms-ratelimit-remaining-subscription-reads" : "9143",
       "StatusCode" : "200",
       "pragma" : "no-cache",
@@ -790,45 +401,15 @@
   }, {
     "Method" : "GET",
     "Uri" : "http://localhost:1234/subscriptions/00000000-0000-0000-0000-000000000000/resourceGroups/javacsmrg72106/providers/Microsoft.Network/virtualNetworks/vnet83528cf4a5?api-version=2019-06-01",
->>>>>>> 846f5853
-    "Headers" : {
-      "User-Agent" : "azsdk-java-com.azure.resourcemanager.resources.fluentcore.policy/null (1.8.0_221; Windows 10 10.0)"
-    },
-    "Response" : {
-<<<<<<< HEAD
-      "date" : "Mon, 18 May 2020 07:01:09 GMT",
-=======
+    "Headers" : {
+      "User-Agent" : "azsdk-java-com.azure.resourcemanager.resources.fluentcore.policy/null (1.8.0_221; Windows 10 10.0)"
+    },
+    "Response" : {
       "date" : "Thu, 18 Jun 2020 03:50:43 GMT",
->>>>>>> 846f5853
       "server" : "Microsoft-HTTPAPI/2.0",
       "content-length" : "1344",
       "expires" : "-1",
       "retry-after" : "0",
-<<<<<<< HEAD
-      "x-ms-ratelimit-remaining-subscription-reads" : "11975",
-      "StatusCode" : "200",
-      "pragma" : "no-cache",
-      "x-ms-correlation-request-id" : "cee907d4-c364-4c26-beaa-d861dcf32a37",
-      "strict-transport-security" : "max-age=31536000; includeSubDomains",
-      "x-ms-arm-service-request-id" : "ae9d1a4c-aa01-45b0-9aa3-c73a61542f65",
-      "x-content-type-options" : "nosniff",
-      "x-ms-routing-request-id" : "SOUTHEASTASIA:20200518T070110Z:cee907d4-c364-4c26-beaa-d861dcf32a37",
-      "etag" : "W/\"c2c49255-2985-4ec8-b21f-840990097da9\"",
-      "content-type" : "application/json; charset=utf-8",
-      "cache-control" : "no-cache",
-      "x-ms-request-id" : "28e5c83d-faca-4037-85f5-bb54e5c479f8",
-      "Body" : "{\r\n  \"name\": \"pip7725161b\",\r\n  \"id\": \"/subscriptions/00000000-0000-0000-0000-000000000000/resourceGroups/javacsmrg98060/providers/Microsoft.Network/publicIPAddresses/pip7725161b\",\r\n  \"etag\": \"W/\\\"c2c49255-2985-4ec8-b21f-840990097da9\\\"\",\r\n  \"location\": \"eastus\",\r\n  \"tags\": {},\r\n  \"properties\": {\r\n    \"provisioningState\": \"Succeeded\",\r\n    \"resourceGuid\": \"ee93d28d-9871-47bc-a7ad-d1d43769e91e\",\r\n    \"publicIPAddressVersion\": \"IPv4\",\r\n    \"publicIPAllocationMethod\": \"Dynamic\",\r\n    \"idleTimeoutInMinutes\": 4,\r\n    \"dnsSettings\": {\r\n      \"domainNameLabel\": \"pipdaa68441df85\",\r\n      \"fqdn\": \"pipdaa68441df85.eastus.cloudapp.azure.com\"\r\n    },\r\n    \"ipTags\": []\r\n  },\r\n  \"type\": \"Microsoft.Network/publicIPAddresses\",\r\n  \"sku\": {\r\n    \"name\": \"Basic\"\r\n  }\r\n}"
-    }
-  }, {
-    "Method" : "PUT",
-    "Uri" : "http://localhost:1234/subscriptions/00000000-0000-0000-0000-000000000000/resourceGroups/javacsmrg98060/providers/Microsoft.Network/networkInterfaces/nicmyvm1b9202535a9?api-version=2019-06-01",
-    "Headers" : {
-      "User-Agent" : "azsdk-java-com.azure.management.network/2.0.0 (1.8.0_221; Windows 10 10.0)",
-      "Content-Type" : "application/json"
-    },
-    "Response" : {
-      "date" : "Mon, 18 May 2020 07:01:16 GMT",
-=======
       "x-ms-ratelimit-remaining-subscription-reads" : "10291",
       "StatusCode" : "200",
       "pragma" : "no-cache",
@@ -852,31 +433,10 @@
     },
     "Response" : {
       "date" : "Thu, 18 Jun 2020 03:50:51 GMT",
->>>>>>> 846f5853
       "server" : "Microsoft-HTTPAPI/2.0",
       "azure-asyncnotification" : "Enabled",
       "content-length" : "1854",
       "expires" : "-1",
-<<<<<<< HEAD
-      "x-ms-ratelimit-remaining-subscription-writes" : "1191",
-      "retry-after" : "0",
-      "StatusCode" : "201",
-      "pragma" : "no-cache",
-      "x-ms-correlation-request-id" : "d1113f5a-cca8-4e6d-9e92-e9ae631154ac",
-      "strict-transport-security" : "max-age=31536000; includeSubDomains",
-      "x-ms-arm-service-request-id" : "3387fafd-9cc8-4fe9-867f-8b6cf9075da2",
-      "x-content-type-options" : "nosniff",
-      "x-ms-routing-request-id" : "SOUTHEASTASIA:20200518T070117Z:d1113f5a-cca8-4e6d-9e92-e9ae631154ac",
-      "content-type" : "application/json; charset=utf-8",
-      "cache-control" : "no-cache",
-      "x-ms-request-id" : "02665e7b-3129-4ca8-9f22-68855c8b0726",
-      "Body" : "{\r\n  \"name\": \"nicmyvm1b9202535a9\",\r\n  \"id\": \"/subscriptions/00000000-0000-0000-0000-000000000000/resourceGroups/javacsmrg98060/providers/Microsoft.Network/networkInterfaces/nicmyvm1b9202535a9\",\r\n  \"etag\": \"W/\\\"fa5a5e87-fb98-49ce-b53b-72ab183b2b78\\\"\",\r\n  \"location\": \"eastus\",\r\n  \"tags\": {},\r\n  \"properties\": {\r\n    \"provisioningState\": \"Succeeded\",\r\n    \"resourceGuid\": \"e5aad4bc-216c-42ad-880a-08e7b7fd5d96\",\r\n    \"ipConfigurations\": [\r\n      {\r\n        \"name\": \"primary\",\r\n        \"id\": \"/subscriptions/00000000-0000-0000-0000-000000000000/resourceGroups/javacsmrg98060/providers/Microsoft.Network/networkInterfaces/nicmyvm1b9202535a9/ipConfigurations/primary\",\r\n        \"etag\": \"W/\\\"fa5a5e87-fb98-49ce-b53b-72ab183b2b78\\\"\",\r\n        \"type\": \"Microsoft.Network/networkInterfaces/ipConfigurations\",\r\n        \"properties\": {\r\n          \"provisioningState\": \"Succeeded\",\r\n          \"privateIPAddress\": \"10.0.0.4\",\r\n          \"privateIPAllocationMethod\": \"Dynamic\",\r\n          \"publicIPAddress\": {\r\n            \"id\": \"/subscriptions/00000000-0000-0000-0000-000000000000/resourceGroups/javacsmrg98060/providers/Microsoft.Network/publicIPAddresses/pip7725161b\"\r\n          },\r\n          \"subnet\": {\r\n            \"id\": \"/subscriptions/00000000-0000-0000-0000-000000000000/resourceGroups/javacsmrg98060/providers/Microsoft.Network/virtualNetworks/vnet7132691b1a/subnets/subnet1\"\r\n          },\r\n          \"primary\": true,\r\n          \"privateIPAddressVersion\": \"IPv4\"\r\n        }\r\n      }\r\n    ],\r\n    \"dnsSettings\": {\r\n      \"dnsServers\": [],\r\n      \"appliedDnsServers\": [],\r\n      \"internalDomainNameSuffix\": \"xlils2bmlvvupgc3wnumnnb42d.bx.internal.cloudapp.net\"\r\n    },\r\n    \"enableAcceleratedNetworking\": false,\r\n    \"enableIPForwarding\": false,\r\n    \"hostedWorkloads\": [],\r\n    \"tapConfigurations\": []\r\n  },\r\n  \"type\": \"Microsoft.Network/networkInterfaces\"\r\n}",
-      "azure-asyncoperation" : "http://localhost:1234/subscriptions/00000000-0000-0000-0000-000000000000/providers/Microsoft.Network/locations/eastus/operations/02665e7b-3129-4ca8-9f22-68855c8b0726?api-version=2019-06-01"
-    }
-  }, {
-    "Method" : "GET",
-    "Uri" : "http://localhost:1234/subscriptions/00000000-0000-0000-0000-000000000000/providers/Microsoft.Network/locations/eastus/operations/02665e7b-3129-4ca8-9f22-68855c8b0726?api-version=2019-06-01",
-=======
       "x-ms-ratelimit-remaining-subscription-writes" : "1154",
       "retry-after" : "0",
       "StatusCode" : "201",
@@ -895,33 +455,15 @@
   }, {
     "Method" : "GET",
     "Uri" : "http://localhost:1234/subscriptions/00000000-0000-0000-0000-000000000000/providers/Microsoft.Network/locations/eastus/operations/f6a95765-cb21-4934-82ed-987914a58bc8?api-version=2019-06-01",
->>>>>>> 846f5853
-    "Headers" : {
-      "User-Agent" : "azsdk-java-com.azure.resourcemanager.resources.fluentcore.policy/null (1.8.0_221; Windows 10 10.0)"
-    },
-    "Response" : {
-<<<<<<< HEAD
-      "date" : "Mon, 18 May 2020 07:01:47 GMT",
-=======
+    "Headers" : {
+      "User-Agent" : "azsdk-java-com.azure.resourcemanager.resources.fluentcore.policy/null (1.8.0_221; Windows 10 10.0)"
+    },
+    "Response" : {
       "date" : "Thu, 18 Jun 2020 03:51:22 GMT",
->>>>>>> 846f5853
       "server" : "Microsoft-HTTPAPI/2.0",
       "content-length" : "29",
       "expires" : "-1",
       "retry-after" : "0",
-<<<<<<< HEAD
-      "x-ms-ratelimit-remaining-subscription-reads" : "11992",
-      "StatusCode" : "200",
-      "pragma" : "no-cache",
-      "x-ms-correlation-request-id" : "f7a3af19-4185-4b5b-b546-101901954181",
-      "strict-transport-security" : "max-age=31536000; includeSubDomains",
-      "x-ms-arm-service-request-id" : "cd1bca53-95fc-43dc-bc6a-87ef26843028",
-      "x-content-type-options" : "nosniff",
-      "x-ms-routing-request-id" : "SOUTHEASTASIA:20200518T070148Z:f7a3af19-4185-4b5b-b546-101901954181",
-      "content-type" : "application/json; charset=utf-8",
-      "cache-control" : "no-cache",
-      "x-ms-request-id" : "6b13a76b-7781-43af-bd60-d51d6894e4fc",
-=======
       "x-ms-ratelimit-remaining-subscription-reads" : "10276",
       "StatusCode" : "200",
       "pragma" : "no-cache",
@@ -933,54 +475,20 @@
       "content-type" : "application/json; charset=utf-8",
       "cache-control" : "no-cache",
       "x-ms-request-id" : "4a8ab6ca-09ab-4358-b779-1f9ee707de2b",
->>>>>>> 846f5853
       "Body" : "{\r\n  \"status\": \"Succeeded\"\r\n}"
     }
   }, {
     "Method" : "GET",
-<<<<<<< HEAD
-    "Uri" : "http://localhost:1234/subscriptions/00000000-0000-0000-0000-000000000000/resourceGroups/javacsmrg98060/providers/Microsoft.Network/networkInterfaces/nicmyvm1b9202535a9?api-version=2019-06-01",
-=======
     "Uri" : "http://localhost:1234/subscriptions/00000000-0000-0000-0000-000000000000/resourceGroups/javacsmrg72106/providers/Microsoft.Network/networkInterfaces/nicmyvm18c004449cd?api-version=2019-06-01",
->>>>>>> 846f5853
-    "Headers" : {
-      "User-Agent" : "azsdk-java-com.azure.resourcemanager.resources.fluentcore.policy/null (1.8.0_221; Windows 10 10.0)"
-    },
-    "Response" : {
-<<<<<<< HEAD
-      "date" : "Mon, 18 May 2020 07:02:18 GMT",
-=======
+    "Headers" : {
+      "User-Agent" : "azsdk-java-com.azure.resourcemanager.resources.fluentcore.policy/null (1.8.0_221; Windows 10 10.0)"
+    },
+    "Response" : {
       "date" : "Thu, 18 Jun 2020 03:51:22 GMT",
->>>>>>> 846f5853
       "server" : "Microsoft-HTTPAPI/2.0",
       "content-length" : "1854",
       "expires" : "-1",
       "retry-after" : "0",
-<<<<<<< HEAD
-      "x-ms-ratelimit-remaining-subscription-reads" : "11966",
-      "StatusCode" : "200",
-      "pragma" : "no-cache",
-      "x-ms-correlation-request-id" : "4e7dfb55-e49e-4efc-9a0b-368fe1b802f0",
-      "strict-transport-security" : "max-age=31536000; includeSubDomains",
-      "x-ms-arm-service-request-id" : "e3cf9b8e-9753-4ce2-8d25-696b187e89fa",
-      "x-content-type-options" : "nosniff",
-      "x-ms-routing-request-id" : "SOUTHEASTASIA:20200518T070219Z:4e7dfb55-e49e-4efc-9a0b-368fe1b802f0",
-      "etag" : "W/\"fa5a5e87-fb98-49ce-b53b-72ab183b2b78\"",
-      "content-type" : "application/json; charset=utf-8",
-      "cache-control" : "no-cache",
-      "x-ms-request-id" : "7e71a3bb-5aea-4d9b-9880-86e7a35e3faf",
-      "Body" : "{\r\n  \"name\": \"nicmyvm1b9202535a9\",\r\n  \"id\": \"/subscriptions/00000000-0000-0000-0000-000000000000/resourceGroups/javacsmrg98060/providers/Microsoft.Network/networkInterfaces/nicmyvm1b9202535a9\",\r\n  \"etag\": \"W/\\\"fa5a5e87-fb98-49ce-b53b-72ab183b2b78\\\"\",\r\n  \"location\": \"eastus\",\r\n  \"tags\": {},\r\n  \"properties\": {\r\n    \"provisioningState\": \"Succeeded\",\r\n    \"resourceGuid\": \"e5aad4bc-216c-42ad-880a-08e7b7fd5d96\",\r\n    \"ipConfigurations\": [\r\n      {\r\n        \"name\": \"primary\",\r\n        \"id\": \"/subscriptions/00000000-0000-0000-0000-000000000000/resourceGroups/javacsmrg98060/providers/Microsoft.Network/networkInterfaces/nicmyvm1b9202535a9/ipConfigurations/primary\",\r\n        \"etag\": \"W/\\\"fa5a5e87-fb98-49ce-b53b-72ab183b2b78\\\"\",\r\n        \"type\": \"Microsoft.Network/networkInterfaces/ipConfigurations\",\r\n        \"properties\": {\r\n          \"provisioningState\": \"Succeeded\",\r\n          \"privateIPAddress\": \"10.0.0.4\",\r\n          \"privateIPAllocationMethod\": \"Dynamic\",\r\n          \"publicIPAddress\": {\r\n            \"id\": \"/subscriptions/00000000-0000-0000-0000-000000000000/resourceGroups/javacsmrg98060/providers/Microsoft.Network/publicIPAddresses/pip7725161b\"\r\n          },\r\n          \"subnet\": {\r\n            \"id\": \"/subscriptions/00000000-0000-0000-0000-000000000000/resourceGroups/javacsmrg98060/providers/Microsoft.Network/virtualNetworks/vnet7132691b1a/subnets/subnet1\"\r\n          },\r\n          \"primary\": true,\r\n          \"privateIPAddressVersion\": \"IPv4\"\r\n        }\r\n      }\r\n    ],\r\n    \"dnsSettings\": {\r\n      \"dnsServers\": [],\r\n      \"appliedDnsServers\": [],\r\n      \"internalDomainNameSuffix\": \"xlils2bmlvvupgc3wnumnnb42d.bx.internal.cloudapp.net\"\r\n    },\r\n    \"enableAcceleratedNetworking\": false,\r\n    \"enableIPForwarding\": false,\r\n    \"hostedWorkloads\": [],\r\n    \"tapConfigurations\": []\r\n  },\r\n  \"type\": \"Microsoft.Network/networkInterfaces\"\r\n}"
-    }
-  }, {
-    "Method" : "PUT",
-    "Uri" : "http://localhost:1234/subscriptions/00000000-0000-0000-0000-000000000000/resourceGroups/javacsmrg98060/providers/Microsoft.Compute/virtualMachines/myvm1?api-version=2019-03-01",
-    "Headers" : {
-      "User-Agent" : "azsdk-java-com.azure.management.compute/2.0.0 (1.8.0_221; Windows 10 10.0)",
-      "Content-Type" : "application/json"
-    },
-    "Response" : {
-      "date" : "Mon, 18 May 2020 07:02:26 GMT",
-=======
       "x-ms-ratelimit-remaining-subscription-reads" : "9676",
       "StatusCode" : "200",
       "pragma" : "no-cache",
@@ -1004,31 +512,10 @@
     },
     "Response" : {
       "date" : "Thu, 18 Jun 2020 03:51:29 GMT",
->>>>>>> 846f5853
       "server" : "Microsoft-HTTPAPI/2.0",
       "azure-asyncnotification" : "Enabled",
       "content-length" : "3468",
       "expires" : "-1",
-<<<<<<< HEAD
-      "x-ms-ratelimit-remaining-subscription-writes" : "1190",
-      "retry-after" : "0",
-      "StatusCode" : "201",
-      "pragma" : "no-cache",
-      "x-ms-correlation-request-id" : "75880f1f-40fb-487e-8b1c-0375b89fc885",
-      "strict-transport-security" : "max-age=31536000; includeSubDomains",
-      "x-content-type-options" : "nosniff",
-      "x-ms-ratelimit-remaining-resource" : "Microsoft.Compute/PutVM3Min;234,Microsoft.Compute/PutVM30Min;1194",
-      "x-ms-routing-request-id" : "SOUTHEASTASIA:20200518T070227Z:75880f1f-40fb-487e-8b1c-0375b89fc885",
-      "content-type" : "application/json; charset=utf-8",
-      "cache-control" : "no-cache",
-      "x-ms-request-id" : "c04f2e55-53ad-4f86-ae6a-658d18505088",
-      "Body" : "{\r\n  \"name\": \"myvm1\",\r\n  \"id\": \"/subscriptions/00000000-0000-0000-0000-000000000000/resourceGroups/javacsmrg98060/providers/Microsoft.Compute/virtualMachines/myvm1\",\r\n  \"type\": \"Microsoft.Compute/virtualMachines\",\r\n  \"location\": \"eastus\",\r\n  \"tags\": {},\r\n  \"properties\": {\r\n    \"vmId\": \"2ea0d43f-0ac2-45db-92d6-4d40b8bc9d0f\",\r\n    \"hardwareProfile\": {\r\n      \"vmSize\": \"Standard_D5_v2\"\r\n    },\r\n    \"storageProfile\": {\r\n      \"imageReference\": {\r\n        \"publisher\": \"Canonical\",\r\n        \"offer\": \"UbuntuServer\",\r\n        \"sku\": \"16.04.0-LTS\",\r\n        \"version\": \"latest\"\r\n      },\r\n      \"osDisk\": {\r\n        \"osType\": \"Linux\",\r\n        \"createOption\": \"FromImage\",\r\n        \"caching\": \"ReadWrite\",\r\n        \"managedDisk\": {\r\n          \"storageAccountType\": \"Standard_LRS\"\r\n        },\r\n        \"diskSizeGB\": 30\r\n      },\r\n      \"dataDisks\": [\r\n        {\r\n          \"lun\": 0,\r\n          \"name\": \"myvm1_mdisk_c7260946f8\",\r\n          \"createOption\": \"Attach\",\r\n          \"caching\": \"ReadWrite\",\r\n          \"managedDisk\": {\r\n            \"storageAccountType\": \"Standard_LRS\",\r\n            \"id\": \"/subscriptions/00000000-0000-0000-0000-000000000000/resourceGroups/javacsmrg98060/providers/Microsoft.Compute/disks/myvm1_mdisk_c7260946f8\"\r\n          },\r\n          \"diskSizeGB\": 150,\r\n          \"toBeDetached\": false\r\n        },\r\n        {\r\n          \"lun\": 3,\r\n          \"name\": \"myvm1_mdisk_58d0944298\",\r\n          \"createOption\": \"Attach\",\r\n          \"caching\": \"None\",\r\n          \"managedDisk\": {\r\n            \"storageAccountType\": \"Standard_LRS\",\r\n            \"id\": \"/subscriptions/00000000-0000-0000-0000-000000000000/resourceGroups/javacsmrg98060/providers/Microsoft.Compute/disks/myvm1_mdisk_58d0944298\"\r\n          },\r\n          \"diskSizeGB\": 150,\r\n          \"toBeDetached\": false\r\n        },\r\n        {\r\n          \"lun\": 2,\r\n          \"name\": \"myvm1_mdisk_b6366667fd\",\r\n          \"createOption\": \"Attach\",\r\n          \"caching\": \"None\",\r\n          \"managedDisk\": {\r\n            \"storageAccountType\": \"Standard_LRS\",\r\n            \"id\": \"/subscriptions/00000000-0000-0000-0000-000000000000/resourceGroups/javacsmrg98060/providers/Microsoft.Compute/disks/myvm1_mdisk_b6366667fd\"\r\n          },\r\n          \"diskSizeGB\": 150,\r\n          \"toBeDetached\": false\r\n        },\r\n        {\r\n          \"lun\": 4,\r\n          \"createOption\": \"Empty\",\r\n          \"caching\": \"ReadWrite\",\r\n          \"managedDisk\": {\r\n            \"storageAccountType\": \"Standard_LRS\"\r\n          },\r\n          \"diskSizeGB\": 100,\r\n          \"toBeDetached\": false\r\n        },\r\n        {\r\n          \"lun\": 1,\r\n          \"createOption\": \"Empty\",\r\n          \"caching\": \"ReadOnly\",\r\n          \"managedDisk\": {\r\n            \"storageAccountType\": \"Standard_LRS\"\r\n          },\r\n          \"diskSizeGB\": 100,\r\n          \"toBeDetached\": false\r\n        }\r\n      ]\r\n    },\r\n    \"osProfile\": {\r\n      \"computerName\": \"myvm1\",\r\n      \"adminUsername\": \"juser\",\r\n      \"linuxConfiguration\": {\r\n        \"disablePasswordAuthentication\": false,\r\n        \"provisionVMAgent\": true\r\n      },\r\n      \"secrets\": [],\r\n      \"allowExtensionOperations\": true,\r\n      \"requireGuestProvisionSignal\": true\r\n    },\r\n    \"networkProfile\": {\"networkInterfaces\":[{\"id\":\"/subscriptions/00000000-0000-0000-0000-000000000000/resourceGroups/javacsmrg98060/providers/Microsoft.Network/networkInterfaces/nicmyvm1b9202535a9\",\"properties\":{\"primary\":true}}]},\r\n    \"provisioningState\": \"Creating\"\r\n  }\r\n}",
-      "azure-asyncoperation" : "http://localhost:1234/subscriptions/00000000-0000-0000-0000-000000000000/providers/Microsoft.Compute/locations/eastus/operations/c04f2e55-53ad-4f86-ae6a-658d18505088?api-version=2019-03-01"
-    }
-  }, {
-    "Method" : "GET",
-    "Uri" : "http://localhost:1234/subscriptions/00000000-0000-0000-0000-000000000000/providers/Microsoft.Compute/locations/eastus/operations/c04f2e55-53ad-4f86-ae6a-658d18505088?api-version=2019-03-01",
-=======
       "x-ms-ratelimit-remaining-subscription-writes" : "1168",
       "retry-after" : "0",
       "StatusCode" : "201",
@@ -1072,38 +559,15 @@
   }, {
     "Method" : "GET",
     "Uri" : "http://localhost:1234/subscriptions/00000000-0000-0000-0000-000000000000/providers/Microsoft.Compute/locations/eastus/operations/277da40d-0cee-4950-b249-6b1504555bd4?api-version=2019-12-01",
->>>>>>> 846f5853
-    "Headers" : {
-      "User-Agent" : "azsdk-java-com.azure.resourcemanager.resources.fluentcore.policy/null (1.8.0_221; Windows 10 10.0)"
-    },
-    "Response" : {
-<<<<<<< HEAD
-      "date" : "Mon, 18 May 2020 07:02:57 GMT",
-=======
+    "Headers" : {
+      "User-Agent" : "azsdk-java-com.azure.resourcemanager.resources.fluentcore.policy/null (1.8.0_221; Windows 10 10.0)"
+    },
+    "Response" : {
       "date" : "Thu, 18 Jun 2020 03:51:50 GMT",
->>>>>>> 846f5853
       "server" : "Microsoft-HTTPAPI/2.0",
       "content-length" : "134",
       "expires" : "-1",
       "retry-after" : "0",
-<<<<<<< HEAD
-      "x-ms-ratelimit-remaining-subscription-reads" : "11988",
-      "StatusCode" : "200",
-      "pragma" : "no-cache",
-      "x-ms-correlation-request-id" : "6299c402-f069-4ae6-8f27-ff2e93e99b9e",
-      "strict-transport-security" : "max-age=31536000; includeSubDomains",
-      "x-content-type-options" : "nosniff",
-      "x-ms-ratelimit-remaining-resource" : "Microsoft.Compute/GetOperation3Min;14995,Microsoft.Compute/GetOperation30Min;29995",
-      "x-ms-routing-request-id" : "SOUTHEASTASIA:20200518T070257Z:6299c402-f069-4ae6-8f27-ff2e93e99b9e",
-      "content-type" : "application/json; charset=utf-8",
-      "cache-control" : "no-cache",
-      "x-ms-request-id" : "68139e47-e823-46c3-9d0a-262224b0066f",
-      "Body" : "{\r\n  \"startTime\": \"2020-05-18T07:02:25.4354033+00:00\",\r\n  \"status\": \"InProgress\",\r\n  \"name\": \"c04f2e55-53ad-4f86-ae6a-658d18505088\"\r\n}"
-    }
-  }, {
-    "Method" : "GET",
-    "Uri" : "http://localhost:1234/subscriptions/00000000-0000-0000-0000-000000000000/providers/Microsoft.Compute/locations/eastus/operations/c04f2e55-53ad-4f86-ae6a-658d18505088?api-version=2019-03-01",
-=======
       "x-ms-ratelimit-remaining-subscription-reads" : "7965",
       "StatusCode" : "200",
       "pragma" : "no-cache",
@@ -1145,14 +609,10 @@
   }, {
     "Method" : "GET",
     "Uri" : "http://localhost:1234/subscriptions/00000000-0000-0000-0000-000000000000/providers/Microsoft.Compute/locations/eastus/operations/277da40d-0cee-4950-b249-6b1504555bd4?api-version=2019-12-01",
->>>>>>> 846f5853
-    "Headers" : {
-      "User-Agent" : "azsdk-java-com.azure.resourcemanager.resources.fluentcore.policy/null (1.8.0_221; Windows 10 10.0)"
-    },
-    "Response" : {
-<<<<<<< HEAD
-      "date" : "Mon, 18 May 2020 07:03:27 GMT",
-=======
+    "Headers" : {
+      "User-Agent" : "azsdk-java-com.azure.resourcemanager.resources.fluentcore.policy/null (1.8.0_221; Windows 10 10.0)"
+    },
+    "Response" : {
       "date" : "Thu, 18 Jun 2020 03:52:11 GMT",
       "server" : "Microsoft-HTTPAPI/2.0",
       "content-length" : "134",
@@ -1179,29 +639,10 @@
     },
     "Response" : {
       "date" : "Thu, 18 Jun 2020 03:52:21 GMT",
->>>>>>> 846f5853
       "server" : "Microsoft-HTTPAPI/2.0",
       "content-length" : "184",
       "expires" : "-1",
       "retry-after" : "0",
-<<<<<<< HEAD
-      "x-ms-ratelimit-remaining-subscription-reads" : "11982",
-      "StatusCode" : "200",
-      "pragma" : "no-cache",
-      "x-ms-correlation-request-id" : "8ad2e53b-744f-41ca-8ca8-9ccb70f2440b",
-      "strict-transport-security" : "max-age=31536000; includeSubDomains",
-      "x-content-type-options" : "nosniff",
-      "x-ms-ratelimit-remaining-resource" : "Microsoft.Compute/GetOperation3Min;14989,Microsoft.Compute/GetOperation30Min;29989",
-      "x-ms-routing-request-id" : "SOUTHEASTASIA:20200518T070328Z:8ad2e53b-744f-41ca-8ca8-9ccb70f2440b",
-      "content-type" : "application/json; charset=utf-8",
-      "cache-control" : "no-cache",
-      "x-ms-request-id" : "7500cba1-7dde-48c9-88af-9e1cd9aa4a00",
-      "Body" : "{\r\n  \"startTime\": \"2020-05-18T07:02:25.4354033+00:00\",\r\n  \"endTime\": \"2020-05-18T07:03:25.6231878+00:00\",\r\n  \"status\": \"Succeeded\",\r\n  \"name\": \"c04f2e55-53ad-4f86-ae6a-658d18505088\"\r\n}"
-    }
-  }, {
-    "Method" : "GET",
-    "Uri" : "http://localhost:1234/subscriptions/00000000-0000-0000-0000-000000000000/resourceGroups/javacsmrg98060/providers/Microsoft.Compute/virtualMachines/myvm1?api-version=2019-03-01",
-=======
       "x-ms-ratelimit-remaining-subscription-reads" : "8519",
       "StatusCode" : "200",
       "pragma" : "no-cache",
@@ -1218,44 +659,15 @@
   }, {
     "Method" : "GET",
     "Uri" : "http://localhost:1234/subscriptions/00000000-0000-0000-0000-000000000000/resourceGroups/javacsmrg72106/providers/Microsoft.Compute/virtualMachines/myvm1?api-version=2019-12-01",
->>>>>>> 846f5853
-    "Headers" : {
-      "User-Agent" : "azsdk-java-com.azure.resourcemanager.resources.fluentcore.policy/null (1.8.0_221; Windows 10 10.0)"
-    },
-    "Response" : {
-<<<<<<< HEAD
-      "date" : "Mon, 18 May 2020 07:03:58 GMT",
-=======
+    "Headers" : {
+      "User-Agent" : "azsdk-java-com.azure.resourcemanager.resources.fluentcore.policy/null (1.8.0_221; Windows 10 10.0)"
+    },
+    "Response" : {
       "date" : "Thu, 18 Jun 2020 03:52:22 GMT",
->>>>>>> 846f5853
       "server" : "Microsoft-HTTPAPI/2.0",
       "content-length" : "4221",
       "expires" : "-1",
       "retry-after" : "0",
-<<<<<<< HEAD
-      "x-ms-ratelimit-remaining-subscription-reads" : "11993",
-      "StatusCode" : "200",
-      "pragma" : "no-cache",
-      "x-ms-correlation-request-id" : "5a793ee0-7037-427a-b031-d40e530af841",
-      "strict-transport-security" : "max-age=31536000; includeSubDomains",
-      "x-content-type-options" : "nosniff",
-      "x-ms-ratelimit-remaining-resource" : "Microsoft.Compute/LowCostGet3Min;3987,Microsoft.Compute/LowCostGet30Min;31987",
-      "x-ms-routing-request-id" : "SOUTHEASTASIA:20200518T070358Z:5a793ee0-7037-427a-b031-d40e530af841",
-      "content-type" : "application/json; charset=utf-8",
-      "cache-control" : "no-cache",
-      "x-ms-request-id" : "cd5fd102-2912-4311-906e-beaf0b2fab30",
-      "Body" : "{\r\n  \"name\": \"myvm1\",\r\n  \"id\": \"/subscriptions/00000000-0000-0000-0000-000000000000/resourceGroups/javacsmrg98060/providers/Microsoft.Compute/virtualMachines/myvm1\",\r\n  \"type\": \"Microsoft.Compute/virtualMachines\",\r\n  \"location\": \"eastus\",\r\n  \"tags\": {},\r\n  \"properties\": {\r\n    \"vmId\": \"2ea0d43f-0ac2-45db-92d6-4d40b8bc9d0f\",\r\n    \"hardwareProfile\": {\r\n      \"vmSize\": \"Standard_D5_v2\"\r\n    },\r\n    \"storageProfile\": {\r\n      \"imageReference\": {\r\n        \"publisher\": \"Canonical\",\r\n        \"offer\": \"UbuntuServer\",\r\n        \"sku\": \"16.04.0-LTS\",\r\n        \"version\": \"latest\"\r\n      },\r\n      \"osDisk\": {\r\n        \"osType\": \"Linux\",\r\n        \"name\": \"myvm1_OsDisk_1_ad2c3461ad7242728a9e52c8d4cef6de\",\r\n        \"createOption\": \"FromImage\",\r\n        \"caching\": \"ReadWrite\",\r\n        \"managedDisk\": {\r\n          \"storageAccountType\": \"Standard_LRS\",\r\n          \"id\": \"/subscriptions/00000000-0000-0000-0000-000000000000/resourceGroups/JAVACSMRG98060/providers/Microsoft.Compute/disks/myvm1_OsDisk_1_ad2c3461ad7242728a9e52c8d4cef6de\"\r\n        },\r\n        \"diskSizeGB\": 30\r\n      },\r\n      \"dataDisks\": [\r\n        {\r\n          \"lun\": 0,\r\n          \"name\": \"myvm1_mdisk_c7260946f8\",\r\n          \"createOption\": \"Attach\",\r\n          \"caching\": \"ReadWrite\",\r\n          \"managedDisk\": {\r\n            \"storageAccountType\": \"Standard_LRS\",\r\n            \"id\": \"/subscriptions/00000000-0000-0000-0000-000000000000/resourceGroups/javacsmrg98060/providers/Microsoft.Compute/disks/myvm1_mdisk_c7260946f8\"\r\n          },\r\n          \"diskSizeGB\": 150,\r\n          \"toBeDetached\": false\r\n        },\r\n        {\r\n          \"lun\": 3,\r\n          \"name\": \"myvm1_mdisk_58d0944298\",\r\n          \"createOption\": \"Attach\",\r\n          \"caching\": \"None\",\r\n          \"managedDisk\": {\r\n            \"storageAccountType\": \"Standard_LRS\",\r\n            \"id\": \"/subscriptions/00000000-0000-0000-0000-000000000000/resourceGroups/javacsmrg98060/providers/Microsoft.Compute/disks/myvm1_mdisk_58d0944298\"\r\n          },\r\n          \"diskSizeGB\": 150,\r\n          \"toBeDetached\": false\r\n        },\r\n        {\r\n          \"lun\": 2,\r\n          \"name\": \"myvm1_mdisk_b6366667fd\",\r\n          \"createOption\": \"Attach\",\r\n          \"caching\": \"None\",\r\n          \"managedDisk\": {\r\n            \"storageAccountType\": \"Standard_LRS\",\r\n            \"id\": \"/subscriptions/00000000-0000-0000-0000-000000000000/resourceGroups/javacsmrg98060/providers/Microsoft.Compute/disks/myvm1_mdisk_b6366667fd\"\r\n          },\r\n          \"diskSizeGB\": 150,\r\n          \"toBeDetached\": false\r\n        },\r\n        {\r\n          \"lun\": 4,\r\n          \"name\": \"myvm1_disk5_0fd078705a504aeab8c512cf6c098598\",\r\n          \"createOption\": \"Empty\",\r\n          \"caching\": \"ReadWrite\",\r\n          \"managedDisk\": {\r\n            \"storageAccountType\": \"Standard_LRS\",\r\n            \"id\": \"/subscriptions/00000000-0000-0000-0000-000000000000/resourceGroups/JAVACSMRG98060/providers/Microsoft.Compute/disks/myvm1_disk5_0fd078705a504aeab8c512cf6c098598\"\r\n          },\r\n          \"diskSizeGB\": 100,\r\n          \"toBeDetached\": false\r\n        },\r\n        {\r\n          \"lun\": 1,\r\n          \"name\": \"myvm1_disk6_df6ca042b7bb440caa23176a6da738e8\",\r\n          \"createOption\": \"Empty\",\r\n          \"caching\": \"ReadOnly\",\r\n          \"managedDisk\": {\r\n            \"storageAccountType\": \"Standard_LRS\",\r\n            \"id\": \"/subscriptions/00000000-0000-0000-0000-000000000000/resourceGroups/JAVACSMRG98060/providers/Microsoft.Compute/disks/myvm1_disk6_df6ca042b7bb440caa23176a6da738e8\"\r\n          },\r\n          \"diskSizeGB\": 100,\r\n          \"toBeDetached\": false\r\n        }\r\n      ]\r\n    },\r\n    \"osProfile\": {\r\n      \"computerName\": \"myvm1\",\r\n      \"adminUsername\": \"juser\",\r\n      \"linuxConfiguration\": {\r\n        \"disablePasswordAuthentication\": false,\r\n        \"provisionVMAgent\": true\r\n      },\r\n      \"secrets\": [],\r\n      \"allowExtensionOperations\": true,\r\n      \"requireGuestProvisionSignal\": true\r\n    },\r\n    \"networkProfile\": {\"networkInterfaces\":[{\"id\":\"/subscriptions/00000000-0000-0000-0000-000000000000/resourceGroups/javacsmrg98060/providers/Microsoft.Network/networkInterfaces/nicmyvm1b9202535a9\",\"properties\":{\"primary\":true}}]},\r\n    \"provisioningState\": \"Succeeded\"\r\n  }\r\n}"
-    }
-  }, {
-    "Method" : "DELETE",
-    "Uri" : "http://localhost:1234/subscriptions/00000000-0000-0000-0000-000000000000/resourcegroups/javacsmrg98060?api-version=2019-08-01",
-    "Headers" : {
-      "User-Agent" : "azsdk-java-com.azure.management.resources/2.0.0 (1.8.0_221; Windows 10 10.0)",
-      "Content-Type" : "application/json"
-    },
-    "Response" : {
-      "date" : "Mon, 18 May 2020 07:04:03 GMT",
-=======
       "x-ms-ratelimit-remaining-subscription-reads" : "9107",
       "StatusCode" : "200",
       "pragma" : "no-cache",
@@ -1278,22 +690,12 @@
     },
     "Response" : {
       "date" : "Thu, 18 Jun 2020 03:52:26 GMT",
->>>>>>> 846f5853
       "content-length" : "0",
       "expires" : "-1",
       "x-ms-ratelimit-remaining-subscription-deletes" : "14996",
       "retry-after" : "0",
       "StatusCode" : "202",
       "pragma" : "no-cache",
-<<<<<<< HEAD
-      "x-ms-correlation-request-id" : "9ef2aa2d-1de5-449e-a818-f42b413bfec0",
-      "strict-transport-security" : "max-age=31536000; includeSubDomains",
-      "x-content-type-options" : "nosniff",
-      "x-ms-routing-request-id" : "SOUTHEASTASIA:20200518T070403Z:9ef2aa2d-1de5-449e-a818-f42b413bfec0",
-      "location" : "http://localhost:1234/subscriptions/00000000-0000-0000-0000-000000000000/operationresults/eyJqb2JJZCI6IlJFU09VUkNFR1JPVVBERUxFVElPTkpPQi1KQVZBQ1NNUkc5ODA2MC1FQVNUVVMiLCJqb2JMb2NhdGlvbiI6ImVhc3R1cyJ9?api-version=2019-08-01",
-      "cache-control" : "no-cache",
-      "x-ms-request-id" : "9ef2aa2d-1de5-449e-a818-f42b413bfec0",
-=======
       "x-ms-correlation-request-id" : "3fe91071-fb81-4a3a-81e3-17cb3d52c6e4",
       "strict-transport-security" : "max-age=31536000; includeSubDomains",
       "x-content-type-options" : "nosniff",
@@ -1439,36 +841,15 @@
       "location" : "http://localhost:1234/subscriptions/00000000-0000-0000-0000-000000000000/operationresults/eyJqb2JJZCI6IlJFU09VUkNFR1JPVVBERUxFVElPTkpPQi1KQVZBQ1NNUkc3MjEwNi1FQVNUVVMiLCJqb2JMb2NhdGlvbiI6ImVhc3R1cyJ9?api-version=2019-08-01",
       "cache-control" : "no-cache",
       "x-ms-request-id" : "79d85440-fb1f-45eb-80fa-10d0aa1f9244",
->>>>>>> 846f5853
-      "Body" : ""
-    }
-  }, {
-    "Method" : "GET",
-<<<<<<< HEAD
-    "Uri" : "http://localhost:1234/subscriptions/00000000-0000-0000-0000-000000000000/operationresults/eyJqb2JJZCI6IlJFU09VUkNFR1JPVVBERUxFVElPTkpPQi1KQVZBQ1NNUkc5ODA2MC1FQVNUVVMiLCJqb2JMb2NhdGlvbiI6ImVhc3R1cyJ9?api-version=2019-08-01",
-=======
-    "Uri" : "http://localhost:1234/subscriptions/00000000-0000-0000-0000-000000000000/operationresults/eyJqb2JJZCI6IlJFU09VUkNFR1JPVVBERUxFVElPTkpPQi1KQVZBQ1NNUkc3MjEwNi1FQVNUVVMiLCJqb2JMb2NhdGlvbiI6ImVhc3R1cyJ9?api-version=2019-08-01",
->>>>>>> 846f5853
-    "Headers" : {
-      "User-Agent" : "azsdk-java-com.azure.resourcemanager.resources.fluentcore.policy/null (1.8.0_221; Windows 10 10.0)"
-    },
-    "Response" : {
-<<<<<<< HEAD
-      "date" : "Mon, 18 May 2020 07:04:33 GMT",
-      "content-length" : "0",
-      "expires" : "-1",
-      "retry-after" : "0",
-      "x-ms-ratelimit-remaining-subscription-reads" : "11980",
-      "StatusCode" : "202",
-      "pragma" : "no-cache",
-      "x-ms-correlation-request-id" : "ed94b5c7-43d8-481f-8159-a86252e6da96",
-      "strict-transport-security" : "max-age=31536000; includeSubDomains",
-      "x-content-type-options" : "nosniff",
-      "x-ms-routing-request-id" : "SOUTHEASTASIA:20200518T070434Z:ed94b5c7-43d8-481f-8159-a86252e6da96",
-      "location" : "http://localhost:1234/subscriptions/00000000-0000-0000-0000-000000000000/operationresults/eyJqb2JJZCI6IlJFU09VUkNFR1JPVVBERUxFVElPTkpPQi1KQVZBQ1NNUkc5ODA2MC1FQVNUVVMiLCJqb2JMb2NhdGlvbiI6ImVhc3R1cyJ9?api-version=2019-08-01",
-      "cache-control" : "no-cache",
-      "x-ms-request-id" : "ed94b5c7-43d8-481f-8159-a86252e6da96",
-=======
+      "Body" : ""
+    }
+  }, {
+    "Method" : "GET",
+    "Uri" : "http://localhost:1234/subscriptions/00000000-0000-0000-0000-000000000000/operationresults/eyJqb2JJZCI6IlJFU09VUkNFR1JPVVBERUxFVElPTkpPQi1KQVZBQ1NNUkc3MjEwNi1FQVNUVVMiLCJqb2JMb2NhdGlvbiI6ImVhc3R1cyJ9?api-version=2019-08-01",
+    "Headers" : {
+      "User-Agent" : "azsdk-java-com.azure.resourcemanager.resources.fluentcore.policy/null (1.8.0_221; Windows 10 10.0)"
+    },
+    "Response" : {
       "date" : "Thu, 18 Jun 2020 03:54:18 GMT",
       "content-length" : "0",
       "expires" : "-1",
@@ -1483,36 +864,15 @@
       "location" : "http://localhost:1234/subscriptions/00000000-0000-0000-0000-000000000000/operationresults/eyJqb2JJZCI6IlJFU09VUkNFR1JPVVBERUxFVElPTkpPQi1KQVZBQ1NNUkc3MjEwNi1FQVNUVVMiLCJqb2JMb2NhdGlvbiI6ImVhc3R1cyJ9?api-version=2019-08-01",
       "cache-control" : "no-cache",
       "x-ms-request-id" : "cee59841-27c5-401f-99ca-ae29603b2e31",
->>>>>>> 846f5853
-      "Body" : ""
-    }
-  }, {
-    "Method" : "GET",
-<<<<<<< HEAD
-    "Uri" : "http://localhost:1234/subscriptions/00000000-0000-0000-0000-000000000000/operationresults/eyJqb2JJZCI6IlJFU09VUkNFR1JPVVBERUxFVElPTkpPQi1KQVZBQ1NNUkc5ODA2MC1FQVNUVVMiLCJqb2JMb2NhdGlvbiI6ImVhc3R1cyJ9?api-version=2019-08-01",
-=======
-    "Uri" : "http://localhost:1234/subscriptions/00000000-0000-0000-0000-000000000000/operationresults/eyJqb2JJZCI6IlJFU09VUkNFR1JPVVBERUxFVElPTkpPQi1KQVZBQ1NNUkc3MjEwNi1FQVNUVVMiLCJqb2JMb2NhdGlvbiI6ImVhc3R1cyJ9?api-version=2019-08-01",
->>>>>>> 846f5853
-    "Headers" : {
-      "User-Agent" : "azsdk-java-com.azure.resourcemanager.resources.fluentcore.policy/null (1.8.0_221; Windows 10 10.0)"
-    },
-    "Response" : {
-<<<<<<< HEAD
-      "date" : "Mon, 18 May 2020 07:05:04 GMT",
-      "content-length" : "0",
-      "expires" : "-1",
-      "retry-after" : "0",
-      "x-ms-ratelimit-remaining-subscription-reads" : "11986",
-      "StatusCode" : "202",
-      "pragma" : "no-cache",
-      "x-ms-correlation-request-id" : "94c12678-6000-4708-a512-fefee41b9846",
-      "strict-transport-security" : "max-age=31536000; includeSubDomains",
-      "x-content-type-options" : "nosniff",
-      "x-ms-routing-request-id" : "SOUTHEASTASIA:20200518T070505Z:94c12678-6000-4708-a512-fefee41b9846",
-      "location" : "http://localhost:1234/subscriptions/00000000-0000-0000-0000-000000000000/operationresults/eyJqb2JJZCI6IlJFU09VUkNFR1JPVVBERUxFVElPTkpPQi1KQVZBQ1NNUkc5ODA2MC1FQVNUVVMiLCJqb2JMb2NhdGlvbiI6ImVhc3R1cyJ9?api-version=2019-08-01",
-      "cache-control" : "no-cache",
-      "x-ms-request-id" : "94c12678-6000-4708-a512-fefee41b9846",
-=======
+      "Body" : ""
+    }
+  }, {
+    "Method" : "GET",
+    "Uri" : "http://localhost:1234/subscriptions/00000000-0000-0000-0000-000000000000/operationresults/eyJqb2JJZCI6IlJFU09VUkNFR1JPVVBERUxFVElPTkpPQi1KQVZBQ1NNUkc3MjEwNi1FQVNUVVMiLCJqb2JMb2NhdGlvbiI6ImVhc3R1cyJ9?api-version=2019-08-01",
+    "Headers" : {
+      "User-Agent" : "azsdk-java-com.azure.resourcemanager.resources.fluentcore.policy/null (1.8.0_221; Windows 10 10.0)"
+    },
+    "Response" : {
       "date" : "Thu, 18 Jun 2020 03:54:35 GMT",
       "content-length" : "0",
       "expires" : "-1",
@@ -1527,36 +887,15 @@
       "location" : "http://localhost:1234/subscriptions/00000000-0000-0000-0000-000000000000/operationresults/eyJqb2JJZCI6IlJFU09VUkNFR1JPVVBERUxFVElPTkpPQi1KQVZBQ1NNUkc3MjEwNi1FQVNUVVMiLCJqb2JMb2NhdGlvbiI6ImVhc3R1cyJ9?api-version=2019-08-01",
       "cache-control" : "no-cache",
       "x-ms-request-id" : "1b9235a1-c624-464c-8bee-f514caa1281f",
->>>>>>> 846f5853
-      "Body" : ""
-    }
-  }, {
-    "Method" : "GET",
-<<<<<<< HEAD
-    "Uri" : "http://localhost:1234/subscriptions/00000000-0000-0000-0000-000000000000/operationresults/eyJqb2JJZCI6IlJFU09VUkNFR1JPVVBERUxFVElPTkpPQi1KQVZBQ1NNUkc5ODA2MC1FQVNUVVMiLCJqb2JMb2NhdGlvbiI6ImVhc3R1cyJ9?api-version=2019-08-01",
-=======
-    "Uri" : "http://localhost:1234/subscriptions/00000000-0000-0000-0000-000000000000/operationresults/eyJqb2JJZCI6IlJFU09VUkNFR1JPVVBERUxFVElPTkpPQi1KQVZBQ1NNUkc3MjEwNi1FQVNUVVMiLCJqb2JMb2NhdGlvbiI6ImVhc3R1cyJ9?api-version=2019-08-01",
->>>>>>> 846f5853
-    "Headers" : {
-      "User-Agent" : "azsdk-java-com.azure.resourcemanager.resources.fluentcore.policy/null (1.8.0_221; Windows 10 10.0)"
-    },
-    "Response" : {
-<<<<<<< HEAD
-      "date" : "Mon, 18 May 2020 07:05:36 GMT",
-      "content-length" : "0",
-      "expires" : "-1",
-      "retry-after" : "0",
-      "x-ms-ratelimit-remaining-subscription-reads" : "11977",
-      "StatusCode" : "202",
-      "pragma" : "no-cache",
-      "x-ms-correlation-request-id" : "7fad3ecf-73fd-4c5d-9cf0-10315e4bb1c5",
-      "strict-transport-security" : "max-age=31536000; includeSubDomains",
-      "x-content-type-options" : "nosniff",
-      "x-ms-routing-request-id" : "SOUTHEASTASIA:20200518T070537Z:7fad3ecf-73fd-4c5d-9cf0-10315e4bb1c5",
-      "location" : "http://localhost:1234/subscriptions/00000000-0000-0000-0000-000000000000/operationresults/eyJqb2JJZCI6IlJFU09VUkNFR1JPVVBERUxFVElPTkpPQi1KQVZBQ1NNUkc5ODA2MC1FQVNUVVMiLCJqb2JMb2NhdGlvbiI6ImVhc3R1cyJ9?api-version=2019-08-01",
-      "cache-control" : "no-cache",
-      "x-ms-request-id" : "7fad3ecf-73fd-4c5d-9cf0-10315e4bb1c5",
-=======
+      "Body" : ""
+    }
+  }, {
+    "Method" : "GET",
+    "Uri" : "http://localhost:1234/subscriptions/00000000-0000-0000-0000-000000000000/operationresults/eyJqb2JJZCI6IlJFU09VUkNFR1JPVVBERUxFVElPTkpPQi1KQVZBQ1NNUkc3MjEwNi1FQVNUVVMiLCJqb2JMb2NhdGlvbiI6ImVhc3R1cyJ9?api-version=2019-08-01",
+    "Headers" : {
+      "User-Agent" : "azsdk-java-com.azure.resourcemanager.resources.fluentcore.policy/null (1.8.0_221; Windows 10 10.0)"
+    },
+    "Response" : {
       "date" : "Thu, 18 Jun 2020 03:54:51 GMT",
       "content-length" : "0",
       "expires" : "-1",
@@ -1571,36 +910,15 @@
       "location" : "http://localhost:1234/subscriptions/00000000-0000-0000-0000-000000000000/operationresults/eyJqb2JJZCI6IlJFU09VUkNFR1JPVVBERUxFVElPTkpPQi1KQVZBQ1NNUkc3MjEwNi1FQVNUVVMiLCJqb2JMb2NhdGlvbiI6ImVhc3R1cyJ9?api-version=2019-08-01",
       "cache-control" : "no-cache",
       "x-ms-request-id" : "df5ec6c8-204f-4267-bf90-1b3854936884",
->>>>>>> 846f5853
-      "Body" : ""
-    }
-  }, {
-    "Method" : "GET",
-<<<<<<< HEAD
-    "Uri" : "http://localhost:1234/subscriptions/00000000-0000-0000-0000-000000000000/operationresults/eyJqb2JJZCI6IlJFU09VUkNFR1JPVVBERUxFVElPTkpPQi1KQVZBQ1NNUkc5ODA2MC1FQVNUVVMiLCJqb2JMb2NhdGlvbiI6ImVhc3R1cyJ9?api-version=2019-08-01",
-=======
-    "Uri" : "http://localhost:1234/subscriptions/00000000-0000-0000-0000-000000000000/operationresults/eyJqb2JJZCI6IlJFU09VUkNFR1JPVVBERUxFVElPTkpPQi1KQVZBQ1NNUkc3MjEwNi1FQVNUVVMiLCJqb2JMb2NhdGlvbiI6ImVhc3R1cyJ9?api-version=2019-08-01",
->>>>>>> 846f5853
-    "Headers" : {
-      "User-Agent" : "azsdk-java-com.azure.resourcemanager.resources.fluentcore.policy/null (1.8.0_221; Windows 10 10.0)"
-    },
-    "Response" : {
-<<<<<<< HEAD
-      "date" : "Mon, 18 May 2020 07:06:07 GMT",
-      "content-length" : "0",
-      "expires" : "-1",
-      "retry-after" : "0",
-      "x-ms-ratelimit-remaining-subscription-reads" : "11959",
-      "StatusCode" : "202",
-      "pragma" : "no-cache",
-      "x-ms-correlation-request-id" : "1e0cf5aa-494a-40ce-b285-4a13f00b4483",
-      "strict-transport-security" : "max-age=31536000; includeSubDomains",
-      "x-content-type-options" : "nosniff",
-      "x-ms-routing-request-id" : "SOUTHEASTASIA:20200518T070608Z:1e0cf5aa-494a-40ce-b285-4a13f00b4483",
-      "location" : "http://localhost:1234/subscriptions/00000000-0000-0000-0000-000000000000/operationresults/eyJqb2JJZCI6IlJFU09VUkNFR1JPVVBERUxFVElPTkpPQi1KQVZBQ1NNUkc5ODA2MC1FQVNUVVMiLCJqb2JMb2NhdGlvbiI6ImVhc3R1cyJ9?api-version=2019-08-01",
-      "cache-control" : "no-cache",
-      "x-ms-request-id" : "1e0cf5aa-494a-40ce-b285-4a13f00b4483",
-=======
+      "Body" : ""
+    }
+  }, {
+    "Method" : "GET",
+    "Uri" : "http://localhost:1234/subscriptions/00000000-0000-0000-0000-000000000000/operationresults/eyJqb2JJZCI6IlJFU09VUkNFR1JPVVBERUxFVElPTkpPQi1KQVZBQ1NNUkc3MjEwNi1FQVNUVVMiLCJqb2JMb2NhdGlvbiI6ImVhc3R1cyJ9?api-version=2019-08-01",
+    "Headers" : {
+      "User-Agent" : "azsdk-java-com.azure.resourcemanager.resources.fluentcore.policy/null (1.8.0_221; Windows 10 10.0)"
+    },
+    "Response" : {
       "date" : "Thu, 18 Jun 2020 03:55:07 GMT",
       "content-length" : "0",
       "expires" : "-1",
@@ -1615,36 +933,15 @@
       "location" : "http://localhost:1234/subscriptions/00000000-0000-0000-0000-000000000000/operationresults/eyJqb2JJZCI6IlJFU09VUkNFR1JPVVBERUxFVElPTkpPQi1KQVZBQ1NNUkc3MjEwNi1FQVNUVVMiLCJqb2JMb2NhdGlvbiI6ImVhc3R1cyJ9?api-version=2019-08-01",
       "cache-control" : "no-cache",
       "x-ms-request-id" : "35f4090d-f943-4078-8ce7-bbd057adf1a1",
->>>>>>> 846f5853
-      "Body" : ""
-    }
-  }, {
-    "Method" : "GET",
-<<<<<<< HEAD
-    "Uri" : "http://localhost:1234/subscriptions/00000000-0000-0000-0000-000000000000/operationresults/eyJqb2JJZCI6IlJFU09VUkNFR1JPVVBERUxFVElPTkpPQi1KQVZBQ1NNUkc5ODA2MC1FQVNUVVMiLCJqb2JMb2NhdGlvbiI6ImVhc3R1cyJ9?api-version=2019-08-01",
-=======
-    "Uri" : "http://localhost:1234/subscriptions/00000000-0000-0000-0000-000000000000/operationresults/eyJqb2JJZCI6IlJFU09VUkNFR1JPVVBERUxFVElPTkpPQi1KQVZBQ1NNUkc3MjEwNi1FQVNUVVMiLCJqb2JMb2NhdGlvbiI6ImVhc3R1cyJ9?api-version=2019-08-01",
->>>>>>> 846f5853
-    "Headers" : {
-      "User-Agent" : "azsdk-java-com.azure.resourcemanager.resources.fluentcore.policy/null (1.8.0_221; Windows 10 10.0)"
-    },
-    "Response" : {
-<<<<<<< HEAD
-      "date" : "Mon, 18 May 2020 07:06:39 GMT",
-      "content-length" : "0",
-      "expires" : "-1",
-      "retry-after" : "0",
-      "x-ms-ratelimit-remaining-subscription-reads" : "11981",
-      "StatusCode" : "202",
-      "pragma" : "no-cache",
-      "x-ms-correlation-request-id" : "6621f69c-55e8-4b3a-999a-9671670ed907",
-      "strict-transport-security" : "max-age=31536000; includeSubDomains",
-      "x-content-type-options" : "nosniff",
-      "x-ms-routing-request-id" : "SOUTHEASTASIA:20200518T070640Z:6621f69c-55e8-4b3a-999a-9671670ed907",
-      "location" : "http://localhost:1234/subscriptions/00000000-0000-0000-0000-000000000000/operationresults/eyJqb2JJZCI6IlJFU09VUkNFR1JPVVBERUxFVElPTkpPQi1KQVZBQ1NNUkc5ODA2MC1FQVNUVVMiLCJqb2JMb2NhdGlvbiI6ImVhc3R1cyJ9?api-version=2019-08-01",
-      "cache-control" : "no-cache",
-      "x-ms-request-id" : "6621f69c-55e8-4b3a-999a-9671670ed907",
-=======
+      "Body" : ""
+    }
+  }, {
+    "Method" : "GET",
+    "Uri" : "http://localhost:1234/subscriptions/00000000-0000-0000-0000-000000000000/operationresults/eyJqb2JJZCI6IlJFU09VUkNFR1JPVVBERUxFVElPTkpPQi1KQVZBQ1NNUkc3MjEwNi1FQVNUVVMiLCJqb2JMb2NhdGlvbiI6ImVhc3R1cyJ9?api-version=2019-08-01",
+    "Headers" : {
+      "User-Agent" : "azsdk-java-com.azure.resourcemanager.resources.fluentcore.policy/null (1.8.0_221; Windows 10 10.0)"
+    },
+    "Response" : {
       "date" : "Thu, 18 Jun 2020 03:55:23 GMT",
       "content-length" : "0",
       "expires" : "-1",
@@ -1774,36 +1071,15 @@
       "location" : "http://localhost:1234/subscriptions/00000000-0000-0000-0000-000000000000/operationresults/eyJqb2JJZCI6IlJFU09VUkNFR1JPVVBERUxFVElPTkpPQi1KQVZBQ1NNUkc3MjEwNi1FQVNUVVMiLCJqb2JMb2NhdGlvbiI6ImVhc3R1cyJ9?api-version=2019-08-01",
       "cache-control" : "no-cache",
       "x-ms-request-id" : "df4d23fa-bc93-486f-a779-72ea7eb4f681",
->>>>>>> 846f5853
-      "Body" : ""
-    }
-  }, {
-    "Method" : "GET",
-<<<<<<< HEAD
-    "Uri" : "http://localhost:1234/subscriptions/00000000-0000-0000-0000-000000000000/operationresults/eyJqb2JJZCI6IlJFU09VUkNFR1JPVVBERUxFVElPTkpPQi1KQVZBQ1NNUkc5ODA2MC1FQVNUVVMiLCJqb2JMb2NhdGlvbiI6ImVhc3R1cyJ9?api-version=2019-08-01",
-=======
-    "Uri" : "http://localhost:1234/subscriptions/00000000-0000-0000-0000-000000000000/operationresults/eyJqb2JJZCI6IlJFU09VUkNFR1JPVVBERUxFVElPTkpPQi1KQVZBQ1NNUkc3MjEwNi1FQVNUVVMiLCJqb2JMb2NhdGlvbiI6ImVhc3R1cyJ9?api-version=2019-08-01",
->>>>>>> 846f5853
-    "Headers" : {
-      "User-Agent" : "azsdk-java-com.azure.resourcemanager.resources.fluentcore.policy/null (1.8.0_221; Windows 10 10.0)"
-    },
-    "Response" : {
-<<<<<<< HEAD
-      "date" : "Mon, 18 May 2020 07:07:10 GMT",
-      "content-length" : "0",
-      "expires" : "-1",
-      "retry-after" : "0",
-      "x-ms-ratelimit-remaining-subscription-reads" : "11969",
-      "StatusCode" : "202",
-      "pragma" : "no-cache",
-      "x-ms-correlation-request-id" : "39a83f4c-05e6-43f5-88b7-843419ef34ef",
-      "strict-transport-security" : "max-age=31536000; includeSubDomains",
-      "x-content-type-options" : "nosniff",
-      "x-ms-routing-request-id" : "SOUTHEASTASIA:20200518T070710Z:39a83f4c-05e6-43f5-88b7-843419ef34ef",
-      "location" : "http://localhost:1234/subscriptions/00000000-0000-0000-0000-000000000000/operationresults/eyJqb2JJZCI6IlJFU09VUkNFR1JPVVBERUxFVElPTkpPQi1KQVZBQ1NNUkc5ODA2MC1FQVNUVVMiLCJqb2JMb2NhdGlvbiI6ImVhc3R1cyJ9?api-version=2019-08-01",
-      "cache-control" : "no-cache",
-      "x-ms-request-id" : "39a83f4c-05e6-43f5-88b7-843419ef34ef",
-=======
+      "Body" : ""
+    }
+  }, {
+    "Method" : "GET",
+    "Uri" : "http://localhost:1234/subscriptions/00000000-0000-0000-0000-000000000000/operationresults/eyJqb2JJZCI6IlJFU09VUkNFR1JPVVBERUxFVElPTkpPQi1KQVZBQ1NNUkc3MjEwNi1FQVNUVVMiLCJqb2JMb2NhdGlvbiI6ImVhc3R1cyJ9?api-version=2019-08-01",
+    "Headers" : {
+      "User-Agent" : "azsdk-java-com.azure.resourcemanager.resources.fluentcore.policy/null (1.8.0_221; Windows 10 10.0)"
+    },
+    "Response" : {
       "date" : "Thu, 18 Jun 2020 03:56:57 GMT",
       "content-length" : "0",
       "expires" : "-1",
@@ -1887,36 +1163,15 @@
       "location" : "http://localhost:1234/subscriptions/00000000-0000-0000-0000-000000000000/operationresults/eyJqb2JJZCI6IlJFU09VUkNFR1JPVVBERUxFVElPTkpPQi1KQVZBQ1NNUkc3MjEwNi1FQVNUVVMiLCJqb2JMb2NhdGlvbiI6ImVhc3R1cyJ9?api-version=2019-08-01",
       "cache-control" : "no-cache",
       "x-ms-request-id" : "41578dd8-e151-4c60-87d3-23903044ac4d",
->>>>>>> 846f5853
-      "Body" : ""
-    }
-  }, {
-    "Method" : "GET",
-<<<<<<< HEAD
-    "Uri" : "http://localhost:1234/subscriptions/00000000-0000-0000-0000-000000000000/operationresults/eyJqb2JJZCI6IlJFU09VUkNFR1JPVVBERUxFVElPTkpPQi1KQVZBQ1NNUkc5ODA2MC1FQVNUVVMiLCJqb2JMb2NhdGlvbiI6ImVhc3R1cyJ9?api-version=2019-08-01",
-=======
-    "Uri" : "http://localhost:1234/subscriptions/00000000-0000-0000-0000-000000000000/operationresults/eyJqb2JJZCI6IlJFU09VUkNFR1JPVVBERUxFVElPTkpPQi1KQVZBQ1NNUkc3MjEwNi1FQVNUVVMiLCJqb2JMb2NhdGlvbiI6ImVhc3R1cyJ9?api-version=2019-08-01",
->>>>>>> 846f5853
-    "Headers" : {
-      "User-Agent" : "azsdk-java-com.azure.resourcemanager.resources.fluentcore.policy/null (1.8.0_221; Windows 10 10.0)"
-    },
-    "Response" : {
-<<<<<<< HEAD
-      "date" : "Mon, 18 May 2020 07:07:41 GMT",
-      "content-length" : "0",
-      "expires" : "-1",
-      "retry-after" : "0",
-      "x-ms-ratelimit-remaining-subscription-reads" : "11982",
-      "StatusCode" : "202",
-      "pragma" : "no-cache",
-      "x-ms-correlation-request-id" : "5de9b1e9-e52c-448c-8cae-25752be7a494",
-      "strict-transport-security" : "max-age=31536000; includeSubDomains",
-      "x-content-type-options" : "nosniff",
-      "x-ms-routing-request-id" : "SOUTHEASTASIA:20200518T070742Z:5de9b1e9-e52c-448c-8cae-25752be7a494",
-      "location" : "http://localhost:1234/subscriptions/00000000-0000-0000-0000-000000000000/operationresults/eyJqb2JJZCI6IlJFU09VUkNFR1JPVVBERUxFVElPTkpPQi1KQVZBQ1NNUkc5ODA2MC1FQVNUVVMiLCJqb2JMb2NhdGlvbiI6ImVhc3R1cyJ9?api-version=2019-08-01",
-      "cache-control" : "no-cache",
-      "x-ms-request-id" : "5de9b1e9-e52c-448c-8cae-25752be7a494",
-=======
+      "Body" : ""
+    }
+  }, {
+    "Method" : "GET",
+    "Uri" : "http://localhost:1234/subscriptions/00000000-0000-0000-0000-000000000000/operationresults/eyJqb2JJZCI6IlJFU09VUkNFR1JPVVBERUxFVElPTkpPQi1KQVZBQ1NNUkc3MjEwNi1FQVNUVVMiLCJqb2JMb2NhdGlvbiI6ImVhc3R1cyJ9?api-version=2019-08-01",
+    "Headers" : {
+      "User-Agent" : "azsdk-java-com.azure.resourcemanager.resources.fluentcore.policy/null (1.8.0_221; Windows 10 10.0)"
+    },
+    "Response" : {
       "date" : "Thu, 18 Jun 2020 03:58:02 GMT",
       "content-length" : "0",
       "expires" : "-1",
@@ -1931,36 +1186,15 @@
       "location" : "http://localhost:1234/subscriptions/00000000-0000-0000-0000-000000000000/operationresults/eyJqb2JJZCI6IlJFU09VUkNFR1JPVVBERUxFVElPTkpPQi1KQVZBQ1NNUkc3MjEwNi1FQVNUVVMiLCJqb2JMb2NhdGlvbiI6ImVhc3R1cyJ9?api-version=2019-08-01",
       "cache-control" : "no-cache",
       "x-ms-request-id" : "664dce0a-eff2-449b-9787-e39e5d6be262",
->>>>>>> 846f5853
-      "Body" : ""
-    }
-  }, {
-    "Method" : "GET",
-<<<<<<< HEAD
-    "Uri" : "http://localhost:1234/subscriptions/00000000-0000-0000-0000-000000000000/operationresults/eyJqb2JJZCI6IlJFU09VUkNFR1JPVVBERUxFVElPTkpPQi1KQVZBQ1NNUkc5ODA2MC1FQVNUVVMiLCJqb2JMb2NhdGlvbiI6ImVhc3R1cyJ9?api-version=2019-08-01",
-=======
-    "Uri" : "http://localhost:1234/subscriptions/00000000-0000-0000-0000-000000000000/operationresults/eyJqb2JJZCI6IlJFU09VUkNFR1JPVVBERUxFVElPTkpPQi1KQVZBQ1NNUkc3MjEwNi1FQVNUVVMiLCJqb2JMb2NhdGlvbiI6ImVhc3R1cyJ9?api-version=2019-08-01",
->>>>>>> 846f5853
-    "Headers" : {
-      "User-Agent" : "azsdk-java-com.azure.resourcemanager.resources.fluentcore.policy/null (1.8.0_221; Windows 10 10.0)"
-    },
-    "Response" : {
-<<<<<<< HEAD
-      "date" : "Mon, 18 May 2020 07:08:12 GMT",
-      "content-length" : "0",
-      "expires" : "-1",
-      "retry-after" : "0",
-      "x-ms-ratelimit-remaining-subscription-reads" : "11956",
-      "StatusCode" : "202",
-      "pragma" : "no-cache",
-      "x-ms-correlation-request-id" : "f2f8b00f-31aa-4a82-bb79-83c86eaf24ad",
-      "strict-transport-security" : "max-age=31536000; includeSubDomains",
-      "x-content-type-options" : "nosniff",
-      "x-ms-routing-request-id" : "SOUTHEASTASIA:20200518T070813Z:f2f8b00f-31aa-4a82-bb79-83c86eaf24ad",
-      "location" : "http://localhost:1234/subscriptions/00000000-0000-0000-0000-000000000000/operationresults/eyJqb2JJZCI6IlJFU09VUkNFR1JPVVBERUxFVElPTkpPQi1KQVZBQ1NNUkc5ODA2MC1FQVNUVVMiLCJqb2JMb2NhdGlvbiI6ImVhc3R1cyJ9?api-version=2019-08-01",
-      "cache-control" : "no-cache",
-      "x-ms-request-id" : "f2f8b00f-31aa-4a82-bb79-83c86eaf24ad",
-=======
+      "Body" : ""
+    }
+  }, {
+    "Method" : "GET",
+    "Uri" : "http://localhost:1234/subscriptions/00000000-0000-0000-0000-000000000000/operationresults/eyJqb2JJZCI6IlJFU09VUkNFR1JPVVBERUxFVElPTkpPQi1KQVZBQ1NNUkc3MjEwNi1FQVNUVVMiLCJqb2JMb2NhdGlvbiI6ImVhc3R1cyJ9?api-version=2019-08-01",
+    "Headers" : {
+      "User-Agent" : "azsdk-java-com.azure.resourcemanager.resources.fluentcore.policy/null (1.8.0_221; Windows 10 10.0)"
+    },
+    "Response" : {
       "date" : "Thu, 18 Jun 2020 03:58:18 GMT",
       "content-length" : "0",
       "expires" : "-1",
@@ -1975,36 +1209,15 @@
       "location" : "http://localhost:1234/subscriptions/00000000-0000-0000-0000-000000000000/operationresults/eyJqb2JJZCI6IlJFU09VUkNFR1JPVVBERUxFVElPTkpPQi1KQVZBQ1NNUkc3MjEwNi1FQVNUVVMiLCJqb2JMb2NhdGlvbiI6ImVhc3R1cyJ9?api-version=2019-08-01",
       "cache-control" : "no-cache",
       "x-ms-request-id" : "53c38775-2c6f-4de6-a213-0ef083992822",
->>>>>>> 846f5853
-      "Body" : ""
-    }
-  }, {
-    "Method" : "GET",
-<<<<<<< HEAD
-    "Uri" : "http://localhost:1234/subscriptions/00000000-0000-0000-0000-000000000000/operationresults/eyJqb2JJZCI6IlJFU09VUkNFR1JPVVBERUxFVElPTkpPQi1KQVZBQ1NNUkc5ODA2MC1FQVNUVVMiLCJqb2JMb2NhdGlvbiI6ImVhc3R1cyJ9?api-version=2019-08-01",
-=======
-    "Uri" : "http://localhost:1234/subscriptions/00000000-0000-0000-0000-000000000000/operationresults/eyJqb2JJZCI6IlJFU09VUkNFR1JPVVBERUxFVElPTkpPQi1KQVZBQ1NNUkc3MjEwNi1FQVNUVVMiLCJqb2JMb2NhdGlvbiI6ImVhc3R1cyJ9?api-version=2019-08-01",
->>>>>>> 846f5853
-    "Headers" : {
-      "User-Agent" : "azsdk-java-com.azure.resourcemanager.resources.fluentcore.policy/null (1.8.0_221; Windows 10 10.0)"
-    },
-    "Response" : {
-<<<<<<< HEAD
-      "date" : "Mon, 18 May 2020 07:08:44 GMT",
-      "content-length" : "0",
-      "expires" : "-1",
-      "retry-after" : "0",
-      "x-ms-ratelimit-remaining-subscription-reads" : "11975",
-      "StatusCode" : "202",
-      "pragma" : "no-cache",
-      "x-ms-correlation-request-id" : "4039e2a0-78ed-49ce-b043-aeb250d582ca",
-      "strict-transport-security" : "max-age=31536000; includeSubDomains",
-      "x-content-type-options" : "nosniff",
-      "x-ms-routing-request-id" : "SOUTHEASTASIA:20200518T070844Z:4039e2a0-78ed-49ce-b043-aeb250d582ca",
-      "location" : "http://localhost:1234/subscriptions/00000000-0000-0000-0000-000000000000/operationresults/eyJqb2JJZCI6IlJFU09VUkNFR1JPVVBERUxFVElPTkpPQi1KQVZBQ1NNUkc5ODA2MC1FQVNUVVMiLCJqb2JMb2NhdGlvbiI6ImVhc3R1cyJ9?api-version=2019-08-01",
-      "cache-control" : "no-cache",
-      "x-ms-request-id" : "4039e2a0-78ed-49ce-b043-aeb250d582ca",
-=======
+      "Body" : ""
+    }
+  }, {
+    "Method" : "GET",
+    "Uri" : "http://localhost:1234/subscriptions/00000000-0000-0000-0000-000000000000/operationresults/eyJqb2JJZCI6IlJFU09VUkNFR1JPVVBERUxFVElPTkpPQi1KQVZBQ1NNUkc3MjEwNi1FQVNUVVMiLCJqb2JMb2NhdGlvbiI6ImVhc3R1cyJ9?api-version=2019-08-01",
+    "Headers" : {
+      "User-Agent" : "azsdk-java-com.azure.resourcemanager.resources.fluentcore.policy/null (1.8.0_221; Windows 10 10.0)"
+    },
+    "Response" : {
       "date" : "Thu, 18 Jun 2020 03:58:34 GMT",
       "content-length" : "0",
       "expires" : "-1",
@@ -2019,36 +1232,15 @@
       "location" : "http://localhost:1234/subscriptions/00000000-0000-0000-0000-000000000000/operationresults/eyJqb2JJZCI6IlJFU09VUkNFR1JPVVBERUxFVElPTkpPQi1KQVZBQ1NNUkc3MjEwNi1FQVNUVVMiLCJqb2JMb2NhdGlvbiI6ImVhc3R1cyJ9?api-version=2019-08-01",
       "cache-control" : "no-cache",
       "x-ms-request-id" : "18eb6c9c-c519-4334-a5ac-4410ca4c900b",
->>>>>>> 846f5853
-      "Body" : ""
-    }
-  }, {
-    "Method" : "GET",
-<<<<<<< HEAD
-    "Uri" : "http://localhost:1234/subscriptions/00000000-0000-0000-0000-000000000000/operationresults/eyJqb2JJZCI6IlJFU09VUkNFR1JPVVBERUxFVElPTkpPQi1KQVZBQ1NNUkc5ODA2MC1FQVNUVVMiLCJqb2JMb2NhdGlvbiI6ImVhc3R1cyJ9?api-version=2019-08-01",
-=======
-    "Uri" : "http://localhost:1234/subscriptions/00000000-0000-0000-0000-000000000000/operationresults/eyJqb2JJZCI6IlJFU09VUkNFR1JPVVBERUxFVElPTkpPQi1KQVZBQ1NNUkc3MjEwNi1FQVNUVVMiLCJqb2JMb2NhdGlvbiI6ImVhc3R1cyJ9?api-version=2019-08-01",
->>>>>>> 846f5853
-    "Headers" : {
-      "User-Agent" : "azsdk-java-com.azure.resourcemanager.resources.fluentcore.policy/null (1.8.0_221; Windows 10 10.0)"
-    },
-    "Response" : {
-<<<<<<< HEAD
-      "date" : "Mon, 18 May 2020 07:09:15 GMT",
-      "content-length" : "0",
-      "expires" : "-1",
-      "retry-after" : "0",
-      "x-ms-ratelimit-remaining-subscription-reads" : "11962",
-      "StatusCode" : "202",
-      "pragma" : "no-cache",
-      "x-ms-correlation-request-id" : "cdcb840f-454f-4f53-8b91-adda634a8489",
-      "strict-transport-security" : "max-age=31536000; includeSubDomains",
-      "x-content-type-options" : "nosniff",
-      "x-ms-routing-request-id" : "SOUTHEASTASIA:20200518T070915Z:cdcb840f-454f-4f53-8b91-adda634a8489",
-      "location" : "http://localhost:1234/subscriptions/00000000-0000-0000-0000-000000000000/operationresults/eyJqb2JJZCI6IlJFU09VUkNFR1JPVVBERUxFVElPTkpPQi1KQVZBQ1NNUkc5ODA2MC1FQVNUVVMiLCJqb2JMb2NhdGlvbiI6ImVhc3R1cyJ9?api-version=2019-08-01",
-      "cache-control" : "no-cache",
-      "x-ms-request-id" : "cdcb840f-454f-4f53-8b91-adda634a8489",
-=======
+      "Body" : ""
+    }
+  }, {
+    "Method" : "GET",
+    "Uri" : "http://localhost:1234/subscriptions/00000000-0000-0000-0000-000000000000/operationresults/eyJqb2JJZCI6IlJFU09VUkNFR1JPVVBERUxFVElPTkpPQi1KQVZBQ1NNUkc3MjEwNi1FQVNUVVMiLCJqb2JMb2NhdGlvbiI6ImVhc3R1cyJ9?api-version=2019-08-01",
+    "Headers" : {
+      "User-Agent" : "azsdk-java-com.azure.resourcemanager.resources.fluentcore.policy/null (1.8.0_221; Windows 10 10.0)"
+    },
+    "Response" : {
       "date" : "Thu, 18 Jun 2020 03:58:50 GMT",
       "content-length" : "0",
       "expires" : "-1",
@@ -2063,36 +1255,15 @@
       "location" : "http://localhost:1234/subscriptions/00000000-0000-0000-0000-000000000000/operationresults/eyJqb2JJZCI6IlJFU09VUkNFR1JPVVBERUxFVElPTkpPQi1KQVZBQ1NNUkc3MjEwNi1FQVNUVVMiLCJqb2JMb2NhdGlvbiI6ImVhc3R1cyJ9?api-version=2019-08-01",
       "cache-control" : "no-cache",
       "x-ms-request-id" : "6aa18447-add9-457a-94c8-8569dbbedf85",
->>>>>>> 846f5853
-      "Body" : ""
-    }
-  }, {
-    "Method" : "GET",
-<<<<<<< HEAD
-    "Uri" : "http://localhost:1234/subscriptions/00000000-0000-0000-0000-000000000000/operationresults/eyJqb2JJZCI6IlJFU09VUkNFR1JPVVBERUxFVElPTkpPQi1KQVZBQ1NNUkc5ODA2MC1FQVNUVVMiLCJqb2JMb2NhdGlvbiI6ImVhc3R1cyJ9?api-version=2019-08-01",
-=======
-    "Uri" : "http://localhost:1234/subscriptions/00000000-0000-0000-0000-000000000000/operationresults/eyJqb2JJZCI6IlJFU09VUkNFR1JPVVBERUxFVElPTkpPQi1KQVZBQ1NNUkc3MjEwNi1FQVNUVVMiLCJqb2JMb2NhdGlvbiI6ImVhc3R1cyJ9?api-version=2019-08-01",
->>>>>>> 846f5853
-    "Headers" : {
-      "User-Agent" : "azsdk-java-com.azure.resourcemanager.resources.fluentcore.policy/null (1.8.0_221; Windows 10 10.0)"
-    },
-    "Response" : {
-<<<<<<< HEAD
-      "date" : "Mon, 18 May 2020 07:09:45 GMT",
-      "content-length" : "0",
-      "expires" : "-1",
-      "retry-after" : "0",
-      "x-ms-ratelimit-remaining-subscription-reads" : "11973",
-      "StatusCode" : "202",
-      "pragma" : "no-cache",
-      "x-ms-correlation-request-id" : "a7eda415-f744-4e59-98ef-58328cef5df9",
-      "strict-transport-security" : "max-age=31536000; includeSubDomains",
-      "x-content-type-options" : "nosniff",
-      "x-ms-routing-request-id" : "SOUTHEASTASIA:20200518T070946Z:a7eda415-f744-4e59-98ef-58328cef5df9",
-      "location" : "http://localhost:1234/subscriptions/00000000-0000-0000-0000-000000000000/operationresults/eyJqb2JJZCI6IlJFU09VUkNFR1JPVVBERUxFVElPTkpPQi1KQVZBQ1NNUkc5ODA2MC1FQVNUVVMiLCJqb2JMb2NhdGlvbiI6ImVhc3R1cyJ9?api-version=2019-08-01",
-      "cache-control" : "no-cache",
-      "x-ms-request-id" : "a7eda415-f744-4e59-98ef-58328cef5df9",
-=======
+      "Body" : ""
+    }
+  }, {
+    "Method" : "GET",
+    "Uri" : "http://localhost:1234/subscriptions/00000000-0000-0000-0000-000000000000/operationresults/eyJqb2JJZCI6IlJFU09VUkNFR1JPVVBERUxFVElPTkpPQi1KQVZBQ1NNUkc3MjEwNi1FQVNUVVMiLCJqb2JMb2NhdGlvbiI6ImVhc3R1cyJ9?api-version=2019-08-01",
+    "Headers" : {
+      "User-Agent" : "azsdk-java-com.azure.resourcemanager.resources.fluentcore.policy/null (1.8.0_221; Windows 10 10.0)"
+    },
+    "Response" : {
       "date" : "Thu, 18 Jun 2020 03:59:07 GMT",
       "content-length" : "0",
       "expires" : "-1",
@@ -2107,36 +1278,15 @@
       "location" : "http://localhost:1234/subscriptions/00000000-0000-0000-0000-000000000000/operationresults/eyJqb2JJZCI6IlJFU09VUkNFR1JPVVBERUxFVElPTkpPQi1KQVZBQ1NNUkc3MjEwNi1FQVNUVVMiLCJqb2JMb2NhdGlvbiI6ImVhc3R1cyJ9?api-version=2019-08-01",
       "cache-control" : "no-cache",
       "x-ms-request-id" : "1938493f-6d7c-4b59-81ae-9e74cdb5fcdc",
->>>>>>> 846f5853
-      "Body" : ""
-    }
-  }, {
-    "Method" : "GET",
-<<<<<<< HEAD
-    "Uri" : "http://localhost:1234/subscriptions/00000000-0000-0000-0000-000000000000/operationresults/eyJqb2JJZCI6IlJFU09VUkNFR1JPVVBERUxFVElPTkpPQi1KQVZBQ1NNUkc5ODA2MC1FQVNUVVMiLCJqb2JMb2NhdGlvbiI6ImVhc3R1cyJ9?api-version=2019-08-01",
-=======
-    "Uri" : "http://localhost:1234/subscriptions/00000000-0000-0000-0000-000000000000/operationresults/eyJqb2JJZCI6IlJFU09VUkNFR1JPVVBERUxFVElPTkpPQi1KQVZBQ1NNUkc3MjEwNi1FQVNUVVMiLCJqb2JMb2NhdGlvbiI6ImVhc3R1cyJ9?api-version=2019-08-01",
->>>>>>> 846f5853
-    "Headers" : {
-      "User-Agent" : "azsdk-java-com.azure.resourcemanager.resources.fluentcore.policy/null (1.8.0_221; Windows 10 10.0)"
-    },
-    "Response" : {
-<<<<<<< HEAD
-      "date" : "Mon, 18 May 2020 07:10:16 GMT",
-      "content-length" : "0",
-      "expires" : "-1",
-      "retry-after" : "0",
-      "x-ms-ratelimit-remaining-subscription-reads" : "11965",
-      "StatusCode" : "202",
-      "pragma" : "no-cache",
-      "x-ms-correlation-request-id" : "7b419005-d620-4cbc-b09b-7e54f19d7a81",
-      "strict-transport-security" : "max-age=31536000; includeSubDomains",
-      "x-content-type-options" : "nosniff",
-      "x-ms-routing-request-id" : "SOUTHEASTASIA:20200518T071016Z:7b419005-d620-4cbc-b09b-7e54f19d7a81",
-      "location" : "http://localhost:1234/subscriptions/00000000-0000-0000-0000-000000000000/operationresults/eyJqb2JJZCI6IlJFU09VUkNFR1JPVVBERUxFVElPTkpPQi1KQVZBQ1NNUkc5ODA2MC1FQVNUVVMiLCJqb2JMb2NhdGlvbiI6ImVhc3R1cyJ9?api-version=2019-08-01",
-      "cache-control" : "no-cache",
-      "x-ms-request-id" : "7b419005-d620-4cbc-b09b-7e54f19d7a81",
-=======
+      "Body" : ""
+    }
+  }, {
+    "Method" : "GET",
+    "Uri" : "http://localhost:1234/subscriptions/00000000-0000-0000-0000-000000000000/operationresults/eyJqb2JJZCI6IlJFU09VUkNFR1JPVVBERUxFVElPTkpPQi1KQVZBQ1NNUkc3MjEwNi1FQVNUVVMiLCJqb2JMb2NhdGlvbiI6ImVhc3R1cyJ9?api-version=2019-08-01",
+    "Headers" : {
+      "User-Agent" : "azsdk-java-com.azure.resourcemanager.resources.fluentcore.policy/null (1.8.0_221; Windows 10 10.0)"
+    },
+    "Response" : {
       "date" : "Thu, 18 Jun 2020 03:59:23 GMT",
       "content-length" : "0",
       "expires" : "-1",
@@ -2151,36 +1301,15 @@
       "location" : "http://localhost:1234/subscriptions/00000000-0000-0000-0000-000000000000/operationresults/eyJqb2JJZCI6IlJFU09VUkNFR1JPVVBERUxFVElPTkpPQi1KQVZBQ1NNUkc3MjEwNi1FQVNUVVMiLCJqb2JMb2NhdGlvbiI6ImVhc3R1cyJ9?api-version=2019-08-01",
       "cache-control" : "no-cache",
       "x-ms-request-id" : "c4170bc4-40b3-47d8-9caf-c43499da48f1",
->>>>>>> 846f5853
-      "Body" : ""
-    }
-  }, {
-    "Method" : "GET",
-<<<<<<< HEAD
-    "Uri" : "http://localhost:1234/subscriptions/00000000-0000-0000-0000-000000000000/operationresults/eyJqb2JJZCI6IlJFU09VUkNFR1JPVVBERUxFVElPTkpPQi1KQVZBQ1NNUkc5ODA2MC1FQVNUVVMiLCJqb2JMb2NhdGlvbiI6ImVhc3R1cyJ9?api-version=2019-08-01",
-=======
-    "Uri" : "http://localhost:1234/subscriptions/00000000-0000-0000-0000-000000000000/operationresults/eyJqb2JJZCI6IlJFU09VUkNFR1JPVVBERUxFVElPTkpPQi1KQVZBQ1NNUkc3MjEwNi1FQVNUVVMiLCJqb2JMb2NhdGlvbiI6ImVhc3R1cyJ9?api-version=2019-08-01",
->>>>>>> 846f5853
-    "Headers" : {
-      "User-Agent" : "azsdk-java-com.azure.resourcemanager.resources.fluentcore.policy/null (1.8.0_221; Windows 10 10.0)"
-    },
-    "Response" : {
-<<<<<<< HEAD
-      "date" : "Mon, 18 May 2020 07:10:48 GMT",
-      "content-length" : "0",
-      "expires" : "-1",
-      "retry-after" : "0",
-      "x-ms-ratelimit-remaining-subscription-reads" : "11962",
-      "StatusCode" : "202",
-      "pragma" : "no-cache",
-      "x-ms-correlation-request-id" : "db884086-1705-4f13-bccc-869040982d65",
-      "strict-transport-security" : "max-age=31536000; includeSubDomains",
-      "x-content-type-options" : "nosniff",
-      "x-ms-routing-request-id" : "SOUTHEASTASIA:20200518T071048Z:db884086-1705-4f13-bccc-869040982d65",
-      "location" : "http://localhost:1234/subscriptions/00000000-0000-0000-0000-000000000000/operationresults/eyJqb2JJZCI6IlJFU09VUkNFR1JPVVBERUxFVElPTkpPQi1KQVZBQ1NNUkc5ODA2MC1FQVNUVVMiLCJqb2JMb2NhdGlvbiI6ImVhc3R1cyJ9?api-version=2019-08-01",
-      "cache-control" : "no-cache",
-      "x-ms-request-id" : "db884086-1705-4f13-bccc-869040982d65",
-=======
+      "Body" : ""
+    }
+  }, {
+    "Method" : "GET",
+    "Uri" : "http://localhost:1234/subscriptions/00000000-0000-0000-0000-000000000000/operationresults/eyJqb2JJZCI6IlJFU09VUkNFR1JPVVBERUxFVElPTkpPQi1KQVZBQ1NNUkc3MjEwNi1FQVNUVVMiLCJqb2JMb2NhdGlvbiI6ImVhc3R1cyJ9?api-version=2019-08-01",
+    "Headers" : {
+      "User-Agent" : "azsdk-java-com.azure.resourcemanager.resources.fluentcore.policy/null (1.8.0_221; Windows 10 10.0)"
+    },
+    "Response" : {
       "date" : "Thu, 18 Jun 2020 03:59:39 GMT",
       "content-length" : "0",
       "expires" : "-1",
@@ -2195,36 +1324,15 @@
       "location" : "http://localhost:1234/subscriptions/00000000-0000-0000-0000-000000000000/operationresults/eyJqb2JJZCI6IlJFU09VUkNFR1JPVVBERUxFVElPTkpPQi1KQVZBQ1NNUkc3MjEwNi1FQVNUVVMiLCJqb2JMb2NhdGlvbiI6ImVhc3R1cyJ9?api-version=2019-08-01",
       "cache-control" : "no-cache",
       "x-ms-request-id" : "898ffe2a-d4a1-4400-b483-83b484e6ae15",
->>>>>>> 846f5853
-      "Body" : ""
-    }
-  }, {
-    "Method" : "GET",
-<<<<<<< HEAD
-    "Uri" : "http://localhost:1234/subscriptions/00000000-0000-0000-0000-000000000000/operationresults/eyJqb2JJZCI6IlJFU09VUkNFR1JPVVBERUxFVElPTkpPQi1KQVZBQ1NNUkc5ODA2MC1FQVNUVVMiLCJqb2JMb2NhdGlvbiI6ImVhc3R1cyJ9?api-version=2019-08-01",
-=======
-    "Uri" : "http://localhost:1234/subscriptions/00000000-0000-0000-0000-000000000000/operationresults/eyJqb2JJZCI6IlJFU09VUkNFR1JPVVBERUxFVElPTkpPQi1KQVZBQ1NNUkc3MjEwNi1FQVNUVVMiLCJqb2JMb2NhdGlvbiI6ImVhc3R1cyJ9?api-version=2019-08-01",
->>>>>>> 846f5853
-    "Headers" : {
-      "User-Agent" : "azsdk-java-com.azure.resourcemanager.resources.fluentcore.policy/null (1.8.0_221; Windows 10 10.0)"
-    },
-    "Response" : {
-<<<<<<< HEAD
-      "date" : "Mon, 18 May 2020 07:11:18 GMT",
-      "content-length" : "0",
-      "expires" : "-1",
-      "retry-after" : "0",
-      "x-ms-ratelimit-remaining-subscription-reads" : "11983",
-      "StatusCode" : "202",
-      "pragma" : "no-cache",
-      "x-ms-correlation-request-id" : "b74c5dd8-2316-43db-a142-373c56d1129d",
-      "strict-transport-security" : "max-age=31536000; includeSubDomains",
-      "x-content-type-options" : "nosniff",
-      "x-ms-routing-request-id" : "SOUTHEASTASIA:20200518T071119Z:b74c5dd8-2316-43db-a142-373c56d1129d",
-      "location" : "http://localhost:1234/subscriptions/00000000-0000-0000-0000-000000000000/operationresults/eyJqb2JJZCI6IlJFU09VUkNFR1JPVVBERUxFVElPTkpPQi1KQVZBQ1NNUkc5ODA2MC1FQVNUVVMiLCJqb2JMb2NhdGlvbiI6ImVhc3R1cyJ9?api-version=2019-08-01",
-      "cache-control" : "no-cache",
-      "x-ms-request-id" : "b74c5dd8-2316-43db-a142-373c56d1129d",
-=======
+      "Body" : ""
+    }
+  }, {
+    "Method" : "GET",
+    "Uri" : "http://localhost:1234/subscriptions/00000000-0000-0000-0000-000000000000/operationresults/eyJqb2JJZCI6IlJFU09VUkNFR1JPVVBERUxFVElPTkpPQi1KQVZBQ1NNUkc3MjEwNi1FQVNUVVMiLCJqb2JMb2NhdGlvbiI6ImVhc3R1cyJ9?api-version=2019-08-01",
+    "Headers" : {
+      "User-Agent" : "azsdk-java-com.azure.resourcemanager.resources.fluentcore.policy/null (1.8.0_221; Windows 10 10.0)"
+    },
+    "Response" : {
       "date" : "Thu, 18 Jun 2020 03:59:55 GMT",
       "content-length" : "0",
       "expires" : "-1",
@@ -2239,39 +1347,15 @@
       "location" : "http://localhost:1234/subscriptions/00000000-0000-0000-0000-000000000000/operationresults/eyJqb2JJZCI6IlJFU09VUkNFR1JPVVBERUxFVElPTkpPQi1KQVZBQ1NNUkc3MjEwNi1FQVNUVVMiLCJqb2JMb2NhdGlvbiI6ImVhc3R1cyJ9?api-version=2019-08-01",
       "cache-control" : "no-cache",
       "x-ms-request-id" : "f75dd802-1c64-433f-bad3-973e6a9b8f8d",
->>>>>>> 846f5853
-      "Body" : ""
-    }
-  }, {
-    "Method" : "GET",
-<<<<<<< HEAD
-    "Uri" : "http://localhost:1234/subscriptions/00000000-0000-0000-0000-000000000000/operationresults/eyJqb2JJZCI6IlJFU09VUkNFR1JPVVBERUxFVElPTkpPQi1KQVZBQ1NNUkc5ODA2MC1FQVNUVVMiLCJqb2JMb2NhdGlvbiI6ImVhc3R1cyJ9?api-version=2019-08-01",
-=======
-    "Uri" : "http://localhost:1234/subscriptions/00000000-0000-0000-0000-000000000000/operationresults/eyJqb2JJZCI6IlJFU09VUkNFR1JPVVBERUxFVElPTkpPQi1KQVZBQ1NNUkc3MjEwNi1FQVNUVVMiLCJqb2JMb2NhdGlvbiI6ImVhc3R1cyJ9?api-version=2019-08-01",
->>>>>>> 846f5853
-    "Headers" : {
-      "User-Agent" : "azsdk-java-com.azure.resourcemanager.resources.fluentcore.policy/null (1.8.0_221; Windows 10 10.0)"
-    },
-    "Response" : {
-<<<<<<< HEAD
-      "date" : "Mon, 18 May 2020 07:11:49 GMT",
-      "content-length" : "0",
-      "expires" : "-1",
-      "retry-after" : "0",
-      "x-ms-ratelimit-remaining-subscription-reads" : "11970",
-      "StatusCode" : "200",
-      "strict-transport-security" : "max-age=31536000; includeSubDomains",
-      "pragma" : "no-cache",
-      "x-ms-correlation-request-id" : "b46795c6-c621-4059-aee7-7b35418daee1",
-      "x-content-type-options" : "nosniff",
-      "x-ms-routing-request-id" : "SOUTHEASTASIA:20200518T071150Z:b46795c6-c621-4059-aee7-7b35418daee1",
-      "cache-control" : "no-cache",
-      "x-ms-request-id" : "b46795c6-c621-4059-aee7-7b35418daee1",
-      "Body" : ""
-    }
-  } ],
-  "variables" : [ "javacsmrg98060", "pipdaa68441df85", "myvm1_mdisk_c7260946f8", "myvm1_mdisk_b6366667fd", "myvm1_mdisk_58d0944298", "nicmyvm1b9202535a9", "vnet7132691b1a", "pip7725161b" ]
-=======
+      "Body" : ""
+    }
+  }, {
+    "Method" : "GET",
+    "Uri" : "http://localhost:1234/subscriptions/00000000-0000-0000-0000-000000000000/operationresults/eyJqb2JJZCI6IlJFU09VUkNFR1JPVVBERUxFVElPTkpPQi1KQVZBQ1NNUkc3MjEwNi1FQVNUVVMiLCJqb2JMb2NhdGlvbiI6ImVhc3R1cyJ9?api-version=2019-08-01",
+    "Headers" : {
+      "User-Agent" : "azsdk-java-com.azure.resourcemanager.resources.fluentcore.policy/null (1.8.0_221; Windows 10 10.0)"
+    },
+    "Response" : {
       "date" : "Thu, 18 Jun 2020 04:00:11 GMT",
       "content-length" : "0",
       "expires" : "-1",
@@ -2289,5 +1373,4 @@
     }
   } ],
   "variables" : [ "javacsmrg72106", "pipe8795633cfc7", "myvm1_mdisk_3fa0649326", "myvm1_mdisk_de450166cb", "myvm1_mdisk_fa75770187", "nicmyvm18c004449cd", "vnet83528cf4a5", "pip67909e7f" ]
->>>>>>> 846f5853
 }