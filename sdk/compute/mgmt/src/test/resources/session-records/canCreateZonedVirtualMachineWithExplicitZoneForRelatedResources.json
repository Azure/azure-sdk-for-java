--- conflicted
+++ resolved
@@ -1,18 +1,6 @@
 {
   "networkCallRecords" : [ {
     "Method" : "PUT",
-<<<<<<< HEAD
-    "Uri" : "http://localhost:1234/subscriptions/00000000-0000-0000-0000-000000000000/resourcegroups/javacsmrg75323?api-version=2019-08-01",
-    "Headers" : {
-      "User-Agent" : "azsdk-java-com.azure.management.resources/2.0.0 (1.8.0_221; Windows 10 10.0)",
-      "Content-Type" : "application/json"
-    },
-    "Response" : {
-      "date" : "Mon, 18 May 2020 06:09:04 GMT",
-      "content-length" : "310",
-      "expires" : "-1",
-      "x-ms-ratelimit-remaining-subscription-writes" : "1199",
-=======
     "Uri" : "http://localhost:1234/subscriptions/00000000-0000-0000-0000-000000000000/resourcegroups/javacsmrg67018?api-version=2019-08-01",
     "Headers" : {
       "User-Agent" : "azsdk-java-com.azure.resourcemanager.resources/2.0.0-beta.1 (1.8.0_221; Windows 10 10.0)",
@@ -23,30 +11,10 @@
       "content-length" : "226",
       "expires" : "-1",
       "x-ms-ratelimit-remaining-subscription-writes" : "1197",
->>>>>>> 846f5853
       "retry-after" : "0",
       "StatusCode" : "201",
       "strict-transport-security" : "max-age=31536000; includeSubDomains",
       "pragma" : "no-cache",
-<<<<<<< HEAD
-      "x-ms-correlation-request-id" : "068d3f82-56cf-4d66-b240-b8a8dfea8ec9",
-      "x-content-type-options" : "nosniff",
-      "x-ms-routing-request-id" : "SOUTHEASTASIA:20200518T060905Z:068d3f82-56cf-4d66-b240-b8a8dfea8ec9",
-      "content-type" : "application/json; charset=utf-8",
-      "cache-control" : "no-cache",
-      "x-ms-request-id" : "068d3f82-56cf-4d66-b240-b8a8dfea8ec9",
-      "Body" : "{\"id\":\"/subscriptions/00000000-0000-0000-0000-000000000000/resourceGroups/javacsmrg75323\",\"name\":\"javacsmrg75323\",\"type\":\"Microsoft.Resources/resourceGroups\",\"location\":\"eastus2\",\"tags\":{\"date\":\"2020-05-18T06:09:01.881Z\",\"product\":\"javasdk\",\"cause\":\"automation\"},\"properties\":{\"provisioningState\":\"Succeeded\"}}"
-    }
-  }, {
-    "Method" : "PUT",
-    "Uri" : "http://localhost:1234/subscriptions/00000000-0000-0000-0000-000000000000/resourceGroups/javacsmrg75323/providers/Microsoft.Network/publicIPAddresses/pip22052a?api-version=2019-06-01",
-    "Headers" : {
-      "User-Agent" : "azsdk-java-com.azure.management.network/2.0.0 (1.8.0_221; Windows 10 10.0)",
-      "Content-Type" : "application/json"
-    },
-    "Response" : {
-      "date" : "Mon, 18 May 2020 06:09:15 GMT",
-=======
       "x-ms-correlation-request-id" : "f977f3da-194f-46ae-876d-41a0d23e44e9",
       "x-content-type-options" : "nosniff",
       "x-ms-routing-request-id" : "SOUTHEASTASIA:20200618T033119Z:f977f3da-194f-46ae-876d-41a0d23e44e9",
@@ -64,31 +32,10 @@
     },
     "Response" : {
       "date" : "Thu, 18 Jun 2020 03:32:25 GMT",
->>>>>>> 846f5853
       "server" : "Microsoft-HTTPAPI/2.0",
       "azure-asyncnotification" : "Enabled",
       "content-length" : "649",
       "expires" : "-1",
-<<<<<<< HEAD
-      "x-ms-ratelimit-remaining-subscription-writes" : "1198",
-      "retry-after" : "0",
-      "StatusCode" : "201",
-      "pragma" : "no-cache",
-      "x-ms-correlation-request-id" : "5b66136e-59a7-46ac-9c42-a03174f85b8a",
-      "strict-transport-security" : "max-age=31536000; includeSubDomains",
-      "x-ms-arm-service-request-id" : "9f10c392-5373-4a39-a1c9-422771a0906a",
-      "x-content-type-options" : "nosniff",
-      "x-ms-routing-request-id" : "SOUTHEASTASIA:20200518T060915Z:5b66136e-59a7-46ac-9c42-a03174f85b8a",
-      "content-type" : "application/json; charset=utf-8",
-      "cache-control" : "no-cache",
-      "x-ms-request-id" : "3140ee1c-b2b4-414c-ada3-1eaae9118c83",
-      "Body" : "{\r\n  \"name\": \"pip22052a\",\r\n  \"id\": \"/subscriptions/00000000-0000-0000-0000-000000000000/resourceGroups/javacsmrg75323/providers/Microsoft.Network/publicIPAddresses/pip22052a\",\r\n  \"etag\": \"W/\\\"01fbe957-dd22-42b5-bba4-abb4fa4bc044\\\"\",\r\n  \"location\": \"eastus2\",\r\n  \"tags\": {},\r\n  \"zones\": [\r\n    \"1\"\r\n  ],\r\n  \"properties\": {\r\n    \"provisioningState\": \"Updating\",\r\n    \"resourceGuid\": \"4aeff3a5-71f3-4b49-85e5-49dc43ed2c9b\",\r\n    \"publicIPAddressVersion\": \"IPv4\",\r\n    \"publicIPAllocationMethod\": \"Static\",\r\n    \"idleTimeoutInMinutes\": 4,\r\n    \"ipTags\": []\r\n  },\r\n  \"type\": \"Microsoft.Network/publicIPAddresses\",\r\n  \"sku\": {\r\n    \"name\": \"Basic\"\r\n  }\r\n}",
-      "azure-asyncoperation" : "http://localhost:1234/subscriptions/00000000-0000-0000-0000-000000000000/providers/Microsoft.Network/locations/eastus2/operations/3140ee1c-b2b4-414c-ada3-1eaae9118c83?api-version=2019-06-01"
-    }
-  }, {
-    "Method" : "GET",
-    "Uri" : "http://localhost:1234/subscriptions/00000000-0000-0000-0000-000000000000/providers/Microsoft.Network/locations/eastus2/operations/3140ee1c-b2b4-414c-ada3-1eaae9118c83?api-version=2019-06-01",
-=======
       "x-ms-ratelimit-remaining-subscription-writes" : "1192",
       "retry-after" : "0",
       "StatusCode" : "201",
@@ -107,33 +54,15 @@
   }, {
     "Method" : "GET",
     "Uri" : "http://localhost:1234/subscriptions/00000000-0000-0000-0000-000000000000/providers/Microsoft.Network/locations/eastus2/operations/86f7a8d8-ed56-431e-8156-6eb3f949d70e?api-version=2019-06-01",
->>>>>>> 846f5853
-    "Headers" : {
-      "User-Agent" : "azsdk-java-com.azure.resourcemanager.resources.fluentcore.policy/null (1.8.0_221; Windows 10 10.0)"
-    },
-    "Response" : {
-<<<<<<< HEAD
-      "date" : "Mon, 18 May 2020 06:09:46 GMT",
-=======
+    "Headers" : {
+      "User-Agent" : "azsdk-java-com.azure.resourcemanager.resources.fluentcore.policy/null (1.8.0_221; Windows 10 10.0)"
+    },
+    "Response" : {
       "date" : "Thu, 18 Jun 2020 03:32:41 GMT",
->>>>>>> 846f5853
       "server" : "Microsoft-HTTPAPI/2.0",
       "content-length" : "29",
       "expires" : "-1",
       "retry-after" : "0",
-<<<<<<< HEAD
-      "x-ms-ratelimit-remaining-subscription-reads" : "11999",
-      "StatusCode" : "200",
-      "pragma" : "no-cache",
-      "x-ms-correlation-request-id" : "1b08d277-ee42-4b2c-ae21-885c98cb6b49",
-      "strict-transport-security" : "max-age=31536000; includeSubDomains",
-      "x-ms-arm-service-request-id" : "a19a9f27-6b8e-4787-924e-f49ceeee04d0",
-      "x-content-type-options" : "nosniff",
-      "x-ms-routing-request-id" : "SOUTHEASTASIA:20200518T060946Z:1b08d277-ee42-4b2c-ae21-885c98cb6b49",
-      "content-type" : "application/json; charset=utf-8",
-      "cache-control" : "no-cache",
-      "x-ms-request-id" : "a63a2aa6-7901-4017-a934-d4d83fde2793",
-=======
       "x-ms-ratelimit-remaining-subscription-reads" : "11836",
       "StatusCode" : "200",
       "pragma" : "no-cache",
@@ -145,54 +74,20 @@
       "content-type" : "application/json; charset=utf-8",
       "cache-control" : "no-cache",
       "x-ms-request-id" : "35fbf483-ae60-45db-835c-f4d73e891d7d",
->>>>>>> 846f5853
       "Body" : "{\r\n  \"status\": \"Succeeded\"\r\n}"
     }
   }, {
     "Method" : "GET",
-<<<<<<< HEAD
-    "Uri" : "http://localhost:1234/subscriptions/00000000-0000-0000-0000-000000000000/resourceGroups/javacsmrg75323/providers/Microsoft.Network/publicIPAddresses/pip22052a?api-version=2019-06-01",
-=======
     "Uri" : "http://localhost:1234/subscriptions/00000000-0000-0000-0000-000000000000/resourceGroups/javacsmrg67018/providers/Microsoft.Network/publicIPAddresses/pip331780?api-version=2019-06-01",
->>>>>>> 846f5853
-    "Headers" : {
-      "User-Agent" : "azsdk-java-com.azure.resourcemanager.resources.fluentcore.policy/null (1.8.0_221; Windows 10 10.0)"
-    },
-    "Response" : {
-<<<<<<< HEAD
-      "date" : "Mon, 18 May 2020 06:10:16 GMT",
-=======
+    "Headers" : {
+      "User-Agent" : "azsdk-java-com.azure.resourcemanager.resources.fluentcore.policy/null (1.8.0_221; Windows 10 10.0)"
+    },
+    "Response" : {
       "date" : "Thu, 18 Jun 2020 03:34:52 GMT",
->>>>>>> 846f5853
       "server" : "Microsoft-HTTPAPI/2.0",
       "content-length" : "684",
       "expires" : "-1",
       "retry-after" : "0",
-<<<<<<< HEAD
-      "x-ms-ratelimit-remaining-subscription-reads" : "11997",
-      "StatusCode" : "200",
-      "pragma" : "no-cache",
-      "x-ms-correlation-request-id" : "78425f6f-b385-46d7-ac1a-92e2948ff283",
-      "strict-transport-security" : "max-age=31536000; includeSubDomains",
-      "x-ms-arm-service-request-id" : "8cc87fde-a3d1-4b84-afd6-da219e6ea7ae",
-      "x-content-type-options" : "nosniff",
-      "x-ms-routing-request-id" : "SOUTHEASTASIA:20200518T061017Z:78425f6f-b385-46d7-ac1a-92e2948ff283",
-      "etag" : "W/\"c906f58a-2abc-42e1-a385-43ca7b556334\"",
-      "content-type" : "application/json; charset=utf-8",
-      "cache-control" : "no-cache",
-      "x-ms-request-id" : "ee61f4f5-7157-465b-87c4-65a839173013",
-      "Body" : "{\r\n  \"name\": \"pip22052a\",\r\n  \"id\": \"/subscriptions/00000000-0000-0000-0000-000000000000/resourceGroups/javacsmrg75323/providers/Microsoft.Network/publicIPAddresses/pip22052a\",\r\n  \"etag\": \"W/\\\"c906f58a-2abc-42e1-a385-43ca7b556334\\\"\",\r\n  \"location\": \"eastus2\",\r\n  \"tags\": {},\r\n  \"zones\": [\r\n    \"1\"\r\n  ],\r\n  \"properties\": {\r\n    \"provisioningState\": \"Succeeded\",\r\n    \"resourceGuid\": \"4aeff3a5-71f3-4b49-85e5-49dc43ed2c9b\",\r\n    \"ipAddress\": \"52.247.3.167\",\r\n    \"publicIPAddressVersion\": \"IPv4\",\r\n    \"publicIPAllocationMethod\": \"Static\",\r\n    \"idleTimeoutInMinutes\": 4,\r\n    \"ipTags\": []\r\n  },\r\n  \"type\": \"Microsoft.Network/publicIPAddresses\",\r\n  \"sku\": {\r\n    \"name\": \"Basic\"\r\n  }\r\n}"
-    }
-  }, {
-    "Method" : "PUT",
-    "Uri" : "http://localhost:1234/subscriptions/00000000-0000-0000-0000-000000000000/resourceGroups/javacsmrg75323/providers/Microsoft.Compute/disks/dsk25689a?api-version=2019-07-01",
-    "Headers" : {
-      "User-Agent" : "azsdk-java-com.azure.management.compute/2.0.0 (1.8.0_221; Windows 10 10.0)",
-      "Content-Type" : "application/json"
-    },
-    "Response" : {
-      "date" : "Mon, 18 May 2020 06:10:23 GMT",
-=======
       "x-ms-ratelimit-remaining-subscription-reads" : "11560",
       "StatusCode" : "200",
       "pragma" : "no-cache",
@@ -216,32 +111,10 @@
     },
     "Response" : {
       "date" : "Thu, 18 Jun 2020 03:35:52 GMT",
->>>>>>> 846f5853
       "server" : "Microsoft-HTTPAPI/2.0",
       "content-length" : "273",
       "expires" : "-1",
       "x-ms-served-by" : "c39126ab-a999-4fe6-83b1-5690b131d1b1_132307948826283056",
-<<<<<<< HEAD
-      "x-ms-ratelimit-remaining-subscription-writes" : "1198",
-      "retry-after" : "0",
-      "StatusCode" : "202",
-      "pragma" : "no-cache",
-      "x-ms-correlation-request-id" : "20a749f9-175f-4271-9c57-dcd9f5184a7b",
-      "strict-transport-security" : "max-age=31536000; includeSubDomains",
-      "x-content-type-options" : "nosniff",
-      "x-ms-ratelimit-remaining-resource" : "Microsoft.Compute/CreateUpdateDisks3Min;999,Microsoft.Compute/CreateUpdateDisks30Min;7999",
-      "x-ms-routing-request-id" : "SOUTHEASTASIA:20200518T061023Z:20a749f9-175f-4271-9c57-dcd9f5184a7b",
-      "content-type" : "application/json; charset=utf-8",
-      "location" : "http://localhost:1234/subscriptions/00000000-0000-0000-0000-000000000000/providers/Microsoft.Compute/locations/eastus2/DiskOperations/f87e8c6e-a95a-4c26-a16d-d9135bbb9092?monitor=true&api-version=2019-07-01",
-      "cache-control" : "no-cache",
-      "x-ms-request-id" : "f87e8c6e-a95a-4c26-a16d-d9135bbb9092",
-      "Body" : "{\r\n  \"name\": \"dsk25689a\",\r\n  \"location\": \"eastus2\",\r\n  \"tags\": {},\r\n  \"zones\": [\r\n    \"1\"\r\n  ],\r\n  \"properties\": {\r\n    \"creationData\": {\r\n      \"createOption\": \"Empty\"\r\n    },\r\n    \"diskSizeGB\": 100,\r\n    \"provisioningState\": \"Updating\",\r\n    \"isArmResource\": true\r\n  }\r\n}",
-      "azure-asyncoperation" : "http://localhost:1234/subscriptions/00000000-0000-0000-0000-000000000000/providers/Microsoft.Compute/locations/eastus2/DiskOperations/f87e8c6e-a95a-4c26-a16d-d9135bbb9092?api-version=2019-07-01"
-    }
-  }, {
-    "Method" : "GET",
-    "Uri" : "http://localhost:1234/subscriptions/00000000-0000-0000-0000-000000000000/providers/Microsoft.Compute/locations/eastus2/DiskOperations/f87e8c6e-a95a-4c26-a16d-d9135bbb9092?api-version=2019-07-01",
-=======
       "x-ms-ratelimit-remaining-subscription-writes" : "1191",
       "retry-after" : "0",
       "StatusCode" : "202",
@@ -261,35 +134,10 @@
   }, {
     "Method" : "GET",
     "Uri" : "http://localhost:1234/subscriptions/00000000-0000-0000-0000-000000000000/providers/Microsoft.Compute/locations/eastus2/DiskOperations/2cb33571-17e9-4cf3-9d9e-a48822c78ace?api-version=2019-11-01",
->>>>>>> 846f5853
-    "Headers" : {
-      "User-Agent" : "azsdk-java-com.azure.resourcemanager.resources.fluentcore.policy/null (1.8.0_221; Windows 10 10.0)"
-    },
-    "Response" : {
-<<<<<<< HEAD
-      "date" : "Mon, 18 May 2020 06:10:53 GMT",
-      "server" : "Microsoft-HTTPAPI/2.0",
-      "content-length" : "865",
-      "expires" : "-1",
-      "x-ms-served-by" : "c39126ab-a999-4fe6-83b1-5690b131d1b1_132307948826283056",
-      "retry-after" : "0",
-      "x-ms-ratelimit-remaining-subscription-reads" : "11997",
-      "StatusCode" : "200",
-      "pragma" : "no-cache",
-      "x-ms-correlation-request-id" : "0149c4d3-2ae9-4403-a39f-2afe6130365b",
-      "strict-transport-security" : "max-age=31536000; includeSubDomains",
-      "x-content-type-options" : "nosniff",
-      "x-ms-ratelimit-remaining-resource" : "Microsoft.Compute/GetOperation3Min;49998,Microsoft.Compute/GetOperation30Min;399998",
-      "x-ms-routing-request-id" : "SOUTHEASTASIA:20200518T061053Z:0149c4d3-2ae9-4403-a39f-2afe6130365b",
-      "content-type" : "application/json; charset=utf-8",
-      "cache-control" : "no-cache",
-      "x-ms-request-id" : "19b022eb-8b5d-48cf-b3fb-554c3fa58a74",
-      "Body" : "{\r\n  \"startTime\": \"2020-05-18T06:10:23.1244195+00:00\",\r\n  \"endTime\": \"2020-05-18T06:10:23.2650237+00:00\",\r\n  \"status\": \"Succeeded\",\r\n  \"properties\": {\r\n    \"output\": {\"name\":\"dsk25689a\",\"id\":\"/subscriptions/00000000-0000-0000-0000-000000000000/resourceGroups/javacsmrg75323/providers/Microsoft.Compute/disks/dsk25689a\",\"type\":\"Microsoft.Compute/disks\",\"location\":\"eastus2\",\"tags\":{},\"zones\":[\"1\"],\"sku\":{\"name\":\"Standard_LRS\",\"tier\":\"Standard\"},\"properties\":{\"creationData\":{\"createOption\":\"Empty\"},\"diskSizeGB\":100,\"diskIOPSReadWrite\":500,\"diskMBpsReadWrite\":60,\"encryption\":{\"type\":\"EncryptionAtRestWithPlatformKey\"},\"timeCreated\":\"2020-05-18T06:10:23.1244195+00:00\",\"provisioningState\":\"Succeeded\",\"diskState\":\"Unattached\",\"diskSizeBytes\":107374182400,\"uniqueId\":\"3f299b10-1c5e-44ea-bcc2-28a7c51e01a5\"}}\r\n  },\r\n  \"name\": \"f87e8c6e-a95a-4c26-a16d-d9135bbb9092\"\r\n}"
-    }
-  }, {
-    "Method" : "GET",
-    "Uri" : "http://localhost:1234/subscriptions/00000000-0000-0000-0000-000000000000/resourceGroups/javacsmrg75323/providers/Microsoft.Compute/disks/dsk25689a?api-version=2019-07-01",
-=======
+    "Headers" : {
+      "User-Agent" : "azsdk-java-com.azure.resourcemanager.resources.fluentcore.policy/null (1.8.0_221; Windows 10 10.0)"
+    },
+    "Response" : {
       "date" : "Thu, 18 Jun 2020 03:35:54 GMT",
       "server" : "Microsoft-HTTPAPI/2.0",
       "content-length" : "1039",
@@ -312,48 +160,16 @@
   }, {
     "Method" : "GET",
     "Uri" : "http://localhost:1234/subscriptions/00000000-0000-0000-0000-000000000000/resourceGroups/javacsmrg67018/providers/Microsoft.Compute/disks/dsk10084a?api-version=2019-11-01",
->>>>>>> 846f5853
-    "Headers" : {
-      "User-Agent" : "azsdk-java-com.azure.resourcemanager.resources.fluentcore.policy/null (1.8.0_221; Windows 10 10.0)"
-    },
-    "Response" : {
-<<<<<<< HEAD
-      "date" : "Mon, 18 May 2020 06:11:24 GMT",
-=======
+    "Headers" : {
+      "User-Agent" : "azsdk-java-com.azure.resourcemanager.resources.fluentcore.policy/null (1.8.0_221; Windows 10 10.0)"
+    },
+    "Response" : {
       "date" : "Thu, 18 Jun 2020 03:36:16 GMT",
->>>>>>> 846f5853
       "server" : "Microsoft-HTTPAPI/2.0",
       "content-length" : "814",
       "expires" : "-1",
       "x-ms-served-by" : "c39126ab-a999-4fe6-83b1-5690b131d1b1_132307948826283056",
       "retry-after" : "0",
-<<<<<<< HEAD
-      "x-ms-ratelimit-remaining-subscription-reads" : "11996",
-      "StatusCode" : "200",
-      "pragma" : "no-cache",
-      "x-ms-correlation-request-id" : "5d8cd9ec-df37-45ae-84a5-82334bef757c",
-      "strict-transport-security" : "max-age=31536000; includeSubDomains",
-      "x-content-type-options" : "nosniff",
-      "x-ms-ratelimit-remaining-resource" : "Microsoft.Compute/LowCostGet3Min;4997,Microsoft.Compute/LowCostGet30Min;39997",
-      "x-ms-routing-request-id" : "SOUTHEASTASIA:20200518T061124Z:5d8cd9ec-df37-45ae-84a5-82334bef757c",
-      "content-type" : "application/json; charset=utf-8",
-      "cache-control" : "no-cache",
-      "x-ms-request-id" : "cb90b792-5791-4de5-88ec-b11045f2ff8e",
-      "Body" : "{\r\n  \"name\": \"dsk25689a\",\r\n  \"id\": \"/subscriptions/00000000-0000-0000-0000-000000000000/resourceGroups/javacsmrg75323/providers/Microsoft.Compute/disks/dsk25689a\",\r\n  \"type\": \"Microsoft.Compute/disks\",\r\n  \"location\": \"eastus2\",\r\n  \"tags\": {},\r\n  \"zones\": [\r\n    \"1\"\r\n  ],\r\n  \"sku\": {\r\n    \"name\": \"Standard_LRS\",\r\n    \"tier\": \"Standard\"\r\n  },\r\n  \"properties\": {\r\n    \"creationData\": {\r\n      \"createOption\": \"Empty\"\r\n    },\r\n    \"diskSizeGB\": 100,\r\n    \"diskIOPSReadWrite\": 500,\r\n    \"diskMBpsReadWrite\": 60,\r\n    \"encryption\": {\r\n      \"type\": \"EncryptionAtRestWithPlatformKey\"\r\n    },\r\n    \"timeCreated\": \"2020-05-18T06:10:23.1244195+00:00\",\r\n    \"provisioningState\": \"Succeeded\",\r\n    \"diskState\": \"Unattached\",\r\n    \"diskSizeBytes\": 107374182400,\r\n    \"uniqueId\": \"3f299b10-1c5e-44ea-bcc2-28a7c51e01a5\"\r\n  }\r\n}"
-    }
-  }, {
-    "Method" : "PUT",
-    "Uri" : "http://localhost:1234/subscriptions/00000000-0000-0000-0000-000000000000/resourcegroups/javacsmrg75323?api-version=2019-08-01",
-    "Headers" : {
-      "User-Agent" : "azsdk-java-com.azure.management.resources/2.0.0 (1.8.0_221; Windows 10 10.0)",
-      "Content-Type" : "application/json"
-    },
-    "Response" : {
-      "date" : "Mon, 18 May 2020 06:11:27 GMT",
-      "content-length" : "310",
-      "expires" : "-1",
-      "x-ms-ratelimit-remaining-subscription-writes" : "1196",
-=======
       "x-ms-ratelimit-remaining-subscription-reads" : "11414",
       "StatusCode" : "200",
       "pragma" : "no-cache",
@@ -379,30 +195,10 @@
       "content-length" : "226",
       "expires" : "-1",
       "x-ms-ratelimit-remaining-subscription-writes" : "1189",
->>>>>>> 846f5853
-      "retry-after" : "0",
-      "StatusCode" : "200",
-      "strict-transport-security" : "max-age=31536000; includeSubDomains",
-      "pragma" : "no-cache",
-<<<<<<< HEAD
-      "x-ms-correlation-request-id" : "b098ab79-dc30-45a1-83fc-e61308140aa3",
-      "x-content-type-options" : "nosniff",
-      "x-ms-routing-request-id" : "SOUTHEASTASIA:20200518T061127Z:b098ab79-dc30-45a1-83fc-e61308140aa3",
-      "content-type" : "application/json; charset=utf-8",
-      "cache-control" : "no-cache",
-      "x-ms-request-id" : "b098ab79-dc30-45a1-83fc-e61308140aa3",
-      "Body" : "{\"id\":\"/subscriptions/00000000-0000-0000-0000-000000000000/resourceGroups/javacsmrg75323\",\"name\":\"javacsmrg75323\",\"type\":\"Microsoft.Resources/resourceGroups\",\"location\":\"eastus2\",\"tags\":{\"date\":\"2020-05-18T06:11:24.750Z\",\"product\":\"javasdk\",\"cause\":\"automation\"},\"properties\":{\"provisioningState\":\"Succeeded\"}}"
-    }
-  }, {
-    "Method" : "PUT",
-    "Uri" : "http://localhost:1234/subscriptions/00000000-0000-0000-0000-000000000000/resourceGroups/javacsmrg75323/providers/Microsoft.Network/virtualNetworks/vnet6106638544?api-version=2019-06-01",
-    "Headers" : {
-      "User-Agent" : "azsdk-java-com.azure.management.network/2.0.0 (1.8.0_221; Windows 10 10.0)",
-      "Content-Type" : "application/json"
-    },
-    "Response" : {
-      "date" : "Mon, 18 May 2020 06:11:34 GMT",
-=======
+      "retry-after" : "0",
+      "StatusCode" : "200",
+      "strict-transport-security" : "max-age=31536000; includeSubDomains",
+      "pragma" : "no-cache",
       "x-ms-correlation-request-id" : "abae802f-acfb-4dbe-8f95-0daca387df08",
       "x-content-type-options" : "nosniff",
       "x-ms-routing-request-id" : "SOUTHEASTASIA:20200618T033747Z:abae802f-acfb-4dbe-8f95-0daca387df08",
@@ -420,31 +216,10 @@
     },
     "Response" : {
       "date" : "Thu, 18 Jun 2020 03:38:43 GMT",
->>>>>>> 846f5853
       "server" : "Microsoft-HTTPAPI/2.0",
       "azure-asyncnotification" : "Enabled",
       "content-length" : "1343",
       "expires" : "-1",
-<<<<<<< HEAD
-      "x-ms-ratelimit-remaining-subscription-writes" : "1197",
-      "retry-after" : "0",
-      "StatusCode" : "201",
-      "pragma" : "no-cache",
-      "x-ms-correlation-request-id" : "4fbf9d50-9c42-4056-90a6-2d8a1806a1c0",
-      "strict-transport-security" : "max-age=31536000; includeSubDomains",
-      "x-ms-arm-service-request-id" : "3b536e3e-03e8-4679-9206-b798fb44173e",
-      "x-content-type-options" : "nosniff",
-      "x-ms-routing-request-id" : "SOUTHEASTASIA:20200518T061135Z:4fbf9d50-9c42-4056-90a6-2d8a1806a1c0",
-      "content-type" : "application/json; charset=utf-8",
-      "cache-control" : "no-cache",
-      "x-ms-request-id" : "4029e08b-0502-4dda-8cad-cc1d6f9b0b25",
-      "Body" : "{\r\n  \"name\": \"vnet6106638544\",\r\n  \"id\": \"/subscriptions/00000000-0000-0000-0000-000000000000/resourceGroups/javacsmrg75323/providers/Microsoft.Network/virtualNetworks/vnet6106638544\",\r\n  \"etag\": \"W/\\\"e21cfc2d-8c2e-4fd3-977f-5635b272e726\\\"\",\r\n  \"type\": \"Microsoft.Network/virtualNetworks\",\r\n  \"location\": \"eastus2\",\r\n  \"tags\": {},\r\n  \"properties\": {\r\n    \"provisioningState\": \"Updating\",\r\n    \"resourceGuid\": \"f46181ee-6ab4-40bc-a4fa-21573092f01e\",\r\n    \"addressSpace\": {\r\n      \"addressPrefixes\": [\r\n        \"10.0.0.0/28\"\r\n      ]\r\n    },\r\n    \"dhcpOptions\": {\r\n      \"dnsServers\": []\r\n    },\r\n    \"subnets\": [\r\n      {\r\n        \"name\": \"subnet1\",\r\n        \"id\": \"/subscriptions/00000000-0000-0000-0000-000000000000/resourceGroups/javacsmrg75323/providers/Microsoft.Network/virtualNetworks/vnet6106638544/subnets/subnet1\",\r\n        \"etag\": \"W/\\\"e21cfc2d-8c2e-4fd3-977f-5635b272e726\\\"\",\r\n        \"properties\": {\r\n          \"provisioningState\": \"Updating\",\r\n          \"addressPrefix\": \"10.0.0.0/28\",\r\n          \"delegations\": [],\r\n          \"privateEndpointNetworkPolicies\": \"Enabled\",\r\n          \"privateLinkServiceNetworkPolicies\": \"Enabled\"\r\n        },\r\n        \"type\": \"Microsoft.Network/virtualNetworks/subnets\"\r\n      }\r\n    ],\r\n    \"virtualNetworkPeerings\": [],\r\n    \"enableDdosProtection\": false,\r\n    \"enableVmProtection\": false\r\n  }\r\n}",
-      "azure-asyncoperation" : "http://localhost:1234/subscriptions/00000000-0000-0000-0000-000000000000/providers/Microsoft.Network/locations/eastus2/operations/4029e08b-0502-4dda-8cad-cc1d6f9b0b25?api-version=2019-06-01"
-    }
-  }, {
-    "Method" : "GET",
-    "Uri" : "http://localhost:1234/subscriptions/00000000-0000-0000-0000-000000000000/providers/Microsoft.Network/locations/eastus2/operations/4029e08b-0502-4dda-8cad-cc1d6f9b0b25?api-version=2019-06-01",
-=======
       "x-ms-ratelimit-remaining-subscription-writes" : "1195",
       "retry-after" : "0",
       "StatusCode" : "201",
@@ -463,33 +238,15 @@
   }, {
     "Method" : "GET",
     "Uri" : "http://localhost:1234/subscriptions/00000000-0000-0000-0000-000000000000/providers/Microsoft.Network/locations/eastus2/operations/a428dac8-b51a-4a77-b63c-ae6eae2d7a79?api-version=2019-06-01",
->>>>>>> 846f5853
-    "Headers" : {
-      "User-Agent" : "azsdk-java-com.azure.resourcemanager.resources.fluentcore.policy/null (1.8.0_221; Windows 10 10.0)"
-    },
-    "Response" : {
-<<<<<<< HEAD
-      "date" : "Mon, 18 May 2020 06:12:12 GMT",
-=======
+    "Headers" : {
+      "User-Agent" : "azsdk-java-com.azure.resourcemanager.resources.fluentcore.policy/null (1.8.0_221; Windows 10 10.0)"
+    },
+    "Response" : {
       "date" : "Thu, 18 Jun 2020 03:38:48 GMT",
->>>>>>> 846f5853
       "server" : "Microsoft-HTTPAPI/2.0",
       "content-length" : "29",
       "expires" : "-1",
       "retry-after" : "0",
-<<<<<<< HEAD
-      "x-ms-ratelimit-remaining-subscription-reads" : "11999",
-      "StatusCode" : "200",
-      "pragma" : "no-cache",
-      "x-ms-correlation-request-id" : "a0818a45-64e6-49df-b383-716da9596c13",
-      "strict-transport-security" : "max-age=31536000; includeSubDomains",
-      "x-ms-arm-service-request-id" : "11383a07-ae75-4012-b57a-3e4b3bc6815f",
-      "x-content-type-options" : "nosniff",
-      "x-ms-routing-request-id" : "SOUTHEASTASIA:20200518T061213Z:a0818a45-64e6-49df-b383-716da9596c13",
-      "content-type" : "application/json; charset=utf-8",
-      "cache-control" : "no-cache",
-      "x-ms-request-id" : "60863da4-00b0-460b-9988-8ba02c81d5f2",
-=======
       "x-ms-ratelimit-remaining-subscription-reads" : "11123",
       "StatusCode" : "200",
       "pragma" : "no-cache",
@@ -501,54 +258,20 @@
       "content-type" : "application/json; charset=utf-8",
       "cache-control" : "no-cache",
       "x-ms-request-id" : "a48b5604-f964-4bd9-bfa5-e5c634bd4b35",
->>>>>>> 846f5853
       "Body" : "{\r\n  \"status\": \"Succeeded\"\r\n}"
     }
   }, {
     "Method" : "GET",
-<<<<<<< HEAD
-    "Uri" : "http://localhost:1234/subscriptions/00000000-0000-0000-0000-000000000000/resourceGroups/javacsmrg75323/providers/Microsoft.Network/virtualNetworks/vnet6106638544?api-version=2019-06-01",
-=======
     "Uri" : "http://localhost:1234/subscriptions/00000000-0000-0000-0000-000000000000/resourceGroups/javacsmrg67018/providers/Microsoft.Network/virtualNetworks/vnet676667e26e?api-version=2019-06-01",
->>>>>>> 846f5853
-    "Headers" : {
-      "User-Agent" : "azsdk-java-com.azure.resourcemanager.resources.fluentcore.policy/null (1.8.0_221; Windows 10 10.0)"
-    },
-    "Response" : {
-<<<<<<< HEAD
-      "date" : "Mon, 18 May 2020 06:12:43 GMT",
-=======
+    "Headers" : {
+      "User-Agent" : "azsdk-java-com.azure.resourcemanager.resources.fluentcore.policy/null (1.8.0_221; Windows 10 10.0)"
+    },
+    "Response" : {
       "date" : "Thu, 18 Jun 2020 03:39:17 GMT",
->>>>>>> 846f5853
       "server" : "Microsoft-HTTPAPI/2.0",
       "content-length" : "1345",
       "expires" : "-1",
       "retry-after" : "0",
-<<<<<<< HEAD
-      "x-ms-ratelimit-remaining-subscription-reads" : "11996",
-      "StatusCode" : "200",
-      "pragma" : "no-cache",
-      "x-ms-correlation-request-id" : "daeff20f-d24f-4ed2-8477-bef737b56884",
-      "strict-transport-security" : "max-age=31536000; includeSubDomains",
-      "x-ms-arm-service-request-id" : "f3b28b80-52c6-49d7-aee6-a5c9d9f81acf",
-      "x-content-type-options" : "nosniff",
-      "x-ms-routing-request-id" : "SOUTHEASTASIA:20200518T061244Z:daeff20f-d24f-4ed2-8477-bef737b56884",
-      "etag" : "W/\"c8b33041-fe5a-43ef-861c-1e8ffb126f15\"",
-      "content-type" : "application/json; charset=utf-8",
-      "cache-control" : "no-cache",
-      "x-ms-request-id" : "238d789f-4285-4224-a115-6d2ec82dfe95",
-      "Body" : "{\r\n  \"name\": \"vnet6106638544\",\r\n  \"id\": \"/subscriptions/00000000-0000-0000-0000-000000000000/resourceGroups/javacsmrg75323/providers/Microsoft.Network/virtualNetworks/vnet6106638544\",\r\n  \"etag\": \"W/\\\"c8b33041-fe5a-43ef-861c-1e8ffb126f15\\\"\",\r\n  \"type\": \"Microsoft.Network/virtualNetworks\",\r\n  \"location\": \"eastus2\",\r\n  \"tags\": {},\r\n  \"properties\": {\r\n    \"provisioningState\": \"Succeeded\",\r\n    \"resourceGuid\": \"f46181ee-6ab4-40bc-a4fa-21573092f01e\",\r\n    \"addressSpace\": {\r\n      \"addressPrefixes\": [\r\n        \"10.0.0.0/28\"\r\n      ]\r\n    },\r\n    \"dhcpOptions\": {\r\n      \"dnsServers\": []\r\n    },\r\n    \"subnets\": [\r\n      {\r\n        \"name\": \"subnet1\",\r\n        \"id\": \"/subscriptions/00000000-0000-0000-0000-000000000000/resourceGroups/javacsmrg75323/providers/Microsoft.Network/virtualNetworks/vnet6106638544/subnets/subnet1\",\r\n        \"etag\": \"W/\\\"c8b33041-fe5a-43ef-861c-1e8ffb126f15\\\"\",\r\n        \"properties\": {\r\n          \"provisioningState\": \"Succeeded\",\r\n          \"addressPrefix\": \"10.0.0.0/28\",\r\n          \"delegations\": [],\r\n          \"privateEndpointNetworkPolicies\": \"Enabled\",\r\n          \"privateLinkServiceNetworkPolicies\": \"Enabled\"\r\n        },\r\n        \"type\": \"Microsoft.Network/virtualNetworks/subnets\"\r\n      }\r\n    ],\r\n    \"virtualNetworkPeerings\": [],\r\n    \"enableDdosProtection\": false,\r\n    \"enableVmProtection\": false\r\n  }\r\n}"
-    }
-  }, {
-    "Method" : "PUT",
-    "Uri" : "http://localhost:1234/subscriptions/00000000-0000-0000-0000-000000000000/resourceGroups/javacsmrg75323/providers/Microsoft.Network/networkInterfaces/nicjavavma88754087?api-version=2019-06-01",
-    "Headers" : {
-      "User-Agent" : "azsdk-java-com.azure.management.network/2.0.0 (1.8.0_221; Windows 10 10.0)",
-      "Content-Type" : "application/json"
-    },
-    "Response" : {
-      "date" : "Mon, 18 May 2020 06:13:39 GMT",
-=======
       "x-ms-ratelimit-remaining-subscription-reads" : "11053",
       "StatusCode" : "200",
       "pragma" : "no-cache",
@@ -572,31 +295,10 @@
     },
     "Response" : {
       "date" : "Thu, 18 Jun 2020 03:39:48 GMT",
->>>>>>> 846f5853
       "server" : "Microsoft-HTTPAPI/2.0",
       "azure-asyncnotification" : "Enabled",
       "content-length" : "1853",
       "expires" : "-1",
-<<<<<<< HEAD
-      "x-ms-ratelimit-remaining-subscription-writes" : "1199",
-      "retry-after" : "0",
-      "StatusCode" : "201",
-      "pragma" : "no-cache",
-      "x-ms-correlation-request-id" : "547cfb2c-0b96-44ae-8625-63a467afd672",
-      "strict-transport-security" : "max-age=31536000; includeSubDomains",
-      "x-ms-arm-service-request-id" : "86eef00d-5bf2-4404-a571-bcaccd0c9c05",
-      "x-content-type-options" : "nosniff",
-      "x-ms-routing-request-id" : "SOUTHEASTASIA:20200518T061339Z:547cfb2c-0b96-44ae-8625-63a467afd672",
-      "content-type" : "application/json; charset=utf-8",
-      "cache-control" : "no-cache",
-      "x-ms-request-id" : "28a3b2e0-7938-43a9-b122-7761bba97fab",
-      "Body" : "{\r\n  \"name\": \"nicjavavma88754087\",\r\n  \"id\": \"/subscriptions/00000000-0000-0000-0000-000000000000/resourceGroups/javacsmrg75323/providers/Microsoft.Network/networkInterfaces/nicjavavma88754087\",\r\n  \"etag\": \"W/\\\"772959f4-e859-43d9-9a9b-821a49e87205\\\"\",\r\n  \"location\": \"eastus2\",\r\n  \"tags\": {},\r\n  \"properties\": {\r\n    \"provisioningState\": \"Succeeded\",\r\n    \"resourceGuid\": \"f3a406ce-f38b-40e4-989e-4bf61ef1edfe\",\r\n    \"ipConfigurations\": [\r\n      {\r\n        \"name\": \"primary\",\r\n        \"id\": \"/subscriptions/00000000-0000-0000-0000-000000000000/resourceGroups/javacsmrg75323/providers/Microsoft.Network/networkInterfaces/nicjavavma88754087/ipConfigurations/primary\",\r\n        \"etag\": \"W/\\\"772959f4-e859-43d9-9a9b-821a49e87205\\\"\",\r\n        \"type\": \"Microsoft.Network/networkInterfaces/ipConfigurations\",\r\n        \"properties\": {\r\n          \"provisioningState\": \"Succeeded\",\r\n          \"privateIPAddress\": \"10.0.0.4\",\r\n          \"privateIPAllocationMethod\": \"Dynamic\",\r\n          \"publicIPAddress\": {\r\n            \"id\": \"/subscriptions/00000000-0000-0000-0000-000000000000/resourceGroups/javacsmrg75323/providers/Microsoft.Network/publicIPAddresses/pip22052a\"\r\n          },\r\n          \"subnet\": {\r\n            \"id\": \"/subscriptions/00000000-0000-0000-0000-000000000000/resourceGroups/javacsmrg75323/providers/Microsoft.Network/virtualNetworks/vnet6106638544/subnets/subnet1\"\r\n          },\r\n          \"primary\": true,\r\n          \"privateIPAddressVersion\": \"IPv4\"\r\n        }\r\n      }\r\n    ],\r\n    \"dnsSettings\": {\r\n      \"dnsServers\": [],\r\n      \"appliedDnsServers\": [],\r\n      \"internalDomainNameSuffix\": \"30awd3funk4ebjh0efltbexqdg.cx.internal.cloudapp.net\"\r\n    },\r\n    \"enableAcceleratedNetworking\": false,\r\n    \"enableIPForwarding\": false,\r\n    \"hostedWorkloads\": [],\r\n    \"tapConfigurations\": []\r\n  },\r\n  \"type\": \"Microsoft.Network/networkInterfaces\"\r\n}",
-      "azure-asyncoperation" : "http://localhost:1234/subscriptions/00000000-0000-0000-0000-000000000000/providers/Microsoft.Network/locations/eastus2/operations/28a3b2e0-7938-43a9-b122-7761bba97fab?api-version=2019-06-01"
-    }
-  }, {
-    "Method" : "GET",
-    "Uri" : "http://localhost:1234/subscriptions/00000000-0000-0000-0000-000000000000/providers/Microsoft.Network/locations/eastus2/operations/28a3b2e0-7938-43a9-b122-7761bba97fab?api-version=2019-06-01",
-=======
       "x-ms-ratelimit-remaining-subscription-writes" : "1187",
       "retry-after" : "0",
       "StatusCode" : "201",
@@ -615,33 +317,15 @@
   }, {
     "Method" : "GET",
     "Uri" : "http://localhost:1234/subscriptions/00000000-0000-0000-0000-000000000000/providers/Microsoft.Network/locations/eastus2/operations/325a8069-5f86-4702-93ee-96e14653c202?api-version=2019-06-01",
->>>>>>> 846f5853
-    "Headers" : {
-      "User-Agent" : "azsdk-java-com.azure.resourcemanager.resources.fluentcore.policy/null (1.8.0_221; Windows 10 10.0)"
-    },
-    "Response" : {
-<<<<<<< HEAD
-      "date" : "Mon, 18 May 2020 06:14:10 GMT",
-=======
+    "Headers" : {
+      "User-Agent" : "azsdk-java-com.azure.resourcemanager.resources.fluentcore.policy/null (1.8.0_221; Windows 10 10.0)"
+    },
+    "Response" : {
       "date" : "Thu, 18 Jun 2020 03:40:19 GMT",
->>>>>>> 846f5853
       "server" : "Microsoft-HTTPAPI/2.0",
       "content-length" : "29",
       "expires" : "-1",
       "retry-after" : "0",
-<<<<<<< HEAD
-      "x-ms-ratelimit-remaining-subscription-reads" : "11991",
-      "StatusCode" : "200",
-      "pragma" : "no-cache",
-      "x-ms-correlation-request-id" : "1984d30b-1748-4a3a-a56e-598404a00967",
-      "strict-transport-security" : "max-age=31536000; includeSubDomains",
-      "x-ms-arm-service-request-id" : "092d656b-7c33-4959-9ffc-bfbb1cfd5415",
-      "x-content-type-options" : "nosniff",
-      "x-ms-routing-request-id" : "SOUTHEASTASIA:20200518T061411Z:1984d30b-1748-4a3a-a56e-598404a00967",
-      "content-type" : "application/json; charset=utf-8",
-      "cache-control" : "no-cache",
-      "x-ms-request-id" : "20c3fa9a-6d79-46a5-b50b-483e83abc92e",
-=======
       "x-ms-ratelimit-remaining-subscription-reads" : "9465",
       "StatusCode" : "200",
       "pragma" : "no-cache",
@@ -653,54 +337,20 @@
       "content-type" : "application/json; charset=utf-8",
       "cache-control" : "no-cache",
       "x-ms-request-id" : "e675884b-0608-49cc-90b1-3553caf5fe0c",
->>>>>>> 846f5853
       "Body" : "{\r\n  \"status\": \"Succeeded\"\r\n}"
     }
   }, {
     "Method" : "GET",
-<<<<<<< HEAD
-    "Uri" : "http://localhost:1234/subscriptions/00000000-0000-0000-0000-000000000000/resourceGroups/javacsmrg75323/providers/Microsoft.Network/networkInterfaces/nicjavavma88754087?api-version=2019-06-01",
-=======
     "Uri" : "http://localhost:1234/subscriptions/00000000-0000-0000-0000-000000000000/resourceGroups/javacsmrg67018/providers/Microsoft.Network/networkInterfaces/nicjavavmec195054d?api-version=2019-06-01",
->>>>>>> 846f5853
-    "Headers" : {
-      "User-Agent" : "azsdk-java-com.azure.resourcemanager.resources.fluentcore.policy/null (1.8.0_221; Windows 10 10.0)"
-    },
-    "Response" : {
-<<<<<<< HEAD
-      "date" : "Mon, 18 May 2020 06:14:41 GMT",
-=======
+    "Headers" : {
+      "User-Agent" : "azsdk-java-com.azure.resourcemanager.resources.fluentcore.policy/null (1.8.0_221; Windows 10 10.0)"
+    },
+    "Response" : {
       "date" : "Thu, 18 Jun 2020 03:41:57 GMT",
->>>>>>> 846f5853
       "server" : "Microsoft-HTTPAPI/2.0",
       "content-length" : "1853",
       "expires" : "-1",
       "retry-after" : "0",
-<<<<<<< HEAD
-      "x-ms-ratelimit-remaining-subscription-reads" : "11990",
-      "StatusCode" : "200",
-      "pragma" : "no-cache",
-      "x-ms-correlation-request-id" : "50c29c52-0283-42af-bac9-8285a05aeaf6",
-      "strict-transport-security" : "max-age=31536000; includeSubDomains",
-      "x-ms-arm-service-request-id" : "057785af-334c-4a52-b335-56864aca45eb",
-      "x-content-type-options" : "nosniff",
-      "x-ms-routing-request-id" : "SOUTHEASTASIA:20200518T061441Z:50c29c52-0283-42af-bac9-8285a05aeaf6",
-      "etag" : "W/\"772959f4-e859-43d9-9a9b-821a49e87205\"",
-      "content-type" : "application/json; charset=utf-8",
-      "cache-control" : "no-cache",
-      "x-ms-request-id" : "68894e75-9672-4326-a6b7-cfbfb6b49fcd",
-      "Body" : "{\r\n  \"name\": \"nicjavavma88754087\",\r\n  \"id\": \"/subscriptions/00000000-0000-0000-0000-000000000000/resourceGroups/javacsmrg75323/providers/Microsoft.Network/networkInterfaces/nicjavavma88754087\",\r\n  \"etag\": \"W/\\\"772959f4-e859-43d9-9a9b-821a49e87205\\\"\",\r\n  \"location\": \"eastus2\",\r\n  \"tags\": {},\r\n  \"properties\": {\r\n    \"provisioningState\": \"Succeeded\",\r\n    \"resourceGuid\": \"f3a406ce-f38b-40e4-989e-4bf61ef1edfe\",\r\n    \"ipConfigurations\": [\r\n      {\r\n        \"name\": \"primary\",\r\n        \"id\": \"/subscriptions/00000000-0000-0000-0000-000000000000/resourceGroups/javacsmrg75323/providers/Microsoft.Network/networkInterfaces/nicjavavma88754087/ipConfigurations/primary\",\r\n        \"etag\": \"W/\\\"772959f4-e859-43d9-9a9b-821a49e87205\\\"\",\r\n        \"type\": \"Microsoft.Network/networkInterfaces/ipConfigurations\",\r\n        \"properties\": {\r\n          \"provisioningState\": \"Succeeded\",\r\n          \"privateIPAddress\": \"10.0.0.4\",\r\n          \"privateIPAllocationMethod\": \"Dynamic\",\r\n          \"publicIPAddress\": {\r\n            \"id\": \"/subscriptions/00000000-0000-0000-0000-000000000000/resourceGroups/javacsmrg75323/providers/Microsoft.Network/publicIPAddresses/pip22052a\"\r\n          },\r\n          \"subnet\": {\r\n            \"id\": \"/subscriptions/00000000-0000-0000-0000-000000000000/resourceGroups/javacsmrg75323/providers/Microsoft.Network/virtualNetworks/vnet6106638544/subnets/subnet1\"\r\n          },\r\n          \"primary\": true,\r\n          \"privateIPAddressVersion\": \"IPv4\"\r\n        }\r\n      }\r\n    ],\r\n    \"dnsSettings\": {\r\n      \"dnsServers\": [],\r\n      \"appliedDnsServers\": [],\r\n      \"internalDomainNameSuffix\": \"30awd3funk4ebjh0efltbexqdg.cx.internal.cloudapp.net\"\r\n    },\r\n    \"enableAcceleratedNetworking\": false,\r\n    \"enableIPForwarding\": false,\r\n    \"hostedWorkloads\": [],\r\n    \"tapConfigurations\": []\r\n  },\r\n  \"type\": \"Microsoft.Network/networkInterfaces\"\r\n}"
-    }
-  }, {
-    "Method" : "PUT",
-    "Uri" : "http://localhost:1234/subscriptions/00000000-0000-0000-0000-000000000000/resourceGroups/javacsmrg75323/providers/Microsoft.Compute/virtualMachines/javavm?api-version=2019-03-01",
-    "Headers" : {
-      "User-Agent" : "azsdk-java-com.azure.management.compute/2.0.0 (1.8.0_221; Windows 10 10.0)",
-      "Content-Type" : "application/json"
-    },
-    "Response" : {
-      "date" : "Mon, 18 May 2020 06:14:48 GMT",
-=======
       "x-ms-ratelimit-remaining-subscription-reads" : "10734",
       "StatusCode" : "200",
       "pragma" : "no-cache",
@@ -724,31 +374,10 @@
     },
     "Response" : {
       "date" : "Thu, 18 Jun 2020 03:42:06 GMT",
->>>>>>> 846f5853
       "server" : "Microsoft-HTTPAPI/2.0",
       "azure-asyncnotification" : "Enabled",
       "content-length" : "1992",
       "expires" : "-1",
-<<<<<<< HEAD
-      "x-ms-ratelimit-remaining-subscription-writes" : "1195",
-      "retry-after" : "0",
-      "StatusCode" : "201",
-      "pragma" : "no-cache",
-      "x-ms-correlation-request-id" : "2f7b47ce-c89e-4550-8c90-82ce257826df",
-      "strict-transport-security" : "max-age=31536000; includeSubDomains",
-      "x-content-type-options" : "nosniff",
-      "x-ms-ratelimit-remaining-resource" : "Microsoft.Compute/PutVM3Min;238,Microsoft.Compute/PutVM30Min;1197",
-      "x-ms-routing-request-id" : "SOUTHEASTASIA:20200518T061449Z:2f7b47ce-c89e-4550-8c90-82ce257826df",
-      "content-type" : "application/json; charset=utf-8",
-      "cache-control" : "no-cache",
-      "x-ms-request-id" : "0592bf93-a919-4c56-9ec7-5bd198ca954a",
-      "Body" : "{\r\n  \"name\": \"javavm\",\r\n  \"id\": \"/subscriptions/00000000-0000-0000-0000-000000000000/resourceGroups/javacsmrg75323/providers/Microsoft.Compute/virtualMachines/javavm\",\r\n  \"type\": \"Microsoft.Compute/virtualMachines\",\r\n  \"location\": \"eastus2\",\r\n  \"tags\": {},\r\n  \"properties\": {\r\n    \"vmId\": \"2235d596-801b-4a54-919a-8c04022c9056\",\r\n    \"hardwareProfile\": {\r\n      \"vmSize\": \"Standard_D3_v2\"\r\n    },\r\n    \"storageProfile\": {\r\n      \"imageReference\": {\r\n        \"publisher\": \"Canonical\",\r\n        \"offer\": \"UbuntuServer\",\r\n        \"sku\": \"16.04.0-LTS\",\r\n        \"version\": \"latest\"\r\n      },\r\n      \"osDisk\": {\r\n        \"osType\": \"Linux\",\r\n        \"createOption\": \"FromImage\",\r\n        \"caching\": \"ReadWrite\",\r\n        \"managedDisk\": {\r\n          \"storageAccountType\": \"Standard_LRS\"\r\n        },\r\n        \"diskSizeGB\": 30\r\n      },\r\n      \"dataDisks\": [\r\n        {\r\n          \"lun\": 0,\r\n          \"name\": \"dsk25689a\",\r\n          \"createOption\": \"Attach\",\r\n          \"caching\": \"ReadWrite\",\r\n          \"managedDisk\": {\r\n            \"storageAccountType\": \"Standard_LRS\",\r\n            \"id\": \"/subscriptions/00000000-0000-0000-0000-000000000000/resourceGroups/javacsmrg75323/providers/Microsoft.Compute/disks/dsk25689a\"\r\n          },\r\n          \"diskSizeGB\": 100,\r\n          \"toBeDetached\": false\r\n        }\r\n      ]\r\n    },\r\n    \"osProfile\": {\r\n      \"computerName\": \"javavm\",\r\n      \"adminUsername\": \"Foo12\",\r\n      \"linuxConfiguration\": {\r\n        \"disablePasswordAuthentication\": false,\r\n        \"provisionVMAgent\": true\r\n      },\r\n      \"secrets\": [],\r\n      \"allowExtensionOperations\": true,\r\n      \"requireGuestProvisionSignal\": true\r\n    },\r\n    \"networkProfile\": {\"networkInterfaces\":[{\"id\":\"/subscriptions/00000000-0000-0000-0000-000000000000/resourceGroups/javacsmrg75323/providers/Microsoft.Network/networkInterfaces/nicjavavma88754087\",\"properties\":{\"primary\":true}}]},\r\n    \"provisioningState\": \"Creating\"\r\n  },\r\n  \"zones\": [\r\n    \"1\"\r\n  ]\r\n}",
-      "azure-asyncoperation" : "http://localhost:1234/subscriptions/00000000-0000-0000-0000-000000000000/providers/Microsoft.Compute/locations/eastus2/operations/0592bf93-a919-4c56-9ec7-5bd198ca954a?api-version=2019-03-01"
-    }
-  }, {
-    "Method" : "GET",
-    "Uri" : "http://localhost:1234/subscriptions/00000000-0000-0000-0000-000000000000/providers/Microsoft.Compute/locations/eastus2/operations/0592bf93-a919-4c56-9ec7-5bd198ca954a?api-version=2019-03-01",
-=======
       "x-ms-ratelimit-remaining-subscription-writes" : "1173",
       "retry-after" : "0",
       "StatusCode" : "201",
@@ -767,38 +396,15 @@
   }, {
     "Method" : "GET",
     "Uri" : "http://localhost:1234/subscriptions/00000000-0000-0000-0000-000000000000/providers/Microsoft.Compute/locations/eastus2/operations/497d9805-d76f-4e40-89e8-2f3edf7be355?api-version=2019-12-01",
->>>>>>> 846f5853
-    "Headers" : {
-      "User-Agent" : "azsdk-java-com.azure.resourcemanager.resources.fluentcore.policy/null (1.8.0_221; Windows 10 10.0)"
-    },
-    "Response" : {
-<<<<<<< HEAD
-      "date" : "Mon, 18 May 2020 06:15:19 GMT",
-=======
+    "Headers" : {
+      "User-Agent" : "azsdk-java-com.azure.resourcemanager.resources.fluentcore.policy/null (1.8.0_221; Windows 10 10.0)"
+    },
+    "Response" : {
       "date" : "Thu, 18 Jun 2020 03:42:17 GMT",
->>>>>>> 846f5853
       "server" : "Microsoft-HTTPAPI/2.0",
       "content-length" : "134",
       "expires" : "-1",
       "retry-after" : "0",
-<<<<<<< HEAD
-      "x-ms-ratelimit-remaining-subscription-reads" : "11988",
-      "StatusCode" : "200",
-      "pragma" : "no-cache",
-      "x-ms-correlation-request-id" : "9632661a-c41d-4ea9-a4ae-bb5236710b7f",
-      "strict-transport-security" : "max-age=31536000; includeSubDomains",
-      "x-content-type-options" : "nosniff",
-      "x-ms-ratelimit-remaining-resource" : "Microsoft.Compute/GetOperation3Min;14990,Microsoft.Compute/GetOperation30Min;29989",
-      "x-ms-routing-request-id" : "SOUTHEASTASIA:20200518T061519Z:9632661a-c41d-4ea9-a4ae-bb5236710b7f",
-      "content-type" : "application/json; charset=utf-8",
-      "cache-control" : "no-cache",
-      "x-ms-request-id" : "bf04696e-5e8c-4eb5-9b5e-4ae1c6493993",
-      "Body" : "{\r\n  \"startTime\": \"2020-05-18T06:14:46.9116089+00:00\",\r\n  \"status\": \"InProgress\",\r\n  \"name\": \"0592bf93-a919-4c56-9ec7-5bd198ca954a\"\r\n}"
-    }
-  }, {
-    "Method" : "GET",
-    "Uri" : "http://localhost:1234/subscriptions/00000000-0000-0000-0000-000000000000/providers/Microsoft.Compute/locations/eastus2/operations/0592bf93-a919-4c56-9ec7-5bd198ca954a?api-version=2019-03-01",
-=======
       "x-ms-ratelimit-remaining-subscription-reads" : "9354",
       "StatusCode" : "200",
       "pragma" : "no-cache",
@@ -815,38 +421,15 @@
   }, {
     "Method" : "GET",
     "Uri" : "http://localhost:1234/subscriptions/00000000-0000-0000-0000-000000000000/providers/Microsoft.Compute/locations/eastus2/operations/497d9805-d76f-4e40-89e8-2f3edf7be355?api-version=2019-12-01",
->>>>>>> 846f5853
-    "Headers" : {
-      "User-Agent" : "azsdk-java-com.azure.resourcemanager.resources.fluentcore.policy/null (1.8.0_221; Windows 10 10.0)"
-    },
-    "Response" : {
-<<<<<<< HEAD
-      "date" : "Mon, 18 May 2020 06:15:49 GMT",
-=======
+    "Headers" : {
+      "User-Agent" : "azsdk-java-com.azure.resourcemanager.resources.fluentcore.policy/null (1.8.0_221; Windows 10 10.0)"
+    },
+    "Response" : {
       "date" : "Thu, 18 Jun 2020 03:42:28 GMT",
->>>>>>> 846f5853
       "server" : "Microsoft-HTTPAPI/2.0",
       "content-length" : "134",
       "expires" : "-1",
       "retry-after" : "0",
-<<<<<<< HEAD
-      "x-ms-ratelimit-remaining-subscription-reads" : "11996",
-      "StatusCode" : "200",
-      "pragma" : "no-cache",
-      "x-ms-correlation-request-id" : "71d7b33b-dd83-434e-9423-ec5f4148fd8c",
-      "strict-transport-security" : "max-age=31536000; includeSubDomains",
-      "x-content-type-options" : "nosniff",
-      "x-ms-ratelimit-remaining-resource" : "Microsoft.Compute/GetOperation3Min;14990,Microsoft.Compute/GetOperation30Min;29987",
-      "x-ms-routing-request-id" : "SOUTHEASTASIA:20200518T061550Z:71d7b33b-dd83-434e-9423-ec5f4148fd8c",
-      "content-type" : "application/json; charset=utf-8",
-      "cache-control" : "no-cache",
-      "x-ms-request-id" : "99e0e64e-f4e7-44af-82e6-d10b9edc85b8",
-      "Body" : "{\r\n  \"startTime\": \"2020-05-18T06:14:46.9116089+00:00\",\r\n  \"status\": \"InProgress\",\r\n  \"name\": \"0592bf93-a919-4c56-9ec7-5bd198ca954a\"\r\n}"
-    }
-  }, {
-    "Method" : "GET",
-    "Uri" : "http://localhost:1234/subscriptions/00000000-0000-0000-0000-000000000000/providers/Microsoft.Compute/locations/eastus2/operations/0592bf93-a919-4c56-9ec7-5bd198ca954a?api-version=2019-03-01",
-=======
       "x-ms-ratelimit-remaining-subscription-reads" : "10673",
       "StatusCode" : "200",
       "pragma" : "no-cache",
@@ -863,38 +446,15 @@
   }, {
     "Method" : "GET",
     "Uri" : "http://localhost:1234/subscriptions/00000000-0000-0000-0000-000000000000/providers/Microsoft.Compute/locations/eastus2/operations/497d9805-d76f-4e40-89e8-2f3edf7be355?api-version=2019-12-01",
->>>>>>> 846f5853
-    "Headers" : {
-      "User-Agent" : "azsdk-java-com.azure.resourcemanager.resources.fluentcore.policy/null (1.8.0_221; Windows 10 10.0)"
-    },
-    "Response" : {
-<<<<<<< HEAD
-      "date" : "Mon, 18 May 2020 06:16:20 GMT",
-=======
+    "Headers" : {
+      "User-Agent" : "azsdk-java-com.azure.resourcemanager.resources.fluentcore.policy/null (1.8.0_221; Windows 10 10.0)"
+    },
+    "Response" : {
       "date" : "Thu, 18 Jun 2020 03:42:39 GMT",
->>>>>>> 846f5853
       "server" : "Microsoft-HTTPAPI/2.0",
       "content-length" : "134",
       "expires" : "-1",
       "retry-after" : "0",
-<<<<<<< HEAD
-      "x-ms-ratelimit-remaining-subscription-reads" : "11989",
-      "StatusCode" : "200",
-      "pragma" : "no-cache",
-      "x-ms-correlation-request-id" : "9bdfeeb2-d4ef-48f2-acaa-762d2c3617a8",
-      "strict-transport-security" : "max-age=31536000; includeSubDomains",
-      "x-content-type-options" : "nosniff",
-      "x-ms-ratelimit-remaining-resource" : "Microsoft.Compute/GetOperation3Min;14989,Microsoft.Compute/GetOperation30Min;29985",
-      "x-ms-routing-request-id" : "SOUTHEASTASIA:20200518T061620Z:9bdfeeb2-d4ef-48f2-acaa-762d2c3617a8",
-      "content-type" : "application/json; charset=utf-8",
-      "cache-control" : "no-cache",
-      "x-ms-request-id" : "9c40a438-bfde-4dec-ae83-fc8b97cfa5c6",
-      "Body" : "{\r\n  \"startTime\": \"2020-05-18T06:14:46.9116089+00:00\",\r\n  \"status\": \"InProgress\",\r\n  \"name\": \"0592bf93-a919-4c56-9ec7-5bd198ca954a\"\r\n}"
-    }
-  }, {
-    "Method" : "GET",
-    "Uri" : "http://localhost:1234/subscriptions/00000000-0000-0000-0000-000000000000/providers/Microsoft.Compute/locations/eastus2/operations/0592bf93-a919-4c56-9ec7-5bd198ca954a?api-version=2019-03-01",
-=======
       "x-ms-ratelimit-remaining-subscription-reads" : "9748",
       "StatusCode" : "200",
       "pragma" : "no-cache",
@@ -911,34 +471,10 @@
   }, {
     "Method" : "GET",
     "Uri" : "http://localhost:1234/subscriptions/00000000-0000-0000-0000-000000000000/providers/Microsoft.Compute/locations/eastus2/operations/497d9805-d76f-4e40-89e8-2f3edf7be355?api-version=2019-12-01",
->>>>>>> 846f5853
-    "Headers" : {
-      "User-Agent" : "azsdk-java-com.azure.resourcemanager.resources.fluentcore.policy/null (1.8.0_221; Windows 10 10.0)"
-    },
-    "Response" : {
-<<<<<<< HEAD
-      "date" : "Mon, 18 May 2020 06:16:50 GMT",
-      "server" : "Microsoft-HTTPAPI/2.0",
-      "content-length" : "184",
-      "expires" : "-1",
-      "retry-after" : "0",
-      "x-ms-ratelimit-remaining-subscription-reads" : "11986",
-      "StatusCode" : "200",
-      "pragma" : "no-cache",
-      "x-ms-correlation-request-id" : "daffd844-6d4c-47dc-a659-8f8c1b0b93ac",
-      "strict-transport-security" : "max-age=31536000; includeSubDomains",
-      "x-content-type-options" : "nosniff",
-      "x-ms-ratelimit-remaining-resource" : "Microsoft.Compute/GetOperation3Min;14987,Microsoft.Compute/GetOperation30Min;29982",
-      "x-ms-routing-request-id" : "SOUTHEASTASIA:20200518T061651Z:daffd844-6d4c-47dc-a659-8f8c1b0b93ac",
-      "content-type" : "application/json; charset=utf-8",
-      "cache-control" : "no-cache",
-      "x-ms-request-id" : "c72a859c-2dc6-43f1-af44-46f041204a60",
-      "Body" : "{\r\n  \"startTime\": \"2020-05-18T06:14:46.9116089+00:00\",\r\n  \"endTime\": \"2020-05-18T06:16:34.4169248+00:00\",\r\n  \"status\": \"Succeeded\",\r\n  \"name\": \"0592bf93-a919-4c56-9ec7-5bd198ca954a\"\r\n}"
-    }
-  }, {
-    "Method" : "GET",
-    "Uri" : "http://localhost:1234/subscriptions/00000000-0000-0000-0000-000000000000/resourceGroups/javacsmrg75323/providers/Microsoft.Compute/virtualMachines/javavm?api-version=2019-03-01",
-=======
+    "Headers" : {
+      "User-Agent" : "azsdk-java-com.azure.resourcemanager.resources.fluentcore.policy/null (1.8.0_221; Windows 10 10.0)"
+    },
+    "Response" : {
       "date" : "Thu, 18 Jun 2020 03:42:49 GMT",
       "server" : "Microsoft-HTTPAPI/2.0",
       "content-length" : "134",
@@ -960,103 +496,10 @@
   }, {
     "Method" : "GET",
     "Uri" : "http://localhost:1234/subscriptions/00000000-0000-0000-0000-000000000000/providers/Microsoft.Compute/locations/eastus2/operations/497d9805-d76f-4e40-89e8-2f3edf7be355?api-version=2019-12-01",
->>>>>>> 846f5853
-    "Headers" : {
-      "User-Agent" : "azsdk-java-com.azure.resourcemanager.resources.fluentcore.policy/null (1.8.0_221; Windows 10 10.0)"
-    },
-    "Response" : {
-<<<<<<< HEAD
-      "date" : "Mon, 18 May 2020 06:17:21 GMT",
-      "server" : "Microsoft-HTTPAPI/2.0",
-      "content-length" : "2203",
-      "expires" : "-1",
-      "retry-after" : "0",
-      "x-ms-ratelimit-remaining-subscription-reads" : "11985",
-      "StatusCode" : "200",
-      "pragma" : "no-cache",
-      "x-ms-correlation-request-id" : "f8651d1b-2d96-41cf-9cd0-6e713d4dd132",
-      "strict-transport-security" : "max-age=31536000; includeSubDomains",
-      "x-content-type-options" : "nosniff",
-      "x-ms-ratelimit-remaining-resource" : "Microsoft.Compute/LowCostGet3Min;3995,Microsoft.Compute/LowCostGet30Min;31990",
-      "x-ms-routing-request-id" : "SOUTHEASTASIA:20200518T061721Z:f8651d1b-2d96-41cf-9cd0-6e713d4dd132",
-      "content-type" : "application/json; charset=utf-8",
-      "cache-control" : "no-cache",
-      "x-ms-request-id" : "4bcce19c-319b-41d5-93d3-1a7b592b3ac5",
-      "Body" : "{\r\n  \"name\": \"javavm\",\r\n  \"id\": \"/subscriptions/00000000-0000-0000-0000-000000000000/resourceGroups/javacsmrg75323/providers/Microsoft.Compute/virtualMachines/javavm\",\r\n  \"type\": \"Microsoft.Compute/virtualMachines\",\r\n  \"location\": \"eastus2\",\r\n  \"tags\": {},\r\n  \"properties\": {\r\n    \"vmId\": \"2235d596-801b-4a54-919a-8c04022c9056\",\r\n    \"hardwareProfile\": {\r\n      \"vmSize\": \"Standard_D3_v2\"\r\n    },\r\n    \"storageProfile\": {\r\n      \"imageReference\": {\r\n        \"publisher\": \"Canonical\",\r\n        \"offer\": \"UbuntuServer\",\r\n        \"sku\": \"16.04.0-LTS\",\r\n        \"version\": \"latest\"\r\n      },\r\n      \"osDisk\": {\r\n        \"osType\": \"Linux\",\r\n        \"name\": \"javavm_OsDisk_1_ac6c7d99d5394fa1829baf6ea09ce423\",\r\n        \"createOption\": \"FromImage\",\r\n        \"caching\": \"ReadWrite\",\r\n        \"managedDisk\": {\r\n          \"storageAccountType\": \"Standard_LRS\",\r\n          \"id\": \"/subscriptions/00000000-0000-0000-0000-000000000000/resourceGroups/JAVACSMRG75323/providers/Microsoft.Compute/disks/javavm_OsDisk_1_ac6c7d99d5394fa1829baf6ea09ce423\"\r\n        },\r\n        \"diskSizeGB\": 30\r\n      },\r\n      \"dataDisks\": [\r\n        {\r\n          \"lun\": 0,\r\n          \"name\": \"dsk25689a\",\r\n          \"createOption\": \"Attach\",\r\n          \"caching\": \"ReadWrite\",\r\n          \"managedDisk\": {\r\n            \"storageAccountType\": \"Standard_LRS\",\r\n            \"id\": \"/subscriptions/00000000-0000-0000-0000-000000000000/resourceGroups/javacsmrg75323/providers/Microsoft.Compute/disks/dsk25689a\"\r\n          },\r\n          \"diskSizeGB\": 100,\r\n          \"toBeDetached\": false\r\n        }\r\n      ]\r\n    },\r\n    \"osProfile\": {\r\n      \"computerName\": \"javavm\",\r\n      \"adminUsername\": \"Foo12\",\r\n      \"linuxConfiguration\": {\r\n        \"disablePasswordAuthentication\": false,\r\n        \"provisionVMAgent\": true\r\n      },\r\n      \"secrets\": [],\r\n      \"allowExtensionOperations\": true,\r\n      \"requireGuestProvisionSignal\": true\r\n    },\r\n    \"networkProfile\": {\"networkInterfaces\":[{\"id\":\"/subscriptions/00000000-0000-0000-0000-000000000000/resourceGroups/javacsmrg75323/providers/Microsoft.Network/networkInterfaces/nicjavavma88754087\",\"properties\":{\"primary\":true}}]},\r\n    \"provisioningState\": \"Succeeded\"\r\n  },\r\n  \"zones\": [\r\n    \"1\"\r\n  ]\r\n}"
-    }
-  }, {
-    "Method" : "GET",
-    "Uri" : "http://localhost:1234/subscriptions/00000000-0000-0000-0000-000000000000/resourceGroups/javacsmrg75323/providers/Microsoft.Network/networkInterfaces/nicjavavma88754087?api-version=2019-06-01",
-    "Headers" : {
-      "User-Agent" : "azsdk-java-com.azure.management.network/2.0.0 (1.8.0_221; Windows 10 10.0)",
-      "Content-Type" : "application/json"
-    },
-    "Response" : {
-      "date" : "Mon, 18 May 2020 06:17:22 GMT",
-      "server" : "Microsoft-HTTPAPI/2.0",
-      "content-length" : "2096",
-      "expires" : "-1",
-      "retry-after" : "0",
-      "x-ms-ratelimit-remaining-subscription-reads" : "11985",
-      "StatusCode" : "200",
-      "pragma" : "no-cache",
-      "x-ms-correlation-request-id" : "92963f62-bb8e-48c6-abb7-235a2ce14f2a",
-      "strict-transport-security" : "max-age=31536000; includeSubDomains",
-      "x-ms-arm-service-request-id" : "e490b336-8f3b-4fc6-a20f-7673b543210e",
-      "x-content-type-options" : "nosniff",
-      "x-ms-routing-request-id" : "SOUTHEASTASIA:20200518T061722Z:92963f62-bb8e-48c6-abb7-235a2ce14f2a",
-      "etag" : "W/\"c71aba51-5b8a-4df3-bd2d-a16064ffefb5\"",
-      "content-type" : "application/json; charset=utf-8",
-      "cache-control" : "no-cache",
-      "x-ms-request-id" : "dffb3e02-f663-4a59-b2d1-6dacbecee32d",
-      "Body" : "{\r\n  \"name\": \"nicjavavma88754087\",\r\n  \"id\": \"/subscriptions/00000000-0000-0000-0000-000000000000/resourceGroups/javacsmrg75323/providers/Microsoft.Network/networkInterfaces/nicjavavma88754087\",\r\n  \"etag\": \"W/\\\"c71aba51-5b8a-4df3-bd2d-a16064ffefb5\\\"\",\r\n  \"location\": \"eastus2\",\r\n  \"tags\": {},\r\n  \"properties\": {\r\n    \"provisioningState\": \"Succeeded\",\r\n    \"resourceGuid\": \"f3a406ce-f38b-40e4-989e-4bf61ef1edfe\",\r\n    \"ipConfigurations\": [\r\n      {\r\n        \"name\": \"primary\",\r\n        \"id\": \"/subscriptions/00000000-0000-0000-0000-000000000000/resourceGroups/javacsmrg75323/providers/Microsoft.Network/networkInterfaces/nicjavavma88754087/ipConfigurations/primary\",\r\n        \"etag\": \"W/\\\"c71aba51-5b8a-4df3-bd2d-a16064ffefb5\\\"\",\r\n        \"type\": \"Microsoft.Network/networkInterfaces/ipConfigurations\",\r\n        \"properties\": {\r\n          \"provisioningState\": \"Succeeded\",\r\n          \"privateIPAddress\": \"10.0.0.4\",\r\n          \"privateIPAllocationMethod\": \"Dynamic\",\r\n          \"publicIPAddress\": {\r\n            \"id\": \"/subscriptions/00000000-0000-0000-0000-000000000000/resourceGroups/javacsmrg75323/providers/Microsoft.Network/publicIPAddresses/pip22052a\"\r\n          },\r\n          \"subnet\": {\r\n            \"id\": \"/subscriptions/00000000-0000-0000-0000-000000000000/resourceGroups/javacsmrg75323/providers/Microsoft.Network/virtualNetworks/vnet6106638544/subnets/subnet1\"\r\n          },\r\n          \"primary\": true,\r\n          \"privateIPAddressVersion\": \"IPv4\"\r\n        }\r\n      }\r\n    ],\r\n    \"dnsSettings\": {\r\n      \"dnsServers\": [],\r\n      \"appliedDnsServers\": [],\r\n      \"internalDomainNameSuffix\": \"30awd3funk4ebjh0efltbexqdg.cx.internal.cloudapp.net\"\r\n    },\r\n    \"macAddress\": \"00-0D-3A-0E-7D-8C\",\r\n    \"enableAcceleratedNetworking\": false,\r\n    \"enableIPForwarding\": false,\r\n    \"primary\": true,\r\n    \"virtualMachine\": {\r\n      \"id\": \"/subscriptions/00000000-0000-0000-0000-000000000000/resourceGroups/javacsmrg75323/providers/Microsoft.Compute/virtualMachines/javavm\"\r\n    },\r\n    \"hostedWorkloads\": [],\r\n    \"tapConfigurations\": []\r\n  },\r\n  \"type\": \"Microsoft.Network/networkInterfaces\"\r\n}"
-    }
-  }, {
-    "Method" : "GET",
-    "Uri" : "http://localhost:1234/subscriptions/00000000-0000-0000-0000-000000000000/resourceGroups/javacsmrg75323/providers/Microsoft.Network/publicIPAddresses/pip22052a?api-version=2019-06-01",
-    "Headers" : {
-      "User-Agent" : "azsdk-java-com.azure.management.network/2.0.0 (1.8.0_221; Windows 10 10.0)",
-      "Content-Type" : "application/json"
-    },
-    "Response" : {
-      "date" : "Mon, 18 May 2020 06:17:22 GMT",
-      "server" : "Microsoft-HTTPAPI/2.0",
-      "content-length" : "905",
-      "expires" : "-1",
-      "retry-after" : "0",
-      "x-ms-ratelimit-remaining-subscription-reads" : "11987",
-      "StatusCode" : "200",
-      "pragma" : "no-cache",
-      "x-ms-correlation-request-id" : "2d582973-cbc6-42c9-96fc-39f082cf9032",
-      "strict-transport-security" : "max-age=31536000; includeSubDomains",
-      "x-ms-arm-service-request-id" : "b49ed6cb-ee5f-4661-8697-b38991678015",
-      "x-content-type-options" : "nosniff",
-      "x-ms-routing-request-id" : "SOUTHEASTASIA:20200518T061723Z:2d582973-cbc6-42c9-96fc-39f082cf9032",
-      "etag" : "W/\"9cf65e2b-3147-4bda-86e8-3bbc3f197aa5\"",
-      "content-type" : "application/json; charset=utf-8",
-      "cache-control" : "no-cache",
-      "x-ms-request-id" : "59d61b83-7126-4d96-aa33-fff15b063ee1",
-      "Body" : "{\r\n  \"name\": \"pip22052a\",\r\n  \"id\": \"/subscriptions/00000000-0000-0000-0000-000000000000/resourceGroups/javacsmrg75323/providers/Microsoft.Network/publicIPAddresses/pip22052a\",\r\n  \"etag\": \"W/\\\"9cf65e2b-3147-4bda-86e8-3bbc3f197aa5\\\"\",\r\n  \"location\": \"eastus2\",\r\n  \"tags\": {},\r\n  \"zones\": [\r\n    \"1\"\r\n  ],\r\n  \"properties\": {\r\n    \"provisioningState\": \"Succeeded\",\r\n    \"resourceGuid\": \"4aeff3a5-71f3-4b49-85e5-49dc43ed2c9b\",\r\n    \"ipAddress\": \"52.247.3.167\",\r\n    \"publicIPAddressVersion\": \"IPv4\",\r\n    \"publicIPAllocationMethod\": \"Static\",\r\n    \"idleTimeoutInMinutes\": 4,\r\n    \"ipTags\": [],\r\n    \"ipConfiguration\": {\r\n      \"id\": \"/subscriptions/00000000-0000-0000-0000-000000000000/resourceGroups/javacsmrg75323/providers/Microsoft.Network/networkInterfaces/nicjavavma88754087/ipConfigurations/primary\"\r\n    }\r\n  },\r\n  \"type\": \"Microsoft.Network/publicIPAddresses\",\r\n  \"sku\": {\r\n    \"name\": \"Basic\"\r\n  }\r\n}"
-    }
-  }, {
-    "Method" : "GET",
-    "Uri" : "http://localhost:1234/subscriptions/00000000-0000-0000-0000-000000000000/resourceGroups/javacsmrg75323/providers/Microsoft.Compute/disks/dsk25689a?api-version=2019-07-01",
-    "Headers" : {
-      "User-Agent" : "azsdk-java-com.azure.management.compute/2.0.0 (1.8.0_221; Windows 10 10.0)",
-      "Content-Type" : "application/json"
-    },
-    "Response" : {
-      "date" : "Mon, 18 May 2020 06:17:22 GMT",
-      "server" : "Microsoft-HTTPAPI/2.0",
-      "content-length" : "964",
-      "expires" : "-1",
-      "x-ms-served-by" : "c39126ab-a999-4fe6-83b1-5690b131d1b1_132307948826283056",
-      "retry-after" : "0",
-      "x-ms-ratelimit-remaining-subscription-reads" : "11993",
-      "StatusCode" : "200",
-      "pragma" : "no-cache",
-      "x-ms-correlation-request-id" : "2647bcdf-9b3d-4c48-b0a1-daa107d0976c",
-=======
+    "Headers" : {
+      "User-Agent" : "azsdk-java-com.azure.resourcemanager.resources.fluentcore.policy/null (1.8.0_221; Windows 10 10.0)"
+    },
+    "Response" : {
       "date" : "Thu, 18 Jun 2020 03:42:59 GMT",
       "server" : "Microsoft-HTTPAPI/2.0",
       "content-length" : "184",
@@ -1144,30 +587,9 @@
       "StatusCode" : "200",
       "pragma" : "no-cache",
       "x-ms-correlation-request-id" : "dff363c9-6e19-478a-926e-9d335a300526",
->>>>>>> 846f5853
       "strict-transport-security" : "max-age=31536000; includeSubDomains",
       "x-ms-arm-service-request-id" : "be00fef7-3149-427e-b638-59785fe69cbf",
       "x-content-type-options" : "nosniff",
-<<<<<<< HEAD
-      "x-ms-ratelimit-remaining-resource" : "Microsoft.Compute/LowCostGet3Min;4997,Microsoft.Compute/LowCostGet30Min;39991",
-      "x-ms-routing-request-id" : "SOUTHEASTASIA:20200518T061723Z:2647bcdf-9b3d-4c48-b0a1-daa107d0976c",
-      "content-type" : "application/json; charset=utf-8",
-      "cache-control" : "no-cache",
-      "x-ms-request-id" : "ddab69a2-ace2-4bd6-8584-50864b4bc67a",
-      "Body" : "{\r\n  \"name\": \"dsk25689a\",\r\n  \"id\": \"/subscriptions/00000000-0000-0000-0000-000000000000/resourceGroups/javacsmrg75323/providers/Microsoft.Compute/disks/dsk25689a\",\r\n  \"type\": \"Microsoft.Compute/disks\",\r\n  \"location\": \"eastus2\",\r\n  \"tags\": {},\r\n  \"zones\": [\r\n    \"1\"\r\n  ],\r\n  \"managedBy\": \"/subscriptions/00000000-0000-0000-0000-000000000000/resourceGroups/javacsmrg75323/providers/Microsoft.Compute/virtualMachines/javavm\",\r\n  \"sku\": {\r\n    \"name\": \"Standard_LRS\",\r\n    \"tier\": \"Standard\"\r\n  },\r\n  \"properties\": {\r\n    \"creationData\": {\r\n      \"createOption\": \"Empty\"\r\n    },\r\n    \"diskSizeGB\": 100,\r\n    \"diskIOPSReadWrite\": 500,\r\n    \"diskMBpsReadWrite\": 60,\r\n    \"encryption\": {\r\n      \"type\": \"EncryptionAtRestWithPlatformKey\"\r\n    },\r\n    \"timeCreated\": \"2020-05-18T06:10:23.1244195+00:00\",\r\n    \"provisioningState\": \"Succeeded\",\r\n    \"diskState\": \"Attached\",\r\n    \"diskSizeBytes\": 107374182400,\r\n    \"uniqueId\": \"3f299b10-1c5e-44ea-bcc2-28a7c51e01a5\"\r\n  }\r\n}"
-    }
-  }, {
-    "Method" : "GET",
-    "Uri" : "http://localhost:1234/subscriptions/00000000-0000-0000-0000-000000000000/resourceGroups/JAVACSMRG75323/providers/Microsoft.Compute/disks/javavm_OsDisk_1_ac6c7d99d5394fa1829baf6ea09ce423?api-version=2019-07-01",
-    "Headers" : {
-      "User-Agent" : "azsdk-java-com.azure.management.compute/2.0.0 (1.8.0_221; Windows 10 10.0)",
-      "Content-Type" : "application/json"
-    },
-    "Response" : {
-      "date" : "Mon, 18 May 2020 06:17:24 GMT",
-      "server" : "Microsoft-HTTPAPI/2.0",
-      "content-length" : "1356",
-=======
       "x-ms-routing-request-id" : "SOUTHEASTASIA:20200618T034322Z:dff363c9-6e19-478a-926e-9d335a300526",
       "etag" : "W/\"46cdb4ae-e0e5-43e9-a1c4-121ecba60f71\"",
       "content-type" : "application/json; charset=utf-8",
@@ -1285,34 +707,8 @@
     "Response" : {
       "date" : "Thu, 18 Jun 2020 03:44:59 GMT",
       "content-length" : "0",
->>>>>>> 846f5853
-      "expires" : "-1",
-      "x-ms-served-by" : "c39126ab-a999-4fe6-83b1-5690b131d1b1_132307948826283056",
-      "retry-after" : "0",
-<<<<<<< HEAD
-      "x-ms-ratelimit-remaining-subscription-reads" : "11984",
-      "StatusCode" : "200",
-      "pragma" : "no-cache",
-      "x-ms-correlation-request-id" : "8af4bead-5c2c-435d-ae28-eb215f7d6920",
-      "strict-transport-security" : "max-age=31536000; includeSubDomains",
-      "x-content-type-options" : "nosniff",
-      "x-ms-ratelimit-remaining-resource" : "Microsoft.Compute/LowCostGet3Min;4996,Microsoft.Compute/LowCostGet30Min;39990",
-      "x-ms-routing-request-id" : "SOUTHEASTASIA:20200518T061724Z:8af4bead-5c2c-435d-ae28-eb215f7d6920",
-      "content-type" : "application/json; charset=utf-8",
-      "cache-control" : "no-cache",
-      "x-ms-request-id" : "7b28f5ce-13dc-4f37-8545-cd1ee3dfb845",
-      "Body" : "{\r\n  \"name\": \"javavm_OsDisk_1_ac6c7d99d5394fa1829baf6ea09ce423\",\r\n  \"id\": \"/subscriptions/00000000-0000-0000-0000-000000000000/resourceGroups/JAVACSMRG75323/providers/Microsoft.Compute/disks/javavm_OsDisk_1_ac6c7d99d5394fa1829baf6ea09ce423\",\r\n  \"type\": \"Microsoft.Compute/disks\",\r\n  \"location\": \"eastus2\",\r\n  \"tags\": {},\r\n  \"zones\": [\r\n    \"1\"\r\n  ],\r\n  \"managedBy\": \"/subscriptions/00000000-0000-0000-0000-000000000000/resourceGroups/javacsmrg75323/providers/Microsoft.Compute/virtualMachines/javavm\",\r\n  \"sku\": {\r\n    \"name\": \"Standard_LRS\",\r\n    \"tier\": \"Standard\"\r\n  },\r\n  \"properties\": {\r\n    \"osType\": \"Linux\",\r\n    \"hyperVGeneration\": \"V1\",\r\n    \"creationData\": {\r\n      \"createOption\": \"FromImage\",\r\n      \"imageReference\": {\r\n        \"id\": \"/Subscriptions/00000000-0000-0000-0000-000000000000/Providers/Microsoft.Compute/Locations/eastus2/Publishers/Canonical/ArtifactTypes/VMImage/Offers/UbuntuServer/Skus/16.04.0-LTS/Versions/16.04.202004290\"\r\n      }\r\n    },\r\n    \"diskSizeGB\": 30,\r\n    \"diskIOPSReadWrite\": 500,\r\n    \"diskMBpsReadWrite\": 60,\r\n    \"encryption\": {\r\n      \"type\": \"EncryptionAtRestWithPlatformKey\"\r\n    },\r\n    \"timeCreated\": \"2020-05-18T06:14:47.3676866+00:00\",\r\n    \"provisioningState\": \"Succeeded\",\r\n    \"diskState\": \"Attached\",\r\n    \"diskSizeBytes\": 32213303296,\r\n    \"uniqueId\": \"ac6c7d99-d539-4fa1-829b-af6ea09ce423\"\r\n  }\r\n}"
-    }
-  }, {
-    "Method" : "DELETE",
-    "Uri" : "http://localhost:1234/subscriptions/00000000-0000-0000-0000-000000000000/resourcegroups/javacsmrg75323?api-version=2019-08-01",
-    "Headers" : {
-      "User-Agent" : "azsdk-java-com.azure.management.resources/2.0.0 (1.8.0_221; Windows 10 10.0)",
-      "Content-Type" : "application/json"
-    },
-    "Response" : {
-      "date" : "Mon, 18 May 2020 06:17:29 GMT",
-=======
+      "expires" : "-1",
+      "retry-after" : "0",
       "x-ms-ratelimit-remaining-subscription-reads" : "10362",
       "StatusCode" : "202",
       "pragma" : "no-cache",
@@ -1333,22 +729,9 @@
     },
     "Response" : {
       "date" : "Thu, 18 Jun 2020 03:45:15 GMT",
->>>>>>> 846f5853
-      "content-length" : "0",
-      "expires" : "-1",
-      "x-ms-ratelimit-remaining-subscription-deletes" : "14999",
-      "retry-after" : "0",
-<<<<<<< HEAD
-      "StatusCode" : "202",
-      "pragma" : "no-cache",
-      "x-ms-correlation-request-id" : "adee23d9-28b0-444b-a706-fe1859fdfdf2",
-      "strict-transport-security" : "max-age=31536000; includeSubDomains",
-      "x-content-type-options" : "nosniff",
-      "x-ms-routing-request-id" : "SOUTHEASTASIA:20200518T061729Z:adee23d9-28b0-444b-a706-fe1859fdfdf2",
-      "location" : "http://localhost:1234/subscriptions/00000000-0000-0000-0000-000000000000/operationresults/eyJqb2JJZCI6IlJFU09VUkNFR1JPVVBERUxFVElPTkpPQi1KQVZBQ1NNUkc3NTMyMy1FQVNUVVMyIiwiam9iTG9jYXRpb24iOiJlYXN0dXMyIn0?api-version=2019-08-01",
-      "cache-control" : "no-cache",
-      "x-ms-request-id" : "adee23d9-28b0-444b-a706-fe1859fdfdf2",
-=======
+      "content-length" : "0",
+      "expires" : "-1",
+      "retry-after" : "0",
       "x-ms-ratelimit-remaining-subscription-reads" : "10339",
       "StatusCode" : "202",
       "pragma" : "no-cache",
@@ -1359,36 +742,15 @@
       "location" : "http://localhost:1234/subscriptions/00000000-0000-0000-0000-000000000000/operationresults/eyJqb2JJZCI6IlJFU09VUkNFR1JPVVBERUxFVElPTkpPQi1KQVZBQ1NNUkc2NzAxOC1FQVNUVVMyIiwiam9iTG9jYXRpb24iOiJlYXN0dXMyIn0?api-version=2019-08-01",
       "cache-control" : "no-cache",
       "x-ms-request-id" : "6d9291aa-be55-4983-b0dd-373487cdcfc6",
->>>>>>> 846f5853
-      "Body" : ""
-    }
-  }, {
-    "Method" : "GET",
-<<<<<<< HEAD
-    "Uri" : "http://localhost:1234/subscriptions/00000000-0000-0000-0000-000000000000/operationresults/eyJqb2JJZCI6IlJFU09VUkNFR1JPVVBERUxFVElPTkpPQi1KQVZBQ1NNUkc3NTMyMy1FQVNUVVMyIiwiam9iTG9jYXRpb24iOiJlYXN0dXMyIn0?api-version=2019-08-01",
-=======
-    "Uri" : "http://localhost:1234/subscriptions/00000000-0000-0000-0000-000000000000/operationresults/eyJqb2JJZCI6IlJFU09VUkNFR1JPVVBERUxFVElPTkpPQi1KQVZBQ1NNUkc2NzAxOC1FQVNUVVMyIiwiam9iTG9jYXRpb24iOiJlYXN0dXMyIn0?api-version=2019-08-01",
->>>>>>> 846f5853
-    "Headers" : {
-      "User-Agent" : "azsdk-java-com.azure.resourcemanager.resources.fluentcore.policy/null (1.8.0_221; Windows 10 10.0)"
-    },
-    "Response" : {
-<<<<<<< HEAD
-      "date" : "Mon, 18 May 2020 06:18:00 GMT",
-      "content-length" : "0",
-      "expires" : "-1",
-      "retry-after" : "0",
-      "x-ms-ratelimit-remaining-subscription-reads" : "11983",
-      "StatusCode" : "202",
-      "pragma" : "no-cache",
-      "x-ms-correlation-request-id" : "93890810-fa4e-45c0-bfec-eb13702b3048",
-      "strict-transport-security" : "max-age=31536000; includeSubDomains",
-      "x-content-type-options" : "nosniff",
-      "x-ms-routing-request-id" : "SOUTHEASTASIA:20200518T061801Z:93890810-fa4e-45c0-bfec-eb13702b3048",
-      "location" : "http://localhost:1234/subscriptions/00000000-0000-0000-0000-000000000000/operationresults/eyJqb2JJZCI6IlJFU09VUkNFR1JPVVBERUxFVElPTkpPQi1KQVZBQ1NNUkc3NTMyMy1FQVNUVVMyIiwiam9iTG9jYXRpb24iOiJlYXN0dXMyIn0?api-version=2019-08-01",
-      "cache-control" : "no-cache",
-      "x-ms-request-id" : "93890810-fa4e-45c0-bfec-eb13702b3048",
-=======
+      "Body" : ""
+    }
+  }, {
+    "Method" : "GET",
+    "Uri" : "http://localhost:1234/subscriptions/00000000-0000-0000-0000-000000000000/operationresults/eyJqb2JJZCI6IlJFU09VUkNFR1JPVVBERUxFVElPTkpPQi1KQVZBQ1NNUkc2NzAxOC1FQVNUVVMyIiwiam9iTG9jYXRpb24iOiJlYXN0dXMyIn0?api-version=2019-08-01",
+    "Headers" : {
+      "User-Agent" : "azsdk-java-com.azure.resourcemanager.resources.fluentcore.policy/null (1.8.0_221; Windows 10 10.0)"
+    },
+    "Response" : {
       "date" : "Thu, 18 Jun 2020 03:45:31 GMT",
       "content-length" : "0",
       "expires" : "-1",
@@ -1403,36 +765,15 @@
       "location" : "http://localhost:1234/subscriptions/00000000-0000-0000-0000-000000000000/operationresults/eyJqb2JJZCI6IlJFU09VUkNFR1JPVVBERUxFVElPTkpPQi1KQVZBQ1NNUkc2NzAxOC1FQVNUVVMyIiwiam9iTG9jYXRpb24iOiJlYXN0dXMyIn0?api-version=2019-08-01",
       "cache-control" : "no-cache",
       "x-ms-request-id" : "2db0e397-f153-43c9-b087-2f083b19b894",
->>>>>>> 846f5853
-      "Body" : ""
-    }
-  }, {
-    "Method" : "GET",
-<<<<<<< HEAD
-    "Uri" : "http://localhost:1234/subscriptions/00000000-0000-0000-0000-000000000000/operationresults/eyJqb2JJZCI6IlJFU09VUkNFR1JPVVBERUxFVElPTkpPQi1KQVZBQ1NNUkc3NTMyMy1FQVNUVVMyIiwiam9iTG9jYXRpb24iOiJlYXN0dXMyIn0?api-version=2019-08-01",
-=======
-    "Uri" : "http://localhost:1234/subscriptions/00000000-0000-0000-0000-000000000000/operationresults/eyJqb2JJZCI6IlJFU09VUkNFR1JPVVBERUxFVElPTkpPQi1KQVZBQ1NNUkc2NzAxOC1FQVNUVVMyIiwiam9iTG9jYXRpb24iOiJlYXN0dXMyIn0?api-version=2019-08-01",
->>>>>>> 846f5853
-    "Headers" : {
-      "User-Agent" : "azsdk-java-com.azure.resourcemanager.resources.fluentcore.policy/null (1.8.0_221; Windows 10 10.0)"
-    },
-    "Response" : {
-<<<<<<< HEAD
-      "date" : "Mon, 18 May 2020 06:18:31 GMT",
-      "content-length" : "0",
-      "expires" : "-1",
-      "retry-after" : "0",
-      "x-ms-ratelimit-remaining-subscription-reads" : "11991",
-      "StatusCode" : "202",
-      "pragma" : "no-cache",
-      "x-ms-correlation-request-id" : "e1444679-3e42-4ad3-bc9f-65597c629a99",
-      "strict-transport-security" : "max-age=31536000; includeSubDomains",
-      "x-content-type-options" : "nosniff",
-      "x-ms-routing-request-id" : "SOUTHEASTASIA:20200518T061831Z:e1444679-3e42-4ad3-bc9f-65597c629a99",
-      "location" : "http://localhost:1234/subscriptions/00000000-0000-0000-0000-000000000000/operationresults/eyJqb2JJZCI6IlJFU09VUkNFR1JPVVBERUxFVElPTkpPQi1KQVZBQ1NNUkc3NTMyMy1FQVNUVVMyIiwiam9iTG9jYXRpb24iOiJlYXN0dXMyIn0?api-version=2019-08-01",
-      "cache-control" : "no-cache",
-      "x-ms-request-id" : "e1444679-3e42-4ad3-bc9f-65597c629a99",
-=======
+      "Body" : ""
+    }
+  }, {
+    "Method" : "GET",
+    "Uri" : "http://localhost:1234/subscriptions/00000000-0000-0000-0000-000000000000/operationresults/eyJqb2JJZCI6IlJFU09VUkNFR1JPVVBERUxFVElPTkpPQi1KQVZBQ1NNUkc2NzAxOC1FQVNUVVMyIiwiam9iTG9jYXRpb24iOiJlYXN0dXMyIn0?api-version=2019-08-01",
+    "Headers" : {
+      "User-Agent" : "azsdk-java-com.azure.resourcemanager.resources.fluentcore.policy/null (1.8.0_221; Windows 10 10.0)"
+    },
+    "Response" : {
       "date" : "Thu, 18 Jun 2020 03:45:47 GMT",
       "content-length" : "0",
       "expires" : "-1",
@@ -1447,36 +788,15 @@
       "location" : "http://localhost:1234/subscriptions/00000000-0000-0000-0000-000000000000/operationresults/eyJqb2JJZCI6IlJFU09VUkNFR1JPVVBERUxFVElPTkpPQi1KQVZBQ1NNUkc2NzAxOC1FQVNUVVMyIiwiam9iTG9jYXRpb24iOiJlYXN0dXMyIn0?api-version=2019-08-01",
       "cache-control" : "no-cache",
       "x-ms-request-id" : "78efbcdc-7c9f-4ed2-a1d3-0f25f36c3d3a",
->>>>>>> 846f5853
-      "Body" : ""
-    }
-  }, {
-    "Method" : "GET",
-<<<<<<< HEAD
-    "Uri" : "http://localhost:1234/subscriptions/00000000-0000-0000-0000-000000000000/operationresults/eyJqb2JJZCI6IlJFU09VUkNFR1JPVVBERUxFVElPTkpPQi1KQVZBQ1NNUkc3NTMyMy1FQVNUVVMyIiwiam9iTG9jYXRpb24iOiJlYXN0dXMyIn0?api-version=2019-08-01",
-=======
-    "Uri" : "http://localhost:1234/subscriptions/00000000-0000-0000-0000-000000000000/operationresults/eyJqb2JJZCI6IlJFU09VUkNFR1JPVVBERUxFVElPTkpPQi1KQVZBQ1NNUkc2NzAxOC1FQVNUVVMyIiwiam9iTG9jYXRpb24iOiJlYXN0dXMyIn0?api-version=2019-08-01",
->>>>>>> 846f5853
-    "Headers" : {
-      "User-Agent" : "azsdk-java-com.azure.resourcemanager.resources.fluentcore.policy/null (1.8.0_221; Windows 10 10.0)"
-    },
-    "Response" : {
-<<<<<<< HEAD
-      "date" : "Mon, 18 May 2020 06:19:01 GMT",
-      "content-length" : "0",
-      "expires" : "-1",
-      "retry-after" : "0",
-      "x-ms-ratelimit-remaining-subscription-reads" : "11984",
-      "StatusCode" : "202",
-      "pragma" : "no-cache",
-      "x-ms-correlation-request-id" : "0fae6425-9d40-444a-9216-31b13f70ff4b",
-      "strict-transport-security" : "max-age=31536000; includeSubDomains",
-      "x-content-type-options" : "nosniff",
-      "x-ms-routing-request-id" : "SOUTHEASTASIA:20200518T061902Z:0fae6425-9d40-444a-9216-31b13f70ff4b",
-      "location" : "http://localhost:1234/subscriptions/00000000-0000-0000-0000-000000000000/operationresults/eyJqb2JJZCI6IlJFU09VUkNFR1JPVVBERUxFVElPTkpPQi1KQVZBQ1NNUkc3NTMyMy1FQVNUVVMyIiwiam9iTG9jYXRpb24iOiJlYXN0dXMyIn0?api-version=2019-08-01",
-      "cache-control" : "no-cache",
-      "x-ms-request-id" : "0fae6425-9d40-444a-9216-31b13f70ff4b",
-=======
+      "Body" : ""
+    }
+  }, {
+    "Method" : "GET",
+    "Uri" : "http://localhost:1234/subscriptions/00000000-0000-0000-0000-000000000000/operationresults/eyJqb2JJZCI6IlJFU09VUkNFR1JPVVBERUxFVElPTkpPQi1KQVZBQ1NNUkc2NzAxOC1FQVNUVVMyIiwiam9iTG9jYXRpb24iOiJlYXN0dXMyIn0?api-version=2019-08-01",
+    "Headers" : {
+      "User-Agent" : "azsdk-java-com.azure.resourcemanager.resources.fluentcore.policy/null (1.8.0_221; Windows 10 10.0)"
+    },
+    "Response" : {
       "date" : "Thu, 18 Jun 2020 03:46:03 GMT",
       "content-length" : "0",
       "expires" : "-1",
@@ -1491,36 +811,15 @@
       "location" : "http://localhost:1234/subscriptions/00000000-0000-0000-0000-000000000000/operationresults/eyJqb2JJZCI6IlJFU09VUkNFR1JPVVBERUxFVElPTkpPQi1KQVZBQ1NNUkc2NzAxOC1FQVNUVVMyIiwiam9iTG9jYXRpb24iOiJlYXN0dXMyIn0?api-version=2019-08-01",
       "cache-control" : "no-cache",
       "x-ms-request-id" : "caf0e8b8-3a6d-4fa0-98b8-23ef92dadc68",
->>>>>>> 846f5853
-      "Body" : ""
-    }
-  }, {
-    "Method" : "GET",
-<<<<<<< HEAD
-    "Uri" : "http://localhost:1234/subscriptions/00000000-0000-0000-0000-000000000000/operationresults/eyJqb2JJZCI6IlJFU09VUkNFR1JPVVBERUxFVElPTkpPQi1KQVZBQ1NNUkc3NTMyMy1FQVNUVVMyIiwiam9iTG9jYXRpb24iOiJlYXN0dXMyIn0?api-version=2019-08-01",
-=======
-    "Uri" : "http://localhost:1234/subscriptions/00000000-0000-0000-0000-000000000000/operationresults/eyJqb2JJZCI6IlJFU09VUkNFR1JPVVBERUxFVElPTkpPQi1KQVZBQ1NNUkc2NzAxOC1FQVNUVVMyIiwiam9iTG9jYXRpb24iOiJlYXN0dXMyIn0?api-version=2019-08-01",
->>>>>>> 846f5853
-    "Headers" : {
-      "User-Agent" : "azsdk-java-com.azure.resourcemanager.resources.fluentcore.policy/null (1.8.0_221; Windows 10 10.0)"
-    },
-    "Response" : {
-<<<<<<< HEAD
-      "date" : "Mon, 18 May 2020 06:19:32 GMT",
-      "content-length" : "0",
-      "expires" : "-1",
-      "retry-after" : "0",
-      "x-ms-ratelimit-remaining-subscription-reads" : "11982",
-      "StatusCode" : "202",
-      "pragma" : "no-cache",
-      "x-ms-correlation-request-id" : "b5f1acbb-d356-4855-819c-80ef1bc8d992",
-      "strict-transport-security" : "max-age=31536000; includeSubDomains",
-      "x-content-type-options" : "nosniff",
-      "x-ms-routing-request-id" : "SOUTHEASTASIA:20200518T061933Z:b5f1acbb-d356-4855-819c-80ef1bc8d992",
-      "location" : "http://localhost:1234/subscriptions/00000000-0000-0000-0000-000000000000/operationresults/eyJqb2JJZCI6IlJFU09VUkNFR1JPVVBERUxFVElPTkpPQi1KQVZBQ1NNUkc3NTMyMy1FQVNUVVMyIiwiam9iTG9jYXRpb24iOiJlYXN0dXMyIn0?api-version=2019-08-01",
-      "cache-control" : "no-cache",
-      "x-ms-request-id" : "b5f1acbb-d356-4855-819c-80ef1bc8d992",
-=======
+      "Body" : ""
+    }
+  }, {
+    "Method" : "GET",
+    "Uri" : "http://localhost:1234/subscriptions/00000000-0000-0000-0000-000000000000/operationresults/eyJqb2JJZCI6IlJFU09VUkNFR1JPVVBERUxFVElPTkpPQi1KQVZBQ1NNUkc2NzAxOC1FQVNUVVMyIiwiam9iTG9jYXRpb24iOiJlYXN0dXMyIn0?api-version=2019-08-01",
+    "Headers" : {
+      "User-Agent" : "azsdk-java-com.azure.resourcemanager.resources.fluentcore.policy/null (1.8.0_221; Windows 10 10.0)"
+    },
+    "Response" : {
       "date" : "Thu, 18 Jun 2020 03:46:19 GMT",
       "content-length" : "0",
       "expires" : "-1",
@@ -1535,36 +834,15 @@
       "location" : "http://localhost:1234/subscriptions/00000000-0000-0000-0000-000000000000/operationresults/eyJqb2JJZCI6IlJFU09VUkNFR1JPVVBERUxFVElPTkpPQi1KQVZBQ1NNUkc2NzAxOC1FQVNUVVMyIiwiam9iTG9jYXRpb24iOiJlYXN0dXMyIn0?api-version=2019-08-01",
       "cache-control" : "no-cache",
       "x-ms-request-id" : "9ae8a036-a312-45af-8cf1-850f0284f8de",
->>>>>>> 846f5853
-      "Body" : ""
-    }
-  }, {
-    "Method" : "GET",
-<<<<<<< HEAD
-    "Uri" : "http://localhost:1234/subscriptions/00000000-0000-0000-0000-000000000000/operationresults/eyJqb2JJZCI6IlJFU09VUkNFR1JPVVBERUxFVElPTkpPQi1KQVZBQ1NNUkc3NTMyMy1FQVNUVVMyIiwiam9iTG9jYXRpb24iOiJlYXN0dXMyIn0?api-version=2019-08-01",
-=======
-    "Uri" : "http://localhost:1234/subscriptions/00000000-0000-0000-0000-000000000000/operationresults/eyJqb2JJZCI6IlJFU09VUkNFR1JPVVBERUxFVElPTkpPQi1KQVZBQ1NNUkc2NzAxOC1FQVNUVVMyIiwiam9iTG9jYXRpb24iOiJlYXN0dXMyIn0?api-version=2019-08-01",
->>>>>>> 846f5853
-    "Headers" : {
-      "User-Agent" : "azsdk-java-com.azure.resourcemanager.resources.fluentcore.policy/null (1.8.0_221; Windows 10 10.0)"
-    },
-    "Response" : {
-<<<<<<< HEAD
-      "date" : "Mon, 18 May 2020 06:20:04 GMT",
-      "content-length" : "0",
-      "expires" : "-1",
-      "retry-after" : "0",
-      "x-ms-ratelimit-remaining-subscription-reads" : "11989",
-      "StatusCode" : "202",
-      "pragma" : "no-cache",
-      "x-ms-correlation-request-id" : "e3310cfc-787a-4d29-99ae-e3adbc45937e",
-      "strict-transport-security" : "max-age=31536000; includeSubDomains",
-      "x-content-type-options" : "nosniff",
-      "x-ms-routing-request-id" : "SOUTHEASTASIA:20200518T062004Z:e3310cfc-787a-4d29-99ae-e3adbc45937e",
-      "location" : "http://localhost:1234/subscriptions/00000000-0000-0000-0000-000000000000/operationresults/eyJqb2JJZCI6IlJFU09VUkNFR1JPVVBERUxFVElPTkpPQi1KQVZBQ1NNUkc3NTMyMy1FQVNUVVMyIiwiam9iTG9jYXRpb24iOiJlYXN0dXMyIn0?api-version=2019-08-01",
-      "cache-control" : "no-cache",
-      "x-ms-request-id" : "e3310cfc-787a-4d29-99ae-e3adbc45937e",
-=======
+      "Body" : ""
+    }
+  }, {
+    "Method" : "GET",
+    "Uri" : "http://localhost:1234/subscriptions/00000000-0000-0000-0000-000000000000/operationresults/eyJqb2JJZCI6IlJFU09VUkNFR1JPVVBERUxFVElPTkpPQi1KQVZBQ1NNUkc2NzAxOC1FQVNUVVMyIiwiam9iTG9jYXRpb24iOiJlYXN0dXMyIn0?api-version=2019-08-01",
+    "Headers" : {
+      "User-Agent" : "azsdk-java-com.azure.resourcemanager.resources.fluentcore.policy/null (1.8.0_221; Windows 10 10.0)"
+    },
+    "Response" : {
       "date" : "Thu, 18 Jun 2020 03:46:36 GMT",
       "content-length" : "0",
       "expires" : "-1",
@@ -1579,36 +857,15 @@
       "location" : "http://localhost:1234/subscriptions/00000000-0000-0000-0000-000000000000/operationresults/eyJqb2JJZCI6IlJFU09VUkNFR1JPVVBERUxFVElPTkpPQi1KQVZBQ1NNUkc2NzAxOC1FQVNUVVMyIiwiam9iTG9jYXRpb24iOiJlYXN0dXMyIn0?api-version=2019-08-01",
       "cache-control" : "no-cache",
       "x-ms-request-id" : "477b998c-3d7e-4554-9aa1-9d641f982de2",
->>>>>>> 846f5853
-      "Body" : ""
-    }
-  }, {
-    "Method" : "GET",
-<<<<<<< HEAD
-    "Uri" : "http://localhost:1234/subscriptions/00000000-0000-0000-0000-000000000000/operationresults/eyJqb2JJZCI6IlJFU09VUkNFR1JPVVBERUxFVElPTkpPQi1KQVZBQ1NNUkc3NTMyMy1FQVNUVVMyIiwiam9iTG9jYXRpb24iOiJlYXN0dXMyIn0?api-version=2019-08-01",
-=======
-    "Uri" : "http://localhost:1234/subscriptions/00000000-0000-0000-0000-000000000000/operationresults/eyJqb2JJZCI6IlJFU09VUkNFR1JPVVBERUxFVElPTkpPQi1KQVZBQ1NNUkc2NzAxOC1FQVNUVVMyIiwiam9iTG9jYXRpb24iOiJlYXN0dXMyIn0?api-version=2019-08-01",
->>>>>>> 846f5853
-    "Headers" : {
-      "User-Agent" : "azsdk-java-com.azure.resourcemanager.resources.fluentcore.policy/null (1.8.0_221; Windows 10 10.0)"
-    },
-    "Response" : {
-<<<<<<< HEAD
-      "date" : "Mon, 18 May 2020 06:20:35 GMT",
-      "content-length" : "0",
-      "expires" : "-1",
-      "retry-after" : "0",
-      "x-ms-ratelimit-remaining-subscription-reads" : "11981",
-      "StatusCode" : "202",
-      "pragma" : "no-cache",
-      "x-ms-correlation-request-id" : "94a9b5c2-afcf-407f-9b66-6402c63679db",
-      "strict-transport-security" : "max-age=31536000; includeSubDomains",
-      "x-content-type-options" : "nosniff",
-      "x-ms-routing-request-id" : "SOUTHEASTASIA:20200518T062036Z:94a9b5c2-afcf-407f-9b66-6402c63679db",
-      "location" : "http://localhost:1234/subscriptions/00000000-0000-0000-0000-000000000000/operationresults/eyJqb2JJZCI6IlJFU09VUkNFR1JPVVBERUxFVElPTkpPQi1KQVZBQ1NNUkc3NTMyMy1FQVNUVVMyIiwiam9iTG9jYXRpb24iOiJlYXN0dXMyIn0?api-version=2019-08-01",
-      "cache-control" : "no-cache",
-      "x-ms-request-id" : "94a9b5c2-afcf-407f-9b66-6402c63679db",
-=======
+      "Body" : ""
+    }
+  }, {
+    "Method" : "GET",
+    "Uri" : "http://localhost:1234/subscriptions/00000000-0000-0000-0000-000000000000/operationresults/eyJqb2JJZCI6IlJFU09VUkNFR1JPVVBERUxFVElPTkpPQi1KQVZBQ1NNUkc2NzAxOC1FQVNUVVMyIiwiam9iTG9jYXRpb24iOiJlYXN0dXMyIn0?api-version=2019-08-01",
+    "Headers" : {
+      "User-Agent" : "azsdk-java-com.azure.resourcemanager.resources.fluentcore.policy/null (1.8.0_221; Windows 10 10.0)"
+    },
+    "Response" : {
       "date" : "Thu, 18 Jun 2020 03:46:52 GMT",
       "content-length" : "0",
       "expires" : "-1",
@@ -1623,36 +880,15 @@
       "location" : "http://localhost:1234/subscriptions/00000000-0000-0000-0000-000000000000/operationresults/eyJqb2JJZCI6IlJFU09VUkNFR1JPVVBERUxFVElPTkpPQi1KQVZBQ1NNUkc2NzAxOC1FQVNUVVMyIiwiam9iTG9jYXRpb24iOiJlYXN0dXMyIn0?api-version=2019-08-01",
       "cache-control" : "no-cache",
       "x-ms-request-id" : "2f9b079f-a227-41ce-840e-6f13efd80697",
->>>>>>> 846f5853
-      "Body" : ""
-    }
-  }, {
-    "Method" : "GET",
-<<<<<<< HEAD
-    "Uri" : "http://localhost:1234/subscriptions/00000000-0000-0000-0000-000000000000/operationresults/eyJqb2JJZCI6IlJFU09VUkNFR1JPVVBERUxFVElPTkpPQi1KQVZBQ1NNUkc3NTMyMy1FQVNUVVMyIiwiam9iTG9jYXRpb24iOiJlYXN0dXMyIn0?api-version=2019-08-01",
-=======
-    "Uri" : "http://localhost:1234/subscriptions/00000000-0000-0000-0000-000000000000/operationresults/eyJqb2JJZCI6IlJFU09VUkNFR1JPVVBERUxFVElPTkpPQi1KQVZBQ1NNUkc2NzAxOC1FQVNUVVMyIiwiam9iTG9jYXRpb24iOiJlYXN0dXMyIn0?api-version=2019-08-01",
->>>>>>> 846f5853
-    "Headers" : {
-      "User-Agent" : "azsdk-java-com.azure.resourcemanager.resources.fluentcore.policy/null (1.8.0_221; Windows 10 10.0)"
-    },
-    "Response" : {
-<<<<<<< HEAD
-      "date" : "Mon, 18 May 2020 06:21:07 GMT",
-      "content-length" : "0",
-      "expires" : "-1",
-      "retry-after" : "0",
-      "x-ms-ratelimit-remaining-subscription-reads" : "11988",
-      "StatusCode" : "202",
-      "pragma" : "no-cache",
-      "x-ms-correlation-request-id" : "1c58c8e5-3f9d-4132-8670-c2d444cf8cc1",
-      "strict-transport-security" : "max-age=31536000; includeSubDomains",
-      "x-content-type-options" : "nosniff",
-      "x-ms-routing-request-id" : "SOUTHEASTASIA:20200518T062107Z:1c58c8e5-3f9d-4132-8670-c2d444cf8cc1",
-      "location" : "http://localhost:1234/subscriptions/00000000-0000-0000-0000-000000000000/operationresults/eyJqb2JJZCI6IlJFU09VUkNFR1JPVVBERUxFVElPTkpPQi1KQVZBQ1NNUkc3NTMyMy1FQVNUVVMyIiwiam9iTG9jYXRpb24iOiJlYXN0dXMyIn0?api-version=2019-08-01",
-      "cache-control" : "no-cache",
-      "x-ms-request-id" : "1c58c8e5-3f9d-4132-8670-c2d444cf8cc1",
-=======
+      "Body" : ""
+    }
+  }, {
+    "Method" : "GET",
+    "Uri" : "http://localhost:1234/subscriptions/00000000-0000-0000-0000-000000000000/operationresults/eyJqb2JJZCI6IlJFU09VUkNFR1JPVVBERUxFVElPTkpPQi1KQVZBQ1NNUkc2NzAxOC1FQVNUVVMyIiwiam9iTG9jYXRpb24iOiJlYXN0dXMyIn0?api-version=2019-08-01",
+    "Headers" : {
+      "User-Agent" : "azsdk-java-com.azure.resourcemanager.resources.fluentcore.policy/null (1.8.0_221; Windows 10 10.0)"
+    },
+    "Response" : {
       "date" : "Thu, 18 Jun 2020 03:47:08 GMT",
       "content-length" : "0",
       "expires" : "-1",
@@ -1667,36 +903,15 @@
       "location" : "http://localhost:1234/subscriptions/00000000-0000-0000-0000-000000000000/operationresults/eyJqb2JJZCI6IlJFU09VUkNFR1JPVVBERUxFVElPTkpPQi1KQVZBQ1NNUkc2NzAxOC1FQVNUVVMyIiwiam9iTG9jYXRpb24iOiJlYXN0dXMyIn0?api-version=2019-08-01",
       "cache-control" : "no-cache",
       "x-ms-request-id" : "e84cacc2-93db-4003-8326-69df67e3bc5d",
->>>>>>> 846f5853
-      "Body" : ""
-    }
-  }, {
-    "Method" : "GET",
-<<<<<<< HEAD
-    "Uri" : "http://localhost:1234/subscriptions/00000000-0000-0000-0000-000000000000/operationresults/eyJqb2JJZCI6IlJFU09VUkNFR1JPVVBERUxFVElPTkpPQi1KQVZBQ1NNUkc3NTMyMy1FQVNUVVMyIiwiam9iTG9jYXRpb24iOiJlYXN0dXMyIn0?api-version=2019-08-01",
-=======
-    "Uri" : "http://localhost:1234/subscriptions/00000000-0000-0000-0000-000000000000/operationresults/eyJqb2JJZCI6IlJFU09VUkNFR1JPVVBERUxFVElPTkpPQi1KQVZBQ1NNUkc2NzAxOC1FQVNUVVMyIiwiam9iTG9jYXRpb24iOiJlYXN0dXMyIn0?api-version=2019-08-01",
->>>>>>> 846f5853
-    "Headers" : {
-      "User-Agent" : "azsdk-java-com.azure.resourcemanager.resources.fluentcore.policy/null (1.8.0_221; Windows 10 10.0)"
-    },
-    "Response" : {
-<<<<<<< HEAD
-      "date" : "Mon, 18 May 2020 06:21:38 GMT",
-      "content-length" : "0",
-      "expires" : "-1",
-      "retry-after" : "0",
-      "x-ms-ratelimit-remaining-subscription-reads" : "11979",
-      "StatusCode" : "202",
-      "pragma" : "no-cache",
-      "x-ms-correlation-request-id" : "e0034358-e96a-4c91-bbbf-07cbb6ceb725",
-      "strict-transport-security" : "max-age=31536000; includeSubDomains",
-      "x-content-type-options" : "nosniff",
-      "x-ms-routing-request-id" : "SOUTHEASTASIA:20200518T062139Z:e0034358-e96a-4c91-bbbf-07cbb6ceb725",
-      "location" : "http://localhost:1234/subscriptions/00000000-0000-0000-0000-000000000000/operationresults/eyJqb2JJZCI6IlJFU09VUkNFR1JPVVBERUxFVElPTkpPQi1KQVZBQ1NNUkc3NTMyMy1FQVNUVVMyIiwiam9iTG9jYXRpb24iOiJlYXN0dXMyIn0?api-version=2019-08-01",
-      "cache-control" : "no-cache",
-      "x-ms-request-id" : "e0034358-e96a-4c91-bbbf-07cbb6ceb725",
-=======
+      "Body" : ""
+    }
+  }, {
+    "Method" : "GET",
+    "Uri" : "http://localhost:1234/subscriptions/00000000-0000-0000-0000-000000000000/operationresults/eyJqb2JJZCI6IlJFU09VUkNFR1JPVVBERUxFVElPTkpPQi1KQVZBQ1NNUkc2NzAxOC1FQVNUVVMyIiwiam9iTG9jYXRpb24iOiJlYXN0dXMyIn0?api-version=2019-08-01",
+    "Headers" : {
+      "User-Agent" : "azsdk-java-com.azure.resourcemanager.resources.fluentcore.policy/null (1.8.0_221; Windows 10 10.0)"
+    },
+    "Response" : {
       "date" : "Thu, 18 Jun 2020 03:47:24 GMT",
       "content-length" : "0",
       "expires" : "-1",
@@ -1711,36 +926,15 @@
       "location" : "http://localhost:1234/subscriptions/00000000-0000-0000-0000-000000000000/operationresults/eyJqb2JJZCI6IlJFU09VUkNFR1JPVVBERUxFVElPTkpPQi1KQVZBQ1NNUkc2NzAxOC1FQVNUVVMyIiwiam9iTG9jYXRpb24iOiJlYXN0dXMyIn0?api-version=2019-08-01",
       "cache-control" : "no-cache",
       "x-ms-request-id" : "929a3c30-8624-4ba8-bea4-2700a9c36524",
->>>>>>> 846f5853
-      "Body" : ""
-    }
-  }, {
-    "Method" : "GET",
-<<<<<<< HEAD
-    "Uri" : "http://localhost:1234/subscriptions/00000000-0000-0000-0000-000000000000/operationresults/eyJqb2JJZCI6IlJFU09VUkNFR1JPVVBERUxFVElPTkpPQi1KQVZBQ1NNUkc3NTMyMy1FQVNUVVMyIiwiam9iTG9jYXRpb24iOiJlYXN0dXMyIn0?api-version=2019-08-01",
-=======
-    "Uri" : "http://localhost:1234/subscriptions/00000000-0000-0000-0000-000000000000/operationresults/eyJqb2JJZCI6IlJFU09VUkNFR1JPVVBERUxFVElPTkpPQi1KQVZBQ1NNUkc2NzAxOC1FQVNUVVMyIiwiam9iTG9jYXRpb24iOiJlYXN0dXMyIn0?api-version=2019-08-01",
->>>>>>> 846f5853
-    "Headers" : {
-      "User-Agent" : "azsdk-java-com.azure.resourcemanager.resources.fluentcore.policy/null (1.8.0_221; Windows 10 10.0)"
-    },
-    "Response" : {
-<<<<<<< HEAD
-      "date" : "Mon, 18 May 2020 06:22:10 GMT",
-      "content-length" : "0",
-      "expires" : "-1",
-      "retry-after" : "0",
-      "x-ms-ratelimit-remaining-subscription-reads" : "11980",
-      "StatusCode" : "202",
-      "pragma" : "no-cache",
-      "x-ms-correlation-request-id" : "a564f892-5add-4d12-99e6-fe4a6d304ded",
-      "strict-transport-security" : "max-age=31536000; includeSubDomains",
-      "x-content-type-options" : "nosniff",
-      "x-ms-routing-request-id" : "SOUTHEASTASIA:20200518T062210Z:a564f892-5add-4d12-99e6-fe4a6d304ded",
-      "location" : "http://localhost:1234/subscriptions/00000000-0000-0000-0000-000000000000/operationresults/eyJqb2JJZCI6IlJFU09VUkNFR1JPVVBERUxFVElPTkpPQi1KQVZBQ1NNUkc3NTMyMy1FQVNUVVMyIiwiam9iTG9jYXRpb24iOiJlYXN0dXMyIn0?api-version=2019-08-01",
-      "cache-control" : "no-cache",
-      "x-ms-request-id" : "a564f892-5add-4d12-99e6-fe4a6d304ded",
-=======
+      "Body" : ""
+    }
+  }, {
+    "Method" : "GET",
+    "Uri" : "http://localhost:1234/subscriptions/00000000-0000-0000-0000-000000000000/operationresults/eyJqb2JJZCI6IlJFU09VUkNFR1JPVVBERUxFVElPTkpPQi1KQVZBQ1NNUkc2NzAxOC1FQVNUVVMyIiwiam9iTG9jYXRpb24iOiJlYXN0dXMyIn0?api-version=2019-08-01",
+    "Headers" : {
+      "User-Agent" : "azsdk-java-com.azure.resourcemanager.resources.fluentcore.policy/null (1.8.0_221; Windows 10 10.0)"
+    },
+    "Response" : {
       "date" : "Thu, 18 Jun 2020 03:47:40 GMT",
       "content-length" : "0",
       "expires" : "-1",
@@ -1755,36 +949,15 @@
       "location" : "http://localhost:1234/subscriptions/00000000-0000-0000-0000-000000000000/operationresults/eyJqb2JJZCI6IlJFU09VUkNFR1JPVVBERUxFVElPTkpPQi1KQVZBQ1NNUkc2NzAxOC1FQVNUVVMyIiwiam9iTG9jYXRpb24iOiJlYXN0dXMyIn0?api-version=2019-08-01",
       "cache-control" : "no-cache",
       "x-ms-request-id" : "d9262d93-b82c-4153-8834-3c9cd6a8414b",
->>>>>>> 846f5853
-      "Body" : ""
-    }
-  }, {
-    "Method" : "GET",
-<<<<<<< HEAD
-    "Uri" : "http://localhost:1234/subscriptions/00000000-0000-0000-0000-000000000000/operationresults/eyJqb2JJZCI6IlJFU09VUkNFR1JPVVBERUxFVElPTkpPQi1KQVZBQ1NNUkc3NTMyMy1FQVNUVVMyIiwiam9iTG9jYXRpb24iOiJlYXN0dXMyIn0?api-version=2019-08-01",
-=======
-    "Uri" : "http://localhost:1234/subscriptions/00000000-0000-0000-0000-000000000000/operationresults/eyJqb2JJZCI6IlJFU09VUkNFR1JPVVBERUxFVElPTkpPQi1KQVZBQ1NNUkc2NzAxOC1FQVNUVVMyIiwiam9iTG9jYXRpb24iOiJlYXN0dXMyIn0?api-version=2019-08-01",
->>>>>>> 846f5853
-    "Headers" : {
-      "User-Agent" : "azsdk-java-com.azure.resourcemanager.resources.fluentcore.policy/null (1.8.0_221; Windows 10 10.0)"
-    },
-    "Response" : {
-<<<<<<< HEAD
-      "date" : "Mon, 18 May 2020 06:22:41 GMT",
-      "content-length" : "0",
-      "expires" : "-1",
-      "retry-after" : "0",
-      "x-ms-ratelimit-remaining-subscription-reads" : "11981",
-      "StatusCode" : "202",
-      "pragma" : "no-cache",
-      "x-ms-correlation-request-id" : "161ec9fd-1ff8-4fde-b6e3-a8d65ff12f5a",
-      "strict-transport-security" : "max-age=31536000; includeSubDomains",
-      "x-content-type-options" : "nosniff",
-      "x-ms-routing-request-id" : "SOUTHEASTASIA:20200518T062242Z:161ec9fd-1ff8-4fde-b6e3-a8d65ff12f5a",
-      "location" : "http://localhost:1234/subscriptions/00000000-0000-0000-0000-000000000000/operationresults/eyJqb2JJZCI6IlJFU09VUkNFR1JPVVBERUxFVElPTkpPQi1KQVZBQ1NNUkc3NTMyMy1FQVNUVVMyIiwiam9iTG9jYXRpb24iOiJlYXN0dXMyIn0?api-version=2019-08-01",
-      "cache-control" : "no-cache",
-      "x-ms-request-id" : "161ec9fd-1ff8-4fde-b6e3-a8d65ff12f5a",
-=======
+      "Body" : ""
+    }
+  }, {
+    "Method" : "GET",
+    "Uri" : "http://localhost:1234/subscriptions/00000000-0000-0000-0000-000000000000/operationresults/eyJqb2JJZCI6IlJFU09VUkNFR1JPVVBERUxFVElPTkpPQi1KQVZBQ1NNUkc2NzAxOC1FQVNUVVMyIiwiam9iTG9jYXRpb24iOiJlYXN0dXMyIn0?api-version=2019-08-01",
+    "Headers" : {
+      "User-Agent" : "azsdk-java-com.azure.resourcemanager.resources.fluentcore.policy/null (1.8.0_221; Windows 10 10.0)"
+    },
+    "Response" : {
       "date" : "Thu, 18 Jun 2020 03:47:57 GMT",
       "content-length" : "0",
       "expires" : "-1",
@@ -1799,36 +972,15 @@
       "location" : "http://localhost:1234/subscriptions/00000000-0000-0000-0000-000000000000/operationresults/eyJqb2JJZCI6IlJFU09VUkNFR1JPVVBERUxFVElPTkpPQi1KQVZBQ1NNUkc2NzAxOC1FQVNUVVMyIiwiam9iTG9jYXRpb24iOiJlYXN0dXMyIn0?api-version=2019-08-01",
       "cache-control" : "no-cache",
       "x-ms-request-id" : "8a998790-0e9b-4eab-aede-c4e836d56196",
->>>>>>> 846f5853
-      "Body" : ""
-    }
-  }, {
-    "Method" : "GET",
-<<<<<<< HEAD
-    "Uri" : "http://localhost:1234/subscriptions/00000000-0000-0000-0000-000000000000/operationresults/eyJqb2JJZCI6IlJFU09VUkNFR1JPVVBERUxFVElPTkpPQi1KQVZBQ1NNUkc3NTMyMy1FQVNUVVMyIiwiam9iTG9jYXRpb24iOiJlYXN0dXMyIn0?api-version=2019-08-01",
-=======
-    "Uri" : "http://localhost:1234/subscriptions/00000000-0000-0000-0000-000000000000/operationresults/eyJqb2JJZCI6IlJFU09VUkNFR1JPVVBERUxFVElPTkpPQi1KQVZBQ1NNUkc2NzAxOC1FQVNUVVMyIiwiam9iTG9jYXRpb24iOiJlYXN0dXMyIn0?api-version=2019-08-01",
->>>>>>> 846f5853
-    "Headers" : {
-      "User-Agent" : "azsdk-java-com.azure.resourcemanager.resources.fluentcore.policy/null (1.8.0_221; Windows 10 10.0)"
-    },
-    "Response" : {
-<<<<<<< HEAD
-      "date" : "Mon, 18 May 2020 06:23:13 GMT",
-      "content-length" : "0",
-      "expires" : "-1",
-      "retry-after" : "0",
-      "x-ms-ratelimit-remaining-subscription-reads" : "11978",
-      "StatusCode" : "202",
-      "pragma" : "no-cache",
-      "x-ms-correlation-request-id" : "4bfd7e98-1ec1-4a5a-806b-c53a084ed4fe",
-      "strict-transport-security" : "max-age=31536000; includeSubDomains",
-      "x-content-type-options" : "nosniff",
-      "x-ms-routing-request-id" : "SOUTHEASTASIA:20200518T062313Z:4bfd7e98-1ec1-4a5a-806b-c53a084ed4fe",
-      "location" : "http://localhost:1234/subscriptions/00000000-0000-0000-0000-000000000000/operationresults/eyJqb2JJZCI6IlJFU09VUkNFR1JPVVBERUxFVElPTkpPQi1KQVZBQ1NNUkc3NTMyMy1FQVNUVVMyIiwiam9iTG9jYXRpb24iOiJlYXN0dXMyIn0?api-version=2019-08-01",
-      "cache-control" : "no-cache",
-      "x-ms-request-id" : "4bfd7e98-1ec1-4a5a-806b-c53a084ed4fe",
-=======
+      "Body" : ""
+    }
+  }, {
+    "Method" : "GET",
+    "Uri" : "http://localhost:1234/subscriptions/00000000-0000-0000-0000-000000000000/operationresults/eyJqb2JJZCI6IlJFU09VUkNFR1JPVVBERUxFVElPTkpPQi1KQVZBQ1NNUkc2NzAxOC1FQVNUVVMyIiwiam9iTG9jYXRpb24iOiJlYXN0dXMyIn0?api-version=2019-08-01",
+    "Headers" : {
+      "User-Agent" : "azsdk-java-com.azure.resourcemanager.resources.fluentcore.policy/null (1.8.0_221; Windows 10 10.0)"
+    },
+    "Response" : {
       "date" : "Thu, 18 Jun 2020 03:48:13 GMT",
       "content-length" : "0",
       "expires" : "-1",
@@ -1843,36 +995,15 @@
       "location" : "http://localhost:1234/subscriptions/00000000-0000-0000-0000-000000000000/operationresults/eyJqb2JJZCI6IlJFU09VUkNFR1JPVVBERUxFVElPTkpPQi1KQVZBQ1NNUkc2NzAxOC1FQVNUVVMyIiwiam9iTG9jYXRpb24iOiJlYXN0dXMyIn0?api-version=2019-08-01",
       "cache-control" : "no-cache",
       "x-ms-request-id" : "24086388-ee8e-4005-b3b8-d0c1cc0c4380",
->>>>>>> 846f5853
-      "Body" : ""
-    }
-  }, {
-    "Method" : "GET",
-<<<<<<< HEAD
-    "Uri" : "http://localhost:1234/subscriptions/00000000-0000-0000-0000-000000000000/operationresults/eyJqb2JJZCI6IlJFU09VUkNFR1JPVVBERUxFVElPTkpPQi1KQVZBQ1NNUkc3NTMyMy1FQVNUVVMyIiwiam9iTG9jYXRpb24iOiJlYXN0dXMyIn0?api-version=2019-08-01",
-=======
-    "Uri" : "http://localhost:1234/subscriptions/00000000-0000-0000-0000-000000000000/operationresults/eyJqb2JJZCI6IlJFU09VUkNFR1JPVVBERUxFVElPTkpPQi1KQVZBQ1NNUkc2NzAxOC1FQVNUVVMyIiwiam9iTG9jYXRpb24iOiJlYXN0dXMyIn0?api-version=2019-08-01",
->>>>>>> 846f5853
-    "Headers" : {
-      "User-Agent" : "azsdk-java-com.azure.resourcemanager.resources.fluentcore.policy/null (1.8.0_221; Windows 10 10.0)"
-    },
-    "Response" : {
-<<<<<<< HEAD
-      "date" : "Mon, 18 May 2020 06:23:44 GMT",
-      "content-length" : "0",
-      "expires" : "-1",
-      "retry-after" : "0",
-      "x-ms-ratelimit-remaining-subscription-reads" : "11979",
-      "StatusCode" : "202",
-      "pragma" : "no-cache",
-      "x-ms-correlation-request-id" : "40af29ea-9ce4-444c-a3f3-944b06bdbaa1",
-      "strict-transport-security" : "max-age=31536000; includeSubDomains",
-      "x-content-type-options" : "nosniff",
-      "x-ms-routing-request-id" : "SOUTHEASTASIA:20200518T062345Z:40af29ea-9ce4-444c-a3f3-944b06bdbaa1",
-      "location" : "http://localhost:1234/subscriptions/00000000-0000-0000-0000-000000000000/operationresults/eyJqb2JJZCI6IlJFU09VUkNFR1JPVVBERUxFVElPTkpPQi1KQVZBQ1NNUkc3NTMyMy1FQVNUVVMyIiwiam9iTG9jYXRpb24iOiJlYXN0dXMyIn0?api-version=2019-08-01",
-      "cache-control" : "no-cache",
-      "x-ms-request-id" : "40af29ea-9ce4-444c-a3f3-944b06bdbaa1",
-=======
+      "Body" : ""
+    }
+  }, {
+    "Method" : "GET",
+    "Uri" : "http://localhost:1234/subscriptions/00000000-0000-0000-0000-000000000000/operationresults/eyJqb2JJZCI6IlJFU09VUkNFR1JPVVBERUxFVElPTkpPQi1KQVZBQ1NNUkc2NzAxOC1FQVNUVVMyIiwiam9iTG9jYXRpb24iOiJlYXN0dXMyIn0?api-version=2019-08-01",
+    "Headers" : {
+      "User-Agent" : "azsdk-java-com.azure.resourcemanager.resources.fluentcore.policy/null (1.8.0_221; Windows 10 10.0)"
+    },
+    "Response" : {
       "date" : "Thu, 18 Jun 2020 03:48:29 GMT",
       "content-length" : "0",
       "expires" : "-1",
@@ -1887,36 +1018,15 @@
       "location" : "http://localhost:1234/subscriptions/00000000-0000-0000-0000-000000000000/operationresults/eyJqb2JJZCI6IlJFU09VUkNFR1JPVVBERUxFVElPTkpPQi1KQVZBQ1NNUkc2NzAxOC1FQVNUVVMyIiwiam9iTG9jYXRpb24iOiJlYXN0dXMyIn0?api-version=2019-08-01",
       "cache-control" : "no-cache",
       "x-ms-request-id" : "c3366c07-f873-4ee7-8570-fb6968461a01",
->>>>>>> 846f5853
-      "Body" : ""
-    }
-  }, {
-    "Method" : "GET",
-<<<<<<< HEAD
-    "Uri" : "http://localhost:1234/subscriptions/00000000-0000-0000-0000-000000000000/operationresults/eyJqb2JJZCI6IlJFU09VUkNFR1JPVVBERUxFVElPTkpPQi1KQVZBQ1NNUkc3NTMyMy1FQVNUVVMyIiwiam9iTG9jYXRpb24iOiJlYXN0dXMyIn0?api-version=2019-08-01",
-=======
-    "Uri" : "http://localhost:1234/subscriptions/00000000-0000-0000-0000-000000000000/operationresults/eyJqb2JJZCI6IlJFU09VUkNFR1JPVVBERUxFVElPTkpPQi1KQVZBQ1NNUkc2NzAxOC1FQVNUVVMyIiwiam9iTG9jYXRpb24iOiJlYXN0dXMyIn0?api-version=2019-08-01",
->>>>>>> 846f5853
-    "Headers" : {
-      "User-Agent" : "azsdk-java-com.azure.resourcemanager.resources.fluentcore.policy/null (1.8.0_221; Windows 10 10.0)"
-    },
-    "Response" : {
-<<<<<<< HEAD
-      "date" : "Mon, 18 May 2020 06:24:15 GMT",
-      "content-length" : "0",
-      "expires" : "-1",
-      "retry-after" : "0",
-      "x-ms-ratelimit-remaining-subscription-reads" : "11980",
-      "StatusCode" : "202",
-      "pragma" : "no-cache",
-      "x-ms-correlation-request-id" : "cd6ca63c-2f52-49c8-8c95-41ffea4e85a2",
-      "strict-transport-security" : "max-age=31536000; includeSubDomains",
-      "x-content-type-options" : "nosniff",
-      "x-ms-routing-request-id" : "SOUTHEASTASIA:20200518T062416Z:cd6ca63c-2f52-49c8-8c95-41ffea4e85a2",
-      "location" : "http://localhost:1234/subscriptions/00000000-0000-0000-0000-000000000000/operationresults/eyJqb2JJZCI6IlJFU09VUkNFR1JPVVBERUxFVElPTkpPQi1KQVZBQ1NNUkc3NTMyMy1FQVNUVVMyIiwiam9iTG9jYXRpb24iOiJlYXN0dXMyIn0?api-version=2019-08-01",
-      "cache-control" : "no-cache",
-      "x-ms-request-id" : "cd6ca63c-2f52-49c8-8c95-41ffea4e85a2",
-=======
+      "Body" : ""
+    }
+  }, {
+    "Method" : "GET",
+    "Uri" : "http://localhost:1234/subscriptions/00000000-0000-0000-0000-000000000000/operationresults/eyJqb2JJZCI6IlJFU09VUkNFR1JPVVBERUxFVElPTkpPQi1KQVZBQ1NNUkc2NzAxOC1FQVNUVVMyIiwiam9iTG9jYXRpb24iOiJlYXN0dXMyIn0?api-version=2019-08-01",
+    "Headers" : {
+      "User-Agent" : "azsdk-java-com.azure.resourcemanager.resources.fluentcore.policy/null (1.8.0_221; Windows 10 10.0)"
+    },
+    "Response" : {
       "date" : "Thu, 18 Jun 2020 03:48:45 GMT",
       "content-length" : "0",
       "expires" : "-1",
@@ -1931,36 +1041,15 @@
       "location" : "http://localhost:1234/subscriptions/00000000-0000-0000-0000-000000000000/operationresults/eyJqb2JJZCI6IlJFU09VUkNFR1JPVVBERUxFVElPTkpPQi1KQVZBQ1NNUkc2NzAxOC1FQVNUVVMyIiwiam9iTG9jYXRpb24iOiJlYXN0dXMyIn0?api-version=2019-08-01",
       "cache-control" : "no-cache",
       "x-ms-request-id" : "ed9a380b-da72-42a9-86ce-4ea4b6825fb9",
->>>>>>> 846f5853
-      "Body" : ""
-    }
-  }, {
-    "Method" : "GET",
-<<<<<<< HEAD
-    "Uri" : "http://localhost:1234/subscriptions/00000000-0000-0000-0000-000000000000/operationresults/eyJqb2JJZCI6IlJFU09VUkNFR1JPVVBERUxFVElPTkpPQi1KQVZBQ1NNUkc3NTMyMy1FQVNUVVMyIiwiam9iTG9jYXRpb24iOiJlYXN0dXMyIn0?api-version=2019-08-01",
-=======
-    "Uri" : "http://localhost:1234/subscriptions/00000000-0000-0000-0000-000000000000/operationresults/eyJqb2JJZCI6IlJFU09VUkNFR1JPVVBERUxFVElPTkpPQi1KQVZBQ1NNUkc2NzAxOC1FQVNUVVMyIiwiam9iTG9jYXRpb24iOiJlYXN0dXMyIn0?api-version=2019-08-01",
->>>>>>> 846f5853
-    "Headers" : {
-      "User-Agent" : "azsdk-java-com.azure.resourcemanager.resources.fluentcore.policy/null (1.8.0_221; Windows 10 10.0)"
-    },
-    "Response" : {
-<<<<<<< HEAD
-      "date" : "Mon, 18 May 2020 06:24:47 GMT",
-      "content-length" : "0",
-      "expires" : "-1",
-      "retry-after" : "0",
-      "x-ms-ratelimit-remaining-subscription-reads" : "11977",
-      "StatusCode" : "202",
-      "pragma" : "no-cache",
-      "x-ms-correlation-request-id" : "5f9740ed-c110-4a2a-b446-4ddbbea2b075",
-      "strict-transport-security" : "max-age=31536000; includeSubDomains",
-      "x-content-type-options" : "nosniff",
-      "x-ms-routing-request-id" : "SOUTHEASTASIA:20200518T062447Z:5f9740ed-c110-4a2a-b446-4ddbbea2b075",
-      "location" : "http://localhost:1234/subscriptions/00000000-0000-0000-0000-000000000000/operationresults/eyJqb2JJZCI6IlJFU09VUkNFR1JPVVBERUxFVElPTkpPQi1KQVZBQ1NNUkc3NTMyMy1FQVNUVVMyIiwiam9iTG9jYXRpb24iOiJlYXN0dXMyIn0?api-version=2019-08-01",
-      "cache-control" : "no-cache",
-      "x-ms-request-id" : "5f9740ed-c110-4a2a-b446-4ddbbea2b075",
-=======
+      "Body" : ""
+    }
+  }, {
+    "Method" : "GET",
+    "Uri" : "http://localhost:1234/subscriptions/00000000-0000-0000-0000-000000000000/operationresults/eyJqb2JJZCI6IlJFU09VUkNFR1JPVVBERUxFVElPTkpPQi1KQVZBQ1NNUkc2NzAxOC1FQVNUVVMyIiwiam9iTG9jYXRpb24iOiJlYXN0dXMyIn0?api-version=2019-08-01",
+    "Headers" : {
+      "User-Agent" : "azsdk-java-com.azure.resourcemanager.resources.fluentcore.policy/null (1.8.0_221; Windows 10 10.0)"
+    },
+    "Response" : {
       "date" : "Thu, 18 Jun 2020 03:49:02 GMT",
       "content-length" : "0",
       "expires" : "-1",
@@ -1975,39 +1064,15 @@
       "location" : "http://localhost:1234/subscriptions/00000000-0000-0000-0000-000000000000/operationresults/eyJqb2JJZCI6IlJFU09VUkNFR1JPVVBERUxFVElPTkpPQi1KQVZBQ1NNUkc2NzAxOC1FQVNUVVMyIiwiam9iTG9jYXRpb24iOiJlYXN0dXMyIn0?api-version=2019-08-01",
       "cache-control" : "no-cache",
       "x-ms-request-id" : "bee0fa2d-2738-42d5-8bf7-6764f3ae6e2d",
->>>>>>> 846f5853
-      "Body" : ""
-    }
-  }, {
-    "Method" : "GET",
-<<<<<<< HEAD
-    "Uri" : "http://localhost:1234/subscriptions/00000000-0000-0000-0000-000000000000/operationresults/eyJqb2JJZCI6IlJFU09VUkNFR1JPVVBERUxFVElPTkpPQi1KQVZBQ1NNUkc3NTMyMy1FQVNUVVMyIiwiam9iTG9jYXRpb24iOiJlYXN0dXMyIn0?api-version=2019-08-01",
-=======
-    "Uri" : "http://localhost:1234/subscriptions/00000000-0000-0000-0000-000000000000/operationresults/eyJqb2JJZCI6IlJFU09VUkNFR1JPVVBERUxFVElPTkpPQi1KQVZBQ1NNUkc2NzAxOC1FQVNUVVMyIiwiam9iTG9jYXRpb24iOiJlYXN0dXMyIn0?api-version=2019-08-01",
->>>>>>> 846f5853
-    "Headers" : {
-      "User-Agent" : "azsdk-java-com.azure.resourcemanager.resources.fluentcore.policy/null (1.8.0_221; Windows 10 10.0)"
-    },
-    "Response" : {
-<<<<<<< HEAD
-      "date" : "Mon, 18 May 2020 06:25:18 GMT",
-      "content-length" : "0",
-      "expires" : "-1",
-      "retry-after" : "0",
-      "x-ms-ratelimit-remaining-subscription-reads" : "11978",
-      "StatusCode" : "200",
-      "strict-transport-security" : "max-age=31536000; includeSubDomains",
-      "pragma" : "no-cache",
-      "x-ms-correlation-request-id" : "32347748-4332-4b1f-8552-edaff2bac1a2",
-      "x-content-type-options" : "nosniff",
-      "x-ms-routing-request-id" : "SOUTHEASTASIA:20200518T062519Z:32347748-4332-4b1f-8552-edaff2bac1a2",
-      "cache-control" : "no-cache",
-      "x-ms-request-id" : "32347748-4332-4b1f-8552-edaff2bac1a2",
-      "Body" : ""
-    }
-  } ],
-  "variables" : [ "javacsmrg75323", "pip22052a", "dsk25689a", "nicjavavma88754087", "vnet6106638544" ]
-=======
+      "Body" : ""
+    }
+  }, {
+    "Method" : "GET",
+    "Uri" : "http://localhost:1234/subscriptions/00000000-0000-0000-0000-000000000000/operationresults/eyJqb2JJZCI6IlJFU09VUkNFR1JPVVBERUxFVElPTkpPQi1KQVZBQ1NNUkc2NzAxOC1FQVNUVVMyIiwiam9iTG9jYXRpb24iOiJlYXN0dXMyIn0?api-version=2019-08-01",
+    "Headers" : {
+      "User-Agent" : "azsdk-java-com.azure.resourcemanager.resources.fluentcore.policy/null (1.8.0_221; Windows 10 10.0)"
+    },
+    "Response" : {
       "date" : "Thu, 18 Jun 2020 03:49:19 GMT",
       "content-length" : "0",
       "expires" : "-1",
@@ -2025,5 +1090,4 @@
     }
   } ],
   "variables" : [ "javacsmrg67018", "pip331780", "dsk10084a", "nicjavavmec195054d", "vnet676667e26e" ]
->>>>>>> 846f5853
 }