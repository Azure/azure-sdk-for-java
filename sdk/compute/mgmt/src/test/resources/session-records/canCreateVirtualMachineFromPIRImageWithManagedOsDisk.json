--- conflicted
+++ resolved
@@ -1,18 +1,6 @@
 {
   "networkCallRecords" : [ {
     "Method" : "PUT",
-<<<<<<< HEAD
-    "Uri" : "http://localhost:1234/subscriptions/00000000-0000-0000-0000-000000000000/resourcegroups/javacsmrg15658?api-version=2019-08-01",
-    "Headers" : {
-      "User-Agent" : "azsdk-java-com.azure.management.resources/2.0.0 (1.8.0_221; Windows 10 10.0)",
-      "Content-Type" : "application/json"
-    },
-    "Response" : {
-      "date" : "Mon, 18 May 2020 06:59:59 GMT",
-      "content-length" : "309",
-      "expires" : "-1",
-      "x-ms-ratelimit-remaining-subscription-writes" : "1195",
-=======
     "Uri" : "http://localhost:1234/subscriptions/00000000-0000-0000-0000-000000000000/resourcegroups/javacsmrg06509?api-version=2019-08-01",
     "Headers" : {
       "User-Agent" : "azsdk-java-com.azure.resourcemanager.resources/2.0.0-beta.1 (1.8.0_221; Windows 10 10.0)",
@@ -23,30 +11,10 @@
       "content-length" : "225",
       "expires" : "-1",
       "x-ms-ratelimit-remaining-subscription-writes" : "1166",
->>>>>>> 846f5853
       "retry-after" : "0",
       "StatusCode" : "201",
       "strict-transport-security" : "max-age=31536000; includeSubDomains",
       "pragma" : "no-cache",
-<<<<<<< HEAD
-      "x-ms-correlation-request-id" : "92b8ebd3-66ff-4b2d-9722-29db42edca40",
-      "x-content-type-options" : "nosniff",
-      "x-ms-routing-request-id" : "SOUTHEASTASIA:20200518T065959Z:92b8ebd3-66ff-4b2d-9722-29db42edca40",
-      "content-type" : "application/json; charset=utf-8",
-      "cache-control" : "no-cache",
-      "x-ms-request-id" : "92b8ebd3-66ff-4b2d-9722-29db42edca40",
-      "Body" : "{\"id\":\"/subscriptions/00000000-0000-0000-0000-000000000000/resourceGroups/javacsmrg15658\",\"name\":\"javacsmrg15658\",\"type\":\"Microsoft.Resources/resourceGroups\",\"location\":\"eastus\",\"tags\":{\"date\":\"2020-05-18T06:59:57.392Z\",\"product\":\"javasdk\",\"cause\":\"automation\"},\"properties\":{\"provisioningState\":\"Succeeded\"}}"
-    }
-  }, {
-    "Method" : "PUT",
-    "Uri" : "http://localhost:1234/subscriptions/00000000-0000-0000-0000-000000000000/resourceGroups/javacsmrg15658/providers/Microsoft.Network/publicIPAddresses/pip11729463?api-version=2019-06-01",
-    "Headers" : {
-      "User-Agent" : "azsdk-java-com.azure.management.network/2.0.0 (1.8.0_221; Windows 10 10.0)",
-      "Content-Type" : "application/json"
-    },
-    "Response" : {
-      "date" : "Mon, 18 May 2020 07:00:06 GMT",
-=======
       "x-ms-correlation-request-id" : "ae23abb5-b5e6-4f0c-b838-5371ca75eba5",
       "x-content-type-options" : "nosniff",
       "x-ms-routing-request-id" : "SOUTHEASTASIA:20200618T035145Z:ae23abb5-b5e6-4f0c-b838-5371ca75eba5",
@@ -64,37 +32,10 @@
     },
     "Response" : {
       "date" : "Thu, 18 Jun 2020 03:51:48 GMT",
->>>>>>> 846f5853
       "server" : "Microsoft-HTTPAPI/2.0",
       "azure-asyncnotification" : "Enabled",
       "content-length" : "758",
       "expires" : "-1",
-<<<<<<< HEAD
-      "x-ms-ratelimit-remaining-subscription-writes" : "1195",
-      "retry-after" : "0",
-      "StatusCode" : "201",
-      "pragma" : "no-cache",
-      "x-ms-correlation-request-id" : "de07040b-ad5c-48ce-8633-89289eee44be",
-      "strict-transport-security" : "max-age=31536000; includeSubDomains",
-      "x-ms-arm-service-request-id" : "24906b1c-872e-4d0e-8ca1-5d5bb6a1dbad",
-      "x-content-type-options" : "nosniff",
-      "x-ms-routing-request-id" : "SOUTHEASTASIA:20200518T070006Z:de07040b-ad5c-48ce-8633-89289eee44be",
-      "content-type" : "application/json; charset=utf-8",
-      "cache-control" : "no-cache",
-      "x-ms-request-id" : "cfefefad-f09b-4921-b856-e6e0bcac0833",
-      "Body" : "{\r\n  \"name\": \"pip11729463\",\r\n  \"id\": \"/subscriptions/00000000-0000-0000-0000-000000000000/resourceGroups/javacsmrg15658/providers/Microsoft.Network/publicIPAddresses/pip11729463\",\r\n  \"etag\": \"W/\\\"e1458204-fdd8-4f68-892c-f6a6663a633b\\\"\",\r\n  \"location\": \"eastus\",\r\n  \"tags\": {},\r\n  \"properties\": {\r\n    \"provisioningState\": \"Updating\",\r\n    \"resourceGuid\": \"96bca6dc-460b-4f20-936a-4fa32dd733f8\",\r\n    \"publicIPAddressVersion\": \"IPv4\",\r\n    \"publicIPAllocationMethod\": \"Dynamic\",\r\n    \"idleTimeoutInMinutes\": 4,\r\n    \"dnsSettings\": {\r\n      \"domainNameLabel\": \"pip42a40364ec20\",\r\n      \"fqdn\": \"pip42a40364ec20.eastus.cloudapp.azure.com\"\r\n    },\r\n    \"ipTags\": []\r\n  },\r\n  \"type\": \"Microsoft.Network/publicIPAddresses\",\r\n  \"sku\": {\r\n    \"name\": \"Basic\"\r\n  }\r\n}",
-      "azure-asyncoperation" : "http://localhost:1234/subscriptions/00000000-0000-0000-0000-000000000000/providers/Microsoft.Network/locations/eastus/operations/cfefefad-f09b-4921-b856-e6e0bcac0833?api-version=2019-06-01"
-    }
-  }, {
-    "Method" : "PUT",
-    "Uri" : "http://localhost:1234/subscriptions/00000000-0000-0000-0000-000000000000/resourceGroups/javacsmrg15658/providers/Microsoft.Network/virtualNetworks/vnet95173428f0?api-version=2019-06-01",
-    "Headers" : {
-      "User-Agent" : "azsdk-java-com.azure.management.network/2.0.0 (1.8.0_221; Windows 10 10.0)",
-      "Content-Type" : "application/json"
-    },
-    "Response" : {
-      "date" : "Mon, 18 May 2020 07:00:06 GMT",
-=======
       "x-ms-ratelimit-remaining-subscription-writes" : "1151",
       "retry-after" : "0",
       "StatusCode" : "201",
@@ -119,31 +60,10 @@
     },
     "Response" : {
       "date" : "Thu, 18 Jun 2020 03:51:49 GMT",
->>>>>>> 846f5853
       "server" : "Microsoft-HTTPAPI/2.0",
       "azure-asyncnotification" : "Enabled",
       "content-length" : "1342",
       "expires" : "-1",
-<<<<<<< HEAD
-      "x-ms-ratelimit-remaining-subscription-writes" : "1195",
-      "retry-after" : "0",
-      "StatusCode" : "201",
-      "pragma" : "no-cache",
-      "x-ms-correlation-request-id" : "135ef024-bfe5-4bb5-9d33-58624abf1041",
-      "strict-transport-security" : "max-age=31536000; includeSubDomains",
-      "x-ms-arm-service-request-id" : "4468f7e3-9472-4279-ae83-ba68d5a47e76",
-      "x-content-type-options" : "nosniff",
-      "x-ms-routing-request-id" : "SOUTHEASTASIA:20200518T070006Z:135ef024-bfe5-4bb5-9d33-58624abf1041",
-      "content-type" : "application/json; charset=utf-8",
-      "cache-control" : "no-cache",
-      "x-ms-request-id" : "2350e0a0-d6f6-4772-a626-6a54d4bd967d",
-      "Body" : "{\r\n  \"name\": \"vnet95173428f0\",\r\n  \"id\": \"/subscriptions/00000000-0000-0000-0000-000000000000/resourceGroups/javacsmrg15658/providers/Microsoft.Network/virtualNetworks/vnet95173428f0\",\r\n  \"etag\": \"W/\\\"2d30c72d-4ae7-429c-b099-7c6cdaccba2e\\\"\",\r\n  \"type\": \"Microsoft.Network/virtualNetworks\",\r\n  \"location\": \"eastus\",\r\n  \"tags\": {},\r\n  \"properties\": {\r\n    \"provisioningState\": \"Updating\",\r\n    \"resourceGuid\": \"ba3a19a0-1517-4a3c-8dbb-2d25fe5c71a8\",\r\n    \"addressSpace\": {\r\n      \"addressPrefixes\": [\r\n        \"10.0.0.0/28\"\r\n      ]\r\n    },\r\n    \"dhcpOptions\": {\r\n      \"dnsServers\": []\r\n    },\r\n    \"subnets\": [\r\n      {\r\n        \"name\": \"subnet1\",\r\n        \"id\": \"/subscriptions/00000000-0000-0000-0000-000000000000/resourceGroups/javacsmrg15658/providers/Microsoft.Network/virtualNetworks/vnet95173428f0/subnets/subnet1\",\r\n        \"etag\": \"W/\\\"2d30c72d-4ae7-429c-b099-7c6cdaccba2e\\\"\",\r\n        \"properties\": {\r\n          \"provisioningState\": \"Updating\",\r\n          \"addressPrefix\": \"10.0.0.0/28\",\r\n          \"delegations\": [],\r\n          \"privateEndpointNetworkPolicies\": \"Enabled\",\r\n          \"privateLinkServiceNetworkPolicies\": \"Enabled\"\r\n        },\r\n        \"type\": \"Microsoft.Network/virtualNetworks/subnets\"\r\n      }\r\n    ],\r\n    \"virtualNetworkPeerings\": [],\r\n    \"enableDdosProtection\": false,\r\n    \"enableVmProtection\": false\r\n  }\r\n}",
-      "azure-asyncoperation" : "http://localhost:1234/subscriptions/00000000-0000-0000-0000-000000000000/providers/Microsoft.Network/locations/eastus/operations/2350e0a0-d6f6-4772-a626-6a54d4bd967d?api-version=2019-06-01"
-    }
-  }, {
-    "Method" : "GET",
-    "Uri" : "http://localhost:1234/subscriptions/00000000-0000-0000-0000-000000000000/providers/Microsoft.Network/locations/eastus/operations/cfefefad-f09b-4921-b856-e6e0bcac0833?api-version=2019-06-01",
-=======
       "x-ms-ratelimit-remaining-subscription-writes" : "1176",
       "retry-after" : "0",
       "StatusCode" : "201",
@@ -162,33 +82,15 @@
   }, {
     "Method" : "GET",
     "Uri" : "http://localhost:1234/subscriptions/00000000-0000-0000-0000-000000000000/providers/Microsoft.Network/locations/eastus/operations/730aa0b3-d29f-418f-b4a0-66a49f6cf55a?api-version=2019-06-01",
->>>>>>> 846f5853
-    "Headers" : {
-      "User-Agent" : "azsdk-java-com.azure.resourcemanager.resources.fluentcore.policy/null (1.8.0_221; Windows 10 10.0)"
-    },
-    "Response" : {
-<<<<<<< HEAD
-      "date" : "Mon, 18 May 2020 07:00:36 GMT",
-=======
+    "Headers" : {
+      "User-Agent" : "azsdk-java-com.azure.resourcemanager.resources.fluentcore.policy/null (1.8.0_221; Windows 10 10.0)"
+    },
+    "Response" : {
       "date" : "Thu, 18 Jun 2020 03:51:49 GMT",
->>>>>>> 846f5853
       "server" : "Microsoft-HTTPAPI/2.0",
       "content-length" : "29",
       "expires" : "-1",
       "retry-after" : "0",
-<<<<<<< HEAD
-      "x-ms-ratelimit-remaining-subscription-reads" : "11993",
-      "StatusCode" : "200",
-      "pragma" : "no-cache",
-      "x-ms-correlation-request-id" : "502493cd-a221-4126-9908-66af2257e2f3",
-      "strict-transport-security" : "max-age=31536000; includeSubDomains",
-      "x-ms-arm-service-request-id" : "84922df2-2501-4ad6-93fd-35e9c4668202",
-      "x-content-type-options" : "nosniff",
-      "x-ms-routing-request-id" : "SOUTHEASTASIA:20200518T070037Z:502493cd-a221-4126-9908-66af2257e2f3",
-      "content-type" : "application/json; charset=utf-8",
-      "cache-control" : "no-cache",
-      "x-ms-request-id" : "b79b81ad-25ef-41f5-b379-47f77cbd7cc1",
-=======
       "x-ms-ratelimit-remaining-subscription-reads" : "9121",
       "StatusCode" : "200",
       "pragma" : "no-cache",
@@ -200,47 +102,20 @@
       "content-type" : "application/json; charset=utf-8",
       "cache-control" : "no-cache",
       "x-ms-request-id" : "fb10ce4f-6e95-432c-b135-cff240125bdd",
->>>>>>> 846f5853
       "Body" : "{\r\n  \"status\": \"Succeeded\"\r\n}"
     }
   }, {
     "Method" : "GET",
-<<<<<<< HEAD
-    "Uri" : "http://localhost:1234/subscriptions/00000000-0000-0000-0000-000000000000/providers/Microsoft.Network/locations/eastus/operations/2350e0a0-d6f6-4772-a626-6a54d4bd967d?api-version=2019-06-01",
-=======
     "Uri" : "http://localhost:1234/subscriptions/00000000-0000-0000-0000-000000000000/resourceGroups/javacsmrg06509/providers/Microsoft.Network/publicIPAddresses/pip97953f34?api-version=2019-06-01",
->>>>>>> 846f5853
-    "Headers" : {
-      "User-Agent" : "azsdk-java-com.azure.resourcemanager.resources.fluentcore.policy/null (1.8.0_221; Windows 10 10.0)"
-    },
-    "Response" : {
-<<<<<<< HEAD
-      "date" : "Mon, 18 May 2020 07:00:38 GMT",
-=======
+    "Headers" : {
+      "User-Agent" : "azsdk-java-com.azure.resourcemanager.resources.fluentcore.policy/null (1.8.0_221; Windows 10 10.0)"
+    },
+    "Response" : {
       "date" : "Thu, 18 Jun 2020 03:51:50 GMT",
->>>>>>> 846f5853
       "server" : "Microsoft-HTTPAPI/2.0",
       "content-length" : "759",
       "expires" : "-1",
       "retry-after" : "0",
-<<<<<<< HEAD
-      "x-ms-ratelimit-remaining-subscription-reads" : "11993",
-      "StatusCode" : "200",
-      "pragma" : "no-cache",
-      "x-ms-correlation-request-id" : "ba9933ce-e19e-4445-b10b-e17e77984c49",
-      "strict-transport-security" : "max-age=31536000; includeSubDomains",
-      "x-ms-arm-service-request-id" : "bf85e4bc-3c3a-470a-bfa0-bb7a8090e87d",
-      "x-content-type-options" : "nosniff",
-      "x-ms-routing-request-id" : "SOUTHEASTASIA:20200518T070038Z:ba9933ce-e19e-4445-b10b-e17e77984c49",
-      "content-type" : "application/json; charset=utf-8",
-      "cache-control" : "no-cache",
-      "x-ms-request-id" : "0d5c2a23-e7b0-4d90-8200-71925e926853",
-      "Body" : "{\r\n  \"status\": \"Succeeded\"\r\n}"
-    }
-  }, {
-    "Method" : "GET",
-    "Uri" : "http://localhost:1234/subscriptions/00000000-0000-0000-0000-000000000000/resourceGroups/javacsmrg15658/providers/Microsoft.Network/virtualNetworks/vnet95173428f0?api-version=2019-06-01",
-=======
       "x-ms-ratelimit-remaining-subscription-reads" : "8534",
       "StatusCode" : "200",
       "pragma" : "no-cache",
@@ -258,39 +133,15 @@
   }, {
     "Method" : "GET",
     "Uri" : "http://localhost:1234/subscriptions/00000000-0000-0000-0000-000000000000/providers/Microsoft.Network/locations/eastus/operations/6ab97945-0925-492d-9af1-eea725f9779c?api-version=2019-06-01",
->>>>>>> 846f5853
-    "Headers" : {
-      "User-Agent" : "azsdk-java-com.azure.resourcemanager.resources.fluentcore.policy/null (1.8.0_221; Windows 10 10.0)"
-    },
-    "Response" : {
-<<<<<<< HEAD
-      "date" : "Mon, 18 May 2020 07:01:08 GMT",
-=======
+    "Headers" : {
+      "User-Agent" : "azsdk-java-com.azure.resourcemanager.resources.fluentcore.policy/null (1.8.0_221; Windows 10 10.0)"
+    },
+    "Response" : {
       "date" : "Thu, 18 Jun 2020 03:51:53 GMT",
->>>>>>> 846f5853
       "server" : "Microsoft-HTTPAPI/2.0",
       "content-length" : "29",
       "expires" : "-1",
       "retry-after" : "0",
-<<<<<<< HEAD
-      "x-ms-ratelimit-remaining-subscription-reads" : "11986",
-      "StatusCode" : "200",
-      "pragma" : "no-cache",
-      "x-ms-correlation-request-id" : "da9d9228-d038-4ebe-a1f3-282ea3479584",
-      "strict-transport-security" : "max-age=31536000; includeSubDomains",
-      "x-ms-arm-service-request-id" : "569e196a-aebc-4733-b4f3-be84bff6c81d",
-      "x-content-type-options" : "nosniff",
-      "x-ms-routing-request-id" : "SOUTHEASTASIA:20200518T070108Z:da9d9228-d038-4ebe-a1f3-282ea3479584",
-      "etag" : "W/\"b6492b38-f6ff-4d6c-925a-46fa7f5e474e\"",
-      "content-type" : "application/json; charset=utf-8",
-      "cache-control" : "no-cache",
-      "x-ms-request-id" : "648888da-6ea8-4f9f-bf1f-128c5078c493",
-      "Body" : "{\r\n  \"name\": \"vnet95173428f0\",\r\n  \"id\": \"/subscriptions/00000000-0000-0000-0000-000000000000/resourceGroups/javacsmrg15658/providers/Microsoft.Network/virtualNetworks/vnet95173428f0\",\r\n  \"etag\": \"W/\\\"b6492b38-f6ff-4d6c-925a-46fa7f5e474e\\\"\",\r\n  \"type\": \"Microsoft.Network/virtualNetworks\",\r\n  \"location\": \"eastus\",\r\n  \"tags\": {},\r\n  \"properties\": {\r\n    \"provisioningState\": \"Succeeded\",\r\n    \"resourceGuid\": \"ba3a19a0-1517-4a3c-8dbb-2d25fe5c71a8\",\r\n    \"addressSpace\": {\r\n      \"addressPrefixes\": [\r\n        \"10.0.0.0/28\"\r\n      ]\r\n    },\r\n    \"dhcpOptions\": {\r\n      \"dnsServers\": []\r\n    },\r\n    \"subnets\": [\r\n      {\r\n        \"name\": \"subnet1\",\r\n        \"id\": \"/subscriptions/00000000-0000-0000-0000-000000000000/resourceGroups/javacsmrg15658/providers/Microsoft.Network/virtualNetworks/vnet95173428f0/subnets/subnet1\",\r\n        \"etag\": \"W/\\\"b6492b38-f6ff-4d6c-925a-46fa7f5e474e\\\"\",\r\n        \"properties\": {\r\n          \"provisioningState\": \"Succeeded\",\r\n          \"addressPrefix\": \"10.0.0.0/28\",\r\n          \"delegations\": [],\r\n          \"privateEndpointNetworkPolicies\": \"Enabled\",\r\n          \"privateLinkServiceNetworkPolicies\": \"Enabled\"\r\n        },\r\n        \"type\": \"Microsoft.Network/virtualNetworks/subnets\"\r\n      }\r\n    ],\r\n    \"virtualNetworkPeerings\": [],\r\n    \"enableDdosProtection\": false,\r\n    \"enableVmProtection\": false\r\n  }\r\n}"
-    }
-  }, {
-    "Method" : "GET",
-    "Uri" : "http://localhost:1234/subscriptions/00000000-0000-0000-0000-000000000000/resourceGroups/javacsmrg15658/providers/Microsoft.Network/publicIPAddresses/pip11729463?api-version=2019-06-01",
-=======
       "x-ms-ratelimit-remaining-subscription-reads" : "8531",
       "StatusCode" : "200",
       "pragma" : "no-cache",
@@ -307,45 +158,15 @@
   }, {
     "Method" : "GET",
     "Uri" : "http://localhost:1234/subscriptions/00000000-0000-0000-0000-000000000000/resourceGroups/javacsmrg06509/providers/Microsoft.Network/virtualNetworks/vnet1199393013?api-version=2019-06-01",
->>>>>>> 846f5853
-    "Headers" : {
-      "User-Agent" : "azsdk-java-com.azure.resourcemanager.resources.fluentcore.policy/null (1.8.0_221; Windows 10 10.0)"
-    },
-    "Response" : {
-<<<<<<< HEAD
-      "date" : "Mon, 18 May 2020 07:01:08 GMT",
-=======
+    "Headers" : {
+      "User-Agent" : "azsdk-java-com.azure.resourcemanager.resources.fluentcore.policy/null (1.8.0_221; Windows 10 10.0)"
+    },
+    "Response" : {
       "date" : "Thu, 18 Jun 2020 03:51:55 GMT",
->>>>>>> 846f5853
       "server" : "Microsoft-HTTPAPI/2.0",
       "content-length" : "1344",
       "expires" : "-1",
       "retry-after" : "0",
-<<<<<<< HEAD
-      "x-ms-ratelimit-remaining-subscription-reads" : "11993",
-      "StatusCode" : "200",
-      "pragma" : "no-cache",
-      "x-ms-correlation-request-id" : "ab77dee0-1de8-40a0-aa4e-051201e8782f",
-      "strict-transport-security" : "max-age=31536000; includeSubDomains",
-      "x-ms-arm-service-request-id" : "bbf805c4-cf88-4845-ba08-f6b598ca87fb",
-      "x-content-type-options" : "nosniff",
-      "x-ms-routing-request-id" : "SOUTHEASTASIA:20200518T070109Z:ab77dee0-1de8-40a0-aa4e-051201e8782f",
-      "etag" : "W/\"2ca9a7d6-b7ad-49bb-a1a2-010a9e5d6476\"",
-      "content-type" : "application/json; charset=utf-8",
-      "cache-control" : "no-cache",
-      "x-ms-request-id" : "e4a2742c-74d7-4953-90c6-b5d2a46696a8",
-      "Body" : "{\r\n  \"name\": \"pip11729463\",\r\n  \"id\": \"/subscriptions/00000000-0000-0000-0000-000000000000/resourceGroups/javacsmrg15658/providers/Microsoft.Network/publicIPAddresses/pip11729463\",\r\n  \"etag\": \"W/\\\"2ca9a7d6-b7ad-49bb-a1a2-010a9e5d6476\\\"\",\r\n  \"location\": \"eastus\",\r\n  \"tags\": {},\r\n  \"properties\": {\r\n    \"provisioningState\": \"Succeeded\",\r\n    \"resourceGuid\": \"96bca6dc-460b-4f20-936a-4fa32dd733f8\",\r\n    \"publicIPAddressVersion\": \"IPv4\",\r\n    \"publicIPAllocationMethod\": \"Dynamic\",\r\n    \"idleTimeoutInMinutes\": 4,\r\n    \"dnsSettings\": {\r\n      \"domainNameLabel\": \"pip42a40364ec20\",\r\n      \"fqdn\": \"pip42a40364ec20.eastus.cloudapp.azure.com\"\r\n    },\r\n    \"ipTags\": []\r\n  },\r\n  \"type\": \"Microsoft.Network/publicIPAddresses\",\r\n  \"sku\": {\r\n    \"name\": \"Basic\"\r\n  }\r\n}"
-    }
-  }, {
-    "Method" : "PUT",
-    "Uri" : "http://localhost:1234/subscriptions/00000000-0000-0000-0000-000000000000/resourceGroups/javacsmrg15658/providers/Microsoft.Network/networkInterfaces/nicmyvm1d9554708ff?api-version=2019-06-01",
-    "Headers" : {
-      "User-Agent" : "azsdk-java-com.azure.management.network/2.0.0 (1.8.0_221; Windows 10 10.0)",
-      "Content-Type" : "application/json"
-    },
-    "Response" : {
-      "date" : "Mon, 18 May 2020 07:01:16 GMT",
-=======
       "x-ms-ratelimit-remaining-subscription-reads" : "8530",
       "StatusCode" : "200",
       "pragma" : "no-cache",
@@ -369,31 +190,10 @@
     },
     "Response" : {
       "date" : "Thu, 18 Jun 2020 03:51:58 GMT",
->>>>>>> 846f5853
       "server" : "Microsoft-HTTPAPI/2.0",
       "azure-asyncnotification" : "Enabled",
       "content-length" : "1854",
       "expires" : "-1",
-<<<<<<< HEAD
-      "x-ms-ratelimit-remaining-subscription-writes" : "1190",
-      "retry-after" : "0",
-      "StatusCode" : "201",
-      "pragma" : "no-cache",
-      "x-ms-correlation-request-id" : "5e26ca8d-d2dc-4bb1-9e2e-5ed73413defb",
-      "strict-transport-security" : "max-age=31536000; includeSubDomains",
-      "x-ms-arm-service-request-id" : "2245729b-9770-469b-ab96-40a03f640b70",
-      "x-content-type-options" : "nosniff",
-      "x-ms-routing-request-id" : "SOUTHEASTASIA:20200518T070116Z:5e26ca8d-d2dc-4bb1-9e2e-5ed73413defb",
-      "content-type" : "application/json; charset=utf-8",
-      "cache-control" : "no-cache",
-      "x-ms-request-id" : "1cd4367e-b270-48e1-b1e9-76ec4d9fc773",
-      "Body" : "{\r\n  \"name\": \"nicmyvm1d9554708ff\",\r\n  \"id\": \"/subscriptions/00000000-0000-0000-0000-000000000000/resourceGroups/javacsmrg15658/providers/Microsoft.Network/networkInterfaces/nicmyvm1d9554708ff\",\r\n  \"etag\": \"W/\\\"ba58cbc4-2ec2-4cec-ae7c-521e4220c1e8\\\"\",\r\n  \"location\": \"eastus\",\r\n  \"tags\": {},\r\n  \"properties\": {\r\n    \"provisioningState\": \"Succeeded\",\r\n    \"resourceGuid\": \"4338c45b-74ce-4998-9d83-936404f0a3a7\",\r\n    \"ipConfigurations\": [\r\n      {\r\n        \"name\": \"primary\",\r\n        \"id\": \"/subscriptions/00000000-0000-0000-0000-000000000000/resourceGroups/javacsmrg15658/providers/Microsoft.Network/networkInterfaces/nicmyvm1d9554708ff/ipConfigurations/primary\",\r\n        \"etag\": \"W/\\\"ba58cbc4-2ec2-4cec-ae7c-521e4220c1e8\\\"\",\r\n        \"type\": \"Microsoft.Network/networkInterfaces/ipConfigurations\",\r\n        \"properties\": {\r\n          \"provisioningState\": \"Succeeded\",\r\n          \"privateIPAddress\": \"10.0.0.4\",\r\n          \"privateIPAllocationMethod\": \"Dynamic\",\r\n          \"publicIPAddress\": {\r\n            \"id\": \"/subscriptions/00000000-0000-0000-0000-000000000000/resourceGroups/javacsmrg15658/providers/Microsoft.Network/publicIPAddresses/pip11729463\"\r\n          },\r\n          \"subnet\": {\r\n            \"id\": \"/subscriptions/00000000-0000-0000-0000-000000000000/resourceGroups/javacsmrg15658/providers/Microsoft.Network/virtualNetworks/vnet95173428f0/subnets/subnet1\"\r\n          },\r\n          \"primary\": true,\r\n          \"privateIPAddressVersion\": \"IPv4\"\r\n        }\r\n      }\r\n    ],\r\n    \"dnsSettings\": {\r\n      \"dnsServers\": [],\r\n      \"appliedDnsServers\": [],\r\n      \"internalDomainNameSuffix\": \"uamtvoqxcu4evdn1fus52xdrva.bx.internal.cloudapp.net\"\r\n    },\r\n    \"enableAcceleratedNetworking\": false,\r\n    \"enableIPForwarding\": false,\r\n    \"hostedWorkloads\": [],\r\n    \"tapConfigurations\": []\r\n  },\r\n  \"type\": \"Microsoft.Network/networkInterfaces\"\r\n}",
-      "azure-asyncoperation" : "http://localhost:1234/subscriptions/00000000-0000-0000-0000-000000000000/providers/Microsoft.Network/locations/eastus/operations/1cd4367e-b270-48e1-b1e9-76ec4d9fc773?api-version=2019-06-01"
-    }
-  }, {
-    "Method" : "GET",
-    "Uri" : "http://localhost:1234/subscriptions/00000000-0000-0000-0000-000000000000/providers/Microsoft.Network/locations/eastus/operations/1cd4367e-b270-48e1-b1e9-76ec4d9fc773?api-version=2019-06-01",
-=======
       "x-ms-ratelimit-remaining-subscription-writes" : "1154",
       "retry-after" : "0",
       "StatusCode" : "201",
@@ -412,33 +212,15 @@
   }, {
     "Method" : "GET",
     "Uri" : "http://localhost:1234/subscriptions/00000000-0000-0000-0000-000000000000/providers/Microsoft.Network/locations/eastus/operations/e9bc1e15-da7e-43e6-bb13-120ac6323e1d?api-version=2019-06-01",
->>>>>>> 846f5853
-    "Headers" : {
-      "User-Agent" : "azsdk-java-com.azure.resourcemanager.resources.fluentcore.policy/null (1.8.0_221; Windows 10 10.0)"
-    },
-    "Response" : {
-<<<<<<< HEAD
-      "date" : "Mon, 18 May 2020 07:01:47 GMT",
-=======
+    "Headers" : {
+      "User-Agent" : "azsdk-java-com.azure.resourcemanager.resources.fluentcore.policy/null (1.8.0_221; Windows 10 10.0)"
+    },
+    "Response" : {
       "date" : "Thu, 18 Jun 2020 03:52:28 GMT",
->>>>>>> 846f5853
       "server" : "Microsoft-HTTPAPI/2.0",
       "content-length" : "29",
       "expires" : "-1",
       "retry-after" : "0",
-<<<<<<< HEAD
-      "x-ms-ratelimit-remaining-subscription-reads" : "11968",
-      "StatusCode" : "200",
-      "pragma" : "no-cache",
-      "x-ms-correlation-request-id" : "c34b0d80-87d4-402c-bcc3-17db647548bb",
-      "strict-transport-security" : "max-age=31536000; includeSubDomains",
-      "x-ms-arm-service-request-id" : "9b93cb44-b088-434c-8512-ac5d692b8691",
-      "x-content-type-options" : "nosniff",
-      "x-ms-routing-request-id" : "SOUTHEASTASIA:20200518T070147Z:c34b0d80-87d4-402c-bcc3-17db647548bb",
-      "content-type" : "application/json; charset=utf-8",
-      "cache-control" : "no-cache",
-      "x-ms-request-id" : "fefce041-aaba-4bf2-bed1-8745bad1887b",
-=======
       "x-ms-ratelimit-remaining-subscription-reads" : "8516",
       "StatusCode" : "200",
       "pragma" : "no-cache",
@@ -450,54 +232,20 @@
       "content-type" : "application/json; charset=utf-8",
       "cache-control" : "no-cache",
       "x-ms-request-id" : "f1dfd6a8-52cd-45aa-8d7d-7ab6bf20adf1",
->>>>>>> 846f5853
       "Body" : "{\r\n  \"status\": \"Succeeded\"\r\n}"
     }
   }, {
     "Method" : "GET",
-<<<<<<< HEAD
-    "Uri" : "http://localhost:1234/subscriptions/00000000-0000-0000-0000-000000000000/resourceGroups/javacsmrg15658/providers/Microsoft.Network/networkInterfaces/nicmyvm1d9554708ff?api-version=2019-06-01",
-=======
     "Uri" : "http://localhost:1234/subscriptions/00000000-0000-0000-0000-000000000000/resourceGroups/javacsmrg06509/providers/Microsoft.Network/networkInterfaces/nicmyvm1ab35332709?api-version=2019-06-01",
->>>>>>> 846f5853
-    "Headers" : {
-      "User-Agent" : "azsdk-java-com.azure.resourcemanager.resources.fluentcore.policy/null (1.8.0_221; Windows 10 10.0)"
-    },
-    "Response" : {
-<<<<<<< HEAD
-      "date" : "Mon, 18 May 2020 07:02:17 GMT",
-=======
+    "Headers" : {
+      "User-Agent" : "azsdk-java-com.azure.resourcemanager.resources.fluentcore.policy/null (1.8.0_221; Windows 10 10.0)"
+    },
+    "Response" : {
       "date" : "Thu, 18 Jun 2020 03:52:29 GMT",
->>>>>>> 846f5853
       "server" : "Microsoft-HTTPAPI/2.0",
       "content-length" : "1854",
       "expires" : "-1",
       "retry-after" : "0",
-<<<<<<< HEAD
-      "x-ms-ratelimit-remaining-subscription-reads" : "11976",
-      "StatusCode" : "200",
-      "pragma" : "no-cache",
-      "x-ms-correlation-request-id" : "45d31317-1e2b-424e-83ca-5d76bca02ae0",
-      "strict-transport-security" : "max-age=31536000; includeSubDomains",
-      "x-ms-arm-service-request-id" : "06ac27e8-90f0-44ea-a21f-ce3130476ca9",
-      "x-content-type-options" : "nosniff",
-      "x-ms-routing-request-id" : "SOUTHEASTASIA:20200518T070218Z:45d31317-1e2b-424e-83ca-5d76bca02ae0",
-      "etag" : "W/\"ba58cbc4-2ec2-4cec-ae7c-521e4220c1e8\"",
-      "content-type" : "application/json; charset=utf-8",
-      "cache-control" : "no-cache",
-      "x-ms-request-id" : "9702ff1b-b6f6-4a5a-bcb2-e5333962eadf",
-      "Body" : "{\r\n  \"name\": \"nicmyvm1d9554708ff\",\r\n  \"id\": \"/subscriptions/00000000-0000-0000-0000-000000000000/resourceGroups/javacsmrg15658/providers/Microsoft.Network/networkInterfaces/nicmyvm1d9554708ff\",\r\n  \"etag\": \"W/\\\"ba58cbc4-2ec2-4cec-ae7c-521e4220c1e8\\\"\",\r\n  \"location\": \"eastus\",\r\n  \"tags\": {},\r\n  \"properties\": {\r\n    \"provisioningState\": \"Succeeded\",\r\n    \"resourceGuid\": \"4338c45b-74ce-4998-9d83-936404f0a3a7\",\r\n    \"ipConfigurations\": [\r\n      {\r\n        \"name\": \"primary\",\r\n        \"id\": \"/subscriptions/00000000-0000-0000-0000-000000000000/resourceGroups/javacsmrg15658/providers/Microsoft.Network/networkInterfaces/nicmyvm1d9554708ff/ipConfigurations/primary\",\r\n        \"etag\": \"W/\\\"ba58cbc4-2ec2-4cec-ae7c-521e4220c1e8\\\"\",\r\n        \"type\": \"Microsoft.Network/networkInterfaces/ipConfigurations\",\r\n        \"properties\": {\r\n          \"provisioningState\": \"Succeeded\",\r\n          \"privateIPAddress\": \"10.0.0.4\",\r\n          \"privateIPAllocationMethod\": \"Dynamic\",\r\n          \"publicIPAddress\": {\r\n            \"id\": \"/subscriptions/00000000-0000-0000-0000-000000000000/resourceGroups/javacsmrg15658/providers/Microsoft.Network/publicIPAddresses/pip11729463\"\r\n          },\r\n          \"subnet\": {\r\n            \"id\": \"/subscriptions/00000000-0000-0000-0000-000000000000/resourceGroups/javacsmrg15658/providers/Microsoft.Network/virtualNetworks/vnet95173428f0/subnets/subnet1\"\r\n          },\r\n          \"primary\": true,\r\n          \"privateIPAddressVersion\": \"IPv4\"\r\n        }\r\n      }\r\n    ],\r\n    \"dnsSettings\": {\r\n      \"dnsServers\": [],\r\n      \"appliedDnsServers\": [],\r\n      \"internalDomainNameSuffix\": \"uamtvoqxcu4evdn1fus52xdrva.bx.internal.cloudapp.net\"\r\n    },\r\n    \"enableAcceleratedNetworking\": false,\r\n    \"enableIPForwarding\": false,\r\n    \"hostedWorkloads\": [],\r\n    \"tapConfigurations\": []\r\n  },\r\n  \"type\": \"Microsoft.Network/networkInterfaces\"\r\n}"
-    }
-  }, {
-    "Method" : "PUT",
-    "Uri" : "http://localhost:1234/subscriptions/00000000-0000-0000-0000-000000000000/resourceGroups/javacsmrg15658/providers/Microsoft.Compute/virtualMachines/myvm1?api-version=2019-03-01",
-    "Headers" : {
-      "User-Agent" : "azsdk-java-com.azure.management.compute/2.0.0 (1.8.0_221; Windows 10 10.0)",
-      "Content-Type" : "application/json"
-    },
-    "Response" : {
-      "date" : "Mon, 18 May 2020 07:02:25 GMT",
-=======
       "x-ms-ratelimit-remaining-subscription-reads" : "9113",
       "StatusCode" : "200",
       "pragma" : "no-cache",
@@ -521,31 +269,10 @@
     },
     "Response" : {
       "date" : "Thu, 18 Jun 2020 03:52:37 GMT",
->>>>>>> 846f5853
       "server" : "Microsoft-HTTPAPI/2.0",
       "azure-asyncnotification" : "Enabled",
       "content-length" : "1501",
       "expires" : "-1",
-<<<<<<< HEAD
-      "x-ms-ratelimit-remaining-subscription-writes" : "1192",
-      "retry-after" : "0",
-      "StatusCode" : "201",
-      "pragma" : "no-cache",
-      "x-ms-correlation-request-id" : "5f0bc4bc-6c50-4d32-a423-ef1f37fd00cc",
-      "strict-transport-security" : "max-age=31536000; includeSubDomains",
-      "x-content-type-options" : "nosniff",
-      "x-ms-ratelimit-remaining-resource" : "Microsoft.Compute/PutVM3Min;235,Microsoft.Compute/PutVM30Min;1195",
-      "x-ms-routing-request-id" : "SOUTHEASTASIA:20200518T070225Z:5f0bc4bc-6c50-4d32-a423-ef1f37fd00cc",
-      "content-type" : "application/json; charset=utf-8",
-      "cache-control" : "no-cache",
-      "x-ms-request-id" : "3db315d7-2bf8-4e68-ba06-a9739544c2fc",
-      "Body" : "{\r\n  \"name\": \"myvm1\",\r\n  \"id\": \"/subscriptions/00000000-0000-0000-0000-000000000000/resourceGroups/javacsmrg15658/providers/Microsoft.Compute/virtualMachines/myvm1\",\r\n  \"type\": \"Microsoft.Compute/virtualMachines\",\r\n  \"location\": \"eastus\",\r\n  \"tags\": {},\r\n  \"properties\": {\r\n    \"vmId\": \"ea7e2b2a-5e68-407d-b3e2-37c9e6d116df\",\r\n    \"hardwareProfile\": {\r\n      \"vmSize\": \"Standard_D5_v2\"\r\n    },\r\n    \"storageProfile\": {\r\n      \"imageReference\": {\r\n        \"publisher\": \"Canonical\",\r\n        \"offer\": \"UbuntuServer\",\r\n        \"sku\": \"16.04.0-LTS\",\r\n        \"version\": \"latest\"\r\n      },\r\n      \"osDisk\": {\r\n        \"osType\": \"Linux\",\r\n        \"createOption\": \"FromImage\",\r\n        \"caching\": \"ReadWrite\",\r\n        \"managedDisk\": {\r\n          \"storageAccountType\": \"Standard_LRS\"\r\n        },\r\n        \"diskSizeGB\": 30\r\n      },\r\n      \"dataDisks\": []\r\n    },\r\n    \"osProfile\": {\r\n      \"computerName\": \"myvm1\",\r\n      \"adminUsername\": \"juser\",\r\n      \"linuxConfiguration\": {\r\n        \"disablePasswordAuthentication\": false,\r\n        \"provisionVMAgent\": true\r\n      },\r\n      \"secrets\": [],\r\n      \"allowExtensionOperations\": true,\r\n      \"requireGuestProvisionSignal\": true\r\n    },\r\n    \"networkProfile\": {\"networkInterfaces\":[{\"id\":\"/subscriptions/00000000-0000-0000-0000-000000000000/resourceGroups/javacsmrg15658/providers/Microsoft.Network/networkInterfaces/nicmyvm1d9554708ff\",\"properties\":{\"primary\":true}}]},\r\n    \"provisioningState\": \"Creating\"\r\n  }\r\n}",
-      "azure-asyncoperation" : "http://localhost:1234/subscriptions/00000000-0000-0000-0000-000000000000/providers/Microsoft.Compute/locations/eastus/operations/3db315d7-2bf8-4e68-ba06-a9739544c2fc?api-version=2019-03-01"
-    }
-  }, {
-    "Method" : "GET",
-    "Uri" : "http://localhost:1234/subscriptions/00000000-0000-0000-0000-000000000000/providers/Microsoft.Compute/locations/eastus/operations/3db315d7-2bf8-4e68-ba06-a9739544c2fc?api-version=2019-03-01",
-=======
       "x-ms-ratelimit-remaining-subscription-writes" : "1170",
       "retry-after" : "0",
       "StatusCode" : "201",
@@ -564,38 +291,15 @@
   }, {
     "Method" : "GET",
     "Uri" : "http://localhost:1234/subscriptions/00000000-0000-0000-0000-000000000000/providers/Microsoft.Compute/locations/eastus/operations/fc50b233-ecc7-4954-8ca6-3a1fa18a7dad?api-version=2019-12-01",
->>>>>>> 846f5853
-    "Headers" : {
-      "User-Agent" : "azsdk-java-com.azure.resourcemanager.resources.fluentcore.policy/null (1.8.0_221; Windows 10 10.0)"
-    },
-    "Response" : {
-<<<<<<< HEAD
-      "date" : "Mon, 18 May 2020 07:02:55 GMT",
-=======
+    "Headers" : {
+      "User-Agent" : "azsdk-java-com.azure.resourcemanager.resources.fluentcore.policy/null (1.8.0_221; Windows 10 10.0)"
+    },
+    "Response" : {
       "date" : "Thu, 18 Jun 2020 03:52:47 GMT",
->>>>>>> 846f5853
       "server" : "Microsoft-HTTPAPI/2.0",
       "content-length" : "133",
       "expires" : "-1",
       "retry-after" : "0",
-<<<<<<< HEAD
-      "x-ms-ratelimit-remaining-subscription-reads" : "11983",
-      "StatusCode" : "200",
-      "pragma" : "no-cache",
-      "x-ms-correlation-request-id" : "9f1dc06e-eea8-4321-917c-aa9a703d66f8",
-      "strict-transport-security" : "max-age=31536000; includeSubDomains",
-      "x-content-type-options" : "nosniff",
-      "x-ms-ratelimit-remaining-resource" : "Microsoft.Compute/GetOperation3Min;14997,Microsoft.Compute/GetOperation30Min;29997",
-      "x-ms-routing-request-id" : "SOUTHEASTASIA:20200518T070255Z:9f1dc06e-eea8-4321-917c-aa9a703d66f8",
-      "content-type" : "application/json; charset=utf-8",
-      "cache-control" : "no-cache",
-      "x-ms-request-id" : "e3d99802-d9e0-4575-91ae-05806f049bdb",
-      "Body" : "{\r\n  \"startTime\": \"2020-05-18T07:02:23.2166408+00:00\",\r\n  \"status\": \"InProgress\",\r\n  \"name\": \"3db315d7-2bf8-4e68-ba06-a9739544c2fc\"\r\n}"
-    }
-  }, {
-    "Method" : "GET",
-    "Uri" : "http://localhost:1234/subscriptions/00000000-0000-0000-0000-000000000000/providers/Microsoft.Compute/locations/eastus/operations/3db315d7-2bf8-4e68-ba06-a9739544c2fc?api-version=2019-03-01",
-=======
       "x-ms-ratelimit-remaining-subscription-reads" : "9689",
       "StatusCode" : "200",
       "pragma" : "no-cache",
@@ -612,38 +316,15 @@
   }, {
     "Method" : "GET",
     "Uri" : "http://localhost:1234/subscriptions/00000000-0000-0000-0000-000000000000/providers/Microsoft.Compute/locations/eastus/operations/fc50b233-ecc7-4954-8ca6-3a1fa18a7dad?api-version=2019-12-01",
->>>>>>> 846f5853
-    "Headers" : {
-      "User-Agent" : "azsdk-java-com.azure.resourcemanager.resources.fluentcore.policy/null (1.8.0_221; Windows 10 10.0)"
-    },
-    "Response" : {
-<<<<<<< HEAD
-      "date" : "Mon, 18 May 2020 07:03:26 GMT",
-=======
+    "Headers" : {
+      "User-Agent" : "azsdk-java-com.azure.resourcemanager.resources.fluentcore.policy/null (1.8.0_221; Windows 10 10.0)"
+    },
+    "Response" : {
       "date" : "Thu, 18 Jun 2020 03:52:58 GMT",
->>>>>>> 846f5853
       "server" : "Microsoft-HTTPAPI/2.0",
       "content-length" : "133",
       "expires" : "-1",
       "retry-after" : "0",
-<<<<<<< HEAD
-      "x-ms-ratelimit-remaining-subscription-reads" : "11965",
-      "StatusCode" : "200",
-      "pragma" : "no-cache",
-      "x-ms-correlation-request-id" : "00e090c1-41ce-4204-9d62-26d922e16dc3",
-      "strict-transport-security" : "max-age=31536000; includeSubDomains",
-      "x-content-type-options" : "nosniff",
-      "x-ms-ratelimit-remaining-resource" : "Microsoft.Compute/GetOperation3Min;14991,Microsoft.Compute/GetOperation30Min;29991",
-      "x-ms-routing-request-id" : "SOUTHEASTASIA:20200518T070326Z:00e090c1-41ce-4204-9d62-26d922e16dc3",
-      "content-type" : "application/json; charset=utf-8",
-      "cache-control" : "no-cache",
-      "x-ms-request-id" : "f666c8ce-74d4-49a9-a2f7-68d1eeb20023",
-      "Body" : "{\r\n  \"startTime\": \"2020-05-18T07:02:23.2166408+00:00\",\r\n  \"status\": \"InProgress\",\r\n  \"name\": \"3db315d7-2bf8-4e68-ba06-a9739544c2fc\"\r\n}"
-    }
-  }, {
-    "Method" : "GET",
-    "Uri" : "http://localhost:1234/subscriptions/00000000-0000-0000-0000-000000000000/providers/Microsoft.Compute/locations/eastus/operations/3db315d7-2bf8-4e68-ba06-a9739544c2fc?api-version=2019-03-01",
-=======
       "x-ms-ratelimit-remaining-subscription-reads" : "10255",
       "StatusCode" : "200",
       "pragma" : "no-cache",
@@ -660,38 +341,15 @@
   }, {
     "Method" : "GET",
     "Uri" : "http://localhost:1234/subscriptions/00000000-0000-0000-0000-000000000000/providers/Microsoft.Compute/locations/eastus/operations/fc50b233-ecc7-4954-8ca6-3a1fa18a7dad?api-version=2019-12-01",
->>>>>>> 846f5853
-    "Headers" : {
-      "User-Agent" : "azsdk-java-com.azure.resourcemanager.resources.fluentcore.policy/null (1.8.0_221; Windows 10 10.0)"
-    },
-    "Response" : {
-<<<<<<< HEAD
-      "date" : "Mon, 18 May 2020 07:03:56 GMT",
-=======
+    "Headers" : {
+      "User-Agent" : "azsdk-java-com.azure.resourcemanager.resources.fluentcore.policy/null (1.8.0_221; Windows 10 10.0)"
+    },
+    "Response" : {
       "date" : "Thu, 18 Jun 2020 03:53:09 GMT",
->>>>>>> 846f5853
       "server" : "Microsoft-HTTPAPI/2.0",
       "content-length" : "133",
       "expires" : "-1",
       "retry-after" : "0",
-<<<<<<< HEAD
-      "x-ms-ratelimit-remaining-subscription-reads" : "11963",
-      "StatusCode" : "200",
-      "pragma" : "no-cache",
-      "x-ms-correlation-request-id" : "eb42b5d8-15b0-4842-905a-53c6aca1fae2",
-      "strict-transport-security" : "max-age=31536000; includeSubDomains",
-      "x-content-type-options" : "nosniff",
-      "x-ms-ratelimit-remaining-resource" : "Microsoft.Compute/GetOperation3Min;14980,Microsoft.Compute/GetOperation30Min;29980",
-      "x-ms-routing-request-id" : "SOUTHEASTASIA:20200518T070356Z:eb42b5d8-15b0-4842-905a-53c6aca1fae2",
-      "content-type" : "application/json; charset=utf-8",
-      "cache-control" : "no-cache",
-      "x-ms-request-id" : "e6d2f0a7-b15f-46ab-b1d2-1a1c35f42d46",
-      "Body" : "{\r\n  \"startTime\": \"2020-05-18T07:02:23.2166408+00:00\",\r\n  \"endTime\": \"2020-05-18T07:03:27.6544718+00:00\",\r\n  \"status\": \"Succeeded\",\r\n  \"name\": \"3db315d7-2bf8-4e68-ba06-a9739544c2fc\"\r\n}"
-    }
-  }, {
-    "Method" : "GET",
-    "Uri" : "http://localhost:1234/subscriptions/00000000-0000-0000-0000-000000000000/resourceGroups/javacsmrg15658/providers/Microsoft.Compute/virtualMachines/myvm1?api-version=2019-03-01",
-=======
       "x-ms-ratelimit-remaining-subscription-reads" : "7935",
       "StatusCode" : "200",
       "pragma" : "no-cache",
@@ -708,71 +366,15 @@
   }, {
     "Method" : "GET",
     "Uri" : "http://localhost:1234/subscriptions/00000000-0000-0000-0000-000000000000/providers/Microsoft.Compute/locations/eastus/operations/fc50b233-ecc7-4954-8ca6-3a1fa18a7dad?api-version=2019-12-01",
->>>>>>> 846f5853
-    "Headers" : {
-      "User-Agent" : "azsdk-java-com.azure.resourcemanager.resources.fluentcore.policy/null (1.8.0_221; Windows 10 10.0)"
-    },
-    "Response" : {
-<<<<<<< HEAD
-      "date" : "Mon, 18 May 2020 07:04:27 GMT",
-=======
+    "Headers" : {
+      "User-Agent" : "azsdk-java-com.azure.resourcemanager.resources.fluentcore.policy/null (1.8.0_221; Windows 10 10.0)"
+    },
+    "Response" : {
       "date" : "Thu, 18 Jun 2020 03:53:19 GMT",
->>>>>>> 846f5853
       "server" : "Microsoft-HTTPAPI/2.0",
       "content-length" : "133",
       "expires" : "-1",
       "retry-after" : "0",
-<<<<<<< HEAD
-      "x-ms-ratelimit-remaining-subscription-reads" : "11985",
-      "StatusCode" : "200",
-      "pragma" : "no-cache",
-      "x-ms-correlation-request-id" : "769e6fc7-3cce-4b32-afd2-c35f666170c5",
-      "strict-transport-security" : "max-age=31536000; includeSubDomains",
-      "x-content-type-options" : "nosniff",
-      "x-ms-ratelimit-remaining-resource" : "Microsoft.Compute/LowCostGet3Min;3986,Microsoft.Compute/LowCostGet30Min;31986",
-      "x-ms-routing-request-id" : "SOUTHEASTASIA:20200518T070427Z:769e6fc7-3cce-4b32-afd2-c35f666170c5",
-      "content-type" : "application/json; charset=utf-8",
-      "cache-control" : "no-cache",
-      "x-ms-request-id" : "8e00da95-4889-4187-a1b5-e7bcfa4c6bb1",
-      "Body" : "{\r\n  \"name\": \"myvm1\",\r\n  \"id\": \"/subscriptions/00000000-0000-0000-0000-000000000000/resourceGroups/javacsmrg15658/providers/Microsoft.Compute/virtualMachines/myvm1\",\r\n  \"type\": \"Microsoft.Compute/virtualMachines\",\r\n  \"location\": \"eastus\",\r\n  \"tags\": {},\r\n  \"properties\": {\r\n    \"vmId\": \"ea7e2b2a-5e68-407d-b3e2-37c9e6d116df\",\r\n    \"hardwareProfile\": {\r\n      \"vmSize\": \"Standard_D5_v2\"\r\n    },\r\n    \"storageProfile\": {\r\n      \"imageReference\": {\r\n        \"publisher\": \"Canonical\",\r\n        \"offer\": \"UbuntuServer\",\r\n        \"sku\": \"16.04.0-LTS\",\r\n        \"version\": \"latest\"\r\n      },\r\n      \"osDisk\": {\r\n        \"osType\": \"Linux\",\r\n        \"name\": \"myvm1_OsDisk_1_e4dfb424e4554be98271d864528b5d24\",\r\n        \"createOption\": \"FromImage\",\r\n        \"caching\": \"ReadWrite\",\r\n        \"managedDisk\": {\r\n          \"storageAccountType\": \"Standard_LRS\",\r\n          \"id\": \"/subscriptions/00000000-0000-0000-0000-000000000000/resourceGroups/JAVACSMRG15658/providers/Microsoft.Compute/disks/myvm1_OsDisk_1_e4dfb424e4554be98271d864528b5d24\"\r\n        },\r\n        \"diskSizeGB\": 30\r\n      },\r\n      \"dataDisks\": []\r\n    },\r\n    \"osProfile\": {\r\n      \"computerName\": \"myvm1\",\r\n      \"adminUsername\": \"juser\",\r\n      \"linuxConfiguration\": {\r\n        \"disablePasswordAuthentication\": false,\r\n        \"provisionVMAgent\": true\r\n      },\r\n      \"secrets\": [],\r\n      \"allowExtensionOperations\": true,\r\n      \"requireGuestProvisionSignal\": true\r\n    },\r\n    \"networkProfile\": {\"networkInterfaces\":[{\"id\":\"/subscriptions/00000000-0000-0000-0000-000000000000/resourceGroups/javacsmrg15658/providers/Microsoft.Network/networkInterfaces/nicmyvm1d9554708ff\",\"properties\":{\"primary\":true}}]},\r\n    \"provisioningState\": \"Succeeded\"\r\n  }\r\n}"
-    }
-  }, {
-    "Method" : "GET",
-    "Uri" : "http://localhost:1234/subscriptions/00000000-0000-0000-0000-000000000000/resourceGroups/JAVACSMRG15658/providers/Microsoft.Compute/disks/myvm1_OsDisk_1_e4dfb424e4554be98271d864528b5d24?api-version=2019-07-01",
-    "Headers" : {
-      "User-Agent" : "azsdk-java-com.azure.management.compute/2.0.0 (1.8.0_221; Windows 10 10.0)",
-      "Content-Type" : "application/json"
-    },
-    "Response" : {
-      "date" : "Mon, 18 May 2020 07:04:27 GMT",
-      "server" : "Microsoft-HTTPAPI/2.0",
-      "content-length" : "1322",
-      "expires" : "-1",
-      "x-ms-served-by" : "cf00aa19-e046-40ac-861d-45a82e8cd03f_132229950838493465",
-      "retry-after" : "0",
-      "x-ms-ratelimit-remaining-subscription-reads" : "11978",
-      "StatusCode" : "200",
-      "pragma" : "no-cache",
-      "x-ms-correlation-request-id" : "eff5830c-acfc-4500-9656-0312a47f6f2f",
-      "strict-transport-security" : "max-age=31536000; includeSubDomains",
-      "x-content-type-options" : "nosniff",
-      "x-ms-ratelimit-remaining-resource" : "Microsoft.Compute/LowCostGet3Min;4985,Microsoft.Compute/LowCostGet30Min;39958",
-      "x-ms-routing-request-id" : "SOUTHEASTASIA:20200518T070427Z:eff5830c-acfc-4500-9656-0312a47f6f2f",
-      "content-type" : "application/json; charset=utf-8",
-      "cache-control" : "no-cache",
-      "x-ms-request-id" : "79333b49-22f8-470b-b821-757a73d04497",
-      "Body" : "{\r\n  \"name\": \"myvm1_OsDisk_1_e4dfb424e4554be98271d864528b5d24\",\r\n  \"id\": \"/subscriptions/00000000-0000-0000-0000-000000000000/resourceGroups/JAVACSMRG15658/providers/Microsoft.Compute/disks/myvm1_OsDisk_1_e4dfb424e4554be98271d864528b5d24\",\r\n  \"type\": \"Microsoft.Compute/disks\",\r\n  \"location\": \"eastus\",\r\n  \"tags\": {},\r\n  \"managedBy\": \"/subscriptions/00000000-0000-0000-0000-000000000000/resourceGroups/javacsmrg15658/providers/Microsoft.Compute/virtualMachines/myvm1\",\r\n  \"sku\": {\r\n    \"name\": \"Standard_LRS\",\r\n    \"tier\": \"Standard\"\r\n  },\r\n  \"properties\": {\r\n    \"osType\": \"Linux\",\r\n    \"hyperVGeneration\": \"V1\",\r\n    \"creationData\": {\r\n      \"createOption\": \"FromImage\",\r\n      \"imageReference\": {\r\n        \"id\": \"/Subscriptions/00000000-0000-0000-0000-000000000000/Providers/Microsoft.Compute/Locations/eastus/Publishers/Canonical/ArtifactTypes/VMImage/Offers/UbuntuServer/Skus/16.04.0-LTS/Versions/16.04.202004290\"\r\n      }\r\n    },\r\n    \"diskSizeGB\": 30,\r\n    \"diskIOPSReadWrite\": 500,\r\n    \"diskMBpsReadWrite\": 60,\r\n    \"encryption\": {\r\n      \"type\": \"EncryptionAtRestWithPlatformKey\"\r\n    },\r\n    \"timeCreated\": \"2020-05-18T07:02:23.6460498+00:00\",\r\n    \"provisioningState\": \"Succeeded\",\r\n    \"diskState\": \"Attached\",\r\n    \"diskSizeBytes\": 32213303296,\r\n    \"uniqueId\": \"e4dfb424-e455-4be9-8271-d864528b5d24\"\r\n  }\r\n}"
-    }
-  }, {
-    "Method" : "GET",
-    "Uri" : "http://localhost:1234/subscriptions/00000000-0000-0000-0000-000000000000/resourceGroups/javacsmrg15658/providers/Microsoft.Network/networkInterfaces/nicmyvm1d9554708ff?api-version=2019-06-01",
-    "Headers" : {
-      "User-Agent" : "azsdk-java-com.azure.management.network/2.0.0 (1.8.0_221; Windows 10 10.0)",
-      "Content-Type" : "application/json"
-    },
-    "Response" : {
-      "date" : "Mon, 18 May 2020 07:04:27 GMT",
-=======
       "x-ms-ratelimit-remaining-subscription-reads" : "7931",
       "StatusCode" : "200",
       "pragma" : "no-cache",
@@ -947,49 +549,10 @@
     },
     "Response" : {
       "date" : "Thu, 18 Jun 2020 03:54:04 GMT",
->>>>>>> 846f5853
       "server" : "Microsoft-HTTPAPI/2.0",
       "content-length" : "2096",
       "expires" : "-1",
       "retry-after" : "0",
-<<<<<<< HEAD
-      "x-ms-ratelimit-remaining-subscription-reads" : "11968",
-      "StatusCode" : "200",
-      "pragma" : "no-cache",
-      "x-ms-correlation-request-id" : "145bb01b-b2bf-4346-9884-1c4719527faf",
-      "strict-transport-security" : "max-age=31536000; includeSubDomains",
-      "x-ms-arm-service-request-id" : "964008bf-82eb-4bd8-be6d-662b98d15c3c",
-      "x-content-type-options" : "nosniff",
-      "x-ms-routing-request-id" : "SOUTHEASTASIA:20200518T070428Z:145bb01b-b2bf-4346-9884-1c4719527faf",
-      "etag" : "W/\"18f45ca5-b059-44ac-b9cf-cd02f5b86127\"",
-      "content-type" : "application/json; charset=utf-8",
-      "cache-control" : "no-cache",
-      "x-ms-request-id" : "0c70674e-5a16-4c28-bf78-40e1a89a7fcb",
-      "Body" : "{\r\n  \"name\": \"nicmyvm1d9554708ff\",\r\n  \"id\": \"/subscriptions/00000000-0000-0000-0000-000000000000/resourceGroups/javacsmrg15658/providers/Microsoft.Network/networkInterfaces/nicmyvm1d9554708ff\",\r\n  \"etag\": \"W/\\\"18f45ca5-b059-44ac-b9cf-cd02f5b86127\\\"\",\r\n  \"location\": \"eastus\",\r\n  \"tags\": {},\r\n  \"properties\": {\r\n    \"provisioningState\": \"Succeeded\",\r\n    \"resourceGuid\": \"4338c45b-74ce-4998-9d83-936404f0a3a7\",\r\n    \"ipConfigurations\": [\r\n      {\r\n        \"name\": \"primary\",\r\n        \"id\": \"/subscriptions/00000000-0000-0000-0000-000000000000/resourceGroups/javacsmrg15658/providers/Microsoft.Network/networkInterfaces/nicmyvm1d9554708ff/ipConfigurations/primary\",\r\n        \"etag\": \"W/\\\"18f45ca5-b059-44ac-b9cf-cd02f5b86127\\\"\",\r\n        \"type\": \"Microsoft.Network/networkInterfaces/ipConfigurations\",\r\n        \"properties\": {\r\n          \"provisioningState\": \"Succeeded\",\r\n          \"privateIPAddress\": \"10.0.0.4\",\r\n          \"privateIPAllocationMethod\": \"Dynamic\",\r\n          \"publicIPAddress\": {\r\n            \"id\": \"/subscriptions/00000000-0000-0000-0000-000000000000/resourceGroups/javacsmrg15658/providers/Microsoft.Network/publicIPAddresses/pip11729463\"\r\n          },\r\n          \"subnet\": {\r\n            \"id\": \"/subscriptions/00000000-0000-0000-0000-000000000000/resourceGroups/javacsmrg15658/providers/Microsoft.Network/virtualNetworks/vnet95173428f0/subnets/subnet1\"\r\n          },\r\n          \"primary\": true,\r\n          \"privateIPAddressVersion\": \"IPv4\"\r\n        }\r\n      }\r\n    ],\r\n    \"dnsSettings\": {\r\n      \"dnsServers\": [],\r\n      \"appliedDnsServers\": [],\r\n      \"internalDomainNameSuffix\": \"uamtvoqxcu4evdn1fus52xdrva.bx.internal.cloudapp.net\"\r\n    },\r\n    \"macAddress\": \"00-0D-3A-9A-A7-11\",\r\n    \"enableAcceleratedNetworking\": false,\r\n    \"enableIPForwarding\": false,\r\n    \"primary\": true,\r\n    \"virtualMachine\": {\r\n      \"id\": \"/subscriptions/00000000-0000-0000-0000-000000000000/resourceGroups/javacsmrg15658/providers/Microsoft.Compute/virtualMachines/myvm1\"\r\n    },\r\n    \"hostedWorkloads\": [],\r\n    \"tapConfigurations\": []\r\n  },\r\n  \"type\": \"Microsoft.Network/networkInterfaces\"\r\n}"
-    }
-  }, {
-    "Method" : "DELETE",
-    "Uri" : "http://localhost:1234/subscriptions/00000000-0000-0000-0000-000000000000/resourcegroups/javacsmrg15658?api-version=2019-08-01",
-    "Headers" : {
-      "User-Agent" : "azsdk-java-com.azure.management.resources/2.0.0 (1.8.0_221; Windows 10 10.0)",
-      "Content-Type" : "application/json"
-    },
-    "Response" : {
-      "date" : "Mon, 18 May 2020 07:04:32 GMT",
-      "content-length" : "0",
-      "expires" : "-1",
-      "x-ms-ratelimit-remaining-subscription-deletes" : "14995",
-      "retry-after" : "0",
-      "StatusCode" : "202",
-      "pragma" : "no-cache",
-      "x-ms-correlation-request-id" : "21854603-9c6c-4ed0-aafa-8d30b7f83501",
-      "strict-transport-security" : "max-age=31536000; includeSubDomains",
-      "x-content-type-options" : "nosniff",
-      "x-ms-routing-request-id" : "SOUTHEASTASIA:20200518T070433Z:21854603-9c6c-4ed0-aafa-8d30b7f83501",
-      "location" : "http://localhost:1234/subscriptions/00000000-0000-0000-0000-000000000000/operationresults/eyJqb2JJZCI6IlJFU09VUkNFR1JPVVBERUxFVElPTkpPQi1KQVZBQ1NNUkcxNTY1OC1FQVNUVVMiLCJqb2JMb2NhdGlvbiI6ImVhc3R1cyJ9?api-version=2019-08-01",
-      "cache-control" : "no-cache",
-      "x-ms-request-id" : "21854603-9c6c-4ed0-aafa-8d30b7f83501",
-=======
       "x-ms-ratelimit-remaining-subscription-reads" : "9643",
       "StatusCode" : "200",
       "pragma" : "no-cache",
@@ -1026,14 +589,10 @@
       "location" : "http://localhost:1234/subscriptions/00000000-0000-0000-0000-000000000000/operationresults/eyJqb2JJZCI6IlJFU09VUkNFR1JPVVBERUxFVElPTkpPQi1KQVZBQ1NNUkcwNjUwOS1FQVNUVVMiLCJqb2JMb2NhdGlvbiI6ImVhc3R1cyJ9?api-version=2019-08-01",
       "cache-control" : "no-cache",
       "x-ms-request-id" : "53717602-154e-4ce9-97b6-9484a1dfe93f",
->>>>>>> 846f5853
-      "Body" : ""
-    }
-  }, {
-    "Method" : "GET",
-<<<<<<< HEAD
-    "Uri" : "http://localhost:1234/subscriptions/00000000-0000-0000-0000-000000000000/operationresults/eyJqb2JJZCI6IlJFU09VUkNFR1JPVVBERUxFVElPTkpPQi1KQVZBQ1NNUkcxNTY1OC1FQVNUVVMiLCJqb2JMb2NhdGlvbiI6ImVhc3R1cyJ9?api-version=2019-08-01",
-=======
+      "Body" : ""
+    }
+  }, {
+    "Method" : "GET",
     "Uri" : "http://localhost:1234/subscriptions/00000000-0000-0000-0000-000000000000/operationresults/eyJqb2JJZCI6IlJFU09VUkNFR1JPVVBERUxFVElPTkpPQi1KQVZBQ1NNUkcwNjUwOS1FQVNUVVMiLCJqb2JMb2NhdGlvbiI6ImVhc3R1cyJ9?api-version=2019-08-01",
     "Headers" : {
       "User-Agent" : "azsdk-java-com.azure.resourcemanager.resources.fluentcore.policy/null (1.8.0_221; Windows 10 10.0)"
@@ -1173,27 +732,10 @@
   }, {
     "Method" : "GET",
     "Uri" : "http://localhost:1234/subscriptions/00000000-0000-0000-0000-000000000000/operationresults/eyJqb2JJZCI6IlJFU09VUkNFR1JPVVBERUxFVElPTkpPQi1KQVZBQ1NNUkcwNjUwOS1FQVNUVVMiLCJqb2JMb2NhdGlvbiI6ImVhc3R1cyJ9?api-version=2019-08-01",
->>>>>>> 846f5853
-    "Headers" : {
-      "User-Agent" : "azsdk-java-com.azure.resourcemanager.resources.fluentcore.policy/null (1.8.0_221; Windows 10 10.0)"
-    },
-    "Response" : {
-<<<<<<< HEAD
-      "date" : "Mon, 18 May 2020 07:05:03 GMT",
-      "content-length" : "0",
-      "expires" : "-1",
-      "retry-after" : "0",
-      "x-ms-ratelimit-remaining-subscription-reads" : "11961",
-      "StatusCode" : "202",
-      "pragma" : "no-cache",
-      "x-ms-correlation-request-id" : "832e3890-f807-46ce-8f00-6329e1ece594",
-      "strict-transport-security" : "max-age=31536000; includeSubDomains",
-      "x-content-type-options" : "nosniff",
-      "x-ms-routing-request-id" : "SOUTHEASTASIA:20200518T070504Z:832e3890-f807-46ce-8f00-6329e1ece594",
-      "location" : "http://localhost:1234/subscriptions/00000000-0000-0000-0000-000000000000/operationresults/eyJqb2JJZCI6IlJFU09VUkNFR1JPVVBERUxFVElPTkpPQi1KQVZBQ1NNUkcxNTY1OC1FQVNUVVMiLCJqb2JMb2NhdGlvbiI6ImVhc3R1cyJ9?api-version=2019-08-01",
-      "cache-control" : "no-cache",
-      "x-ms-request-id" : "832e3890-f807-46ce-8f00-6329e1ece594",
-=======
+    "Headers" : {
+      "User-Agent" : "azsdk-java-com.azure.resourcemanager.resources.fluentcore.policy/null (1.8.0_221; Windows 10 10.0)"
+    },
+    "Response" : {
       "date" : "Thu, 18 Jun 2020 03:55:59 GMT",
       "content-length" : "0",
       "expires" : "-1",
@@ -1208,36 +750,15 @@
       "location" : "http://localhost:1234/subscriptions/00000000-0000-0000-0000-000000000000/operationresults/eyJqb2JJZCI6IlJFU09VUkNFR1JPVVBERUxFVElPTkpPQi1KQVZBQ1NNUkcwNjUwOS1FQVNUVVMiLCJqb2JMb2NhdGlvbiI6ImVhc3R1cyJ9?api-version=2019-08-01",
       "cache-control" : "no-cache",
       "x-ms-request-id" : "f20ee143-07fa-498d-a65c-c8832f831fab",
->>>>>>> 846f5853
-      "Body" : ""
-    }
-  }, {
-    "Method" : "GET",
-<<<<<<< HEAD
-    "Uri" : "http://localhost:1234/subscriptions/00000000-0000-0000-0000-000000000000/operationresults/eyJqb2JJZCI6IlJFU09VUkNFR1JPVVBERUxFVElPTkpPQi1KQVZBQ1NNUkcxNTY1OC1FQVNUVVMiLCJqb2JMb2NhdGlvbiI6ImVhc3R1cyJ9?api-version=2019-08-01",
-=======
-    "Uri" : "http://localhost:1234/subscriptions/00000000-0000-0000-0000-000000000000/operationresults/eyJqb2JJZCI6IlJFU09VUkNFR1JPVVBERUxFVElPTkpPQi1KQVZBQ1NNUkcwNjUwOS1FQVNUVVMiLCJqb2JMb2NhdGlvbiI6ImVhc3R1cyJ9?api-version=2019-08-01",
->>>>>>> 846f5853
-    "Headers" : {
-      "User-Agent" : "azsdk-java-com.azure.resourcemanager.resources.fluentcore.policy/null (1.8.0_221; Windows 10 10.0)"
-    },
-    "Response" : {
-<<<<<<< HEAD
-      "date" : "Mon, 18 May 2020 07:05:34 GMT",
-      "content-length" : "0",
-      "expires" : "-1",
-      "retry-after" : "0",
-      "x-ms-ratelimit-remaining-subscription-reads" : "11983",
-      "StatusCode" : "202",
-      "pragma" : "no-cache",
-      "x-ms-correlation-request-id" : "818c0a6e-3500-45eb-b1a4-d1032d9e1eac",
-      "strict-transport-security" : "max-age=31536000; includeSubDomains",
-      "x-content-type-options" : "nosniff",
-      "x-ms-routing-request-id" : "SOUTHEASTASIA:20200518T070535Z:818c0a6e-3500-45eb-b1a4-d1032d9e1eac",
-      "location" : "http://localhost:1234/subscriptions/00000000-0000-0000-0000-000000000000/operationresults/eyJqb2JJZCI6IlJFU09VUkNFR1JPVVBERUxFVElPTkpPQi1KQVZBQ1NNUkcxNTY1OC1FQVNUVVMiLCJqb2JMb2NhdGlvbiI6ImVhc3R1cyJ9?api-version=2019-08-01",
-      "cache-control" : "no-cache",
-      "x-ms-request-id" : "818c0a6e-3500-45eb-b1a4-d1032d9e1eac",
-=======
+      "Body" : ""
+    }
+  }, {
+    "Method" : "GET",
+    "Uri" : "http://localhost:1234/subscriptions/00000000-0000-0000-0000-000000000000/operationresults/eyJqb2JJZCI6IlJFU09VUkNFR1JPVVBERUxFVElPTkpPQi1KQVZBQ1NNUkcwNjUwOS1FQVNUVVMiLCJqb2JMb2NhdGlvbiI6ImVhc3R1cyJ9?api-version=2019-08-01",
+    "Headers" : {
+      "User-Agent" : "azsdk-java-com.azure.resourcemanager.resources.fluentcore.policy/null (1.8.0_221; Windows 10 10.0)"
+    },
+    "Response" : {
       "date" : "Thu, 18 Jun 2020 03:56:15 GMT",
       "content-length" : "0",
       "expires" : "-1",
@@ -1252,36 +773,15 @@
       "location" : "http://localhost:1234/subscriptions/00000000-0000-0000-0000-000000000000/operationresults/eyJqb2JJZCI6IlJFU09VUkNFR1JPVVBERUxFVElPTkpPQi1KQVZBQ1NNUkcwNjUwOS1FQVNUVVMiLCJqb2JMb2NhdGlvbiI6ImVhc3R1cyJ9?api-version=2019-08-01",
       "cache-control" : "no-cache",
       "x-ms-request-id" : "9f155424-7668-40c3-85d3-7fb47b358de8",
->>>>>>> 846f5853
-      "Body" : ""
-    }
-  }, {
-    "Method" : "GET",
-<<<<<<< HEAD
-    "Uri" : "http://localhost:1234/subscriptions/00000000-0000-0000-0000-000000000000/operationresults/eyJqb2JJZCI6IlJFU09VUkNFR1JPVVBERUxFVElPTkpPQi1KQVZBQ1NNUkcxNTY1OC1FQVNUVVMiLCJqb2JMb2NhdGlvbiI6ImVhc3R1cyJ9?api-version=2019-08-01",
-=======
-    "Uri" : "http://localhost:1234/subscriptions/00000000-0000-0000-0000-000000000000/operationresults/eyJqb2JJZCI6IlJFU09VUkNFR1JPVVBERUxFVElPTkpPQi1KQVZBQ1NNUkcwNjUwOS1FQVNUVVMiLCJqb2JMb2NhdGlvbiI6ImVhc3R1cyJ9?api-version=2019-08-01",
->>>>>>> 846f5853
-    "Headers" : {
-      "User-Agent" : "azsdk-java-com.azure.resourcemanager.resources.fluentcore.policy/null (1.8.0_221; Windows 10 10.0)"
-    },
-    "Response" : {
-<<<<<<< HEAD
-      "date" : "Mon, 18 May 2020 07:06:06 GMT",
-      "content-length" : "0",
-      "expires" : "-1",
-      "retry-after" : "0",
-      "x-ms-ratelimit-remaining-subscription-reads" : "11966",
-      "StatusCode" : "202",
-      "pragma" : "no-cache",
-      "x-ms-correlation-request-id" : "df3058f7-8855-4e5b-929a-53feb22e7b19",
-      "strict-transport-security" : "max-age=31536000; includeSubDomains",
-      "x-content-type-options" : "nosniff",
-      "x-ms-routing-request-id" : "SOUTHEASTASIA:20200518T070607Z:df3058f7-8855-4e5b-929a-53feb22e7b19",
-      "location" : "http://localhost:1234/subscriptions/00000000-0000-0000-0000-000000000000/operationresults/eyJqb2JJZCI6IlJFU09VUkNFR1JPVVBERUxFVElPTkpPQi1KQVZBQ1NNUkcxNTY1OC1FQVNUVVMiLCJqb2JMb2NhdGlvbiI6ImVhc3R1cyJ9?api-version=2019-08-01",
-      "cache-control" : "no-cache",
-      "x-ms-request-id" : "df3058f7-8855-4e5b-929a-53feb22e7b19",
-=======
+      "Body" : ""
+    }
+  }, {
+    "Method" : "GET",
+    "Uri" : "http://localhost:1234/subscriptions/00000000-0000-0000-0000-000000000000/operationresults/eyJqb2JJZCI6IlJFU09VUkNFR1JPVVBERUxFVElPTkpPQi1KQVZBQ1NNUkcwNjUwOS1FQVNUVVMiLCJqb2JMb2NhdGlvbiI6ImVhc3R1cyJ9?api-version=2019-08-01",
+    "Headers" : {
+      "User-Agent" : "azsdk-java-com.azure.resourcemanager.resources.fluentcore.policy/null (1.8.0_221; Windows 10 10.0)"
+    },
+    "Response" : {
       "date" : "Thu, 18 Jun 2020 03:56:31 GMT",
       "content-length" : "0",
       "expires" : "-1",
@@ -1296,36 +796,15 @@
       "location" : "http://localhost:1234/subscriptions/00000000-0000-0000-0000-000000000000/operationresults/eyJqb2JJZCI6IlJFU09VUkNFR1JPVVBERUxFVElPTkpPQi1KQVZBQ1NNUkcwNjUwOS1FQVNUVVMiLCJqb2JMb2NhdGlvbiI6ImVhc3R1cyJ9?api-version=2019-08-01",
       "cache-control" : "no-cache",
       "x-ms-request-id" : "e10792fa-69d3-4d95-bc39-581862d31917",
->>>>>>> 846f5853
-      "Body" : ""
-    }
-  }, {
-    "Method" : "GET",
-<<<<<<< HEAD
-    "Uri" : "http://localhost:1234/subscriptions/00000000-0000-0000-0000-000000000000/operationresults/eyJqb2JJZCI6IlJFU09VUkNFR1JPVVBERUxFVElPTkpPQi1KQVZBQ1NNUkcxNTY1OC1FQVNUVVMiLCJqb2JMb2NhdGlvbiI6ImVhc3R1cyJ9?api-version=2019-08-01",
-=======
-    "Uri" : "http://localhost:1234/subscriptions/00000000-0000-0000-0000-000000000000/operationresults/eyJqb2JJZCI6IlJFU09VUkNFR1JPVVBERUxFVElPTkpPQi1KQVZBQ1NNUkcwNjUwOS1FQVNUVVMiLCJqb2JMb2NhdGlvbiI6ImVhc3R1cyJ9?api-version=2019-08-01",
->>>>>>> 846f5853
-    "Headers" : {
-      "User-Agent" : "azsdk-java-com.azure.resourcemanager.resources.fluentcore.policy/null (1.8.0_221; Windows 10 10.0)"
-    },
-    "Response" : {
-<<<<<<< HEAD
-      "date" : "Mon, 18 May 2020 07:06:37 GMT",
-      "content-length" : "0",
-      "expires" : "-1",
-      "retry-after" : "0",
-      "x-ms-ratelimit-remaining-subscription-reads" : "11958",
-      "StatusCode" : "202",
-      "pragma" : "no-cache",
-      "x-ms-correlation-request-id" : "ff17e419-79cb-485c-b7d2-f47d229c342e",
-      "strict-transport-security" : "max-age=31536000; includeSubDomains",
-      "x-content-type-options" : "nosniff",
-      "x-ms-routing-request-id" : "SOUTHEASTASIA:20200518T070637Z:ff17e419-79cb-485c-b7d2-f47d229c342e",
-      "location" : "http://localhost:1234/subscriptions/00000000-0000-0000-0000-000000000000/operationresults/eyJqb2JJZCI6IlJFU09VUkNFR1JPVVBERUxFVElPTkpPQi1KQVZBQ1NNUkcxNTY1OC1FQVNUVVMiLCJqb2JMb2NhdGlvbiI6ImVhc3R1cyJ9?api-version=2019-08-01",
-      "cache-control" : "no-cache",
-      "x-ms-request-id" : "ff17e419-79cb-485c-b7d2-f47d229c342e",
-=======
+      "Body" : ""
+    }
+  }, {
+    "Method" : "GET",
+    "Uri" : "http://localhost:1234/subscriptions/00000000-0000-0000-0000-000000000000/operationresults/eyJqb2JJZCI6IlJFU09VUkNFR1JPVVBERUxFVElPTkpPQi1KQVZBQ1NNUkcwNjUwOS1FQVNUVVMiLCJqb2JMb2NhdGlvbiI6ImVhc3R1cyJ9?api-version=2019-08-01",
+    "Headers" : {
+      "User-Agent" : "azsdk-java-com.azure.resourcemanager.resources.fluentcore.policy/null (1.8.0_221; Windows 10 10.0)"
+    },
+    "Response" : {
       "date" : "Thu, 18 Jun 2020 03:56:47 GMT",
       "content-length" : "0",
       "expires" : "-1",
@@ -1340,36 +819,15 @@
       "location" : "http://localhost:1234/subscriptions/00000000-0000-0000-0000-000000000000/operationresults/eyJqb2JJZCI6IlJFU09VUkNFR1JPVVBERUxFVElPTkpPQi1KQVZBQ1NNUkcwNjUwOS1FQVNUVVMiLCJqb2JMb2NhdGlvbiI6ImVhc3R1cyJ9?api-version=2019-08-01",
       "cache-control" : "no-cache",
       "x-ms-request-id" : "29bff59f-a2c1-43be-81e8-77d85e7fb632",
->>>>>>> 846f5853
-      "Body" : ""
-    }
-  }, {
-    "Method" : "GET",
-<<<<<<< HEAD
-    "Uri" : "http://localhost:1234/subscriptions/00000000-0000-0000-0000-000000000000/operationresults/eyJqb2JJZCI6IlJFU09VUkNFR1JPVVBERUxFVElPTkpPQi1KQVZBQ1NNUkcxNTY1OC1FQVNUVVMiLCJqb2JMb2NhdGlvbiI6ImVhc3R1cyJ9?api-version=2019-08-01",
-=======
-    "Uri" : "http://localhost:1234/subscriptions/00000000-0000-0000-0000-000000000000/operationresults/eyJqb2JJZCI6IlJFU09VUkNFR1JPVVBERUxFVElPTkpPQi1KQVZBQ1NNUkcwNjUwOS1FQVNUVVMiLCJqb2JMb2NhdGlvbiI6ImVhc3R1cyJ9?api-version=2019-08-01",
->>>>>>> 846f5853
-    "Headers" : {
-      "User-Agent" : "azsdk-java-com.azure.resourcemanager.resources.fluentcore.policy/null (1.8.0_221; Windows 10 10.0)"
-    },
-    "Response" : {
-<<<<<<< HEAD
-      "date" : "Mon, 18 May 2020 07:07:07 GMT",
-      "content-length" : "0",
-      "expires" : "-1",
-      "retry-after" : "0",
-      "x-ms-ratelimit-remaining-subscription-reads" : "11984",
-      "StatusCode" : "202",
-      "pragma" : "no-cache",
-      "x-ms-correlation-request-id" : "92e2d44e-1e64-4ffa-8674-207ccf5ed776",
-      "strict-transport-security" : "max-age=31536000; includeSubDomains",
-      "x-content-type-options" : "nosniff",
-      "x-ms-routing-request-id" : "SOUTHEASTASIA:20200518T070708Z:92e2d44e-1e64-4ffa-8674-207ccf5ed776",
-      "location" : "http://localhost:1234/subscriptions/00000000-0000-0000-0000-000000000000/operationresults/eyJqb2JJZCI6IlJFU09VUkNFR1JPVVBERUxFVElPTkpPQi1KQVZBQ1NNUkcxNTY1OC1FQVNUVVMiLCJqb2JMb2NhdGlvbiI6ImVhc3R1cyJ9?api-version=2019-08-01",
-      "cache-control" : "no-cache",
-      "x-ms-request-id" : "92e2d44e-1e64-4ffa-8674-207ccf5ed776",
-=======
+      "Body" : ""
+    }
+  }, {
+    "Method" : "GET",
+    "Uri" : "http://localhost:1234/subscriptions/00000000-0000-0000-0000-000000000000/operationresults/eyJqb2JJZCI6IlJFU09VUkNFR1JPVVBERUxFVElPTkpPQi1KQVZBQ1NNUkcwNjUwOS1FQVNUVVMiLCJqb2JMb2NhdGlvbiI6ImVhc3R1cyJ9?api-version=2019-08-01",
+    "Headers" : {
+      "User-Agent" : "azsdk-java-com.azure.resourcemanager.resources.fluentcore.policy/null (1.8.0_221; Windows 10 10.0)"
+    },
+    "Response" : {
       "date" : "Thu, 18 Jun 2020 03:57:03 GMT",
       "content-length" : "0",
       "expires" : "-1",
@@ -1384,36 +842,15 @@
       "location" : "http://localhost:1234/subscriptions/00000000-0000-0000-0000-000000000000/operationresults/eyJqb2JJZCI6IlJFU09VUkNFR1JPVVBERUxFVElPTkpPQi1KQVZBQ1NNUkcwNjUwOS1FQVNUVVMiLCJqb2JMb2NhdGlvbiI6ImVhc3R1cyJ9?api-version=2019-08-01",
       "cache-control" : "no-cache",
       "x-ms-request-id" : "7a703d97-c88a-449b-8bf6-f033ab72d933",
->>>>>>> 846f5853
-      "Body" : ""
-    }
-  }, {
-    "Method" : "GET",
-<<<<<<< HEAD
-    "Uri" : "http://localhost:1234/subscriptions/00000000-0000-0000-0000-000000000000/operationresults/eyJqb2JJZCI6IlJFU09VUkNFR1JPVVBERUxFVElPTkpPQi1KQVZBQ1NNUkcxNTY1OC1FQVNUVVMiLCJqb2JMb2NhdGlvbiI6ImVhc3R1cyJ9?api-version=2019-08-01",
-=======
-    "Uri" : "http://localhost:1234/subscriptions/00000000-0000-0000-0000-000000000000/operationresults/eyJqb2JJZCI6IlJFU09VUkNFR1JPVVBERUxFVElPTkpPQi1KQVZBQ1NNUkcwNjUwOS1FQVNUVVMiLCJqb2JMb2NhdGlvbiI6ImVhc3R1cyJ9?api-version=2019-08-01",
->>>>>>> 846f5853
-    "Headers" : {
-      "User-Agent" : "azsdk-java-com.azure.resourcemanager.resources.fluentcore.policy/null (1.8.0_221; Windows 10 10.0)"
-    },
-    "Response" : {
-<<<<<<< HEAD
-      "date" : "Mon, 18 May 2020 07:07:39 GMT",
-      "content-length" : "0",
-      "expires" : "-1",
-      "retry-after" : "0",
-      "x-ms-ratelimit-remaining-subscription-reads" : "11964",
-      "StatusCode" : "202",
-      "pragma" : "no-cache",
-      "x-ms-correlation-request-id" : "e767523e-0e20-4978-8d2c-17e25f7bf4ee",
-      "strict-transport-security" : "max-age=31536000; includeSubDomains",
-      "x-content-type-options" : "nosniff",
-      "x-ms-routing-request-id" : "SOUTHEASTASIA:20200518T070740Z:e767523e-0e20-4978-8d2c-17e25f7bf4ee",
-      "location" : "http://localhost:1234/subscriptions/00000000-0000-0000-0000-000000000000/operationresults/eyJqb2JJZCI6IlJFU09VUkNFR1JPVVBERUxFVElPTkpPQi1KQVZBQ1NNUkcxNTY1OC1FQVNUVVMiLCJqb2JMb2NhdGlvbiI6ImVhc3R1cyJ9?api-version=2019-08-01",
-      "cache-control" : "no-cache",
-      "x-ms-request-id" : "e767523e-0e20-4978-8d2c-17e25f7bf4ee",
-=======
+      "Body" : ""
+    }
+  }, {
+    "Method" : "GET",
+    "Uri" : "http://localhost:1234/subscriptions/00000000-0000-0000-0000-000000000000/operationresults/eyJqb2JJZCI6IlJFU09VUkNFR1JPVVBERUxFVElPTkpPQi1KQVZBQ1NNUkcwNjUwOS1FQVNUVVMiLCJqb2JMb2NhdGlvbiI6ImVhc3R1cyJ9?api-version=2019-08-01",
+    "Headers" : {
+      "User-Agent" : "azsdk-java-com.azure.resourcemanager.resources.fluentcore.policy/null (1.8.0_221; Windows 10 10.0)"
+    },
+    "Response" : {
       "date" : "Thu, 18 Jun 2020 03:57:19 GMT",
       "content-length" : "0",
       "expires" : "-1",
@@ -1428,36 +865,15 @@
       "location" : "http://localhost:1234/subscriptions/00000000-0000-0000-0000-000000000000/operationresults/eyJqb2JJZCI6IlJFU09VUkNFR1JPVVBERUxFVElPTkpPQi1KQVZBQ1NNUkcwNjUwOS1FQVNUVVMiLCJqb2JMb2NhdGlvbiI6ImVhc3R1cyJ9?api-version=2019-08-01",
       "cache-control" : "no-cache",
       "x-ms-request-id" : "b9a61c91-1d8b-4eca-b81c-c26a5a3cd466",
->>>>>>> 846f5853
-      "Body" : ""
-    }
-  }, {
-    "Method" : "GET",
-<<<<<<< HEAD
-    "Uri" : "http://localhost:1234/subscriptions/00000000-0000-0000-0000-000000000000/operationresults/eyJqb2JJZCI6IlJFU09VUkNFR1JPVVBERUxFVElPTkpPQi1KQVZBQ1NNUkcxNTY1OC1FQVNUVVMiLCJqb2JMb2NhdGlvbiI6ImVhc3R1cyJ9?api-version=2019-08-01",
-=======
-    "Uri" : "http://localhost:1234/subscriptions/00000000-0000-0000-0000-000000000000/operationresults/eyJqb2JJZCI6IlJFU09VUkNFR1JPVVBERUxFVElPTkpPQi1KQVZBQ1NNUkcwNjUwOS1FQVNUVVMiLCJqb2JMb2NhdGlvbiI6ImVhc3R1cyJ9?api-version=2019-08-01",
->>>>>>> 846f5853
-    "Headers" : {
-      "User-Agent" : "azsdk-java-com.azure.resourcemanager.resources.fluentcore.policy/null (1.8.0_221; Windows 10 10.0)"
-    },
-    "Response" : {
-<<<<<<< HEAD
-      "date" : "Mon, 18 May 2020 07:08:10 GMT",
-      "content-length" : "0",
-      "expires" : "-1",
-      "retry-after" : "0",
-      "x-ms-ratelimit-remaining-subscription-reads" : "11985",
-      "StatusCode" : "202",
-      "pragma" : "no-cache",
-      "x-ms-correlation-request-id" : "497c4445-8b91-4cb4-81f6-1b5ef5627566",
-      "strict-transport-security" : "max-age=31536000; includeSubDomains",
-      "x-content-type-options" : "nosniff",
-      "x-ms-routing-request-id" : "SOUTHEASTASIA:20200518T070811Z:497c4445-8b91-4cb4-81f6-1b5ef5627566",
-      "location" : "http://localhost:1234/subscriptions/00000000-0000-0000-0000-000000000000/operationresults/eyJqb2JJZCI6IlJFU09VUkNFR1JPVVBERUxFVElPTkpPQi1KQVZBQ1NNUkcxNTY1OC1FQVNUVVMiLCJqb2JMb2NhdGlvbiI6ImVhc3R1cyJ9?api-version=2019-08-01",
-      "cache-control" : "no-cache",
-      "x-ms-request-id" : "497c4445-8b91-4cb4-81f6-1b5ef5627566",
-=======
+      "Body" : ""
+    }
+  }, {
+    "Method" : "GET",
+    "Uri" : "http://localhost:1234/subscriptions/00000000-0000-0000-0000-000000000000/operationresults/eyJqb2JJZCI6IlJFU09VUkNFR1JPVVBERUxFVElPTkpPQi1KQVZBQ1NNUkcwNjUwOS1FQVNUVVMiLCJqb2JMb2NhdGlvbiI6ImVhc3R1cyJ9?api-version=2019-08-01",
+    "Headers" : {
+      "User-Agent" : "azsdk-java-com.azure.resourcemanager.resources.fluentcore.policy/null (1.8.0_221; Windows 10 10.0)"
+    },
+    "Response" : {
       "date" : "Thu, 18 Jun 2020 03:57:35 GMT",
       "content-length" : "0",
       "expires" : "-1",
@@ -1472,36 +888,15 @@
       "location" : "http://localhost:1234/subscriptions/00000000-0000-0000-0000-000000000000/operationresults/eyJqb2JJZCI6IlJFU09VUkNFR1JPVVBERUxFVElPTkpPQi1KQVZBQ1NNUkcwNjUwOS1FQVNUVVMiLCJqb2JMb2NhdGlvbiI6ImVhc3R1cyJ9?api-version=2019-08-01",
       "cache-control" : "no-cache",
       "x-ms-request-id" : "f8075f01-9c96-494a-9675-ef6e1a14ce5d",
->>>>>>> 846f5853
-      "Body" : ""
-    }
-  }, {
-    "Method" : "GET",
-<<<<<<< HEAD
-    "Uri" : "http://localhost:1234/subscriptions/00000000-0000-0000-0000-000000000000/operationresults/eyJqb2JJZCI6IlJFU09VUkNFR1JPVVBERUxFVElPTkpPQi1KQVZBQ1NNUkcxNTY1OC1FQVNUVVMiLCJqb2JMb2NhdGlvbiI6ImVhc3R1cyJ9?api-version=2019-08-01",
-=======
-    "Uri" : "http://localhost:1234/subscriptions/00000000-0000-0000-0000-000000000000/operationresults/eyJqb2JJZCI6IlJFU09VUkNFR1JPVVBERUxFVElPTkpPQi1KQVZBQ1NNUkcwNjUwOS1FQVNUVVMiLCJqb2JMb2NhdGlvbiI6ImVhc3R1cyJ9?api-version=2019-08-01",
->>>>>>> 846f5853
-    "Headers" : {
-      "User-Agent" : "azsdk-java-com.azure.resourcemanager.resources.fluentcore.policy/null (1.8.0_221; Windows 10 10.0)"
-    },
-    "Response" : {
-<<<<<<< HEAD
-      "date" : "Mon, 18 May 2020 07:08:42 GMT",
-      "content-length" : "0",
-      "expires" : "-1",
-      "retry-after" : "0",
-      "x-ms-ratelimit-remaining-subscription-reads" : "11967",
-      "StatusCode" : "202",
-      "pragma" : "no-cache",
-      "x-ms-correlation-request-id" : "e6d817a8-549a-4804-b84c-c325ce27896c",
-      "strict-transport-security" : "max-age=31536000; includeSubDomains",
-      "x-content-type-options" : "nosniff",
-      "x-ms-routing-request-id" : "SOUTHEASTASIA:20200518T070842Z:e6d817a8-549a-4804-b84c-c325ce27896c",
-      "location" : "http://localhost:1234/subscriptions/00000000-0000-0000-0000-000000000000/operationresults/eyJqb2JJZCI6IlJFU09VUkNFR1JPVVBERUxFVElPTkpPQi1KQVZBQ1NNUkcxNTY1OC1FQVNUVVMiLCJqb2JMb2NhdGlvbiI6ImVhc3R1cyJ9?api-version=2019-08-01",
-      "cache-control" : "no-cache",
-      "x-ms-request-id" : "e6d817a8-549a-4804-b84c-c325ce27896c",
-=======
+      "Body" : ""
+    }
+  }, {
+    "Method" : "GET",
+    "Uri" : "http://localhost:1234/subscriptions/00000000-0000-0000-0000-000000000000/operationresults/eyJqb2JJZCI6IlJFU09VUkNFR1JPVVBERUxFVElPTkpPQi1KQVZBQ1NNUkcwNjUwOS1FQVNUVVMiLCJqb2JMb2NhdGlvbiI6ImVhc3R1cyJ9?api-version=2019-08-01",
+    "Headers" : {
+      "User-Agent" : "azsdk-java-com.azure.resourcemanager.resources.fluentcore.policy/null (1.8.0_221; Windows 10 10.0)"
+    },
+    "Response" : {
       "date" : "Thu, 18 Jun 2020 03:57:51 GMT",
       "content-length" : "0",
       "expires" : "-1",
@@ -1516,36 +911,15 @@
       "location" : "http://localhost:1234/subscriptions/00000000-0000-0000-0000-000000000000/operationresults/eyJqb2JJZCI6IlJFU09VUkNFR1JPVVBERUxFVElPTkpPQi1KQVZBQ1NNUkcwNjUwOS1FQVNUVVMiLCJqb2JMb2NhdGlvbiI6ImVhc3R1cyJ9?api-version=2019-08-01",
       "cache-control" : "no-cache",
       "x-ms-request-id" : "62442991-6752-4e67-b38e-bd45ee846ac5",
->>>>>>> 846f5853
-      "Body" : ""
-    }
-  }, {
-    "Method" : "GET",
-<<<<<<< HEAD
-    "Uri" : "http://localhost:1234/subscriptions/00000000-0000-0000-0000-000000000000/operationresults/eyJqb2JJZCI6IlJFU09VUkNFR1JPVVBERUxFVElPTkpPQi1KQVZBQ1NNUkcxNTY1OC1FQVNUVVMiLCJqb2JMb2NhdGlvbiI6ImVhc3R1cyJ9?api-version=2019-08-01",
-=======
-    "Uri" : "http://localhost:1234/subscriptions/00000000-0000-0000-0000-000000000000/operationresults/eyJqb2JJZCI6IlJFU09VUkNFR1JPVVBERUxFVElPTkpPQi1KQVZBQ1NNUkcwNjUwOS1FQVNUVVMiLCJqb2JMb2NhdGlvbiI6ImVhc3R1cyJ9?api-version=2019-08-01",
->>>>>>> 846f5853
-    "Headers" : {
-      "User-Agent" : "azsdk-java-com.azure.resourcemanager.resources.fluentcore.policy/null (1.8.0_221; Windows 10 10.0)"
-    },
-    "Response" : {
-<<<<<<< HEAD
-      "date" : "Mon, 18 May 2020 07:09:13 GMT",
-      "content-length" : "0",
-      "expires" : "-1",
-      "retry-after" : "0",
-      "x-ms-ratelimit-remaining-subscription-reads" : "11955",
-      "StatusCode" : "202",
-      "pragma" : "no-cache",
-      "x-ms-correlation-request-id" : "58286d22-6c0a-407b-9c7d-e66fd689cf24",
-      "strict-transport-security" : "max-age=31536000; includeSubDomains",
-      "x-content-type-options" : "nosniff",
-      "x-ms-routing-request-id" : "SOUTHEASTASIA:20200518T070914Z:58286d22-6c0a-407b-9c7d-e66fd689cf24",
-      "location" : "http://localhost:1234/subscriptions/00000000-0000-0000-0000-000000000000/operationresults/eyJqb2JJZCI6IlJFU09VUkNFR1JPVVBERUxFVElPTkpPQi1KQVZBQ1NNUkcxNTY1OC1FQVNUVVMiLCJqb2JMb2NhdGlvbiI6ImVhc3R1cyJ9?api-version=2019-08-01",
-      "cache-control" : "no-cache",
-      "x-ms-request-id" : "58286d22-6c0a-407b-9c7d-e66fd689cf24",
-=======
+      "Body" : ""
+    }
+  }, {
+    "Method" : "GET",
+    "Uri" : "http://localhost:1234/subscriptions/00000000-0000-0000-0000-000000000000/operationresults/eyJqb2JJZCI6IlJFU09VUkNFR1JPVVBERUxFVElPTkpPQi1KQVZBQ1NNUkcwNjUwOS1FQVNUVVMiLCJqb2JMb2NhdGlvbiI6ImVhc3R1cyJ9?api-version=2019-08-01",
+    "Headers" : {
+      "User-Agent" : "azsdk-java-com.azure.resourcemanager.resources.fluentcore.policy/null (1.8.0_221; Windows 10 10.0)"
+    },
+    "Response" : {
       "date" : "Thu, 18 Jun 2020 03:58:07 GMT",
       "content-length" : "0",
       "expires" : "-1",
@@ -1560,36 +934,15 @@
       "location" : "http://localhost:1234/subscriptions/00000000-0000-0000-0000-000000000000/operationresults/eyJqb2JJZCI6IlJFU09VUkNFR1JPVVBERUxFVElPTkpPQi1KQVZBQ1NNUkcwNjUwOS1FQVNUVVMiLCJqb2JMb2NhdGlvbiI6ImVhc3R1cyJ9?api-version=2019-08-01",
       "cache-control" : "no-cache",
       "x-ms-request-id" : "e9657217-fd21-4b94-8135-9d17f211a0ab",
->>>>>>> 846f5853
-      "Body" : ""
-    }
-  }, {
-    "Method" : "GET",
-<<<<<<< HEAD
-    "Uri" : "http://localhost:1234/subscriptions/00000000-0000-0000-0000-000000000000/operationresults/eyJqb2JJZCI6IlJFU09VUkNFR1JPVVBERUxFVElPTkpPQi1KQVZBQ1NNUkcxNTY1OC1FQVNUVVMiLCJqb2JMb2NhdGlvbiI6ImVhc3R1cyJ9?api-version=2019-08-01",
-=======
-    "Uri" : "http://localhost:1234/subscriptions/00000000-0000-0000-0000-000000000000/operationresults/eyJqb2JJZCI6IlJFU09VUkNFR1JPVVBERUxFVElPTkpPQi1KQVZBQ1NNUkcwNjUwOS1FQVNUVVMiLCJqb2JMb2NhdGlvbiI6ImVhc3R1cyJ9?api-version=2019-08-01",
->>>>>>> 846f5853
-    "Headers" : {
-      "User-Agent" : "azsdk-java-com.azure.resourcemanager.resources.fluentcore.policy/null (1.8.0_221; Windows 10 10.0)"
-    },
-    "Response" : {
-<<<<<<< HEAD
-      "date" : "Mon, 18 May 2020 07:09:44 GMT",
-      "content-length" : "0",
-      "expires" : "-1",
-      "retry-after" : "0",
-      "x-ms-ratelimit-remaining-subscription-reads" : "11979",
-      "StatusCode" : "202",
-      "pragma" : "no-cache",
-      "x-ms-correlation-request-id" : "8f689d61-c202-4a81-ae63-066a19b4f5b7",
-      "strict-transport-security" : "max-age=31536000; includeSubDomains",
-      "x-content-type-options" : "nosniff",
-      "x-ms-routing-request-id" : "SOUTHEASTASIA:20200518T070945Z:8f689d61-c202-4a81-ae63-066a19b4f5b7",
-      "location" : "http://localhost:1234/subscriptions/00000000-0000-0000-0000-000000000000/operationresults/eyJqb2JJZCI6IlJFU09VUkNFR1JPVVBERUxFVElPTkpPQi1KQVZBQ1NNUkcxNTY1OC1FQVNUVVMiLCJqb2JMb2NhdGlvbiI6ImVhc3R1cyJ9?api-version=2019-08-01",
-      "cache-control" : "no-cache",
-      "x-ms-request-id" : "8f689d61-c202-4a81-ae63-066a19b4f5b7",
-=======
+      "Body" : ""
+    }
+  }, {
+    "Method" : "GET",
+    "Uri" : "http://localhost:1234/subscriptions/00000000-0000-0000-0000-000000000000/operationresults/eyJqb2JJZCI6IlJFU09VUkNFR1JPVVBERUxFVElPTkpPQi1KQVZBQ1NNUkcwNjUwOS1FQVNUVVMiLCJqb2JMb2NhdGlvbiI6ImVhc3R1cyJ9?api-version=2019-08-01",
+    "Headers" : {
+      "User-Agent" : "azsdk-java-com.azure.resourcemanager.resources.fluentcore.policy/null (1.8.0_221; Windows 10 10.0)"
+    },
+    "Response" : {
       "date" : "Thu, 18 Jun 2020 03:58:24 GMT",
       "content-length" : "0",
       "expires" : "-1",
@@ -1604,36 +957,15 @@
       "location" : "http://localhost:1234/subscriptions/00000000-0000-0000-0000-000000000000/operationresults/eyJqb2JJZCI6IlJFU09VUkNFR1JPVVBERUxFVElPTkpPQi1KQVZBQ1NNUkcwNjUwOS1FQVNUVVMiLCJqb2JMb2NhdGlvbiI6ImVhc3R1cyJ9?api-version=2019-08-01",
       "cache-control" : "no-cache",
       "x-ms-request-id" : "18070ad7-56b7-440a-86f4-896254856bbe",
->>>>>>> 846f5853
-      "Body" : ""
-    }
-  }, {
-    "Method" : "GET",
-<<<<<<< HEAD
-    "Uri" : "http://localhost:1234/subscriptions/00000000-0000-0000-0000-000000000000/operationresults/eyJqb2JJZCI6IlJFU09VUkNFR1JPVVBERUxFVElPTkpPQi1KQVZBQ1NNUkcxNTY1OC1FQVNUVVMiLCJqb2JMb2NhdGlvbiI6ImVhc3R1cyJ9?api-version=2019-08-01",
-=======
-    "Uri" : "http://localhost:1234/subscriptions/00000000-0000-0000-0000-000000000000/operationresults/eyJqb2JJZCI6IlJFU09VUkNFR1JPVVBERUxFVElPTkpPQi1KQVZBQ1NNUkcwNjUwOS1FQVNUVVMiLCJqb2JMb2NhdGlvbiI6ImVhc3R1cyJ9?api-version=2019-08-01",
->>>>>>> 846f5853
-    "Headers" : {
-      "User-Agent" : "azsdk-java-com.azure.resourcemanager.resources.fluentcore.policy/null (1.8.0_221; Windows 10 10.0)"
-    },
-    "Response" : {
-<<<<<<< HEAD
-      "date" : "Mon, 18 May 2020 07:10:14 GMT",
-      "content-length" : "0",
-      "expires" : "-1",
-      "retry-after" : "0",
-      "x-ms-ratelimit-remaining-subscription-reads" : "11989",
-      "StatusCode" : "202",
-      "pragma" : "no-cache",
-      "x-ms-correlation-request-id" : "e7a0ec05-2a98-4fb4-87f9-a0367ae6db0a",
-      "strict-transport-security" : "max-age=31536000; includeSubDomains",
-      "x-content-type-options" : "nosniff",
-      "x-ms-routing-request-id" : "SOUTHEASTASIA:20200518T071015Z:e7a0ec05-2a98-4fb4-87f9-a0367ae6db0a",
-      "location" : "http://localhost:1234/subscriptions/00000000-0000-0000-0000-000000000000/operationresults/eyJqb2JJZCI6IlJFU09VUkNFR1JPVVBERUxFVElPTkpPQi1KQVZBQ1NNUkcxNTY1OC1FQVNUVVMiLCJqb2JMb2NhdGlvbiI6ImVhc3R1cyJ9?api-version=2019-08-01",
-      "cache-control" : "no-cache",
-      "x-ms-request-id" : "e7a0ec05-2a98-4fb4-87f9-a0367ae6db0a",
-=======
+      "Body" : ""
+    }
+  }, {
+    "Method" : "GET",
+    "Uri" : "http://localhost:1234/subscriptions/00000000-0000-0000-0000-000000000000/operationresults/eyJqb2JJZCI6IlJFU09VUkNFR1JPVVBERUxFVElPTkpPQi1KQVZBQ1NNUkcwNjUwOS1FQVNUVVMiLCJqb2JMb2NhdGlvbiI6ImVhc3R1cyJ9?api-version=2019-08-01",
+    "Headers" : {
+      "User-Agent" : "azsdk-java-com.azure.resourcemanager.resources.fluentcore.policy/null (1.8.0_221; Windows 10 10.0)"
+    },
+    "Response" : {
       "date" : "Thu, 18 Jun 2020 03:58:39 GMT",
       "content-length" : "0",
       "expires" : "-1",
@@ -1648,36 +980,15 @@
       "location" : "http://localhost:1234/subscriptions/00000000-0000-0000-0000-000000000000/operationresults/eyJqb2JJZCI6IlJFU09VUkNFR1JPVVBERUxFVElPTkpPQi1KQVZBQ1NNUkcwNjUwOS1FQVNUVVMiLCJqb2JMb2NhdGlvbiI6ImVhc3R1cyJ9?api-version=2019-08-01",
       "cache-control" : "no-cache",
       "x-ms-request-id" : "f0dd9772-9b6d-418e-8c78-b3dab3978457",
->>>>>>> 846f5853
-      "Body" : ""
-    }
-  }, {
-    "Method" : "GET",
-<<<<<<< HEAD
-    "Uri" : "http://localhost:1234/subscriptions/00000000-0000-0000-0000-000000000000/operationresults/eyJqb2JJZCI6IlJFU09VUkNFR1JPVVBERUxFVElPTkpPQi1KQVZBQ1NNUkcxNTY1OC1FQVNUVVMiLCJqb2JMb2NhdGlvbiI6ImVhc3R1cyJ9?api-version=2019-08-01",
-=======
-    "Uri" : "http://localhost:1234/subscriptions/00000000-0000-0000-0000-000000000000/operationresults/eyJqb2JJZCI6IlJFU09VUkNFR1JPVVBERUxFVElPTkpPQi1KQVZBQ1NNUkcwNjUwOS1FQVNUVVMiLCJqb2JMb2NhdGlvbiI6ImVhc3R1cyJ9?api-version=2019-08-01",
->>>>>>> 846f5853
-    "Headers" : {
-      "User-Agent" : "azsdk-java-com.azure.resourcemanager.resources.fluentcore.policy/null (1.8.0_221; Windows 10 10.0)"
-    },
-    "Response" : {
-<<<<<<< HEAD
-      "date" : "Mon, 18 May 2020 07:10:46 GMT",
-      "content-length" : "0",
-      "expires" : "-1",
-      "retry-after" : "0",
-      "x-ms-ratelimit-remaining-subscription-reads" : "11954",
-      "StatusCode" : "202",
-      "pragma" : "no-cache",
-      "x-ms-correlation-request-id" : "ae8966a0-d82d-4721-b05a-ee4b8bcae201",
-      "strict-transport-security" : "max-age=31536000; includeSubDomains",
-      "x-content-type-options" : "nosniff",
-      "x-ms-routing-request-id" : "SOUTHEASTASIA:20200518T071047Z:ae8966a0-d82d-4721-b05a-ee4b8bcae201",
-      "location" : "http://localhost:1234/subscriptions/00000000-0000-0000-0000-000000000000/operationresults/eyJqb2JJZCI6IlJFU09VUkNFR1JPVVBERUxFVElPTkpPQi1KQVZBQ1NNUkcxNTY1OC1FQVNUVVMiLCJqb2JMb2NhdGlvbiI6ImVhc3R1cyJ9?api-version=2019-08-01",
-      "cache-control" : "no-cache",
-      "x-ms-request-id" : "ae8966a0-d82d-4721-b05a-ee4b8bcae201",
-=======
+      "Body" : ""
+    }
+  }, {
+    "Method" : "GET",
+    "Uri" : "http://localhost:1234/subscriptions/00000000-0000-0000-0000-000000000000/operationresults/eyJqb2JJZCI6IlJFU09VUkNFR1JPVVBERUxFVElPTkpPQi1KQVZBQ1NNUkcwNjUwOS1FQVNUVVMiLCJqb2JMb2NhdGlvbiI6ImVhc3R1cyJ9?api-version=2019-08-01",
+    "Headers" : {
+      "User-Agent" : "azsdk-java-com.azure.resourcemanager.resources.fluentcore.policy/null (1.8.0_221; Windows 10 10.0)"
+    },
+    "Response" : {
       "date" : "Thu, 18 Jun 2020 03:58:55 GMT",
       "content-length" : "0",
       "expires" : "-1",
@@ -1692,36 +1003,15 @@
       "location" : "http://localhost:1234/subscriptions/00000000-0000-0000-0000-000000000000/operationresults/eyJqb2JJZCI6IlJFU09VUkNFR1JPVVBERUxFVElPTkpPQi1KQVZBQ1NNUkcwNjUwOS1FQVNUVVMiLCJqb2JMb2NhdGlvbiI6ImVhc3R1cyJ9?api-version=2019-08-01",
       "cache-control" : "no-cache",
       "x-ms-request-id" : "1bf55a11-9b16-4f58-90c5-191c6c5596e8",
->>>>>>> 846f5853
-      "Body" : ""
-    }
-  }, {
-    "Method" : "GET",
-<<<<<<< HEAD
-    "Uri" : "http://localhost:1234/subscriptions/00000000-0000-0000-0000-000000000000/operationresults/eyJqb2JJZCI6IlJFU09VUkNFR1JPVVBERUxFVElPTkpPQi1KQVZBQ1NNUkcxNTY1OC1FQVNUVVMiLCJqb2JMb2NhdGlvbiI6ImVhc3R1cyJ9?api-version=2019-08-01",
-=======
-    "Uri" : "http://localhost:1234/subscriptions/00000000-0000-0000-0000-000000000000/operationresults/eyJqb2JJZCI6IlJFU09VUkNFR1JPVVBERUxFVElPTkpPQi1KQVZBQ1NNUkcwNjUwOS1FQVNUVVMiLCJqb2JMb2NhdGlvbiI6ImVhc3R1cyJ9?api-version=2019-08-01",
->>>>>>> 846f5853
-    "Headers" : {
-      "User-Agent" : "azsdk-java-com.azure.resourcemanager.resources.fluentcore.policy/null (1.8.0_221; Windows 10 10.0)"
-    },
-    "Response" : {
-<<<<<<< HEAD
-      "date" : "Mon, 18 May 2020 07:11:18 GMT",
-      "content-length" : "0",
-      "expires" : "-1",
-      "retry-after" : "0",
-      "x-ms-ratelimit-remaining-subscription-reads" : "11976",
-      "StatusCode" : "202",
-      "pragma" : "no-cache",
-      "x-ms-correlation-request-id" : "4a616049-7676-41e5-b505-55fb4ee9c454",
-      "strict-transport-security" : "max-age=31536000; includeSubDomains",
-      "x-content-type-options" : "nosniff",
-      "x-ms-routing-request-id" : "SOUTHEASTASIA:20200518T071118Z:4a616049-7676-41e5-b505-55fb4ee9c454",
-      "location" : "http://localhost:1234/subscriptions/00000000-0000-0000-0000-000000000000/operationresults/eyJqb2JJZCI6IlJFU09VUkNFR1JPVVBERUxFVElPTkpPQi1KQVZBQ1NNUkcxNTY1OC1FQVNUVVMiLCJqb2JMb2NhdGlvbiI6ImVhc3R1cyJ9?api-version=2019-08-01",
-      "cache-control" : "no-cache",
-      "x-ms-request-id" : "4a616049-7676-41e5-b505-55fb4ee9c454",
-=======
+      "Body" : ""
+    }
+  }, {
+    "Method" : "GET",
+    "Uri" : "http://localhost:1234/subscriptions/00000000-0000-0000-0000-000000000000/operationresults/eyJqb2JJZCI6IlJFU09VUkNFR1JPVVBERUxFVElPTkpPQi1KQVZBQ1NNUkcwNjUwOS1FQVNUVVMiLCJqb2JMb2NhdGlvbiI6ImVhc3R1cyJ9?api-version=2019-08-01",
+    "Headers" : {
+      "User-Agent" : "azsdk-java-com.azure.resourcemanager.resources.fluentcore.policy/null (1.8.0_221; Windows 10 10.0)"
+    },
+    "Response" : {
       "date" : "Thu, 18 Jun 2020 03:59:12 GMT",
       "content-length" : "0",
       "expires" : "-1",
@@ -1736,36 +1026,15 @@
       "location" : "http://localhost:1234/subscriptions/00000000-0000-0000-0000-000000000000/operationresults/eyJqb2JJZCI6IlJFU09VUkNFR1JPVVBERUxFVElPTkpPQi1KQVZBQ1NNUkcwNjUwOS1FQVNUVVMiLCJqb2JMb2NhdGlvbiI6ImVhc3R1cyJ9?api-version=2019-08-01",
       "cache-control" : "no-cache",
       "x-ms-request-id" : "a5ef957e-6d29-4f55-ab2d-452094886fe8",
->>>>>>> 846f5853
-      "Body" : ""
-    }
-  }, {
-    "Method" : "GET",
-<<<<<<< HEAD
-    "Uri" : "http://localhost:1234/subscriptions/00000000-0000-0000-0000-000000000000/operationresults/eyJqb2JJZCI6IlJFU09VUkNFR1JPVVBERUxFVElPTkpPQi1KQVZBQ1NNUkcxNTY1OC1FQVNUVVMiLCJqb2JMb2NhdGlvbiI6ImVhc3R1cyJ9?api-version=2019-08-01",
-=======
-    "Uri" : "http://localhost:1234/subscriptions/00000000-0000-0000-0000-000000000000/operationresults/eyJqb2JJZCI6IlJFU09VUkNFR1JPVVBERUxFVElPTkpPQi1KQVZBQ1NNUkcwNjUwOS1FQVNUVVMiLCJqb2JMb2NhdGlvbiI6ImVhc3R1cyJ9?api-version=2019-08-01",
->>>>>>> 846f5853
-    "Headers" : {
-      "User-Agent" : "azsdk-java-com.azure.resourcemanager.resources.fluentcore.policy/null (1.8.0_221; Windows 10 10.0)"
-    },
-    "Response" : {
-<<<<<<< HEAD
-      "date" : "Mon, 18 May 2020 07:11:49 GMT",
-      "content-length" : "0",
-      "expires" : "-1",
-      "retry-after" : "0",
-      "x-ms-ratelimit-remaining-subscription-reads" : "11988",
-      "StatusCode" : "202",
-      "pragma" : "no-cache",
-      "x-ms-correlation-request-id" : "728d0f0e-8416-465a-9c2f-c595ad312d0d",
-      "strict-transport-security" : "max-age=31536000; includeSubDomains",
-      "x-content-type-options" : "nosniff",
-      "x-ms-routing-request-id" : "SOUTHEASTASIA:20200518T071150Z:728d0f0e-8416-465a-9c2f-c595ad312d0d",
-      "location" : "http://localhost:1234/subscriptions/00000000-0000-0000-0000-000000000000/operationresults/eyJqb2JJZCI6IlJFU09VUkNFR1JPVVBERUxFVElPTkpPQi1KQVZBQ1NNUkcxNTY1OC1FQVNUVVMiLCJqb2JMb2NhdGlvbiI6ImVhc3R1cyJ9?api-version=2019-08-01",
-      "cache-control" : "no-cache",
-      "x-ms-request-id" : "728d0f0e-8416-465a-9c2f-c595ad312d0d",
-=======
+      "Body" : ""
+    }
+  }, {
+    "Method" : "GET",
+    "Uri" : "http://localhost:1234/subscriptions/00000000-0000-0000-0000-000000000000/operationresults/eyJqb2JJZCI6IlJFU09VUkNFR1JPVVBERUxFVElPTkpPQi1KQVZBQ1NNUkcwNjUwOS1FQVNUVVMiLCJqb2JMb2NhdGlvbiI6ImVhc3R1cyJ9?api-version=2019-08-01",
+    "Headers" : {
+      "User-Agent" : "azsdk-java-com.azure.resourcemanager.resources.fluentcore.policy/null (1.8.0_221; Windows 10 10.0)"
+    },
+    "Response" : {
       "date" : "Thu, 18 Jun 2020 03:59:28 GMT",
       "content-length" : "0",
       "expires" : "-1",
@@ -1780,39 +1049,15 @@
       "location" : "http://localhost:1234/subscriptions/00000000-0000-0000-0000-000000000000/operationresults/eyJqb2JJZCI6IlJFU09VUkNFR1JPVVBERUxFVElPTkpPQi1KQVZBQ1NNUkcwNjUwOS1FQVNUVVMiLCJqb2JMb2NhdGlvbiI6ImVhc3R1cyJ9?api-version=2019-08-01",
       "cache-control" : "no-cache",
       "x-ms-request-id" : "51dfcb89-8748-41ee-921b-053bcd9dc30e",
->>>>>>> 846f5853
-      "Body" : ""
-    }
-  }, {
-    "Method" : "GET",
-<<<<<<< HEAD
-    "Uri" : "http://localhost:1234/subscriptions/00000000-0000-0000-0000-000000000000/operationresults/eyJqb2JJZCI6IlJFU09VUkNFR1JPVVBERUxFVElPTkpPQi1KQVZBQ1NNUkcxNTY1OC1FQVNUVVMiLCJqb2JMb2NhdGlvbiI6ImVhc3R1cyJ9?api-version=2019-08-01",
-=======
-    "Uri" : "http://localhost:1234/subscriptions/00000000-0000-0000-0000-000000000000/operationresults/eyJqb2JJZCI6IlJFU09VUkNFR1JPVVBERUxFVElPTkpPQi1KQVZBQ1NNUkcwNjUwOS1FQVNUVVMiLCJqb2JMb2NhdGlvbiI6ImVhc3R1cyJ9?api-version=2019-08-01",
->>>>>>> 846f5853
-    "Headers" : {
-      "User-Agent" : "azsdk-java-com.azure.resourcemanager.resources.fluentcore.policy/null (1.8.0_221; Windows 10 10.0)"
-    },
-    "Response" : {
-<<<<<<< HEAD
-      "date" : "Mon, 18 May 2020 07:12:21 GMT",
-      "content-length" : "0",
-      "expires" : "-1",
-      "retry-after" : "0",
-      "x-ms-ratelimit-remaining-subscription-reads" : "11968",
-      "StatusCode" : "200",
-      "strict-transport-security" : "max-age=31536000; includeSubDomains",
-      "pragma" : "no-cache",
-      "x-ms-correlation-request-id" : "90b2a971-fd68-4efc-a3aa-ebbaaffe1880",
-      "x-content-type-options" : "nosniff",
-      "x-ms-routing-request-id" : "SOUTHEASTASIA:20200518T071221Z:90b2a971-fd68-4efc-a3aa-ebbaaffe1880",
-      "cache-control" : "no-cache",
-      "x-ms-request-id" : "90b2a971-fd68-4efc-a3aa-ebbaaffe1880",
-      "Body" : ""
-    }
-  } ],
-  "variables" : [ "javacsmrg15658", "pip42a40364ec20", "nicmyvm1d9554708ff", "vnet95173428f0", "pip11729463" ]
-=======
+      "Body" : ""
+    }
+  }, {
+    "Method" : "GET",
+    "Uri" : "http://localhost:1234/subscriptions/00000000-0000-0000-0000-000000000000/operationresults/eyJqb2JJZCI6IlJFU09VUkNFR1JPVVBERUxFVElPTkpPQi1KQVZBQ1NNUkcwNjUwOS1FQVNUVVMiLCJqb2JMb2NhdGlvbiI6ImVhc3R1cyJ9?api-version=2019-08-01",
+    "Headers" : {
+      "User-Agent" : "azsdk-java-com.azure.resourcemanager.resources.fluentcore.policy/null (1.8.0_221; Windows 10 10.0)"
+    },
+    "Response" : {
       "date" : "Thu, 18 Jun 2020 03:59:44 GMT",
       "content-length" : "0",
       "expires" : "-1",
@@ -1830,5 +1075,4 @@
     }
   } ],
   "variables" : [ "javacsmrg06509", "pipcbf778897576", "nicmyvm1ab35332709", "vnet1199393013", "pip97953f34" ]
->>>>>>> 846f5853
 }