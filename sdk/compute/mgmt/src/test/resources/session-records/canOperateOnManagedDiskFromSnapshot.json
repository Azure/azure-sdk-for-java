--- conflicted
+++ resolved
@@ -1,18 +1,6 @@
 {
   "networkCallRecords" : [ {
     "Method" : "PUT",
-<<<<<<< HEAD
-    "Uri" : "http://localhost:1234/subscriptions/00000000-0000-0000-0000-000000000000/resourcegroups/javacsmrg57538?api-version=2019-08-01",
-    "Headers" : {
-      "User-Agent" : "azsdk-java-com.azure.management.resources/2.0.0 (1.8.0_221; Windows 10 10.0)",
-      "Content-Type" : "application/json"
-    },
-    "Response" : {
-      "date" : "Mon, 18 May 2020 06:28:47 GMT",
-      "content-length" : "316",
-      "expires" : "-1",
-      "x-ms-ratelimit-remaining-subscription-writes" : "1198",
-=======
     "Uri" : "http://localhost:1234/subscriptions/00000000-0000-0000-0000-000000000000/resourcegroups/javacsmrg63444?api-version=2019-08-01",
     "Headers" : {
       "User-Agent" : "azsdk-java-com.azure.resourcemanager.resources/2.0.0-beta.1 (1.8.0_221; Windows 10 10.0)",
@@ -23,30 +11,10 @@
       "content-length" : "232",
       "expires" : "-1",
       "x-ms-ratelimit-remaining-subscription-writes" : "1199",
->>>>>>> 846f5853
       "retry-after" : "0",
       "StatusCode" : "201",
       "strict-transport-security" : "max-age=31536000; includeSubDomains",
       "pragma" : "no-cache",
-<<<<<<< HEAD
-      "x-ms-correlation-request-id" : "73fac99a-35b9-4e80-9035-ef3dde74a5fc",
-      "x-content-type-options" : "nosniff",
-      "x-ms-routing-request-id" : "SOUTHEASTASIA:20200518T062848Z:73fac99a-35b9-4e80-9035-ef3dde74a5fc",
-      "content-type" : "application/json; charset=utf-8",
-      "cache-control" : "no-cache",
-      "x-ms-request-id" : "73fac99a-35b9-4e80-9035-ef3dde74a5fc",
-      "Body" : "{\"id\":\"/subscriptions/00000000-0000-0000-0000-000000000000/resourceGroups/javacsmrg57538\",\"name\":\"javacsmrg57538\",\"type\":\"Microsoft.Resources/resourceGroups\",\"location\":\"westcentralus\",\"tags\":{\"date\":\"2020-05-18T06:28:44.249Z\",\"product\":\"javasdk\",\"cause\":\"automation\"},\"properties\":{\"provisioningState\":\"Succeeded\"}}"
-    }
-  }, {
-    "Method" : "PUT",
-    "Uri" : "http://localhost:1234/subscriptions/00000000-0000-0000-0000-000000000000/resourceGroups/javacsmrg57538/providers/Microsoft.Compute/disks/md-empty-63380651b?api-version=2019-07-01",
-    "Headers" : {
-      "User-Agent" : "azsdk-java-com.azure.management.compute/2.0.0 (1.8.0_221; Windows 10 10.0)",
-      "Content-Type" : "application/json"
-    },
-    "Response" : {
-      "date" : "Mon, 18 May 2020 06:28:53 GMT",
-=======
       "x-ms-correlation-request-id" : "1512a85d-9890-479c-b391-b72fb41b324f",
       "x-content-type-options" : "nosniff",
       "x-ms-routing-request-id" : "SOUTHEASTASIA:20200618T033118Z:1512a85d-9890-479c-b391-b72fb41b324f",
@@ -64,32 +32,10 @@
     },
     "Response" : {
       "date" : "Thu, 18 Jun 2020 03:31:23 GMT",
->>>>>>> 846f5853
       "server" : "Microsoft-HTTPAPI/2.0",
       "content-length" : "259",
       "expires" : "-1",
       "x-ms-served-by" : "ac847319-dec9-4ef6-8b03-26c03f4c1e4c_132268262566699609",
-<<<<<<< HEAD
-      "x-ms-ratelimit-remaining-subscription-writes" : "1196",
-      "retry-after" : "0",
-      "StatusCode" : "202",
-      "pragma" : "no-cache",
-      "x-ms-correlation-request-id" : "4ea6ad9f-8369-4b72-a8e7-a067a1a1f189",
-      "strict-transport-security" : "max-age=31536000; includeSubDomains",
-      "x-content-type-options" : "nosniff",
-      "x-ms-ratelimit-remaining-resource" : "Microsoft.Compute/CreateUpdateDisks3Min;998,Microsoft.Compute/CreateUpdateDisks30Min;7998",
-      "x-ms-routing-request-id" : "SOUTHEASTASIA:20200518T062854Z:4ea6ad9f-8369-4b72-a8e7-a067a1a1f189",
-      "content-type" : "application/json; charset=utf-8",
-      "location" : "http://localhost:1234/subscriptions/00000000-0000-0000-0000-000000000000/providers/Microsoft.Compute/locations/westcentralus/DiskOperations/52c89ca0-54ea-46d7-bfe6-716611dc04fb?monitor=true&api-version=2019-07-01",
-      "cache-control" : "no-cache",
-      "x-ms-request-id" : "52c89ca0-54ea-46d7-bfe6-716611dc04fb",
-      "Body" : "{\r\n  \"name\": \"md-empty-63380651b\",\r\n  \"location\": \"westcentralus\",\r\n  \"tags\": {},\r\n  \"properties\": {\r\n    \"creationData\": {\r\n      \"createOption\": \"Empty\"\r\n    },\r\n    \"diskSizeGB\": 100,\r\n    \"provisioningState\": \"Updating\",\r\n    \"isArmResource\": true\r\n  }\r\n}",
-      "azure-asyncoperation" : "http://localhost:1234/subscriptions/00000000-0000-0000-0000-000000000000/providers/Microsoft.Compute/locations/westcentralus/DiskOperations/52c89ca0-54ea-46d7-bfe6-716611dc04fb?api-version=2019-07-01"
-    }
-  }, {
-    "Method" : "GET",
-    "Uri" : "http://localhost:1234/subscriptions/00000000-0000-0000-0000-000000000000/providers/Microsoft.Compute/locations/westcentralus/DiskOperations/52c89ca0-54ea-46d7-bfe6-716611dc04fb?api-version=2019-07-01",
-=======
       "x-ms-ratelimit-remaining-subscription-writes" : "1191",
       "retry-after" : "0",
       "StatusCode" : "202",
@@ -109,35 +55,10 @@
   }, {
     "Method" : "GET",
     "Uri" : "http://localhost:1234/subscriptions/00000000-0000-0000-0000-000000000000/providers/Microsoft.Compute/locations/westcentralus/DiskOperations/5b8e5f15-8a83-4652-8f33-631965ce877c?api-version=2019-11-01",
->>>>>>> 846f5853
-    "Headers" : {
-      "User-Agent" : "azsdk-java-com.azure.resourcemanager.resources.fluentcore.policy/null (1.8.0_221; Windows 10 10.0)"
-    },
-    "Response" : {
-<<<<<<< HEAD
-      "date" : "Mon, 18 May 2020 06:29:24 GMT",
-      "server" : "Microsoft-HTTPAPI/2.0",
-      "content-length" : "875",
-      "expires" : "-1",
-      "x-ms-served-by" : "ac847319-dec9-4ef6-8b03-26c03f4c1e4c_132268262566699609",
-      "retry-after" : "0",
-      "x-ms-ratelimit-remaining-subscription-reads" : "11998",
-      "StatusCode" : "200",
-      "pragma" : "no-cache",
-      "x-ms-correlation-request-id" : "28532a60-200d-4898-95a2-419f4a377377",
-      "strict-transport-security" : "max-age=31536000; includeSubDomains",
-      "x-content-type-options" : "nosniff",
-      "x-ms-ratelimit-remaining-resource" : "Microsoft.Compute/GetOperation3Min;49994,Microsoft.Compute/GetOperation30Min;399994",
-      "x-ms-routing-request-id" : "SOUTHEASTASIA:20200518T062925Z:28532a60-200d-4898-95a2-419f4a377377",
-      "content-type" : "application/json; charset=utf-8",
-      "cache-control" : "no-cache",
-      "x-ms-request-id" : "3943d136-2c6f-4cbc-8894-b3063bb8e042",
-      "Body" : "{\r\n  \"startTime\": \"2020-05-18T06:28:54.2149901+00:00\",\r\n  \"endTime\": \"2020-05-18T06:28:54.3243663+00:00\",\r\n  \"status\": \"Succeeded\",\r\n  \"properties\": {\r\n    \"output\": {\"name\":\"md-empty-63380651b\",\"id\":\"/subscriptions/00000000-0000-0000-0000-000000000000/resourceGroups/javacsmrg57538/providers/Microsoft.Compute/disks/md-empty-63380651b\",\"type\":\"Microsoft.Compute/disks\",\"location\":\"westcentralus\",\"tags\":{},\"sku\":{\"name\":\"Standard_LRS\",\"tier\":\"Standard\"},\"properties\":{\"creationData\":{\"createOption\":\"Empty\"},\"diskSizeGB\":100,\"diskIOPSReadWrite\":500,\"diskMBpsReadWrite\":60,\"encryption\":{\"type\":\"EncryptionAtRestWithPlatformKey\"},\"timeCreated\":\"2020-05-18T06:28:54.2149901+00:00\",\"provisioningState\":\"Succeeded\",\"diskState\":\"Unattached\",\"diskSizeBytes\":107374182400,\"uniqueId\":\"a78ca528-7fa1-4be9-b960-9966d5f1a2f1\"}}\r\n  },\r\n  \"name\": \"52c89ca0-54ea-46d7-bfe6-716611dc04fb\"\r\n}"
-    }
-  }, {
-    "Method" : "GET",
-    "Uri" : "http://localhost:1234/subscriptions/00000000-0000-0000-0000-000000000000/resourceGroups/javacsmrg57538/providers/Microsoft.Compute/disks/md-empty-63380651b?api-version=2019-07-01",
-=======
+    "Headers" : {
+      "User-Agent" : "azsdk-java-com.azure.resourcemanager.resources.fluentcore.policy/null (1.8.0_221; Windows 10 10.0)"
+    },
+    "Response" : {
       "date" : "Thu, 18 Jun 2020 03:31:26 GMT",
       "server" : "Microsoft-HTTPAPI/2.0",
       "content-length" : "1034",
@@ -160,45 +81,16 @@
   }, {
     "Method" : "GET",
     "Uri" : "http://localhost:1234/subscriptions/00000000-0000-0000-0000-000000000000/resourceGroups/javacsmrg63444/providers/Microsoft.Compute/disks/md-empty-436969810?api-version=2019-11-01",
->>>>>>> 846f5853
-    "Headers" : {
-      "User-Agent" : "azsdk-java-com.azure.resourcemanager.resources.fluentcore.policy/null (1.8.0_221; Windows 10 10.0)"
-    },
-    "Response" : {
-<<<<<<< HEAD
-      "date" : "Mon, 18 May 2020 06:29:54 GMT",
-=======
+    "Headers" : {
+      "User-Agent" : "azsdk-java-com.azure.resourcemanager.resources.fluentcore.policy/null (1.8.0_221; Windows 10 10.0)"
+    },
+    "Response" : {
       "date" : "Thu, 18 Jun 2020 03:31:28 GMT",
->>>>>>> 846f5853
       "server" : "Microsoft-HTTPAPI/2.0",
       "content-length" : "809",
       "expires" : "-1",
       "x-ms-served-by" : "ac847319-dec9-4ef6-8b03-26c03f4c1e4c_132268262566699609",
       "retry-after" : "0",
-<<<<<<< HEAD
-      "x-ms-ratelimit-remaining-subscription-reads" : "11996",
-      "StatusCode" : "200",
-      "pragma" : "no-cache",
-      "x-ms-correlation-request-id" : "2fda4a40-cd1b-40f8-a221-450a2a011025",
-      "strict-transport-security" : "max-age=31536000; includeSubDomains",
-      "x-content-type-options" : "nosniff",
-      "x-ms-ratelimit-remaining-resource" : "Microsoft.Compute/LowCostGet3Min;4990,Microsoft.Compute/LowCostGet30Min;39990",
-      "x-ms-routing-request-id" : "SOUTHEASTASIA:20200518T062955Z:2fda4a40-cd1b-40f8-a221-450a2a011025",
-      "content-type" : "application/json; charset=utf-8",
-      "cache-control" : "no-cache",
-      "x-ms-request-id" : "34f9bc5c-f1fa-430b-9f24-10579ec39359",
-      "Body" : "{\r\n  \"name\": \"md-empty-63380651b\",\r\n  \"id\": \"/subscriptions/00000000-0000-0000-0000-000000000000/resourceGroups/javacsmrg57538/providers/Microsoft.Compute/disks/md-empty-63380651b\",\r\n  \"type\": \"Microsoft.Compute/disks\",\r\n  \"location\": \"westcentralus\",\r\n  \"tags\": {},\r\n  \"sku\": {\r\n    \"name\": \"Standard_LRS\",\r\n    \"tier\": \"Standard\"\r\n  },\r\n  \"properties\": {\r\n    \"creationData\": {\r\n      \"createOption\": \"Empty\"\r\n    },\r\n    \"diskSizeGB\": 100,\r\n    \"diskIOPSReadWrite\": 500,\r\n    \"diskMBpsReadWrite\": 60,\r\n    \"encryption\": {\r\n      \"type\": \"EncryptionAtRestWithPlatformKey\"\r\n    },\r\n    \"timeCreated\": \"2020-05-18T06:28:54.2149901+00:00\",\r\n    \"provisioningState\": \"Succeeded\",\r\n    \"diskState\": \"Unattached\",\r\n    \"diskSizeBytes\": 107374182400,\r\n    \"uniqueId\": \"a78ca528-7fa1-4be9-b960-9966d5f1a2f1\"\r\n  }\r\n}"
-    }
-  }, {
-    "Method" : "PUT",
-    "Uri" : "http://localhost:1234/subscriptions/00000000-0000-0000-0000-000000000000/resourceGroups/javacsmrg57538/providers/Microsoft.Compute/snapshots/snp-ab36531070c3?api-version=2019-07-01",
-    "Headers" : {
-      "User-Agent" : "azsdk-java-com.azure.management.compute/2.0.0 (1.8.0_221; Windows 10 10.0)",
-      "Content-Type" : "application/json"
-    },
-    "Response" : {
-      "date" : "Mon, 18 May 2020 06:29:59 GMT",
-=======
       "x-ms-ratelimit-remaining-subscription-reads" : "11981",
       "StatusCode" : "200",
       "pragma" : "no-cache",
@@ -221,32 +113,10 @@
     },
     "Response" : {
       "date" : "Thu, 18 Jun 2020 03:31:32 GMT",
->>>>>>> 846f5853
       "server" : "Microsoft-HTTPAPI/2.0",
       "content-length" : "501",
       "expires" : "-1",
       "x-ms-served-by" : "ac847319-dec9-4ef6-8b03-26c03f4c1e4c_132268262566699609",
-<<<<<<< HEAD
-      "x-ms-ratelimit-remaining-subscription-writes" : "1197",
-      "retry-after" : "0",
-      "StatusCode" : "202",
-      "pragma" : "no-cache",
-      "x-ms-correlation-request-id" : "75df84f9-b24b-4ec2-8239-fb3b5b32f995",
-      "strict-transport-security" : "max-age=31536000; includeSubDomains",
-      "x-content-type-options" : "nosniff",
-      "x-ms-ratelimit-remaining-resource" : "Microsoft.Compute/HighCostSnapshotCreateHydrate3Min;999,Microsoft.Compute/HighCostSnapshotCreateHydrate30Min;7999",
-      "x-ms-routing-request-id" : "SOUTHEASTASIA:20200518T063000Z:75df84f9-b24b-4ec2-8239-fb3b5b32f995",
-      "content-type" : "application/json; charset=utf-8",
-      "location" : "http://localhost:1234/subscriptions/00000000-0000-0000-0000-000000000000/providers/Microsoft.Compute/locations/westcentralus/DiskOperations/736adcd7-deba-4f51-94fd-9e4eaa95b3bd?monitor=true&api-version=2019-07-01",
-      "cache-control" : "no-cache",
-      "x-ms-request-id" : "736adcd7-deba-4f51-94fd-9e4eaa95b3bd",
-      "Body" : "{\r\n  \"location\": \"westcentralus\",\r\n  \"tags\": {},\r\n  \"sku\": {\r\n    \"name\": \"Standard_LRS\"\r\n  },\r\n  \"properties\": {\r\n    \"creationData\": {\r\n      \"createOption\": \"Copy\",\r\n      \"sourceResourceId\": \"/subscriptions/00000000-0000-0000-0000-000000000000/resourceGroups/javacsmrg57538/providers/Microsoft.Compute/disks/md-empty-63380651b\",\r\n      \"sourceUniqueId\": \"a78ca528-7fa1-4be9-b960-9966d5f1a2f1\"\r\n    },\r\n    \"diskSizeGB\": 200,\r\n    \"provisioningState\": \"Updating\",\r\n    \"isArmResource\": true\r\n  }\r\n}",
-      "azure-asyncoperation" : "http://localhost:1234/subscriptions/00000000-0000-0000-0000-000000000000/providers/Microsoft.Compute/locations/westcentralus/DiskOperations/736adcd7-deba-4f51-94fd-9e4eaa95b3bd?api-version=2019-07-01"
-    }
-  }, {
-    "Method" : "GET",
-    "Uri" : "http://localhost:1234/subscriptions/00000000-0000-0000-0000-000000000000/providers/Microsoft.Compute/locations/westcentralus/DiskOperations/736adcd7-deba-4f51-94fd-9e4eaa95b3bd?api-version=2019-07-01",
-=======
       "x-ms-ratelimit-remaining-subscription-writes" : "1192",
       "retry-after" : "0",
       "StatusCode" : "202",
@@ -266,39 +136,16 @@
   }, {
     "Method" : "GET",
     "Uri" : "http://localhost:1234/subscriptions/00000000-0000-0000-0000-000000000000/providers/Microsoft.Compute/locations/westcentralus/DiskOperations/c954e59a-cf53-4498-85c2-60c573367662?api-version=2019-11-01",
->>>>>>> 846f5853
-    "Headers" : {
-      "User-Agent" : "azsdk-java-com.azure.resourcemanager.resources.fluentcore.policy/null (1.8.0_221; Windows 10 10.0)"
-    },
-    "Response" : {
-<<<<<<< HEAD
-      "date" : "Mon, 18 May 2020 06:30:29 GMT",
-=======
+    "Headers" : {
+      "User-Agent" : "azsdk-java-com.azure.resourcemanager.resources.fluentcore.policy/null (1.8.0_221; Windows 10 10.0)"
+    },
+    "Response" : {
       "date" : "Thu, 18 Jun 2020 03:33:47 GMT",
->>>>>>> 846f5853
       "server" : "Microsoft-HTTPAPI/2.0",
       "content-length" : "1063",
       "expires" : "-1",
       "x-ms-served-by" : "ac847319-dec9-4ef6-8b03-26c03f4c1e4c_132268262566699609",
       "retry-after" : "0",
-<<<<<<< HEAD
-      "x-ms-ratelimit-remaining-subscription-reads" : "11997",
-      "StatusCode" : "200",
-      "pragma" : "no-cache",
-      "x-ms-correlation-request-id" : "3b91f0d0-70bb-4c6f-87ca-9855ee28f80d",
-      "strict-transport-security" : "max-age=31536000; includeSubDomains",
-      "x-content-type-options" : "nosniff",
-      "x-ms-ratelimit-remaining-resource" : "Microsoft.Compute/GetOperation3Min;49985,Microsoft.Compute/GetOperation30Min;399985",
-      "x-ms-routing-request-id" : "SOUTHEASTASIA:20200518T063030Z:3b91f0d0-70bb-4c6f-87ca-9855ee28f80d",
-      "content-type" : "application/json; charset=utf-8",
-      "cache-control" : "no-cache",
-      "x-ms-request-id" : "3bdf465c-89d8-4073-b560-9093841cea11",
-      "Body" : "{\r\n  \"startTime\": \"2020-05-18T06:29:59.8557739+00:00\",\r\n  \"endTime\": \"2020-05-18T06:30:00.6370192+00:00\",\r\n  \"status\": \"Succeeded\",\r\n  \"properties\": {\r\n    \"output\": {\"name\":\"snp-ab36531070c3\",\"id\":\"/subscriptions/00000000-0000-0000-0000-000000000000/resourceGroups/javacsmrg57538/providers/Microsoft.Compute/snapshots/snp-ab36531070c3\",\"type\":\"Microsoft.Compute/snapshots\",\"location\":\"westcentralus\",\"tags\":{},\"sku\":{\"name\":\"Standard_LRS\",\"tier\":\"Standard\"},\"properties\":{\"creationData\":{\"createOption\":\"Copy\",\"sourceResourceId\":\"/subscriptions/00000000-0000-0000-0000-000000000000/resourceGroups/javacsmrg57538/providers/Microsoft.Compute/disks/md-empty-63380651b\",\"sourceUniqueId\":\"a78ca528-7fa1-4be9-b960-9966d5f1a2f1\"},\"diskSizeGB\":200,\"encryption\":{\"type\":\"EncryptionAtRestWithPlatformKey\"},\"incremental\":false,\"timeCreated\":\"2020-05-18T06:29:59.8557739+00:00\",\"provisioningState\":\"Succeeded\",\"diskState\":\"Unattached\",\"diskSizeBytes\":214748364800,\"uniqueId\":\"430ccbf8-143d-4f3d-a840-a02be6b31963\"}}\r\n  },\r\n  \"name\": \"736adcd7-deba-4f51-94fd-9e4eaa95b3bd\"\r\n}"
-    }
-  }, {
-    "Method" : "GET",
-    "Uri" : "http://localhost:1234/subscriptions/00000000-0000-0000-0000-000000000000/resourceGroups/javacsmrg57538/providers/Microsoft.Compute/snapshots/snp-ab36531070c3?api-version=2019-07-01",
-=======
       "x-ms-ratelimit-remaining-subscription-reads" : "11602",
       "StatusCode" : "200",
       "pragma" : "no-cache",
@@ -315,45 +162,16 @@
   }, {
     "Method" : "GET",
     "Uri" : "http://localhost:1234/subscriptions/00000000-0000-0000-0000-000000000000/resourceGroups/javacsmrg63444/providers/Microsoft.Compute/snapshots/snp-04b493109d15?api-version=2019-11-01",
->>>>>>> 846f5853
-    "Headers" : {
-      "User-Agent" : "azsdk-java-com.azure.resourcemanager.resources.fluentcore.policy/null (1.8.0_221; Windows 10 10.0)"
-    },
-    "Response" : {
-<<<<<<< HEAD
-      "date" : "Mon, 18 May 2020 06:31:01 GMT",
-=======
+    "Headers" : {
+      "User-Agent" : "azsdk-java-com.azure.resourcemanager.resources.fluentcore.policy/null (1.8.0_221; Windows 10 10.0)"
+    },
+    "Response" : {
       "date" : "Thu, 18 Jun 2020 03:33:48 GMT",
->>>>>>> 846f5853
       "server" : "Microsoft-HTTPAPI/2.0",
       "content-length" : "1008",
       "expires" : "-1",
       "x-ms-served-by" : "ac847319-dec9-4ef6-8b03-26c03f4c1e4c_132268262566699609",
       "retry-after" : "0",
-<<<<<<< HEAD
-      "x-ms-ratelimit-remaining-subscription-reads" : "11989",
-      "StatusCode" : "200",
-      "pragma" : "no-cache",
-      "x-ms-correlation-request-id" : "ae574d3d-ab37-40e3-bf90-28d2f6df17e7",
-      "strict-transport-security" : "max-age=31536000; includeSubDomains",
-      "x-content-type-options" : "nosniff",
-      "x-ms-ratelimit-remaining-resource" : "Microsoft.Compute/LowCostGet3Min;4974,Microsoft.Compute/LowCostGet30Min;39974",
-      "x-ms-routing-request-id" : "SOUTHEASTASIA:20200518T063101Z:ae574d3d-ab37-40e3-bf90-28d2f6df17e7",
-      "content-type" : "application/json; charset=utf-8",
-      "cache-control" : "no-cache",
-      "x-ms-request-id" : "57def468-357a-408c-8969-52cf9532b02f",
-      "Body" : "{\r\n  \"name\": \"snp-ab36531070c3\",\r\n  \"id\": \"/subscriptions/00000000-0000-0000-0000-000000000000/resourceGroups/javacsmrg57538/providers/Microsoft.Compute/snapshots/snp-ab36531070c3\",\r\n  \"type\": \"Microsoft.Compute/snapshots\",\r\n  \"location\": \"westcentralus\",\r\n  \"tags\": {},\r\n  \"sku\": {\r\n    \"name\": \"Standard_LRS\",\r\n    \"tier\": \"Standard\"\r\n  },\r\n  \"properties\": {\r\n    \"creationData\": {\r\n      \"createOption\": \"Copy\",\r\n      \"sourceResourceId\": \"/subscriptions/00000000-0000-0000-0000-000000000000/resourceGroups/javacsmrg57538/providers/Microsoft.Compute/disks/md-empty-63380651b\",\r\n      \"sourceUniqueId\": \"a78ca528-7fa1-4be9-b960-9966d5f1a2f1\"\r\n    },\r\n    \"diskSizeGB\": 200,\r\n    \"encryption\": {\r\n      \"type\": \"EncryptionAtRestWithPlatformKey\"\r\n    },\r\n    \"incremental\": false,\r\n    \"timeCreated\": \"2020-05-18T06:29:59.8557739+00:00\",\r\n    \"provisioningState\": \"Succeeded\",\r\n    \"diskState\": \"Unattached\",\r\n    \"diskSizeBytes\": 214748364800,\r\n    \"uniqueId\": \"430ccbf8-143d-4f3d-a840-a02be6b31963\"\r\n  }\r\n}"
-    }
-  }, {
-    "Method" : "PUT",
-    "Uri" : "http://localhost:1234/subscriptions/00000000-0000-0000-0000-000000000000/resourceGroups/javacsmrg57538/providers/Microsoft.Compute/disks/md-snp-b5c043581d?api-version=2019-07-01",
-    "Headers" : {
-      "User-Agent" : "azsdk-java-com.azure.management.compute/2.0.0 (1.8.0_221; Windows 10 10.0)",
-      "Content-Type" : "application/json"
-    },
-    "Response" : {
-      "date" : "Mon, 18 May 2020 06:31:05 GMT",
-=======
       "x-ms-ratelimit-remaining-subscription-reads" : "11500",
       "StatusCode" : "200",
       "pragma" : "no-cache",
@@ -376,32 +194,10 @@
     },
     "Response" : {
       "date" : "Thu, 18 Jun 2020 03:33:53 GMT",
->>>>>>> 846f5853
       "server" : "Microsoft-HTTPAPI/2.0",
       "content-length" : "489",
       "expires" : "-1",
       "x-ms-served-by" : "ac847319-dec9-4ef6-8b03-26c03f4c1e4c_132268262566699609",
-<<<<<<< HEAD
-      "x-ms-ratelimit-remaining-subscription-writes" : "1194",
-      "retry-after" : "0",
-      "StatusCode" : "202",
-      "pragma" : "no-cache",
-      "x-ms-correlation-request-id" : "de18da0f-78ff-4e75-ac48-1255dfeab689",
-      "strict-transport-security" : "max-age=31536000; includeSubDomains",
-      "x-content-type-options" : "nosniff",
-      "x-ms-ratelimit-remaining-resource" : "Microsoft.Compute/CreateUpdateDisks3Min;993,Microsoft.Compute/CreateUpdateDisks30Min;7993",
-      "x-ms-routing-request-id" : "SOUTHEASTASIA:20200518T063106Z:de18da0f-78ff-4e75-ac48-1255dfeab689",
-      "content-type" : "application/json; charset=utf-8",
-      "location" : "http://localhost:1234/subscriptions/00000000-0000-0000-0000-000000000000/providers/Microsoft.Compute/locations/westcentralus/DiskOperations/ffa071d0-907a-458b-a3f3-2de7f4de8b9e?monitor=true&api-version=2019-07-01",
-      "cache-control" : "no-cache",
-      "x-ms-request-id" : "ffa071d0-907a-458b-a3f3-2de7f4de8b9e",
-      "Body" : "{\r\n  \"name\": \"md-snp-b5c043581d\",\r\n  \"location\": \"westcentralus\",\r\n  \"tags\": {},\r\n  \"properties\": {\r\n    \"creationData\": {\r\n      \"createOption\": \"Copy\",\r\n      \"sourceResourceId\": \"/subscriptions/00000000-0000-0000-0000-000000000000/resourceGroups/javacsmrg57538/providers/Microsoft.Compute/snapshots/snp-ab36531070c3\",\r\n      \"sourceUniqueId\": \"430ccbf8-143d-4f3d-a840-a02be6b31963\"\r\n    },\r\n    \"diskSizeGB\": 300,\r\n    \"provisioningState\": \"Updating\",\r\n    \"isArmResource\": true\r\n  }\r\n}",
-      "azure-asyncoperation" : "http://localhost:1234/subscriptions/00000000-0000-0000-0000-000000000000/providers/Microsoft.Compute/locations/westcentralus/DiskOperations/ffa071d0-907a-458b-a3f3-2de7f4de8b9e?api-version=2019-07-01"
-    }
-  }, {
-    "Method" : "GET",
-    "Uri" : "http://localhost:1234/subscriptions/00000000-0000-0000-0000-000000000000/providers/Microsoft.Compute/locations/westcentralus/DiskOperations/ffa071d0-907a-458b-a3f3-2de7f4de8b9e?api-version=2019-07-01",
-=======
       "x-ms-ratelimit-remaining-subscription-writes" : "1189",
       "retry-after" : "0",
       "StatusCode" : "202",
@@ -421,35 +217,10 @@
   }, {
     "Method" : "GET",
     "Uri" : "http://localhost:1234/subscriptions/00000000-0000-0000-0000-000000000000/providers/Microsoft.Compute/locations/westcentralus/DiskOperations/993f754c-f4a2-4a46-bcb3-72e07a2d769b?api-version=2019-11-01",
->>>>>>> 846f5853
-    "Headers" : {
-      "User-Agent" : "azsdk-java-com.azure.resourcemanager.resources.fluentcore.policy/null (1.8.0_221; Windows 10 10.0)"
-    },
-    "Response" : {
-<<<<<<< HEAD
-      "date" : "Mon, 18 May 2020 06:31:36 GMT",
-      "server" : "Microsoft-HTTPAPI/2.0",
-      "content-length" : "1086",
-      "expires" : "-1",
-      "x-ms-served-by" : "ac847319-dec9-4ef6-8b03-26c03f4c1e4c_132268262566699609",
-      "retry-after" : "0",
-      "x-ms-ratelimit-remaining-subscription-reads" : "11987",
-      "StatusCode" : "200",
-      "pragma" : "no-cache",
-      "x-ms-correlation-request-id" : "d03731ca-ef27-4f9a-88bb-b47582774847",
-      "strict-transport-security" : "max-age=31536000; includeSubDomains",
-      "x-content-type-options" : "nosniff",
-      "x-ms-ratelimit-remaining-resource" : "Microsoft.Compute/GetOperation3Min;49977,Microsoft.Compute/GetOperation30Min;399977",
-      "x-ms-routing-request-id" : "SOUTHEASTASIA:20200518T063136Z:d03731ca-ef27-4f9a-88bb-b47582774847",
-      "content-type" : "application/json; charset=utf-8",
-      "cache-control" : "no-cache",
-      "x-ms-request-id" : "0bae56f3-13f8-4e9d-b16b-a4a69660a515",
-      "Body" : "{\r\n  \"startTime\": \"2020-05-18T06:31:06.1058734+00:00\",\r\n  \"endTime\": \"2020-05-18T06:31:06.4652198+00:00\",\r\n  \"status\": \"Succeeded\",\r\n  \"properties\": {\r\n    \"output\": {\"name\":\"md-snp-b5c043581d\",\"id\":\"/subscriptions/00000000-0000-0000-0000-000000000000/resourceGroups/javacsmrg57538/providers/Microsoft.Compute/disks/md-snp-b5c043581d\",\"type\":\"Microsoft.Compute/disks\",\"location\":\"westcentralus\",\"tags\":{},\"sku\":{\"name\":\"Standard_LRS\",\"tier\":\"Standard\"},\"properties\":{\"creationData\":{\"createOption\":\"Copy\",\"sourceResourceId\":\"/subscriptions/00000000-0000-0000-0000-000000000000/resourceGroups/javacsmrg57538/providers/Microsoft.Compute/snapshots/snp-ab36531070c3\",\"sourceUniqueId\":\"430ccbf8-143d-4f3d-a840-a02be6b31963\"},\"diskSizeGB\":300,\"diskIOPSReadWrite\":500,\"diskMBpsReadWrite\":60,\"encryption\":{\"type\":\"EncryptionAtRestWithPlatformKey\"},\"timeCreated\":\"2020-05-18T06:31:06.1058734+00:00\",\"provisioningState\":\"Succeeded\",\"diskState\":\"Unattached\",\"diskSizeBytes\":322122547200,\"uniqueId\":\"6369bb2a-fe8c-44f9-b51c-77d7287a76fc\"}}\r\n  },\r\n  \"name\": \"ffa071d0-907a-458b-a3f3-2de7f4de8b9e\"\r\n}"
-    }
-  }, {
-    "Method" : "GET",
-    "Uri" : "http://localhost:1234/subscriptions/00000000-0000-0000-0000-000000000000/resourceGroups/javacsmrg57538/providers/Microsoft.Compute/disks/md-snp-b5c043581d?api-version=2019-07-01",
-=======
+    "Headers" : {
+      "User-Agent" : "azsdk-java-com.azure.resourcemanager.resources.fluentcore.policy/null (1.8.0_221; Windows 10 10.0)"
+    },
+    "Response" : {
       "date" : "Thu, 18 Jun 2020 03:33:58 GMT",
       "server" : "Microsoft-HTTPAPI/2.0",
       "content-length" : "1263",
@@ -472,48 +243,16 @@
   }, {
     "Method" : "GET",
     "Uri" : "http://localhost:1234/subscriptions/00000000-0000-0000-0000-000000000000/resourceGroups/javacsmrg63444/providers/Microsoft.Compute/disks/md-snp-a039567557?api-version=2019-11-01",
->>>>>>> 846f5853
-    "Headers" : {
-      "User-Agent" : "azsdk-java-com.azure.resourcemanager.resources.fluentcore.policy/null (1.8.0_221; Windows 10 10.0)"
-    },
-    "Response" : {
-<<<<<<< HEAD
-      "date" : "Mon, 18 May 2020 06:32:07 GMT",
-=======
+    "Headers" : {
+      "User-Agent" : "azsdk-java-com.azure.resourcemanager.resources.fluentcore.policy/null (1.8.0_221; Windows 10 10.0)"
+    },
+    "Response" : {
       "date" : "Thu, 18 Jun 2020 03:33:58 GMT",
->>>>>>> 846f5853
       "server" : "Microsoft-HTTPAPI/2.0",
       "content-length" : "1038",
       "expires" : "-1",
       "x-ms-served-by" : "ac847319-dec9-4ef6-8b03-26c03f4c1e4c_132268262566699609",
       "retry-after" : "0",
-<<<<<<< HEAD
-      "x-ms-ratelimit-remaining-subscription-reads" : "11972",
-      "StatusCode" : "200",
-      "pragma" : "no-cache",
-      "x-ms-correlation-request-id" : "4ad62cf1-185c-41ef-9fc4-b2a2802f0ef3",
-      "strict-transport-security" : "max-age=31536000; includeSubDomains",
-      "x-content-type-options" : "nosniff",
-      "x-ms-ratelimit-remaining-resource" : "Microsoft.Compute/LowCostGet3Min;4977,Microsoft.Compute/LowCostGet30Min;39969",
-      "x-ms-routing-request-id" : "SOUTHEASTASIA:20200518T063207Z:4ad62cf1-185c-41ef-9fc4-b2a2802f0ef3",
-      "content-type" : "application/json; charset=utf-8",
-      "cache-control" : "no-cache",
-      "x-ms-request-id" : "63fc8bc2-9322-4cda-92ca-4451ca8f0688",
-      "Body" : "{\r\n  \"name\": \"md-snp-b5c043581d\",\r\n  \"id\": \"/subscriptions/00000000-0000-0000-0000-000000000000/resourceGroups/javacsmrg57538/providers/Microsoft.Compute/disks/md-snp-b5c043581d\",\r\n  \"type\": \"Microsoft.Compute/disks\",\r\n  \"location\": \"westcentralus\",\r\n  \"tags\": {},\r\n  \"sku\": {\r\n    \"name\": \"Standard_LRS\",\r\n    \"tier\": \"Standard\"\r\n  },\r\n  \"properties\": {\r\n    \"creationData\": {\r\n      \"createOption\": \"Copy\",\r\n      \"sourceResourceId\": \"/subscriptions/00000000-0000-0000-0000-000000000000/resourceGroups/javacsmrg57538/providers/Microsoft.Compute/snapshots/snp-ab36531070c3\",\r\n      \"sourceUniqueId\": \"430ccbf8-143d-4f3d-a840-a02be6b31963\"\r\n    },\r\n    \"diskSizeGB\": 300,\r\n    \"diskIOPSReadWrite\": 500,\r\n    \"diskMBpsReadWrite\": 60,\r\n    \"encryption\": {\r\n      \"type\": \"EncryptionAtRestWithPlatformKey\"\r\n    },\r\n    \"timeCreated\": \"2020-05-18T06:31:06.1058734+00:00\",\r\n    \"provisioningState\": \"Succeeded\",\r\n    \"diskState\": \"Unattached\",\r\n    \"diskSizeBytes\": 322122547200,\r\n    \"uniqueId\": \"6369bb2a-fe8c-44f9-b51c-77d7287a76fc\"\r\n  }\r\n}"
-    }
-  }, {
-    "Method" : "DELETE",
-    "Uri" : "http://localhost:1234/subscriptions/00000000-0000-0000-0000-000000000000/resourcegroups/javacsmrg57538?api-version=2019-08-01",
-    "Headers" : {
-      "User-Agent" : "azsdk-java-com.azure.management.resources/2.0.0 (1.8.0_221; Windows 10 10.0)",
-      "Content-Type" : "application/json"
-    },
-    "Response" : {
-      "date" : "Mon, 18 May 2020 06:32:10 GMT",
-      "content-length" : "0",
-      "expires" : "-1",
-      "x-ms-ratelimit-remaining-subscription-deletes" : "14998",
-=======
       "x-ms-ratelimit-remaining-subscription-reads" : "11694",
       "StatusCode" : "200",
       "pragma" : "no-cache",
@@ -584,20 +323,10 @@
       "date" : "Thu, 18 Jun 2020 03:34:39 GMT",
       "content-length" : "0",
       "expires" : "-1",
->>>>>>> 846f5853
       "retry-after" : "0",
       "x-ms-ratelimit-remaining-subscription-reads" : "11619",
       "StatusCode" : "202",
       "pragma" : "no-cache",
-<<<<<<< HEAD
-      "x-ms-correlation-request-id" : "8953a070-2d04-4277-8c88-06850a7aa402",
-      "strict-transport-security" : "max-age=31536000; includeSubDomains",
-      "x-content-type-options" : "nosniff",
-      "x-ms-routing-request-id" : "SOUTHEASTASIA:20200518T063211Z:8953a070-2d04-4277-8c88-06850a7aa402",
-      "location" : "http://localhost:1234/subscriptions/00000000-0000-0000-0000-000000000000/operationresults/eyJqb2JJZCI6IlJFU09VUkNFR1JPVVBERUxFVElPTkpPQi1KQVZBQ1NNUkc1NzUzOC1XRVNUQ0VOVFJBTFVTIiwiam9iTG9jYXRpb24iOiJ3ZXN0Y2VudHJhbHVzIn0?api-version=2019-08-01",
-      "cache-control" : "no-cache",
-      "x-ms-request-id" : "8953a070-2d04-4277-8c88-06850a7aa402",
-=======
       "x-ms-correlation-request-id" : "5811184c-d9e9-4a41-91d9-ceb682e7c24f",
       "strict-transport-security" : "max-age=31536000; includeSubDomains",
       "x-content-type-options" : "nosniff",
@@ -605,36 +334,15 @@
       "location" : "http://localhost:1234/subscriptions/00000000-0000-0000-0000-000000000000/operationresults/eyJqb2JJZCI6IlJFU09VUkNFR1JPVVBERUxFVElPTkpPQi1KQVZBQ1NNUkc2MzQ0NC1XRVNUQ0VOVFJBTFVTIiwiam9iTG9jYXRpb24iOiJ3ZXN0Y2VudHJhbHVzIn0?api-version=2019-08-01",
       "cache-control" : "no-cache",
       "x-ms-request-id" : "5811184c-d9e9-4a41-91d9-ceb682e7c24f",
->>>>>>> 846f5853
-      "Body" : ""
-    }
-  }, {
-    "Method" : "GET",
-<<<<<<< HEAD
-    "Uri" : "http://localhost:1234/subscriptions/00000000-0000-0000-0000-000000000000/operationresults/eyJqb2JJZCI6IlJFU09VUkNFR1JPVVBERUxFVElPTkpPQi1KQVZBQ1NNUkc1NzUzOC1XRVNUQ0VOVFJBTFVTIiwiam9iTG9jYXRpb24iOiJ3ZXN0Y2VudHJhbHVzIn0?api-version=2019-08-01",
-=======
-    "Uri" : "http://localhost:1234/subscriptions/00000000-0000-0000-0000-000000000000/operationresults/eyJqb2JJZCI6IlJFU09VUkNFR1JPVVBERUxFVElPTkpPQi1KQVZBQ1NNUkc2MzQ0NC1XRVNUQ0VOVFJBTFVTIiwiam9iTG9jYXRpb24iOiJ3ZXN0Y2VudHJhbHVzIn0?api-version=2019-08-01",
->>>>>>> 846f5853
-    "Headers" : {
-      "User-Agent" : "azsdk-java-com.azure.resourcemanager.resources.fluentcore.policy/null (1.8.0_221; Windows 10 10.0)"
-    },
-    "Response" : {
-<<<<<<< HEAD
-      "date" : "Mon, 18 May 2020 06:32:42 GMT",
-      "content-length" : "0",
-      "expires" : "-1",
-      "retry-after" : "0",
-      "x-ms-ratelimit-remaining-subscription-reads" : "11971",
-      "StatusCode" : "202",
-      "pragma" : "no-cache",
-      "x-ms-correlation-request-id" : "f79dad38-19ce-4731-910b-7cf2da27eceb",
-      "strict-transport-security" : "max-age=31536000; includeSubDomains",
-      "x-content-type-options" : "nosniff",
-      "x-ms-routing-request-id" : "SOUTHEASTASIA:20200518T063242Z:f79dad38-19ce-4731-910b-7cf2da27eceb",
-      "location" : "http://localhost:1234/subscriptions/00000000-0000-0000-0000-000000000000/operationresults/eyJqb2JJZCI6IlJFU09VUkNFR1JPVVBERUxFVElPTkpPQi1KQVZBQ1NNUkc1NzUzOC1XRVNUQ0VOVFJBTFVTIiwiam9iTG9jYXRpb24iOiJ3ZXN0Y2VudHJhbHVzIn0?api-version=2019-08-01",
-      "cache-control" : "no-cache",
-      "x-ms-request-id" : "f79dad38-19ce-4731-910b-7cf2da27eceb",
-=======
+      "Body" : ""
+    }
+  }, {
+    "Method" : "GET",
+    "Uri" : "http://localhost:1234/subscriptions/00000000-0000-0000-0000-000000000000/operationresults/eyJqb2JJZCI6IlJFU09VUkNFR1JPVVBERUxFVElPTkpPQi1KQVZBQ1NNUkc2MzQ0NC1XRVNUQ0VOVFJBTFVTIiwiam9iTG9jYXRpb24iOiJ3ZXN0Y2VudHJhbHVzIn0?api-version=2019-08-01",
+    "Headers" : {
+      "User-Agent" : "azsdk-java-com.azure.resourcemanager.resources.fluentcore.policy/null (1.8.0_221; Windows 10 10.0)"
+    },
+    "Response" : {
       "date" : "Thu, 18 Jun 2020 03:34:55 GMT",
       "content-length" : "0",
       "expires" : "-1",
@@ -649,36 +357,15 @@
       "location" : "http://localhost:1234/subscriptions/00000000-0000-0000-0000-000000000000/operationresults/eyJqb2JJZCI6IlJFU09VUkNFR1JPVVBERUxFVElPTkpPQi1KQVZBQ1NNUkc2MzQ0NC1XRVNUQ0VOVFJBTFVTIiwiam9iTG9jYXRpb24iOiJ3ZXN0Y2VudHJhbHVzIn0?api-version=2019-08-01",
       "cache-control" : "no-cache",
       "x-ms-request-id" : "0ba62237-9996-4d17-a250-7422aec5a2cd",
->>>>>>> 846f5853
-      "Body" : ""
-    }
-  }, {
-    "Method" : "GET",
-<<<<<<< HEAD
-    "Uri" : "http://localhost:1234/subscriptions/00000000-0000-0000-0000-000000000000/operationresults/eyJqb2JJZCI6IlJFU09VUkNFR1JPVVBERUxFVElPTkpPQi1KQVZBQ1NNUkc1NzUzOC1XRVNUQ0VOVFJBTFVTIiwiam9iTG9jYXRpb24iOiJ3ZXN0Y2VudHJhbHVzIn0?api-version=2019-08-01",
-=======
-    "Uri" : "http://localhost:1234/subscriptions/00000000-0000-0000-0000-000000000000/operationresults/eyJqb2JJZCI6IlJFU09VUkNFR1JPVVBERUxFVElPTkpPQi1KQVZBQ1NNUkc2MzQ0NC1XRVNUQ0VOVFJBTFVTIiwiam9iTG9jYXRpb24iOiJ3ZXN0Y2VudHJhbHVzIn0?api-version=2019-08-01",
->>>>>>> 846f5853
-    "Headers" : {
-      "User-Agent" : "azsdk-java-com.azure.resourcemanager.resources.fluentcore.policy/null (1.8.0_221; Windows 10 10.0)"
-    },
-    "Response" : {
-<<<<<<< HEAD
-      "date" : "Mon, 18 May 2020 06:33:13 GMT",
-      "content-length" : "0",
-      "expires" : "-1",
-      "retry-after" : "0",
-      "x-ms-ratelimit-remaining-subscription-reads" : "11993",
-      "StatusCode" : "202",
-      "pragma" : "no-cache",
-      "x-ms-correlation-request-id" : "0def24fb-6293-4a53-85af-8ab2264b8bd2",
-      "strict-transport-security" : "max-age=31536000; includeSubDomains",
-      "x-content-type-options" : "nosniff",
-      "x-ms-routing-request-id" : "SOUTHEASTASIA:20200518T063314Z:0def24fb-6293-4a53-85af-8ab2264b8bd2",
-      "location" : "http://localhost:1234/subscriptions/00000000-0000-0000-0000-000000000000/operationresults/eyJqb2JJZCI6IlJFU09VUkNFR1JPVVBERUxFVElPTkpPQi1KQVZBQ1NNUkc1NzUzOC1XRVNUQ0VOVFJBTFVTIiwiam9iTG9jYXRpb24iOiJ3ZXN0Y2VudHJhbHVzIn0?api-version=2019-08-01",
-      "cache-control" : "no-cache",
-      "x-ms-request-id" : "0def24fb-6293-4a53-85af-8ab2264b8bd2",
-=======
+      "Body" : ""
+    }
+  }, {
+    "Method" : "GET",
+    "Uri" : "http://localhost:1234/subscriptions/00000000-0000-0000-0000-000000000000/operationresults/eyJqb2JJZCI6IlJFU09VUkNFR1JPVVBERUxFVElPTkpPQi1KQVZBQ1NNUkc2MzQ0NC1XRVNUQ0VOVFJBTFVTIiwiam9iTG9jYXRpb24iOiJ3ZXN0Y2VudHJhbHVzIn0?api-version=2019-08-01",
+    "Headers" : {
+      "User-Agent" : "azsdk-java-com.azure.resourcemanager.resources.fluentcore.policy/null (1.8.0_221; Windows 10 10.0)"
+    },
+    "Response" : {
       "date" : "Thu, 18 Jun 2020 03:35:55 GMT",
       "content-length" : "0",
       "expires" : "-1",
@@ -693,36 +380,15 @@
       "location" : "http://localhost:1234/subscriptions/00000000-0000-0000-0000-000000000000/operationresults/eyJqb2JJZCI6IlJFU09VUkNFR1JPVVBERUxFVElPTkpPQi1KQVZBQ1NNUkc2MzQ0NC1XRVNUQ0VOVFJBTFVTIiwiam9iTG9jYXRpb24iOiJ3ZXN0Y2VudHJhbHVzIn0?api-version=2019-08-01",
       "cache-control" : "no-cache",
       "x-ms-request-id" : "b90a6623-0f63-45ae-b0b3-697ad8bfc2ba",
->>>>>>> 846f5853
-      "Body" : ""
-    }
-  }, {
-    "Method" : "GET",
-<<<<<<< HEAD
-    "Uri" : "http://localhost:1234/subscriptions/00000000-0000-0000-0000-000000000000/operationresults/eyJqb2JJZCI6IlJFU09VUkNFR1JPVVBERUxFVElPTkpPQi1KQVZBQ1NNUkc1NzUzOC1XRVNUQ0VOVFJBTFVTIiwiam9iTG9jYXRpb24iOiJ3ZXN0Y2VudHJhbHVzIn0?api-version=2019-08-01",
-=======
-    "Uri" : "http://localhost:1234/subscriptions/00000000-0000-0000-0000-000000000000/operationresults/eyJqb2JJZCI6IlJFU09VUkNFR1JPVVBERUxFVElPTkpPQi1KQVZBQ1NNUkc2MzQ0NC1XRVNUQ0VOVFJBTFVTIiwiam9iTG9jYXRpb24iOiJ3ZXN0Y2VudHJhbHVzIn0?api-version=2019-08-01",
->>>>>>> 846f5853
-    "Headers" : {
-      "User-Agent" : "azsdk-java-com.azure.resourcemanager.resources.fluentcore.policy/null (1.8.0_221; Windows 10 10.0)"
-    },
-    "Response" : {
-<<<<<<< HEAD
-      "date" : "Mon, 18 May 2020 06:33:44 GMT",
-      "content-length" : "0",
-      "expires" : "-1",
-      "retry-after" : "0",
-      "x-ms-ratelimit-remaining-subscription-reads" : "11970",
-      "StatusCode" : "202",
-      "pragma" : "no-cache",
-      "x-ms-correlation-request-id" : "ac860b8d-acf3-466e-8512-3b61b4d5f52f",
-      "strict-transport-security" : "max-age=31536000; includeSubDomains",
-      "x-content-type-options" : "nosniff",
-      "x-ms-routing-request-id" : "SOUTHEASTASIA:20200518T063344Z:ac860b8d-acf3-466e-8512-3b61b4d5f52f",
-      "location" : "http://localhost:1234/subscriptions/00000000-0000-0000-0000-000000000000/operationresults/eyJqb2JJZCI6IlJFU09VUkNFR1JPVVBERUxFVElPTkpPQi1KQVZBQ1NNUkc1NzUzOC1XRVNUQ0VOVFJBTFVTIiwiam9iTG9jYXRpb24iOiJ3ZXN0Y2VudHJhbHVzIn0?api-version=2019-08-01",
-      "cache-control" : "no-cache",
-      "x-ms-request-id" : "ac860b8d-acf3-466e-8512-3b61b4d5f52f",
-=======
+      "Body" : ""
+    }
+  }, {
+    "Method" : "GET",
+    "Uri" : "http://localhost:1234/subscriptions/00000000-0000-0000-0000-000000000000/operationresults/eyJqb2JJZCI6IlJFU09VUkNFR1JPVVBERUxFVElPTkpPQi1KQVZBQ1NNUkc2MzQ0NC1XRVNUQ0VOVFJBTFVTIiwiam9iTG9jYXRpb24iOiJ3ZXN0Y2VudHJhbHVzIn0?api-version=2019-08-01",
+    "Headers" : {
+      "User-Agent" : "azsdk-java-com.azure.resourcemanager.resources.fluentcore.policy/null (1.8.0_221; Windows 10 10.0)"
+    },
+    "Response" : {
       "date" : "Thu, 18 Jun 2020 03:36:11 GMT",
       "content-length" : "0",
       "expires" : "-1",
@@ -737,36 +403,15 @@
       "location" : "http://localhost:1234/subscriptions/00000000-0000-0000-0000-000000000000/operationresults/eyJqb2JJZCI6IlJFU09VUkNFR1JPVVBERUxFVElPTkpPQi1KQVZBQ1NNUkc2MzQ0NC1XRVNUQ0VOVFJBTFVTIiwiam9iTG9jYXRpb24iOiJ3ZXN0Y2VudHJhbHVzIn0?api-version=2019-08-01",
       "cache-control" : "no-cache",
       "x-ms-request-id" : "3d109990-f6b8-4ffe-ab9d-f33fa5a8035d",
->>>>>>> 846f5853
-      "Body" : ""
-    }
-  }, {
-    "Method" : "GET",
-<<<<<<< HEAD
-    "Uri" : "http://localhost:1234/subscriptions/00000000-0000-0000-0000-000000000000/operationresults/eyJqb2JJZCI6IlJFU09VUkNFR1JPVVBERUxFVElPTkpPQi1KQVZBQ1NNUkc1NzUzOC1XRVNUQ0VOVFJBTFVTIiwiam9iTG9jYXRpb24iOiJ3ZXN0Y2VudHJhbHVzIn0?api-version=2019-08-01",
-=======
-    "Uri" : "http://localhost:1234/subscriptions/00000000-0000-0000-0000-000000000000/operationresults/eyJqb2JJZCI6IlJFU09VUkNFR1JPVVBERUxFVElPTkpPQi1KQVZBQ1NNUkc2MzQ0NC1XRVNUQ0VOVFJBTFVTIiwiam9iTG9jYXRpb24iOiJ3ZXN0Y2VudHJhbHVzIn0?api-version=2019-08-01",
->>>>>>> 846f5853
-    "Headers" : {
-      "User-Agent" : "azsdk-java-com.azure.resourcemanager.resources.fluentcore.policy/null (1.8.0_221; Windows 10 10.0)"
-    },
-    "Response" : {
-<<<<<<< HEAD
-      "date" : "Mon, 18 May 2020 06:34:14 GMT",
-      "content-length" : "0",
-      "expires" : "-1",
-      "retry-after" : "0",
-      "x-ms-ratelimit-remaining-subscription-reads" : "11969",
-      "StatusCode" : "202",
-      "pragma" : "no-cache",
-      "x-ms-correlation-request-id" : "4d0f696e-51e3-4c82-b22c-e3f8a4428f9b",
-      "strict-transport-security" : "max-age=31536000; includeSubDomains",
-      "x-content-type-options" : "nosniff",
-      "x-ms-routing-request-id" : "SOUTHEASTASIA:20200518T063415Z:4d0f696e-51e3-4c82-b22c-e3f8a4428f9b",
-      "location" : "http://localhost:1234/subscriptions/00000000-0000-0000-0000-000000000000/operationresults/eyJqb2JJZCI6IlJFU09VUkNFR1JPVVBERUxFVElPTkpPQi1KQVZBQ1NNUkc1NzUzOC1XRVNUQ0VOVFJBTFVTIiwiam9iTG9jYXRpb24iOiJ3ZXN0Y2VudHJhbHVzIn0?api-version=2019-08-01",
-      "cache-control" : "no-cache",
-      "x-ms-request-id" : "4d0f696e-51e3-4c82-b22c-e3f8a4428f9b",
-=======
+      "Body" : ""
+    }
+  }, {
+    "Method" : "GET",
+    "Uri" : "http://localhost:1234/subscriptions/00000000-0000-0000-0000-000000000000/operationresults/eyJqb2JJZCI6IlJFU09VUkNFR1JPVVBERUxFVElPTkpPQi1KQVZBQ1NNUkc2MzQ0NC1XRVNUQ0VOVFJBTFVTIiwiam9iTG9jYXRpb24iOiJ3ZXN0Y2VudHJhbHVzIn0?api-version=2019-08-01",
+    "Headers" : {
+      "User-Agent" : "azsdk-java-com.azure.resourcemanager.resources.fluentcore.policy/null (1.8.0_221; Windows 10 10.0)"
+    },
+    "Response" : {
       "date" : "Thu, 18 Jun 2020 03:36:27 GMT",
       "content-length" : "0",
       "expires" : "-1",
@@ -781,39 +426,15 @@
       "location" : "http://localhost:1234/subscriptions/00000000-0000-0000-0000-000000000000/operationresults/eyJqb2JJZCI6IlJFU09VUkNFR1JPVVBERUxFVElPTkpPQi1KQVZBQ1NNUkc2MzQ0NC1XRVNUQ0VOVFJBTFVTIiwiam9iTG9jYXRpb24iOiJ3ZXN0Y2VudHJhbHVzIn0?api-version=2019-08-01",
       "cache-control" : "no-cache",
       "x-ms-request-id" : "463cbd49-6e56-405a-ba4b-d2820f917874",
->>>>>>> 846f5853
-      "Body" : ""
-    }
-  }, {
-    "Method" : "GET",
-<<<<<<< HEAD
-    "Uri" : "http://localhost:1234/subscriptions/00000000-0000-0000-0000-000000000000/operationresults/eyJqb2JJZCI6IlJFU09VUkNFR1JPVVBERUxFVElPTkpPQi1KQVZBQ1NNUkc1NzUzOC1XRVNUQ0VOVFJBTFVTIiwiam9iTG9jYXRpb24iOiJ3ZXN0Y2VudHJhbHVzIn0?api-version=2019-08-01",
-=======
-    "Uri" : "http://localhost:1234/subscriptions/00000000-0000-0000-0000-000000000000/operationresults/eyJqb2JJZCI6IlJFU09VUkNFR1JPVVBERUxFVElPTkpPQi1KQVZBQ1NNUkc2MzQ0NC1XRVNUQ0VOVFJBTFVTIiwiam9iTG9jYXRpb24iOiJ3ZXN0Y2VudHJhbHVzIn0?api-version=2019-08-01",
->>>>>>> 846f5853
-    "Headers" : {
-      "User-Agent" : "azsdk-java-com.azure.resourcemanager.resources.fluentcore.policy/null (1.8.0_221; Windows 10 10.0)"
-    },
-    "Response" : {
-<<<<<<< HEAD
-      "date" : "Mon, 18 May 2020 06:34:45 GMT",
-      "content-length" : "0",
-      "expires" : "-1",
-      "retry-after" : "0",
-      "x-ms-ratelimit-remaining-subscription-reads" : "11978",
-      "StatusCode" : "200",
-      "strict-transport-security" : "max-age=31536000; includeSubDomains",
-      "pragma" : "no-cache",
-      "x-ms-correlation-request-id" : "f26de6c2-569c-4653-bee9-006f7f74c1e2",
-      "x-content-type-options" : "nosniff",
-      "x-ms-routing-request-id" : "SOUTHEASTASIA:20200518T063446Z:f26de6c2-569c-4653-bee9-006f7f74c1e2",
-      "cache-control" : "no-cache",
-      "x-ms-request-id" : "f26de6c2-569c-4653-bee9-006f7f74c1e2",
-      "Body" : ""
-    }
-  } ],
-  "variables" : [ "javacsmrg57538", "md-empty-63380651b", "md-snp-b5c043581d", "snp-ab36531070c3" ]
-=======
+      "Body" : ""
+    }
+  }, {
+    "Method" : "GET",
+    "Uri" : "http://localhost:1234/subscriptions/00000000-0000-0000-0000-000000000000/operationresults/eyJqb2JJZCI6IlJFU09VUkNFR1JPVVBERUxFVElPTkpPQi1KQVZBQ1NNUkc2MzQ0NC1XRVNUQ0VOVFJBTFVTIiwiam9iTG9jYXRpb24iOiJ3ZXN0Y2VudHJhbHVzIn0?api-version=2019-08-01",
+    "Headers" : {
+      "User-Agent" : "azsdk-java-com.azure.resourcemanager.resources.fluentcore.policy/null (1.8.0_221; Windows 10 10.0)"
+    },
+    "Response" : {
       "date" : "Thu, 18 Jun 2020 03:38:00 GMT",
       "content-length" : "0",
       "expires" : "-1",
@@ -831,5 +452,4 @@
     }
   } ],
   "variables" : [ "javacsmrg63444", "md-empty-436969810", "md-snp-a039567557", "snp-04b493109d15" ]
->>>>>>> 846f5853
 }