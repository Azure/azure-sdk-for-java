--- conflicted
+++ resolved
@@ -1,18 +1,6 @@
 {
   "networkCallRecords" : [ {
     "Method" : "PUT",
-<<<<<<< HEAD
-    "Uri" : "http://localhost:1234/subscriptions/00000000-0000-0000-0000-000000000000/resourcegroups/javacsmrg03652?api-version=2019-08-01",
-    "Headers" : {
-      "User-Agent" : "azsdk-java-com.azure.management.resources/2.0.0 (1.8.0_221; Windows 10 10.0)",
-      "Content-Type" : "application/json"
-    },
-    "Response" : {
-      "date" : "Mon, 18 May 2020 06:59:59 GMT",
-      "content-length" : "309",
-      "expires" : "-1",
-      "x-ms-ratelimit-remaining-subscription-writes" : "1198",
-=======
     "Uri" : "http://localhost:1234/subscriptions/00000000-0000-0000-0000-000000000000/resourcegroups/javacsmrg73451?api-version=2019-08-01",
     "Headers" : {
       "User-Agent" : "azsdk-java-com.azure.resourcemanager.resources/2.0.0-beta.1 (1.8.0_221; Windows 10 10.0)",
@@ -23,30 +11,10 @@
       "content-length" : "225",
       "expires" : "-1",
       "x-ms-ratelimit-remaining-subscription-writes" : "1196",
->>>>>>> 846f5853
       "retry-after" : "0",
       "StatusCode" : "201",
       "strict-transport-security" : "max-age=31536000; includeSubDomains",
       "pragma" : "no-cache",
-<<<<<<< HEAD
-      "x-ms-correlation-request-id" : "fe9b8795-0a1a-49ad-866b-74c6e8e029ce",
-      "x-content-type-options" : "nosniff",
-      "x-ms-routing-request-id" : "SOUTHEASTASIA:20200518T065959Z:fe9b8795-0a1a-49ad-866b-74c6e8e029ce",
-      "content-type" : "application/json; charset=utf-8",
-      "cache-control" : "no-cache",
-      "x-ms-request-id" : "fe9b8795-0a1a-49ad-866b-74c6e8e029ce",
-      "Body" : "{\"id\":\"/subscriptions/00000000-0000-0000-0000-000000000000/resourceGroups/javacsmrg03652\",\"name\":\"javacsmrg03652\",\"type\":\"Microsoft.Resources/resourceGroups\",\"location\":\"eastus\",\"tags\":{\"date\":\"2020-05-18T06:59:57.354Z\",\"product\":\"javasdk\",\"cause\":\"automation\"},\"properties\":{\"provisioningState\":\"Succeeded\"}}"
-    }
-  }, {
-    "Method" : "PUT",
-    "Uri" : "http://localhost:1234/subscriptions/00000000-0000-0000-0000-000000000000/resourceGroups/javacsmrg03652/providers/Microsoft.Network/virtualNetworks/vnet78912060f0?api-version=2019-06-01",
-    "Headers" : {
-      "User-Agent" : "azsdk-java-com.azure.management.network/2.0.0 (1.8.0_221; Windows 10 10.0)",
-      "Content-Type" : "application/json"
-    },
-    "Response" : {
-      "date" : "Mon, 18 May 2020 07:00:05 GMT",
-=======
       "x-ms-correlation-request-id" : "35d178cd-6ad2-458e-b954-bf25a26c8ffe",
       "x-content-type-options" : "nosniff",
       "x-ms-routing-request-id" : "SOUTHEASTASIA:20200618T033121Z:35d178cd-6ad2-458e-b954-bf25a26c8ffe",
@@ -64,89 +32,40 @@
     },
     "Response" : {
       "date" : "Thu, 18 Jun 2020 03:32:12 GMT",
->>>>>>> 846f5853
+      "server" : "Microsoft-HTTPAPI/2.0",
+      "content-length" : "411",
+      "expires" : "-1",
+      "x-ms-ratelimit-remaining-subscription-writes" : "1193",
+      "retry-after" : "0",
+      "StatusCode" : "200",
+      "pragma" : "no-cache",
+      "x-ms-correlation-request-id" : "70c48eb8-fc56-4995-b10b-7effc4645e15",
+      "strict-transport-security" : "max-age=31536000; includeSubDomains",
+      "x-content-type-options" : "nosniff",
+      "x-ms-ratelimit-remaining-resource" : "Microsoft.Compute/PutVM3Min;239,Microsoft.Compute/PutVM30Min;1199",
+      "x-ms-routing-request-id" : "SOUTHEASTASIA:20200618T033212Z:70c48eb8-fc56-4995-b10b-7effc4645e15",
+      "content-type" : "application/json; charset=utf-8",
+      "cache-control" : "no-cache",
+      "x-ms-request-id" : "c3722abe-6321-4cc3-8c78-9230c2ff8d92",
+      "Body" : "{\r\n  \"name\": \"av-66d4629710\",\r\n  \"id\": \"/subscriptions/00000000-0000-0000-0000-000000000000/resourceGroups/javacsmrg73451/providers/Microsoft.Compute/availabilitySets/av-66d4629710\",\r\n  \"type\": \"Microsoft.Compute/availabilitySets\",\r\n  \"location\": \"eastus\",\r\n  \"tags\": {},\r\n  \"properties\": {\r\n    \"platformUpdateDomainCount\": 5,\r\n    \"platformFaultDomainCount\": 2\r\n  },\r\n  \"sku\": {\r\n    \"name\": \"Aligned\"\r\n  }\r\n}"
+    }
+  }, {
+    "Method" : "PUT",
+    "Uri" : "http://localhost:1234/subscriptions/00000000-0000-0000-0000-000000000000/resourceGroups/javacsmrg73451/providers/Microsoft.Network/virtualNetworks/vnet3805717d49?api-version=2019-06-01",
+    "Headers" : {
+      "User-Agent" : "azsdk-java-com.azure.resourcemanager.network/2.0.0-beta.1 (1.8.0_221; Windows 10 10.0)",
+      "Content-Type" : "application/json"
+    },
+    "Response" : {
+      "date" : "Thu, 18 Jun 2020 03:32:13 GMT",
       "server" : "Microsoft-HTTPAPI/2.0",
       "azure-asyncnotification" : "Enabled",
       "content-length" : "1342",
       "expires" : "-1",
-<<<<<<< HEAD
-      "x-ms-ratelimit-remaining-subscription-writes" : "1196",
-=======
       "x-ms-ratelimit-remaining-subscription-writes" : "1193",
->>>>>>> 846f5853
       "retry-after" : "0",
       "StatusCode" : "201",
       "pragma" : "no-cache",
-<<<<<<< HEAD
-      "x-ms-correlation-request-id" : "97f735e2-0469-41a2-89db-0380d92575c0",
-=======
-      "x-ms-correlation-request-id" : "70c48eb8-fc56-4995-b10b-7effc4645e15",
->>>>>>> 846f5853
-      "strict-transport-security" : "max-age=31536000; includeSubDomains",
-      "x-ms-arm-service-request-id" : "e102697f-6a5d-4df5-bc33-59199a500d3c",
-      "x-content-type-options" : "nosniff",
-<<<<<<< HEAD
-      "x-ms-routing-request-id" : "SOUTHEASTASIA:20200518T070006Z:97f735e2-0469-41a2-89db-0380d92575c0",
-      "content-type" : "application/json; charset=utf-8",
-      "cache-control" : "no-cache",
-      "x-ms-request-id" : "bbb51ab6-316d-461b-8d27-c995abe100dc",
-      "Body" : "{\r\n  \"name\": \"vnet78912060f0\",\r\n  \"id\": \"/subscriptions/00000000-0000-0000-0000-000000000000/resourceGroups/javacsmrg03652/providers/Microsoft.Network/virtualNetworks/vnet78912060f0\",\r\n  \"etag\": \"W/\\\"0ce7252d-8482-4cba-955c-0b7944969942\\\"\",\r\n  \"type\": \"Microsoft.Network/virtualNetworks\",\r\n  \"location\": \"eastus\",\r\n  \"tags\": {},\r\n  \"properties\": {\r\n    \"provisioningState\": \"Updating\",\r\n    \"resourceGuid\": \"2f4733f5-3753-4922-9a04-b7d6c5c8bdbc\",\r\n    \"addressSpace\": {\r\n      \"addressPrefixes\": [\r\n        \"10.0.0.0/28\"\r\n      ]\r\n    },\r\n    \"dhcpOptions\": {\r\n      \"dnsServers\": []\r\n    },\r\n    \"subnets\": [\r\n      {\r\n        \"name\": \"subnet1\",\r\n        \"id\": \"/subscriptions/00000000-0000-0000-0000-000000000000/resourceGroups/javacsmrg03652/providers/Microsoft.Network/virtualNetworks/vnet78912060f0/subnets/subnet1\",\r\n        \"etag\": \"W/\\\"0ce7252d-8482-4cba-955c-0b7944969942\\\"\",\r\n        \"properties\": {\r\n          \"provisioningState\": \"Updating\",\r\n          \"addressPrefix\": \"10.0.0.0/28\",\r\n          \"delegations\": [],\r\n          \"privateEndpointNetworkPolicies\": \"Enabled\",\r\n          \"privateLinkServiceNetworkPolicies\": \"Enabled\"\r\n        },\r\n        \"type\": \"Microsoft.Network/virtualNetworks/subnets\"\r\n      }\r\n    ],\r\n    \"virtualNetworkPeerings\": [],\r\n    \"enableDdosProtection\": false,\r\n    \"enableVmProtection\": false\r\n  }\r\n}",
-      "azure-asyncoperation" : "http://localhost:1234/subscriptions/00000000-0000-0000-0000-000000000000/providers/Microsoft.Network/locations/eastus/operations/bbb51ab6-316d-461b-8d27-c995abe100dc?api-version=2019-06-01"
-    }
-  }, {
-    "Method" : "PUT",
-    "Uri" : "http://localhost:1234/subscriptions/00000000-0000-0000-0000-000000000000/resourceGroups/javacsmrg03652/providers/Microsoft.Compute/availabilitySets/av-81a0998360?api-version=2019-03-01",
-    "Headers" : {
-      "User-Agent" : "azsdk-java-com.azure.management.compute/2.0.0 (1.8.0_221; Windows 10 10.0)",
-      "Content-Type" : "application/json"
-    },
-    "Response" : {
-      "date" : "Mon, 18 May 2020 07:00:07 GMT",
-      "server" : "Microsoft-HTTPAPI/2.0",
-      "content-length" : "411",
-      "expires" : "-1",
-      "x-ms-ratelimit-remaining-subscription-writes" : "1191",
-=======
-      "x-ms-ratelimit-remaining-resource" : "Microsoft.Compute/PutVM3Min;239,Microsoft.Compute/PutVM30Min;1199",
-      "x-ms-routing-request-id" : "SOUTHEASTASIA:20200618T033212Z:70c48eb8-fc56-4995-b10b-7effc4645e15",
-      "content-type" : "application/json; charset=utf-8",
-      "cache-control" : "no-cache",
-      "x-ms-request-id" : "c3722abe-6321-4cc3-8c78-9230c2ff8d92",
-      "Body" : "{\r\n  \"name\": \"av-66d4629710\",\r\n  \"id\": \"/subscriptions/00000000-0000-0000-0000-000000000000/resourceGroups/javacsmrg73451/providers/Microsoft.Compute/availabilitySets/av-66d4629710\",\r\n  \"type\": \"Microsoft.Compute/availabilitySets\",\r\n  \"location\": \"eastus\",\r\n  \"tags\": {},\r\n  \"properties\": {\r\n    \"platformUpdateDomainCount\": 5,\r\n    \"platformFaultDomainCount\": 2\r\n  },\r\n  \"sku\": {\r\n    \"name\": \"Aligned\"\r\n  }\r\n}"
-    }
-  }, {
-    "Method" : "PUT",
-    "Uri" : "http://localhost:1234/subscriptions/00000000-0000-0000-0000-000000000000/resourceGroups/javacsmrg73451/providers/Microsoft.Network/virtualNetworks/vnet3805717d49?api-version=2019-06-01",
-    "Headers" : {
-      "User-Agent" : "azsdk-java-com.azure.resourcemanager.network/2.0.0-beta.1 (1.8.0_221; Windows 10 10.0)",
-      "Content-Type" : "application/json"
-    },
-    "Response" : {
-      "date" : "Thu, 18 Jun 2020 03:32:13 GMT",
-      "server" : "Microsoft-HTTPAPI/2.0",
-      "azure-asyncnotification" : "Enabled",
-      "content-length" : "1342",
-      "expires" : "-1",
-      "x-ms-ratelimit-remaining-subscription-writes" : "1193",
->>>>>>> 846f5853
-      "retry-after" : "0",
-      "StatusCode" : "200",
-      "pragma" : "no-cache",
-<<<<<<< HEAD
-      "x-ms-correlation-request-id" : "a800a112-82f5-4d85-ba3d-208fd175197a",
-      "strict-transport-security" : "max-age=31536000; includeSubDomains",
-      "x-content-type-options" : "nosniff",
-      "x-ms-ratelimit-remaining-resource" : "Microsoft.Compute/PutVM3Min;239,Microsoft.Compute/PutVM30Min;1199",
-      "x-ms-routing-request-id" : "SOUTHEASTASIA:20200518T070008Z:a800a112-82f5-4d85-ba3d-208fd175197a",
-      "content-type" : "application/json; charset=utf-8",
-      "cache-control" : "no-cache",
-      "x-ms-request-id" : "0b8a2005-ea02-412c-9c6e-cc531ef325b5",
-      "Body" : "{\r\n  \"name\": \"av-81a0998360\",\r\n  \"id\": \"/subscriptions/00000000-0000-0000-0000-000000000000/resourceGroups/javacsmrg03652/providers/Microsoft.Compute/availabilitySets/av-81a0998360\",\r\n  \"type\": \"Microsoft.Compute/availabilitySets\",\r\n  \"location\": \"eastus\",\r\n  \"tags\": {},\r\n  \"properties\": {\r\n    \"platformUpdateDomainCount\": 5,\r\n    \"platformFaultDomainCount\": 2\r\n  },\r\n  \"sku\": {\r\n    \"name\": \"Aligned\"\r\n  }\r\n}"
-    }
-  }, {
-    "Method" : "GET",
-    "Uri" : "http://localhost:1234/subscriptions/00000000-0000-0000-0000-000000000000/providers/Microsoft.Network/locations/eastus/operations/bbb51ab6-316d-461b-8d27-c995abe100dc?api-version=2019-06-01",
-=======
       "x-ms-correlation-request-id" : "09305312-1a1c-4fc0-8d20-795b8330c21b",
       "strict-transport-security" : "max-age=31536000; includeSubDomains",
       "x-ms-arm-service-request-id" : "e031ea3a-2e5a-4dc3-bff5-2245c7fc81b6",
@@ -161,33 +80,15 @@
   }, {
     "Method" : "GET",
     "Uri" : "http://localhost:1234/subscriptions/00000000-0000-0000-0000-000000000000/providers/Microsoft.Network/locations/eastus/operations/043aa25f-0e52-4029-98ea-023f010a9d29?api-version=2019-06-01",
->>>>>>> 846f5853
-    "Headers" : {
-      "User-Agent" : "azsdk-java-com.azure.resourcemanager.resources.fluentcore.policy/null (1.8.0_221; Windows 10 10.0)"
-    },
-    "Response" : {
-<<<<<<< HEAD
-      "date" : "Mon, 18 May 2020 07:00:37 GMT",
-=======
+    "Headers" : {
+      "User-Agent" : "azsdk-java-com.azure.resourcemanager.resources.fluentcore.policy/null (1.8.0_221; Windows 10 10.0)"
+    },
+    "Response" : {
       "date" : "Thu, 18 Jun 2020 03:32:30 GMT",
->>>>>>> 846f5853
       "server" : "Microsoft-HTTPAPI/2.0",
       "content-length" : "29",
       "expires" : "-1",
       "retry-after" : "0",
-<<<<<<< HEAD
-      "x-ms-ratelimit-remaining-subscription-reads" : "11996",
-      "StatusCode" : "200",
-      "pragma" : "no-cache",
-      "x-ms-correlation-request-id" : "a61934fe-db03-4aa8-b634-18eb2e9a3c21",
-      "strict-transport-security" : "max-age=31536000; includeSubDomains",
-      "x-ms-arm-service-request-id" : "d8ad94ab-2cc4-4f36-923a-ae97ad54b734",
-      "x-content-type-options" : "nosniff",
-      "x-ms-routing-request-id" : "SOUTHEASTASIA:20200518T070037Z:a61934fe-db03-4aa8-b634-18eb2e9a3c21",
-      "content-type" : "application/json; charset=utf-8",
-      "cache-control" : "no-cache",
-      "x-ms-request-id" : "af431477-de4f-4d64-9cfb-d2b0180cfc75",
-=======
       "x-ms-ratelimit-remaining-subscription-reads" : "11714",
       "StatusCode" : "200",
       "pragma" : "no-cache",
@@ -199,54 +100,20 @@
       "content-type" : "application/json; charset=utf-8",
       "cache-control" : "no-cache",
       "x-ms-request-id" : "0c80c81a-a4b3-4d2c-9035-542d372563cc",
->>>>>>> 846f5853
       "Body" : "{\r\n  \"status\": \"Succeeded\"\r\n}"
     }
   }, {
     "Method" : "GET",
-<<<<<<< HEAD
-    "Uri" : "http://localhost:1234/subscriptions/00000000-0000-0000-0000-000000000000/resourceGroups/javacsmrg03652/providers/Microsoft.Network/virtualNetworks/vnet78912060f0?api-version=2019-06-01",
-=======
     "Uri" : "http://localhost:1234/subscriptions/00000000-0000-0000-0000-000000000000/resourceGroups/javacsmrg73451/providers/Microsoft.Network/virtualNetworks/vnet3805717d49?api-version=2019-06-01",
->>>>>>> 846f5853
-    "Headers" : {
-      "User-Agent" : "azsdk-java-com.azure.resourcemanager.resources.fluentcore.policy/null (1.8.0_221; Windows 10 10.0)"
-    },
-    "Response" : {
-<<<<<<< HEAD
-      "date" : "Mon, 18 May 2020 07:01:07 GMT",
-=======
+    "Headers" : {
+      "User-Agent" : "azsdk-java-com.azure.resourcemanager.resources.fluentcore.policy/null (1.8.0_221; Windows 10 10.0)"
+    },
+    "Response" : {
       "date" : "Thu, 18 Jun 2020 03:34:40 GMT",
->>>>>>> 846f5853
       "server" : "Microsoft-HTTPAPI/2.0",
       "content-length" : "1344",
       "expires" : "-1",
       "retry-after" : "0",
-<<<<<<< HEAD
-      "x-ms-ratelimit-remaining-subscription-reads" : "11973",
-      "StatusCode" : "200",
-      "pragma" : "no-cache",
-      "x-ms-correlation-request-id" : "3ff71c95-970e-4e8f-b36a-5d95dd8bdd7a",
-      "strict-transport-security" : "max-age=31536000; includeSubDomains",
-      "x-ms-arm-service-request-id" : "34d6c3fc-bea2-4931-9dd3-865247b2ac77",
-      "x-content-type-options" : "nosniff",
-      "x-ms-routing-request-id" : "SOUTHEASTASIA:20200518T070108Z:3ff71c95-970e-4e8f-b36a-5d95dd8bdd7a",
-      "etag" : "W/\"b313d568-c1e4-4055-9968-5e8b191ef2e2\"",
-      "content-type" : "application/json; charset=utf-8",
-      "cache-control" : "no-cache",
-      "x-ms-request-id" : "1feaf873-049c-4e7e-aec7-c4f03779c4e6",
-      "Body" : "{\r\n  \"name\": \"vnet78912060f0\",\r\n  \"id\": \"/subscriptions/00000000-0000-0000-0000-000000000000/resourceGroups/javacsmrg03652/providers/Microsoft.Network/virtualNetworks/vnet78912060f0\",\r\n  \"etag\": \"W/\\\"b313d568-c1e4-4055-9968-5e8b191ef2e2\\\"\",\r\n  \"type\": \"Microsoft.Network/virtualNetworks\",\r\n  \"location\": \"eastus\",\r\n  \"tags\": {},\r\n  \"properties\": {\r\n    \"provisioningState\": \"Succeeded\",\r\n    \"resourceGuid\": \"2f4733f5-3753-4922-9a04-b7d6c5c8bdbc\",\r\n    \"addressSpace\": {\r\n      \"addressPrefixes\": [\r\n        \"10.0.0.0/28\"\r\n      ]\r\n    },\r\n    \"dhcpOptions\": {\r\n      \"dnsServers\": []\r\n    },\r\n    \"subnets\": [\r\n      {\r\n        \"name\": \"subnet1\",\r\n        \"id\": \"/subscriptions/00000000-0000-0000-0000-000000000000/resourceGroups/javacsmrg03652/providers/Microsoft.Network/virtualNetworks/vnet78912060f0/subnets/subnet1\",\r\n        \"etag\": \"W/\\\"b313d568-c1e4-4055-9968-5e8b191ef2e2\\\"\",\r\n        \"properties\": {\r\n          \"provisioningState\": \"Succeeded\",\r\n          \"addressPrefix\": \"10.0.0.0/28\",\r\n          \"delegations\": [],\r\n          \"privateEndpointNetworkPolicies\": \"Enabled\",\r\n          \"privateLinkServiceNetworkPolicies\": \"Enabled\"\r\n        },\r\n        \"type\": \"Microsoft.Network/virtualNetworks/subnets\"\r\n      }\r\n    ],\r\n    \"virtualNetworkPeerings\": [],\r\n    \"enableDdosProtection\": false,\r\n    \"enableVmProtection\": false\r\n  }\r\n}"
-    }
-  }, {
-    "Method" : "PUT",
-    "Uri" : "http://localhost:1234/subscriptions/00000000-0000-0000-0000-000000000000/resourceGroups/javacsmrg03652/providers/Microsoft.Network/networkInterfaces/nicmyvm6c6c77191f4?api-version=2019-06-01",
-    "Headers" : {
-      "User-Agent" : "azsdk-java-com.azure.management.network/2.0.0 (1.8.0_221; Windows 10 10.0)",
-      "Content-Type" : "application/json"
-    },
-    "Response" : {
-      "date" : "Mon, 18 May 2020 07:01:15 GMT",
-=======
       "x-ms-ratelimit-remaining-subscription-reads" : "11197",
       "StatusCode" : "200",
       "pragma" : "no-cache",
@@ -270,31 +137,14 @@
     },
     "Response" : {
       "date" : "Thu, 18 Jun 2020 03:34:48 GMT",
->>>>>>> 846f5853
       "server" : "Microsoft-HTTPAPI/2.0",
       "azure-asyncnotification" : "Enabled",
       "content-length" : "1647",
       "expires" : "-1",
-      "x-ms-ratelimit-remaining-subscription-writes" : "1192",
+      "x-ms-ratelimit-remaining-subscription-writes" : "1187",
       "retry-after" : "0",
       "StatusCode" : "201",
       "pragma" : "no-cache",
-<<<<<<< HEAD
-      "x-ms-correlation-request-id" : "cfde510a-757e-45b4-afdc-5f95a3b85975",
-      "strict-transport-security" : "max-age=31536000; includeSubDomains",
-      "x-ms-arm-service-request-id" : "1c13ee4b-4a55-41aa-ac50-44477f888637",
-      "x-content-type-options" : "nosniff",
-      "x-ms-routing-request-id" : "SOUTHEASTASIA:20200518T070115Z:cfde510a-757e-45b4-afdc-5f95a3b85975",
-      "content-type" : "application/json; charset=utf-8",
-      "cache-control" : "no-cache",
-      "x-ms-request-id" : "389eddc6-26f7-4208-9884-3421de9482c0",
-      "Body" : "{\r\n  \"name\": \"nicmyvm6c6c77191f4\",\r\n  \"id\": \"/subscriptions/00000000-0000-0000-0000-000000000000/resourceGroups/javacsmrg03652/providers/Microsoft.Network/networkInterfaces/nicmyvm6c6c77191f4\",\r\n  \"etag\": \"W/\\\"9277ca26-eb1b-4378-990b-8882f4b27321\\\"\",\r\n  \"location\": \"eastus\",\r\n  \"tags\": {},\r\n  \"properties\": {\r\n    \"provisioningState\": \"Succeeded\",\r\n    \"resourceGuid\": \"d863aa84-84da-4dcf-b3bb-8b930ba4cf7c\",\r\n    \"ipConfigurations\": [\r\n      {\r\n        \"name\": \"primary\",\r\n        \"id\": \"/subscriptions/00000000-0000-0000-0000-000000000000/resourceGroups/javacsmrg03652/providers/Microsoft.Network/networkInterfaces/nicmyvm6c6c77191f4/ipConfigurations/primary\",\r\n        \"etag\": \"W/\\\"9277ca26-eb1b-4378-990b-8882f4b27321\\\"\",\r\n        \"type\": \"Microsoft.Network/networkInterfaces/ipConfigurations\",\r\n        \"properties\": {\r\n          \"provisioningState\": \"Succeeded\",\r\n          \"privateIPAddress\": \"10.0.0.4\",\r\n          \"privateIPAllocationMethod\": \"Dynamic\",\r\n          \"subnet\": {\r\n            \"id\": \"/subscriptions/00000000-0000-0000-0000-000000000000/resourceGroups/javacsmrg03652/providers/Microsoft.Network/virtualNetworks/vnet78912060f0/subnets/subnet1\"\r\n          },\r\n          \"primary\": true,\r\n          \"privateIPAddressVersion\": \"IPv4\"\r\n        }\r\n      }\r\n    ],\r\n    \"dnsSettings\": {\r\n      \"dnsServers\": [],\r\n      \"appliedDnsServers\": [],\r\n      \"internalDomainNameSuffix\": \"4uzuol0tg2retgqew5lmlsf3xe.bx.internal.cloudapp.net\"\r\n    },\r\n    \"enableAcceleratedNetworking\": false,\r\n    \"enableIPForwarding\": false,\r\n    \"hostedWorkloads\": [],\r\n    \"tapConfigurations\": []\r\n  },\r\n  \"type\": \"Microsoft.Network/networkInterfaces\"\r\n}",
-      "azure-asyncoperation" : "http://localhost:1234/subscriptions/00000000-0000-0000-0000-000000000000/providers/Microsoft.Network/locations/eastus/operations/389eddc6-26f7-4208-9884-3421de9482c0?api-version=2019-06-01"
-    }
-  }, {
-    "Method" : "GET",
-    "Uri" : "http://localhost:1234/subscriptions/00000000-0000-0000-0000-000000000000/providers/Microsoft.Network/locations/eastus/operations/389eddc6-26f7-4208-9884-3421de9482c0?api-version=2019-06-01",
-=======
       "x-ms-correlation-request-id" : "e24aec7d-b204-49c1-88f5-b34f77240257",
       "strict-transport-security" : "max-age=31536000; includeSubDomains",
       "x-ms-arm-service-request-id" : "32089868-0da9-40e2-a1da-8a44d480131c",
@@ -309,33 +159,15 @@
   }, {
     "Method" : "GET",
     "Uri" : "http://localhost:1234/subscriptions/00000000-0000-0000-0000-000000000000/providers/Microsoft.Network/locations/eastus/operations/36ac577c-92de-4a20-be81-5b512911b80f?api-version=2019-06-01",
->>>>>>> 846f5853
-    "Headers" : {
-      "User-Agent" : "azsdk-java-com.azure.resourcemanager.resources.fluentcore.policy/null (1.8.0_221; Windows 10 10.0)"
-    },
-    "Response" : {
-<<<<<<< HEAD
-      "date" : "Mon, 18 May 2020 07:01:46 GMT",
-=======
+    "Headers" : {
+      "User-Agent" : "azsdk-java-com.azure.resourcemanager.resources.fluentcore.policy/null (1.8.0_221; Windows 10 10.0)"
+    },
+    "Response" : {
       "date" : "Thu, 18 Jun 2020 03:35:19 GMT",
->>>>>>> 846f5853
       "server" : "Microsoft-HTTPAPI/2.0",
       "content-length" : "29",
       "expires" : "-1",
       "retry-after" : "0",
-<<<<<<< HEAD
-      "x-ms-ratelimit-remaining-subscription-reads" : "11972",
-      "StatusCode" : "200",
-      "pragma" : "no-cache",
-      "x-ms-correlation-request-id" : "38d586db-6c5a-473c-bad4-29e2a51d038c",
-      "strict-transport-security" : "max-age=31536000; includeSubDomains",
-      "x-ms-arm-service-request-id" : "d3803b46-01cc-4453-95a5-9aa5f8c2dabf",
-      "x-content-type-options" : "nosniff",
-      "x-ms-routing-request-id" : "SOUTHEASTASIA:20200518T070146Z:38d586db-6c5a-473c-bad4-29e2a51d038c",
-      "content-type" : "application/json; charset=utf-8",
-      "cache-control" : "no-cache",
-      "x-ms-request-id" : "9a9c14a7-cd37-4b71-84d1-34202b85563d",
-=======
       "x-ms-ratelimit-remaining-subscription-reads" : "11206",
       "StatusCode" : "200",
       "pragma" : "no-cache",
@@ -347,54 +179,20 @@
       "content-type" : "application/json; charset=utf-8",
       "cache-control" : "no-cache",
       "x-ms-request-id" : "47dc39fb-d3ac-4a55-9494-3c0cdfb9ebc9",
->>>>>>> 846f5853
       "Body" : "{\r\n  \"status\": \"Succeeded\"\r\n}"
     }
   }, {
     "Method" : "GET",
-<<<<<<< HEAD
-    "Uri" : "http://localhost:1234/subscriptions/00000000-0000-0000-0000-000000000000/resourceGroups/javacsmrg03652/providers/Microsoft.Network/networkInterfaces/nicmyvm6c6c77191f4?api-version=2019-06-01",
-=======
     "Uri" : "http://localhost:1234/subscriptions/00000000-0000-0000-0000-000000000000/resourceGroups/javacsmrg73451/providers/Microsoft.Network/networkInterfaces/nicmyvm69859969674?api-version=2019-06-01",
->>>>>>> 846f5853
-    "Headers" : {
-      "User-Agent" : "azsdk-java-com.azure.resourcemanager.resources.fluentcore.policy/null (1.8.0_221; Windows 10 10.0)"
-    },
-    "Response" : {
-<<<<<<< HEAD
-      "date" : "Mon, 18 May 2020 07:02:16 GMT",
-=======
+    "Headers" : {
+      "User-Agent" : "azsdk-java-com.azure.resourcemanager.resources.fluentcore.policy/null (1.8.0_221; Windows 10 10.0)"
+    },
+    "Response" : {
       "date" : "Thu, 18 Jun 2020 03:35:55 GMT",
->>>>>>> 846f5853
       "server" : "Microsoft-HTTPAPI/2.0",
       "content-length" : "1647",
       "expires" : "-1",
       "retry-after" : "0",
-<<<<<<< HEAD
-      "x-ms-ratelimit-remaining-subscription-reads" : "11985",
-      "StatusCode" : "200",
-      "pragma" : "no-cache",
-      "x-ms-correlation-request-id" : "226a191b-3bb9-4e06-8afd-0c185ec85a96",
-      "strict-transport-security" : "max-age=31536000; includeSubDomains",
-      "x-ms-arm-service-request-id" : "284e2b9d-1b6a-49d4-b708-f2331024b2df",
-      "x-content-type-options" : "nosniff",
-      "x-ms-routing-request-id" : "SOUTHEASTASIA:20200518T070217Z:226a191b-3bb9-4e06-8afd-0c185ec85a96",
-      "etag" : "W/\"9277ca26-eb1b-4378-990b-8882f4b27321\"",
-      "content-type" : "application/json; charset=utf-8",
-      "cache-control" : "no-cache",
-      "x-ms-request-id" : "77649666-d9e5-4e62-b728-5e6d969244ed",
-      "Body" : "{\r\n  \"name\": \"nicmyvm6c6c77191f4\",\r\n  \"id\": \"/subscriptions/00000000-0000-0000-0000-000000000000/resourceGroups/javacsmrg03652/providers/Microsoft.Network/networkInterfaces/nicmyvm6c6c77191f4\",\r\n  \"etag\": \"W/\\\"9277ca26-eb1b-4378-990b-8882f4b27321\\\"\",\r\n  \"location\": \"eastus\",\r\n  \"tags\": {},\r\n  \"properties\": {\r\n    \"provisioningState\": \"Succeeded\",\r\n    \"resourceGuid\": \"d863aa84-84da-4dcf-b3bb-8b930ba4cf7c\",\r\n    \"ipConfigurations\": [\r\n      {\r\n        \"name\": \"primary\",\r\n        \"id\": \"/subscriptions/00000000-0000-0000-0000-000000000000/resourceGroups/javacsmrg03652/providers/Microsoft.Network/networkInterfaces/nicmyvm6c6c77191f4/ipConfigurations/primary\",\r\n        \"etag\": \"W/\\\"9277ca26-eb1b-4378-990b-8882f4b27321\\\"\",\r\n        \"type\": \"Microsoft.Network/networkInterfaces/ipConfigurations\",\r\n        \"properties\": {\r\n          \"provisioningState\": \"Succeeded\",\r\n          \"privateIPAddress\": \"10.0.0.4\",\r\n          \"privateIPAllocationMethod\": \"Dynamic\",\r\n          \"subnet\": {\r\n            \"id\": \"/subscriptions/00000000-0000-0000-0000-000000000000/resourceGroups/javacsmrg03652/providers/Microsoft.Network/virtualNetworks/vnet78912060f0/subnets/subnet1\"\r\n          },\r\n          \"primary\": true,\r\n          \"privateIPAddressVersion\": \"IPv4\"\r\n        }\r\n      }\r\n    ],\r\n    \"dnsSettings\": {\r\n      \"dnsServers\": [],\r\n      \"appliedDnsServers\": [],\r\n      \"internalDomainNameSuffix\": \"4uzuol0tg2retgqew5lmlsf3xe.bx.internal.cloudapp.net\"\r\n    },\r\n    \"enableAcceleratedNetworking\": false,\r\n    \"enableIPForwarding\": false,\r\n    \"hostedWorkloads\": [],\r\n    \"tapConfigurations\": []\r\n  },\r\n  \"type\": \"Microsoft.Network/networkInterfaces\"\r\n}"
-    }
-  }, {
-    "Method" : "PUT",
-    "Uri" : "http://localhost:1234/subscriptions/00000000-0000-0000-0000-000000000000/resourceGroups/javacsmrg03652/providers/Microsoft.Compute/virtualMachines/myvm6?api-version=2019-03-01",
-    "Headers" : {
-      "User-Agent" : "azsdk-java-com.azure.management.compute/2.0.0 (1.8.0_221; Windows 10 10.0)",
-      "Content-Type" : "application/json"
-    },
-    "Response" : {
-      "date" : "Mon, 18 May 2020 07:02:24 GMT",
-=======
       "x-ms-ratelimit-remaining-subscription-reads" : "11109",
       "StatusCode" : "200",
       "pragma" : "no-cache",
@@ -418,31 +216,10 @@
     },
     "Response" : {
       "date" : "Thu, 18 Jun 2020 03:36:05 GMT",
->>>>>>> 846f5853
       "server" : "Microsoft-HTTPAPI/2.0",
       "azure-asyncnotification" : "Enabled",
       "content-length" : "2507",
       "expires" : "-1",
-<<<<<<< HEAD
-      "x-ms-ratelimit-remaining-subscription-writes" : "1198",
-      "retry-after" : "0",
-      "StatusCode" : "201",
-      "pragma" : "no-cache",
-      "x-ms-correlation-request-id" : "b55c07b0-b701-4fad-baa8-cc8b646989db",
-      "strict-transport-security" : "max-age=31536000; includeSubDomains",
-      "x-content-type-options" : "nosniff",
-      "x-ms-ratelimit-remaining-resource" : "Microsoft.Compute/PutVM3Min;236,Microsoft.Compute/PutVM30Min;1196",
-      "x-ms-routing-request-id" : "SOUTHEASTASIA:20200518T070225Z:b55c07b0-b701-4fad-baa8-cc8b646989db",
-      "content-type" : "application/json; charset=utf-8",
-      "cache-control" : "no-cache",
-      "x-ms-request-id" : "0e4a9989-71c3-402d-86b5-f92e1a37f007",
-      "Body" : "{\r\n  \"name\": \"myvm6\",\r\n  \"id\": \"/subscriptions/00000000-0000-0000-0000-000000000000/resourceGroups/javacsmrg03652/providers/Microsoft.Compute/virtualMachines/myvm6\",\r\n  \"type\": \"Microsoft.Compute/virtualMachines\",\r\n  \"location\": \"eastus\",\r\n  \"tags\": {},\r\n  \"properties\": {\r\n    \"vmId\": \"b7d8711e-75aa-4d1f-af03-e29941ee27bd\",\r\n    \"availabilitySet\": {\r\n      \"id\": \"/subscriptions/00000000-0000-0000-0000-000000000000/resourceGroups/javacsmrg03652/providers/Microsoft.Compute/availabilitySets/AV-81A0998360\"\r\n    },\r\n    \"hardwareProfile\": {\r\n      \"vmSize\": \"Standard_D5_v2\"\r\n    },\r\n    \"storageProfile\": {\r\n      \"imageReference\": {\r\n        \"publisher\": \"Canonical\",\r\n        \"offer\": \"UbuntuServer\",\r\n        \"sku\": \"16.04.0-LTS\",\r\n        \"version\": \"latest\"\r\n      },\r\n      \"osDisk\": {\r\n        \"osType\": \"Linux\",\r\n        \"createOption\": \"FromImage\",\r\n        \"caching\": \"ReadWrite\",\r\n        \"managedDisk\": {\r\n          \"storageAccountType\": \"Standard_LRS\"\r\n        },\r\n        \"diskSizeGB\": 30\r\n      },\r\n      \"dataDisks\": [\r\n        {\r\n          \"lun\": 0,\r\n          \"createOption\": \"Empty\",\r\n          \"caching\": \"ReadWrite\",\r\n          \"managedDisk\": {\r\n            \"storageAccountType\": \"Standard_LRS\"\r\n          },\r\n          \"diskSizeGB\": 100,\r\n          \"toBeDetached\": false\r\n        },\r\n        {\r\n          \"lun\": 1,\r\n          \"createOption\": \"Empty\",\r\n          \"caching\": \"ReadOnly\",\r\n          \"managedDisk\": {\r\n            \"storageAccountType\": \"Standard_LRS\"\r\n          },\r\n          \"diskSizeGB\": 100,\r\n          \"toBeDetached\": false\r\n        },\r\n        {\r\n          \"lun\": 2,\r\n          \"createOption\": \"Empty\",\r\n          \"caching\": \"ReadWrite\",\r\n          \"managedDisk\": {\r\n            \"storageAccountType\": \"Standard_LRS\"\r\n          },\r\n          \"diskSizeGB\": 100,\r\n          \"toBeDetached\": false\r\n        }\r\n      ]\r\n    },\r\n    \"osProfile\": {\r\n      \"computerName\": \"myvm6\",\r\n      \"adminUsername\": \"juser\",\r\n      \"linuxConfiguration\": {\r\n        \"disablePasswordAuthentication\": false,\r\n        \"provisionVMAgent\": true\r\n      },\r\n      \"secrets\": [],\r\n      \"allowExtensionOperations\": true,\r\n      \"requireGuestProvisionSignal\": true\r\n    },\r\n    \"networkProfile\": {\"networkInterfaces\":[{\"id\":\"/subscriptions/00000000-0000-0000-0000-000000000000/resourceGroups/javacsmrg03652/providers/Microsoft.Network/networkInterfaces/nicmyvm6c6c77191f4\",\"properties\":{\"primary\":true}}]},\r\n    \"provisioningState\": \"Creating\"\r\n  }\r\n}",
-      "azure-asyncoperation" : "http://localhost:1234/subscriptions/00000000-0000-0000-0000-000000000000/providers/Microsoft.Compute/locations/eastus/operations/0e4a9989-71c3-402d-86b5-f92e1a37f007?api-version=2019-03-01"
-    }
-  }, {
-    "Method" : "GET",
-    "Uri" : "http://localhost:1234/subscriptions/00000000-0000-0000-0000-000000000000/providers/Microsoft.Compute/locations/eastus/operations/0e4a9989-71c3-402d-86b5-f92e1a37f007?api-version=2019-03-01",
-=======
       "x-ms-ratelimit-remaining-subscription-writes" : "1181",
       "retry-after" : "0",
       "StatusCode" : "201",
@@ -461,38 +238,15 @@
   }, {
     "Method" : "GET",
     "Uri" : "http://localhost:1234/subscriptions/00000000-0000-0000-0000-000000000000/providers/Microsoft.Compute/locations/eastus/operations/10dc149e-8a9c-42a5-a695-8f3dbb52f283?api-version=2019-12-01",
->>>>>>> 846f5853
-    "Headers" : {
-      "User-Agent" : "azsdk-java-com.azure.resourcemanager.resources.fluentcore.policy/null (1.8.0_221; Windows 10 10.0)"
-    },
-    "Response" : {
-<<<<<<< HEAD
-      "date" : "Mon, 18 May 2020 07:02:55 GMT",
-=======
+    "Headers" : {
+      "User-Agent" : "azsdk-java-com.azure.resourcemanager.resources.fluentcore.policy/null (1.8.0_221; Windows 10 10.0)"
+    },
+    "Response" : {
       "date" : "Thu, 18 Jun 2020 03:36:17 GMT",
->>>>>>> 846f5853
       "server" : "Microsoft-HTTPAPI/2.0",
       "content-length" : "134",
       "expires" : "-1",
       "retry-after" : "0",
-<<<<<<< HEAD
-      "x-ms-ratelimit-remaining-subscription-reads" : "11979",
-      "StatusCode" : "200",
-      "pragma" : "no-cache",
-      "x-ms-correlation-request-id" : "4d473e97-0476-47b4-b23d-a762aa4d8e92",
-      "strict-transport-security" : "max-age=31536000; includeSubDomains",
-      "x-content-type-options" : "nosniff",
-      "x-ms-ratelimit-remaining-resource" : "Microsoft.Compute/GetOperation3Min;14998,Microsoft.Compute/GetOperation30Min;29998",
-      "x-ms-routing-request-id" : "SOUTHEASTASIA:20200518T070255Z:4d473e97-0476-47b4-b23d-a762aa4d8e92",
-      "content-type" : "application/json; charset=utf-8",
-      "cache-control" : "no-cache",
-      "x-ms-request-id" : "899394b1-0735-474b-ac21-ecee8c5cd317",
-      "Body" : "{\r\n  \"startTime\": \"2020-05-18T07:02:23.1697691+00:00\",\r\n  \"status\": \"InProgress\",\r\n  \"name\": \"0e4a9989-71c3-402d-86b5-f92e1a37f007\"\r\n}"
-    }
-  }, {
-    "Method" : "GET",
-    "Uri" : "http://localhost:1234/subscriptions/00000000-0000-0000-0000-000000000000/providers/Microsoft.Compute/locations/eastus/operations/0e4a9989-71c3-402d-86b5-f92e1a37f007?api-version=2019-03-01",
-=======
       "x-ms-ratelimit-remaining-subscription-reads" : "11201",
       "StatusCode" : "200",
       "pragma" : "no-cache",
@@ -509,38 +263,15 @@
   }, {
     "Method" : "GET",
     "Uri" : "http://localhost:1234/subscriptions/00000000-0000-0000-0000-000000000000/providers/Microsoft.Compute/locations/eastus/operations/10dc149e-8a9c-42a5-a695-8f3dbb52f283?api-version=2019-12-01",
->>>>>>> 846f5853
-    "Headers" : {
-      "User-Agent" : "azsdk-java-com.azure.resourcemanager.resources.fluentcore.policy/null (1.8.0_221; Windows 10 10.0)"
-    },
-    "Response" : {
-<<<<<<< HEAD
-      "date" : "Mon, 18 May 2020 07:03:25 GMT",
-=======
+    "Headers" : {
+      "User-Agent" : "azsdk-java-com.azure.resourcemanager.resources.fluentcore.policy/null (1.8.0_221; Windows 10 10.0)"
+    },
+    "Response" : {
       "date" : "Thu, 18 Jun 2020 03:36:27 GMT",
->>>>>>> 846f5853
       "server" : "Microsoft-HTTPAPI/2.0",
       "content-length" : "134",
       "expires" : "-1",
       "retry-after" : "0",
-<<<<<<< HEAD
-      "x-ms-ratelimit-remaining-subscription-reads" : "11990",
-      "StatusCode" : "200",
-      "pragma" : "no-cache",
-      "x-ms-correlation-request-id" : "b7c0705f-ad56-4dc0-80a0-f4e33dbfb567",
-      "strict-transport-security" : "max-age=31536000; includeSubDomains",
-      "x-content-type-options" : "nosniff",
-      "x-ms-ratelimit-remaining-resource" : "Microsoft.Compute/GetOperation3Min;14992,Microsoft.Compute/GetOperation30Min;29992",
-      "x-ms-routing-request-id" : "SOUTHEASTASIA:20200518T070326Z:b7c0705f-ad56-4dc0-80a0-f4e33dbfb567",
-      "content-type" : "application/json; charset=utf-8",
-      "cache-control" : "no-cache",
-      "x-ms-request-id" : "9b0a78d1-1b3d-4c11-bf3c-5ac52e4b982d",
-      "Body" : "{\r\n  \"startTime\": \"2020-05-18T07:02:23.1697691+00:00\",\r\n  \"status\": \"InProgress\",\r\n  \"name\": \"0e4a9989-71c3-402d-86b5-f92e1a37f007\"\r\n}"
-    }
-  }, {
-    "Method" : "GET",
-    "Uri" : "http://localhost:1234/subscriptions/00000000-0000-0000-0000-000000000000/providers/Microsoft.Compute/locations/eastus/operations/0e4a9989-71c3-402d-86b5-f92e1a37f007?api-version=2019-03-01",
-=======
       "x-ms-ratelimit-remaining-subscription-reads" : "11369",
       "StatusCode" : "200",
       "pragma" : "no-cache",
@@ -557,38 +288,15 @@
   }, {
     "Method" : "GET",
     "Uri" : "http://localhost:1234/subscriptions/00000000-0000-0000-0000-000000000000/providers/Microsoft.Compute/locations/eastus/operations/10dc149e-8a9c-42a5-a695-8f3dbb52f283?api-version=2019-12-01",
->>>>>>> 846f5853
-    "Headers" : {
-      "User-Agent" : "azsdk-java-com.azure.resourcemanager.resources.fluentcore.policy/null (1.8.0_221; Windows 10 10.0)"
-    },
-    "Response" : {
-<<<<<<< HEAD
-      "date" : "Mon, 18 May 2020 07:03:56 GMT",
-=======
+    "Headers" : {
+      "User-Agent" : "azsdk-java-com.azure.resourcemanager.resources.fluentcore.policy/null (1.8.0_221; Windows 10 10.0)"
+    },
+    "Response" : {
       "date" : "Thu, 18 Jun 2020 03:36:38 GMT",
->>>>>>> 846f5853
-      "server" : "Microsoft-HTTPAPI/2.0",
-      "content-length" : "184",
-      "expires" : "-1",
-      "retry-after" : "0",
-<<<<<<< HEAD
-      "x-ms-ratelimit-remaining-subscription-reads" : "11987",
-      "StatusCode" : "200",
-      "pragma" : "no-cache",
-      "x-ms-correlation-request-id" : "0cf06b63-bc20-43da-94ab-23aff0fcdfee",
-      "strict-transport-security" : "max-age=31536000; includeSubDomains",
-      "x-content-type-options" : "nosniff",
-      "x-ms-ratelimit-remaining-resource" : "Microsoft.Compute/GetOperation3Min;14979,Microsoft.Compute/GetOperation30Min;29979",
-      "x-ms-routing-request-id" : "SOUTHEASTASIA:20200518T070357Z:0cf06b63-bc20-43da-94ab-23aff0fcdfee",
-      "content-type" : "application/json; charset=utf-8",
-      "cache-control" : "no-cache",
-      "x-ms-request-id" : "fe465002-203d-4fc9-aaaa-60820f100a71",
-      "Body" : "{\r\n  \"startTime\": \"2020-05-18T07:02:23.1697691+00:00\",\r\n  \"endTime\": \"2020-05-18T07:03:37.9826123+00:00\",\r\n  \"status\": \"Succeeded\",\r\n  \"name\": \"0e4a9989-71c3-402d-86b5-f92e1a37f007\"\r\n}"
-    }
-  }, {
-    "Method" : "GET",
-    "Uri" : "http://localhost:1234/subscriptions/00000000-0000-0000-0000-000000000000/resourceGroups/javacsmrg03652/providers/Microsoft.Compute/virtualMachines/myvm6?api-version=2019-03-01",
-=======
+      "server" : "Microsoft-HTTPAPI/2.0",
+      "content-length" : "134",
+      "expires" : "-1",
+      "retry-after" : "0",
       "x-ms-ratelimit-remaining-subscription-reads" : "10495",
       "StatusCode" : "200",
       "pragma" : "no-cache",
@@ -630,44 +338,15 @@
   }, {
     "Method" : "GET",
     "Uri" : "http://localhost:1234/subscriptions/00000000-0000-0000-0000-000000000000/providers/Microsoft.Compute/locations/eastus/operations/10dc149e-8a9c-42a5-a695-8f3dbb52f283?api-version=2019-12-01",
->>>>>>> 846f5853
-    "Headers" : {
-      "User-Agent" : "azsdk-java-com.azure.resourcemanager.resources.fluentcore.policy/null (1.8.0_221; Windows 10 10.0)"
-    },
-    "Response" : {
-<<<<<<< HEAD
-      "date" : "Mon, 18 May 2020 07:04:27 GMT",
-=======
+    "Headers" : {
+      "User-Agent" : "azsdk-java-com.azure.resourcemanager.resources.fluentcore.policy/null (1.8.0_221; Windows 10 10.0)"
+    },
+    "Response" : {
       "date" : "Thu, 18 Jun 2020 03:37:01 GMT",
->>>>>>> 846f5853
       "server" : "Microsoft-HTTPAPI/2.0",
       "content-length" : "134",
       "expires" : "-1",
       "retry-after" : "0",
-<<<<<<< HEAD
-      "x-ms-ratelimit-remaining-subscription-reads" : "11985",
-      "StatusCode" : "200",
-      "pragma" : "no-cache",
-      "x-ms-correlation-request-id" : "f302705e-6f43-47c8-a0a8-f2eb9cdd72ac",
-      "strict-transport-security" : "max-age=31536000; includeSubDomains",
-      "x-content-type-options" : "nosniff",
-      "x-ms-ratelimit-remaining-resource" : "Microsoft.Compute/LowCostGet3Min;3985,Microsoft.Compute/LowCostGet30Min;31985",
-      "x-ms-routing-request-id" : "SOUTHEASTASIA:20200518T070427Z:f302705e-6f43-47c8-a0a8-f2eb9cdd72ac",
-      "content-type" : "application/json; charset=utf-8",
-      "cache-control" : "no-cache",
-      "x-ms-request-id" : "f568350f-2d22-4c4d-84ce-129abc7ec82f",
-      "Body" : "{\r\n  \"name\": \"myvm6\",\r\n  \"id\": \"/subscriptions/00000000-0000-0000-0000-000000000000/resourceGroups/javacsmrg03652/providers/Microsoft.Compute/virtualMachines/myvm6\",\r\n  \"type\": \"Microsoft.Compute/virtualMachines\",\r\n  \"location\": \"eastus\",\r\n  \"tags\": {},\r\n  \"properties\": {\r\n    \"vmId\": \"b7d8711e-75aa-4d1f-af03-e29941ee27bd\",\r\n    \"availabilitySet\": {\r\n      \"id\": \"/subscriptions/00000000-0000-0000-0000-000000000000/resourceGroups/javacsmrg03652/providers/Microsoft.Compute/availabilitySets/AV-81A0998360\"\r\n    },\r\n    \"hardwareProfile\": {\r\n      \"vmSize\": \"Standard_D5_v2\"\r\n    },\r\n    \"storageProfile\": {\r\n      \"imageReference\": {\r\n        \"publisher\": \"Canonical\",\r\n        \"offer\": \"UbuntuServer\",\r\n        \"sku\": \"16.04.0-LTS\",\r\n        \"version\": \"latest\"\r\n      },\r\n      \"osDisk\": {\r\n        \"osType\": \"Linux\",\r\n        \"name\": \"myvm6_OsDisk_1_7ce1c0b87b454bb3adcb70840c15d3d9\",\r\n        \"createOption\": \"FromImage\",\r\n        \"caching\": \"ReadWrite\",\r\n        \"managedDisk\": {\r\n          \"storageAccountType\": \"Standard_LRS\",\r\n          \"id\": \"/subscriptions/00000000-0000-0000-0000-000000000000/resourceGroups/JAVACSMRG03652/providers/Microsoft.Compute/disks/myvm6_OsDisk_1_7ce1c0b87b454bb3adcb70840c15d3d9\"\r\n        },\r\n        \"diskSizeGB\": 30\r\n      },\r\n      \"dataDisks\": [\r\n        {\r\n          \"lun\": 0,\r\n          \"name\": \"myvm6_disk2_2db7995735534c67adc3ef5353013c19\",\r\n          \"createOption\": \"Empty\",\r\n          \"caching\": \"ReadWrite\",\r\n          \"managedDisk\": {\r\n            \"storageAccountType\": \"Standard_LRS\",\r\n            \"id\": \"/subscriptions/00000000-0000-0000-0000-000000000000/resourceGroups/JAVACSMRG03652/providers/Microsoft.Compute/disks/myvm6_disk2_2db7995735534c67adc3ef5353013c19\"\r\n          },\r\n          \"diskSizeGB\": 100,\r\n          \"toBeDetached\": false\r\n        },\r\n        {\r\n          \"lun\": 1,\r\n          \"name\": \"myvm6_disk3_82051d62a81446a8b6296f31354f87f6\",\r\n          \"createOption\": \"Empty\",\r\n          \"caching\": \"ReadOnly\",\r\n          \"managedDisk\": {\r\n            \"storageAccountType\": \"Standard_LRS\",\r\n            \"id\": \"/subscriptions/00000000-0000-0000-0000-000000000000/resourceGroups/JAVACSMRG03652/providers/Microsoft.Compute/disks/myvm6_disk3_82051d62a81446a8b6296f31354f87f6\"\r\n          },\r\n          \"diskSizeGB\": 100,\r\n          \"toBeDetached\": false\r\n        },\r\n        {\r\n          \"lun\": 2,\r\n          \"name\": \"myvm6_disk4_59b0d9de13cd42ffa59e0db6aa5957aa\",\r\n          \"createOption\": \"Empty\",\r\n          \"caching\": \"ReadWrite\",\r\n          \"managedDisk\": {\r\n            \"storageAccountType\": \"Standard_LRS\",\r\n            \"id\": \"/subscriptions/00000000-0000-0000-0000-000000000000/resourceGroups/JAVACSMRG03652/providers/Microsoft.Compute/disks/myvm6_disk4_59b0d9de13cd42ffa59e0db6aa5957aa\"\r\n          },\r\n          \"diskSizeGB\": 100,\r\n          \"toBeDetached\": false\r\n        }\r\n      ]\r\n    },\r\n    \"osProfile\": {\r\n      \"computerName\": \"myvm6\",\r\n      \"adminUsername\": \"juser\",\r\n      \"linuxConfiguration\": {\r\n        \"disablePasswordAuthentication\": false,\r\n        \"provisionVMAgent\": true\r\n      },\r\n      \"secrets\": [],\r\n      \"allowExtensionOperations\": true,\r\n      \"requireGuestProvisionSignal\": true\r\n    },\r\n    \"networkProfile\": {\"networkInterfaces\":[{\"id\":\"/subscriptions/00000000-0000-0000-0000-000000000000/resourceGroups/javacsmrg03652/providers/Microsoft.Network/networkInterfaces/nicmyvm6c6c77191f4\",\"properties\":{\"primary\":true}}]},\r\n    \"provisioningState\": \"Succeeded\"\r\n  }\r\n}"
-    }
-  }, {
-    "Method" : "GET",
-    "Uri" : "http://localhost:1234/subscriptions/00000000-0000-0000-0000-000000000000/resourceGroups/javacsmrg03652/providers/Microsoft.Compute/availabilitySets/AV-81A0998360?api-version=2019-03-01",
-    "Headers" : {
-      "User-Agent" : "azsdk-java-com.azure.management.compute/2.0.0 (1.8.0_221; Windows 10 10.0)",
-      "Content-Type" : "application/json"
-    },
-    "Response" : {
-      "date" : "Mon, 18 May 2020 07:04:27 GMT",
-=======
       "x-ms-ratelimit-remaining-subscription-reads" : "10639",
       "StatusCode" : "200",
       "pragma" : "no-cache",
@@ -689,36 +368,10 @@
     },
     "Response" : {
       "date" : "Thu, 18 Jun 2020 03:37:12 GMT",
->>>>>>> 846f5853
       "server" : "Microsoft-HTTPAPI/2.0",
       "content-length" : "134",
       "expires" : "-1",
       "retry-after" : "0",
-<<<<<<< HEAD
-      "x-ms-ratelimit-remaining-subscription-reads" : "11981",
-      "StatusCode" : "200",
-      "pragma" : "no-cache",
-      "x-ms-correlation-request-id" : "80ad42ca-f772-43ab-81c1-a4f1fe85ce55",
-      "strict-transport-security" : "max-age=31536000; includeSubDomains",
-      "x-content-type-options" : "nosniff",
-      "x-ms-ratelimit-remaining-resource" : "Microsoft.Compute/LowCostGet3Min;3983,Microsoft.Compute/LowCostGet30Min;31983",
-      "x-ms-routing-request-id" : "SOUTHEASTASIA:20200518T070428Z:80ad42ca-f772-43ab-81c1-a4f1fe85ce55",
-      "content-type" : "application/json; charset=utf-8",
-      "cache-control" : "no-cache",
-      "x-ms-request-id" : "4d0fc0b2-9762-4f48-ba3b-b9f2b9e3b62e",
-      "Body" : "{\r\n  \"name\": \"av-81a0998360\",\r\n  \"id\": \"/subscriptions/00000000-0000-0000-0000-000000000000/resourceGroups/javacsmrg03652/providers/Microsoft.Compute/availabilitySets/av-81a0998360\",\r\n  \"type\": \"Microsoft.Compute/availabilitySets\",\r\n  \"location\": \"eastus\",\r\n  \"tags\": {},\r\n  \"properties\": {\r\n    \"platformUpdateDomainCount\": 5,\r\n    \"platformFaultDomainCount\": 2,\r\n    \"virtualMachines\": [\r\n      {\r\n        \"id\": \"/subscriptions/00000000-0000-0000-0000-000000000000/resourceGroups/JAVACSMRG03652/providers/Microsoft.Compute/virtualMachines/MYVM6\"\r\n      }\r\n    ]\r\n  },\r\n  \"sku\": {\r\n    \"name\": \"Aligned\"\r\n  }\r\n}"
-    }
-  }, {
-    "Method" : "DELETE",
-    "Uri" : "http://localhost:1234/subscriptions/00000000-0000-0000-0000-000000000000/resourcegroups/javacsmrg03652?api-version=2019-08-01",
-    "Headers" : {
-      "User-Agent" : "azsdk-java-com.azure.management.resources/2.0.0 (1.8.0_221; Windows 10 10.0)",
-      "Content-Type" : "application/json"
-    },
-    "Response" : {
-      "date" : "Mon, 18 May 2020 07:04:32 GMT",
-      "content-length" : "0",
-=======
       "x-ms-ratelimit-remaining-subscription-reads" : "11044",
       "StatusCode" : "200",
       "pragma" : "no-cache",
@@ -742,21 +395,11 @@
       "date" : "Thu, 18 Jun 2020 03:38:20 GMT",
       "server" : "Microsoft-HTTPAPI/2.0",
       "content-length" : "184",
->>>>>>> 846f5853
       "expires" : "-1",
       "retry-after" : "0",
       "x-ms-ratelimit-remaining-subscription-reads" : "11164",
       "StatusCode" : "200",
       "pragma" : "no-cache",
-<<<<<<< HEAD
-      "x-ms-correlation-request-id" : "79c35eb5-c27f-4897-8e36-9050edc268eb",
-      "strict-transport-security" : "max-age=31536000; includeSubDomains",
-      "x-content-type-options" : "nosniff",
-      "x-ms-routing-request-id" : "SOUTHEASTASIA:20200518T070432Z:79c35eb5-c27f-4897-8e36-9050edc268eb",
-      "location" : "http://localhost:1234/subscriptions/00000000-0000-0000-0000-000000000000/operationresults/eyJqb2JJZCI6IlJFU09VUkNFR1JPVVBERUxFVElPTkpPQi1KQVZBQ1NNUkcwMzY1Mi1FQVNUVVMiLCJqb2JMb2NhdGlvbiI6ImVhc3R1cyJ9?api-version=2019-08-01",
-      "cache-control" : "no-cache",
-      "x-ms-request-id" : "79c35eb5-c27f-4897-8e36-9050edc268eb",
-=======
       "x-ms-correlation-request-id" : "a7e44033-837d-4e63-b355-6eec30dfb43a",
       "strict-transport-security" : "max-age=31536000; includeSubDomains",
       "x-content-type-options" : "nosniff",
@@ -863,36 +506,15 @@
       "location" : "http://localhost:1234/subscriptions/00000000-0000-0000-0000-000000000000/operationresults/eyJqb2JJZCI6IlJFU09VUkNFR1JPVVBERUxFVElPTkpPQi1KQVZBQ1NNUkc3MzQ1MS1FQVNUVVMiLCJqb2JMb2NhdGlvbiI6ImVhc3R1cyJ9?api-version=2019-08-01",
       "cache-control" : "no-cache",
       "x-ms-request-id" : "8819ba7b-888a-41e5-bc5d-979574508feb",
->>>>>>> 846f5853
-      "Body" : ""
-    }
-  }, {
-    "Method" : "GET",
-<<<<<<< HEAD
-    "Uri" : "http://localhost:1234/subscriptions/00000000-0000-0000-0000-000000000000/operationresults/eyJqb2JJZCI6IlJFU09VUkNFR1JPVVBERUxFVElPTkpPQi1KQVZBQ1NNUkcwMzY1Mi1FQVNUVVMiLCJqb2JMb2NhdGlvbiI6ImVhc3R1cyJ9?api-version=2019-08-01",
-=======
-    "Uri" : "http://localhost:1234/subscriptions/00000000-0000-0000-0000-000000000000/operationresults/eyJqb2JJZCI6IlJFU09VUkNFR1JPVVBERUxFVElPTkpPQi1KQVZBQ1NNUkc3MzQ1MS1FQVNUVVMiLCJqb2JMb2NhdGlvbiI6ImVhc3R1cyJ9?api-version=2019-08-01",
->>>>>>> 846f5853
-    "Headers" : {
-      "User-Agent" : "azsdk-java-com.azure.resourcemanager.resources.fluentcore.policy/null (1.8.0_221; Windows 10 10.0)"
-    },
-    "Response" : {
-<<<<<<< HEAD
-      "date" : "Mon, 18 May 2020 07:05:04 GMT",
-      "content-length" : "0",
-      "expires" : "-1",
-      "retry-after" : "0",
-      "x-ms-ratelimit-remaining-subscription-reads" : "11972",
-      "StatusCode" : "202",
-      "pragma" : "no-cache",
-      "x-ms-correlation-request-id" : "e705de88-3f4d-4a4c-a540-0827491385ff",
-      "strict-transport-security" : "max-age=31536000; includeSubDomains",
-      "x-content-type-options" : "nosniff",
-      "x-ms-routing-request-id" : "SOUTHEASTASIA:20200518T070505Z:e705de88-3f4d-4a4c-a540-0827491385ff",
-      "location" : "http://localhost:1234/subscriptions/00000000-0000-0000-0000-000000000000/operationresults/eyJqb2JJZCI6IlJFU09VUkNFR1JPVVBERUxFVElPTkpPQi1KQVZBQ1NNUkcwMzY1Mi1FQVNUVVMiLCJqb2JMb2NhdGlvbiI6ImVhc3R1cyJ9?api-version=2019-08-01",
-      "cache-control" : "no-cache",
-      "x-ms-request-id" : "e705de88-3f4d-4a4c-a540-0827491385ff",
-=======
+      "Body" : ""
+    }
+  }, {
+    "Method" : "GET",
+    "Uri" : "http://localhost:1234/subscriptions/00000000-0000-0000-0000-000000000000/operationresults/eyJqb2JJZCI6IlJFU09VUkNFR1JPVVBERUxFVElPTkpPQi1KQVZBQ1NNUkc3MzQ1MS1FQVNUVVMiLCJqb2JMb2NhdGlvbiI6ImVhc3R1cyJ9?api-version=2019-08-01",
+    "Headers" : {
+      "User-Agent" : "azsdk-java-com.azure.resourcemanager.resources.fluentcore.policy/null (1.8.0_221; Windows 10 10.0)"
+    },
+    "Response" : {
       "date" : "Thu, 18 Jun 2020 03:39:30 GMT",
       "content-length" : "0",
       "expires" : "-1",
@@ -907,36 +529,15 @@
       "location" : "http://localhost:1234/subscriptions/00000000-0000-0000-0000-000000000000/operationresults/eyJqb2JJZCI6IlJFU09VUkNFR1JPVVBERUxFVElPTkpPQi1KQVZBQ1NNUkc3MzQ1MS1FQVNUVVMiLCJqb2JMb2NhdGlvbiI6ImVhc3R1cyJ9?api-version=2019-08-01",
       "cache-control" : "no-cache",
       "x-ms-request-id" : "5daeea7e-d0c4-4bad-ab63-d2f4a7c675c3",
->>>>>>> 846f5853
-      "Body" : ""
-    }
-  }, {
-    "Method" : "GET",
-<<<<<<< HEAD
-    "Uri" : "http://localhost:1234/subscriptions/00000000-0000-0000-0000-000000000000/operationresults/eyJqb2JJZCI6IlJFU09VUkNFR1JPVVBERUxFVElPTkpPQi1KQVZBQ1NNUkcwMzY1Mi1FQVNUVVMiLCJqb2JMb2NhdGlvbiI6ImVhc3R1cyJ9?api-version=2019-08-01",
-=======
-    "Uri" : "http://localhost:1234/subscriptions/00000000-0000-0000-0000-000000000000/operationresults/eyJqb2JJZCI6IlJFU09VUkNFR1JPVVBERUxFVElPTkpPQi1KQVZBQ1NNUkc3MzQ1MS1FQVNUVVMiLCJqb2JMb2NhdGlvbiI6ImVhc3R1cyJ9?api-version=2019-08-01",
->>>>>>> 846f5853
-    "Headers" : {
-      "User-Agent" : "azsdk-java-com.azure.resourcemanager.resources.fluentcore.policy/null (1.8.0_221; Windows 10 10.0)"
-    },
-    "Response" : {
-<<<<<<< HEAD
-      "date" : "Mon, 18 May 2020 07:05:34 GMT",
-      "content-length" : "0",
-      "expires" : "-1",
-      "retry-after" : "0",
-      "x-ms-ratelimit-remaining-subscription-reads" : "11971",
-      "StatusCode" : "202",
-      "pragma" : "no-cache",
-      "x-ms-correlation-request-id" : "d98d710b-ca99-4a45-abbb-b5d2ff5ddb62",
-      "strict-transport-security" : "max-age=31536000; includeSubDomains",
-      "x-content-type-options" : "nosniff",
-      "x-ms-routing-request-id" : "SOUTHEASTASIA:20200518T070535Z:d98d710b-ca99-4a45-abbb-b5d2ff5ddb62",
-      "location" : "http://localhost:1234/subscriptions/00000000-0000-0000-0000-000000000000/operationresults/eyJqb2JJZCI6IlJFU09VUkNFR1JPVVBERUxFVElPTkpPQi1KQVZBQ1NNUkcwMzY1Mi1FQVNUVVMiLCJqb2JMb2NhdGlvbiI6ImVhc3R1cyJ9?api-version=2019-08-01",
-      "cache-control" : "no-cache",
-      "x-ms-request-id" : "d98d710b-ca99-4a45-abbb-b5d2ff5ddb62",
-=======
+      "Body" : ""
+    }
+  }, {
+    "Method" : "GET",
+    "Uri" : "http://localhost:1234/subscriptions/00000000-0000-0000-0000-000000000000/operationresults/eyJqb2JJZCI6IlJFU09VUkNFR1JPVVBERUxFVElPTkpPQi1KQVZBQ1NNUkc3MzQ1MS1FQVNUVVMiLCJqb2JMb2NhdGlvbiI6ImVhc3R1cyJ9?api-version=2019-08-01",
+    "Headers" : {
+      "User-Agent" : "azsdk-java-com.azure.resourcemanager.resources.fluentcore.policy/null (1.8.0_221; Windows 10 10.0)"
+    },
+    "Response" : {
       "date" : "Thu, 18 Jun 2020 03:39:47 GMT",
       "content-length" : "0",
       "expires" : "-1",
@@ -951,36 +552,15 @@
       "location" : "http://localhost:1234/subscriptions/00000000-0000-0000-0000-000000000000/operationresults/eyJqb2JJZCI6IlJFU09VUkNFR1JPVVBERUxFVElPTkpPQi1KQVZBQ1NNUkc3MzQ1MS1FQVNUVVMiLCJqb2JMb2NhdGlvbiI6ImVhc3R1cyJ9?api-version=2019-08-01",
       "cache-control" : "no-cache",
       "x-ms-request-id" : "5e67c9fa-f489-4ba3-8134-a718f0fd78a7",
->>>>>>> 846f5853
-      "Body" : ""
-    }
-  }, {
-    "Method" : "GET",
-<<<<<<< HEAD
-    "Uri" : "http://localhost:1234/subscriptions/00000000-0000-0000-0000-000000000000/operationresults/eyJqb2JJZCI6IlJFU09VUkNFR1JPVVBERUxFVElPTkpPQi1KQVZBQ1NNUkcwMzY1Mi1FQVNUVVMiLCJqb2JMb2NhdGlvbiI6ImVhc3R1cyJ9?api-version=2019-08-01",
-=======
-    "Uri" : "http://localhost:1234/subscriptions/00000000-0000-0000-0000-000000000000/operationresults/eyJqb2JJZCI6IlJFU09VUkNFR1JPVVBERUxFVElPTkpPQi1KQVZBQ1NNUkc3MzQ1MS1FQVNUVVMiLCJqb2JMb2NhdGlvbiI6ImVhc3R1cyJ9?api-version=2019-08-01",
->>>>>>> 846f5853
-    "Headers" : {
-      "User-Agent" : "azsdk-java-com.azure.resourcemanager.resources.fluentcore.policy/null (1.8.0_221; Windows 10 10.0)"
-    },
-    "Response" : {
-<<<<<<< HEAD
-      "date" : "Mon, 18 May 2020 07:06:06 GMT",
-      "content-length" : "0",
-      "expires" : "-1",
-      "retry-after" : "0",
-      "x-ms-ratelimit-remaining-subscription-reads" : "11985",
-      "StatusCode" : "202",
-      "pragma" : "no-cache",
-      "x-ms-correlation-request-id" : "f39dcc3e-113a-44eb-8cef-20120b81562d",
-      "strict-transport-security" : "max-age=31536000; includeSubDomains",
-      "x-content-type-options" : "nosniff",
-      "x-ms-routing-request-id" : "SOUTHEASTASIA:20200518T070607Z:f39dcc3e-113a-44eb-8cef-20120b81562d",
-      "location" : "http://localhost:1234/subscriptions/00000000-0000-0000-0000-000000000000/operationresults/eyJqb2JJZCI6IlJFU09VUkNFR1JPVVBERUxFVElPTkpPQi1KQVZBQ1NNUkcwMzY1Mi1FQVNUVVMiLCJqb2JMb2NhdGlvbiI6ImVhc3R1cyJ9?api-version=2019-08-01",
-      "cache-control" : "no-cache",
-      "x-ms-request-id" : "f39dcc3e-113a-44eb-8cef-20120b81562d",
-=======
+      "Body" : ""
+    }
+  }, {
+    "Method" : "GET",
+    "Uri" : "http://localhost:1234/subscriptions/00000000-0000-0000-0000-000000000000/operationresults/eyJqb2JJZCI6IlJFU09VUkNFR1JPVVBERUxFVElPTkpPQi1KQVZBQ1NNUkc3MzQ1MS1FQVNUVVMiLCJqb2JMb2NhdGlvbiI6ImVhc3R1cyJ9?api-version=2019-08-01",
+    "Headers" : {
+      "User-Agent" : "azsdk-java-com.azure.resourcemanager.resources.fluentcore.policy/null (1.8.0_221; Windows 10 10.0)"
+    },
+    "Response" : {
       "date" : "Thu, 18 Jun 2020 03:40:05 GMT",
       "content-length" : "0",
       "expires" : "-1",
@@ -995,36 +575,15 @@
       "location" : "http://localhost:1234/subscriptions/00000000-0000-0000-0000-000000000000/operationresults/eyJqb2JJZCI6IlJFU09VUkNFR1JPVVBERUxFVElPTkpPQi1KQVZBQ1NNUkc3MzQ1MS1FQVNUVVMiLCJqb2JMb2NhdGlvbiI6ImVhc3R1cyJ9?api-version=2019-08-01",
       "cache-control" : "no-cache",
       "x-ms-request-id" : "8fafd8fe-8dda-4dad-b714-fe7f8e6c8a2f",
->>>>>>> 846f5853
-      "Body" : ""
-    }
-  }, {
-    "Method" : "GET",
-<<<<<<< HEAD
-    "Uri" : "http://localhost:1234/subscriptions/00000000-0000-0000-0000-000000000000/operationresults/eyJqb2JJZCI6IlJFU09VUkNFR1JPVVBERUxFVElPTkpPQi1KQVZBQ1NNUkcwMzY1Mi1FQVNUVVMiLCJqb2JMb2NhdGlvbiI6ImVhc3R1cyJ9?api-version=2019-08-01",
-=======
-    "Uri" : "http://localhost:1234/subscriptions/00000000-0000-0000-0000-000000000000/operationresults/eyJqb2JJZCI6IlJFU09VUkNFR1JPVVBERUxFVElPTkpPQi1KQVZBQ1NNUkc3MzQ1MS1FQVNUVVMiLCJqb2JMb2NhdGlvbiI6ImVhc3R1cyJ9?api-version=2019-08-01",
->>>>>>> 846f5853
-    "Headers" : {
-      "User-Agent" : "azsdk-java-com.azure.resourcemanager.resources.fluentcore.policy/null (1.8.0_221; Windows 10 10.0)"
-    },
-    "Response" : {
-<<<<<<< HEAD
-      "date" : "Mon, 18 May 2020 07:06:36 GMT",
-      "content-length" : "0",
-      "expires" : "-1",
-      "retry-after" : "0",
-      "x-ms-ratelimit-remaining-subscription-reads" : "11984",
-      "StatusCode" : "202",
-      "pragma" : "no-cache",
-      "x-ms-correlation-request-id" : "fd99dcf9-a2ed-4926-8fec-310eefa47343",
-      "strict-transport-security" : "max-age=31536000; includeSubDomains",
-      "x-content-type-options" : "nosniff",
-      "x-ms-routing-request-id" : "SOUTHEASTASIA:20200518T070637Z:fd99dcf9-a2ed-4926-8fec-310eefa47343",
-      "location" : "http://localhost:1234/subscriptions/00000000-0000-0000-0000-000000000000/operationresults/eyJqb2JJZCI6IlJFU09VUkNFR1JPVVBERUxFVElPTkpPQi1KQVZBQ1NNUkcwMzY1Mi1FQVNUVVMiLCJqb2JMb2NhdGlvbiI6ImVhc3R1cyJ9?api-version=2019-08-01",
-      "cache-control" : "no-cache",
-      "x-ms-request-id" : "fd99dcf9-a2ed-4926-8fec-310eefa47343",
-=======
+      "Body" : ""
+    }
+  }, {
+    "Method" : "GET",
+    "Uri" : "http://localhost:1234/subscriptions/00000000-0000-0000-0000-000000000000/operationresults/eyJqb2JJZCI6IlJFU09VUkNFR1JPVVBERUxFVElPTkpPQi1KQVZBQ1NNUkc3MzQ1MS1FQVNUVVMiLCJqb2JMb2NhdGlvbiI6ImVhc3R1cyJ9?api-version=2019-08-01",
+    "Headers" : {
+      "User-Agent" : "azsdk-java-com.azure.resourcemanager.resources.fluentcore.policy/null (1.8.0_221; Windows 10 10.0)"
+    },
+    "Response" : {
       "date" : "Thu, 18 Jun 2020 03:40:44 GMT",
       "content-length" : "0",
       "expires" : "-1",
@@ -1039,36 +598,15 @@
       "location" : "http://localhost:1234/subscriptions/00000000-0000-0000-0000-000000000000/operationresults/eyJqb2JJZCI6IlJFU09VUkNFR1JPVVBERUxFVElPTkpPQi1KQVZBQ1NNUkc3MzQ1MS1FQVNUVVMiLCJqb2JMb2NhdGlvbiI6ImVhc3R1cyJ9?api-version=2019-08-01",
       "cache-control" : "no-cache",
       "x-ms-request-id" : "799ce5c7-cc79-4e2b-9a58-bb829f665d8b",
->>>>>>> 846f5853
-      "Body" : ""
-    }
-  }, {
-    "Method" : "GET",
-<<<<<<< HEAD
-    "Uri" : "http://localhost:1234/subscriptions/00000000-0000-0000-0000-000000000000/operationresults/eyJqb2JJZCI6IlJFU09VUkNFR1JPVVBERUxFVElPTkpPQi1KQVZBQ1NNUkcwMzY1Mi1FQVNUVVMiLCJqb2JMb2NhdGlvbiI6ImVhc3R1cyJ9?api-version=2019-08-01",
-=======
-    "Uri" : "http://localhost:1234/subscriptions/00000000-0000-0000-0000-000000000000/operationresults/eyJqb2JJZCI6IlJFU09VUkNFR1JPVVBERUxFVElPTkpPQi1KQVZBQ1NNUkc3MzQ1MS1FQVNUVVMiLCJqb2JMb2NhdGlvbiI6ImVhc3R1cyJ9?api-version=2019-08-01",
->>>>>>> 846f5853
-    "Headers" : {
-      "User-Agent" : "azsdk-java-com.azure.resourcemanager.resources.fluentcore.policy/null (1.8.0_221; Windows 10 10.0)"
-    },
-    "Response" : {
-<<<<<<< HEAD
-      "date" : "Mon, 18 May 2020 07:07:08 GMT",
-      "content-length" : "0",
-      "expires" : "-1",
-      "retry-after" : "0",
-      "x-ms-ratelimit-remaining-subscription-reads" : "11980",
-      "StatusCode" : "202",
-      "pragma" : "no-cache",
-      "x-ms-correlation-request-id" : "71e528ba-919f-4147-b6e1-565aeda425af",
-      "strict-transport-security" : "max-age=31536000; includeSubDomains",
-      "x-content-type-options" : "nosniff",
-      "x-ms-routing-request-id" : "SOUTHEASTASIA:20200518T070708Z:71e528ba-919f-4147-b6e1-565aeda425af",
-      "location" : "http://localhost:1234/subscriptions/00000000-0000-0000-0000-000000000000/operationresults/eyJqb2JJZCI6IlJFU09VUkNFR1JPVVBERUxFVElPTkpPQi1KQVZBQ1NNUkcwMzY1Mi1FQVNUVVMiLCJqb2JMb2NhdGlvbiI6ImVhc3R1cyJ9?api-version=2019-08-01",
-      "cache-control" : "no-cache",
-      "x-ms-request-id" : "71e528ba-919f-4147-b6e1-565aeda425af",
-=======
+      "Body" : ""
+    }
+  }, {
+    "Method" : "GET",
+    "Uri" : "http://localhost:1234/subscriptions/00000000-0000-0000-0000-000000000000/operationresults/eyJqb2JJZCI6IlJFU09VUkNFR1JPVVBERUxFVElPTkpPQi1KQVZBQ1NNUkc3MzQ1MS1FQVNUVVMiLCJqb2JMb2NhdGlvbiI6ImVhc3R1cyJ9?api-version=2019-08-01",
+    "Headers" : {
+      "User-Agent" : "azsdk-java-com.azure.resourcemanager.resources.fluentcore.policy/null (1.8.0_221; Windows 10 10.0)"
+    },
+    "Response" : {
       "date" : "Thu, 18 Jun 2020 03:41:01 GMT",
       "content-length" : "0",
       "expires" : "-1",
@@ -1083,36 +621,15 @@
       "location" : "http://localhost:1234/subscriptions/00000000-0000-0000-0000-000000000000/operationresults/eyJqb2JJZCI6IlJFU09VUkNFR1JPVVBERUxFVElPTkpPQi1KQVZBQ1NNUkc3MzQ1MS1FQVNUVVMiLCJqb2JMb2NhdGlvbiI6ImVhc3R1cyJ9?api-version=2019-08-01",
       "cache-control" : "no-cache",
       "x-ms-request-id" : "c556f88c-5229-41d3-bea4-2f9c3daef28b",
->>>>>>> 846f5853
-      "Body" : ""
-    }
-  }, {
-    "Method" : "GET",
-<<<<<<< HEAD
-    "Uri" : "http://localhost:1234/subscriptions/00000000-0000-0000-0000-000000000000/operationresults/eyJqb2JJZCI6IlJFU09VUkNFR1JPVVBERUxFVElPTkpPQi1KQVZBQ1NNUkcwMzY1Mi1FQVNUVVMiLCJqb2JMb2NhdGlvbiI6ImVhc3R1cyJ9?api-version=2019-08-01",
-=======
-    "Uri" : "http://localhost:1234/subscriptions/00000000-0000-0000-0000-000000000000/operationresults/eyJqb2JJZCI6IlJFU09VUkNFR1JPVVBERUxFVElPTkpPQi1KQVZBQ1NNUkc3MzQ1MS1FQVNUVVMiLCJqb2JMb2NhdGlvbiI6ImVhc3R1cyJ9?api-version=2019-08-01",
->>>>>>> 846f5853
-    "Headers" : {
-      "User-Agent" : "azsdk-java-com.azure.resourcemanager.resources.fluentcore.policy/null (1.8.0_221; Windows 10 10.0)"
-    },
-    "Response" : {
-<<<<<<< HEAD
-      "date" : "Mon, 18 May 2020 07:07:39 GMT",
-      "content-length" : "0",
-      "expires" : "-1",
-      "retry-after" : "0",
-      "x-ms-ratelimit-remaining-subscription-reads" : "11964",
-      "StatusCode" : "202",
-      "pragma" : "no-cache",
-      "x-ms-correlation-request-id" : "6f036aaa-60f5-44cb-91e9-8dd1741e29e4",
-      "strict-transport-security" : "max-age=31536000; includeSubDomains",
-      "x-content-type-options" : "nosniff",
-      "x-ms-routing-request-id" : "SOUTHEASTASIA:20200518T070740Z:6f036aaa-60f5-44cb-91e9-8dd1741e29e4",
-      "location" : "http://localhost:1234/subscriptions/00000000-0000-0000-0000-000000000000/operationresults/eyJqb2JJZCI6IlJFU09VUkNFR1JPVVBERUxFVElPTkpPQi1KQVZBQ1NNUkcwMzY1Mi1FQVNUVVMiLCJqb2JMb2NhdGlvbiI6ImVhc3R1cyJ9?api-version=2019-08-01",
-      "cache-control" : "no-cache",
-      "x-ms-request-id" : "6f036aaa-60f5-44cb-91e9-8dd1741e29e4",
-=======
+      "Body" : ""
+    }
+  }, {
+    "Method" : "GET",
+    "Uri" : "http://localhost:1234/subscriptions/00000000-0000-0000-0000-000000000000/operationresults/eyJqb2JJZCI6IlJFU09VUkNFR1JPVVBERUxFVElPTkpPQi1KQVZBQ1NNUkc3MzQ1MS1FQVNUVVMiLCJqb2JMb2NhdGlvbiI6ImVhc3R1cyJ9?api-version=2019-08-01",
+    "Headers" : {
+      "User-Agent" : "azsdk-java-com.azure.resourcemanager.resources.fluentcore.policy/null (1.8.0_221; Windows 10 10.0)"
+    },
+    "Response" : {
       "date" : "Thu, 18 Jun 2020 03:42:46 GMT",
       "content-length" : "0",
       "expires" : "-1",
@@ -1127,36 +644,15 @@
       "location" : "http://localhost:1234/subscriptions/00000000-0000-0000-0000-000000000000/operationresults/eyJqb2JJZCI6IlJFU09VUkNFR1JPVVBERUxFVElPTkpPQi1KQVZBQ1NNUkc3MzQ1MS1FQVNUVVMiLCJqb2JMb2NhdGlvbiI6ImVhc3R1cyJ9?api-version=2019-08-01",
       "cache-control" : "no-cache",
       "x-ms-request-id" : "260502ae-f026-4729-8403-46b29b8f2e6d",
->>>>>>> 846f5853
-      "Body" : ""
-    }
-  }, {
-    "Method" : "GET",
-<<<<<<< HEAD
-    "Uri" : "http://localhost:1234/subscriptions/00000000-0000-0000-0000-000000000000/operationresults/eyJqb2JJZCI6IlJFU09VUkNFR1JPVVBERUxFVElPTkpPQi1KQVZBQ1NNUkcwMzY1Mi1FQVNUVVMiLCJqb2JMb2NhdGlvbiI6ImVhc3R1cyJ9?api-version=2019-08-01",
-=======
-    "Uri" : "http://localhost:1234/subscriptions/00000000-0000-0000-0000-000000000000/operationresults/eyJqb2JJZCI6IlJFU09VUkNFR1JPVVBERUxFVElPTkpPQi1KQVZBQ1NNUkc3MzQ1MS1FQVNUVVMiLCJqb2JMb2NhdGlvbiI6ImVhc3R1cyJ9?api-version=2019-08-01",
->>>>>>> 846f5853
-    "Headers" : {
-      "User-Agent" : "azsdk-java-com.azure.resourcemanager.resources.fluentcore.policy/null (1.8.0_221; Windows 10 10.0)"
-    },
-    "Response" : {
-<<<<<<< HEAD
-      "date" : "Mon, 18 May 2020 07:08:10 GMT",
-      "content-length" : "0",
-      "expires" : "-1",
-      "retry-after" : "0",
-      "x-ms-ratelimit-remaining-subscription-reads" : "11981",
-      "StatusCode" : "202",
-      "pragma" : "no-cache",
-      "x-ms-correlation-request-id" : "708ed8f5-e4bb-4d5c-af6c-a03e9674c66a",
-      "strict-transport-security" : "max-age=31536000; includeSubDomains",
-      "x-content-type-options" : "nosniff",
-      "x-ms-routing-request-id" : "SOUTHEASTASIA:20200518T070811Z:708ed8f5-e4bb-4d5c-af6c-a03e9674c66a",
-      "location" : "http://localhost:1234/subscriptions/00000000-0000-0000-0000-000000000000/operationresults/eyJqb2JJZCI6IlJFU09VUkNFR1JPVVBERUxFVElPTkpPQi1KQVZBQ1NNUkcwMzY1Mi1FQVNUVVMiLCJqb2JMb2NhdGlvbiI6ImVhc3R1cyJ9?api-version=2019-08-01",
-      "cache-control" : "no-cache",
-      "x-ms-request-id" : "708ed8f5-e4bb-4d5c-af6c-a03e9674c66a",
-=======
+      "Body" : ""
+    }
+  }, {
+    "Method" : "GET",
+    "Uri" : "http://localhost:1234/subscriptions/00000000-0000-0000-0000-000000000000/operationresults/eyJqb2JJZCI6IlJFU09VUkNFR1JPVVBERUxFVElPTkpPQi1KQVZBQ1NNUkc3MzQ1MS1FQVNUVVMiLCJqb2JMb2NhdGlvbiI6ImVhc3R1cyJ9?api-version=2019-08-01",
+    "Headers" : {
+      "User-Agent" : "azsdk-java-com.azure.resourcemanager.resources.fluentcore.policy/null (1.8.0_221; Windows 10 10.0)"
+    },
+    "Response" : {
       "date" : "Thu, 18 Jun 2020 03:43:02 GMT",
       "content-length" : "0",
       "expires" : "-1",
@@ -1171,36 +667,15 @@
       "location" : "http://localhost:1234/subscriptions/00000000-0000-0000-0000-000000000000/operationresults/eyJqb2JJZCI6IlJFU09VUkNFR1JPVVBERUxFVElPTkpPQi1KQVZBQ1NNUkc3MzQ1MS1FQVNUVVMiLCJqb2JMb2NhdGlvbiI6ImVhc3R1cyJ9?api-version=2019-08-01",
       "cache-control" : "no-cache",
       "x-ms-request-id" : "9f0402a0-db03-4bc6-93c1-d743814bc2b6",
->>>>>>> 846f5853
-      "Body" : ""
-    }
-  }, {
-    "Method" : "GET",
-<<<<<<< HEAD
-    "Uri" : "http://localhost:1234/subscriptions/00000000-0000-0000-0000-000000000000/operationresults/eyJqb2JJZCI6IlJFU09VUkNFR1JPVVBERUxFVElPTkpPQi1KQVZBQ1NNUkcwMzY1Mi1FQVNUVVMiLCJqb2JMb2NhdGlvbiI6ImVhc3R1cyJ9?api-version=2019-08-01",
-=======
-    "Uri" : "http://localhost:1234/subscriptions/00000000-0000-0000-0000-000000000000/operationresults/eyJqb2JJZCI6IlJFU09VUkNFR1JPVVBERUxFVElPTkpPQi1KQVZBQ1NNUkc3MzQ1MS1FQVNUVVMiLCJqb2JMb2NhdGlvbiI6ImVhc3R1cyJ9?api-version=2019-08-01",
->>>>>>> 846f5853
-    "Headers" : {
-      "User-Agent" : "azsdk-java-com.azure.resourcemanager.resources.fluentcore.policy/null (1.8.0_221; Windows 10 10.0)"
-    },
-    "Response" : {
-<<<<<<< HEAD
-      "date" : "Mon, 18 May 2020 07:08:41 GMT",
-      "content-length" : "0",
-      "expires" : "-1",
-      "retry-after" : "0",
-      "x-ms-ratelimit-remaining-subscription-reads" : "11976",
-      "StatusCode" : "202",
-      "pragma" : "no-cache",
-      "x-ms-correlation-request-id" : "eeae3f93-a513-4027-9868-b72816a5e35a",
-      "strict-transport-security" : "max-age=31536000; includeSubDomains",
-      "x-content-type-options" : "nosniff",
-      "x-ms-routing-request-id" : "SOUTHEASTASIA:20200518T070842Z:eeae3f93-a513-4027-9868-b72816a5e35a",
-      "location" : "http://localhost:1234/subscriptions/00000000-0000-0000-0000-000000000000/operationresults/eyJqb2JJZCI6IlJFU09VUkNFR1JPVVBERUxFVElPTkpPQi1KQVZBQ1NNUkcwMzY1Mi1FQVNUVVMiLCJqb2JMb2NhdGlvbiI6ImVhc3R1cyJ9?api-version=2019-08-01",
-      "cache-control" : "no-cache",
-      "x-ms-request-id" : "eeae3f93-a513-4027-9868-b72816a5e35a",
-=======
+      "Body" : ""
+    }
+  }, {
+    "Method" : "GET",
+    "Uri" : "http://localhost:1234/subscriptions/00000000-0000-0000-0000-000000000000/operationresults/eyJqb2JJZCI6IlJFU09VUkNFR1JPVVBERUxFVElPTkpPQi1KQVZBQ1NNUkc3MzQ1MS1FQVNUVVMiLCJqb2JMb2NhdGlvbiI6ImVhc3R1cyJ9?api-version=2019-08-01",
+    "Headers" : {
+      "User-Agent" : "azsdk-java-com.azure.resourcemanager.resources.fluentcore.policy/null (1.8.0_221; Windows 10 10.0)"
+    },
+    "Response" : {
       "date" : "Thu, 18 Jun 2020 03:43:28 GMT",
       "content-length" : "0",
       "expires" : "-1",
@@ -1215,36 +690,15 @@
       "location" : "http://localhost:1234/subscriptions/00000000-0000-0000-0000-000000000000/operationresults/eyJqb2JJZCI6IlJFU09VUkNFR1JPVVBERUxFVElPTkpPQi1KQVZBQ1NNUkc3MzQ1MS1FQVNUVVMiLCJqb2JMb2NhdGlvbiI6ImVhc3R1cyJ9?api-version=2019-08-01",
       "cache-control" : "no-cache",
       "x-ms-request-id" : "603f74e7-4f97-47aa-bc7a-0093e0004f91",
->>>>>>> 846f5853
-      "Body" : ""
-    }
-  }, {
-    "Method" : "GET",
-<<<<<<< HEAD
-    "Uri" : "http://localhost:1234/subscriptions/00000000-0000-0000-0000-000000000000/operationresults/eyJqb2JJZCI6IlJFU09VUkNFR1JPVVBERUxFVElPTkpPQi1KQVZBQ1NNUkcwMzY1Mi1FQVNUVVMiLCJqb2JMb2NhdGlvbiI6ImVhc3R1cyJ9?api-version=2019-08-01",
-=======
-    "Uri" : "http://localhost:1234/subscriptions/00000000-0000-0000-0000-000000000000/operationresults/eyJqb2JJZCI6IlJFU09VUkNFR1JPVVBERUxFVElPTkpPQi1KQVZBQ1NNUkc3MzQ1MS1FQVNUVVMiLCJqb2JMb2NhdGlvbiI6ImVhc3R1cyJ9?api-version=2019-08-01",
->>>>>>> 846f5853
-    "Headers" : {
-      "User-Agent" : "azsdk-java-com.azure.resourcemanager.resources.fluentcore.policy/null (1.8.0_221; Windows 10 10.0)"
-    },
-    "Response" : {
-<<<<<<< HEAD
-      "date" : "Mon, 18 May 2020 07:09:13 GMT",
-      "content-length" : "0",
-      "expires" : "-1",
-      "retry-after" : "0",
-      "x-ms-ratelimit-remaining-subscription-reads" : "11984",
-      "StatusCode" : "202",
-      "pragma" : "no-cache",
-      "x-ms-correlation-request-id" : "5f843808-22a9-4e45-bece-d28be7df73d4",
-      "strict-transport-security" : "max-age=31536000; includeSubDomains",
-      "x-content-type-options" : "nosniff",
-      "x-ms-routing-request-id" : "SOUTHEASTASIA:20200518T070913Z:5f843808-22a9-4e45-bece-d28be7df73d4",
-      "location" : "http://localhost:1234/subscriptions/00000000-0000-0000-0000-000000000000/operationresults/eyJqb2JJZCI6IlJFU09VUkNFR1JPVVBERUxFVElPTkpPQi1KQVZBQ1NNUkcwMzY1Mi1FQVNUVVMiLCJqb2JMb2NhdGlvbiI6ImVhc3R1cyJ9?api-version=2019-08-01",
-      "cache-control" : "no-cache",
-      "x-ms-request-id" : "5f843808-22a9-4e45-bece-d28be7df73d4",
-=======
+      "Body" : ""
+    }
+  }, {
+    "Method" : "GET",
+    "Uri" : "http://localhost:1234/subscriptions/00000000-0000-0000-0000-000000000000/operationresults/eyJqb2JJZCI6IlJFU09VUkNFR1JPVVBERUxFVElPTkpPQi1KQVZBQ1NNUkc3MzQ1MS1FQVNUVVMiLCJqb2JMb2NhdGlvbiI6ImVhc3R1cyJ9?api-version=2019-08-01",
+    "Headers" : {
+      "User-Agent" : "azsdk-java-com.azure.resourcemanager.resources.fluentcore.policy/null (1.8.0_221; Windows 10 10.0)"
+    },
+    "Response" : {
       "date" : "Thu, 18 Jun 2020 03:44:04 GMT",
       "content-length" : "0",
       "expires" : "-1",
@@ -1259,36 +713,15 @@
       "location" : "http://localhost:1234/subscriptions/00000000-0000-0000-0000-000000000000/operationresults/eyJqb2JJZCI6IlJFU09VUkNFR1JPVVBERUxFVElPTkpPQi1KQVZBQ1NNUkc3MzQ1MS1FQVNUVVMiLCJqb2JMb2NhdGlvbiI6ImVhc3R1cyJ9?api-version=2019-08-01",
       "cache-control" : "no-cache",
       "x-ms-request-id" : "5a9e7eba-879b-4a4f-85da-898c41c65ccd",
->>>>>>> 846f5853
-      "Body" : ""
-    }
-  }, {
-    "Method" : "GET",
-<<<<<<< HEAD
-    "Uri" : "http://localhost:1234/subscriptions/00000000-0000-0000-0000-000000000000/operationresults/eyJqb2JJZCI6IlJFU09VUkNFR1JPVVBERUxFVElPTkpPQi1KQVZBQ1NNUkcwMzY1Mi1FQVNUVVMiLCJqb2JMb2NhdGlvbiI6ImVhc3R1cyJ9?api-version=2019-08-01",
-=======
-    "Uri" : "http://localhost:1234/subscriptions/00000000-0000-0000-0000-000000000000/operationresults/eyJqb2JJZCI6IlJFU09VUkNFR1JPVVBERUxFVElPTkpPQi1KQVZBQ1NNUkc3MzQ1MS1FQVNUVVMiLCJqb2JMb2NhdGlvbiI6ImVhc3R1cyJ9?api-version=2019-08-01",
->>>>>>> 846f5853
-    "Headers" : {
-      "User-Agent" : "azsdk-java-com.azure.resourcemanager.resources.fluentcore.policy/null (1.8.0_221; Windows 10 10.0)"
-    },
-    "Response" : {
-<<<<<<< HEAD
-      "date" : "Mon, 18 May 2020 07:09:44 GMT",
-      "content-length" : "0",
-      "expires" : "-1",
-      "retry-after" : "0",
-      "x-ms-ratelimit-remaining-subscription-reads" : "11974",
-      "StatusCode" : "202",
-      "pragma" : "no-cache",
-      "x-ms-correlation-request-id" : "2b6f0fba-207d-4c80-bf83-35dcbfe9bb98",
-      "strict-transport-security" : "max-age=31536000; includeSubDomains",
-      "x-content-type-options" : "nosniff",
-      "x-ms-routing-request-id" : "SOUTHEASTASIA:20200518T070945Z:2b6f0fba-207d-4c80-bf83-35dcbfe9bb98",
-      "location" : "http://localhost:1234/subscriptions/00000000-0000-0000-0000-000000000000/operationresults/eyJqb2JJZCI6IlJFU09VUkNFR1JPVVBERUxFVElPTkpPQi1KQVZBQ1NNUkcwMzY1Mi1FQVNUVVMiLCJqb2JMb2NhdGlvbiI6ImVhc3R1cyJ9?api-version=2019-08-01",
-      "cache-control" : "no-cache",
-      "x-ms-request-id" : "2b6f0fba-207d-4c80-bf83-35dcbfe9bb98",
-=======
+      "Body" : ""
+    }
+  }, {
+    "Method" : "GET",
+    "Uri" : "http://localhost:1234/subscriptions/00000000-0000-0000-0000-000000000000/operationresults/eyJqb2JJZCI6IlJFU09VUkNFR1JPVVBERUxFVElPTkpPQi1KQVZBQ1NNUkc3MzQ1MS1FQVNUVVMiLCJqb2JMb2NhdGlvbiI6ImVhc3R1cyJ9?api-version=2019-08-01",
+    "Headers" : {
+      "User-Agent" : "azsdk-java-com.azure.resourcemanager.resources.fluentcore.policy/null (1.8.0_221; Windows 10 10.0)"
+    },
+    "Response" : {
       "date" : "Thu, 18 Jun 2020 03:44:58 GMT",
       "content-length" : "0",
       "expires" : "-1",
@@ -1303,36 +736,15 @@
       "location" : "http://localhost:1234/subscriptions/00000000-0000-0000-0000-000000000000/operationresults/eyJqb2JJZCI6IlJFU09VUkNFR1JPVVBERUxFVElPTkpPQi1KQVZBQ1NNUkc3MzQ1MS1FQVNUVVMiLCJqb2JMb2NhdGlvbiI6ImVhc3R1cyJ9?api-version=2019-08-01",
       "cache-control" : "no-cache",
       "x-ms-request-id" : "861c8210-215a-4c3d-93bc-668ee21a0b49",
->>>>>>> 846f5853
-      "Body" : ""
-    }
-  }, {
-    "Method" : "GET",
-<<<<<<< HEAD
-    "Uri" : "http://localhost:1234/subscriptions/00000000-0000-0000-0000-000000000000/operationresults/eyJqb2JJZCI6IlJFU09VUkNFR1JPVVBERUxFVElPTkpPQi1KQVZBQ1NNUkcwMzY1Mi1FQVNUVVMiLCJqb2JMb2NhdGlvbiI6ImVhc3R1cyJ9?api-version=2019-08-01",
-=======
-    "Uri" : "http://localhost:1234/subscriptions/00000000-0000-0000-0000-000000000000/operationresults/eyJqb2JJZCI6IlJFU09VUkNFR1JPVVBERUxFVElPTkpPQi1KQVZBQ1NNUkc3MzQ1MS1FQVNUVVMiLCJqb2JMb2NhdGlvbiI6ImVhc3R1cyJ9?api-version=2019-08-01",
->>>>>>> 846f5853
-    "Headers" : {
-      "User-Agent" : "azsdk-java-com.azure.resourcemanager.resources.fluentcore.policy/null (1.8.0_221; Windows 10 10.0)"
-    },
-    "Response" : {
-<<<<<<< HEAD
-      "date" : "Mon, 18 May 2020 07:10:15 GMT",
-      "content-length" : "0",
-      "expires" : "-1",
-      "retry-after" : "0",
-      "x-ms-ratelimit-remaining-subscription-reads" : "11973",
-      "StatusCode" : "202",
-      "pragma" : "no-cache",
-      "x-ms-correlation-request-id" : "7418d20c-5b73-4028-b3f9-8c48938f5198",
-      "strict-transport-security" : "max-age=31536000; includeSubDomains",
-      "x-content-type-options" : "nosniff",
-      "x-ms-routing-request-id" : "SOUTHEASTASIA:20200518T071015Z:7418d20c-5b73-4028-b3f9-8c48938f5198",
-      "location" : "http://localhost:1234/subscriptions/00000000-0000-0000-0000-000000000000/operationresults/eyJqb2JJZCI6IlJFU09VUkNFR1JPVVBERUxFVElPTkpPQi1KQVZBQ1NNUkcwMzY1Mi1FQVNUVVMiLCJqb2JMb2NhdGlvbiI6ImVhc3R1cyJ9?api-version=2019-08-01",
-      "cache-control" : "no-cache",
-      "x-ms-request-id" : "7418d20c-5b73-4028-b3f9-8c48938f5198",
-=======
+      "Body" : ""
+    }
+  }, {
+    "Method" : "GET",
+    "Uri" : "http://localhost:1234/subscriptions/00000000-0000-0000-0000-000000000000/operationresults/eyJqb2JJZCI6IlJFU09VUkNFR1JPVVBERUxFVElPTkpPQi1KQVZBQ1NNUkc3MzQ1MS1FQVNUVVMiLCJqb2JMb2NhdGlvbiI6ImVhc3R1cyJ9?api-version=2019-08-01",
+    "Headers" : {
+      "User-Agent" : "azsdk-java-com.azure.resourcemanager.resources.fluentcore.policy/null (1.8.0_221; Windows 10 10.0)"
+    },
+    "Response" : {
       "date" : "Thu, 18 Jun 2020 03:45:14 GMT",
       "content-length" : "0",
       "expires" : "-1",
@@ -1347,36 +759,15 @@
       "location" : "http://localhost:1234/subscriptions/00000000-0000-0000-0000-000000000000/operationresults/eyJqb2JJZCI6IlJFU09VUkNFR1JPVVBERUxFVElPTkpPQi1KQVZBQ1NNUkc3MzQ1MS1FQVNUVVMiLCJqb2JMb2NhdGlvbiI6ImVhc3R1cyJ9?api-version=2019-08-01",
       "cache-control" : "no-cache",
       "x-ms-request-id" : "d22318de-606b-48a1-a4de-6566c39fc43f",
->>>>>>> 846f5853
-      "Body" : ""
-    }
-  }, {
-    "Method" : "GET",
-<<<<<<< HEAD
-    "Uri" : "http://localhost:1234/subscriptions/00000000-0000-0000-0000-000000000000/operationresults/eyJqb2JJZCI6IlJFU09VUkNFR1JPVVBERUxFVElPTkpPQi1KQVZBQ1NNUkcwMzY1Mi1FQVNUVVMiLCJqb2JMb2NhdGlvbiI6ImVhc3R1cyJ9?api-version=2019-08-01",
-=======
-    "Uri" : "http://localhost:1234/subscriptions/00000000-0000-0000-0000-000000000000/operationresults/eyJqb2JJZCI6IlJFU09VUkNFR1JPVVBERUxFVElPTkpPQi1KQVZBQ1NNUkc3MzQ1MS1FQVNUVVMiLCJqb2JMb2NhdGlvbiI6ImVhc3R1cyJ9?api-version=2019-08-01",
->>>>>>> 846f5853
-    "Headers" : {
-      "User-Agent" : "azsdk-java-com.azure.resourcemanager.resources.fluentcore.policy/null (1.8.0_221; Windows 10 10.0)"
-    },
-    "Response" : {
-<<<<<<< HEAD
-      "date" : "Mon, 18 May 2020 07:10:46 GMT",
-      "content-length" : "0",
-      "expires" : "-1",
-      "retry-after" : "0",
-      "x-ms-ratelimit-remaining-subscription-reads" : "11984",
-      "StatusCode" : "202",
-      "pragma" : "no-cache",
-      "x-ms-correlation-request-id" : "5767fda7-14e2-4bb7-a082-5d4a003640ca",
-      "strict-transport-security" : "max-age=31536000; includeSubDomains",
-      "x-content-type-options" : "nosniff",
-      "x-ms-routing-request-id" : "SOUTHEASTASIA:20200518T071047Z:5767fda7-14e2-4bb7-a082-5d4a003640ca",
-      "location" : "http://localhost:1234/subscriptions/00000000-0000-0000-0000-000000000000/operationresults/eyJqb2JJZCI6IlJFU09VUkNFR1JPVVBERUxFVElPTkpPQi1KQVZBQ1NNUkcwMzY1Mi1FQVNUVVMiLCJqb2JMb2NhdGlvbiI6ImVhc3R1cyJ9?api-version=2019-08-01",
-      "cache-control" : "no-cache",
-      "x-ms-request-id" : "5767fda7-14e2-4bb7-a082-5d4a003640ca",
-=======
+      "Body" : ""
+    }
+  }, {
+    "Method" : "GET",
+    "Uri" : "http://localhost:1234/subscriptions/00000000-0000-0000-0000-000000000000/operationresults/eyJqb2JJZCI6IlJFU09VUkNFR1JPVVBERUxFVElPTkpPQi1KQVZBQ1NNUkc3MzQ1MS1FQVNUVVMiLCJqb2JMb2NhdGlvbiI6ImVhc3R1cyJ9?api-version=2019-08-01",
+    "Headers" : {
+      "User-Agent" : "azsdk-java-com.azure.resourcemanager.resources.fluentcore.policy/null (1.8.0_221; Windows 10 10.0)"
+    },
+    "Response" : {
       "date" : "Thu, 18 Jun 2020 03:45:30 GMT",
       "content-length" : "0",
       "expires" : "-1",
@@ -1391,36 +782,15 @@
       "location" : "http://localhost:1234/subscriptions/00000000-0000-0000-0000-000000000000/operationresults/eyJqb2JJZCI6IlJFU09VUkNFR1JPVVBERUxFVElPTkpPQi1KQVZBQ1NNUkc3MzQ1MS1FQVNUVVMiLCJqb2JMb2NhdGlvbiI6ImVhc3R1cyJ9?api-version=2019-08-01",
       "cache-control" : "no-cache",
       "x-ms-request-id" : "25e2f24c-6493-4ca7-bd9d-742246b9d224",
->>>>>>> 846f5853
-      "Body" : ""
-    }
-  }, {
-    "Method" : "GET",
-<<<<<<< HEAD
-    "Uri" : "http://localhost:1234/subscriptions/00000000-0000-0000-0000-000000000000/operationresults/eyJqb2JJZCI6IlJFU09VUkNFR1JPVVBERUxFVElPTkpPQi1KQVZBQ1NNUkcwMzY1Mi1FQVNUVVMiLCJqb2JMb2NhdGlvbiI6ImVhc3R1cyJ9?api-version=2019-08-01",
-=======
-    "Uri" : "http://localhost:1234/subscriptions/00000000-0000-0000-0000-000000000000/operationresults/eyJqb2JJZCI6IlJFU09VUkNFR1JPVVBERUxFVElPTkpPQi1KQVZBQ1NNUkc3MzQ1MS1FQVNUVVMiLCJqb2JMb2NhdGlvbiI6ImVhc3R1cyJ9?api-version=2019-08-01",
->>>>>>> 846f5853
-    "Headers" : {
-      "User-Agent" : "azsdk-java-com.azure.resourcemanager.resources.fluentcore.policy/null (1.8.0_221; Windows 10 10.0)"
-    },
-    "Response" : {
-<<<<<<< HEAD
-      "date" : "Mon, 18 May 2020 07:11:17 GMT",
-      "content-length" : "0",
-      "expires" : "-1",
-      "retry-after" : "0",
-      "x-ms-ratelimit-remaining-subscription-reads" : "11972",
-      "StatusCode" : "202",
-      "pragma" : "no-cache",
-      "x-ms-correlation-request-id" : "225d6133-8c7b-46a8-a402-70bdeba19bab",
-      "strict-transport-security" : "max-age=31536000; includeSubDomains",
-      "x-content-type-options" : "nosniff",
-      "x-ms-routing-request-id" : "SOUTHEASTASIA:20200518T071118Z:225d6133-8c7b-46a8-a402-70bdeba19bab",
-      "location" : "http://localhost:1234/subscriptions/00000000-0000-0000-0000-000000000000/operationresults/eyJqb2JJZCI6IlJFU09VUkNFR1JPVVBERUxFVElPTkpPQi1KQVZBQ1NNUkcwMzY1Mi1FQVNUVVMiLCJqb2JMb2NhdGlvbiI6ImVhc3R1cyJ9?api-version=2019-08-01",
-      "cache-control" : "no-cache",
-      "x-ms-request-id" : "225d6133-8c7b-46a8-a402-70bdeba19bab",
-=======
+      "Body" : ""
+    }
+  }, {
+    "Method" : "GET",
+    "Uri" : "http://localhost:1234/subscriptions/00000000-0000-0000-0000-000000000000/operationresults/eyJqb2JJZCI6IlJFU09VUkNFR1JPVVBERUxFVElPTkpPQi1KQVZBQ1NNUkc3MzQ1MS1FQVNUVVMiLCJqb2JMb2NhdGlvbiI6ImVhc3R1cyJ9?api-version=2019-08-01",
+    "Headers" : {
+      "User-Agent" : "azsdk-java-com.azure.resourcemanager.resources.fluentcore.policy/null (1.8.0_221; Windows 10 10.0)"
+    },
+    "Response" : {
       "date" : "Thu, 18 Jun 2020 03:45:46 GMT",
       "content-length" : "0",
       "expires" : "-1",
@@ -1435,36 +805,15 @@
       "location" : "http://localhost:1234/subscriptions/00000000-0000-0000-0000-000000000000/operationresults/eyJqb2JJZCI6IlJFU09VUkNFR1JPVVBERUxFVElPTkpPQi1KQVZBQ1NNUkc3MzQ1MS1FQVNUVVMiLCJqb2JMb2NhdGlvbiI6ImVhc3R1cyJ9?api-version=2019-08-01",
       "cache-control" : "no-cache",
       "x-ms-request-id" : "c1df842f-808a-46cf-bc31-e5e510095e4a",
->>>>>>> 846f5853
-      "Body" : ""
-    }
-  }, {
-    "Method" : "GET",
-<<<<<<< HEAD
-    "Uri" : "http://localhost:1234/subscriptions/00000000-0000-0000-0000-000000000000/operationresults/eyJqb2JJZCI6IlJFU09VUkNFR1JPVVBERUxFVElPTkpPQi1KQVZBQ1NNUkcwMzY1Mi1FQVNUVVMiLCJqb2JMb2NhdGlvbiI6ImVhc3R1cyJ9?api-version=2019-08-01",
-=======
-    "Uri" : "http://localhost:1234/subscriptions/00000000-0000-0000-0000-000000000000/operationresults/eyJqb2JJZCI6IlJFU09VUkNFR1JPVVBERUxFVElPTkpPQi1KQVZBQ1NNUkc3MzQ1MS1FQVNUVVMiLCJqb2JMb2NhdGlvbiI6ImVhc3R1cyJ9?api-version=2019-08-01",
->>>>>>> 846f5853
-    "Headers" : {
-      "User-Agent" : "azsdk-java-com.azure.resourcemanager.resources.fluentcore.policy/null (1.8.0_221; Windows 10 10.0)"
-    },
-    "Response" : {
-<<<<<<< HEAD
-      "date" : "Mon, 18 May 2020 07:11:47 GMT",
-      "content-length" : "0",
-      "expires" : "-1",
-      "retry-after" : "0",
-      "x-ms-ratelimit-remaining-subscription-reads" : "11975",
-      "StatusCode" : "202",
-      "pragma" : "no-cache",
-      "x-ms-correlation-request-id" : "95f97258-5c08-4c0f-82fd-561c38a69eb2",
-      "strict-transport-security" : "max-age=31536000; includeSubDomains",
-      "x-content-type-options" : "nosniff",
-      "x-ms-routing-request-id" : "SOUTHEASTASIA:20200518T071148Z:95f97258-5c08-4c0f-82fd-561c38a69eb2",
-      "location" : "http://localhost:1234/subscriptions/00000000-0000-0000-0000-000000000000/operationresults/eyJqb2JJZCI6IlJFU09VUkNFR1JPVVBERUxFVElPTkpPQi1KQVZBQ1NNUkcwMzY1Mi1FQVNUVVMiLCJqb2JMb2NhdGlvbiI6ImVhc3R1cyJ9?api-version=2019-08-01",
-      "cache-control" : "no-cache",
-      "x-ms-request-id" : "95f97258-5c08-4c0f-82fd-561c38a69eb2",
-=======
+      "Body" : ""
+    }
+  }, {
+    "Method" : "GET",
+    "Uri" : "http://localhost:1234/subscriptions/00000000-0000-0000-0000-000000000000/operationresults/eyJqb2JJZCI6IlJFU09VUkNFR1JPVVBERUxFVElPTkpPQi1KQVZBQ1NNUkc3MzQ1MS1FQVNUVVMiLCJqb2JMb2NhdGlvbiI6ImVhc3R1cyJ9?api-version=2019-08-01",
+    "Headers" : {
+      "User-Agent" : "azsdk-java-com.azure.resourcemanager.resources.fluentcore.policy/null (1.8.0_221; Windows 10 10.0)"
+    },
+    "Response" : {
       "date" : "Thu, 18 Jun 2020 03:46:03 GMT",
       "content-length" : "0",
       "expires" : "-1",
@@ -1479,39 +828,15 @@
       "location" : "http://localhost:1234/subscriptions/00000000-0000-0000-0000-000000000000/operationresults/eyJqb2JJZCI6IlJFU09VUkNFR1JPVVBERUxFVElPTkpPQi1KQVZBQ1NNUkc3MzQ1MS1FQVNUVVMiLCJqb2JMb2NhdGlvbiI6ImVhc3R1cyJ9?api-version=2019-08-01",
       "cache-control" : "no-cache",
       "x-ms-request-id" : "d09dea57-cce2-42f1-a8a1-2d0b7c769e19",
->>>>>>> 846f5853
-      "Body" : ""
-    }
-  }, {
-    "Method" : "GET",
-<<<<<<< HEAD
-    "Uri" : "http://localhost:1234/subscriptions/00000000-0000-0000-0000-000000000000/operationresults/eyJqb2JJZCI6IlJFU09VUkNFR1JPVVBERUxFVElPTkpPQi1KQVZBQ1NNUkcwMzY1Mi1FQVNUVVMiLCJqb2JMb2NhdGlvbiI6ImVhc3R1cyJ9?api-version=2019-08-01",
-=======
-    "Uri" : "http://localhost:1234/subscriptions/00000000-0000-0000-0000-000000000000/operationresults/eyJqb2JJZCI6IlJFU09VUkNFR1JPVVBERUxFVElPTkpPQi1KQVZBQ1NNUkc3MzQ1MS1FQVNUVVMiLCJqb2JMb2NhdGlvbiI6ImVhc3R1cyJ9?api-version=2019-08-01",
->>>>>>> 846f5853
-    "Headers" : {
-      "User-Agent" : "azsdk-java-com.azure.resourcemanager.resources.fluentcore.policy/null (1.8.0_221; Windows 10 10.0)"
-    },
-    "Response" : {
-<<<<<<< HEAD
-      "date" : "Mon, 18 May 2020 07:12:19 GMT",
-      "content-length" : "0",
-      "expires" : "-1",
-      "retry-after" : "0",
-      "x-ms-ratelimit-remaining-subscription-reads" : "11972",
-      "StatusCode" : "200",
-      "strict-transport-security" : "max-age=31536000; includeSubDomains",
-      "pragma" : "no-cache",
-      "x-ms-correlation-request-id" : "875136dd-fcad-4186-bf10-fca565d80ebe",
-      "x-content-type-options" : "nosniff",
-      "x-ms-routing-request-id" : "SOUTHEASTASIA:20200518T071220Z:875136dd-fcad-4186-bf10-fca565d80ebe",
-      "cache-control" : "no-cache",
-      "x-ms-request-id" : "875136dd-fcad-4186-bf10-fca565d80ebe",
-      "Body" : ""
-    }
-  } ],
-  "variables" : [ "javacsmrg03652", "av-81a0998360", "nicmyvm6c6c77191f4", "vnet78912060f0" ]
-=======
+      "Body" : ""
+    }
+  }, {
+    "Method" : "GET",
+    "Uri" : "http://localhost:1234/subscriptions/00000000-0000-0000-0000-000000000000/operationresults/eyJqb2JJZCI6IlJFU09VUkNFR1JPVVBERUxFVElPTkpPQi1KQVZBQ1NNUkc3MzQ1MS1FQVNUVVMiLCJqb2JMb2NhdGlvbiI6ImVhc3R1cyJ9?api-version=2019-08-01",
+    "Headers" : {
+      "User-Agent" : "azsdk-java-com.azure.resourcemanager.resources.fluentcore.policy/null (1.8.0_221; Windows 10 10.0)"
+    },
+    "Response" : {
       "date" : "Thu, 18 Jun 2020 03:46:19 GMT",
       "content-length" : "0",
       "expires" : "-1",
@@ -1529,5 +854,4 @@
     }
   } ],
   "variables" : [ "javacsmrg73451", "av-66d4629710", "nicmyvm69859969674", "vnet3805717d49" ]
->>>>>>> 846f5853
 }