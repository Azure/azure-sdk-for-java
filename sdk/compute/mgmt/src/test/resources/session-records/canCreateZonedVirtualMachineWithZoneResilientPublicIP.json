{
  "networkCallRecords" : [ {
    "Method" : "PUT",
<<<<<<< HEAD
    "Uri" : "http://localhost:1234/subscriptions/00000000-0000-0000-0000-000000000000/resourcegroups/javacsmrg21879?api-version=2019-08-01",
    "Headers" : {
      "User-Agent" : "azsdk-java-com.azure.management.resources/2.0.0 (1.8.0_221; Windows 10 10.0)",
      "Content-Type" : "application/json"
    },
    "Response" : {
      "date" : "Mon, 18 May 2020 06:09:05 GMT",
      "content-length" : "310",
      "expires" : "-1",
      "x-ms-ratelimit-remaining-subscription-writes" : "1199",
=======
    "Uri" : "http://localhost:1234/subscriptions/00000000-0000-0000-0000-000000000000/resourcegroups/javacsmrg78822?api-version=2019-08-01",
    "Headers" : {
      "User-Agent" : "azsdk-java-com.azure.resourcemanager.resources/2.0.0-beta.1 (1.8.0_221; Windows 10 10.0)",
      "Content-Type" : "application/json"
    },
    "Response" : {
      "date" : "Thu, 18 Jun 2020 03:31:18 GMT",
      "content-length" : "226",
      "expires" : "-1",
      "x-ms-ratelimit-remaining-subscription-writes" : "1194",
>>>>>>> 846f5853
      "retry-after" : "0",
      "StatusCode" : "201",
      "strict-transport-security" : "max-age=31536000; includeSubDomains",
      "pragma" : "no-cache",
<<<<<<< HEAD
      "x-ms-correlation-request-id" : "2a31f2b8-e921-4ffe-8cad-0115e07efb64",
      "x-content-type-options" : "nosniff",
      "x-ms-routing-request-id" : "SOUTHEASTASIA:20200518T060905Z:2a31f2b8-e921-4ffe-8cad-0115e07efb64",
      "content-type" : "application/json; charset=utf-8",
      "cache-control" : "no-cache",
      "x-ms-request-id" : "2a31f2b8-e921-4ffe-8cad-0115e07efb64",
      "Body" : "{\"id\":\"/subscriptions/00000000-0000-0000-0000-000000000000/resourceGroups/javacsmrg21879\",\"name\":\"javacsmrg21879\",\"type\":\"Microsoft.Resources/resourceGroups\",\"location\":\"eastus2\",\"tags\":{\"date\":\"2020-05-18T06:09:01.820Z\",\"product\":\"javasdk\",\"cause\":\"automation\"},\"properties\":{\"provisioningState\":\"Succeeded\"}}"
    }
  }, {
    "Method" : "PUT",
    "Uri" : "http://localhost:1234/subscriptions/00000000-0000-0000-0000-000000000000/resourceGroups/javacsmrg21879/providers/Microsoft.Network/publicIPAddresses/pip954276?api-version=2019-06-01",
    "Headers" : {
      "User-Agent" : "azsdk-java-com.azure.management.network/2.0.0 (1.8.0_221; Windows 10 10.0)",
      "Content-Type" : "application/json"
    },
    "Response" : {
      "date" : "Mon, 18 May 2020 06:09:14 GMT",
=======
      "x-ms-correlation-request-id" : "d818a926-af30-4675-9f22-4b341c2389c9",
      "x-content-type-options" : "nosniff",
      "x-ms-routing-request-id" : "SOUTHEASTASIA:20200618T033119Z:d818a926-af30-4675-9f22-4b341c2389c9",
      "content-type" : "application/json; charset=utf-8",
      "cache-control" : "no-cache",
      "x-ms-request-id" : "d818a926-af30-4675-9f22-4b341c2389c9",
      "Body" : "{\"id\":\"/subscriptions/00000000-0000-0000-0000-000000000000/resourceGroups/javacsmrg78822\",\"name\":\"javacsmrg78822\",\"type\":\"Microsoft.Resources/resourceGroups\",\"location\":\"eastus2\",\"properties\":{\"provisioningState\":\"Succeeded\"}}"
    }
  }, {
    "Method" : "PUT",
    "Uri" : "http://localhost:1234/subscriptions/00000000-0000-0000-0000-000000000000/resourceGroups/javacsmrg78822/providers/Microsoft.Network/publicIPAddresses/pip414673?api-version=2019-06-01",
    "Headers" : {
      "User-Agent" : "azsdk-java-com.azure.resourcemanager.network/2.0.0-beta.1 (1.8.0_221; Windows 10 10.0)",
      "Content-Type" : "application/json"
    },
    "Response" : {
      "date" : "Thu, 18 Jun 2020 03:31:27 GMT",
>>>>>>> 846f5853
      "server" : "Microsoft-HTTPAPI/2.0",
      "azure-asyncnotification" : "Enabled",
      "content-length" : "623",
      "expires" : "-1",
<<<<<<< HEAD
      "x-ms-ratelimit-remaining-subscription-writes" : "1199",
      "retry-after" : "0",
      "StatusCode" : "201",
      "pragma" : "no-cache",
      "x-ms-correlation-request-id" : "d615e297-2ad7-4ae9-bab0-7fd067cef2fb",
      "strict-transport-security" : "max-age=31536000; includeSubDomains",
      "x-ms-arm-service-request-id" : "fbaa6c47-261c-4694-855e-2d9879dc3e85",
      "x-content-type-options" : "nosniff",
      "x-ms-routing-request-id" : "SOUTHEASTASIA:20200518T060914Z:d615e297-2ad7-4ae9-bab0-7fd067cef2fb",
      "content-type" : "application/json; charset=utf-8",
      "cache-control" : "no-cache",
      "x-ms-request-id" : "66c62d76-3fff-43aa-b3c8-5c41448966fc",
      "Body" : "{\r\n  \"name\": \"pip954276\",\r\n  \"id\": \"/subscriptions/00000000-0000-0000-0000-000000000000/resourceGroups/javacsmrg21879/providers/Microsoft.Network/publicIPAddresses/pip954276\",\r\n  \"etag\": \"W/\\\"a8cbb538-a80f-41aa-a734-9096e20182f8\\\"\",\r\n  \"location\": \"eastus2\",\r\n  \"tags\": {},\r\n  \"properties\": {\r\n    \"provisioningState\": \"Updating\",\r\n    \"resourceGuid\": \"1b666f9a-4f15-496b-8b7b-bd00304946b3\",\r\n    \"publicIPAddressVersion\": \"IPv4\",\r\n    \"publicIPAllocationMethod\": \"Static\",\r\n    \"idleTimeoutInMinutes\": 4,\r\n    \"ipTags\": []\r\n  },\r\n  \"type\": \"Microsoft.Network/publicIPAddresses\",\r\n  \"sku\": {\r\n    \"name\": \"Standard\"\r\n  }\r\n}",
      "azure-asyncoperation" : "http://localhost:1234/subscriptions/00000000-0000-0000-0000-000000000000/providers/Microsoft.Network/locations/eastus2/operations/66c62d76-3fff-43aa-b3c8-5c41448966fc?api-version=2019-06-01"
    }
  }, {
    "Method" : "GET",
    "Uri" : "http://localhost:1234/subscriptions/00000000-0000-0000-0000-000000000000/providers/Microsoft.Network/locations/eastus2/operations/66c62d76-3fff-43aa-b3c8-5c41448966fc?api-version=2019-06-01",
=======
      "x-ms-ratelimit-remaining-subscription-writes" : "1194",
      "retry-after" : "0",
      "StatusCode" : "201",
      "pragma" : "no-cache",
      "x-ms-correlation-request-id" : "e9eb536d-48b8-43fe-a7df-475fc5de7141",
      "strict-transport-security" : "max-age=31536000; includeSubDomains",
      "x-ms-arm-service-request-id" : "65e8e8d6-b873-4976-9ac1-49b21560e88f",
      "x-content-type-options" : "nosniff",
      "x-ms-routing-request-id" : "SOUTHEASTASIA:20200618T033127Z:e9eb536d-48b8-43fe-a7df-475fc5de7141",
      "content-type" : "application/json; charset=utf-8",
      "cache-control" : "no-cache",
      "x-ms-request-id" : "3f2375ec-c69a-444c-92e3-9a8cc1d53b85",
      "Body" : "{\r\n  \"name\": \"pip414673\",\r\n  \"id\": \"/subscriptions/00000000-0000-0000-0000-000000000000/resourceGroups/javacsmrg78822/providers/Microsoft.Network/publicIPAddresses/pip414673\",\r\n  \"etag\": \"W/\\\"3ce16d35-7b86-4321-95a5-488860755e18\\\"\",\r\n  \"location\": \"eastus2\",\r\n  \"tags\": {},\r\n  \"properties\": {\r\n    \"provisioningState\": \"Updating\",\r\n    \"resourceGuid\": \"a37d9615-086c-4426-b17f-b26fbc588257\",\r\n    \"publicIPAddressVersion\": \"IPv4\",\r\n    \"publicIPAllocationMethod\": \"Static\",\r\n    \"idleTimeoutInMinutes\": 4,\r\n    \"ipTags\": []\r\n  },\r\n  \"type\": \"Microsoft.Network/publicIPAddresses\",\r\n  \"sku\": {\r\n    \"name\": \"Standard\"\r\n  }\r\n}",
      "azure-asyncoperation" : "http://localhost:1234/subscriptions/00000000-0000-0000-0000-000000000000/providers/Microsoft.Network/locations/eastus2/operations/3f2375ec-c69a-444c-92e3-9a8cc1d53b85?api-version=2019-06-01"
    }
  }, {
    "Method" : "GET",
    "Uri" : "http://localhost:1234/subscriptions/00000000-0000-0000-0000-000000000000/providers/Microsoft.Network/locations/eastus2/operations/3f2375ec-c69a-444c-92e3-9a8cc1d53b85?api-version=2019-06-01",
>>>>>>> 846f5853
    "Headers" : {
      "User-Agent" : "azsdk-java-com.azure.resourcemanager.resources.fluentcore.policy/null (1.8.0_221; Windows 10 10.0)"
    },
    "Response" : {
<<<<<<< HEAD
      "date" : "Mon, 18 May 2020 06:09:45 GMT",
=======
      "date" : "Thu, 18 Jun 2020 03:33:34 GMT",
>>>>>>> 846f5853
      "server" : "Microsoft-HTTPAPI/2.0",
      "content-length" : "29",
      "expires" : "-1",
      "retry-after" : "0",
<<<<<<< HEAD
      "x-ms-ratelimit-remaining-subscription-reads" : "11999",
      "StatusCode" : "200",
      "pragma" : "no-cache",
      "x-ms-correlation-request-id" : "3d1e0c03-060b-4a1d-9058-b32e1b7f95d9",
      "strict-transport-security" : "max-age=31536000; includeSubDomains",
      "x-ms-arm-service-request-id" : "38524f54-5e99-409c-a0d4-f3834e5eb884",
      "x-content-type-options" : "nosniff",
      "x-ms-routing-request-id" : "SOUTHEASTASIA:20200518T060946Z:3d1e0c03-060b-4a1d-9058-b32e1b7f95d9",
      "content-type" : "application/json; charset=utf-8",
      "cache-control" : "no-cache",
      "x-ms-request-id" : "f436d800-e237-443e-899d-ea49e6f06c16",
=======
      "x-ms-ratelimit-remaining-subscription-reads" : "11721",
      "StatusCode" : "200",
      "pragma" : "no-cache",
      "x-ms-correlation-request-id" : "7eea4eee-0c7e-4c14-9cb8-f555a5430040",
      "strict-transport-security" : "max-age=31536000; includeSubDomains",
      "x-ms-arm-service-request-id" : "d5485a8f-54da-43e9-94cc-8610ae1d68a7",
      "x-content-type-options" : "nosniff",
      "x-ms-routing-request-id" : "SOUTHEASTASIA:20200618T033335Z:7eea4eee-0c7e-4c14-9cb8-f555a5430040",
      "content-type" : "application/json; charset=utf-8",
      "cache-control" : "no-cache",
      "x-ms-request-id" : "edf097ea-8a02-4aec-81ea-6f11b89f1830",
>>>>>>> 846f5853
      "Body" : "{\r\n  \"status\": \"Succeeded\"\r\n}"
    }
  }, {
    "Method" : "GET",
<<<<<<< HEAD
    "Uri" : "http://localhost:1234/subscriptions/00000000-0000-0000-0000-000000000000/resourceGroups/javacsmrg21879/providers/Microsoft.Network/publicIPAddresses/pip954276?api-version=2019-06-01",
=======
    "Uri" : "http://localhost:1234/subscriptions/00000000-0000-0000-0000-000000000000/resourceGroups/javacsmrg78822/providers/Microsoft.Network/publicIPAddresses/pip414673?api-version=2019-06-01",
>>>>>>> 846f5853
    "Headers" : {
      "User-Agent" : "azsdk-java-com.azure.resourcemanager.resources.fluentcore.policy/null (1.8.0_221; Windows 10 10.0)"
    },
    "Response" : {
<<<<<<< HEAD
      "date" : "Mon, 18 May 2020 06:10:16 GMT",
      "server" : "Microsoft-HTTPAPI/2.0",
      "content-length" : "660",
      "expires" : "-1",
      "retry-after" : "0",
      "x-ms-ratelimit-remaining-subscription-reads" : "11998",
      "StatusCode" : "200",
      "pragma" : "no-cache",
      "x-ms-correlation-request-id" : "4fc80a75-21d9-484b-9756-06ae48efbabe",
      "strict-transport-security" : "max-age=31536000; includeSubDomains",
      "x-ms-arm-service-request-id" : "434cb264-b684-44b1-9329-58e0f2036a58",
      "x-content-type-options" : "nosniff",
      "x-ms-routing-request-id" : "SOUTHEASTASIA:20200518T061016Z:4fc80a75-21d9-484b-9756-06ae48efbabe",
      "etag" : "W/\"20bd64f2-1f8d-44a2-bbff-5c932ee95e05\"",
      "content-type" : "application/json; charset=utf-8",
      "cache-control" : "no-cache",
      "x-ms-request-id" : "6a61ed07-0d33-4fa6-a9fa-eb28a26f51d8",
      "Body" : "{\r\n  \"name\": \"pip954276\",\r\n  \"id\": \"/subscriptions/00000000-0000-0000-0000-000000000000/resourceGroups/javacsmrg21879/providers/Microsoft.Network/publicIPAddresses/pip954276\",\r\n  \"etag\": \"W/\\\"20bd64f2-1f8d-44a2-bbff-5c932ee95e05\\\"\",\r\n  \"location\": \"eastus2\",\r\n  \"tags\": {},\r\n  \"properties\": {\r\n    \"provisioningState\": \"Succeeded\",\r\n    \"resourceGuid\": \"1b666f9a-4f15-496b-8b7b-bd00304946b3\",\r\n    \"ipAddress\": \"52.177.243.220\",\r\n    \"publicIPAddressVersion\": \"IPv4\",\r\n    \"publicIPAllocationMethod\": \"Static\",\r\n    \"idleTimeoutInMinutes\": 4,\r\n    \"ipTags\": []\r\n  },\r\n  \"type\": \"Microsoft.Network/publicIPAddresses\",\r\n  \"sku\": {\r\n    \"name\": \"Standard\"\r\n  }\r\n}"
    }
  }, {
    "Method" : "PUT",
    "Uri" : "http://localhost:1234/subscriptions/00000000-0000-0000-0000-000000000000/resourcegroups/javacsmrg21879?api-version=2019-08-01",
    "Headers" : {
      "User-Agent" : "azsdk-java-com.azure.management.resources/2.0.0 (1.8.0_221; Windows 10 10.0)",
      "Content-Type" : "application/json"
    },
    "Response" : {
      "date" : "Mon, 18 May 2020 06:10:20 GMT",
      "content-length" : "310",
      "expires" : "-1",
      "x-ms-ratelimit-remaining-subscription-writes" : "1197",
=======
      "date" : "Thu, 18 Jun 2020 03:33:34 GMT",
      "server" : "Microsoft-HTTPAPI/2.0",
      "content-length" : "659",
      "expires" : "-1",
      "retry-after" : "0",
      "x-ms-ratelimit-remaining-subscription-reads" : "11727",
      "StatusCode" : "200",
      "pragma" : "no-cache",
      "x-ms-correlation-request-id" : "8ec7957f-47ec-4355-97a3-e3a7f429ce39",
      "strict-transport-security" : "max-age=31536000; includeSubDomains",
      "x-ms-arm-service-request-id" : "ac89970f-7213-4c78-88ce-4289d404a3f9",
      "x-content-type-options" : "nosniff",
      "x-ms-routing-request-id" : "SOUTHEASTASIA:20200618T033335Z:8ec7957f-47ec-4355-97a3-e3a7f429ce39",
      "etag" : "W/\"287bc5b7-b6d5-4d2f-b06b-76d02947af67\"",
      "content-type" : "application/json; charset=utf-8",
      "cache-control" : "no-cache",
      "x-ms-request-id" : "f5cf1664-7332-4ad7-aba7-dc4b35975f9e",
      "Body" : "{\r\n  \"name\": \"pip414673\",\r\n  \"id\": \"/subscriptions/00000000-0000-0000-0000-000000000000/resourceGroups/javacsmrg78822/providers/Microsoft.Network/publicIPAddresses/pip414673\",\r\n  \"etag\": \"W/\\\"287bc5b7-b6d5-4d2f-b06b-76d02947af67\\\"\",\r\n  \"location\": \"eastus2\",\r\n  \"tags\": {},\r\n  \"properties\": {\r\n    \"provisioningState\": \"Succeeded\",\r\n    \"resourceGuid\": \"a37d9615-086c-4426-b17f-b26fbc588257\",\r\n    \"ipAddress\": \"52.167.75.112\",\r\n    \"publicIPAddressVersion\": \"IPv4\",\r\n    \"publicIPAllocationMethod\": \"Static\",\r\n    \"idleTimeoutInMinutes\": 4,\r\n    \"ipTags\": []\r\n  },\r\n  \"type\": \"Microsoft.Network/publicIPAddresses\",\r\n  \"sku\": {\r\n    \"name\": \"Standard\"\r\n  }\r\n}"
    }
  }, {
    "Method" : "PUT",
    "Uri" : "http://localhost:1234/subscriptions/00000000-0000-0000-0000-000000000000/resourcegroups/javacsmrg78822?api-version=2019-08-01",
    "Headers" : {
      "User-Agent" : "azsdk-java-com.azure.resourcemanager.resources/2.0.0-beta.1 (1.8.0_221; Windows 10 10.0)",
      "Content-Type" : "application/json"
    },
    "Response" : {
      "date" : "Thu, 18 Jun 2020 03:33:37 GMT",
      "content-length" : "226",
      "expires" : "-1",
      "x-ms-ratelimit-remaining-subscription-writes" : "1191",
>>>>>>> 846f5853
      "retry-after" : "0",
      "StatusCode" : "200",
      "strict-transport-security" : "max-age=31536000; includeSubDomains",
      "pragma" : "no-cache",
<<<<<<< HEAD
      "x-ms-correlation-request-id" : "3a3b8355-f9a0-4e82-839a-d054a8f9e0ae",
      "x-content-type-options" : "nosniff",
      "x-ms-routing-request-id" : "SOUTHEASTASIA:20200518T061020Z:3a3b8355-f9a0-4e82-839a-d054a8f9e0ae",
      "content-type" : "application/json; charset=utf-8",
      "cache-control" : "no-cache",
      "x-ms-request-id" : "3a3b8355-f9a0-4e82-839a-d054a8f9e0ae",
      "Body" : "{\"id\":\"/subscriptions/00000000-0000-0000-0000-000000000000/resourceGroups/javacsmrg21879\",\"name\":\"javacsmrg21879\",\"type\":\"Microsoft.Resources/resourceGroups\",\"location\":\"eastus2\",\"tags\":{\"date\":\"2020-05-18T06:10:17.208Z\",\"product\":\"javasdk\",\"cause\":\"automation\"},\"properties\":{\"provisioningState\":\"Succeeded\"}}"
    }
  }, {
    "Method" : "PUT",
    "Uri" : "http://localhost:1234/subscriptions/00000000-0000-0000-0000-000000000000/resourceGroups/javacsmrg21879/providers/Microsoft.Network/virtualNetworks/vnet61101bda7b?api-version=2019-06-01",
    "Headers" : {
      "User-Agent" : "azsdk-java-com.azure.management.network/2.0.0 (1.8.0_221; Windows 10 10.0)",
      "Content-Type" : "application/json"
    },
    "Response" : {
      "date" : "Mon, 18 May 2020 06:10:39 GMT",
=======
      "x-ms-correlation-request-id" : "d6c0f461-df05-4181-8cb0-69236ffe1921",
      "x-content-type-options" : "nosniff",
      "x-ms-routing-request-id" : "SOUTHEASTASIA:20200618T033338Z:d6c0f461-df05-4181-8cb0-69236ffe1921",
      "content-type" : "application/json; charset=utf-8",
      "cache-control" : "no-cache",
      "x-ms-request-id" : "d6c0f461-df05-4181-8cb0-69236ffe1921",
      "Body" : "{\"id\":\"/subscriptions/00000000-0000-0000-0000-000000000000/resourceGroups/javacsmrg78822\",\"name\":\"javacsmrg78822\",\"type\":\"Microsoft.Resources/resourceGroups\",\"location\":\"eastus2\",\"properties\":{\"provisioningState\":\"Succeeded\"}}"
    }
  }, {
    "Method" : "PUT",
    "Uri" : "http://localhost:1234/subscriptions/00000000-0000-0000-0000-000000000000/resourceGroups/javacsmrg78822/providers/Microsoft.Network/virtualNetworks/vnet71292528d3?api-version=2019-06-01",
    "Headers" : {
      "User-Agent" : "azsdk-java-com.azure.resourcemanager.network/2.0.0-beta.1 (1.8.0_221; Windows 10 10.0)",
      "Content-Type" : "application/json"
    },
    "Response" : {
      "date" : "Thu, 18 Jun 2020 03:33:44 GMT",
>>>>>>> 846f5853
      "server" : "Microsoft-HTTPAPI/2.0",
      "azure-asyncnotification" : "Enabled",
      "content-length" : "1343",
      "expires" : "-1",
      "x-ms-ratelimit-remaining-subscription-writes" : "1189",
      "retry-after" : "0",
      "StatusCode" : "201",
      "pragma" : "no-cache",
<<<<<<< HEAD
      "x-ms-correlation-request-id" : "32c234a3-3da5-472b-8c16-34377370485f",
      "strict-transport-security" : "max-age=31536000; includeSubDomains",
      "x-ms-arm-service-request-id" : "df32d1c3-8dee-4329-b50e-2c9dfe692f86",
      "x-content-type-options" : "nosniff",
      "x-ms-routing-request-id" : "SOUTHEASTASIA:20200518T061039Z:32c234a3-3da5-472b-8c16-34377370485f",
      "content-type" : "application/json; charset=utf-8",
      "cache-control" : "no-cache",
      "x-ms-request-id" : "af548a02-a552-4b6c-ac7f-6e441f26a5b7",
      "Body" : "{\r\n  \"name\": \"vnet61101bda7b\",\r\n  \"id\": \"/subscriptions/00000000-0000-0000-0000-000000000000/resourceGroups/javacsmrg21879/providers/Microsoft.Network/virtualNetworks/vnet61101bda7b\",\r\n  \"etag\": \"W/\\\"de4d81cc-2c53-4493-a8e0-d13447fc2cdd\\\"\",\r\n  \"type\": \"Microsoft.Network/virtualNetworks\",\r\n  \"location\": \"eastus2\",\r\n  \"tags\": {},\r\n  \"properties\": {\r\n    \"provisioningState\": \"Updating\",\r\n    \"resourceGuid\": \"dc5b021e-1b25-46bf-88af-0ae512b973b1\",\r\n    \"addressSpace\": {\r\n      \"addressPrefixes\": [\r\n        \"10.0.0.0/28\"\r\n      ]\r\n    },\r\n    \"dhcpOptions\": {\r\n      \"dnsServers\": []\r\n    },\r\n    \"subnets\": [\r\n      {\r\n        \"name\": \"subnet1\",\r\n        \"id\": \"/subscriptions/00000000-0000-0000-0000-000000000000/resourceGroups/javacsmrg21879/providers/Microsoft.Network/virtualNetworks/vnet61101bda7b/subnets/subnet1\",\r\n        \"etag\": \"W/\\\"de4d81cc-2c53-4493-a8e0-d13447fc2cdd\\\"\",\r\n        \"properties\": {\r\n          \"provisioningState\": \"Updating\",\r\n          \"addressPrefix\": \"10.0.0.0/28\",\r\n          \"delegations\": [],\r\n          \"privateEndpointNetworkPolicies\": \"Enabled\",\r\n          \"privateLinkServiceNetworkPolicies\": \"Enabled\"\r\n        },\r\n        \"type\": \"Microsoft.Network/virtualNetworks/subnets\"\r\n      }\r\n    ],\r\n    \"virtualNetworkPeerings\": [],\r\n    \"enableDdosProtection\": false,\r\n    \"enableVmProtection\": false\r\n  }\r\n}",
      "azure-asyncoperation" : "http://localhost:1234/subscriptions/00000000-0000-0000-0000-000000000000/providers/Microsoft.Network/locations/eastus2/operations/af548a02-a552-4b6c-ac7f-6e441f26a5b7?api-version=2019-06-01"
    }
  }, {
    "Method" : "GET",
    "Uri" : "http://localhost:1234/subscriptions/00000000-0000-0000-0000-000000000000/providers/Microsoft.Network/locations/eastus2/operations/af548a02-a552-4b6c-ac7f-6e441f26a5b7?api-version=2019-06-01",
=======
      "x-ms-correlation-request-id" : "5a5b12bc-061a-4424-80b0-a830acd363ad",
      "strict-transport-security" : "max-age=31536000; includeSubDomains",
      "x-ms-arm-service-request-id" : "abb05dc3-1e22-43d8-8353-668933afc6c5",
      "x-content-type-options" : "nosniff",
      "x-ms-routing-request-id" : "SOUTHEASTASIA:20200618T033344Z:5a5b12bc-061a-4424-80b0-a830acd363ad",
      "content-type" : "application/json; charset=utf-8",
      "cache-control" : "no-cache",
      "x-ms-request-id" : "c7879d78-eac8-4f39-bb10-32b9aaaef239",
      "Body" : "{\r\n  \"name\": \"vnet71292528d3\",\r\n  \"id\": \"/subscriptions/00000000-0000-0000-0000-000000000000/resourceGroups/javacsmrg78822/providers/Microsoft.Network/virtualNetworks/vnet71292528d3\",\r\n  \"etag\": \"W/\\\"1c3483af-fa2a-4f6f-ab0f-c771a6a4ad2a\\\"\",\r\n  \"type\": \"Microsoft.Network/virtualNetworks\",\r\n  \"location\": \"eastus2\",\r\n  \"tags\": {},\r\n  \"properties\": {\r\n    \"provisioningState\": \"Updating\",\r\n    \"resourceGuid\": \"7ce330ce-c42b-435c-9953-f240bae3c95a\",\r\n    \"addressSpace\": {\r\n      \"addressPrefixes\": [\r\n        \"10.0.0.0/28\"\r\n      ]\r\n    },\r\n    \"dhcpOptions\": {\r\n      \"dnsServers\": []\r\n    },\r\n    \"subnets\": [\r\n      {\r\n        \"name\": \"subnet1\",\r\n        \"id\": \"/subscriptions/00000000-0000-0000-0000-000000000000/resourceGroups/javacsmrg78822/providers/Microsoft.Network/virtualNetworks/vnet71292528d3/subnets/subnet1\",\r\n        \"etag\": \"W/\\\"1c3483af-fa2a-4f6f-ab0f-c771a6a4ad2a\\\"\",\r\n        \"properties\": {\r\n          \"provisioningState\": \"Updating\",\r\n          \"addressPrefix\": \"10.0.0.0/28\",\r\n          \"delegations\": [],\r\n          \"privateEndpointNetworkPolicies\": \"Enabled\",\r\n          \"privateLinkServiceNetworkPolicies\": \"Enabled\"\r\n        },\r\n        \"type\": \"Microsoft.Network/virtualNetworks/subnets\"\r\n      }\r\n    ],\r\n    \"virtualNetworkPeerings\": [],\r\n    \"enableDdosProtection\": false,\r\n    \"enableVmProtection\": false\r\n  }\r\n}",
      "azure-asyncoperation" : "http://localhost:1234/subscriptions/00000000-0000-0000-0000-000000000000/providers/Microsoft.Network/locations/eastus2/operations/c7879d78-eac8-4f39-bb10-32b9aaaef239?api-version=2019-06-01"
    }
  }, {
    "Method" : "GET",
    "Uri" : "http://localhost:1234/subscriptions/00000000-0000-0000-0000-000000000000/providers/Microsoft.Network/locations/eastus2/operations/c7879d78-eac8-4f39-bb10-32b9aaaef239?api-version=2019-06-01",
>>>>>>> 846f5853
    "Headers" : {
      "User-Agent" : "azsdk-java-com.azure.resourcemanager.resources.fluentcore.policy/null (1.8.0_221; Windows 10 10.0)"
    },
    "Response" : {
<<<<<<< HEAD
      "date" : "Mon, 18 May 2020 06:11:10 GMT",
=======
      "date" : "Thu, 18 Jun 2020 03:33:48 GMT",
>>>>>>> 846f5853
      "server" : "Microsoft-HTTPAPI/2.0",
      "content-length" : "29",
      "expires" : "-1",
      "retry-after" : "0",
<<<<<<< HEAD
      "x-ms-ratelimit-remaining-subscription-reads" : "11998",
      "StatusCode" : "200",
      "pragma" : "no-cache",
      "x-ms-correlation-request-id" : "3b8c646d-5e40-4aeb-83fb-98aca13f3127",
      "strict-transport-security" : "max-age=31536000; includeSubDomains",
      "x-ms-arm-service-request-id" : "ae735621-dff9-483f-88d0-cbda058e6194",
      "x-content-type-options" : "nosniff",
      "x-ms-routing-request-id" : "SOUTHEASTASIA:20200518T061110Z:3b8c646d-5e40-4aeb-83fb-98aca13f3127",
      "content-type" : "application/json; charset=utf-8",
      "cache-control" : "no-cache",
      "x-ms-request-id" : "81a252a7-52f3-42fb-83db-1938a962fb8e",
=======
      "x-ms-ratelimit-remaining-subscription-reads" : "11714",
      "StatusCode" : "200",
      "pragma" : "no-cache",
      "x-ms-correlation-request-id" : "f4ce5995-aa1c-4984-a88e-ea45ec051d84",
      "strict-transport-security" : "max-age=31536000; includeSubDomains",
      "x-ms-arm-service-request-id" : "6a6b87da-c1b9-4bf3-8c22-2c08eb692e3e",
      "x-content-type-options" : "nosniff",
      "x-ms-routing-request-id" : "SOUTHEASTASIA:20200618T033349Z:f4ce5995-aa1c-4984-a88e-ea45ec051d84",
      "content-type" : "application/json; charset=utf-8",
      "cache-control" : "no-cache",
      "x-ms-request-id" : "ca4f7a1e-ba90-4e98-94b3-a260b1e716df",
>>>>>>> 846f5853
      "Body" : "{\r\n  \"status\": \"Succeeded\"\r\n}"
    }
  }, {
    "Method" : "GET",
<<<<<<< HEAD
    "Uri" : "http://localhost:1234/subscriptions/00000000-0000-0000-0000-000000000000/resourceGroups/javacsmrg21879/providers/Microsoft.Network/virtualNetworks/vnet61101bda7b?api-version=2019-06-01",
=======
    "Uri" : "http://localhost:1234/subscriptions/00000000-0000-0000-0000-000000000000/resourceGroups/javacsmrg78822/providers/Microsoft.Network/virtualNetworks/vnet71292528d3?api-version=2019-06-01",
>>>>>>> 846f5853
    "Headers" : {
      "User-Agent" : "azsdk-java-com.azure.resourcemanager.resources.fluentcore.policy/null (1.8.0_221; Windows 10 10.0)"
    },
    "Response" : {
<<<<<<< HEAD
      "date" : "Mon, 18 May 2020 06:11:40 GMT",
=======
      "date" : "Thu, 18 Jun 2020 03:35:16 GMT",
>>>>>>> 846f5853
      "server" : "Microsoft-HTTPAPI/2.0",
      "content-length" : "1345",
      "expires" : "-1",
      "retry-after" : "0",
<<<<<<< HEAD
      "x-ms-ratelimit-remaining-subscription-reads" : "11996",
      "StatusCode" : "200",
      "pragma" : "no-cache",
      "x-ms-correlation-request-id" : "dbc212af-4f24-4090-bdff-fe4f4935055e",
      "strict-transport-security" : "max-age=31536000; includeSubDomains",
      "x-ms-arm-service-request-id" : "7f459ec0-e7a7-4dff-aa45-bab7430bc96a",
      "x-content-type-options" : "nosniff",
      "x-ms-routing-request-id" : "SOUTHEASTASIA:20200518T061141Z:dbc212af-4f24-4090-bdff-fe4f4935055e",
      "etag" : "W/\"a0e38364-f596-4652-b330-a660271b5007\"",
      "content-type" : "application/json; charset=utf-8",
      "cache-control" : "no-cache",
      "x-ms-request-id" : "cc478b1e-fafd-47c1-b341-46b0d6856e6e",
      "Body" : "{\r\n  \"name\": \"vnet61101bda7b\",\r\n  \"id\": \"/subscriptions/00000000-0000-0000-0000-000000000000/resourceGroups/javacsmrg21879/providers/Microsoft.Network/virtualNetworks/vnet61101bda7b\",\r\n  \"etag\": \"W/\\\"a0e38364-f596-4652-b330-a660271b5007\\\"\",\r\n  \"type\": \"Microsoft.Network/virtualNetworks\",\r\n  \"location\": \"eastus2\",\r\n  \"tags\": {},\r\n  \"properties\": {\r\n    \"provisioningState\": \"Succeeded\",\r\n    \"resourceGuid\": \"dc5b021e-1b25-46bf-88af-0ae512b973b1\",\r\n    \"addressSpace\": {\r\n      \"addressPrefixes\": [\r\n        \"10.0.0.0/28\"\r\n      ]\r\n    },\r\n    \"dhcpOptions\": {\r\n      \"dnsServers\": []\r\n    },\r\n    \"subnets\": [\r\n      {\r\n        \"name\": \"subnet1\",\r\n        \"id\": \"/subscriptions/00000000-0000-0000-0000-000000000000/resourceGroups/javacsmrg21879/providers/Microsoft.Network/virtualNetworks/vnet61101bda7b/subnets/subnet1\",\r\n        \"etag\": \"W/\\\"a0e38364-f596-4652-b330-a660271b5007\\\"\",\r\n        \"properties\": {\r\n          \"provisioningState\": \"Succeeded\",\r\n          \"addressPrefix\": \"10.0.0.0/28\",\r\n          \"delegations\": [],\r\n          \"privateEndpointNetworkPolicies\": \"Enabled\",\r\n          \"privateLinkServiceNetworkPolicies\": \"Enabled\"\r\n        },\r\n        \"type\": \"Microsoft.Network/virtualNetworks/subnets\"\r\n      }\r\n    ],\r\n    \"virtualNetworkPeerings\": [],\r\n    \"enableDdosProtection\": false,\r\n    \"enableVmProtection\": false\r\n  }\r\n}"
    }
  }, {
    "Method" : "PUT",
    "Uri" : "http://localhost:1234/subscriptions/00000000-0000-0000-0000-000000000000/resourceGroups/javacsmrg21879/providers/Microsoft.Network/networkInterfaces/nicjavavmc6e982517?api-version=2019-06-01",
    "Headers" : {
      "User-Agent" : "azsdk-java-com.azure.management.network/2.0.0 (1.8.0_221; Windows 10 10.0)",
      "Content-Type" : "application/json"
    },
    "Response" : {
      "date" : "Mon, 18 May 2020 06:11:45 GMT",
=======
      "x-ms-ratelimit-remaining-subscription-reads" : "11362",
      "StatusCode" : "200",
      "pragma" : "no-cache",
      "x-ms-correlation-request-id" : "7a34c18e-0e18-4fee-b52e-d0271ac5f48f",
      "strict-transport-security" : "max-age=31536000; includeSubDomains",
      "x-ms-arm-service-request-id" : "46daaeed-381a-4dc3-93b3-092abedc0ae9",
      "x-content-type-options" : "nosniff",
      "x-ms-routing-request-id" : "SOUTHEASTASIA:20200618T033517Z:7a34c18e-0e18-4fee-b52e-d0271ac5f48f",
      "etag" : "W/\"a5e400b5-0d7e-4b3e-8b78-0f677189c184\"",
      "content-type" : "application/json; charset=utf-8",
      "cache-control" : "no-cache",
      "x-ms-request-id" : "8300d949-0363-4bfc-9c23-c6c7dab5754d",
      "Body" : "{\r\n  \"name\": \"vnet71292528d3\",\r\n  \"id\": \"/subscriptions/00000000-0000-0000-0000-000000000000/resourceGroups/javacsmrg78822/providers/Microsoft.Network/virtualNetworks/vnet71292528d3\",\r\n  \"etag\": \"W/\\\"a5e400b5-0d7e-4b3e-8b78-0f677189c184\\\"\",\r\n  \"type\": \"Microsoft.Network/virtualNetworks\",\r\n  \"location\": \"eastus2\",\r\n  \"tags\": {},\r\n  \"properties\": {\r\n    \"provisioningState\": \"Succeeded\",\r\n    \"resourceGuid\": \"7ce330ce-c42b-435c-9953-f240bae3c95a\",\r\n    \"addressSpace\": {\r\n      \"addressPrefixes\": [\r\n        \"10.0.0.0/28\"\r\n      ]\r\n    },\r\n    \"dhcpOptions\": {\r\n      \"dnsServers\": []\r\n    },\r\n    \"subnets\": [\r\n      {\r\n        \"name\": \"subnet1\",\r\n        \"id\": \"/subscriptions/00000000-0000-0000-0000-000000000000/resourceGroups/javacsmrg78822/providers/Microsoft.Network/virtualNetworks/vnet71292528d3/subnets/subnet1\",\r\n        \"etag\": \"W/\\\"a5e400b5-0d7e-4b3e-8b78-0f677189c184\\\"\",\r\n        \"properties\": {\r\n          \"provisioningState\": \"Succeeded\",\r\n          \"addressPrefix\": \"10.0.0.0/28\",\r\n          \"delegations\": [],\r\n          \"privateEndpointNetworkPolicies\": \"Enabled\",\r\n          \"privateLinkServiceNetworkPolicies\": \"Enabled\"\r\n        },\r\n        \"type\": \"Microsoft.Network/virtualNetworks/subnets\"\r\n      }\r\n    ],\r\n    \"virtualNetworkPeerings\": [],\r\n    \"enableDdosProtection\": false,\r\n    \"enableVmProtection\": false\r\n  }\r\n}"
    }
  }, {
    "Method" : "PUT",
    "Uri" : "http://localhost:1234/subscriptions/00000000-0000-0000-0000-000000000000/resourceGroups/javacsmrg78822/providers/Microsoft.Network/networkInterfaces/nicjavavme12037414?api-version=2019-06-01",
    "Headers" : {
      "User-Agent" : "azsdk-java-com.azure.resourcemanager.network/2.0.0-beta.1 (1.8.0_221; Windows 10 10.0)",
      "Content-Type" : "application/json"
    },
    "Response" : {
      "date" : "Thu, 18 Jun 2020 03:36:02 GMT",
>>>>>>> 846f5853
      "server" : "Microsoft-HTTPAPI/2.0",
      "azure-asyncnotification" : "Enabled",
      "content-length" : "1853",
      "expires" : "-1",
<<<<<<< HEAD
      "x-ms-ratelimit-remaining-subscription-writes" : "1196",
      "retry-after" : "0",
      "StatusCode" : "201",
      "pragma" : "no-cache",
      "x-ms-correlation-request-id" : "8d9999e6-92dd-49bc-8e4b-3495c10e29ef",
      "strict-transport-security" : "max-age=31536000; includeSubDomains",
      "x-ms-arm-service-request-id" : "f69989cd-1f91-4e81-b812-9d8199df41af",
      "x-content-type-options" : "nosniff",
      "x-ms-routing-request-id" : "SOUTHEASTASIA:20200518T061146Z:8d9999e6-92dd-49bc-8e4b-3495c10e29ef",
      "content-type" : "application/json; charset=utf-8",
      "cache-control" : "no-cache",
      "x-ms-request-id" : "0d84dd1e-d951-434b-ac33-7b66393fa731",
      "Body" : "{\r\n  \"name\": \"nicjavavmc6e982517\",\r\n  \"id\": \"/subscriptions/00000000-0000-0000-0000-000000000000/resourceGroups/javacsmrg21879/providers/Microsoft.Network/networkInterfaces/nicjavavmc6e982517\",\r\n  \"etag\": \"W/\\\"c432c569-b8ec-48a9-a904-4d06a66cafa7\\\"\",\r\n  \"location\": \"eastus2\",\r\n  \"tags\": {},\r\n  \"properties\": {\r\n    \"provisioningState\": \"Succeeded\",\r\n    \"resourceGuid\": \"79ae47e5-e3c2-44a2-8f05-18a33eb73ba0\",\r\n    \"ipConfigurations\": [\r\n      {\r\n        \"name\": \"primary\",\r\n        \"id\": \"/subscriptions/00000000-0000-0000-0000-000000000000/resourceGroups/javacsmrg21879/providers/Microsoft.Network/networkInterfaces/nicjavavmc6e982517/ipConfigurations/primary\",\r\n        \"etag\": \"W/\\\"c432c569-b8ec-48a9-a904-4d06a66cafa7\\\"\",\r\n        \"type\": \"Microsoft.Network/networkInterfaces/ipConfigurations\",\r\n        \"properties\": {\r\n          \"provisioningState\": \"Succeeded\",\r\n          \"privateIPAddress\": \"10.0.0.4\",\r\n          \"privateIPAllocationMethod\": \"Dynamic\",\r\n          \"publicIPAddress\": {\r\n            \"id\": \"/subscriptions/00000000-0000-0000-0000-000000000000/resourceGroups/javacsmrg21879/providers/Microsoft.Network/publicIPAddresses/pip954276\"\r\n          },\r\n          \"subnet\": {\r\n            \"id\": \"/subscriptions/00000000-0000-0000-0000-000000000000/resourceGroups/javacsmrg21879/providers/Microsoft.Network/virtualNetworks/vnet61101bda7b/subnets/subnet1\"\r\n          },\r\n          \"primary\": true,\r\n          \"privateIPAddressVersion\": \"IPv4\"\r\n        }\r\n      }\r\n    ],\r\n    \"dnsSettings\": {\r\n      \"dnsServers\": [],\r\n      \"appliedDnsServers\": [],\r\n      \"internalDomainNameSuffix\": \"dybfxxbfdo5uncfpblsrfoltwb.cx.internal.cloudapp.net\"\r\n    },\r\n    \"enableAcceleratedNetworking\": false,\r\n    \"enableIPForwarding\": false,\r\n    \"hostedWorkloads\": [],\r\n    \"tapConfigurations\": []\r\n  },\r\n  \"type\": \"Microsoft.Network/networkInterfaces\"\r\n}",
      "azure-asyncoperation" : "http://localhost:1234/subscriptions/00000000-0000-0000-0000-000000000000/providers/Microsoft.Network/locations/eastus2/operations/0d84dd1e-d951-434b-ac33-7b66393fa731?api-version=2019-06-01"
    }
  }, {
    "Method" : "GET",
    "Uri" : "http://localhost:1234/subscriptions/00000000-0000-0000-0000-000000000000/providers/Microsoft.Network/locations/eastus2/operations/0d84dd1e-d951-434b-ac33-7b66393fa731?api-version=2019-06-01",
=======
      "x-ms-ratelimit-remaining-subscription-writes" : "1193",
      "retry-after" : "0",
      "StatusCode" : "201",
      "pragma" : "no-cache",
      "x-ms-correlation-request-id" : "47b77d14-ae6d-47d4-b930-fd02276e263c",
      "strict-transport-security" : "max-age=31536000; includeSubDomains",
      "x-ms-arm-service-request-id" : "d85cca2e-90a0-46a9-8854-fe1cf5af1343",
      "x-content-type-options" : "nosniff",
      "x-ms-routing-request-id" : "SOUTHEASTASIA:20200618T033602Z:47b77d14-ae6d-47d4-b930-fd02276e263c",
      "content-type" : "application/json; charset=utf-8",
      "cache-control" : "no-cache",
      "x-ms-request-id" : "93faf58b-91e6-43e1-9302-ae80fe8b23a9",
      "Body" : "{\r\n  \"name\": \"nicjavavme12037414\",\r\n  \"id\": \"/subscriptions/00000000-0000-0000-0000-000000000000/resourceGroups/javacsmrg78822/providers/Microsoft.Network/networkInterfaces/nicjavavme12037414\",\r\n  \"etag\": \"W/\\\"2b19ed0f-b72f-4117-bf34-e23041ec70dc\\\"\",\r\n  \"location\": \"eastus2\",\r\n  \"tags\": {},\r\n  \"properties\": {\r\n    \"provisioningState\": \"Succeeded\",\r\n    \"resourceGuid\": \"77759f3d-76de-4cfd-850d-370bf2acc49a\",\r\n    \"ipConfigurations\": [\r\n      {\r\n        \"name\": \"primary\",\r\n        \"id\": \"/subscriptions/00000000-0000-0000-0000-000000000000/resourceGroups/javacsmrg78822/providers/Microsoft.Network/networkInterfaces/nicjavavme12037414/ipConfigurations/primary\",\r\n        \"etag\": \"W/\\\"2b19ed0f-b72f-4117-bf34-e23041ec70dc\\\"\",\r\n        \"type\": \"Microsoft.Network/networkInterfaces/ipConfigurations\",\r\n        \"properties\": {\r\n          \"provisioningState\": \"Succeeded\",\r\n          \"privateIPAddress\": \"10.0.0.4\",\r\n          \"privateIPAllocationMethod\": \"Dynamic\",\r\n          \"publicIPAddress\": {\r\n            \"id\": \"/subscriptions/00000000-0000-0000-0000-000000000000/resourceGroups/javacsmrg78822/providers/Microsoft.Network/publicIPAddresses/pip414673\"\r\n          },\r\n          \"subnet\": {\r\n            \"id\": \"/subscriptions/00000000-0000-0000-0000-000000000000/resourceGroups/javacsmrg78822/providers/Microsoft.Network/virtualNetworks/vnet71292528d3/subnets/subnet1\"\r\n          },\r\n          \"primary\": true,\r\n          \"privateIPAddressVersion\": \"IPv4\"\r\n        }\r\n      }\r\n    ],\r\n    \"dnsSettings\": {\r\n      \"dnsServers\": [],\r\n      \"appliedDnsServers\": [],\r\n      \"internalDomainNameSuffix\": \"zyyog5blyroehgkt4jalvy4jlc.cx.internal.cloudapp.net\"\r\n    },\r\n    \"enableAcceleratedNetworking\": false,\r\n    \"enableIPForwarding\": false,\r\n    \"hostedWorkloads\": [],\r\n    \"tapConfigurations\": []\r\n  },\r\n  \"type\": \"Microsoft.Network/networkInterfaces\"\r\n}",
      "azure-asyncoperation" : "http://localhost:1234/subscriptions/00000000-0000-0000-0000-000000000000/providers/Microsoft.Network/locations/eastus2/operations/93faf58b-91e6-43e1-9302-ae80fe8b23a9?api-version=2019-06-01"
    }
  }, {
    "Method" : "GET",
    "Uri" : "http://localhost:1234/subscriptions/00000000-0000-0000-0000-000000000000/providers/Microsoft.Network/locations/eastus2/operations/93faf58b-91e6-43e1-9302-ae80fe8b23a9?api-version=2019-06-01",
>>>>>>> 846f5853
    "Headers" : {
      "User-Agent" : "azsdk-java-com.azure.resourcemanager.resources.fluentcore.policy/null (1.8.0_221; Windows 10 10.0)"
    },
    "Response" : {
<<<<<<< HEAD
      "date" : "Mon, 18 May 2020 06:12:17 GMT",
=======
      "date" : "Thu, 18 Jun 2020 03:36:58 GMT",
>>>>>>> 846f5853
      "server" : "Microsoft-HTTPAPI/2.0",
      "content-length" : "29",
      "expires" : "-1",
      "retry-after" : "0",
<<<<<<< HEAD
      "x-ms-ratelimit-remaining-subscription-reads" : "11996",
      "StatusCode" : "200",
      "pragma" : "no-cache",
      "x-ms-correlation-request-id" : "86477064-4f59-449f-bfa4-8c65f2836a6c",
      "strict-transport-security" : "max-age=31536000; includeSubDomains",
      "x-ms-arm-service-request-id" : "cb28f80c-6f92-4ce1-a518-d498d942bd9b",
      "x-content-type-options" : "nosniff",
      "x-ms-routing-request-id" : "SOUTHEASTASIA:20200518T061217Z:86477064-4f59-449f-bfa4-8c65f2836a6c",
      "content-type" : "application/json; charset=utf-8",
      "cache-control" : "no-cache",
      "x-ms-request-id" : "124b5bbc-f678-4d9f-9235-2d10dc718340",
=======
      "x-ms-ratelimit-remaining-subscription-reads" : "11090",
      "StatusCode" : "200",
      "pragma" : "no-cache",
      "x-ms-correlation-request-id" : "8a769440-6600-4530-8f87-5ebe62c1f327",
      "strict-transport-security" : "max-age=31536000; includeSubDomains",
      "x-ms-arm-service-request-id" : "10c10f23-7e03-42d9-b70c-c29a8b5b055f",
      "x-content-type-options" : "nosniff",
      "x-ms-routing-request-id" : "SOUTHEASTASIA:20200618T033659Z:8a769440-6600-4530-8f87-5ebe62c1f327",
      "content-type" : "application/json; charset=utf-8",
      "cache-control" : "no-cache",
      "x-ms-request-id" : "ef3a2fae-e82c-4986-ab98-3378c66fae87",
>>>>>>> 846f5853
      "Body" : "{\r\n  \"status\": \"Succeeded\"\r\n}"
    }
  }, {
    "Method" : "GET",
<<<<<<< HEAD
    "Uri" : "http://localhost:1234/subscriptions/00000000-0000-0000-0000-000000000000/resourceGroups/javacsmrg21879/providers/Microsoft.Network/networkInterfaces/nicjavavmc6e982517?api-version=2019-06-01",
=======
    "Uri" : "http://localhost:1234/subscriptions/00000000-0000-0000-0000-000000000000/resourceGroups/javacsmrg78822/providers/Microsoft.Network/networkInterfaces/nicjavavme12037414?api-version=2019-06-01",
>>>>>>> 846f5853
    "Headers" : {
      "User-Agent" : "azsdk-java-com.azure.resourcemanager.resources.fluentcore.policy/null (1.8.0_221; Windows 10 10.0)"
    },
    "Response" : {
<<<<<<< HEAD
      "date" : "Mon, 18 May 2020 06:12:47 GMT",
=======
      "date" : "Thu, 18 Jun 2020 03:38:09 GMT",
>>>>>>> 846f5853
      "server" : "Microsoft-HTTPAPI/2.0",
      "content-length" : "1853",
      "expires" : "-1",
      "retry-after" : "0",
<<<<<<< HEAD
      "x-ms-ratelimit-remaining-subscription-reads" : "11995",
      "StatusCode" : "200",
      "pragma" : "no-cache",
      "x-ms-correlation-request-id" : "fe70eef9-f927-4129-ba80-49ecda4b933b",
      "strict-transport-security" : "max-age=31536000; includeSubDomains",
      "x-ms-arm-service-request-id" : "90dc642b-be52-4bfc-b95d-4c0dcdc0e91a",
      "x-content-type-options" : "nosniff",
      "x-ms-routing-request-id" : "SOUTHEASTASIA:20200518T061247Z:fe70eef9-f927-4129-ba80-49ecda4b933b",
      "etag" : "W/\"c432c569-b8ec-48a9-a904-4d06a66cafa7\"",
      "content-type" : "application/json; charset=utf-8",
      "cache-control" : "no-cache",
      "x-ms-request-id" : "561601f5-fe04-4f13-87f0-7c1af9ab121e",
      "Body" : "{\r\n  \"name\": \"nicjavavmc6e982517\",\r\n  \"id\": \"/subscriptions/00000000-0000-0000-0000-000000000000/resourceGroups/javacsmrg21879/providers/Microsoft.Network/networkInterfaces/nicjavavmc6e982517\",\r\n  \"etag\": \"W/\\\"c432c569-b8ec-48a9-a904-4d06a66cafa7\\\"\",\r\n  \"location\": \"eastus2\",\r\n  \"tags\": {},\r\n  \"properties\": {\r\n    \"provisioningState\": \"Succeeded\",\r\n    \"resourceGuid\": \"79ae47e5-e3c2-44a2-8f05-18a33eb73ba0\",\r\n    \"ipConfigurations\": [\r\n      {\r\n        \"name\": \"primary\",\r\n        \"id\": \"/subscriptions/00000000-0000-0000-0000-000000000000/resourceGroups/javacsmrg21879/providers/Microsoft.Network/networkInterfaces/nicjavavmc6e982517/ipConfigurations/primary\",\r\n        \"etag\": \"W/\\\"c432c569-b8ec-48a9-a904-4d06a66cafa7\\\"\",\r\n        \"type\": \"Microsoft.Network/networkInterfaces/ipConfigurations\",\r\n        \"properties\": {\r\n          \"provisioningState\": \"Succeeded\",\r\n          \"privateIPAddress\": \"10.0.0.4\",\r\n          \"privateIPAllocationMethod\": \"Dynamic\",\r\n          \"publicIPAddress\": {\r\n            \"id\": \"/subscriptions/00000000-0000-0000-0000-000000000000/resourceGroups/javacsmrg21879/providers/Microsoft.Network/publicIPAddresses/pip954276\"\r\n          },\r\n          \"subnet\": {\r\n            \"id\": \"/subscriptions/00000000-0000-0000-0000-000000000000/resourceGroups/javacsmrg21879/providers/Microsoft.Network/virtualNetworks/vnet61101bda7b/subnets/subnet1\"\r\n          },\r\n          \"primary\": true,\r\n          \"privateIPAddressVersion\": \"IPv4\"\r\n        }\r\n      }\r\n    ],\r\n    \"dnsSettings\": {\r\n      \"dnsServers\": [],\r\n      \"appliedDnsServers\": [],\r\n      \"internalDomainNameSuffix\": \"dybfxxbfdo5uncfpblsrfoltwb.cx.internal.cloudapp.net\"\r\n    },\r\n    \"enableAcceleratedNetworking\": false,\r\n    \"enableIPForwarding\": false,\r\n    \"hostedWorkloads\": [],\r\n    \"tapConfigurations\": []\r\n  },\r\n  \"type\": \"Microsoft.Network/networkInterfaces\"\r\n}"
    }
  }, {
    "Method" : "PUT",
    "Uri" : "http://localhost:1234/subscriptions/00000000-0000-0000-0000-000000000000/resourceGroups/javacsmrg21879/providers/Microsoft.Compute/virtualMachines/javavm?api-version=2019-03-01",
    "Headers" : {
      "User-Agent" : "azsdk-java-com.azure.management.compute/2.0.0 (1.8.0_221; Windows 10 10.0)",
      "Content-Type" : "application/json"
    },
    "Response" : {
      "date" : "Mon, 18 May 2020 06:12:55 GMT",
=======
      "x-ms-ratelimit-remaining-subscription-reads" : "10898",
      "StatusCode" : "200",
      "pragma" : "no-cache",
      "x-ms-correlation-request-id" : "72995f26-5d6a-48d1-896b-94dd7c9bc058",
      "strict-transport-security" : "max-age=31536000; includeSubDomains",
      "x-ms-arm-service-request-id" : "1b6f9d95-b74e-4111-b24f-8ca7d0fa4ec9",
      "x-content-type-options" : "nosniff",
      "x-ms-routing-request-id" : "SOUTHEASTASIA:20200618T033810Z:72995f26-5d6a-48d1-896b-94dd7c9bc058",
      "etag" : "W/\"2b19ed0f-b72f-4117-bf34-e23041ec70dc\"",
      "content-type" : "application/json; charset=utf-8",
      "cache-control" : "no-cache",
      "x-ms-request-id" : "bac5ea24-e4fc-4ea0-80de-a1ec0e329e68",
      "Body" : "{\r\n  \"name\": \"nicjavavme12037414\",\r\n  \"id\": \"/subscriptions/00000000-0000-0000-0000-000000000000/resourceGroups/javacsmrg78822/providers/Microsoft.Network/networkInterfaces/nicjavavme12037414\",\r\n  \"etag\": \"W/\\\"2b19ed0f-b72f-4117-bf34-e23041ec70dc\\\"\",\r\n  \"location\": \"eastus2\",\r\n  \"tags\": {},\r\n  \"properties\": {\r\n    \"provisioningState\": \"Succeeded\",\r\n    \"resourceGuid\": \"77759f3d-76de-4cfd-850d-370bf2acc49a\",\r\n    \"ipConfigurations\": [\r\n      {\r\n        \"name\": \"primary\",\r\n        \"id\": \"/subscriptions/00000000-0000-0000-0000-000000000000/resourceGroups/javacsmrg78822/providers/Microsoft.Network/networkInterfaces/nicjavavme12037414/ipConfigurations/primary\",\r\n        \"etag\": \"W/\\\"2b19ed0f-b72f-4117-bf34-e23041ec70dc\\\"\",\r\n        \"type\": \"Microsoft.Network/networkInterfaces/ipConfigurations\",\r\n        \"properties\": {\r\n          \"provisioningState\": \"Succeeded\",\r\n          \"privateIPAddress\": \"10.0.0.4\",\r\n          \"privateIPAllocationMethod\": \"Dynamic\",\r\n          \"publicIPAddress\": {\r\n            \"id\": \"/subscriptions/00000000-0000-0000-0000-000000000000/resourceGroups/javacsmrg78822/providers/Microsoft.Network/publicIPAddresses/pip414673\"\r\n          },\r\n          \"subnet\": {\r\n            \"id\": \"/subscriptions/00000000-0000-0000-0000-000000000000/resourceGroups/javacsmrg78822/providers/Microsoft.Network/virtualNetworks/vnet71292528d3/subnets/subnet1\"\r\n          },\r\n          \"primary\": true,\r\n          \"privateIPAddressVersion\": \"IPv4\"\r\n        }\r\n      }\r\n    ],\r\n    \"dnsSettings\": {\r\n      \"dnsServers\": [],\r\n      \"appliedDnsServers\": [],\r\n      \"internalDomainNameSuffix\": \"zyyog5blyroehgkt4jalvy4jlc.cx.internal.cloudapp.net\"\r\n    },\r\n    \"enableAcceleratedNetworking\": false,\r\n    \"enableIPForwarding\": false,\r\n    \"hostedWorkloads\": [],\r\n    \"tapConfigurations\": []\r\n  },\r\n  \"type\": \"Microsoft.Network/networkInterfaces\"\r\n}"
    }
  }, {
    "Method" : "PUT",
    "Uri" : "http://localhost:1234/subscriptions/00000000-0000-0000-0000-000000000000/resourceGroups/javacsmrg78822/providers/Microsoft.Compute/virtualMachines/javavm?api-version=2019-12-01",
    "Headers" : {
      "User-Agent" : "azsdk-java-com.azure.resourcemanager.compute/2.0.0-beta.1 (1.8.0_221; Windows 10 10.0)",
      "Content-Type" : "application/json"
    },
    "Response" : {
      "date" : "Thu, 18 Jun 2020 03:38:18 GMT",
>>>>>>> 846f5853
      "server" : "Microsoft-HTTPAPI/2.0",
      "azure-asyncnotification" : "Enabled",
      "content-length" : "1534",
      "expires" : "-1",
<<<<<<< HEAD
      "x-ms-ratelimit-remaining-subscription-writes" : "1195",
      "retry-after" : "0",
      "StatusCode" : "201",
      "pragma" : "no-cache",
      "x-ms-correlation-request-id" : "6601b416-3865-457f-b914-d36dc68e9b92",
      "strict-transport-security" : "max-age=31536000; includeSubDomains",
      "x-content-type-options" : "nosniff",
      "x-ms-ratelimit-remaining-resource" : "Microsoft.Compute/PutVM3Min;238,Microsoft.Compute/PutVM30Min;1198",
      "x-ms-routing-request-id" : "SOUTHEASTASIA:20200518T061255Z:6601b416-3865-457f-b914-d36dc68e9b92",
      "content-type" : "application/json; charset=utf-8",
      "cache-control" : "no-cache",
      "x-ms-request-id" : "e97c3d08-dc8b-45c2-b07b-7987c7c57ce8",
      "Body" : "{\r\n  \"name\": \"javavm\",\r\n  \"id\": \"/subscriptions/00000000-0000-0000-0000-000000000000/resourceGroups/javacsmrg21879/providers/Microsoft.Compute/virtualMachines/javavm\",\r\n  \"type\": \"Microsoft.Compute/virtualMachines\",\r\n  \"location\": \"eastus2\",\r\n  \"tags\": {},\r\n  \"properties\": {\r\n    \"vmId\": \"68ea6e56-54e7-4c0b-9630-e182e27a735a\",\r\n    \"hardwareProfile\": {\r\n      \"vmSize\": \"Standard_D3_v2\"\r\n    },\r\n    \"storageProfile\": {\r\n      \"imageReference\": {\r\n        \"publisher\": \"Canonical\",\r\n        \"offer\": \"UbuntuServer\",\r\n        \"sku\": \"16.04.0-LTS\",\r\n        \"version\": \"latest\"\r\n      },\r\n      \"osDisk\": {\r\n        \"osType\": \"Linux\",\r\n        \"createOption\": \"FromImage\",\r\n        \"caching\": \"ReadWrite\",\r\n        \"managedDisk\": {\r\n          \"storageAccountType\": \"Standard_LRS\"\r\n        },\r\n        \"diskSizeGB\": 30\r\n      },\r\n      \"dataDisks\": []\r\n    },\r\n    \"osProfile\": {\r\n      \"computerName\": \"javavm\",\r\n      \"adminUsername\": \"Foo12\",\r\n      \"linuxConfiguration\": {\r\n        \"disablePasswordAuthentication\": false,\r\n        \"provisionVMAgent\": true\r\n      },\r\n      \"secrets\": [],\r\n      \"allowExtensionOperations\": true,\r\n      \"requireGuestProvisionSignal\": true\r\n    },\r\n    \"networkProfile\": {\"networkInterfaces\":[{\"id\":\"/subscriptions/00000000-0000-0000-0000-000000000000/resourceGroups/javacsmrg21879/providers/Microsoft.Network/networkInterfaces/nicjavavmc6e982517\",\"properties\":{\"primary\":true}}]},\r\n    \"provisioningState\": \"Creating\"\r\n  },\r\n  \"zones\": [\r\n    \"1\"\r\n  ]\r\n}",
      "azure-asyncoperation" : "http://localhost:1234/subscriptions/00000000-0000-0000-0000-000000000000/providers/Microsoft.Compute/locations/eastus2/operations/e97c3d08-dc8b-45c2-b07b-7987c7c57ce8?api-version=2019-03-01"
    }
  }, {
    "Method" : "GET",
    "Uri" : "http://localhost:1234/subscriptions/00000000-0000-0000-0000-000000000000/providers/Microsoft.Compute/locations/eastus2/operations/e97c3d08-dc8b-45c2-b07b-7987c7c57ce8?api-version=2019-03-01",
=======
      "x-ms-ratelimit-remaining-subscription-writes" : "1190",
      "retry-after" : "0",
      "StatusCode" : "201",
      "pragma" : "no-cache",
      "x-ms-correlation-request-id" : "1e612538-d7d5-49ec-a16f-5ee55edf92af",
      "strict-transport-security" : "max-age=31536000; includeSubDomains",
      "x-content-type-options" : "nosniff",
      "x-ms-ratelimit-remaining-resource" : "Microsoft.Compute/PutVM3Min;239,Microsoft.Compute/PutVM30Min;1199",
      "x-ms-routing-request-id" : "SOUTHEASTASIA:20200618T033818Z:1e612538-d7d5-49ec-a16f-5ee55edf92af",
      "content-type" : "application/json; charset=utf-8",
      "cache-control" : "no-cache",
      "x-ms-request-id" : "352b07bf-6772-4ccf-a90d-a622c4415420",
      "Body" : "{\r\n  \"name\": \"javavm\",\r\n  \"id\": \"/subscriptions/00000000-0000-0000-0000-000000000000/resourceGroups/javacsmrg78822/providers/Microsoft.Compute/virtualMachines/javavm\",\r\n  \"type\": \"Microsoft.Compute/virtualMachines\",\r\n  \"location\": \"eastus2\",\r\n  \"tags\": {},\r\n  \"properties\": {\r\n    \"vmId\": \"c2aa83dc-bfe4-4aa4-ad37-86a5fe9aad6e\",\r\n    \"hardwareProfile\": {\r\n      \"vmSize\": \"Standard_D3_v2\"\r\n    },\r\n    \"storageProfile\": {\r\n      \"imageReference\": {\r\n        \"publisher\": \"Canonical\",\r\n        \"offer\": \"UbuntuServer\",\r\n        \"sku\": \"16.04.0-LTS\",\r\n        \"version\": \"latest\",\r\n        \"exactVersion\": \"16.04.202006100\"\r\n      },\r\n      \"osDisk\": {\r\n        \"osType\": \"Linux\",\r\n        \"createOption\": \"FromImage\",\r\n        \"caching\": \"ReadWrite\",\r\n        \"managedDisk\": {\r\n          \"storageAccountType\": \"Standard_LRS\"\r\n        },\r\n        \"diskSizeGB\": 30\r\n      },\r\n      \"dataDisks\": []\r\n    },\r\n    \"osProfile\": {\r\n      \"computerName\": \"javavm\",\r\n      \"adminUsername\": \"Foo12\",\r\n      \"linuxConfiguration\": {\r\n        \"disablePasswordAuthentication\": false,\r\n        \"provisionVMAgent\": true\r\n      },\r\n      \"secrets\": [],\r\n      \"allowExtensionOperations\": true,\r\n      \"requireGuestProvisionSignal\": true\r\n    },\r\n    \"networkProfile\": {\"networkInterfaces\":[{\"id\":\"/subscriptions/00000000-0000-0000-0000-000000000000/resourceGroups/javacsmrg78822/providers/Microsoft.Network/networkInterfaces/nicjavavme12037414\",\"properties\":{\"primary\":true}}]},\r\n    \"provisioningState\": \"Creating\"\r\n  },\r\n  \"zones\": [\r\n    \"1\"\r\n  ]\r\n}",
      "azure-asyncoperation" : "http://localhost:1234/subscriptions/00000000-0000-0000-0000-000000000000/providers/Microsoft.Compute/locations/eastus2/operations/352b07bf-6772-4ccf-a90d-a622c4415420?api-version=2019-12-01"
    }
  }, {
    "Method" : "GET",
    "Uri" : "http://localhost:1234/subscriptions/00000000-0000-0000-0000-000000000000/providers/Microsoft.Compute/locations/eastus2/operations/352b07bf-6772-4ccf-a90d-a622c4415420?api-version=2019-12-01",
>>>>>>> 846f5853
    "Headers" : {
      "User-Agent" : "azsdk-java-com.azure.resourcemanager.resources.fluentcore.policy/null (1.8.0_221; Windows 10 10.0)"
    },
    "Response" : {
<<<<<<< HEAD
      "date" : "Mon, 18 May 2020 06:13:25 GMT",
=======
      "date" : "Thu, 18 Jun 2020 03:38:29 GMT",
>>>>>>> 846f5853
      "server" : "Microsoft-HTTPAPI/2.0",
      "content-length" : "134",
      "expires" : "-1",
      "retry-after" : "0",
<<<<<<< HEAD
      "x-ms-ratelimit-remaining-subscription-reads" : "11994",
      "StatusCode" : "200",
      "pragma" : "no-cache",
      "x-ms-correlation-request-id" : "dc131185-a992-400c-89ef-b8c8cf879655",
      "strict-transport-security" : "max-age=31536000; includeSubDomains",
      "x-content-type-options" : "nosniff",
      "x-ms-ratelimit-remaining-resource" : "Microsoft.Compute/GetOperation3Min;14996,Microsoft.Compute/GetOperation30Min;29996",
      "x-ms-routing-request-id" : "SOUTHEASTASIA:20200518T061325Z:dc131185-a992-400c-89ef-b8c8cf879655",
      "content-type" : "application/json; charset=utf-8",
      "cache-control" : "no-cache",
      "x-ms-request-id" : "19406e12-098d-4348-b43e-a0c262a54e3b",
      "Body" : "{\r\n  \"startTime\": \"2020-05-18T06:12:53.7027622+00:00\",\r\n  \"status\": \"InProgress\",\r\n  \"name\": \"e97c3d08-dc8b-45c2-b07b-7987c7c57ce8\"\r\n}"
    }
  }, {
    "Method" : "GET",
    "Uri" : "http://localhost:1234/subscriptions/00000000-0000-0000-0000-000000000000/providers/Microsoft.Compute/locations/eastus2/operations/e97c3d08-dc8b-45c2-b07b-7987c7c57ce8?api-version=2019-03-01",
=======
      "x-ms-ratelimit-remaining-subscription-reads" : "10574",
      "StatusCode" : "200",
      "pragma" : "no-cache",
      "x-ms-correlation-request-id" : "ae654a01-160d-4ea6-beb3-818ea1689f0c",
      "strict-transport-security" : "max-age=31536000; includeSubDomains",
      "x-content-type-options" : "nosniff",
      "x-ms-ratelimit-remaining-resource" : "Microsoft.Compute/GetOperation3Min;14999,Microsoft.Compute/GetOperation30Min;29999",
      "x-ms-routing-request-id" : "SOUTHEASTASIA:20200618T033829Z:ae654a01-160d-4ea6-beb3-818ea1689f0c",
      "content-type" : "application/json; charset=utf-8",
      "cache-control" : "no-cache",
      "x-ms-request-id" : "16a9430e-9931-43e8-a964-5b523b0d3bb4",
      "Body" : "{\r\n  \"startTime\": \"2020-06-18T03:38:16.7220634+00:00\",\r\n  \"status\": \"InProgress\",\r\n  \"name\": \"352b07bf-6772-4ccf-a90d-a622c4415420\"\r\n}"
    }
  }, {
    "Method" : "GET",
    "Uri" : "http://localhost:1234/subscriptions/00000000-0000-0000-0000-000000000000/providers/Microsoft.Compute/locations/eastus2/operations/352b07bf-6772-4ccf-a90d-a622c4415420?api-version=2019-12-01",
>>>>>>> 846f5853
    "Headers" : {
      "User-Agent" : "azsdk-java-com.azure.resourcemanager.resources.fluentcore.policy/null (1.8.0_221; Windows 10 10.0)"
    },
    "Response" : {
<<<<<<< HEAD
      "date" : "Mon, 18 May 2020 06:13:55 GMT",
=======
      "date" : "Thu, 18 Jun 2020 03:39:11 GMT",
>>>>>>> 846f5853
      "server" : "Microsoft-HTTPAPI/2.0",
      "content-length" : "134",
      "expires" : "-1",
      "retry-after" : "0",
<<<<<<< HEAD
      "x-ms-ratelimit-remaining-subscription-reads" : "11991",
      "StatusCode" : "200",
      "pragma" : "no-cache",
      "x-ms-correlation-request-id" : "9819bac3-b5ce-4bc9-b21a-e99d8d9a5575",
      "strict-transport-security" : "max-age=31536000; includeSubDomains",
      "x-content-type-options" : "nosniff",
      "x-ms-ratelimit-remaining-resource" : "Microsoft.Compute/GetOperation3Min;14995,Microsoft.Compute/GetOperation30Min;29995",
      "x-ms-routing-request-id" : "SOUTHEASTASIA:20200518T061356Z:9819bac3-b5ce-4bc9-b21a-e99d8d9a5575",
      "content-type" : "application/json; charset=utf-8",
      "cache-control" : "no-cache",
      "x-ms-request-id" : "db49f6d8-249b-4c39-bed6-52459719c59e",
      "Body" : "{\r\n  \"startTime\": \"2020-05-18T06:12:53.7027622+00:00\",\r\n  \"status\": \"InProgress\",\r\n  \"name\": \"e97c3d08-dc8b-45c2-b07b-7987c7c57ce8\"\r\n}"
    }
  }, {
    "Method" : "GET",
    "Uri" : "http://localhost:1234/subscriptions/00000000-0000-0000-0000-000000000000/providers/Microsoft.Compute/locations/eastus2/operations/e97c3d08-dc8b-45c2-b07b-7987c7c57ce8?api-version=2019-03-01",
=======
      "x-ms-ratelimit-remaining-subscription-reads" : "9786",
      "StatusCode" : "200",
      "pragma" : "no-cache",
      "x-ms-correlation-request-id" : "1f8cff0b-1d18-4fcd-b3dc-d4bab4bc7661",
      "strict-transport-security" : "max-age=31536000; includeSubDomains",
      "x-content-type-options" : "nosniff",
      "x-ms-ratelimit-remaining-resource" : "Microsoft.Compute/GetOperation3Min;14998,Microsoft.Compute/GetOperation30Min;29998",
      "x-ms-routing-request-id" : "SOUTHEASTASIA:20200618T033911Z:1f8cff0b-1d18-4fcd-b3dc-d4bab4bc7661",
      "content-type" : "application/json; charset=utf-8",
      "cache-control" : "no-cache",
      "x-ms-request-id" : "0b94218d-2ffc-4aee-bb80-3c6de8e91b91",
      "Body" : "{\r\n  \"startTime\": \"2020-06-18T03:38:16.7220634+00:00\",\r\n  \"status\": \"InProgress\",\r\n  \"name\": \"352b07bf-6772-4ccf-a90d-a622c4415420\"\r\n}"
    }
  }, {
    "Method" : "GET",
    "Uri" : "http://localhost:1234/subscriptions/00000000-0000-0000-0000-000000000000/providers/Microsoft.Compute/locations/eastus2/operations/352b07bf-6772-4ccf-a90d-a622c4415420?api-version=2019-12-01",
>>>>>>> 846f5853
    "Headers" : {
      "User-Agent" : "azsdk-java-com.azure.resourcemanager.resources.fluentcore.policy/null (1.8.0_221; Windows 10 10.0)"
    },
    "Response" : {
<<<<<<< HEAD
      "date" : "Mon, 18 May 2020 06:14:27 GMT",
=======
      "date" : "Thu, 18 Jun 2020 03:39:21 GMT",
>>>>>>> 846f5853
      "server" : "Microsoft-HTTPAPI/2.0",
      "content-length" : "184",
      "expires" : "-1",
      "retry-after" : "0",
<<<<<<< HEAD
      "x-ms-ratelimit-remaining-subscription-reads" : "11999",
      "StatusCode" : "200",
      "pragma" : "no-cache",
      "x-ms-correlation-request-id" : "8f73df90-72e3-44f3-9e54-40d74c0589e4",
      "strict-transport-security" : "max-age=31536000; includeSubDomains",
      "x-content-type-options" : "nosniff",
      "x-ms-ratelimit-remaining-resource" : "Microsoft.Compute/GetOperation3Min;14992,Microsoft.Compute/GetOperation30Min;29992",
      "x-ms-routing-request-id" : "SOUTHEASTASIA:20200518T061427Z:8f73df90-72e3-44f3-9e54-40d74c0589e4",
      "content-type" : "application/json; charset=utf-8",
      "cache-control" : "no-cache",
      "x-ms-request-id" : "24e0fd21-c6fd-46e0-9eb1-6b9c67e9d581",
      "Body" : "{\r\n  \"startTime\": \"2020-05-18T06:12:53.7027622+00:00\",\r\n  \"endTime\": \"2020-05-18T06:14:02.2843331+00:00\",\r\n  \"status\": \"Succeeded\",\r\n  \"name\": \"e97c3d08-dc8b-45c2-b07b-7987c7c57ce8\"\r\n}"
    }
  }, {
    "Method" : "GET",
    "Uri" : "http://localhost:1234/subscriptions/00000000-0000-0000-0000-000000000000/resourceGroups/javacsmrg21879/providers/Microsoft.Compute/virtualMachines/javavm?api-version=2019-03-01",
=======
      "x-ms-ratelimit-remaining-subscription-reads" : "11034",
      "StatusCode" : "200",
      "pragma" : "no-cache",
      "x-ms-correlation-request-id" : "a08f431c-1376-4164-84f1-d8d1026f7059",
      "strict-transport-security" : "max-age=31536000; includeSubDomains",
      "x-content-type-options" : "nosniff",
      "x-ms-ratelimit-remaining-resource" : "Microsoft.Compute/GetOperation3Min;14997,Microsoft.Compute/GetOperation30Min;29997",
      "x-ms-routing-request-id" : "SOUTHEASTASIA:20200618T033922Z:a08f431c-1376-4164-84f1-d8d1026f7059",
      "content-type" : "application/json; charset=utf-8",
      "cache-control" : "no-cache",
      "x-ms-request-id" : "af061fed-f6ad-46ff-b567-85594e03cd93",
      "Body" : "{\r\n  \"startTime\": \"2020-06-18T03:38:16.7220634+00:00\",\r\n  \"endTime\": \"2020-06-18T03:39:19.8005919+00:00\",\r\n  \"status\": \"Succeeded\",\r\n  \"name\": \"352b07bf-6772-4ccf-a90d-a622c4415420\"\r\n}"
    }
  }, {
    "Method" : "GET",
    "Uri" : "http://localhost:1234/subscriptions/00000000-0000-0000-0000-000000000000/resourceGroups/javacsmrg78822/providers/Microsoft.Compute/virtualMachines/javavm?api-version=2019-12-01",
>>>>>>> 846f5853
    "Headers" : {
      "User-Agent" : "azsdk-java-com.azure.resourcemanager.resources.fluentcore.policy/null (1.8.0_221; Windows 10 10.0)"
    },
    "Response" : {
<<<<<<< HEAD
      "date" : "Mon, 18 May 2020 06:14:57 GMT",
=======
      "date" : "Thu, 18 Jun 2020 03:39:23 GMT",
>>>>>>> 846f5853
      "server" : "Microsoft-HTTPAPI/2.0",
      "content-length" : "1789",
      "expires" : "-1",
      "retry-after" : "0",
<<<<<<< HEAD
      "x-ms-ratelimit-remaining-subscription-reads" : "11998",
      "StatusCode" : "200",
      "pragma" : "no-cache",
      "x-ms-correlation-request-id" : "ac77d45d-6927-4c29-b3d9-d3dcb36fce74",
      "strict-transport-security" : "max-age=31536000; includeSubDomains",
      "x-content-type-options" : "nosniff",
      "x-ms-ratelimit-remaining-resource" : "Microsoft.Compute/LowCostGet3Min;3994,Microsoft.Compute/LowCostGet30Min;31994",
      "x-ms-routing-request-id" : "SOUTHEASTASIA:20200518T061457Z:ac77d45d-6927-4c29-b3d9-d3dcb36fce74",
      "content-type" : "application/json; charset=utf-8",
      "cache-control" : "no-cache",
      "x-ms-request-id" : "d272298a-9e37-44df-9a5c-8ea18a3c73c4",
      "Body" : "{\r\n  \"name\": \"javavm\",\r\n  \"id\": \"/subscriptions/00000000-0000-0000-0000-000000000000/resourceGroups/javacsmrg21879/providers/Microsoft.Compute/virtualMachines/javavm\",\r\n  \"type\": \"Microsoft.Compute/virtualMachines\",\r\n  \"location\": \"eastus2\",\r\n  \"tags\": {},\r\n  \"properties\": {\r\n    \"vmId\": \"68ea6e56-54e7-4c0b-9630-e182e27a735a\",\r\n    \"hardwareProfile\": {\r\n      \"vmSize\": \"Standard_D3_v2\"\r\n    },\r\n    \"storageProfile\": {\r\n      \"imageReference\": {\r\n        \"publisher\": \"Canonical\",\r\n        \"offer\": \"UbuntuServer\",\r\n        \"sku\": \"16.04.0-LTS\",\r\n        \"version\": \"latest\"\r\n      },\r\n      \"osDisk\": {\r\n        \"osType\": \"Linux\",\r\n        \"name\": \"javavm_OsDisk_1_2028cfe1402c4a5ea97b98b898dbb9ee\",\r\n        \"createOption\": \"FromImage\",\r\n        \"caching\": \"ReadWrite\",\r\n        \"managedDisk\": {\r\n          \"storageAccountType\": \"Standard_LRS\",\r\n          \"id\": \"/subscriptions/00000000-0000-0000-0000-000000000000/resourceGroups/JAVACSMRG21879/providers/Microsoft.Compute/disks/javavm_OsDisk_1_2028cfe1402c4a5ea97b98b898dbb9ee\"\r\n        },\r\n        \"diskSizeGB\": 30\r\n      },\r\n      \"dataDisks\": []\r\n    },\r\n    \"osProfile\": {\r\n      \"computerName\": \"javavm\",\r\n      \"adminUsername\": \"Foo12\",\r\n      \"linuxConfiguration\": {\r\n        \"disablePasswordAuthentication\": false,\r\n        \"provisionVMAgent\": true\r\n      },\r\n      \"secrets\": [],\r\n      \"allowExtensionOperations\": true,\r\n      \"requireGuestProvisionSignal\": true\r\n    },\r\n    \"networkProfile\": {\"networkInterfaces\":[{\"id\":\"/subscriptions/00000000-0000-0000-0000-000000000000/resourceGroups/javacsmrg21879/providers/Microsoft.Network/networkInterfaces/nicjavavmc6e982517\",\"properties\":{\"primary\":true}}]},\r\n    \"provisioningState\": \"Succeeded\"\r\n  },\r\n  \"zones\": [\r\n    \"1\"\r\n  ]\r\n}"
    }
  }, {
    "Method" : "GET",
    "Uri" : "http://localhost:1234/subscriptions/00000000-0000-0000-0000-000000000000/resourceGroups/javacsmrg21879/providers/Microsoft.Network/networkInterfaces/nicjavavmc6e982517?api-version=2019-06-01",
    "Headers" : {
      "User-Agent" : "azsdk-java-com.azure.management.network/2.0.0 (1.8.0_221; Windows 10 10.0)",
      "Content-Type" : "application/json"
    },
    "Response" : {
      "date" : "Mon, 18 May 2020 06:14:57 GMT",
=======
      "x-ms-ratelimit-remaining-subscription-reads" : "11668",
      "StatusCode" : "200",
      "pragma" : "no-cache",
      "x-ms-correlation-request-id" : "63a8c168-c44f-444c-bc4f-686299773012",
      "strict-transport-security" : "max-age=31536000; includeSubDomains",
      "x-content-type-options" : "nosniff",
      "x-ms-ratelimit-remaining-resource" : "Microsoft.Compute/LowCostGet3Min;3999,Microsoft.Compute/LowCostGet30Min;31999",
      "x-ms-routing-request-id" : "SOUTHEASTASIA:20200618T033923Z:63a8c168-c44f-444c-bc4f-686299773012",
      "content-type" : "application/json; charset=utf-8",
      "cache-control" : "no-cache",
      "x-ms-request-id" : "4d2dbc7e-d030-4cea-8f44-484f82579b84",
      "Body" : "{\r\n  \"name\": \"javavm\",\r\n  \"id\": \"/subscriptions/00000000-0000-0000-0000-000000000000/resourceGroups/javacsmrg78822/providers/Microsoft.Compute/virtualMachines/javavm\",\r\n  \"type\": \"Microsoft.Compute/virtualMachines\",\r\n  \"location\": \"eastus2\",\r\n  \"tags\": {},\r\n  \"properties\": {\r\n    \"vmId\": \"c2aa83dc-bfe4-4aa4-ad37-86a5fe9aad6e\",\r\n    \"hardwareProfile\": {\r\n      \"vmSize\": \"Standard_D3_v2\"\r\n    },\r\n    \"storageProfile\": {\r\n      \"imageReference\": {\r\n        \"publisher\": \"Canonical\",\r\n        \"offer\": \"UbuntuServer\",\r\n        \"sku\": \"16.04.0-LTS\",\r\n        \"version\": \"latest\",\r\n        \"exactVersion\": \"16.04.202006100\"\r\n      },\r\n      \"osDisk\": {\r\n        \"osType\": \"Linux\",\r\n        \"name\": \"javavm_OsDisk_1_352550cd06e0432281f3cca54ef79662\",\r\n        \"createOption\": \"FromImage\",\r\n        \"caching\": \"ReadWrite\",\r\n        \"managedDisk\": {\r\n          \"storageAccountType\": \"Standard_LRS\",\r\n          \"id\": \"/subscriptions/00000000-0000-0000-0000-000000000000/resourceGroups/JAVACSMRG78822/providers/Microsoft.Compute/disks/javavm_OsDisk_1_352550cd06e0432281f3cca54ef79662\"\r\n        },\r\n        \"diskSizeGB\": 30\r\n      },\r\n      \"dataDisks\": []\r\n    },\r\n    \"osProfile\": {\r\n      \"computerName\": \"javavm\",\r\n      \"adminUsername\": \"Foo12\",\r\n      \"linuxConfiguration\": {\r\n        \"disablePasswordAuthentication\": false,\r\n        \"provisionVMAgent\": true\r\n      },\r\n      \"secrets\": [],\r\n      \"allowExtensionOperations\": true,\r\n      \"requireGuestProvisionSignal\": true\r\n    },\r\n    \"networkProfile\": {\"networkInterfaces\":[{\"id\":\"/subscriptions/00000000-0000-0000-0000-000000000000/resourceGroups/javacsmrg78822/providers/Microsoft.Network/networkInterfaces/nicjavavme12037414\",\"properties\":{\"primary\":true}}]},\r\n    \"provisioningState\": \"Succeeded\"\r\n  },\r\n  \"zones\": [\r\n    \"1\"\r\n  ]\r\n}"
    }
  }, {
    "Method" : "GET",
    "Uri" : "http://localhost:1234/subscriptions/00000000-0000-0000-0000-000000000000/resourceGroups/javacsmrg78822/providers/Microsoft.Network/networkInterfaces/nicjavavme12037414?api-version=2019-06-01",
    "Headers" : {
      "User-Agent" : "azsdk-java-com.azure.resourcemanager.network/2.0.0-beta.1 (1.8.0_221; Windows 10 10.0)",
      "Content-Type" : "application/json"
    },
    "Response" : {
      "date" : "Thu, 18 Jun 2020 03:39:24 GMT",
>>>>>>> 846f5853
      "server" : "Microsoft-HTTPAPI/2.0",
      "content-length" : "2096",
      "expires" : "-1",
      "retry-after" : "0",
<<<<<<< HEAD
      "x-ms-ratelimit-remaining-subscription-reads" : "11989",
      "StatusCode" : "200",
      "pragma" : "no-cache",
      "x-ms-correlation-request-id" : "7172079e-5623-42c3-b177-1d01df2a765e",
      "strict-transport-security" : "max-age=31536000; includeSubDomains",
      "x-ms-arm-service-request-id" : "45598ca3-c609-4025-8ded-4745c8744cd4",
      "x-content-type-options" : "nosniff",
      "x-ms-routing-request-id" : "SOUTHEASTASIA:20200518T061458Z:7172079e-5623-42c3-b177-1d01df2a765e",
      "etag" : "W/\"6d16f226-9fa8-47d1-a3db-60e4d4e397bc\"",
      "content-type" : "application/json; charset=utf-8",
      "cache-control" : "no-cache",
      "x-ms-request-id" : "be703466-721a-4827-978e-ee6acf106199",
      "Body" : "{\r\n  \"name\": \"nicjavavmc6e982517\",\r\n  \"id\": \"/subscriptions/00000000-0000-0000-0000-000000000000/resourceGroups/javacsmrg21879/providers/Microsoft.Network/networkInterfaces/nicjavavmc6e982517\",\r\n  \"etag\": \"W/\\\"6d16f226-9fa8-47d1-a3db-60e4d4e397bc\\\"\",\r\n  \"location\": \"eastus2\",\r\n  \"tags\": {},\r\n  \"properties\": {\r\n    \"provisioningState\": \"Succeeded\",\r\n    \"resourceGuid\": \"79ae47e5-e3c2-44a2-8f05-18a33eb73ba0\",\r\n    \"ipConfigurations\": [\r\n      {\r\n        \"name\": \"primary\",\r\n        \"id\": \"/subscriptions/00000000-0000-0000-0000-000000000000/resourceGroups/javacsmrg21879/providers/Microsoft.Network/networkInterfaces/nicjavavmc6e982517/ipConfigurations/primary\",\r\n        \"etag\": \"W/\\\"6d16f226-9fa8-47d1-a3db-60e4d4e397bc\\\"\",\r\n        \"type\": \"Microsoft.Network/networkInterfaces/ipConfigurations\",\r\n        \"properties\": {\r\n          \"provisioningState\": \"Succeeded\",\r\n          \"privateIPAddress\": \"10.0.0.4\",\r\n          \"privateIPAllocationMethod\": \"Dynamic\",\r\n          \"publicIPAddress\": {\r\n            \"id\": \"/subscriptions/00000000-0000-0000-0000-000000000000/resourceGroups/javacsmrg21879/providers/Microsoft.Network/publicIPAddresses/pip954276\"\r\n          },\r\n          \"subnet\": {\r\n            \"id\": \"/subscriptions/00000000-0000-0000-0000-000000000000/resourceGroups/javacsmrg21879/providers/Microsoft.Network/virtualNetworks/vnet61101bda7b/subnets/subnet1\"\r\n          },\r\n          \"primary\": true,\r\n          \"privateIPAddressVersion\": \"IPv4\"\r\n        }\r\n      }\r\n    ],\r\n    \"dnsSettings\": {\r\n      \"dnsServers\": [],\r\n      \"appliedDnsServers\": [],\r\n      \"internalDomainNameSuffix\": \"dybfxxbfdo5uncfpblsrfoltwb.cx.internal.cloudapp.net\"\r\n    },\r\n    \"macAddress\": \"00-0D-3A-03-ED-1B\",\r\n    \"enableAcceleratedNetworking\": false,\r\n    \"enableIPForwarding\": false,\r\n    \"primary\": true,\r\n    \"virtualMachine\": {\r\n      \"id\": \"/subscriptions/00000000-0000-0000-0000-000000000000/resourceGroups/javacsmrg21879/providers/Microsoft.Compute/virtualMachines/javavm\"\r\n    },\r\n    \"hostedWorkloads\": [],\r\n    \"tapConfigurations\": []\r\n  },\r\n  \"type\": \"Microsoft.Network/networkInterfaces\"\r\n}"
    }
  }, {
    "Method" : "GET",
    "Uri" : "http://localhost:1234/subscriptions/00000000-0000-0000-0000-000000000000/resourceGroups/javacsmrg21879/providers/Microsoft.Network/publicIPAddresses/pip954276?api-version=2019-06-01",
    "Headers" : {
      "User-Agent" : "azsdk-java-com.azure.management.network/2.0.0 (1.8.0_221; Windows 10 10.0)",
      "Content-Type" : "application/json"
    },
    "Response" : {
      "date" : "Mon, 18 May 2020 06:14:58 GMT",
      "server" : "Microsoft-HTTPAPI/2.0",
      "content-length" : "881",
      "expires" : "-1",
      "retry-after" : "0",
      "x-ms-ratelimit-remaining-subscription-reads" : "11989",
      "StatusCode" : "200",
      "pragma" : "no-cache",
      "x-ms-correlation-request-id" : "53ee4aa8-1582-4727-bd2d-d7ed6a6086da",
      "strict-transport-security" : "max-age=31536000; includeSubDomains",
      "x-ms-arm-service-request-id" : "c324f5ee-43b1-457f-b526-0795ca0a3c49",
      "x-content-type-options" : "nosniff",
      "x-ms-routing-request-id" : "SOUTHEASTASIA:20200518T061458Z:53ee4aa8-1582-4727-bd2d-d7ed6a6086da",
      "etag" : "W/\"43f55945-1c60-4a5d-a418-319b18a5ae3b\"",
      "content-type" : "application/json; charset=utf-8",
      "cache-control" : "no-cache",
      "x-ms-request-id" : "9d9e24d8-dae7-4a5f-ad56-eed8d162061b",
      "Body" : "{\r\n  \"name\": \"pip954276\",\r\n  \"id\": \"/subscriptions/00000000-0000-0000-0000-000000000000/resourceGroups/javacsmrg21879/providers/Microsoft.Network/publicIPAddresses/pip954276\",\r\n  \"etag\": \"W/\\\"43f55945-1c60-4a5d-a418-319b18a5ae3b\\\"\",\r\n  \"location\": \"eastus2\",\r\n  \"tags\": {},\r\n  \"properties\": {\r\n    \"provisioningState\": \"Succeeded\",\r\n    \"resourceGuid\": \"1b666f9a-4f15-496b-8b7b-bd00304946b3\",\r\n    \"ipAddress\": \"52.177.243.220\",\r\n    \"publicIPAddressVersion\": \"IPv4\",\r\n    \"publicIPAllocationMethod\": \"Static\",\r\n    \"idleTimeoutInMinutes\": 4,\r\n    \"ipTags\": [],\r\n    \"ipConfiguration\": {\r\n      \"id\": \"/subscriptions/00000000-0000-0000-0000-000000000000/resourceGroups/javacsmrg21879/providers/Microsoft.Network/networkInterfaces/nicjavavmc6e982517/ipConfigurations/primary\"\r\n    }\r\n  },\r\n  \"type\": \"Microsoft.Network/publicIPAddresses\",\r\n  \"sku\": {\r\n    \"name\": \"Standard\"\r\n  }\r\n}"
    }
  }, {
    "Method" : "DELETE",
    "Uri" : "http://localhost:1234/subscriptions/00000000-0000-0000-0000-000000000000/resourcegroups/javacsmrg21879?api-version=2019-08-01",
    "Headers" : {
      "User-Agent" : "azsdk-java-com.azure.management.resources/2.0.0 (1.8.0_221; Windows 10 10.0)",
      "Content-Type" : "application/json"
    },
    "Response" : {
      "date" : "Mon, 18 May 2020 06:15:03 GMT",
      "content-length" : "0",
      "expires" : "-1",
      "x-ms-ratelimit-remaining-subscription-deletes" : "14998",
      "retry-after" : "0",
      "StatusCode" : "202",
      "pragma" : "no-cache",
      "x-ms-correlation-request-id" : "0573e555-9983-4bcc-b69d-8d2a4087dd6a",
      "strict-transport-security" : "max-age=31536000; includeSubDomains",
      "x-content-type-options" : "nosniff",
      "x-ms-routing-request-id" : "SOUTHEASTASIA:20200518T061503Z:0573e555-9983-4bcc-b69d-8d2a4087dd6a",
      "location" : "http://localhost:1234/subscriptions/00000000-0000-0000-0000-000000000000/operationresults/eyJqb2JJZCI6IlJFU09VUkNFR1JPVVBERUxFVElPTkpPQi1KQVZBQ1NNUkcyMTg3OS1FQVNUVVMyIiwiam9iTG9jYXRpb24iOiJlYXN0dXMyIn0?api-version=2019-08-01",
      "cache-control" : "no-cache",
      "x-ms-request-id" : "0573e555-9983-4bcc-b69d-8d2a4087dd6a",
=======
      "x-ms-ratelimit-remaining-subscription-reads" : "10067",
      "StatusCode" : "200",
      "pragma" : "no-cache",
      "x-ms-correlation-request-id" : "9bae6496-c521-477f-a525-ac8d839dbb76",
      "strict-transport-security" : "max-age=31536000; includeSubDomains",
      "x-ms-arm-service-request-id" : "73b86da8-64c7-4f7d-a297-9af0c43627f8",
      "x-content-type-options" : "nosniff",
      "x-ms-routing-request-id" : "SOUTHEASTASIA:20200618T033925Z:9bae6496-c521-477f-a525-ac8d839dbb76",
      "etag" : "W/\"e4ae1551-6a2a-4ba1-a03c-e3ac1510bb65\"",
      "content-type" : "application/json; charset=utf-8",
      "cache-control" : "no-cache",
      "x-ms-request-id" : "7543077c-4f2b-41dd-a4c3-b05d9ff0f6c3",
      "Body" : "{\r\n  \"name\": \"nicjavavme12037414\",\r\n  \"id\": \"/subscriptions/00000000-0000-0000-0000-000000000000/resourceGroups/javacsmrg78822/providers/Microsoft.Network/networkInterfaces/nicjavavme12037414\",\r\n  \"etag\": \"W/\\\"e4ae1551-6a2a-4ba1-a03c-e3ac1510bb65\\\"\",\r\n  \"location\": \"eastus2\",\r\n  \"tags\": {},\r\n  \"properties\": {\r\n    \"provisioningState\": \"Succeeded\",\r\n    \"resourceGuid\": \"77759f3d-76de-4cfd-850d-370bf2acc49a\",\r\n    \"ipConfigurations\": [\r\n      {\r\n        \"name\": \"primary\",\r\n        \"id\": \"/subscriptions/00000000-0000-0000-0000-000000000000/resourceGroups/javacsmrg78822/providers/Microsoft.Network/networkInterfaces/nicjavavme12037414/ipConfigurations/primary\",\r\n        \"etag\": \"W/\\\"e4ae1551-6a2a-4ba1-a03c-e3ac1510bb65\\\"\",\r\n        \"type\": \"Microsoft.Network/networkInterfaces/ipConfigurations\",\r\n        \"properties\": {\r\n          \"provisioningState\": \"Succeeded\",\r\n          \"privateIPAddress\": \"10.0.0.4\",\r\n          \"privateIPAllocationMethod\": \"Dynamic\",\r\n          \"publicIPAddress\": {\r\n            \"id\": \"/subscriptions/00000000-0000-0000-0000-000000000000/resourceGroups/javacsmrg78822/providers/Microsoft.Network/publicIPAddresses/pip414673\"\r\n          },\r\n          \"subnet\": {\r\n            \"id\": \"/subscriptions/00000000-0000-0000-0000-000000000000/resourceGroups/javacsmrg78822/providers/Microsoft.Network/virtualNetworks/vnet71292528d3/subnets/subnet1\"\r\n          },\r\n          \"primary\": true,\r\n          \"privateIPAddressVersion\": \"IPv4\"\r\n        }\r\n      }\r\n    ],\r\n    \"dnsSettings\": {\r\n      \"dnsServers\": [],\r\n      \"appliedDnsServers\": [],\r\n      \"internalDomainNameSuffix\": \"zyyog5blyroehgkt4jalvy4jlc.cx.internal.cloudapp.net\"\r\n    },\r\n    \"macAddress\": \"00-0D-3A-0F-A7-89\",\r\n    \"enableAcceleratedNetworking\": false,\r\n    \"enableIPForwarding\": false,\r\n    \"primary\": true,\r\n    \"virtualMachine\": {\r\n      \"id\": \"/subscriptions/00000000-0000-0000-0000-000000000000/resourceGroups/javacsmrg78822/providers/Microsoft.Compute/virtualMachines/javavm\"\r\n    },\r\n    \"hostedWorkloads\": [],\r\n    \"tapConfigurations\": []\r\n  },\r\n  \"type\": \"Microsoft.Network/networkInterfaces\"\r\n}"
    }
  }, {
    "Method" : "GET",
    "Uri" : "http://localhost:1234/subscriptions/00000000-0000-0000-0000-000000000000/resourceGroups/javacsmrg78822/providers/Microsoft.Network/publicIPAddresses/pip414673?api-version=2019-06-01",
    "Headers" : {
      "User-Agent" : "azsdk-java-com.azure.resourcemanager.network/2.0.0-beta.1 (1.8.0_221; Windows 10 10.0)",
      "Content-Type" : "application/json"
    },
    "Response" : {
      "date" : "Thu, 18 Jun 2020 03:39:25 GMT",
      "server" : "Microsoft-HTTPAPI/2.0",
      "content-length" : "880",
      "expires" : "-1",
      "retry-after" : "0",
      "x-ms-ratelimit-remaining-subscription-reads" : "9717",
      "StatusCode" : "200",
      "pragma" : "no-cache",
      "x-ms-correlation-request-id" : "4294b3f3-9684-49d9-9feb-09204c6549e0",
      "strict-transport-security" : "max-age=31536000; includeSubDomains",
      "x-ms-arm-service-request-id" : "48c8678d-2c01-45a4-bcac-db130f15efa3",
      "x-content-type-options" : "nosniff",
      "x-ms-routing-request-id" : "SOUTHEASTASIA:20200618T033925Z:4294b3f3-9684-49d9-9feb-09204c6549e0",
      "etag" : "W/\"ae49bcd6-7a24-4245-a2f4-251989f2dfba\"",
      "content-type" : "application/json; charset=utf-8",
      "cache-control" : "no-cache",
      "x-ms-request-id" : "498d2c23-0c63-4c8a-89f3-f019159961fe",
      "Body" : "{\r\n  \"name\": \"pip414673\",\r\n  \"id\": \"/subscriptions/00000000-0000-0000-0000-000000000000/resourceGroups/javacsmrg78822/providers/Microsoft.Network/publicIPAddresses/pip414673\",\r\n  \"etag\": \"W/\\\"ae49bcd6-7a24-4245-a2f4-251989f2dfba\\\"\",\r\n  \"location\": \"eastus2\",\r\n  \"tags\": {},\r\n  \"properties\": {\r\n    \"provisioningState\": \"Succeeded\",\r\n    \"resourceGuid\": \"a37d9615-086c-4426-b17f-b26fbc588257\",\r\n    \"ipAddress\": \"52.167.75.112\",\r\n    \"publicIPAddressVersion\": \"IPv4\",\r\n    \"publicIPAllocationMethod\": \"Static\",\r\n    \"idleTimeoutInMinutes\": 4,\r\n    \"ipTags\": [],\r\n    \"ipConfiguration\": {\r\n      \"id\": \"/subscriptions/00000000-0000-0000-0000-000000000000/resourceGroups/javacsmrg78822/providers/Microsoft.Network/networkInterfaces/nicjavavme12037414/ipConfigurations/primary\"\r\n    }\r\n  },\r\n  \"type\": \"Microsoft.Network/publicIPAddresses\",\r\n  \"sku\": {\r\n    \"name\": \"Standard\"\r\n  }\r\n}"
    }
  }, {
    "Method" : "DELETE",
    "Uri" : "http://localhost:1234/subscriptions/00000000-0000-0000-0000-000000000000/resourcegroups/javacsmrg78822?api-version=2019-08-01",
    "Headers" : {
      "User-Agent" : "azsdk-java-com.azure.resourcemanager.resources/2.0.0-beta.1 (1.8.0_221; Windows 10 10.0)",
      "Content-Type" : "application/json"
    },
    "Response" : {
      "date" : "Thu, 18 Jun 2020 03:39:29 GMT",
      "content-length" : "0",
      "expires" : "-1",
      "x-ms-ratelimit-remaining-subscription-deletes" : "14997",
      "retry-after" : "0",
      "StatusCode" : "202",
      "pragma" : "no-cache",
      "x-ms-correlation-request-id" : "c1b36665-2404-4c34-b2c1-5b15f3a7216a",
      "strict-transport-security" : "max-age=31536000; includeSubDomains",
      "x-content-type-options" : "nosniff",
      "x-ms-routing-request-id" : "SOUTHEASTASIA:20200618T033930Z:c1b36665-2404-4c34-b2c1-5b15f3a7216a",
      "location" : "http://localhost:1234/subscriptions/00000000-0000-0000-0000-000000000000/operationresults/eyJqb2JJZCI6IlJFU09VUkNFR1JPVVBERUxFVElPTkpPQi1KQVZBQ1NNUkc3ODgyMi1FQVNUVVMyIiwiam9iTG9jYXRpb24iOiJlYXN0dXMyIn0?api-version=2019-08-01",
      "cache-control" : "no-cache",
      "x-ms-request-id" : "c1b36665-2404-4c34-b2c1-5b15f3a7216a",
      "Body" : ""
    }
  }, {
    "Method" : "GET",
    "Uri" : "http://localhost:1234/subscriptions/00000000-0000-0000-0000-000000000000/operationresults/eyJqb2JJZCI6IlJFU09VUkNFR1JPVVBERUxFVElPTkpPQi1KQVZBQ1NNUkc3ODgyMi1FQVNUVVMyIiwiam9iTG9jYXRpb24iOiJlYXN0dXMyIn0?api-version=2019-08-01",
    "Headers" : {
      "User-Agent" : "azsdk-java-com.azure.resourcemanager.resources.fluentcore.policy/null (1.8.0_221; Windows 10 10.0)"
    },
    "Response" : {
      "date" : "Thu, 18 Jun 2020 03:40:16 GMT",
      "content-length" : "0",
      "expires" : "-1",
      "retry-after" : "0",
      "x-ms-ratelimit-remaining-subscription-reads" : "11633",
      "StatusCode" : "202",
      "pragma" : "no-cache",
      "x-ms-correlation-request-id" : "71d475ab-1b87-494d-8ecc-dfcc030c2571",
      "strict-transport-security" : "max-age=31536000; includeSubDomains",
      "x-content-type-options" : "nosniff",
      "x-ms-routing-request-id" : "SOUTHEASTASIA:20200618T034016Z:71d475ab-1b87-494d-8ecc-dfcc030c2571",
      "location" : "http://localhost:1234/subscriptions/00000000-0000-0000-0000-000000000000/operationresults/eyJqb2JJZCI6IlJFU09VUkNFR1JPVVBERUxFVElPTkpPQi1KQVZBQ1NNUkc3ODgyMi1FQVNUVVMyIiwiam9iTG9jYXRpb24iOiJlYXN0dXMyIn0?api-version=2019-08-01",
      "cache-control" : "no-cache",
      "x-ms-request-id" : "71d475ab-1b87-494d-8ecc-dfcc030c2571",
      "Body" : ""
    }
  }, {
    "Method" : "GET",
    "Uri" : "http://localhost:1234/subscriptions/00000000-0000-0000-0000-000000000000/operationresults/eyJqb2JJZCI6IlJFU09VUkNFR1JPVVBERUxFVElPTkpPQi1KQVZBQ1NNUkc3ODgyMi1FQVNUVVMyIiwiam9iTG9jYXRpb24iOiJlYXN0dXMyIn0?api-version=2019-08-01",
    "Headers" : {
      "User-Agent" : "azsdk-java-com.azure.resourcemanager.resources.fluentcore.policy/null (1.8.0_221; Windows 10 10.0)"
    },
    "Response" : {
      "date" : "Thu, 18 Jun 2020 03:40:32 GMT",
      "content-length" : "0",
      "expires" : "-1",
      "retry-after" : "0",
      "x-ms-ratelimit-remaining-subscription-reads" : "10176",
      "StatusCode" : "202",
      "pragma" : "no-cache",
      "x-ms-correlation-request-id" : "56254832-88f5-4371-baaf-a2fb0b7dcf27",
      "strict-transport-security" : "max-age=31536000; includeSubDomains",
      "x-content-type-options" : "nosniff",
      "x-ms-routing-request-id" : "SOUTHEASTASIA:20200618T034033Z:56254832-88f5-4371-baaf-a2fb0b7dcf27",
      "location" : "http://localhost:1234/subscriptions/00000000-0000-0000-0000-000000000000/operationresults/eyJqb2JJZCI6IlJFU09VUkNFR1JPVVBERUxFVElPTkpPQi1KQVZBQ1NNUkc3ODgyMi1FQVNUVVMyIiwiam9iTG9jYXRpb24iOiJlYXN0dXMyIn0?api-version=2019-08-01",
      "cache-control" : "no-cache",
      "x-ms-request-id" : "56254832-88f5-4371-baaf-a2fb0b7dcf27",
      "Body" : ""
    }
  }, {
    "Method" : "GET",
    "Uri" : "http://localhost:1234/subscriptions/00000000-0000-0000-0000-000000000000/operationresults/eyJqb2JJZCI6IlJFU09VUkNFR1JPVVBERUxFVElPTkpPQi1KQVZBQ1NNUkc3ODgyMi1FQVNUVVMyIiwiam9iTG9jYXRpb24iOiJlYXN0dXMyIn0?api-version=2019-08-01",
    "Headers" : {
      "User-Agent" : "azsdk-java-com.azure.resourcemanager.resources.fluentcore.policy/null (1.8.0_221; Windows 10 10.0)"
    },
    "Response" : {
      "date" : "Thu, 18 Jun 2020 03:42:25 GMT",
      "content-length" : "0",
      "expires" : "-1",
      "retry-after" : "0",
      "x-ms-ratelimit-remaining-subscription-reads" : "11544",
      "StatusCode" : "202",
      "pragma" : "no-cache",
      "x-ms-correlation-request-id" : "c0d6281d-590b-4217-bf59-c8ccd725c440",
      "strict-transport-security" : "max-age=31536000; includeSubDomains",
      "x-content-type-options" : "nosniff",
      "x-ms-routing-request-id" : "SOUTHEASTASIA:20200618T034226Z:c0d6281d-590b-4217-bf59-c8ccd725c440",
      "location" : "http://localhost:1234/subscriptions/00000000-0000-0000-0000-000000000000/operationresults/eyJqb2JJZCI6IlJFU09VUkNFR1JPVVBERUxFVElPTkpPQi1KQVZBQ1NNUkc3ODgyMi1FQVNUVVMyIiwiam9iTG9jYXRpb24iOiJlYXN0dXMyIn0?api-version=2019-08-01",
      "cache-control" : "no-cache",
      "x-ms-request-id" : "c0d6281d-590b-4217-bf59-c8ccd725c440",
      "Body" : ""
    }
  }, {
    "Method" : "GET",
    "Uri" : "http://localhost:1234/subscriptions/00000000-0000-0000-0000-000000000000/operationresults/eyJqb2JJZCI6IlJFU09VUkNFR1JPVVBERUxFVElPTkpPQi1KQVZBQ1NNUkc3ODgyMi1FQVNUVVMyIiwiam9iTG9jYXRpb24iOiJlYXN0dXMyIn0?api-version=2019-08-01",
    "Headers" : {
      "User-Agent" : "azsdk-java-com.azure.resourcemanager.resources.fluentcore.policy/null (1.8.0_221; Windows 10 10.0)"
    },
    "Response" : {
      "date" : "Thu, 18 Jun 2020 03:42:41 GMT",
      "content-length" : "0",
      "expires" : "-1",
      "retry-after" : "0",
      "x-ms-ratelimit-remaining-subscription-reads" : "10186",
      "StatusCode" : "202",
      "pragma" : "no-cache",
      "x-ms-correlation-request-id" : "1734905b-377f-407b-850b-ebf4592a97e7",
      "strict-transport-security" : "max-age=31536000; includeSubDomains",
      "x-content-type-options" : "nosniff",
      "x-ms-routing-request-id" : "SOUTHEASTASIA:20200618T034242Z:1734905b-377f-407b-850b-ebf4592a97e7",
      "location" : "http://localhost:1234/subscriptions/00000000-0000-0000-0000-000000000000/operationresults/eyJqb2JJZCI6IlJFU09VUkNFR1JPVVBERUxFVElPTkpPQi1KQVZBQ1NNUkc3ODgyMi1FQVNUVVMyIiwiam9iTG9jYXRpb24iOiJlYXN0dXMyIn0?api-version=2019-08-01",
      "cache-control" : "no-cache",
      "x-ms-request-id" : "1734905b-377f-407b-850b-ebf4592a97e7",
      "Body" : ""
    }
  }, {
    "Method" : "GET",
    "Uri" : "http://localhost:1234/subscriptions/00000000-0000-0000-0000-000000000000/operationresults/eyJqb2JJZCI6IlJFU09VUkNFR1JPVVBERUxFVElPTkpPQi1KQVZBQ1NNUkc3ODgyMi1FQVNUVVMyIiwiam9iTG9jYXRpb24iOiJlYXN0dXMyIn0?api-version=2019-08-01",
    "Headers" : {
      "User-Agent" : "azsdk-java-com.azure.resourcemanager.resources.fluentcore.policy/null (1.8.0_221; Windows 10 10.0)"
    },
    "Response" : {
      "date" : "Thu, 18 Jun 2020 03:42:58 GMT",
      "content-length" : "0",
      "expires" : "-1",
      "retry-after" : "0",
      "x-ms-ratelimit-remaining-subscription-reads" : "9680",
      "StatusCode" : "202",
      "pragma" : "no-cache",
      "x-ms-correlation-request-id" : "08848dad-2104-4805-be89-c2a8e872ad13",
      "strict-transport-security" : "max-age=31536000; includeSubDomains",
      "x-content-type-options" : "nosniff",
      "x-ms-routing-request-id" : "SOUTHEASTASIA:20200618T034259Z:08848dad-2104-4805-be89-c2a8e872ad13",
      "location" : "http://localhost:1234/subscriptions/00000000-0000-0000-0000-000000000000/operationresults/eyJqb2JJZCI6IlJFU09VUkNFR1JPVVBERUxFVElPTkpPQi1KQVZBQ1NNUkc3ODgyMi1FQVNUVVMyIiwiam9iTG9jYXRpb24iOiJlYXN0dXMyIn0?api-version=2019-08-01",
      "cache-control" : "no-cache",
      "x-ms-request-id" : "08848dad-2104-4805-be89-c2a8e872ad13",
>>>>>>> 846f5853
      "Body" : ""
    }
  }, {
    "Method" : "GET",
<<<<<<< HEAD
    "Uri" : "http://localhost:1234/subscriptions/00000000-0000-0000-0000-000000000000/operationresults/eyJqb2JJZCI6IlJFU09VUkNFR1JPVVBERUxFVElPTkpPQi1KQVZBQ1NNUkcyMTg3OS1FQVNUVVMyIiwiam9iTG9jYXRpb24iOiJlYXN0dXMyIn0?api-version=2019-08-01",
=======
    "Uri" : "http://localhost:1234/subscriptions/00000000-0000-0000-0000-000000000000/operationresults/eyJqb2JJZCI6IlJFU09VUkNFR1JPVVBERUxFVElPTkpPQi1KQVZBQ1NNUkc3ODgyMi1FQVNUVVMyIiwiam9iTG9jYXRpb24iOiJlYXN0dXMyIn0?api-version=2019-08-01",
>>>>>>> 846f5853
    "Headers" : {
      "User-Agent" : "azsdk-java-com.azure.resourcemanager.resources.fluentcore.policy/null (1.8.0_221; Windows 10 10.0)"
    },
    "Response" : {
<<<<<<< HEAD
      "date" : "Mon, 18 May 2020 06:15:34 GMT",
      "content-length" : "0",
      "expires" : "-1",
      "retry-after" : "0",
      "x-ms-ratelimit-remaining-subscription-reads" : "11988",
      "StatusCode" : "202",
      "pragma" : "no-cache",
      "x-ms-correlation-request-id" : "6e1a4909-ed5f-4328-8adb-326e09fe4480",
      "strict-transport-security" : "max-age=31536000; includeSubDomains",
      "x-content-type-options" : "nosniff",
      "x-ms-routing-request-id" : "SOUTHEASTASIA:20200518T061534Z:6e1a4909-ed5f-4328-8adb-326e09fe4480",
      "location" : "http://localhost:1234/subscriptions/00000000-0000-0000-0000-000000000000/operationresults/eyJqb2JJZCI6IlJFU09VUkNFR1JPVVBERUxFVElPTkpPQi1KQVZBQ1NNUkcyMTg3OS1FQVNUVVMyIiwiam9iTG9jYXRpb24iOiJlYXN0dXMyIn0?api-version=2019-08-01",
      "cache-control" : "no-cache",
      "x-ms-request-id" : "6e1a4909-ed5f-4328-8adb-326e09fe4480",
=======
      "date" : "Thu, 18 Jun 2020 03:43:14 GMT",
      "content-length" : "0",
      "expires" : "-1",
      "retry-after" : "0",
      "x-ms-ratelimit-remaining-subscription-reads" : "10575",
      "StatusCode" : "202",
      "pragma" : "no-cache",
      "x-ms-correlation-request-id" : "23a2c093-6bef-4b59-b0bb-cd8542b50d2e",
      "strict-transport-security" : "max-age=31536000; includeSubDomains",
      "x-content-type-options" : "nosniff",
      "x-ms-routing-request-id" : "SOUTHEASTASIA:20200618T034315Z:23a2c093-6bef-4b59-b0bb-cd8542b50d2e",
      "location" : "http://localhost:1234/subscriptions/00000000-0000-0000-0000-000000000000/operationresults/eyJqb2JJZCI6IlJFU09VUkNFR1JPVVBERUxFVElPTkpPQi1KQVZBQ1NNUkc3ODgyMi1FQVNUVVMyIiwiam9iTG9jYXRpb24iOiJlYXN0dXMyIn0?api-version=2019-08-01",
      "cache-control" : "no-cache",
      "x-ms-request-id" : "23a2c093-6bef-4b59-b0bb-cd8542b50d2e",
>>>>>>> 846f5853
      "Body" : ""
    }
  }, {
    "Method" : "GET",
<<<<<<< HEAD
    "Uri" : "http://localhost:1234/subscriptions/00000000-0000-0000-0000-000000000000/operationresults/eyJqb2JJZCI6IlJFU09VUkNFR1JPVVBERUxFVElPTkpPQi1KQVZBQ1NNUkcyMTg3OS1FQVNUVVMyIiwiam9iTG9jYXRpb24iOiJlYXN0dXMyIn0?api-version=2019-08-01",
=======
    "Uri" : "http://localhost:1234/subscriptions/00000000-0000-0000-0000-000000000000/operationresults/eyJqb2JJZCI6IlJFU09VUkNFR1JPVVBERUxFVElPTkpPQi1KQVZBQ1NNUkc3ODgyMi1FQVNUVVMyIiwiam9iTG9jYXRpb24iOiJlYXN0dXMyIn0?api-version=2019-08-01",
>>>>>>> 846f5853
    "Headers" : {
      "User-Agent" : "azsdk-java-com.azure.resourcemanager.resources.fluentcore.policy/null (1.8.0_221; Windows 10 10.0)"
    },
    "Response" : {
<<<<<<< HEAD
      "date" : "Mon, 18 May 2020 06:16:06 GMT",
      "content-length" : "0",
      "expires" : "-1",
      "retry-after" : "0",
      "x-ms-ratelimit-remaining-subscription-reads" : "11987",
      "StatusCode" : "202",
      "pragma" : "no-cache",
      "x-ms-correlation-request-id" : "d302d0ec-d295-439b-8c63-023c531d0996",
      "strict-transport-security" : "max-age=31536000; includeSubDomains",
      "x-content-type-options" : "nosniff",
      "x-ms-routing-request-id" : "SOUTHEASTASIA:20200518T061606Z:d302d0ec-d295-439b-8c63-023c531d0996",
      "location" : "http://localhost:1234/subscriptions/00000000-0000-0000-0000-000000000000/operationresults/eyJqb2JJZCI6IlJFU09VUkNFR1JPVVBERUxFVElPTkpPQi1KQVZBQ1NNUkcyMTg3OS1FQVNUVVMyIiwiam9iTG9jYXRpb24iOiJlYXN0dXMyIn0?api-version=2019-08-01",
      "cache-control" : "no-cache",
      "x-ms-request-id" : "d302d0ec-d295-439b-8c63-023c531d0996",
=======
      "date" : "Thu, 18 Jun 2020 03:43:31 GMT",
      "content-length" : "0",
      "expires" : "-1",
      "retry-after" : "0",
      "x-ms-ratelimit-remaining-subscription-reads" : "10526",
      "StatusCode" : "202",
      "pragma" : "no-cache",
      "x-ms-correlation-request-id" : "02e885c3-4a22-4833-ab67-cdfe90207c74",
      "strict-transport-security" : "max-age=31536000; includeSubDomains",
      "x-content-type-options" : "nosniff",
      "x-ms-routing-request-id" : "SOUTHEASTASIA:20200618T034331Z:02e885c3-4a22-4833-ab67-cdfe90207c74",
      "location" : "http://localhost:1234/subscriptions/00000000-0000-0000-0000-000000000000/operationresults/eyJqb2JJZCI6IlJFU09VUkNFR1JPVVBERUxFVElPTkpPQi1KQVZBQ1NNUkc3ODgyMi1FQVNUVVMyIiwiam9iTG9jYXRpb24iOiJlYXN0dXMyIn0?api-version=2019-08-01",
      "cache-control" : "no-cache",
      "x-ms-request-id" : "02e885c3-4a22-4833-ab67-cdfe90207c74",
>>>>>>> 846f5853
      "Body" : ""
    }
  }, {
    "Method" : "GET",
<<<<<<< HEAD
    "Uri" : "http://localhost:1234/subscriptions/00000000-0000-0000-0000-000000000000/operationresults/eyJqb2JJZCI6IlJFU09VUkNFR1JPVVBERUxFVElPTkpPQi1KQVZBQ1NNUkcyMTg3OS1FQVNUVVMyIiwiam9iTG9jYXRpb24iOiJlYXN0dXMyIn0?api-version=2019-08-01",
=======
    "Uri" : "http://localhost:1234/subscriptions/00000000-0000-0000-0000-000000000000/operationresults/eyJqb2JJZCI6IlJFU09VUkNFR1JPVVBERUxFVElPTkpPQi1KQVZBQ1NNUkc3ODgyMi1FQVNUVVMyIiwiam9iTG9jYXRpb24iOiJlYXN0dXMyIn0?api-version=2019-08-01",
>>>>>>> 846f5853
    "Headers" : {
      "User-Agent" : "azsdk-java-com.azure.resourcemanager.resources.fluentcore.policy/null (1.8.0_221; Windows 10 10.0)"
    },
    "Response" : {
<<<<<<< HEAD
      "date" : "Mon, 18 May 2020 06:16:37 GMT",
      "content-length" : "0",
      "expires" : "-1",
      "retry-after" : "0",
      "x-ms-ratelimit-remaining-subscription-reads" : "11995",
      "StatusCode" : "202",
      "pragma" : "no-cache",
      "x-ms-correlation-request-id" : "917c5855-18ce-461f-9f19-c928fe81a3f2",
      "strict-transport-security" : "max-age=31536000; includeSubDomains",
      "x-content-type-options" : "nosniff",
      "x-ms-routing-request-id" : "SOUTHEASTASIA:20200518T061637Z:917c5855-18ce-461f-9f19-c928fe81a3f2",
      "location" : "http://localhost:1234/subscriptions/00000000-0000-0000-0000-000000000000/operationresults/eyJqb2JJZCI6IlJFU09VUkNFR1JPVVBERUxFVElPTkpPQi1KQVZBQ1NNUkcyMTg3OS1FQVNUVVMyIiwiam9iTG9jYXRpb24iOiJlYXN0dXMyIn0?api-version=2019-08-01",
      "cache-control" : "no-cache",
      "x-ms-request-id" : "917c5855-18ce-461f-9f19-c928fe81a3f2",
=======
      "date" : "Thu, 18 Jun 2020 03:44:14 GMT",
      "content-length" : "0",
      "expires" : "-1",
      "retry-after" : "0",
      "x-ms-ratelimit-remaining-subscription-reads" : "8383",
      "StatusCode" : "202",
      "pragma" : "no-cache",
      "x-ms-correlation-request-id" : "2b558c02-7da4-4260-94f7-efc822e0e863",
      "strict-transport-security" : "max-age=31536000; includeSubDomains",
      "x-content-type-options" : "nosniff",
      "x-ms-routing-request-id" : "SOUTHEASTASIA:20200618T034414Z:2b558c02-7da4-4260-94f7-efc822e0e863",
      "location" : "http://localhost:1234/subscriptions/00000000-0000-0000-0000-000000000000/operationresults/eyJqb2JJZCI6IlJFU09VUkNFR1JPVVBERUxFVElPTkpPQi1KQVZBQ1NNUkc3ODgyMi1FQVNUVVMyIiwiam9iTG9jYXRpb24iOiJlYXN0dXMyIn0?api-version=2019-08-01",
      "cache-control" : "no-cache",
      "x-ms-request-id" : "2b558c02-7da4-4260-94f7-efc822e0e863",
>>>>>>> 846f5853
      "Body" : ""
    }
  }, {
    "Method" : "GET",
<<<<<<< HEAD
    "Uri" : "http://localhost:1234/subscriptions/00000000-0000-0000-0000-000000000000/operationresults/eyJqb2JJZCI6IlJFU09VUkNFR1JPVVBERUxFVElPTkpPQi1KQVZBQ1NNUkcyMTg3OS1FQVNUVVMyIiwiam9iTG9jYXRpb24iOiJlYXN0dXMyIn0?api-version=2019-08-01",
=======
    "Uri" : "http://localhost:1234/subscriptions/00000000-0000-0000-0000-000000000000/operationresults/eyJqb2JJZCI6IlJFU09VUkNFR1JPVVBERUxFVElPTkpPQi1KQVZBQ1NNUkc3ODgyMi1FQVNUVVMyIiwiam9iTG9jYXRpb24iOiJlYXN0dXMyIn0?api-version=2019-08-01",
>>>>>>> 846f5853
    "Headers" : {
      "User-Agent" : "azsdk-java-com.azure.resourcemanager.resources.fluentcore.policy/null (1.8.0_221; Windows 10 10.0)"
    },
    "Response" : {
<<<<<<< HEAD
      "date" : "Mon, 18 May 2020 06:17:08 GMT",
      "content-length" : "0",
      "expires" : "-1",
      "retry-after" : "0",
      "x-ms-ratelimit-remaining-subscription-reads" : "11988",
      "StatusCode" : "202",
      "pragma" : "no-cache",
      "x-ms-correlation-request-id" : "7fbb8a99-45c6-4c11-ad5f-17dfe5c4bb52",
      "strict-transport-security" : "max-age=31536000; includeSubDomains",
      "x-content-type-options" : "nosniff",
      "x-ms-routing-request-id" : "SOUTHEASTASIA:20200518T061709Z:7fbb8a99-45c6-4c11-ad5f-17dfe5c4bb52",
      "location" : "http://localhost:1234/subscriptions/00000000-0000-0000-0000-000000000000/operationresults/eyJqb2JJZCI6IlJFU09VUkNFR1JPVVBERUxFVElPTkpPQi1KQVZBQ1NNUkcyMTg3OS1FQVNUVVMyIiwiam9iTG9jYXRpb24iOiJlYXN0dXMyIn0?api-version=2019-08-01",
      "cache-control" : "no-cache",
      "x-ms-request-id" : "7fbb8a99-45c6-4c11-ad5f-17dfe5c4bb52",
=======
      "date" : "Thu, 18 Jun 2020 03:45:11 GMT",
      "content-length" : "0",
      "expires" : "-1",
      "retry-after" : "0",
      "x-ms-ratelimit-remaining-subscription-reads" : "9793",
      "StatusCode" : "202",
      "pragma" : "no-cache",
      "x-ms-correlation-request-id" : "f13e6d6d-53dc-4d19-a644-4f5cc890dc55",
      "strict-transport-security" : "max-age=31536000; includeSubDomains",
      "x-content-type-options" : "nosniff",
      "x-ms-routing-request-id" : "SOUTHEASTASIA:20200618T034512Z:f13e6d6d-53dc-4d19-a644-4f5cc890dc55",
      "location" : "http://localhost:1234/subscriptions/00000000-0000-0000-0000-000000000000/operationresults/eyJqb2JJZCI6IlJFU09VUkNFR1JPVVBERUxFVElPTkpPQi1KQVZBQ1NNUkc3ODgyMi1FQVNUVVMyIiwiam9iTG9jYXRpb24iOiJlYXN0dXMyIn0?api-version=2019-08-01",
      "cache-control" : "no-cache",
      "x-ms-request-id" : "f13e6d6d-53dc-4d19-a644-4f5cc890dc55",
>>>>>>> 846f5853
      "Body" : ""
    }
  }, {
    "Method" : "GET",
<<<<<<< HEAD
    "Uri" : "http://localhost:1234/subscriptions/00000000-0000-0000-0000-000000000000/operationresults/eyJqb2JJZCI6IlJFU09VUkNFR1JPVVBERUxFVElPTkpPQi1KQVZBQ1NNUkcyMTg3OS1FQVNUVVMyIiwiam9iTG9jYXRpb24iOiJlYXN0dXMyIn0?api-version=2019-08-01",
=======
    "Uri" : "http://localhost:1234/subscriptions/00000000-0000-0000-0000-000000000000/operationresults/eyJqb2JJZCI6IlJFU09VUkNFR1JPVVBERUxFVElPTkpPQi1KQVZBQ1NNUkc3ODgyMi1FQVNUVVMyIiwiam9iTG9jYXRpb24iOiJlYXN0dXMyIn0?api-version=2019-08-01",
>>>>>>> 846f5853
    "Headers" : {
      "User-Agent" : "azsdk-java-com.azure.resourcemanager.resources.fluentcore.policy/null (1.8.0_221; Windows 10 10.0)"
    },
    "Response" : {
<<<<<<< HEAD
      "date" : "Mon, 18 May 2020 06:17:39 GMT",
      "content-length" : "0",
      "expires" : "-1",
      "retry-after" : "0",
      "x-ms-ratelimit-remaining-subscription-reads" : "11986",
      "StatusCode" : "202",
      "pragma" : "no-cache",
      "x-ms-correlation-request-id" : "78460c6d-4a05-429e-9f3a-5d5d00ae3137",
      "strict-transport-security" : "max-age=31536000; includeSubDomains",
      "x-content-type-options" : "nosniff",
      "x-ms-routing-request-id" : "SOUTHEASTASIA:20200518T061739Z:78460c6d-4a05-429e-9f3a-5d5d00ae3137",
      "location" : "http://localhost:1234/subscriptions/00000000-0000-0000-0000-000000000000/operationresults/eyJqb2JJZCI6IlJFU09VUkNFR1JPVVBERUxFVElPTkpPQi1KQVZBQ1NNUkcyMTg3OS1FQVNUVVMyIiwiam9iTG9jYXRpb24iOiJlYXN0dXMyIn0?api-version=2019-08-01",
      "cache-control" : "no-cache",
      "x-ms-request-id" : "78460c6d-4a05-429e-9f3a-5d5d00ae3137",
=======
      "date" : "Thu, 18 Jun 2020 03:45:27 GMT",
      "content-length" : "0",
      "expires" : "-1",
      "retry-after" : "0",
      "x-ms-ratelimit-remaining-subscription-reads" : "9231",
      "StatusCode" : "202",
      "pragma" : "no-cache",
      "x-ms-correlation-request-id" : "a6533cf9-6d42-4e47-bd4d-74923dae4b0b",
      "strict-transport-security" : "max-age=31536000; includeSubDomains",
      "x-content-type-options" : "nosniff",
      "x-ms-routing-request-id" : "SOUTHEASTASIA:20200618T034528Z:a6533cf9-6d42-4e47-bd4d-74923dae4b0b",
      "location" : "http://localhost:1234/subscriptions/00000000-0000-0000-0000-000000000000/operationresults/eyJqb2JJZCI6IlJFU09VUkNFR1JPVVBERUxFVElPTkpPQi1KQVZBQ1NNUkc3ODgyMi1FQVNUVVMyIiwiam9iTG9jYXRpb24iOiJlYXN0dXMyIn0?api-version=2019-08-01",
      "cache-control" : "no-cache",
      "x-ms-request-id" : "a6533cf9-6d42-4e47-bd4d-74923dae4b0b",
>>>>>>> 846f5853
      "Body" : ""
    }
  }, {
    "Method" : "GET",
<<<<<<< HEAD
    "Uri" : "http://localhost:1234/subscriptions/00000000-0000-0000-0000-000000000000/operationresults/eyJqb2JJZCI6IlJFU09VUkNFR1JPVVBERUxFVElPTkpPQi1KQVZBQ1NNUkcyMTg3OS1FQVNUVVMyIiwiam9iTG9jYXRpb24iOiJlYXN0dXMyIn0?api-version=2019-08-01",
=======
    "Uri" : "http://localhost:1234/subscriptions/00000000-0000-0000-0000-000000000000/operationresults/eyJqb2JJZCI6IlJFU09VUkNFR1JPVVBERUxFVElPTkpPQi1KQVZBQ1NNUkc3ODgyMi1FQVNUVVMyIiwiam9iTG9jYXRpb24iOiJlYXN0dXMyIn0?api-version=2019-08-01",
>>>>>>> 846f5853
    "Headers" : {
      "User-Agent" : "azsdk-java-com.azure.resourcemanager.resources.fluentcore.policy/null (1.8.0_221; Windows 10 10.0)"
    },
    "Response" : {
<<<<<<< HEAD
      "date" : "Mon, 18 May 2020 06:18:10 GMT",
      "content-length" : "0",
      "expires" : "-1",
      "retry-after" : "0",
      "x-ms-ratelimit-remaining-subscription-reads" : "11984",
      "StatusCode" : "202",
      "pragma" : "no-cache",
      "x-ms-correlation-request-id" : "13a57dee-3346-423f-9f9e-e165660aa495",
      "strict-transport-security" : "max-age=31536000; includeSubDomains",
      "x-content-type-options" : "nosniff",
      "x-ms-routing-request-id" : "SOUTHEASTASIA:20200518T061810Z:13a57dee-3346-423f-9f9e-e165660aa495",
      "location" : "http://localhost:1234/subscriptions/00000000-0000-0000-0000-000000000000/operationresults/eyJqb2JJZCI6IlJFU09VUkNFR1JPVVBERUxFVElPTkpPQi1KQVZBQ1NNUkcyMTg3OS1FQVNUVVMyIiwiam9iTG9jYXRpb24iOiJlYXN0dXMyIn0?api-version=2019-08-01",
      "cache-control" : "no-cache",
      "x-ms-request-id" : "13a57dee-3346-423f-9f9e-e165660aa495",
=======
      "date" : "Thu, 18 Jun 2020 03:45:43 GMT",
      "content-length" : "0",
      "expires" : "-1",
      "retry-after" : "0",
      "x-ms-ratelimit-remaining-subscription-reads" : "10330",
      "StatusCode" : "202",
      "pragma" : "no-cache",
      "x-ms-correlation-request-id" : "eb524f57-3081-4317-a566-c5a853d56c26",
      "strict-transport-security" : "max-age=31536000; includeSubDomains",
      "x-content-type-options" : "nosniff",
      "x-ms-routing-request-id" : "SOUTHEASTASIA:20200618T034544Z:eb524f57-3081-4317-a566-c5a853d56c26",
      "location" : "http://localhost:1234/subscriptions/00000000-0000-0000-0000-000000000000/operationresults/eyJqb2JJZCI6IlJFU09VUkNFR1JPVVBERUxFVElPTkpPQi1KQVZBQ1NNUkc3ODgyMi1FQVNUVVMyIiwiam9iTG9jYXRpb24iOiJlYXN0dXMyIn0?api-version=2019-08-01",
      "cache-control" : "no-cache",
      "x-ms-request-id" : "eb524f57-3081-4317-a566-c5a853d56c26",
>>>>>>> 846f5853
      "Body" : ""
    }
  }, {
    "Method" : "GET",
<<<<<<< HEAD
    "Uri" : "http://localhost:1234/subscriptions/00000000-0000-0000-0000-000000000000/operationresults/eyJqb2JJZCI6IlJFU09VUkNFR1JPVVBERUxFVElPTkpPQi1KQVZBQ1NNUkcyMTg3OS1FQVNUVVMyIiwiam9iTG9jYXRpb24iOiJlYXN0dXMyIn0?api-version=2019-08-01",
=======
    "Uri" : "http://localhost:1234/subscriptions/00000000-0000-0000-0000-000000000000/operationresults/eyJqb2JJZCI6IlJFU09VUkNFR1JPVVBERUxFVElPTkpPQi1KQVZBQ1NNUkc3ODgyMi1FQVNUVVMyIiwiam9iTG9jYXRpb24iOiJlYXN0dXMyIn0?api-version=2019-08-01",
>>>>>>> 846f5853
    "Headers" : {
      "User-Agent" : "azsdk-java-com.azure.resourcemanager.resources.fluentcore.policy/null (1.8.0_221; Windows 10 10.0)"
    },
    "Response" : {
<<<<<<< HEAD
      "date" : "Mon, 18 May 2020 06:18:40 GMT",
      "content-length" : "0",
      "expires" : "-1",
      "retry-after" : "0",
      "x-ms-ratelimit-remaining-subscription-reads" : "11982",
      "StatusCode" : "202",
      "pragma" : "no-cache",
      "x-ms-correlation-request-id" : "7fb007b4-017f-446c-b217-0416e0145a6c",
      "strict-transport-security" : "max-age=31536000; includeSubDomains",
      "x-content-type-options" : "nosniff",
      "x-ms-routing-request-id" : "SOUTHEASTASIA:20200518T061841Z:7fb007b4-017f-446c-b217-0416e0145a6c",
      "location" : "http://localhost:1234/subscriptions/00000000-0000-0000-0000-000000000000/operationresults/eyJqb2JJZCI6IlJFU09VUkNFR1JPVVBERUxFVElPTkpPQi1KQVZBQ1NNUkcyMTg3OS1FQVNUVVMyIiwiam9iTG9jYXRpb24iOiJlYXN0dXMyIn0?api-version=2019-08-01",
      "cache-control" : "no-cache",
      "x-ms-request-id" : "7fb007b4-017f-446c-b217-0416e0145a6c",
=======
      "date" : "Thu, 18 Jun 2020 03:45:59 GMT",
      "content-length" : "0",
      "expires" : "-1",
      "retry-after" : "0",
      "x-ms-ratelimit-remaining-subscription-reads" : "9749",
      "StatusCode" : "202",
      "pragma" : "no-cache",
      "x-ms-correlation-request-id" : "a43cc9b8-26c1-4efd-baf5-de22baff11e0",
      "strict-transport-security" : "max-age=31536000; includeSubDomains",
      "x-content-type-options" : "nosniff",
      "x-ms-routing-request-id" : "SOUTHEASTASIA:20200618T034559Z:a43cc9b8-26c1-4efd-baf5-de22baff11e0",
      "location" : "http://localhost:1234/subscriptions/00000000-0000-0000-0000-000000000000/operationresults/eyJqb2JJZCI6IlJFU09VUkNFR1JPVVBERUxFVElPTkpPQi1KQVZBQ1NNUkc3ODgyMi1FQVNUVVMyIiwiam9iTG9jYXRpb24iOiJlYXN0dXMyIn0?api-version=2019-08-01",
      "cache-control" : "no-cache",
      "x-ms-request-id" : "a43cc9b8-26c1-4efd-baf5-de22baff11e0",
>>>>>>> 846f5853
      "Body" : ""
    }
  }, {
    "Method" : "GET",
<<<<<<< HEAD
    "Uri" : "http://localhost:1234/subscriptions/00000000-0000-0000-0000-000000000000/operationresults/eyJqb2JJZCI6IlJFU09VUkNFR1JPVVBERUxFVElPTkpPQi1KQVZBQ1NNUkcyMTg3OS1FQVNUVVMyIiwiam9iTG9jYXRpb24iOiJlYXN0dXMyIn0?api-version=2019-08-01",
=======
    "Uri" : "http://localhost:1234/subscriptions/00000000-0000-0000-0000-000000000000/operationresults/eyJqb2JJZCI6IlJFU09VUkNFR1JPVVBERUxFVElPTkpPQi1KQVZBQ1NNUkc3ODgyMi1FQVNUVVMyIiwiam9iTG9jYXRpb24iOiJlYXN0dXMyIn0?api-version=2019-08-01",
>>>>>>> 846f5853
    "Headers" : {
      "User-Agent" : "azsdk-java-com.azure.resourcemanager.resources.fluentcore.policy/null (1.8.0_221; Windows 10 10.0)"
    },
    "Response" : {
<<<<<<< HEAD
      "date" : "Mon, 18 May 2020 06:19:12 GMT",
      "content-length" : "0",
      "expires" : "-1",
      "retry-after" : "0",
      "x-ms-ratelimit-remaining-subscription-reads" : "11990",
      "StatusCode" : "202",
      "pragma" : "no-cache",
      "x-ms-correlation-request-id" : "626be63e-a73c-4c6b-80e6-d766f96201a2",
      "strict-transport-security" : "max-age=31536000; includeSubDomains",
      "x-content-type-options" : "nosniff",
      "x-ms-routing-request-id" : "SOUTHEASTASIA:20200518T061912Z:626be63e-a73c-4c6b-80e6-d766f96201a2",
      "location" : "http://localhost:1234/subscriptions/00000000-0000-0000-0000-000000000000/operationresults/eyJqb2JJZCI6IlJFU09VUkNFR1JPVVBERUxFVElPTkpPQi1KQVZBQ1NNUkcyMTg3OS1FQVNUVVMyIiwiam9iTG9jYXRpb24iOiJlYXN0dXMyIn0?api-version=2019-08-01",
      "cache-control" : "no-cache",
      "x-ms-request-id" : "626be63e-a73c-4c6b-80e6-d766f96201a2",
=======
      "date" : "Thu, 18 Jun 2020 03:46:15 GMT",
      "content-length" : "0",
      "expires" : "-1",
      "retry-after" : "0",
      "x-ms-ratelimit-remaining-subscription-reads" : "8644",
      "StatusCode" : "202",
      "pragma" : "no-cache",
      "x-ms-correlation-request-id" : "5aa5ad90-470b-4f95-95bc-2e15ff5d3262",
      "strict-transport-security" : "max-age=31536000; includeSubDomains",
      "x-content-type-options" : "nosniff",
      "x-ms-routing-request-id" : "SOUTHEASTASIA:20200618T034616Z:5aa5ad90-470b-4f95-95bc-2e15ff5d3262",
      "location" : "http://localhost:1234/subscriptions/00000000-0000-0000-0000-000000000000/operationresults/eyJqb2JJZCI6IlJFU09VUkNFR1JPVVBERUxFVElPTkpPQi1KQVZBQ1NNUkc3ODgyMi1FQVNUVVMyIiwiam9iTG9jYXRpb24iOiJlYXN0dXMyIn0?api-version=2019-08-01",
      "cache-control" : "no-cache",
      "x-ms-request-id" : "5aa5ad90-470b-4f95-95bc-2e15ff5d3262",
>>>>>>> 846f5853
      "Body" : ""
    }
  }, {
    "Method" : "GET",
<<<<<<< HEAD
    "Uri" : "http://localhost:1234/subscriptions/00000000-0000-0000-0000-000000000000/operationresults/eyJqb2JJZCI6IlJFU09VUkNFR1JPVVBERUxFVElPTkpPQi1KQVZBQ1NNUkcyMTg3OS1FQVNUVVMyIiwiam9iTG9jYXRpb24iOiJlYXN0dXMyIn0?api-version=2019-08-01",
=======
    "Uri" : "http://localhost:1234/subscriptions/00000000-0000-0000-0000-000000000000/operationresults/eyJqb2JJZCI6IlJFU09VUkNFR1JPVVBERUxFVElPTkpPQi1KQVZBQ1NNUkc3ODgyMi1FQVNUVVMyIiwiam9iTG9jYXRpb24iOiJlYXN0dXMyIn0?api-version=2019-08-01",
>>>>>>> 846f5853
    "Headers" : {
      "User-Agent" : "azsdk-java-com.azure.resourcemanager.resources.fluentcore.policy/null (1.8.0_221; Windows 10 10.0)"
    },
    "Response" : {
<<<<<<< HEAD
      "date" : "Mon, 18 May 2020 06:19:42 GMT",
      "content-length" : "0",
      "expires" : "-1",
      "retry-after" : "0",
      "x-ms-ratelimit-remaining-subscription-reads" : "11983",
      "StatusCode" : "202",
      "pragma" : "no-cache",
      "x-ms-correlation-request-id" : "bf2509c4-8c31-4870-b6ee-d09ad348d824",
      "strict-transport-security" : "max-age=31536000; includeSubDomains",
      "x-content-type-options" : "nosniff",
      "x-ms-routing-request-id" : "SOUTHEASTASIA:20200518T061943Z:bf2509c4-8c31-4870-b6ee-d09ad348d824",
      "location" : "http://localhost:1234/subscriptions/00000000-0000-0000-0000-000000000000/operationresults/eyJqb2JJZCI6IlJFU09VUkNFR1JPVVBERUxFVElPTkpPQi1KQVZBQ1NNUkcyMTg3OS1FQVNUVVMyIiwiam9iTG9jYXRpb24iOiJlYXN0dXMyIn0?api-version=2019-08-01",
      "cache-control" : "no-cache",
      "x-ms-request-id" : "bf2509c4-8c31-4870-b6ee-d09ad348d824",
=======
      "date" : "Thu, 18 Jun 2020 03:46:32 GMT",
      "content-length" : "0",
      "expires" : "-1",
      "retry-after" : "0",
      "x-ms-ratelimit-remaining-subscription-reads" : "10313",
      "StatusCode" : "202",
      "pragma" : "no-cache",
      "x-ms-correlation-request-id" : "0cf6cb38-3c46-4bea-906d-bba393bd0748",
      "strict-transport-security" : "max-age=31536000; includeSubDomains",
      "x-content-type-options" : "nosniff",
      "x-ms-routing-request-id" : "SOUTHEASTASIA:20200618T034632Z:0cf6cb38-3c46-4bea-906d-bba393bd0748",
      "location" : "http://localhost:1234/subscriptions/00000000-0000-0000-0000-000000000000/operationresults/eyJqb2JJZCI6IlJFU09VUkNFR1JPVVBERUxFVElPTkpPQi1KQVZBQ1NNUkc3ODgyMi1FQVNUVVMyIiwiam9iTG9jYXRpb24iOiJlYXN0dXMyIn0?api-version=2019-08-01",
      "cache-control" : "no-cache",
      "x-ms-request-id" : "0cf6cb38-3c46-4bea-906d-bba393bd0748",
>>>>>>> 846f5853
      "Body" : ""
    }
  }, {
    "Method" : "GET",
<<<<<<< HEAD
    "Uri" : "http://localhost:1234/subscriptions/00000000-0000-0000-0000-000000000000/operationresults/eyJqb2JJZCI6IlJFU09VUkNFR1JPVVBERUxFVElPTkpPQi1KQVZBQ1NNUkcyMTg3OS1FQVNUVVMyIiwiam9iTG9jYXRpb24iOiJlYXN0dXMyIn0?api-version=2019-08-01",
=======
    "Uri" : "http://localhost:1234/subscriptions/00000000-0000-0000-0000-000000000000/operationresults/eyJqb2JJZCI6IlJFU09VUkNFR1JPVVBERUxFVElPTkpPQi1KQVZBQ1NNUkc3ODgyMi1FQVNUVVMyIiwiam9iTG9jYXRpb24iOiJlYXN0dXMyIn0?api-version=2019-08-01",
>>>>>>> 846f5853
    "Headers" : {
      "User-Agent" : "azsdk-java-com.azure.resourcemanager.resources.fluentcore.policy/null (1.8.0_221; Windows 10 10.0)"
    },
    "Response" : {
<<<<<<< HEAD
      "date" : "Mon, 18 May 2020 06:20:13 GMT",
      "content-length" : "0",
      "expires" : "-1",
      "retry-after" : "0",
      "x-ms-ratelimit-remaining-subscription-reads" : "11980",
      "StatusCode" : "202",
      "pragma" : "no-cache",
      "x-ms-correlation-request-id" : "3afb31b8-d1a5-4ff5-80b2-ba643e2e0eb2",
      "strict-transport-security" : "max-age=31536000; includeSubDomains",
      "x-content-type-options" : "nosniff",
      "x-ms-routing-request-id" : "SOUTHEASTASIA:20200518T062014Z:3afb31b8-d1a5-4ff5-80b2-ba643e2e0eb2",
      "location" : "http://localhost:1234/subscriptions/00000000-0000-0000-0000-000000000000/operationresults/eyJqb2JJZCI6IlJFU09VUkNFR1JPVVBERUxFVElPTkpPQi1KQVZBQ1NNUkcyMTg3OS1FQVNUVVMyIiwiam9iTG9jYXRpb24iOiJlYXN0dXMyIn0?api-version=2019-08-01",
      "cache-control" : "no-cache",
      "x-ms-request-id" : "3afb31b8-d1a5-4ff5-80b2-ba643e2e0eb2",
=======
      "date" : "Thu, 18 Jun 2020 03:46:49 GMT",
      "content-length" : "0",
      "expires" : "-1",
      "retry-after" : "0",
      "x-ms-ratelimit-remaining-subscription-reads" : "11425",
      "StatusCode" : "202",
      "pragma" : "no-cache",
      "x-ms-correlation-request-id" : "37f34a91-6fac-48fa-84b2-8b40c94e3782",
      "strict-transport-security" : "max-age=31536000; includeSubDomains",
      "x-content-type-options" : "nosniff",
      "x-ms-routing-request-id" : "SOUTHEASTASIA:20200618T034649Z:37f34a91-6fac-48fa-84b2-8b40c94e3782",
      "location" : "http://localhost:1234/subscriptions/00000000-0000-0000-0000-000000000000/operationresults/eyJqb2JJZCI6IlJFU09VUkNFR1JPVVBERUxFVElPTkpPQi1KQVZBQ1NNUkc3ODgyMi1FQVNUVVMyIiwiam9iTG9jYXRpb24iOiJlYXN0dXMyIn0?api-version=2019-08-01",
      "cache-control" : "no-cache",
      "x-ms-request-id" : "37f34a91-6fac-48fa-84b2-8b40c94e3782",
>>>>>>> 846f5853
      "Body" : ""
    }
  }, {
    "Method" : "GET",
<<<<<<< HEAD
    "Uri" : "http://localhost:1234/subscriptions/00000000-0000-0000-0000-000000000000/operationresults/eyJqb2JJZCI6IlJFU09VUkNFR1JPVVBERUxFVElPTkpPQi1KQVZBQ1NNUkcyMTg3OS1FQVNUVVMyIiwiam9iTG9jYXRpb24iOiJlYXN0dXMyIn0?api-version=2019-08-01",
=======
    "Uri" : "http://localhost:1234/subscriptions/00000000-0000-0000-0000-000000000000/operationresults/eyJqb2JJZCI6IlJFU09VUkNFR1JPVVBERUxFVElPTkpPQi1KQVZBQ1NNUkc3ODgyMi1FQVNUVVMyIiwiam9iTG9jYXRpb24iOiJlYXN0dXMyIn0?api-version=2019-08-01",
>>>>>>> 846f5853
    "Headers" : {
      "User-Agent" : "azsdk-java-com.azure.resourcemanager.resources.fluentcore.policy/null (1.8.0_221; Windows 10 10.0)"
    },
    "Response" : {
<<<<<<< HEAD
      "date" : "Mon, 18 May 2020 06:20:45 GMT",
      "content-length" : "0",
      "expires" : "-1",
      "retry-after" : "0",
      "x-ms-ratelimit-remaining-subscription-reads" : "11982",
      "StatusCode" : "200",
      "strict-transport-security" : "max-age=31536000; includeSubDomains",
      "pragma" : "no-cache",
      "x-ms-correlation-request-id" : "6afe4f47-c74b-44f3-9ea0-afe52a4c60bf",
      "x-content-type-options" : "nosniff",
      "x-ms-routing-request-id" : "SOUTHEASTASIA:20200518T062045Z:6afe4f47-c74b-44f3-9ea0-afe52a4c60bf",
      "cache-control" : "no-cache",
      "x-ms-request-id" : "6afe4f47-c74b-44f3-9ea0-afe52a4c60bf",
      "Body" : ""
    }
  } ],
  "variables" : [ "javacsmrg21879", "pip954276", "nicjavavmc6e982517", "vnet61101bda7b" ]
=======
      "date" : "Thu, 18 Jun 2020 03:47:05 GMT",
      "content-length" : "0",
      "expires" : "-1",
      "retry-after" : "0",
      "x-ms-ratelimit-remaining-subscription-reads" : "10302",
      "StatusCode" : "200",
      "strict-transport-security" : "max-age=31536000; includeSubDomains",
      "pragma" : "no-cache",
      "x-ms-correlation-request-id" : "93f08d0d-fadb-4f47-84d5-2b2b0ec83783",
      "x-content-type-options" : "nosniff",
      "x-ms-routing-request-id" : "SOUTHEASTASIA:20200618T034705Z:93f08d0d-fadb-4f47-84d5-2b2b0ec83783",
      "cache-control" : "no-cache",
      "x-ms-request-id" : "93f08d0d-fadb-4f47-84d5-2b2b0ec83783",
      "Body" : ""
    }
  } ],
  "variables" : [ "javacsmrg78822", "pip414673", "nicjavavme12037414", "vnet71292528d3" ]
>>>>>>> 846f5853
}<|MERGE_RESOLUTION|>--- conflicted
+++ resolved
@@ -1,18 +1,6 @@
 {
   "networkCallRecords" : [ {
     "Method" : "PUT",
-<<<<<<< HEAD
-    "Uri" : "http://localhost:1234/subscriptions/00000000-0000-0000-0000-000000000000/resourcegroups/javacsmrg21879?api-version=2019-08-01",
-    "Headers" : {
-      "User-Agent" : "azsdk-java-com.azure.management.resources/2.0.0 (1.8.0_221; Windows 10 10.0)",
-      "Content-Type" : "application/json"
-    },
-    "Response" : {
-      "date" : "Mon, 18 May 2020 06:09:05 GMT",
-      "content-length" : "310",
-      "expires" : "-1",
-      "x-ms-ratelimit-remaining-subscription-writes" : "1199",
-=======
     "Uri" : "http://localhost:1234/subscriptions/00000000-0000-0000-0000-000000000000/resourcegroups/javacsmrg78822?api-version=2019-08-01",
     "Headers" : {
       "User-Agent" : "azsdk-java-com.azure.resourcemanager.resources/2.0.0-beta.1 (1.8.0_221; Windows 10 10.0)",
@@ -23,30 +11,10 @@
       "content-length" : "226",
       "expires" : "-1",
       "x-ms-ratelimit-remaining-subscription-writes" : "1194",
->>>>>>> 846f5853
       "retry-after" : "0",
       "StatusCode" : "201",
       "strict-transport-security" : "max-age=31536000; includeSubDomains",
       "pragma" : "no-cache",
-<<<<<<< HEAD
-      "x-ms-correlation-request-id" : "2a31f2b8-e921-4ffe-8cad-0115e07efb64",
-      "x-content-type-options" : "nosniff",
-      "x-ms-routing-request-id" : "SOUTHEASTASIA:20200518T060905Z:2a31f2b8-e921-4ffe-8cad-0115e07efb64",
-      "content-type" : "application/json; charset=utf-8",
-      "cache-control" : "no-cache",
-      "x-ms-request-id" : "2a31f2b8-e921-4ffe-8cad-0115e07efb64",
-      "Body" : "{\"id\":\"/subscriptions/00000000-0000-0000-0000-000000000000/resourceGroups/javacsmrg21879\",\"name\":\"javacsmrg21879\",\"type\":\"Microsoft.Resources/resourceGroups\",\"location\":\"eastus2\",\"tags\":{\"date\":\"2020-05-18T06:09:01.820Z\",\"product\":\"javasdk\",\"cause\":\"automation\"},\"properties\":{\"provisioningState\":\"Succeeded\"}}"
-    }
-  }, {
-    "Method" : "PUT",
-    "Uri" : "http://localhost:1234/subscriptions/00000000-0000-0000-0000-000000000000/resourceGroups/javacsmrg21879/providers/Microsoft.Network/publicIPAddresses/pip954276?api-version=2019-06-01",
-    "Headers" : {
-      "User-Agent" : "azsdk-java-com.azure.management.network/2.0.0 (1.8.0_221; Windows 10 10.0)",
-      "Content-Type" : "application/json"
-    },
-    "Response" : {
-      "date" : "Mon, 18 May 2020 06:09:14 GMT",
-=======
       "x-ms-correlation-request-id" : "d818a926-af30-4675-9f22-4b341c2389c9",
       "x-content-type-options" : "nosniff",
       "x-ms-routing-request-id" : "SOUTHEASTASIA:20200618T033119Z:d818a926-af30-4675-9f22-4b341c2389c9",
@@ -64,31 +32,10 @@
     },
     "Response" : {
       "date" : "Thu, 18 Jun 2020 03:31:27 GMT",
->>>>>>> 846f5853
       "server" : "Microsoft-HTTPAPI/2.0",
       "azure-asyncnotification" : "Enabled",
       "content-length" : "623",
       "expires" : "-1",
-<<<<<<< HEAD
-      "x-ms-ratelimit-remaining-subscription-writes" : "1199",
-      "retry-after" : "0",
-      "StatusCode" : "201",
-      "pragma" : "no-cache",
-      "x-ms-correlation-request-id" : "d615e297-2ad7-4ae9-bab0-7fd067cef2fb",
-      "strict-transport-security" : "max-age=31536000; includeSubDomains",
-      "x-ms-arm-service-request-id" : "fbaa6c47-261c-4694-855e-2d9879dc3e85",
-      "x-content-type-options" : "nosniff",
-      "x-ms-routing-request-id" : "SOUTHEASTASIA:20200518T060914Z:d615e297-2ad7-4ae9-bab0-7fd067cef2fb",
-      "content-type" : "application/json; charset=utf-8",
-      "cache-control" : "no-cache",
-      "x-ms-request-id" : "66c62d76-3fff-43aa-b3c8-5c41448966fc",
-      "Body" : "{\r\n  \"name\": \"pip954276\",\r\n  \"id\": \"/subscriptions/00000000-0000-0000-0000-000000000000/resourceGroups/javacsmrg21879/providers/Microsoft.Network/publicIPAddresses/pip954276\",\r\n  \"etag\": \"W/\\\"a8cbb538-a80f-41aa-a734-9096e20182f8\\\"\",\r\n  \"location\": \"eastus2\",\r\n  \"tags\": {},\r\n  \"properties\": {\r\n    \"provisioningState\": \"Updating\",\r\n    \"resourceGuid\": \"1b666f9a-4f15-496b-8b7b-bd00304946b3\",\r\n    \"publicIPAddressVersion\": \"IPv4\",\r\n    \"publicIPAllocationMethod\": \"Static\",\r\n    \"idleTimeoutInMinutes\": 4,\r\n    \"ipTags\": []\r\n  },\r\n  \"type\": \"Microsoft.Network/publicIPAddresses\",\r\n  \"sku\": {\r\n    \"name\": \"Standard\"\r\n  }\r\n}",
-      "azure-asyncoperation" : "http://localhost:1234/subscriptions/00000000-0000-0000-0000-000000000000/providers/Microsoft.Network/locations/eastus2/operations/66c62d76-3fff-43aa-b3c8-5c41448966fc?api-version=2019-06-01"
-    }
-  }, {
-    "Method" : "GET",
-    "Uri" : "http://localhost:1234/subscriptions/00000000-0000-0000-0000-000000000000/providers/Microsoft.Network/locations/eastus2/operations/66c62d76-3fff-43aa-b3c8-5c41448966fc?api-version=2019-06-01",
-=======
       "x-ms-ratelimit-remaining-subscription-writes" : "1194",
       "retry-after" : "0",
       "StatusCode" : "201",
@@ -107,33 +54,15 @@
   }, {
     "Method" : "GET",
     "Uri" : "http://localhost:1234/subscriptions/00000000-0000-0000-0000-000000000000/providers/Microsoft.Network/locations/eastus2/operations/3f2375ec-c69a-444c-92e3-9a8cc1d53b85?api-version=2019-06-01",
->>>>>>> 846f5853
-    "Headers" : {
-      "User-Agent" : "azsdk-java-com.azure.resourcemanager.resources.fluentcore.policy/null (1.8.0_221; Windows 10 10.0)"
-    },
-    "Response" : {
-<<<<<<< HEAD
-      "date" : "Mon, 18 May 2020 06:09:45 GMT",
-=======
+    "Headers" : {
+      "User-Agent" : "azsdk-java-com.azure.resourcemanager.resources.fluentcore.policy/null (1.8.0_221; Windows 10 10.0)"
+    },
+    "Response" : {
       "date" : "Thu, 18 Jun 2020 03:33:34 GMT",
->>>>>>> 846f5853
       "server" : "Microsoft-HTTPAPI/2.0",
       "content-length" : "29",
       "expires" : "-1",
       "retry-after" : "0",
-<<<<<<< HEAD
-      "x-ms-ratelimit-remaining-subscription-reads" : "11999",
-      "StatusCode" : "200",
-      "pragma" : "no-cache",
-      "x-ms-correlation-request-id" : "3d1e0c03-060b-4a1d-9058-b32e1b7f95d9",
-      "strict-transport-security" : "max-age=31536000; includeSubDomains",
-      "x-ms-arm-service-request-id" : "38524f54-5e99-409c-a0d4-f3834e5eb884",
-      "x-content-type-options" : "nosniff",
-      "x-ms-routing-request-id" : "SOUTHEASTASIA:20200518T060946Z:3d1e0c03-060b-4a1d-9058-b32e1b7f95d9",
-      "content-type" : "application/json; charset=utf-8",
-      "cache-control" : "no-cache",
-      "x-ms-request-id" : "f436d800-e237-443e-899d-ea49e6f06c16",
-=======
       "x-ms-ratelimit-remaining-subscription-reads" : "11721",
       "StatusCode" : "200",
       "pragma" : "no-cache",
@@ -145,53 +74,15 @@
       "content-type" : "application/json; charset=utf-8",
       "cache-control" : "no-cache",
       "x-ms-request-id" : "edf097ea-8a02-4aec-81ea-6f11b89f1830",
->>>>>>> 846f5853
       "Body" : "{\r\n  \"status\": \"Succeeded\"\r\n}"
     }
   }, {
     "Method" : "GET",
-<<<<<<< HEAD
-    "Uri" : "http://localhost:1234/subscriptions/00000000-0000-0000-0000-000000000000/resourceGroups/javacsmrg21879/providers/Microsoft.Network/publicIPAddresses/pip954276?api-version=2019-06-01",
-=======
     "Uri" : "http://localhost:1234/subscriptions/00000000-0000-0000-0000-000000000000/resourceGroups/javacsmrg78822/providers/Microsoft.Network/publicIPAddresses/pip414673?api-version=2019-06-01",
->>>>>>> 846f5853
-    "Headers" : {
-      "User-Agent" : "azsdk-java-com.azure.resourcemanager.resources.fluentcore.policy/null (1.8.0_221; Windows 10 10.0)"
-    },
-    "Response" : {
-<<<<<<< HEAD
-      "date" : "Mon, 18 May 2020 06:10:16 GMT",
-      "server" : "Microsoft-HTTPAPI/2.0",
-      "content-length" : "660",
-      "expires" : "-1",
-      "retry-after" : "0",
-      "x-ms-ratelimit-remaining-subscription-reads" : "11998",
-      "StatusCode" : "200",
-      "pragma" : "no-cache",
-      "x-ms-correlation-request-id" : "4fc80a75-21d9-484b-9756-06ae48efbabe",
-      "strict-transport-security" : "max-age=31536000; includeSubDomains",
-      "x-ms-arm-service-request-id" : "434cb264-b684-44b1-9329-58e0f2036a58",
-      "x-content-type-options" : "nosniff",
-      "x-ms-routing-request-id" : "SOUTHEASTASIA:20200518T061016Z:4fc80a75-21d9-484b-9756-06ae48efbabe",
-      "etag" : "W/\"20bd64f2-1f8d-44a2-bbff-5c932ee95e05\"",
-      "content-type" : "application/json; charset=utf-8",
-      "cache-control" : "no-cache",
-      "x-ms-request-id" : "6a61ed07-0d33-4fa6-a9fa-eb28a26f51d8",
-      "Body" : "{\r\n  \"name\": \"pip954276\",\r\n  \"id\": \"/subscriptions/00000000-0000-0000-0000-000000000000/resourceGroups/javacsmrg21879/providers/Microsoft.Network/publicIPAddresses/pip954276\",\r\n  \"etag\": \"W/\\\"20bd64f2-1f8d-44a2-bbff-5c932ee95e05\\\"\",\r\n  \"location\": \"eastus2\",\r\n  \"tags\": {},\r\n  \"properties\": {\r\n    \"provisioningState\": \"Succeeded\",\r\n    \"resourceGuid\": \"1b666f9a-4f15-496b-8b7b-bd00304946b3\",\r\n    \"ipAddress\": \"52.177.243.220\",\r\n    \"publicIPAddressVersion\": \"IPv4\",\r\n    \"publicIPAllocationMethod\": \"Static\",\r\n    \"idleTimeoutInMinutes\": 4,\r\n    \"ipTags\": []\r\n  },\r\n  \"type\": \"Microsoft.Network/publicIPAddresses\",\r\n  \"sku\": {\r\n    \"name\": \"Standard\"\r\n  }\r\n}"
-    }
-  }, {
-    "Method" : "PUT",
-    "Uri" : "http://localhost:1234/subscriptions/00000000-0000-0000-0000-000000000000/resourcegroups/javacsmrg21879?api-version=2019-08-01",
-    "Headers" : {
-      "User-Agent" : "azsdk-java-com.azure.management.resources/2.0.0 (1.8.0_221; Windows 10 10.0)",
-      "Content-Type" : "application/json"
-    },
-    "Response" : {
-      "date" : "Mon, 18 May 2020 06:10:20 GMT",
-      "content-length" : "310",
-      "expires" : "-1",
-      "x-ms-ratelimit-remaining-subscription-writes" : "1197",
-=======
+    "Headers" : {
+      "User-Agent" : "azsdk-java-com.azure.resourcemanager.resources.fluentcore.policy/null (1.8.0_221; Windows 10 10.0)"
+    },
+    "Response" : {
       "date" : "Thu, 18 Jun 2020 03:33:34 GMT",
       "server" : "Microsoft-HTTPAPI/2.0",
       "content-length" : "659",
@@ -223,30 +114,10 @@
       "content-length" : "226",
       "expires" : "-1",
       "x-ms-ratelimit-remaining-subscription-writes" : "1191",
->>>>>>> 846f5853
-      "retry-after" : "0",
-      "StatusCode" : "200",
-      "strict-transport-security" : "max-age=31536000; includeSubDomains",
-      "pragma" : "no-cache",
-<<<<<<< HEAD
-      "x-ms-correlation-request-id" : "3a3b8355-f9a0-4e82-839a-d054a8f9e0ae",
-      "x-content-type-options" : "nosniff",
-      "x-ms-routing-request-id" : "SOUTHEASTASIA:20200518T061020Z:3a3b8355-f9a0-4e82-839a-d054a8f9e0ae",
-      "content-type" : "application/json; charset=utf-8",
-      "cache-control" : "no-cache",
-      "x-ms-request-id" : "3a3b8355-f9a0-4e82-839a-d054a8f9e0ae",
-      "Body" : "{\"id\":\"/subscriptions/00000000-0000-0000-0000-000000000000/resourceGroups/javacsmrg21879\",\"name\":\"javacsmrg21879\",\"type\":\"Microsoft.Resources/resourceGroups\",\"location\":\"eastus2\",\"tags\":{\"date\":\"2020-05-18T06:10:17.208Z\",\"product\":\"javasdk\",\"cause\":\"automation\"},\"properties\":{\"provisioningState\":\"Succeeded\"}}"
-    }
-  }, {
-    "Method" : "PUT",
-    "Uri" : "http://localhost:1234/subscriptions/00000000-0000-0000-0000-000000000000/resourceGroups/javacsmrg21879/providers/Microsoft.Network/virtualNetworks/vnet61101bda7b?api-version=2019-06-01",
-    "Headers" : {
-      "User-Agent" : "azsdk-java-com.azure.management.network/2.0.0 (1.8.0_221; Windows 10 10.0)",
-      "Content-Type" : "application/json"
-    },
-    "Response" : {
-      "date" : "Mon, 18 May 2020 06:10:39 GMT",
-=======
+      "retry-after" : "0",
+      "StatusCode" : "200",
+      "strict-transport-security" : "max-age=31536000; includeSubDomains",
+      "pragma" : "no-cache",
       "x-ms-correlation-request-id" : "d6c0f461-df05-4181-8cb0-69236ffe1921",
       "x-content-type-options" : "nosniff",
       "x-ms-routing-request-id" : "SOUTHEASTASIA:20200618T033338Z:d6c0f461-df05-4181-8cb0-69236ffe1921",
@@ -264,7 +135,6 @@
     },
     "Response" : {
       "date" : "Thu, 18 Jun 2020 03:33:44 GMT",
->>>>>>> 846f5853
       "server" : "Microsoft-HTTPAPI/2.0",
       "azure-asyncnotification" : "Enabled",
       "content-length" : "1343",
@@ -273,22 +143,6 @@
       "retry-after" : "0",
       "StatusCode" : "201",
       "pragma" : "no-cache",
-<<<<<<< HEAD
-      "x-ms-correlation-request-id" : "32c234a3-3da5-472b-8c16-34377370485f",
-      "strict-transport-security" : "max-age=31536000; includeSubDomains",
-      "x-ms-arm-service-request-id" : "df32d1c3-8dee-4329-b50e-2c9dfe692f86",
-      "x-content-type-options" : "nosniff",
-      "x-ms-routing-request-id" : "SOUTHEASTASIA:20200518T061039Z:32c234a3-3da5-472b-8c16-34377370485f",
-      "content-type" : "application/json; charset=utf-8",
-      "cache-control" : "no-cache",
-      "x-ms-request-id" : "af548a02-a552-4b6c-ac7f-6e441f26a5b7",
-      "Body" : "{\r\n  \"name\": \"vnet61101bda7b\",\r\n  \"id\": \"/subscriptions/00000000-0000-0000-0000-000000000000/resourceGroups/javacsmrg21879/providers/Microsoft.Network/virtualNetworks/vnet61101bda7b\",\r\n  \"etag\": \"W/\\\"de4d81cc-2c53-4493-a8e0-d13447fc2cdd\\\"\",\r\n  \"type\": \"Microsoft.Network/virtualNetworks\",\r\n  \"location\": \"eastus2\",\r\n  \"tags\": {},\r\n  \"properties\": {\r\n    \"provisioningState\": \"Updating\",\r\n    \"resourceGuid\": \"dc5b021e-1b25-46bf-88af-0ae512b973b1\",\r\n    \"addressSpace\": {\r\n      \"addressPrefixes\": [\r\n        \"10.0.0.0/28\"\r\n      ]\r\n    },\r\n    \"dhcpOptions\": {\r\n      \"dnsServers\": []\r\n    },\r\n    \"subnets\": [\r\n      {\r\n        \"name\": \"subnet1\",\r\n        \"id\": \"/subscriptions/00000000-0000-0000-0000-000000000000/resourceGroups/javacsmrg21879/providers/Microsoft.Network/virtualNetworks/vnet61101bda7b/subnets/subnet1\",\r\n        \"etag\": \"W/\\\"de4d81cc-2c53-4493-a8e0-d13447fc2cdd\\\"\",\r\n        \"properties\": {\r\n          \"provisioningState\": \"Updating\",\r\n          \"addressPrefix\": \"10.0.0.0/28\",\r\n          \"delegations\": [],\r\n          \"privateEndpointNetworkPolicies\": \"Enabled\",\r\n          \"privateLinkServiceNetworkPolicies\": \"Enabled\"\r\n        },\r\n        \"type\": \"Microsoft.Network/virtualNetworks/subnets\"\r\n      }\r\n    ],\r\n    \"virtualNetworkPeerings\": [],\r\n    \"enableDdosProtection\": false,\r\n    \"enableVmProtection\": false\r\n  }\r\n}",
-      "azure-asyncoperation" : "http://localhost:1234/subscriptions/00000000-0000-0000-0000-000000000000/providers/Microsoft.Network/locations/eastus2/operations/af548a02-a552-4b6c-ac7f-6e441f26a5b7?api-version=2019-06-01"
-    }
-  }, {
-    "Method" : "GET",
-    "Uri" : "http://localhost:1234/subscriptions/00000000-0000-0000-0000-000000000000/providers/Microsoft.Network/locations/eastus2/operations/af548a02-a552-4b6c-ac7f-6e441f26a5b7?api-version=2019-06-01",
-=======
       "x-ms-correlation-request-id" : "5a5b12bc-061a-4424-80b0-a830acd363ad",
       "strict-transport-security" : "max-age=31536000; includeSubDomains",
       "x-ms-arm-service-request-id" : "abb05dc3-1e22-43d8-8353-668933afc6c5",
@@ -303,33 +157,15 @@
   }, {
     "Method" : "GET",
     "Uri" : "http://localhost:1234/subscriptions/00000000-0000-0000-0000-000000000000/providers/Microsoft.Network/locations/eastus2/operations/c7879d78-eac8-4f39-bb10-32b9aaaef239?api-version=2019-06-01",
->>>>>>> 846f5853
-    "Headers" : {
-      "User-Agent" : "azsdk-java-com.azure.resourcemanager.resources.fluentcore.policy/null (1.8.0_221; Windows 10 10.0)"
-    },
-    "Response" : {
-<<<<<<< HEAD
-      "date" : "Mon, 18 May 2020 06:11:10 GMT",
-=======
+    "Headers" : {
+      "User-Agent" : "azsdk-java-com.azure.resourcemanager.resources.fluentcore.policy/null (1.8.0_221; Windows 10 10.0)"
+    },
+    "Response" : {
       "date" : "Thu, 18 Jun 2020 03:33:48 GMT",
->>>>>>> 846f5853
       "server" : "Microsoft-HTTPAPI/2.0",
       "content-length" : "29",
       "expires" : "-1",
       "retry-after" : "0",
-<<<<<<< HEAD
-      "x-ms-ratelimit-remaining-subscription-reads" : "11998",
-      "StatusCode" : "200",
-      "pragma" : "no-cache",
-      "x-ms-correlation-request-id" : "3b8c646d-5e40-4aeb-83fb-98aca13f3127",
-      "strict-transport-security" : "max-age=31536000; includeSubDomains",
-      "x-ms-arm-service-request-id" : "ae735621-dff9-483f-88d0-cbda058e6194",
-      "x-content-type-options" : "nosniff",
-      "x-ms-routing-request-id" : "SOUTHEASTASIA:20200518T061110Z:3b8c646d-5e40-4aeb-83fb-98aca13f3127",
-      "content-type" : "application/json; charset=utf-8",
-      "cache-control" : "no-cache",
-      "x-ms-request-id" : "81a252a7-52f3-42fb-83db-1938a962fb8e",
-=======
       "x-ms-ratelimit-remaining-subscription-reads" : "11714",
       "StatusCode" : "200",
       "pragma" : "no-cache",
@@ -341,54 +177,20 @@
       "content-type" : "application/json; charset=utf-8",
       "cache-control" : "no-cache",
       "x-ms-request-id" : "ca4f7a1e-ba90-4e98-94b3-a260b1e716df",
->>>>>>> 846f5853
       "Body" : "{\r\n  \"status\": \"Succeeded\"\r\n}"
     }
   }, {
     "Method" : "GET",
-<<<<<<< HEAD
-    "Uri" : "http://localhost:1234/subscriptions/00000000-0000-0000-0000-000000000000/resourceGroups/javacsmrg21879/providers/Microsoft.Network/virtualNetworks/vnet61101bda7b?api-version=2019-06-01",
-=======
     "Uri" : "http://localhost:1234/subscriptions/00000000-0000-0000-0000-000000000000/resourceGroups/javacsmrg78822/providers/Microsoft.Network/virtualNetworks/vnet71292528d3?api-version=2019-06-01",
->>>>>>> 846f5853
-    "Headers" : {
-      "User-Agent" : "azsdk-java-com.azure.resourcemanager.resources.fluentcore.policy/null (1.8.0_221; Windows 10 10.0)"
-    },
-    "Response" : {
-<<<<<<< HEAD
-      "date" : "Mon, 18 May 2020 06:11:40 GMT",
-=======
+    "Headers" : {
+      "User-Agent" : "azsdk-java-com.azure.resourcemanager.resources.fluentcore.policy/null (1.8.0_221; Windows 10 10.0)"
+    },
+    "Response" : {
       "date" : "Thu, 18 Jun 2020 03:35:16 GMT",
->>>>>>> 846f5853
       "server" : "Microsoft-HTTPAPI/2.0",
       "content-length" : "1345",
       "expires" : "-1",
       "retry-after" : "0",
-<<<<<<< HEAD
-      "x-ms-ratelimit-remaining-subscription-reads" : "11996",
-      "StatusCode" : "200",
-      "pragma" : "no-cache",
-      "x-ms-correlation-request-id" : "dbc212af-4f24-4090-bdff-fe4f4935055e",
-      "strict-transport-security" : "max-age=31536000; includeSubDomains",
-      "x-ms-arm-service-request-id" : "7f459ec0-e7a7-4dff-aa45-bab7430bc96a",
-      "x-content-type-options" : "nosniff",
-      "x-ms-routing-request-id" : "SOUTHEASTASIA:20200518T061141Z:dbc212af-4f24-4090-bdff-fe4f4935055e",
-      "etag" : "W/\"a0e38364-f596-4652-b330-a660271b5007\"",
-      "content-type" : "application/json; charset=utf-8",
-      "cache-control" : "no-cache",
-      "x-ms-request-id" : "cc478b1e-fafd-47c1-b341-46b0d6856e6e",
-      "Body" : "{\r\n  \"name\": \"vnet61101bda7b\",\r\n  \"id\": \"/subscriptions/00000000-0000-0000-0000-000000000000/resourceGroups/javacsmrg21879/providers/Microsoft.Network/virtualNetworks/vnet61101bda7b\",\r\n  \"etag\": \"W/\\\"a0e38364-f596-4652-b330-a660271b5007\\\"\",\r\n  \"type\": \"Microsoft.Network/virtualNetworks\",\r\n  \"location\": \"eastus2\",\r\n  \"tags\": {},\r\n  \"properties\": {\r\n    \"provisioningState\": \"Succeeded\",\r\n    \"resourceGuid\": \"dc5b021e-1b25-46bf-88af-0ae512b973b1\",\r\n    \"addressSpace\": {\r\n      \"addressPrefixes\": [\r\n        \"10.0.0.0/28\"\r\n      ]\r\n    },\r\n    \"dhcpOptions\": {\r\n      \"dnsServers\": []\r\n    },\r\n    \"subnets\": [\r\n      {\r\n        \"name\": \"subnet1\",\r\n        \"id\": \"/subscriptions/00000000-0000-0000-0000-000000000000/resourceGroups/javacsmrg21879/providers/Microsoft.Network/virtualNetworks/vnet61101bda7b/subnets/subnet1\",\r\n        \"etag\": \"W/\\\"a0e38364-f596-4652-b330-a660271b5007\\\"\",\r\n        \"properties\": {\r\n          \"provisioningState\": \"Succeeded\",\r\n          \"addressPrefix\": \"10.0.0.0/28\",\r\n          \"delegations\": [],\r\n          \"privateEndpointNetworkPolicies\": \"Enabled\",\r\n          \"privateLinkServiceNetworkPolicies\": \"Enabled\"\r\n        },\r\n        \"type\": \"Microsoft.Network/virtualNetworks/subnets\"\r\n      }\r\n    ],\r\n    \"virtualNetworkPeerings\": [],\r\n    \"enableDdosProtection\": false,\r\n    \"enableVmProtection\": false\r\n  }\r\n}"
-    }
-  }, {
-    "Method" : "PUT",
-    "Uri" : "http://localhost:1234/subscriptions/00000000-0000-0000-0000-000000000000/resourceGroups/javacsmrg21879/providers/Microsoft.Network/networkInterfaces/nicjavavmc6e982517?api-version=2019-06-01",
-    "Headers" : {
-      "User-Agent" : "azsdk-java-com.azure.management.network/2.0.0 (1.8.0_221; Windows 10 10.0)",
-      "Content-Type" : "application/json"
-    },
-    "Response" : {
-      "date" : "Mon, 18 May 2020 06:11:45 GMT",
-=======
       "x-ms-ratelimit-remaining-subscription-reads" : "11362",
       "StatusCode" : "200",
       "pragma" : "no-cache",
@@ -412,31 +214,10 @@
     },
     "Response" : {
       "date" : "Thu, 18 Jun 2020 03:36:02 GMT",
->>>>>>> 846f5853
       "server" : "Microsoft-HTTPAPI/2.0",
       "azure-asyncnotification" : "Enabled",
       "content-length" : "1853",
       "expires" : "-1",
-<<<<<<< HEAD
-      "x-ms-ratelimit-remaining-subscription-writes" : "1196",
-      "retry-after" : "0",
-      "StatusCode" : "201",
-      "pragma" : "no-cache",
-      "x-ms-correlation-request-id" : "8d9999e6-92dd-49bc-8e4b-3495c10e29ef",
-      "strict-transport-security" : "max-age=31536000; includeSubDomains",
-      "x-ms-arm-service-request-id" : "f69989cd-1f91-4e81-b812-9d8199df41af",
-      "x-content-type-options" : "nosniff",
-      "x-ms-routing-request-id" : "SOUTHEASTASIA:20200518T061146Z:8d9999e6-92dd-49bc-8e4b-3495c10e29ef",
-      "content-type" : "application/json; charset=utf-8",
-      "cache-control" : "no-cache",
-      "x-ms-request-id" : "0d84dd1e-d951-434b-ac33-7b66393fa731",
-      "Body" : "{\r\n  \"name\": \"nicjavavmc6e982517\",\r\n  \"id\": \"/subscriptions/00000000-0000-0000-0000-000000000000/resourceGroups/javacsmrg21879/providers/Microsoft.Network/networkInterfaces/nicjavavmc6e982517\",\r\n  \"etag\": \"W/\\\"c432c569-b8ec-48a9-a904-4d06a66cafa7\\\"\",\r\n  \"location\": \"eastus2\",\r\n  \"tags\": {},\r\n  \"properties\": {\r\n    \"provisioningState\": \"Succeeded\",\r\n    \"resourceGuid\": \"79ae47e5-e3c2-44a2-8f05-18a33eb73ba0\",\r\n    \"ipConfigurations\": [\r\n      {\r\n        \"name\": \"primary\",\r\n        \"id\": \"/subscriptions/00000000-0000-0000-0000-000000000000/resourceGroups/javacsmrg21879/providers/Microsoft.Network/networkInterfaces/nicjavavmc6e982517/ipConfigurations/primary\",\r\n        \"etag\": \"W/\\\"c432c569-b8ec-48a9-a904-4d06a66cafa7\\\"\",\r\n        \"type\": \"Microsoft.Network/networkInterfaces/ipConfigurations\",\r\n        \"properties\": {\r\n          \"provisioningState\": \"Succeeded\",\r\n          \"privateIPAddress\": \"10.0.0.4\",\r\n          \"privateIPAllocationMethod\": \"Dynamic\",\r\n          \"publicIPAddress\": {\r\n            \"id\": \"/subscriptions/00000000-0000-0000-0000-000000000000/resourceGroups/javacsmrg21879/providers/Microsoft.Network/publicIPAddresses/pip954276\"\r\n          },\r\n          \"subnet\": {\r\n            \"id\": \"/subscriptions/00000000-0000-0000-0000-000000000000/resourceGroups/javacsmrg21879/providers/Microsoft.Network/virtualNetworks/vnet61101bda7b/subnets/subnet1\"\r\n          },\r\n          \"primary\": true,\r\n          \"privateIPAddressVersion\": \"IPv4\"\r\n        }\r\n      }\r\n    ],\r\n    \"dnsSettings\": {\r\n      \"dnsServers\": [],\r\n      \"appliedDnsServers\": [],\r\n      \"internalDomainNameSuffix\": \"dybfxxbfdo5uncfpblsrfoltwb.cx.internal.cloudapp.net\"\r\n    },\r\n    \"enableAcceleratedNetworking\": false,\r\n    \"enableIPForwarding\": false,\r\n    \"hostedWorkloads\": [],\r\n    \"tapConfigurations\": []\r\n  },\r\n  \"type\": \"Microsoft.Network/networkInterfaces\"\r\n}",
-      "azure-asyncoperation" : "http://localhost:1234/subscriptions/00000000-0000-0000-0000-000000000000/providers/Microsoft.Network/locations/eastus2/operations/0d84dd1e-d951-434b-ac33-7b66393fa731?api-version=2019-06-01"
-    }
-  }, {
-    "Method" : "GET",
-    "Uri" : "http://localhost:1234/subscriptions/00000000-0000-0000-0000-000000000000/providers/Microsoft.Network/locations/eastus2/operations/0d84dd1e-d951-434b-ac33-7b66393fa731?api-version=2019-06-01",
-=======
       "x-ms-ratelimit-remaining-subscription-writes" : "1193",
       "retry-after" : "0",
       "StatusCode" : "201",
@@ -455,33 +236,15 @@
   }, {
     "Method" : "GET",
     "Uri" : "http://localhost:1234/subscriptions/00000000-0000-0000-0000-000000000000/providers/Microsoft.Network/locations/eastus2/operations/93faf58b-91e6-43e1-9302-ae80fe8b23a9?api-version=2019-06-01",
->>>>>>> 846f5853
-    "Headers" : {
-      "User-Agent" : "azsdk-java-com.azure.resourcemanager.resources.fluentcore.policy/null (1.8.0_221; Windows 10 10.0)"
-    },
-    "Response" : {
-<<<<<<< HEAD
-      "date" : "Mon, 18 May 2020 06:12:17 GMT",
-=======
+    "Headers" : {
+      "User-Agent" : "azsdk-java-com.azure.resourcemanager.resources.fluentcore.policy/null (1.8.0_221; Windows 10 10.0)"
+    },
+    "Response" : {
       "date" : "Thu, 18 Jun 2020 03:36:58 GMT",
->>>>>>> 846f5853
       "server" : "Microsoft-HTTPAPI/2.0",
       "content-length" : "29",
       "expires" : "-1",
       "retry-after" : "0",
-<<<<<<< HEAD
-      "x-ms-ratelimit-remaining-subscription-reads" : "11996",
-      "StatusCode" : "200",
-      "pragma" : "no-cache",
-      "x-ms-correlation-request-id" : "86477064-4f59-449f-bfa4-8c65f2836a6c",
-      "strict-transport-security" : "max-age=31536000; includeSubDomains",
-      "x-ms-arm-service-request-id" : "cb28f80c-6f92-4ce1-a518-d498d942bd9b",
-      "x-content-type-options" : "nosniff",
-      "x-ms-routing-request-id" : "SOUTHEASTASIA:20200518T061217Z:86477064-4f59-449f-bfa4-8c65f2836a6c",
-      "content-type" : "application/json; charset=utf-8",
-      "cache-control" : "no-cache",
-      "x-ms-request-id" : "124b5bbc-f678-4d9f-9235-2d10dc718340",
-=======
       "x-ms-ratelimit-remaining-subscription-reads" : "11090",
       "StatusCode" : "200",
       "pragma" : "no-cache",
@@ -493,54 +256,20 @@
       "content-type" : "application/json; charset=utf-8",
       "cache-control" : "no-cache",
       "x-ms-request-id" : "ef3a2fae-e82c-4986-ab98-3378c66fae87",
->>>>>>> 846f5853
       "Body" : "{\r\n  \"status\": \"Succeeded\"\r\n}"
     }
   }, {
     "Method" : "GET",
-<<<<<<< HEAD
-    "Uri" : "http://localhost:1234/subscriptions/00000000-0000-0000-0000-000000000000/resourceGroups/javacsmrg21879/providers/Microsoft.Network/networkInterfaces/nicjavavmc6e982517?api-version=2019-06-01",
-=======
     "Uri" : "http://localhost:1234/subscriptions/00000000-0000-0000-0000-000000000000/resourceGroups/javacsmrg78822/providers/Microsoft.Network/networkInterfaces/nicjavavme12037414?api-version=2019-06-01",
->>>>>>> 846f5853
-    "Headers" : {
-      "User-Agent" : "azsdk-java-com.azure.resourcemanager.resources.fluentcore.policy/null (1.8.0_221; Windows 10 10.0)"
-    },
-    "Response" : {
-<<<<<<< HEAD
-      "date" : "Mon, 18 May 2020 06:12:47 GMT",
-=======
+    "Headers" : {
+      "User-Agent" : "azsdk-java-com.azure.resourcemanager.resources.fluentcore.policy/null (1.8.0_221; Windows 10 10.0)"
+    },
+    "Response" : {
       "date" : "Thu, 18 Jun 2020 03:38:09 GMT",
->>>>>>> 846f5853
       "server" : "Microsoft-HTTPAPI/2.0",
       "content-length" : "1853",
       "expires" : "-1",
       "retry-after" : "0",
-<<<<<<< HEAD
-      "x-ms-ratelimit-remaining-subscription-reads" : "11995",
-      "StatusCode" : "200",
-      "pragma" : "no-cache",
-      "x-ms-correlation-request-id" : "fe70eef9-f927-4129-ba80-49ecda4b933b",
-      "strict-transport-security" : "max-age=31536000; includeSubDomains",
-      "x-ms-arm-service-request-id" : "90dc642b-be52-4bfc-b95d-4c0dcdc0e91a",
-      "x-content-type-options" : "nosniff",
-      "x-ms-routing-request-id" : "SOUTHEASTASIA:20200518T061247Z:fe70eef9-f927-4129-ba80-49ecda4b933b",
-      "etag" : "W/\"c432c569-b8ec-48a9-a904-4d06a66cafa7\"",
-      "content-type" : "application/json; charset=utf-8",
-      "cache-control" : "no-cache",
-      "x-ms-request-id" : "561601f5-fe04-4f13-87f0-7c1af9ab121e",
-      "Body" : "{\r\n  \"name\": \"nicjavavmc6e982517\",\r\n  \"id\": \"/subscriptions/00000000-0000-0000-0000-000000000000/resourceGroups/javacsmrg21879/providers/Microsoft.Network/networkInterfaces/nicjavavmc6e982517\",\r\n  \"etag\": \"W/\\\"c432c569-b8ec-48a9-a904-4d06a66cafa7\\\"\",\r\n  \"location\": \"eastus2\",\r\n  \"tags\": {},\r\n  \"properties\": {\r\n    \"provisioningState\": \"Succeeded\",\r\n    \"resourceGuid\": \"79ae47e5-e3c2-44a2-8f05-18a33eb73ba0\",\r\n    \"ipConfigurations\": [\r\n      {\r\n        \"name\": \"primary\",\r\n        \"id\": \"/subscriptions/00000000-0000-0000-0000-000000000000/resourceGroups/javacsmrg21879/providers/Microsoft.Network/networkInterfaces/nicjavavmc6e982517/ipConfigurations/primary\",\r\n        \"etag\": \"W/\\\"c432c569-b8ec-48a9-a904-4d06a66cafa7\\\"\",\r\n        \"type\": \"Microsoft.Network/networkInterfaces/ipConfigurations\",\r\n        \"properties\": {\r\n          \"provisioningState\": \"Succeeded\",\r\n          \"privateIPAddress\": \"10.0.0.4\",\r\n          \"privateIPAllocationMethod\": \"Dynamic\",\r\n          \"publicIPAddress\": {\r\n            \"id\": \"/subscriptions/00000000-0000-0000-0000-000000000000/resourceGroups/javacsmrg21879/providers/Microsoft.Network/publicIPAddresses/pip954276\"\r\n          },\r\n          \"subnet\": {\r\n            \"id\": \"/subscriptions/00000000-0000-0000-0000-000000000000/resourceGroups/javacsmrg21879/providers/Microsoft.Network/virtualNetworks/vnet61101bda7b/subnets/subnet1\"\r\n          },\r\n          \"primary\": true,\r\n          \"privateIPAddressVersion\": \"IPv4\"\r\n        }\r\n      }\r\n    ],\r\n    \"dnsSettings\": {\r\n      \"dnsServers\": [],\r\n      \"appliedDnsServers\": [],\r\n      \"internalDomainNameSuffix\": \"dybfxxbfdo5uncfpblsrfoltwb.cx.internal.cloudapp.net\"\r\n    },\r\n    \"enableAcceleratedNetworking\": false,\r\n    \"enableIPForwarding\": false,\r\n    \"hostedWorkloads\": [],\r\n    \"tapConfigurations\": []\r\n  },\r\n  \"type\": \"Microsoft.Network/networkInterfaces\"\r\n}"
-    }
-  }, {
-    "Method" : "PUT",
-    "Uri" : "http://localhost:1234/subscriptions/00000000-0000-0000-0000-000000000000/resourceGroups/javacsmrg21879/providers/Microsoft.Compute/virtualMachines/javavm?api-version=2019-03-01",
-    "Headers" : {
-      "User-Agent" : "azsdk-java-com.azure.management.compute/2.0.0 (1.8.0_221; Windows 10 10.0)",
-      "Content-Type" : "application/json"
-    },
-    "Response" : {
-      "date" : "Mon, 18 May 2020 06:12:55 GMT",
-=======
       "x-ms-ratelimit-remaining-subscription-reads" : "10898",
       "StatusCode" : "200",
       "pragma" : "no-cache",
@@ -564,31 +293,10 @@
     },
     "Response" : {
       "date" : "Thu, 18 Jun 2020 03:38:18 GMT",
->>>>>>> 846f5853
       "server" : "Microsoft-HTTPAPI/2.0",
       "azure-asyncnotification" : "Enabled",
       "content-length" : "1534",
       "expires" : "-1",
-<<<<<<< HEAD
-      "x-ms-ratelimit-remaining-subscription-writes" : "1195",
-      "retry-after" : "0",
-      "StatusCode" : "201",
-      "pragma" : "no-cache",
-      "x-ms-correlation-request-id" : "6601b416-3865-457f-b914-d36dc68e9b92",
-      "strict-transport-security" : "max-age=31536000; includeSubDomains",
-      "x-content-type-options" : "nosniff",
-      "x-ms-ratelimit-remaining-resource" : "Microsoft.Compute/PutVM3Min;238,Microsoft.Compute/PutVM30Min;1198",
-      "x-ms-routing-request-id" : "SOUTHEASTASIA:20200518T061255Z:6601b416-3865-457f-b914-d36dc68e9b92",
-      "content-type" : "application/json; charset=utf-8",
-      "cache-control" : "no-cache",
-      "x-ms-request-id" : "e97c3d08-dc8b-45c2-b07b-7987c7c57ce8",
-      "Body" : "{\r\n  \"name\": \"javavm\",\r\n  \"id\": \"/subscriptions/00000000-0000-0000-0000-000000000000/resourceGroups/javacsmrg21879/providers/Microsoft.Compute/virtualMachines/javavm\",\r\n  \"type\": \"Microsoft.Compute/virtualMachines\",\r\n  \"location\": \"eastus2\",\r\n  \"tags\": {},\r\n  \"properties\": {\r\n    \"vmId\": \"68ea6e56-54e7-4c0b-9630-e182e27a735a\",\r\n    \"hardwareProfile\": {\r\n      \"vmSize\": \"Standard_D3_v2\"\r\n    },\r\n    \"storageProfile\": {\r\n      \"imageReference\": {\r\n        \"publisher\": \"Canonical\",\r\n        \"offer\": \"UbuntuServer\",\r\n        \"sku\": \"16.04.0-LTS\",\r\n        \"version\": \"latest\"\r\n      },\r\n      \"osDisk\": {\r\n        \"osType\": \"Linux\",\r\n        \"createOption\": \"FromImage\",\r\n        \"caching\": \"ReadWrite\",\r\n        \"managedDisk\": {\r\n          \"storageAccountType\": \"Standard_LRS\"\r\n        },\r\n        \"diskSizeGB\": 30\r\n      },\r\n      \"dataDisks\": []\r\n    },\r\n    \"osProfile\": {\r\n      \"computerName\": \"javavm\",\r\n      \"adminUsername\": \"Foo12\",\r\n      \"linuxConfiguration\": {\r\n        \"disablePasswordAuthentication\": false,\r\n        \"provisionVMAgent\": true\r\n      },\r\n      \"secrets\": [],\r\n      \"allowExtensionOperations\": true,\r\n      \"requireGuestProvisionSignal\": true\r\n    },\r\n    \"networkProfile\": {\"networkInterfaces\":[{\"id\":\"/subscriptions/00000000-0000-0000-0000-000000000000/resourceGroups/javacsmrg21879/providers/Microsoft.Network/networkInterfaces/nicjavavmc6e982517\",\"properties\":{\"primary\":true}}]},\r\n    \"provisioningState\": \"Creating\"\r\n  },\r\n  \"zones\": [\r\n    \"1\"\r\n  ]\r\n}",
-      "azure-asyncoperation" : "http://localhost:1234/subscriptions/00000000-0000-0000-0000-000000000000/providers/Microsoft.Compute/locations/eastus2/operations/e97c3d08-dc8b-45c2-b07b-7987c7c57ce8?api-version=2019-03-01"
-    }
-  }, {
-    "Method" : "GET",
-    "Uri" : "http://localhost:1234/subscriptions/00000000-0000-0000-0000-000000000000/providers/Microsoft.Compute/locations/eastus2/operations/e97c3d08-dc8b-45c2-b07b-7987c7c57ce8?api-version=2019-03-01",
-=======
       "x-ms-ratelimit-remaining-subscription-writes" : "1190",
       "retry-after" : "0",
       "StatusCode" : "201",
@@ -607,38 +315,15 @@
   }, {
     "Method" : "GET",
     "Uri" : "http://localhost:1234/subscriptions/00000000-0000-0000-0000-000000000000/providers/Microsoft.Compute/locations/eastus2/operations/352b07bf-6772-4ccf-a90d-a622c4415420?api-version=2019-12-01",
->>>>>>> 846f5853
-    "Headers" : {
-      "User-Agent" : "azsdk-java-com.azure.resourcemanager.resources.fluentcore.policy/null (1.8.0_221; Windows 10 10.0)"
-    },
-    "Response" : {
-<<<<<<< HEAD
-      "date" : "Mon, 18 May 2020 06:13:25 GMT",
-=======
+    "Headers" : {
+      "User-Agent" : "azsdk-java-com.azure.resourcemanager.resources.fluentcore.policy/null (1.8.0_221; Windows 10 10.0)"
+    },
+    "Response" : {
       "date" : "Thu, 18 Jun 2020 03:38:29 GMT",
->>>>>>> 846f5853
       "server" : "Microsoft-HTTPAPI/2.0",
       "content-length" : "134",
       "expires" : "-1",
       "retry-after" : "0",
-<<<<<<< HEAD
-      "x-ms-ratelimit-remaining-subscription-reads" : "11994",
-      "StatusCode" : "200",
-      "pragma" : "no-cache",
-      "x-ms-correlation-request-id" : "dc131185-a992-400c-89ef-b8c8cf879655",
-      "strict-transport-security" : "max-age=31536000; includeSubDomains",
-      "x-content-type-options" : "nosniff",
-      "x-ms-ratelimit-remaining-resource" : "Microsoft.Compute/GetOperation3Min;14996,Microsoft.Compute/GetOperation30Min;29996",
-      "x-ms-routing-request-id" : "SOUTHEASTASIA:20200518T061325Z:dc131185-a992-400c-89ef-b8c8cf879655",
-      "content-type" : "application/json; charset=utf-8",
-      "cache-control" : "no-cache",
-      "x-ms-request-id" : "19406e12-098d-4348-b43e-a0c262a54e3b",
-      "Body" : "{\r\n  \"startTime\": \"2020-05-18T06:12:53.7027622+00:00\",\r\n  \"status\": \"InProgress\",\r\n  \"name\": \"e97c3d08-dc8b-45c2-b07b-7987c7c57ce8\"\r\n}"
-    }
-  }, {
-    "Method" : "GET",
-    "Uri" : "http://localhost:1234/subscriptions/00000000-0000-0000-0000-000000000000/providers/Microsoft.Compute/locations/eastus2/operations/e97c3d08-dc8b-45c2-b07b-7987c7c57ce8?api-version=2019-03-01",
-=======
       "x-ms-ratelimit-remaining-subscription-reads" : "10574",
       "StatusCode" : "200",
       "pragma" : "no-cache",
@@ -655,38 +340,15 @@
   }, {
     "Method" : "GET",
     "Uri" : "http://localhost:1234/subscriptions/00000000-0000-0000-0000-000000000000/providers/Microsoft.Compute/locations/eastus2/operations/352b07bf-6772-4ccf-a90d-a622c4415420?api-version=2019-12-01",
->>>>>>> 846f5853
-    "Headers" : {
-      "User-Agent" : "azsdk-java-com.azure.resourcemanager.resources.fluentcore.policy/null (1.8.0_221; Windows 10 10.0)"
-    },
-    "Response" : {
-<<<<<<< HEAD
-      "date" : "Mon, 18 May 2020 06:13:55 GMT",
-=======
+    "Headers" : {
+      "User-Agent" : "azsdk-java-com.azure.resourcemanager.resources.fluentcore.policy/null (1.8.0_221; Windows 10 10.0)"
+    },
+    "Response" : {
       "date" : "Thu, 18 Jun 2020 03:39:11 GMT",
->>>>>>> 846f5853
       "server" : "Microsoft-HTTPAPI/2.0",
       "content-length" : "134",
       "expires" : "-1",
       "retry-after" : "0",
-<<<<<<< HEAD
-      "x-ms-ratelimit-remaining-subscription-reads" : "11991",
-      "StatusCode" : "200",
-      "pragma" : "no-cache",
-      "x-ms-correlation-request-id" : "9819bac3-b5ce-4bc9-b21a-e99d8d9a5575",
-      "strict-transport-security" : "max-age=31536000; includeSubDomains",
-      "x-content-type-options" : "nosniff",
-      "x-ms-ratelimit-remaining-resource" : "Microsoft.Compute/GetOperation3Min;14995,Microsoft.Compute/GetOperation30Min;29995",
-      "x-ms-routing-request-id" : "SOUTHEASTASIA:20200518T061356Z:9819bac3-b5ce-4bc9-b21a-e99d8d9a5575",
-      "content-type" : "application/json; charset=utf-8",
-      "cache-control" : "no-cache",
-      "x-ms-request-id" : "db49f6d8-249b-4c39-bed6-52459719c59e",
-      "Body" : "{\r\n  \"startTime\": \"2020-05-18T06:12:53.7027622+00:00\",\r\n  \"status\": \"InProgress\",\r\n  \"name\": \"e97c3d08-dc8b-45c2-b07b-7987c7c57ce8\"\r\n}"
-    }
-  }, {
-    "Method" : "GET",
-    "Uri" : "http://localhost:1234/subscriptions/00000000-0000-0000-0000-000000000000/providers/Microsoft.Compute/locations/eastus2/operations/e97c3d08-dc8b-45c2-b07b-7987c7c57ce8?api-version=2019-03-01",
-=======
       "x-ms-ratelimit-remaining-subscription-reads" : "9786",
       "StatusCode" : "200",
       "pragma" : "no-cache",
@@ -703,38 +365,15 @@
   }, {
     "Method" : "GET",
     "Uri" : "http://localhost:1234/subscriptions/00000000-0000-0000-0000-000000000000/providers/Microsoft.Compute/locations/eastus2/operations/352b07bf-6772-4ccf-a90d-a622c4415420?api-version=2019-12-01",
->>>>>>> 846f5853
-    "Headers" : {
-      "User-Agent" : "azsdk-java-com.azure.resourcemanager.resources.fluentcore.policy/null (1.8.0_221; Windows 10 10.0)"
-    },
-    "Response" : {
-<<<<<<< HEAD
-      "date" : "Mon, 18 May 2020 06:14:27 GMT",
-=======
+    "Headers" : {
+      "User-Agent" : "azsdk-java-com.azure.resourcemanager.resources.fluentcore.policy/null (1.8.0_221; Windows 10 10.0)"
+    },
+    "Response" : {
       "date" : "Thu, 18 Jun 2020 03:39:21 GMT",
->>>>>>> 846f5853
       "server" : "Microsoft-HTTPAPI/2.0",
       "content-length" : "184",
       "expires" : "-1",
       "retry-after" : "0",
-<<<<<<< HEAD
-      "x-ms-ratelimit-remaining-subscription-reads" : "11999",
-      "StatusCode" : "200",
-      "pragma" : "no-cache",
-      "x-ms-correlation-request-id" : "8f73df90-72e3-44f3-9e54-40d74c0589e4",
-      "strict-transport-security" : "max-age=31536000; includeSubDomains",
-      "x-content-type-options" : "nosniff",
-      "x-ms-ratelimit-remaining-resource" : "Microsoft.Compute/GetOperation3Min;14992,Microsoft.Compute/GetOperation30Min;29992",
-      "x-ms-routing-request-id" : "SOUTHEASTASIA:20200518T061427Z:8f73df90-72e3-44f3-9e54-40d74c0589e4",
-      "content-type" : "application/json; charset=utf-8",
-      "cache-control" : "no-cache",
-      "x-ms-request-id" : "24e0fd21-c6fd-46e0-9eb1-6b9c67e9d581",
-      "Body" : "{\r\n  \"startTime\": \"2020-05-18T06:12:53.7027622+00:00\",\r\n  \"endTime\": \"2020-05-18T06:14:02.2843331+00:00\",\r\n  \"status\": \"Succeeded\",\r\n  \"name\": \"e97c3d08-dc8b-45c2-b07b-7987c7c57ce8\"\r\n}"
-    }
-  }, {
-    "Method" : "GET",
-    "Uri" : "http://localhost:1234/subscriptions/00000000-0000-0000-0000-000000000000/resourceGroups/javacsmrg21879/providers/Microsoft.Compute/virtualMachines/javavm?api-version=2019-03-01",
-=======
       "x-ms-ratelimit-remaining-subscription-reads" : "11034",
       "StatusCode" : "200",
       "pragma" : "no-cache",
@@ -751,44 +390,15 @@
   }, {
     "Method" : "GET",
     "Uri" : "http://localhost:1234/subscriptions/00000000-0000-0000-0000-000000000000/resourceGroups/javacsmrg78822/providers/Microsoft.Compute/virtualMachines/javavm?api-version=2019-12-01",
->>>>>>> 846f5853
-    "Headers" : {
-      "User-Agent" : "azsdk-java-com.azure.resourcemanager.resources.fluentcore.policy/null (1.8.0_221; Windows 10 10.0)"
-    },
-    "Response" : {
-<<<<<<< HEAD
-      "date" : "Mon, 18 May 2020 06:14:57 GMT",
-=======
+    "Headers" : {
+      "User-Agent" : "azsdk-java-com.azure.resourcemanager.resources.fluentcore.policy/null (1.8.0_221; Windows 10 10.0)"
+    },
+    "Response" : {
       "date" : "Thu, 18 Jun 2020 03:39:23 GMT",
->>>>>>> 846f5853
       "server" : "Microsoft-HTTPAPI/2.0",
       "content-length" : "1789",
       "expires" : "-1",
       "retry-after" : "0",
-<<<<<<< HEAD
-      "x-ms-ratelimit-remaining-subscription-reads" : "11998",
-      "StatusCode" : "200",
-      "pragma" : "no-cache",
-      "x-ms-correlation-request-id" : "ac77d45d-6927-4c29-b3d9-d3dcb36fce74",
-      "strict-transport-security" : "max-age=31536000; includeSubDomains",
-      "x-content-type-options" : "nosniff",
-      "x-ms-ratelimit-remaining-resource" : "Microsoft.Compute/LowCostGet3Min;3994,Microsoft.Compute/LowCostGet30Min;31994",
-      "x-ms-routing-request-id" : "SOUTHEASTASIA:20200518T061457Z:ac77d45d-6927-4c29-b3d9-d3dcb36fce74",
-      "content-type" : "application/json; charset=utf-8",
-      "cache-control" : "no-cache",
-      "x-ms-request-id" : "d272298a-9e37-44df-9a5c-8ea18a3c73c4",
-      "Body" : "{\r\n  \"name\": \"javavm\",\r\n  \"id\": \"/subscriptions/00000000-0000-0000-0000-000000000000/resourceGroups/javacsmrg21879/providers/Microsoft.Compute/virtualMachines/javavm\",\r\n  \"type\": \"Microsoft.Compute/virtualMachines\",\r\n  \"location\": \"eastus2\",\r\n  \"tags\": {},\r\n  \"properties\": {\r\n    \"vmId\": \"68ea6e56-54e7-4c0b-9630-e182e27a735a\",\r\n    \"hardwareProfile\": {\r\n      \"vmSize\": \"Standard_D3_v2\"\r\n    },\r\n    \"storageProfile\": {\r\n      \"imageReference\": {\r\n        \"publisher\": \"Canonical\",\r\n        \"offer\": \"UbuntuServer\",\r\n        \"sku\": \"16.04.0-LTS\",\r\n        \"version\": \"latest\"\r\n      },\r\n      \"osDisk\": {\r\n        \"osType\": \"Linux\",\r\n        \"name\": \"javavm_OsDisk_1_2028cfe1402c4a5ea97b98b898dbb9ee\",\r\n        \"createOption\": \"FromImage\",\r\n        \"caching\": \"ReadWrite\",\r\n        \"managedDisk\": {\r\n          \"storageAccountType\": \"Standard_LRS\",\r\n          \"id\": \"/subscriptions/00000000-0000-0000-0000-000000000000/resourceGroups/JAVACSMRG21879/providers/Microsoft.Compute/disks/javavm_OsDisk_1_2028cfe1402c4a5ea97b98b898dbb9ee\"\r\n        },\r\n        \"diskSizeGB\": 30\r\n      },\r\n      \"dataDisks\": []\r\n    },\r\n    \"osProfile\": {\r\n      \"computerName\": \"javavm\",\r\n      \"adminUsername\": \"Foo12\",\r\n      \"linuxConfiguration\": {\r\n        \"disablePasswordAuthentication\": false,\r\n        \"provisionVMAgent\": true\r\n      },\r\n      \"secrets\": [],\r\n      \"allowExtensionOperations\": true,\r\n      \"requireGuestProvisionSignal\": true\r\n    },\r\n    \"networkProfile\": {\"networkInterfaces\":[{\"id\":\"/subscriptions/00000000-0000-0000-0000-000000000000/resourceGroups/javacsmrg21879/providers/Microsoft.Network/networkInterfaces/nicjavavmc6e982517\",\"properties\":{\"primary\":true}}]},\r\n    \"provisioningState\": \"Succeeded\"\r\n  },\r\n  \"zones\": [\r\n    \"1\"\r\n  ]\r\n}"
-    }
-  }, {
-    "Method" : "GET",
-    "Uri" : "http://localhost:1234/subscriptions/00000000-0000-0000-0000-000000000000/resourceGroups/javacsmrg21879/providers/Microsoft.Network/networkInterfaces/nicjavavmc6e982517?api-version=2019-06-01",
-    "Headers" : {
-      "User-Agent" : "azsdk-java-com.azure.management.network/2.0.0 (1.8.0_221; Windows 10 10.0)",
-      "Content-Type" : "application/json"
-    },
-    "Response" : {
-      "date" : "Mon, 18 May 2020 06:14:57 GMT",
-=======
       "x-ms-ratelimit-remaining-subscription-reads" : "11668",
       "StatusCode" : "200",
       "pragma" : "no-cache",
@@ -811,76 +421,10 @@
     },
     "Response" : {
       "date" : "Thu, 18 Jun 2020 03:39:24 GMT",
->>>>>>> 846f5853
       "server" : "Microsoft-HTTPAPI/2.0",
       "content-length" : "2096",
       "expires" : "-1",
       "retry-after" : "0",
-<<<<<<< HEAD
-      "x-ms-ratelimit-remaining-subscription-reads" : "11989",
-      "StatusCode" : "200",
-      "pragma" : "no-cache",
-      "x-ms-correlation-request-id" : "7172079e-5623-42c3-b177-1d01df2a765e",
-      "strict-transport-security" : "max-age=31536000; includeSubDomains",
-      "x-ms-arm-service-request-id" : "45598ca3-c609-4025-8ded-4745c8744cd4",
-      "x-content-type-options" : "nosniff",
-      "x-ms-routing-request-id" : "SOUTHEASTASIA:20200518T061458Z:7172079e-5623-42c3-b177-1d01df2a765e",
-      "etag" : "W/\"6d16f226-9fa8-47d1-a3db-60e4d4e397bc\"",
-      "content-type" : "application/json; charset=utf-8",
-      "cache-control" : "no-cache",
-      "x-ms-request-id" : "be703466-721a-4827-978e-ee6acf106199",
-      "Body" : "{\r\n  \"name\": \"nicjavavmc6e982517\",\r\n  \"id\": \"/subscriptions/00000000-0000-0000-0000-000000000000/resourceGroups/javacsmrg21879/providers/Microsoft.Network/networkInterfaces/nicjavavmc6e982517\",\r\n  \"etag\": \"W/\\\"6d16f226-9fa8-47d1-a3db-60e4d4e397bc\\\"\",\r\n  \"location\": \"eastus2\",\r\n  \"tags\": {},\r\n  \"properties\": {\r\n    \"provisioningState\": \"Succeeded\",\r\n    \"resourceGuid\": \"79ae47e5-e3c2-44a2-8f05-18a33eb73ba0\",\r\n    \"ipConfigurations\": [\r\n      {\r\n        \"name\": \"primary\",\r\n        \"id\": \"/subscriptions/00000000-0000-0000-0000-000000000000/resourceGroups/javacsmrg21879/providers/Microsoft.Network/networkInterfaces/nicjavavmc6e982517/ipConfigurations/primary\",\r\n        \"etag\": \"W/\\\"6d16f226-9fa8-47d1-a3db-60e4d4e397bc\\\"\",\r\n        \"type\": \"Microsoft.Network/networkInterfaces/ipConfigurations\",\r\n        \"properties\": {\r\n          \"provisioningState\": \"Succeeded\",\r\n          \"privateIPAddress\": \"10.0.0.4\",\r\n          \"privateIPAllocationMethod\": \"Dynamic\",\r\n          \"publicIPAddress\": {\r\n            \"id\": \"/subscriptions/00000000-0000-0000-0000-000000000000/resourceGroups/javacsmrg21879/providers/Microsoft.Network/publicIPAddresses/pip954276\"\r\n          },\r\n          \"subnet\": {\r\n            \"id\": \"/subscriptions/00000000-0000-0000-0000-000000000000/resourceGroups/javacsmrg21879/providers/Microsoft.Network/virtualNetworks/vnet61101bda7b/subnets/subnet1\"\r\n          },\r\n          \"primary\": true,\r\n          \"privateIPAddressVersion\": \"IPv4\"\r\n        }\r\n      }\r\n    ],\r\n    \"dnsSettings\": {\r\n      \"dnsServers\": [],\r\n      \"appliedDnsServers\": [],\r\n      \"internalDomainNameSuffix\": \"dybfxxbfdo5uncfpblsrfoltwb.cx.internal.cloudapp.net\"\r\n    },\r\n    \"macAddress\": \"00-0D-3A-03-ED-1B\",\r\n    \"enableAcceleratedNetworking\": false,\r\n    \"enableIPForwarding\": false,\r\n    \"primary\": true,\r\n    \"virtualMachine\": {\r\n      \"id\": \"/subscriptions/00000000-0000-0000-0000-000000000000/resourceGroups/javacsmrg21879/providers/Microsoft.Compute/virtualMachines/javavm\"\r\n    },\r\n    \"hostedWorkloads\": [],\r\n    \"tapConfigurations\": []\r\n  },\r\n  \"type\": \"Microsoft.Network/networkInterfaces\"\r\n}"
-    }
-  }, {
-    "Method" : "GET",
-    "Uri" : "http://localhost:1234/subscriptions/00000000-0000-0000-0000-000000000000/resourceGroups/javacsmrg21879/providers/Microsoft.Network/publicIPAddresses/pip954276?api-version=2019-06-01",
-    "Headers" : {
-      "User-Agent" : "azsdk-java-com.azure.management.network/2.0.0 (1.8.0_221; Windows 10 10.0)",
-      "Content-Type" : "application/json"
-    },
-    "Response" : {
-      "date" : "Mon, 18 May 2020 06:14:58 GMT",
-      "server" : "Microsoft-HTTPAPI/2.0",
-      "content-length" : "881",
-      "expires" : "-1",
-      "retry-after" : "0",
-      "x-ms-ratelimit-remaining-subscription-reads" : "11989",
-      "StatusCode" : "200",
-      "pragma" : "no-cache",
-      "x-ms-correlation-request-id" : "53ee4aa8-1582-4727-bd2d-d7ed6a6086da",
-      "strict-transport-security" : "max-age=31536000; includeSubDomains",
-      "x-ms-arm-service-request-id" : "c324f5ee-43b1-457f-b526-0795ca0a3c49",
-      "x-content-type-options" : "nosniff",
-      "x-ms-routing-request-id" : "SOUTHEASTASIA:20200518T061458Z:53ee4aa8-1582-4727-bd2d-d7ed6a6086da",
-      "etag" : "W/\"43f55945-1c60-4a5d-a418-319b18a5ae3b\"",
-      "content-type" : "application/json; charset=utf-8",
-      "cache-control" : "no-cache",
-      "x-ms-request-id" : "9d9e24d8-dae7-4a5f-ad56-eed8d162061b",
-      "Body" : "{\r\n  \"name\": \"pip954276\",\r\n  \"id\": \"/subscriptions/00000000-0000-0000-0000-000000000000/resourceGroups/javacsmrg21879/providers/Microsoft.Network/publicIPAddresses/pip954276\",\r\n  \"etag\": \"W/\\\"43f55945-1c60-4a5d-a418-319b18a5ae3b\\\"\",\r\n  \"location\": \"eastus2\",\r\n  \"tags\": {},\r\n  \"properties\": {\r\n    \"provisioningState\": \"Succeeded\",\r\n    \"resourceGuid\": \"1b666f9a-4f15-496b-8b7b-bd00304946b3\",\r\n    \"ipAddress\": \"52.177.243.220\",\r\n    \"publicIPAddressVersion\": \"IPv4\",\r\n    \"publicIPAllocationMethod\": \"Static\",\r\n    \"idleTimeoutInMinutes\": 4,\r\n    \"ipTags\": [],\r\n    \"ipConfiguration\": {\r\n      \"id\": \"/subscriptions/00000000-0000-0000-0000-000000000000/resourceGroups/javacsmrg21879/providers/Microsoft.Network/networkInterfaces/nicjavavmc6e982517/ipConfigurations/primary\"\r\n    }\r\n  },\r\n  \"type\": \"Microsoft.Network/publicIPAddresses\",\r\n  \"sku\": {\r\n    \"name\": \"Standard\"\r\n  }\r\n}"
-    }
-  }, {
-    "Method" : "DELETE",
-    "Uri" : "http://localhost:1234/subscriptions/00000000-0000-0000-0000-000000000000/resourcegroups/javacsmrg21879?api-version=2019-08-01",
-    "Headers" : {
-      "User-Agent" : "azsdk-java-com.azure.management.resources/2.0.0 (1.8.0_221; Windows 10 10.0)",
-      "Content-Type" : "application/json"
-    },
-    "Response" : {
-      "date" : "Mon, 18 May 2020 06:15:03 GMT",
-      "content-length" : "0",
-      "expires" : "-1",
-      "x-ms-ratelimit-remaining-subscription-deletes" : "14998",
-      "retry-after" : "0",
-      "StatusCode" : "202",
-      "pragma" : "no-cache",
-      "x-ms-correlation-request-id" : "0573e555-9983-4bcc-b69d-8d2a4087dd6a",
-      "strict-transport-security" : "max-age=31536000; includeSubDomains",
-      "x-content-type-options" : "nosniff",
-      "x-ms-routing-request-id" : "SOUTHEASTASIA:20200518T061503Z:0573e555-9983-4bcc-b69d-8d2a4087dd6a",
-      "location" : "http://localhost:1234/subscriptions/00000000-0000-0000-0000-000000000000/operationresults/eyJqb2JJZCI6IlJFU09VUkNFR1JPVVBERUxFVElPTkpPQi1KQVZBQ1NNUkcyMTg3OS1FQVNUVVMyIiwiam9iTG9jYXRpb24iOiJlYXN0dXMyIn0?api-version=2019-08-01",
-      "cache-control" : "no-cache",
-      "x-ms-request-id" : "0573e555-9983-4bcc-b69d-8d2a4087dd6a",
-=======
       "x-ms-ratelimit-remaining-subscription-reads" : "10067",
       "StatusCode" : "200",
       "pragma" : "no-cache",
@@ -1059,36 +603,15 @@
       "location" : "http://localhost:1234/subscriptions/00000000-0000-0000-0000-000000000000/operationresults/eyJqb2JJZCI6IlJFU09VUkNFR1JPVVBERUxFVElPTkpPQi1KQVZBQ1NNUkc3ODgyMi1FQVNUVVMyIiwiam9iTG9jYXRpb24iOiJlYXN0dXMyIn0?api-version=2019-08-01",
       "cache-control" : "no-cache",
       "x-ms-request-id" : "08848dad-2104-4805-be89-c2a8e872ad13",
->>>>>>> 846f5853
-      "Body" : ""
-    }
-  }, {
-    "Method" : "GET",
-<<<<<<< HEAD
-    "Uri" : "http://localhost:1234/subscriptions/00000000-0000-0000-0000-000000000000/operationresults/eyJqb2JJZCI6IlJFU09VUkNFR1JPVVBERUxFVElPTkpPQi1KQVZBQ1NNUkcyMTg3OS1FQVNUVVMyIiwiam9iTG9jYXRpb24iOiJlYXN0dXMyIn0?api-version=2019-08-01",
-=======
-    "Uri" : "http://localhost:1234/subscriptions/00000000-0000-0000-0000-000000000000/operationresults/eyJqb2JJZCI6IlJFU09VUkNFR1JPVVBERUxFVElPTkpPQi1KQVZBQ1NNUkc3ODgyMi1FQVNUVVMyIiwiam9iTG9jYXRpb24iOiJlYXN0dXMyIn0?api-version=2019-08-01",
->>>>>>> 846f5853
-    "Headers" : {
-      "User-Agent" : "azsdk-java-com.azure.resourcemanager.resources.fluentcore.policy/null (1.8.0_221; Windows 10 10.0)"
-    },
-    "Response" : {
-<<<<<<< HEAD
-      "date" : "Mon, 18 May 2020 06:15:34 GMT",
-      "content-length" : "0",
-      "expires" : "-1",
-      "retry-after" : "0",
-      "x-ms-ratelimit-remaining-subscription-reads" : "11988",
-      "StatusCode" : "202",
-      "pragma" : "no-cache",
-      "x-ms-correlation-request-id" : "6e1a4909-ed5f-4328-8adb-326e09fe4480",
-      "strict-transport-security" : "max-age=31536000; includeSubDomains",
-      "x-content-type-options" : "nosniff",
-      "x-ms-routing-request-id" : "SOUTHEASTASIA:20200518T061534Z:6e1a4909-ed5f-4328-8adb-326e09fe4480",
-      "location" : "http://localhost:1234/subscriptions/00000000-0000-0000-0000-000000000000/operationresults/eyJqb2JJZCI6IlJFU09VUkNFR1JPVVBERUxFVElPTkpPQi1KQVZBQ1NNUkcyMTg3OS1FQVNUVVMyIiwiam9iTG9jYXRpb24iOiJlYXN0dXMyIn0?api-version=2019-08-01",
-      "cache-control" : "no-cache",
-      "x-ms-request-id" : "6e1a4909-ed5f-4328-8adb-326e09fe4480",
-=======
+      "Body" : ""
+    }
+  }, {
+    "Method" : "GET",
+    "Uri" : "http://localhost:1234/subscriptions/00000000-0000-0000-0000-000000000000/operationresults/eyJqb2JJZCI6IlJFU09VUkNFR1JPVVBERUxFVElPTkpPQi1KQVZBQ1NNUkc3ODgyMi1FQVNUVVMyIiwiam9iTG9jYXRpb24iOiJlYXN0dXMyIn0?api-version=2019-08-01",
+    "Headers" : {
+      "User-Agent" : "azsdk-java-com.azure.resourcemanager.resources.fluentcore.policy/null (1.8.0_221; Windows 10 10.0)"
+    },
+    "Response" : {
       "date" : "Thu, 18 Jun 2020 03:43:14 GMT",
       "content-length" : "0",
       "expires" : "-1",
@@ -1103,36 +626,15 @@
       "location" : "http://localhost:1234/subscriptions/00000000-0000-0000-0000-000000000000/operationresults/eyJqb2JJZCI6IlJFU09VUkNFR1JPVVBERUxFVElPTkpPQi1KQVZBQ1NNUkc3ODgyMi1FQVNUVVMyIiwiam9iTG9jYXRpb24iOiJlYXN0dXMyIn0?api-version=2019-08-01",
       "cache-control" : "no-cache",
       "x-ms-request-id" : "23a2c093-6bef-4b59-b0bb-cd8542b50d2e",
->>>>>>> 846f5853
-      "Body" : ""
-    }
-  }, {
-    "Method" : "GET",
-<<<<<<< HEAD
-    "Uri" : "http://localhost:1234/subscriptions/00000000-0000-0000-0000-000000000000/operationresults/eyJqb2JJZCI6IlJFU09VUkNFR1JPVVBERUxFVElPTkpPQi1KQVZBQ1NNUkcyMTg3OS1FQVNUVVMyIiwiam9iTG9jYXRpb24iOiJlYXN0dXMyIn0?api-version=2019-08-01",
-=======
-    "Uri" : "http://localhost:1234/subscriptions/00000000-0000-0000-0000-000000000000/operationresults/eyJqb2JJZCI6IlJFU09VUkNFR1JPVVBERUxFVElPTkpPQi1KQVZBQ1NNUkc3ODgyMi1FQVNUVVMyIiwiam9iTG9jYXRpb24iOiJlYXN0dXMyIn0?api-version=2019-08-01",
->>>>>>> 846f5853
-    "Headers" : {
-      "User-Agent" : "azsdk-java-com.azure.resourcemanager.resources.fluentcore.policy/null (1.8.0_221; Windows 10 10.0)"
-    },
-    "Response" : {
-<<<<<<< HEAD
-      "date" : "Mon, 18 May 2020 06:16:06 GMT",
-      "content-length" : "0",
-      "expires" : "-1",
-      "retry-after" : "0",
-      "x-ms-ratelimit-remaining-subscription-reads" : "11987",
-      "StatusCode" : "202",
-      "pragma" : "no-cache",
-      "x-ms-correlation-request-id" : "d302d0ec-d295-439b-8c63-023c531d0996",
-      "strict-transport-security" : "max-age=31536000; includeSubDomains",
-      "x-content-type-options" : "nosniff",
-      "x-ms-routing-request-id" : "SOUTHEASTASIA:20200518T061606Z:d302d0ec-d295-439b-8c63-023c531d0996",
-      "location" : "http://localhost:1234/subscriptions/00000000-0000-0000-0000-000000000000/operationresults/eyJqb2JJZCI6IlJFU09VUkNFR1JPVVBERUxFVElPTkpPQi1KQVZBQ1NNUkcyMTg3OS1FQVNUVVMyIiwiam9iTG9jYXRpb24iOiJlYXN0dXMyIn0?api-version=2019-08-01",
-      "cache-control" : "no-cache",
-      "x-ms-request-id" : "d302d0ec-d295-439b-8c63-023c531d0996",
-=======
+      "Body" : ""
+    }
+  }, {
+    "Method" : "GET",
+    "Uri" : "http://localhost:1234/subscriptions/00000000-0000-0000-0000-000000000000/operationresults/eyJqb2JJZCI6IlJFU09VUkNFR1JPVVBERUxFVElPTkpPQi1KQVZBQ1NNUkc3ODgyMi1FQVNUVVMyIiwiam9iTG9jYXRpb24iOiJlYXN0dXMyIn0?api-version=2019-08-01",
+    "Headers" : {
+      "User-Agent" : "azsdk-java-com.azure.resourcemanager.resources.fluentcore.policy/null (1.8.0_221; Windows 10 10.0)"
+    },
+    "Response" : {
       "date" : "Thu, 18 Jun 2020 03:43:31 GMT",
       "content-length" : "0",
       "expires" : "-1",
@@ -1147,36 +649,15 @@
       "location" : "http://localhost:1234/subscriptions/00000000-0000-0000-0000-000000000000/operationresults/eyJqb2JJZCI6IlJFU09VUkNFR1JPVVBERUxFVElPTkpPQi1KQVZBQ1NNUkc3ODgyMi1FQVNUVVMyIiwiam9iTG9jYXRpb24iOiJlYXN0dXMyIn0?api-version=2019-08-01",
       "cache-control" : "no-cache",
       "x-ms-request-id" : "02e885c3-4a22-4833-ab67-cdfe90207c74",
->>>>>>> 846f5853
-      "Body" : ""
-    }
-  }, {
-    "Method" : "GET",
-<<<<<<< HEAD
-    "Uri" : "http://localhost:1234/subscriptions/00000000-0000-0000-0000-000000000000/operationresults/eyJqb2JJZCI6IlJFU09VUkNFR1JPVVBERUxFVElPTkpPQi1KQVZBQ1NNUkcyMTg3OS1FQVNUVVMyIiwiam9iTG9jYXRpb24iOiJlYXN0dXMyIn0?api-version=2019-08-01",
-=======
-    "Uri" : "http://localhost:1234/subscriptions/00000000-0000-0000-0000-000000000000/operationresults/eyJqb2JJZCI6IlJFU09VUkNFR1JPVVBERUxFVElPTkpPQi1KQVZBQ1NNUkc3ODgyMi1FQVNUVVMyIiwiam9iTG9jYXRpb24iOiJlYXN0dXMyIn0?api-version=2019-08-01",
->>>>>>> 846f5853
-    "Headers" : {
-      "User-Agent" : "azsdk-java-com.azure.resourcemanager.resources.fluentcore.policy/null (1.8.0_221; Windows 10 10.0)"
-    },
-    "Response" : {
-<<<<<<< HEAD
-      "date" : "Mon, 18 May 2020 06:16:37 GMT",
-      "content-length" : "0",
-      "expires" : "-1",
-      "retry-after" : "0",
-      "x-ms-ratelimit-remaining-subscription-reads" : "11995",
-      "StatusCode" : "202",
-      "pragma" : "no-cache",
-      "x-ms-correlation-request-id" : "917c5855-18ce-461f-9f19-c928fe81a3f2",
-      "strict-transport-security" : "max-age=31536000; includeSubDomains",
-      "x-content-type-options" : "nosniff",
-      "x-ms-routing-request-id" : "SOUTHEASTASIA:20200518T061637Z:917c5855-18ce-461f-9f19-c928fe81a3f2",
-      "location" : "http://localhost:1234/subscriptions/00000000-0000-0000-0000-000000000000/operationresults/eyJqb2JJZCI6IlJFU09VUkNFR1JPVVBERUxFVElPTkpPQi1KQVZBQ1NNUkcyMTg3OS1FQVNUVVMyIiwiam9iTG9jYXRpb24iOiJlYXN0dXMyIn0?api-version=2019-08-01",
-      "cache-control" : "no-cache",
-      "x-ms-request-id" : "917c5855-18ce-461f-9f19-c928fe81a3f2",
-=======
+      "Body" : ""
+    }
+  }, {
+    "Method" : "GET",
+    "Uri" : "http://localhost:1234/subscriptions/00000000-0000-0000-0000-000000000000/operationresults/eyJqb2JJZCI6IlJFU09VUkNFR1JPVVBERUxFVElPTkpPQi1KQVZBQ1NNUkc3ODgyMi1FQVNUVVMyIiwiam9iTG9jYXRpb24iOiJlYXN0dXMyIn0?api-version=2019-08-01",
+    "Headers" : {
+      "User-Agent" : "azsdk-java-com.azure.resourcemanager.resources.fluentcore.policy/null (1.8.0_221; Windows 10 10.0)"
+    },
+    "Response" : {
       "date" : "Thu, 18 Jun 2020 03:44:14 GMT",
       "content-length" : "0",
       "expires" : "-1",
@@ -1191,36 +672,15 @@
       "location" : "http://localhost:1234/subscriptions/00000000-0000-0000-0000-000000000000/operationresults/eyJqb2JJZCI6IlJFU09VUkNFR1JPVVBERUxFVElPTkpPQi1KQVZBQ1NNUkc3ODgyMi1FQVNUVVMyIiwiam9iTG9jYXRpb24iOiJlYXN0dXMyIn0?api-version=2019-08-01",
       "cache-control" : "no-cache",
       "x-ms-request-id" : "2b558c02-7da4-4260-94f7-efc822e0e863",
->>>>>>> 846f5853
-      "Body" : ""
-    }
-  }, {
-    "Method" : "GET",
-<<<<<<< HEAD
-    "Uri" : "http://localhost:1234/subscriptions/00000000-0000-0000-0000-000000000000/operationresults/eyJqb2JJZCI6IlJFU09VUkNFR1JPVVBERUxFVElPTkpPQi1KQVZBQ1NNUkcyMTg3OS1FQVNUVVMyIiwiam9iTG9jYXRpb24iOiJlYXN0dXMyIn0?api-version=2019-08-01",
-=======
-    "Uri" : "http://localhost:1234/subscriptions/00000000-0000-0000-0000-000000000000/operationresults/eyJqb2JJZCI6IlJFU09VUkNFR1JPVVBERUxFVElPTkpPQi1KQVZBQ1NNUkc3ODgyMi1FQVNUVVMyIiwiam9iTG9jYXRpb24iOiJlYXN0dXMyIn0?api-version=2019-08-01",
->>>>>>> 846f5853
-    "Headers" : {
-      "User-Agent" : "azsdk-java-com.azure.resourcemanager.resources.fluentcore.policy/null (1.8.0_221; Windows 10 10.0)"
-    },
-    "Response" : {
-<<<<<<< HEAD
-      "date" : "Mon, 18 May 2020 06:17:08 GMT",
-      "content-length" : "0",
-      "expires" : "-1",
-      "retry-after" : "0",
-      "x-ms-ratelimit-remaining-subscription-reads" : "11988",
-      "StatusCode" : "202",
-      "pragma" : "no-cache",
-      "x-ms-correlation-request-id" : "7fbb8a99-45c6-4c11-ad5f-17dfe5c4bb52",
-      "strict-transport-security" : "max-age=31536000; includeSubDomains",
-      "x-content-type-options" : "nosniff",
-      "x-ms-routing-request-id" : "SOUTHEASTASIA:20200518T061709Z:7fbb8a99-45c6-4c11-ad5f-17dfe5c4bb52",
-      "location" : "http://localhost:1234/subscriptions/00000000-0000-0000-0000-000000000000/operationresults/eyJqb2JJZCI6IlJFU09VUkNFR1JPVVBERUxFVElPTkpPQi1KQVZBQ1NNUkcyMTg3OS1FQVNUVVMyIiwiam9iTG9jYXRpb24iOiJlYXN0dXMyIn0?api-version=2019-08-01",
-      "cache-control" : "no-cache",
-      "x-ms-request-id" : "7fbb8a99-45c6-4c11-ad5f-17dfe5c4bb52",
-=======
+      "Body" : ""
+    }
+  }, {
+    "Method" : "GET",
+    "Uri" : "http://localhost:1234/subscriptions/00000000-0000-0000-0000-000000000000/operationresults/eyJqb2JJZCI6IlJFU09VUkNFR1JPVVBERUxFVElPTkpPQi1KQVZBQ1NNUkc3ODgyMi1FQVNUVVMyIiwiam9iTG9jYXRpb24iOiJlYXN0dXMyIn0?api-version=2019-08-01",
+    "Headers" : {
+      "User-Agent" : "azsdk-java-com.azure.resourcemanager.resources.fluentcore.policy/null (1.8.0_221; Windows 10 10.0)"
+    },
+    "Response" : {
       "date" : "Thu, 18 Jun 2020 03:45:11 GMT",
       "content-length" : "0",
       "expires" : "-1",
@@ -1235,36 +695,15 @@
       "location" : "http://localhost:1234/subscriptions/00000000-0000-0000-0000-000000000000/operationresults/eyJqb2JJZCI6IlJFU09VUkNFR1JPVVBERUxFVElPTkpPQi1KQVZBQ1NNUkc3ODgyMi1FQVNUVVMyIiwiam9iTG9jYXRpb24iOiJlYXN0dXMyIn0?api-version=2019-08-01",
       "cache-control" : "no-cache",
       "x-ms-request-id" : "f13e6d6d-53dc-4d19-a644-4f5cc890dc55",
->>>>>>> 846f5853
-      "Body" : ""
-    }
-  }, {
-    "Method" : "GET",
-<<<<<<< HEAD
-    "Uri" : "http://localhost:1234/subscriptions/00000000-0000-0000-0000-000000000000/operationresults/eyJqb2JJZCI6IlJFU09VUkNFR1JPVVBERUxFVElPTkpPQi1KQVZBQ1NNUkcyMTg3OS1FQVNUVVMyIiwiam9iTG9jYXRpb24iOiJlYXN0dXMyIn0?api-version=2019-08-01",
-=======
-    "Uri" : "http://localhost:1234/subscriptions/00000000-0000-0000-0000-000000000000/operationresults/eyJqb2JJZCI6IlJFU09VUkNFR1JPVVBERUxFVElPTkpPQi1KQVZBQ1NNUkc3ODgyMi1FQVNUVVMyIiwiam9iTG9jYXRpb24iOiJlYXN0dXMyIn0?api-version=2019-08-01",
->>>>>>> 846f5853
-    "Headers" : {
-      "User-Agent" : "azsdk-java-com.azure.resourcemanager.resources.fluentcore.policy/null (1.8.0_221; Windows 10 10.0)"
-    },
-    "Response" : {
-<<<<<<< HEAD
-      "date" : "Mon, 18 May 2020 06:17:39 GMT",
-      "content-length" : "0",
-      "expires" : "-1",
-      "retry-after" : "0",
-      "x-ms-ratelimit-remaining-subscription-reads" : "11986",
-      "StatusCode" : "202",
-      "pragma" : "no-cache",
-      "x-ms-correlation-request-id" : "78460c6d-4a05-429e-9f3a-5d5d00ae3137",
-      "strict-transport-security" : "max-age=31536000; includeSubDomains",
-      "x-content-type-options" : "nosniff",
-      "x-ms-routing-request-id" : "SOUTHEASTASIA:20200518T061739Z:78460c6d-4a05-429e-9f3a-5d5d00ae3137",
-      "location" : "http://localhost:1234/subscriptions/00000000-0000-0000-0000-000000000000/operationresults/eyJqb2JJZCI6IlJFU09VUkNFR1JPVVBERUxFVElPTkpPQi1KQVZBQ1NNUkcyMTg3OS1FQVNUVVMyIiwiam9iTG9jYXRpb24iOiJlYXN0dXMyIn0?api-version=2019-08-01",
-      "cache-control" : "no-cache",
-      "x-ms-request-id" : "78460c6d-4a05-429e-9f3a-5d5d00ae3137",
-=======
+      "Body" : ""
+    }
+  }, {
+    "Method" : "GET",
+    "Uri" : "http://localhost:1234/subscriptions/00000000-0000-0000-0000-000000000000/operationresults/eyJqb2JJZCI6IlJFU09VUkNFR1JPVVBERUxFVElPTkpPQi1KQVZBQ1NNUkc3ODgyMi1FQVNUVVMyIiwiam9iTG9jYXRpb24iOiJlYXN0dXMyIn0?api-version=2019-08-01",
+    "Headers" : {
+      "User-Agent" : "azsdk-java-com.azure.resourcemanager.resources.fluentcore.policy/null (1.8.0_221; Windows 10 10.0)"
+    },
+    "Response" : {
       "date" : "Thu, 18 Jun 2020 03:45:27 GMT",
       "content-length" : "0",
       "expires" : "-1",
@@ -1279,36 +718,15 @@
       "location" : "http://localhost:1234/subscriptions/00000000-0000-0000-0000-000000000000/operationresults/eyJqb2JJZCI6IlJFU09VUkNFR1JPVVBERUxFVElPTkpPQi1KQVZBQ1NNUkc3ODgyMi1FQVNUVVMyIiwiam9iTG9jYXRpb24iOiJlYXN0dXMyIn0?api-version=2019-08-01",
       "cache-control" : "no-cache",
       "x-ms-request-id" : "a6533cf9-6d42-4e47-bd4d-74923dae4b0b",
->>>>>>> 846f5853
-      "Body" : ""
-    }
-  }, {
-    "Method" : "GET",
-<<<<<<< HEAD
-    "Uri" : "http://localhost:1234/subscriptions/00000000-0000-0000-0000-000000000000/operationresults/eyJqb2JJZCI6IlJFU09VUkNFR1JPVVBERUxFVElPTkpPQi1KQVZBQ1NNUkcyMTg3OS1FQVNUVVMyIiwiam9iTG9jYXRpb24iOiJlYXN0dXMyIn0?api-version=2019-08-01",
-=======
-    "Uri" : "http://localhost:1234/subscriptions/00000000-0000-0000-0000-000000000000/operationresults/eyJqb2JJZCI6IlJFU09VUkNFR1JPVVBERUxFVElPTkpPQi1KQVZBQ1NNUkc3ODgyMi1FQVNUVVMyIiwiam9iTG9jYXRpb24iOiJlYXN0dXMyIn0?api-version=2019-08-01",
->>>>>>> 846f5853
-    "Headers" : {
-      "User-Agent" : "azsdk-java-com.azure.resourcemanager.resources.fluentcore.policy/null (1.8.0_221; Windows 10 10.0)"
-    },
-    "Response" : {
-<<<<<<< HEAD
-      "date" : "Mon, 18 May 2020 06:18:10 GMT",
-      "content-length" : "0",
-      "expires" : "-1",
-      "retry-after" : "0",
-      "x-ms-ratelimit-remaining-subscription-reads" : "11984",
-      "StatusCode" : "202",
-      "pragma" : "no-cache",
-      "x-ms-correlation-request-id" : "13a57dee-3346-423f-9f9e-e165660aa495",
-      "strict-transport-security" : "max-age=31536000; includeSubDomains",
-      "x-content-type-options" : "nosniff",
-      "x-ms-routing-request-id" : "SOUTHEASTASIA:20200518T061810Z:13a57dee-3346-423f-9f9e-e165660aa495",
-      "location" : "http://localhost:1234/subscriptions/00000000-0000-0000-0000-000000000000/operationresults/eyJqb2JJZCI6IlJFU09VUkNFR1JPVVBERUxFVElPTkpPQi1KQVZBQ1NNUkcyMTg3OS1FQVNUVVMyIiwiam9iTG9jYXRpb24iOiJlYXN0dXMyIn0?api-version=2019-08-01",
-      "cache-control" : "no-cache",
-      "x-ms-request-id" : "13a57dee-3346-423f-9f9e-e165660aa495",
-=======
+      "Body" : ""
+    }
+  }, {
+    "Method" : "GET",
+    "Uri" : "http://localhost:1234/subscriptions/00000000-0000-0000-0000-000000000000/operationresults/eyJqb2JJZCI6IlJFU09VUkNFR1JPVVBERUxFVElPTkpPQi1KQVZBQ1NNUkc3ODgyMi1FQVNUVVMyIiwiam9iTG9jYXRpb24iOiJlYXN0dXMyIn0?api-version=2019-08-01",
+    "Headers" : {
+      "User-Agent" : "azsdk-java-com.azure.resourcemanager.resources.fluentcore.policy/null (1.8.0_221; Windows 10 10.0)"
+    },
+    "Response" : {
       "date" : "Thu, 18 Jun 2020 03:45:43 GMT",
       "content-length" : "0",
       "expires" : "-1",
@@ -1323,36 +741,15 @@
       "location" : "http://localhost:1234/subscriptions/00000000-0000-0000-0000-000000000000/operationresults/eyJqb2JJZCI6IlJFU09VUkNFR1JPVVBERUxFVElPTkpPQi1KQVZBQ1NNUkc3ODgyMi1FQVNUVVMyIiwiam9iTG9jYXRpb24iOiJlYXN0dXMyIn0?api-version=2019-08-01",
       "cache-control" : "no-cache",
       "x-ms-request-id" : "eb524f57-3081-4317-a566-c5a853d56c26",
->>>>>>> 846f5853
-      "Body" : ""
-    }
-  }, {
-    "Method" : "GET",
-<<<<<<< HEAD
-    "Uri" : "http://localhost:1234/subscriptions/00000000-0000-0000-0000-000000000000/operationresults/eyJqb2JJZCI6IlJFU09VUkNFR1JPVVBERUxFVElPTkpPQi1KQVZBQ1NNUkcyMTg3OS1FQVNUVVMyIiwiam9iTG9jYXRpb24iOiJlYXN0dXMyIn0?api-version=2019-08-01",
-=======
-    "Uri" : "http://localhost:1234/subscriptions/00000000-0000-0000-0000-000000000000/operationresults/eyJqb2JJZCI6IlJFU09VUkNFR1JPVVBERUxFVElPTkpPQi1KQVZBQ1NNUkc3ODgyMi1FQVNUVVMyIiwiam9iTG9jYXRpb24iOiJlYXN0dXMyIn0?api-version=2019-08-01",
->>>>>>> 846f5853
-    "Headers" : {
-      "User-Agent" : "azsdk-java-com.azure.resourcemanager.resources.fluentcore.policy/null (1.8.0_221; Windows 10 10.0)"
-    },
-    "Response" : {
-<<<<<<< HEAD
-      "date" : "Mon, 18 May 2020 06:18:40 GMT",
-      "content-length" : "0",
-      "expires" : "-1",
-      "retry-after" : "0",
-      "x-ms-ratelimit-remaining-subscription-reads" : "11982",
-      "StatusCode" : "202",
-      "pragma" : "no-cache",
-      "x-ms-correlation-request-id" : "7fb007b4-017f-446c-b217-0416e0145a6c",
-      "strict-transport-security" : "max-age=31536000; includeSubDomains",
-      "x-content-type-options" : "nosniff",
-      "x-ms-routing-request-id" : "SOUTHEASTASIA:20200518T061841Z:7fb007b4-017f-446c-b217-0416e0145a6c",
-      "location" : "http://localhost:1234/subscriptions/00000000-0000-0000-0000-000000000000/operationresults/eyJqb2JJZCI6IlJFU09VUkNFR1JPVVBERUxFVElPTkpPQi1KQVZBQ1NNUkcyMTg3OS1FQVNUVVMyIiwiam9iTG9jYXRpb24iOiJlYXN0dXMyIn0?api-version=2019-08-01",
-      "cache-control" : "no-cache",
-      "x-ms-request-id" : "7fb007b4-017f-446c-b217-0416e0145a6c",
-=======
+      "Body" : ""
+    }
+  }, {
+    "Method" : "GET",
+    "Uri" : "http://localhost:1234/subscriptions/00000000-0000-0000-0000-000000000000/operationresults/eyJqb2JJZCI6IlJFU09VUkNFR1JPVVBERUxFVElPTkpPQi1KQVZBQ1NNUkc3ODgyMi1FQVNUVVMyIiwiam9iTG9jYXRpb24iOiJlYXN0dXMyIn0?api-version=2019-08-01",
+    "Headers" : {
+      "User-Agent" : "azsdk-java-com.azure.resourcemanager.resources.fluentcore.policy/null (1.8.0_221; Windows 10 10.0)"
+    },
+    "Response" : {
       "date" : "Thu, 18 Jun 2020 03:45:59 GMT",
       "content-length" : "0",
       "expires" : "-1",
@@ -1367,36 +764,15 @@
       "location" : "http://localhost:1234/subscriptions/00000000-0000-0000-0000-000000000000/operationresults/eyJqb2JJZCI6IlJFU09VUkNFR1JPVVBERUxFVElPTkpPQi1KQVZBQ1NNUkc3ODgyMi1FQVNUVVMyIiwiam9iTG9jYXRpb24iOiJlYXN0dXMyIn0?api-version=2019-08-01",
       "cache-control" : "no-cache",
       "x-ms-request-id" : "a43cc9b8-26c1-4efd-baf5-de22baff11e0",
->>>>>>> 846f5853
-      "Body" : ""
-    }
-  }, {
-    "Method" : "GET",
-<<<<<<< HEAD
-    "Uri" : "http://localhost:1234/subscriptions/00000000-0000-0000-0000-000000000000/operationresults/eyJqb2JJZCI6IlJFU09VUkNFR1JPVVBERUxFVElPTkpPQi1KQVZBQ1NNUkcyMTg3OS1FQVNUVVMyIiwiam9iTG9jYXRpb24iOiJlYXN0dXMyIn0?api-version=2019-08-01",
-=======
-    "Uri" : "http://localhost:1234/subscriptions/00000000-0000-0000-0000-000000000000/operationresults/eyJqb2JJZCI6IlJFU09VUkNFR1JPVVBERUxFVElPTkpPQi1KQVZBQ1NNUkc3ODgyMi1FQVNUVVMyIiwiam9iTG9jYXRpb24iOiJlYXN0dXMyIn0?api-version=2019-08-01",
->>>>>>> 846f5853
-    "Headers" : {
-      "User-Agent" : "azsdk-java-com.azure.resourcemanager.resources.fluentcore.policy/null (1.8.0_221; Windows 10 10.0)"
-    },
-    "Response" : {
-<<<<<<< HEAD
-      "date" : "Mon, 18 May 2020 06:19:12 GMT",
-      "content-length" : "0",
-      "expires" : "-1",
-      "retry-after" : "0",
-      "x-ms-ratelimit-remaining-subscription-reads" : "11990",
-      "StatusCode" : "202",
-      "pragma" : "no-cache",
-      "x-ms-correlation-request-id" : "626be63e-a73c-4c6b-80e6-d766f96201a2",
-      "strict-transport-security" : "max-age=31536000; includeSubDomains",
-      "x-content-type-options" : "nosniff",
-      "x-ms-routing-request-id" : "SOUTHEASTASIA:20200518T061912Z:626be63e-a73c-4c6b-80e6-d766f96201a2",
-      "location" : "http://localhost:1234/subscriptions/00000000-0000-0000-0000-000000000000/operationresults/eyJqb2JJZCI6IlJFU09VUkNFR1JPVVBERUxFVElPTkpPQi1KQVZBQ1NNUkcyMTg3OS1FQVNUVVMyIiwiam9iTG9jYXRpb24iOiJlYXN0dXMyIn0?api-version=2019-08-01",
-      "cache-control" : "no-cache",
-      "x-ms-request-id" : "626be63e-a73c-4c6b-80e6-d766f96201a2",
-=======
+      "Body" : ""
+    }
+  }, {
+    "Method" : "GET",
+    "Uri" : "http://localhost:1234/subscriptions/00000000-0000-0000-0000-000000000000/operationresults/eyJqb2JJZCI6IlJFU09VUkNFR1JPVVBERUxFVElPTkpPQi1KQVZBQ1NNUkc3ODgyMi1FQVNUVVMyIiwiam9iTG9jYXRpb24iOiJlYXN0dXMyIn0?api-version=2019-08-01",
+    "Headers" : {
+      "User-Agent" : "azsdk-java-com.azure.resourcemanager.resources.fluentcore.policy/null (1.8.0_221; Windows 10 10.0)"
+    },
+    "Response" : {
       "date" : "Thu, 18 Jun 2020 03:46:15 GMT",
       "content-length" : "0",
       "expires" : "-1",
@@ -1411,36 +787,15 @@
       "location" : "http://localhost:1234/subscriptions/00000000-0000-0000-0000-000000000000/operationresults/eyJqb2JJZCI6IlJFU09VUkNFR1JPVVBERUxFVElPTkpPQi1KQVZBQ1NNUkc3ODgyMi1FQVNUVVMyIiwiam9iTG9jYXRpb24iOiJlYXN0dXMyIn0?api-version=2019-08-01",
       "cache-control" : "no-cache",
       "x-ms-request-id" : "5aa5ad90-470b-4f95-95bc-2e15ff5d3262",
->>>>>>> 846f5853
-      "Body" : ""
-    }
-  }, {
-    "Method" : "GET",
-<<<<<<< HEAD
-    "Uri" : "http://localhost:1234/subscriptions/00000000-0000-0000-0000-000000000000/operationresults/eyJqb2JJZCI6IlJFU09VUkNFR1JPVVBERUxFVElPTkpPQi1KQVZBQ1NNUkcyMTg3OS1FQVNUVVMyIiwiam9iTG9jYXRpb24iOiJlYXN0dXMyIn0?api-version=2019-08-01",
-=======
-    "Uri" : "http://localhost:1234/subscriptions/00000000-0000-0000-0000-000000000000/operationresults/eyJqb2JJZCI6IlJFU09VUkNFR1JPVVBERUxFVElPTkpPQi1KQVZBQ1NNUkc3ODgyMi1FQVNUVVMyIiwiam9iTG9jYXRpb24iOiJlYXN0dXMyIn0?api-version=2019-08-01",
->>>>>>> 846f5853
-    "Headers" : {
-      "User-Agent" : "azsdk-java-com.azure.resourcemanager.resources.fluentcore.policy/null (1.8.0_221; Windows 10 10.0)"
-    },
-    "Response" : {
-<<<<<<< HEAD
-      "date" : "Mon, 18 May 2020 06:19:42 GMT",
-      "content-length" : "0",
-      "expires" : "-1",
-      "retry-after" : "0",
-      "x-ms-ratelimit-remaining-subscription-reads" : "11983",
-      "StatusCode" : "202",
-      "pragma" : "no-cache",
-      "x-ms-correlation-request-id" : "bf2509c4-8c31-4870-b6ee-d09ad348d824",
-      "strict-transport-security" : "max-age=31536000; includeSubDomains",
-      "x-content-type-options" : "nosniff",
-      "x-ms-routing-request-id" : "SOUTHEASTASIA:20200518T061943Z:bf2509c4-8c31-4870-b6ee-d09ad348d824",
-      "location" : "http://localhost:1234/subscriptions/00000000-0000-0000-0000-000000000000/operationresults/eyJqb2JJZCI6IlJFU09VUkNFR1JPVVBERUxFVElPTkpPQi1KQVZBQ1NNUkcyMTg3OS1FQVNUVVMyIiwiam9iTG9jYXRpb24iOiJlYXN0dXMyIn0?api-version=2019-08-01",
-      "cache-control" : "no-cache",
-      "x-ms-request-id" : "bf2509c4-8c31-4870-b6ee-d09ad348d824",
-=======
+      "Body" : ""
+    }
+  }, {
+    "Method" : "GET",
+    "Uri" : "http://localhost:1234/subscriptions/00000000-0000-0000-0000-000000000000/operationresults/eyJqb2JJZCI6IlJFU09VUkNFR1JPVVBERUxFVElPTkpPQi1KQVZBQ1NNUkc3ODgyMi1FQVNUVVMyIiwiam9iTG9jYXRpb24iOiJlYXN0dXMyIn0?api-version=2019-08-01",
+    "Headers" : {
+      "User-Agent" : "azsdk-java-com.azure.resourcemanager.resources.fluentcore.policy/null (1.8.0_221; Windows 10 10.0)"
+    },
+    "Response" : {
       "date" : "Thu, 18 Jun 2020 03:46:32 GMT",
       "content-length" : "0",
       "expires" : "-1",
@@ -1455,36 +810,15 @@
       "location" : "http://localhost:1234/subscriptions/00000000-0000-0000-0000-000000000000/operationresults/eyJqb2JJZCI6IlJFU09VUkNFR1JPVVBERUxFVElPTkpPQi1KQVZBQ1NNUkc3ODgyMi1FQVNUVVMyIiwiam9iTG9jYXRpb24iOiJlYXN0dXMyIn0?api-version=2019-08-01",
       "cache-control" : "no-cache",
       "x-ms-request-id" : "0cf6cb38-3c46-4bea-906d-bba393bd0748",
->>>>>>> 846f5853
-      "Body" : ""
-    }
-  }, {
-    "Method" : "GET",
-<<<<<<< HEAD
-    "Uri" : "http://localhost:1234/subscriptions/00000000-0000-0000-0000-000000000000/operationresults/eyJqb2JJZCI6IlJFU09VUkNFR1JPVVBERUxFVElPTkpPQi1KQVZBQ1NNUkcyMTg3OS1FQVNUVVMyIiwiam9iTG9jYXRpb24iOiJlYXN0dXMyIn0?api-version=2019-08-01",
-=======
-    "Uri" : "http://localhost:1234/subscriptions/00000000-0000-0000-0000-000000000000/operationresults/eyJqb2JJZCI6IlJFU09VUkNFR1JPVVBERUxFVElPTkpPQi1KQVZBQ1NNUkc3ODgyMi1FQVNUVVMyIiwiam9iTG9jYXRpb24iOiJlYXN0dXMyIn0?api-version=2019-08-01",
->>>>>>> 846f5853
-    "Headers" : {
-      "User-Agent" : "azsdk-java-com.azure.resourcemanager.resources.fluentcore.policy/null (1.8.0_221; Windows 10 10.0)"
-    },
-    "Response" : {
-<<<<<<< HEAD
-      "date" : "Mon, 18 May 2020 06:20:13 GMT",
-      "content-length" : "0",
-      "expires" : "-1",
-      "retry-after" : "0",
-      "x-ms-ratelimit-remaining-subscription-reads" : "11980",
-      "StatusCode" : "202",
-      "pragma" : "no-cache",
-      "x-ms-correlation-request-id" : "3afb31b8-d1a5-4ff5-80b2-ba643e2e0eb2",
-      "strict-transport-security" : "max-age=31536000; includeSubDomains",
-      "x-content-type-options" : "nosniff",
-      "x-ms-routing-request-id" : "SOUTHEASTASIA:20200518T062014Z:3afb31b8-d1a5-4ff5-80b2-ba643e2e0eb2",
-      "location" : "http://localhost:1234/subscriptions/00000000-0000-0000-0000-000000000000/operationresults/eyJqb2JJZCI6IlJFU09VUkNFR1JPVVBERUxFVElPTkpPQi1KQVZBQ1NNUkcyMTg3OS1FQVNUVVMyIiwiam9iTG9jYXRpb24iOiJlYXN0dXMyIn0?api-version=2019-08-01",
-      "cache-control" : "no-cache",
-      "x-ms-request-id" : "3afb31b8-d1a5-4ff5-80b2-ba643e2e0eb2",
-=======
+      "Body" : ""
+    }
+  }, {
+    "Method" : "GET",
+    "Uri" : "http://localhost:1234/subscriptions/00000000-0000-0000-0000-000000000000/operationresults/eyJqb2JJZCI6IlJFU09VUkNFR1JPVVBERUxFVElPTkpPQi1KQVZBQ1NNUkc3ODgyMi1FQVNUVVMyIiwiam9iTG9jYXRpb24iOiJlYXN0dXMyIn0?api-version=2019-08-01",
+    "Headers" : {
+      "User-Agent" : "azsdk-java-com.azure.resourcemanager.resources.fluentcore.policy/null (1.8.0_221; Windows 10 10.0)"
+    },
+    "Response" : {
       "date" : "Thu, 18 Jun 2020 03:46:49 GMT",
       "content-length" : "0",
       "expires" : "-1",
@@ -1499,39 +833,15 @@
       "location" : "http://localhost:1234/subscriptions/00000000-0000-0000-0000-000000000000/operationresults/eyJqb2JJZCI6IlJFU09VUkNFR1JPVVBERUxFVElPTkpPQi1KQVZBQ1NNUkc3ODgyMi1FQVNUVVMyIiwiam9iTG9jYXRpb24iOiJlYXN0dXMyIn0?api-version=2019-08-01",
       "cache-control" : "no-cache",
       "x-ms-request-id" : "37f34a91-6fac-48fa-84b2-8b40c94e3782",
->>>>>>> 846f5853
-      "Body" : ""
-    }
-  }, {
-    "Method" : "GET",
-<<<<<<< HEAD
-    "Uri" : "http://localhost:1234/subscriptions/00000000-0000-0000-0000-000000000000/operationresults/eyJqb2JJZCI6IlJFU09VUkNFR1JPVVBERUxFVElPTkpPQi1KQVZBQ1NNUkcyMTg3OS1FQVNUVVMyIiwiam9iTG9jYXRpb24iOiJlYXN0dXMyIn0?api-version=2019-08-01",
-=======
-    "Uri" : "http://localhost:1234/subscriptions/00000000-0000-0000-0000-000000000000/operationresults/eyJqb2JJZCI6IlJFU09VUkNFR1JPVVBERUxFVElPTkpPQi1KQVZBQ1NNUkc3ODgyMi1FQVNUVVMyIiwiam9iTG9jYXRpb24iOiJlYXN0dXMyIn0?api-version=2019-08-01",
->>>>>>> 846f5853
-    "Headers" : {
-      "User-Agent" : "azsdk-java-com.azure.resourcemanager.resources.fluentcore.policy/null (1.8.0_221; Windows 10 10.0)"
-    },
-    "Response" : {
-<<<<<<< HEAD
-      "date" : "Mon, 18 May 2020 06:20:45 GMT",
-      "content-length" : "0",
-      "expires" : "-1",
-      "retry-after" : "0",
-      "x-ms-ratelimit-remaining-subscription-reads" : "11982",
-      "StatusCode" : "200",
-      "strict-transport-security" : "max-age=31536000; includeSubDomains",
-      "pragma" : "no-cache",
-      "x-ms-correlation-request-id" : "6afe4f47-c74b-44f3-9ea0-afe52a4c60bf",
-      "x-content-type-options" : "nosniff",
-      "x-ms-routing-request-id" : "SOUTHEASTASIA:20200518T062045Z:6afe4f47-c74b-44f3-9ea0-afe52a4c60bf",
-      "cache-control" : "no-cache",
-      "x-ms-request-id" : "6afe4f47-c74b-44f3-9ea0-afe52a4c60bf",
-      "Body" : ""
-    }
-  } ],
-  "variables" : [ "javacsmrg21879", "pip954276", "nicjavavmc6e982517", "vnet61101bda7b" ]
-=======
+      "Body" : ""
+    }
+  }, {
+    "Method" : "GET",
+    "Uri" : "http://localhost:1234/subscriptions/00000000-0000-0000-0000-000000000000/operationresults/eyJqb2JJZCI6IlJFU09VUkNFR1JPVVBERUxFVElPTkpPQi1KQVZBQ1NNUkc3ODgyMi1FQVNUVVMyIiwiam9iTG9jYXRpb24iOiJlYXN0dXMyIn0?api-version=2019-08-01",
+    "Headers" : {
+      "User-Agent" : "azsdk-java-com.azure.resourcemanager.resources.fluentcore.policy/null (1.8.0_221; Windows 10 10.0)"
+    },
+    "Response" : {
       "date" : "Thu, 18 Jun 2020 03:47:05 GMT",
       "content-length" : "0",
       "expires" : "-1",
@@ -1549,5 +859,4 @@
     }
   } ],
   "variables" : [ "javacsmrg78822", "pip414673", "nicjavavme12037414", "vnet71292528d3" ]
->>>>>>> 846f5853
 }