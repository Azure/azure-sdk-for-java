--- conflicted
+++ resolved
@@ -14,35 +14,7 @@
     /** Windows Server 2016 Data center. */
     WINDOWS_SERVER_2016_DATACENTER("MicrosoftWindowsServer", "WindowsServer", "2016-Datacenter"),
     /** Windows Server 2012 R2 Data center. */
-<<<<<<< HEAD
-    WINDOWS_SERVER_2012_R2_DATACENTER("MicrosoftWindowsServer", "WindowsServer", "2012-R2-Datacenter"),
-    /** Windows Server 2016 Data center. */
-    WINDOWS_SERVER_2016_DATACENTER("MicrosoftWindowsServer", "WindowsServer", "2016-Datacenter"),
-    /**
-     * Windows Server 2016 technical preview with container.
-     *
-     * @deprecated for virtual machine use {@link VirtualMachine.DefinitionShared#withLatestWindowsImage(String
-     *     publisher, String offer, String sku)} and for virtual machine scale set use {@link
-     *     VirtualMachineScaleSet.DefinitionShared#withLatestWindowsImage(String publisher, String offer, String sku)}
-     *     with publisher as "MicrosoftWindowsServer", offer as "WindowsServer" and sku as
-     *     "2016-Datacenter-with-Containers")}.
-     */
-    @Deprecated
-    WINDOWS_SERVER_2016_TECHNICAL_PREVIEW_WITH_CONTAINERS(
-        "MicrosoftWindowsServer", "WindowsServer", "2016-Technical-Preview-with-Containers"),
-    /**
-     * Windows Server 2016 technical preview.
-     *
-     * @deprecated for virtual machine use {@link VirtualMachine.DefinitionShared#withLatestWindowsImage(String
-     *     publisher, String offer, String sku)} and for virtual machine scale set use {@link
-     *     VirtualMachineScaleSet.DefinitionShared#withLatestWindowsImage(String publisher, String offer, String sku)}
-     *     with publisher as "MicrosoftWindowsServer", offer as "WindowsServer" and sku as "2016-Datacenter")}.
-     */
-    @Deprecated
-    WINDOWS_SERVER_TECHNICAL_PREVIEW("MicrosoftWindowsServer", "WindowsServer", "Windows-Server-Technical-Preview");
-=======
     WINDOWS_SERVER_2012_R2_DATACENTER("MicrosoftWindowsServer", "WindowsServer", "2012-R2-Datacenter");
->>>>>>> 72d53830
 
     private final String publisher;
     private final String offer;
