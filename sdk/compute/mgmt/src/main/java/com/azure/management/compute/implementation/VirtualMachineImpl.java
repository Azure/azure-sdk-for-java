--- conflicted
+++ resolved
@@ -1781,26 +1781,7 @@
     }
 
     AzureEnvironment environment() {
-<<<<<<< HEAD
         return manager().environment();
-=======
-        RestClient restClient = this.manager().getRestClient();
-        AzureEnvironment environment = null;
-        if (restClient.getCredential() instanceof AzureTokenCredential) {
-            environment = ((AzureTokenCredential) restClient.getCredential()).getEnvironment();
-        }
-        String baseUrl = restClient.getBaseUrl().toString();
-        for (AzureEnvironment env : AzureEnvironment.knownEnvironments()) {
-            if (env.getResourceManagerEndpoint().toLowerCase(Locale.ROOT).contains(baseUrl.toLowerCase(Locale.ROOT))) {
-                environment = env;
-                break;
-            }
-        }
-        if (environment != null) {
-            return environment;
-        }
-        return AzureEnvironment.AZURE;
->>>>>>> 9c62454b
     }
 
     private void setOSDiskDefaults() {
