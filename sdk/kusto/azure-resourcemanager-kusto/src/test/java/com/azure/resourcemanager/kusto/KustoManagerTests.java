--- conflicted
+++ resolved
@@ -35,37 +35,28 @@
 
     @Override
     public void beforeTest() {
-        final TokenCredential credential = new AzurePowerShellCredentialBuilder().build();
-        final AzureProfile profile = new AzureProfile(AzureEnvironment.AZURE);
+      final TokenCredential credential = new AzurePowerShellCredentialBuilder().build();
+      final AzureProfile profile = new AzureProfile(AzureEnvironment.AZURE);
+      
+      resourceManager = ResourceManager.configure()
+          .withLogOptions(new HttpLogOptions().setLogLevel(HttpLogDetailLevel.BASIC))
+          .authenticate(credential, profile)
+          .withDefaultSubscription();
+      
+      kustoManager = KustoManager
+          .configure()
+          .withLogOptions(new HttpLogOptions().setLogLevel(HttpLogDetailLevel.BASIC))
+          .withPolicy(new ProviderRegistrationPolicy(resourceManager))
+          .authenticate(credential, profile);
 
-<<<<<<< HEAD
-        resourceManager = ResourceManager
-            .configure()
-=======
-        kustoManager = KustoManager.configure()
-            .withLogOptions(new HttpLogOptions().setLogLevel(HttpLogDetailLevel.BASIC))
-            .authenticate(credential, profile);
-
-        resourceManager = ResourceManager.configure()
->>>>>>> e8a52833
-            .withLogOptions(new HttpLogOptions().setLogLevel(HttpLogDetailLevel.BASIC))
-            .authenticate(credential, profile)
-            .withDefaultSubscription();
-
-        kustoManager = KustoManager
-            .configure()
-            .withLogOptions(new HttpLogOptions().setLogLevel(HttpLogDetailLevel.BASIC))
-            .withPolicy(new ProviderRegistrationPolicy(resourceManager))
-            .authenticate(credential, profile);
-
-        // use AZURE_RESOURCE_GROUP_NAME if run in LIVE CI
-        String testResourceGroup = Configuration.getGlobalConfiguration().get("AZURE_RESOURCE_GROUP_NAME");
-        testEnv = !CoreUtils.isNullOrEmpty(testResourceGroup);
-        if (testEnv) {
-            resourceGroupName = testResourceGroup;
-        } else {
-            resourceManager.resourceGroups().define(resourceGroupName).withRegion(REGION).create();
-        }
+      // use AZURE_RESOURCE_GROUP_NAME if run in LIVE CI
+      String testResourceGroup = Configuration.getGlobalConfiguration().get("AZURE_RESOURCE_GROUP_NAME");
+      testEnv = !CoreUtils.isNullOrEmpty(testResourceGroup);
+      if (testEnv) {
+          resourceGroupName = testResourceGroup;
+      } else {
+          resourceManager.resourceGroups().define(resourceGroupName).withRegion(REGION).create();
+      }
     }
 
     @Override
