# Release History

## 1.0.0-beta.9 (Unreleased)

### Features Added

- Added support for service API version, `2024-04-01-preview`. 
<<<<<<< HEAD
- Note that `AOAI` refers to Azure OpenAI.
=======
- Note that `AOAI` refers to Azure OpenAI and `OAI` refers to OpenAI.
>>>>>>> 1e8ed938

**Audio**

- Added timestamp granularity to Whisper transcription; this is an array of enumerated string values 
  (word and/or segment) that controls which, if any, timestamp information is emitted to transcription results.
  - `AudioTranscriptionTimestampGranularity` enum to represent the timestamp granularity options for Whisper transcription.
  - `AudioTranscriptionWord` class to represent the word timestamp information in the transcription results.
- Added two new audio formats, 'wav' and 'pcm', to the `SpeechGenerationResponseFormat` enum.

**Chat**

- [AOAI] Added a new property `indirectAttack` in `ContentFilterResultDetailsForPrompt` class to represent the indirect attack results.

### Breaking Changes

- [AOAI] Added a new class `ContentFilterDetailedResults` to represent detailed content filter results, which replaces the
  `customBlocklists` response property type, `List<ContentFilterBlocklistIdResult>` in 
  `ContentFilterResultDetailsForPrompt` and `ContentFilterResultsForChoice` class.

### Bugs Fixed

### Other Changes

## 1.0.0-beta.8 (2024-04-09)

### Features Added

- Added support for service API version, `2024-03-01-preview`.
- Added a new property to `EmbeddingOptions`:
  - `dimensions`, which is only supported in models `text-embedding-3-*` and above.
- Added a new method to get base64 encoded string in `EmbeddingItem` class:
  - `getEmbeddingAsString` method returns the embedding as a base64 encoded string.
- Added a new overload `getChatCompletionsStreamWithResponse` that takes `RequestOptions` to provide the flexibility to
  modify the HTTP request.

### Breaking Changes

- Replace return type `List<Double>` with `List<Float>` of `getEmbedding` method in `EmbeddingItem` class.

### Bugs Fixed

- A bugs fixed in Azure Core SDK that solves where text/event-stream content type wasn't being handled correctly.
  Replaced content type exact match equal by 'startwith'. ([#39204](https://github.com/Azure/azure-sdk-for-java/pull/39204))

### Other Changes

#### Dependency Updates

- Upgraded `azure-core` from `1.47.0` to version `1.48.0`.
- Upgraded `azure-core-http-netty` from `1.14.1` to version `1.14.2`.


## 1.0.0-beta.7 (2024-03-04)

### Features Added

- Text-to-speech using OpenAI TTS models is now supported. See [OpenAI's API reference](https://platform.openai.com/docs/api-reference/audio/createSpeech) 
  or the [Azure OpenAI quickstart](https://learn.microsoft.com/azure/ai-services/openai/text-to-speech-quickstart)
  for detailed overview and background information. The new method `generateSpeechFromText` exposes this capability on 
  `OpenAIClient` and `OpenAIAsyncClient`. Text-to-speech converts text into lifelike spoken audio in a chosen voice, together with other optional
  configurations. This method works for both Azure OpenAI and non-Azure `api.openai.com` client configurations.
- Added two new authentication options, `OnYourDataEncodedApiKeyAuthenticationOptions` and `OnYourDataAccessTokenAuthenticationOptions`
  to support the new authentication mechanism for "On Your Data" feature.

### Breaking Changes

- Introduced a new type `AzureChatExtensionDataSourceResponseCitation` for a more structured representation of citation data.
- Correspondingly, updated `AzureChatExtensionsMessageContext`:
  - Replaced `messages` with `citations` of type `AzureChatExtensionDataSourceResponseCitation`.
  - Added `intent` as a string type.
- Renamed "AzureCognitiveSearch" to "AzureSearch":
  - `AzureCognitiveSearchChatExtensionConfiguration` is now `AzureSearchChatExtensionConfiguration`.
  - `AzureCognitiveSearchIndexFieldMappingOptions` is now `AzureSearchIndexFieldMappingOptions`.
  - `AzureCognitiveSearchQueryType` is now `AzureSearchQueryType`.
- Replaced `String` property `name` by `ChatCompletionsFunctionToolSelection` property `function` in `ChatCompletionsNamedFunctionToolSelection`
- Made `embeddingDependency` as a required parameter in `AzureCosmosDBChatExtensionParameters` and `PineconeChatExtensionParameters` class, and removed setter method.
- Removed `vectorFields` and `imageVectorFields` from `PineconeFieldMappingOptions` class, and made `contentField` as required parameter.
- Removed `getAudioTranscriptionAsPlainTextWithResponse` and `getAudioTranslationAsPlainTextWithResponse` methods from `OpenAIClient` and `OpenAIAsyncClient` classes.
- Made `ImageGeneration` constructor as private.
- Made `ImageGenerationData` constructor as private and removed setter methods.

### Bugs Fixed

- Fixed `ChatRequestUserMessage` deserialization issue. [#38183](https://github.com/Azure/azure-sdk-for-java/issues/38183)

### Other Changes

- Dropped service API version support for `2023-08-01-preview`, `2023-09-01-preview` and `2023-12-01-preview`.
- Made the `getContent` a public method in `ChatRequestUserMessage` class. ([#38805](https://github.com/Azure/azure-sdk-for-java/pull/38805))
- Added a new property `logprobs` in `ChatChoice` class to support log probabilities for this chat choice.
- Added new properties `logprobs` and `topLogprobs` in `ChatCompletionsOptions` class to support log probabilities for chat completions.
- Added a new property `inputType` in `EmbeddingsOptions` class to support embeddings for different input types 
  when using Azure OpenAI, specifies the input type to use for embedding search.
- Added more properties to `AzureCosmosDBFieldMappingOptions` class to support more field mapping options, including
  `titleField`, `urlField`, `filepathField`, `contentFields`, and `contentFieldsSeparator`. Made `contentField` as required parameter.
- Added new properties `ImageGenerationContentFilterResults contentFilterResults` and `ImageGenerationPromptFilterResults promptFilterResults`
  in `ImageGenerationData` class to support filtering results.
- Added new property `suffix` in `CompletionsOptions` class to support suffix for completions.

## 1.0.0-beta.6 (2023-12-11)

### Features Added

- `-1106` model feature support for `gpt-35-turbo` and `gpt-4-turbo`, including use of `seed`, `system_fingerprint`,
  parallel function calling via tools, "JSON mode" for guaranteed function outputs, and more
- `dall-e-3` image generation capabilities via `getImageGenerations`, featuring higher model quality, automatic prompt
  revisions by `gpt-4`, and customizable quality/style settings
- Greatly expanded "On Your Data" capabilities in Azure OpenAI, including many new data source options and authentication
  mechanisms
- Early support for `gpt-4-vision-preview`, which allows the hybrid use of text and images as input to enable scenarios
  like "describe this image for me"
- Support for Azure enhancements to `gpt-4-vision-preview` results that include grounding and OCR features

### Breaking Changes

- Removed methods `getAudioTranscriptionAsResponseObject` and `getAudioTranscriptionAsResponseObjectWithResponse` from `OpenAIClient` and `OpenAIAsyncClient` classes.
Use `getAudioTranscription` or `getAudioTranscriptionWithResponse` convenience methods from respective classes.
- Removed methods `getAudioTranslationAsResponseObject` and `getAudioTranslationAsResponseObjectWithResponse` from `OpenAIClient` and `OpenAIAsyncClient` classes.
Use `getAudioTranslation` or `getAudioTranslationWithResponse` convenience methods from respective classes.

**`ChatMessage` changes:**

- The singular `ChatMessage` type has been replaced by `ChatRequestMessage` and `ChatResponseMessage`, the former of
  which is an abstract, polymorphic type with concrete derivations like `ChatRequestSystemMessage` and
  `ChatRequestUserMessage`. This requires conversion from old `ChatMessage` into the new types. While this is
  usually a straightforward string replacement, converting a response message into a request message (e.g. when
  propagating an assistant response to continue the conversation) will require creating a new instance of the
  appropriate request message with the response message's data. See the examples for details.

**Dall-e-3:**

- Azure OpenAI now uses `dall-e-3` model deployments for its image generation API and such a valid deployment must
  be provided into the options for the `getImageGenerations()` method to receive results.

### Other Changes

- Audio transcription and translation (via `getAudioTranscription()` and `getAudioTranslation()` now allow specification  
  of an optional `fileName` in addition to the binary audio data. This is used purely as an identifier and does not 
  functionally alter the transcription/translation behavior in any way.

## 1.0.0-beta.5 (2023-09-22)

### Features Added

- Added support for `Whisper` endpoints.
- Translation and Transcription of audio files is available.
- The above features are available both in Azure and non-Azure OpenAI.
- Added more convenience methods, which are wrappers around the existing`get{ChatCompletions|Completions|Embeddings}WithResponse` 
  methods with concrete data types instead of using `BinaryData` as the return data type. For example, a new method 
  introduced is
  - Async: `Mono<Response<ChatCompletions>> getChatCompletionsWithResponse(String deploymentOrModelName, ChatCompletionsOptions chatCompletionsOptions, RequestOptions requestOptions)`
  - Sync: `Response<ChatCompletions> getChatCompletionsWithResponse(String deploymentOrModelName, ChatCompletionsOptions chatCompletionsOptions, RequestOptions requestOptions)`
  
  Same methods are added for `Completions` and `Embeddings` endpoints as well.

### Breaking Changes

- Replaced usage of class `AzureKeyCredential` by `KeyCredential`.

### Other Changes

#### Dependency Updates

- Upgraded `azure-core` from `1.42.0` to version `1.43.0`.
- Upgraded `azure-core-http-netty` from `1.13.6` to version `1.13.7`.

## 1.0.0-beta.4 (2023-08-28)

### Features Added

- Support for BYOD (Bring Your Own Data) was added. [Related link](https://learn.microsoft.com/azure/ai-services/openai/use-your-data-quickstart)

### Breaking Changes

- Replaced usage of class `NonAzureOpenAIKeyCredential` by Azure Core class `KeyCredential`.

### Other Changes

#### Dependency Updates

- Upgraded `azure-core` from `1.41.0` to version `1.42.0`.
- Upgraded `azure-core-http-netty` from `1.13.5` to version `1.13.6`.

## 1.0.0-beta.3 (2023-07-19)

### Features Added

- Added methods and models to support DALL-E
- Added methods and models to support Functions
- Added models supporting ResponsibleAI annotations

### Bugs Fixed

- Fixed garbled characters issue in the returned data of `getChatCompletionsStream`.

### Other Changes

#### Dependency Updates
- Updated `azure-core` to `1.41.0`.
- Updated `azure-core-http-netty` to `1.13.5`.

## 1.0.0-beta.2 (2023-06-13)

### Breaking Changes

- Removed class `ChatMessageDelta` and replaced usage of it by `ChatMessage`. 

### Bugs Fixed
- [PR#35336](https://github.com/Azure/azure-sdk-for-java/commit/bf4fdac9cea3c18362029df4589bc78b834a4348) fixed
  `com.fasterxml.jackson.databind.exc.MismatchedInputException: Missing required creator property 'usage' (index 3)`.

### Other Changes

#### Dependency Updates
- Updated `azure-core` to `1.40.0`.
- Updated `azure-core-http-netty` to `1.13.4`.

## 1.0.0-beta.1 (2023-05-22)

- Azure OpenAI client library for Java. This package contains Microsoft Azure OpenAI client library. Initial generation from [spec](https://github.com/Azure/azure-rest-api-specs/tree/main/specification/cognitiveservices/OpenAI.Inference)
- Support for Non-Azure OpenAI endpoints was introduced, by passing `NonAzureOpenAIKeyCredential` to the `OpenAIClientBuilder`
- Added Streaming support to `Completions` and `ChatCompletions` endpoints<|MERGE_RESOLUTION|>--- conflicted
+++ resolved
@@ -5,11 +5,7 @@
 ### Features Added
 
 - Added support for service API version, `2024-04-01-preview`. 
-<<<<<<< HEAD
-- Note that `AOAI` refers to Azure OpenAI.
-=======
 - Note that `AOAI` refers to Azure OpenAI and `OAI` refers to OpenAI.
->>>>>>> 1e8ed938
 
 **Audio**
 
