--- conflicted
+++ resolved
@@ -1,8 +1,5 @@
 # Release History
 
-<<<<<<< HEAD
-## 1.0.0-beta.14 (Unreleased)
-=======
 ## 1.0.0-beta.15 (Unreleased)
 
 ### Features Added
@@ -14,15 +11,34 @@
 ### Other Changes
 
 ## 1.0.0-beta.14 (2025-02-21)
->>>>>>> 792e9e20
-
-### Features Added
-
-### Breaking Changes
-
-### Bugs Fixed
-
-### Other Changes
+
+### Features Added
+
+- For `ChatCompletionOptions`:
+  - `store` (bool), which enables saving outputs for FT (distillation)
+  - `metadata` (string/string map), used with `store`
+  - `reasoning_effort` (enum string, `low`, `medium`, `high`) to configure how hard `o1` thinks
+  - `developer` message role (`system` replacement for `o1` and newer models) now available. Other than the name, it's identical
+  - `prediction` added for predicted outputs
+  - `modalities` added ("text" | "audio") for audio input support
+  - `audio` added for audio content options (voice, format, etc.)
+  - user role message content part representation for audio input added
+  - **AZURE-ONLY** User Security Context (for Defender for Cloud Integration)
+    - Azure chat request bodies now have a user_security_context property
+    - These are JSON objects that have application_name, end_user_id, end_user_tenant_id, and source_ip, all optional string properties
+
+- For `ChatCompletions`:
+  - audio output added as `ChatMessageAudioContentItem`
+  - parity usage updates:
+    - `PromptTokensDetails` gets `AudioTokens`
+    - `CompletionTokensDetails` gets `AcceptedPredictionTokens`, `RejectedPredictionTokens`, and `AudioTokens`
+
+### Other Changes
+
+#### Dependency Updates
+
+- Upgraded `azure-core` to version `1.55.2`.
+- Upgraded `azure-core-http-netty` to version `1.15.10`.
 
 ## 1.0.0-beta.13 (2024-12-04)
 
