--- conflicted
+++ resolved
@@ -4,18 +4,14 @@
 
 ### Features Added
 
-<<<<<<< HEAD
 - Added support for service API version, `2024-03-01-preview`.
 - Added two new properties to `EmbeddingOptions`:
   - `dimensions`, which is only supported in models `text-embedding-3-*` and above.
 - Added a new method to get base64 encoded string in `EmbeddingItem` class:
-  - `getEmbeddingString` method returns the embedding as a base64 encoded string. 
- 
-=======
+  - `getEmbeddingString` method returns the embedding as a base64 encoded string.
 - Added a new overload `getChatCompletionsStreamWithResponse` that takes `RequestOptions` to provide the flexibility to
   modify the HTTP request.
 
->>>>>>> 029ceb77
 ### Breaking Changes
 
 - Replace return type `List<Double>` with `List<Float>` of `getEmbedding` method in `EmbeddingItem` class.
