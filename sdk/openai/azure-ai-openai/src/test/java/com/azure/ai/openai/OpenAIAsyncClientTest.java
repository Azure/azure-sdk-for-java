--- conflicted
+++ resolved
@@ -613,8 +613,6 @@
     @ParameterizedTest(name = DISPLAY_NAME_WITH_ARGUMENTS)
     @MethodSource("com.azure.ai.openai.TestUtils#getTestParameters")
     @RecordWithoutRequestBody
-<<<<<<< HEAD
-=======
     public void testAudioTranscriptionDuplicateTimestampGranularity(HttpClient httpClient, OpenAIServiceVersion serviceVersion) {
         client = getOpenAIAsyncClient(httpClient, serviceVersion);
         getAudioTranscriptionRunner((deploymentName, transcriptionOptions) -> {
@@ -651,7 +649,6 @@
     @ParameterizedTest(name = DISPLAY_NAME_WITH_ARGUMENTS)
     @MethodSource("com.azure.ai.openai.TestUtils#getTestParameters")
     @RecordWithoutRequestBody
->>>>>>> 1e8ed938
     public void testGetAudioTranscriptionTextPlain(HttpClient httpClient, OpenAIServiceVersion serviceVersion) {
         client = getOpenAIAsyncClient(httpClient, serviceVersion);
 
