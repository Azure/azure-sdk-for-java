// Copyright (c) Microsoft Corporation. All rights reserved.
// Licensed under the MIT License.

package com.azure.ai.openai;

import com.azure.ai.openai.functions.MyFunctionCallArguments;
import com.azure.ai.openai.models.ChatChoice;
import com.azure.ai.openai.models.ChatCompletions;
import com.azure.ai.openai.models.ChatCompletionsOptions;
import com.azure.ai.openai.models.ChatRole;
import com.azure.ai.openai.models.Completions;
import com.azure.ai.openai.models.CompletionsOptions;
import com.azure.ai.openai.models.CompletionsUsage;
import com.azure.ai.openai.models.Embeddings;
import com.azure.ai.openai.models.FunctionCallConfig;
import com.azure.core.credential.KeyCredential;
import com.azure.core.exception.ClientAuthenticationException;
import com.azure.core.exception.HttpResponseException;
import com.azure.core.http.HttpClient;
import com.azure.core.http.rest.RequestOptions;
import com.azure.core.http.rest.Response;
import com.azure.core.util.BinaryData;
import com.azure.core.util.IterableStream;
import org.junit.jupiter.params.ParameterizedTest;
import org.junit.jupiter.params.provider.MethodSource;

import java.util.Arrays;

import static com.azure.ai.openai.TestUtils.DISPLAY_NAME_WITH_ARGUMENTS;
import static org.junit.jupiter.api.Assertions.assertEquals;
import static org.junit.jupiter.api.Assertions.assertInstanceOf;
import static org.junit.jupiter.api.Assertions.assertNotNull;
import static org.junit.jupiter.api.Assertions.assertNull;
import static org.junit.jupiter.api.Assertions.assertThrows;
import static org.junit.jupiter.api.Assertions.assertTrue;

public class NonAzureOpenAISyncClientTest extends OpenAIClientTestBase {
    private OpenAIClient client;

    private OpenAIClient getNonAzureOpenAISyncClient(HttpClient httpClient) {
        return getNonAzureOpenAIClientBuilder(
            interceptorManager.isPlaybackMode() ? interceptorManager.getPlaybackClient() : httpClient)
            .buildClient();
    }

    private OpenAIClient getNonAzureOpenAISyncClient(HttpClient httpClient, KeyCredential keyCredential) {
        return getNonAzureOpenAIClientBuilder(
            interceptorManager.isPlaybackMode() ? interceptorManager.getPlaybackClient() : httpClient)
            .credential(keyCredential)
            .buildClient();
    }

    @ParameterizedTest(name = DISPLAY_NAME_WITH_ARGUMENTS)
    @MethodSource("com.azure.ai.openai.TestUtils#getTestParameters")
    public void testGetCompletions(HttpClient httpClient, OpenAIServiceVersion serviceVersion) {
        client = getNonAzureOpenAISyncClient(httpClient);
        getCompletionsRunner((deploymentId, prompt) -> {
            Completions resultCompletions = client.getCompletions(deploymentId, new CompletionsOptions(prompt));
            assertCompletions(1, resultCompletions);
        });
    }

    @ParameterizedTest(name = DISPLAY_NAME_WITH_ARGUMENTS)
    @MethodSource("com.azure.ai.openai.TestUtils#getTestParameters")
    public void testGetCompletionsStream(HttpClient httpClient, OpenAIServiceVersion serviceVersion) {
        client = getNonAzureOpenAISyncClient(httpClient);
        getCompletionsRunner((deploymentId, prompt) -> {
            IterableStream<Completions> resultCompletions = client.getCompletionsStream(deploymentId, new CompletionsOptions(prompt));
            assertTrue(resultCompletions.stream().toArray().length > 1);
            resultCompletions.forEach(OpenAIClientTestBase::assertCompletionsStream);
        });
    }

    @ParameterizedTest(name = DISPLAY_NAME_WITH_ARGUMENTS)
    @MethodSource("com.azure.ai.openai.TestUtils#getTestParameters")
    public void testGetCompletionsFromPrompt(HttpClient httpClient, OpenAIServiceVersion serviceVersion) {
        client = getNonAzureOpenAISyncClient(httpClient);
        getCompletionsFromSinglePromptRunner((deploymentId, prompts) -> {
            Completions completions = client.getCompletions(deploymentId, prompts);
            assertCompletions(1, completions);
        });
    }

    @ParameterizedTest(name = DISPLAY_NAME_WITH_ARGUMENTS)
    @MethodSource("com.azure.ai.openai.TestUtils#getTestParameters")
    public void testGetCompletionsWithResponse(HttpClient httpClient, OpenAIServiceVersion serviceVersion) {
        client = getNonAzureOpenAISyncClient(httpClient);
        getCompletionsRunner((deploymentId, prompt) -> {
            Response<BinaryData> response = client.getCompletionsWithResponse(deploymentId,
                BinaryData.fromObject(new CompletionsOptions(prompt)), new RequestOptions());
            Completions resultCompletions = assertAndGetValueFromResponse(response, Completions.class, 200);
            assertCompletions(1, resultCompletions);
        });
    }

    @ParameterizedTest(name = DISPLAY_NAME_WITH_ARGUMENTS)
    @MethodSource("com.azure.ai.openai.TestUtils#getTestParameters")
    public void testGetCompletionsBadSecretKey(HttpClient httpClient, OpenAIServiceVersion serviceVersion) {
        client = getNonAzureOpenAISyncClient(
            httpClient,
            new KeyCredential("not_token_looking_string"));

        getCompletionsRunner((modelId, prompt) -> {
            ClientAuthenticationException exception = assertThrows(ClientAuthenticationException.class,
                () -> client.getCompletionsWithResponse(modelId,
                    BinaryData.fromObject(new CompletionsOptions(prompt)), new RequestOptions()));
            assertEquals(401, exception.getResponse().getStatusCode());
        });
    }

    @ParameterizedTest(name = DISPLAY_NAME_WITH_ARGUMENTS)
    @MethodSource("com.azure.ai.openai.TestUtils#getTestParameters")
<<<<<<< HEAD
    public void testGetCompletionsExpiredSecretKey(HttpClient httpClient, OpenAIServiceVersion serviceVersion) {
        client = getNonAzureOpenAISyncClient(
            httpClient,
            new KeyCredential("sk-123456789012345678901234567890123456789012345678"));

        getCompletionsRunner((modelId, prompt) -> {
            HttpResponseException exception = assertThrows(HttpResponseException.class,
                () -> client.getCompletionsWithResponse(modelId,
                    BinaryData.fromObject(new CompletionsOptions(prompt)), new RequestOptions()));
            assertEquals(429, exception.getResponse().getStatusCode());
        });
    }

    @ParameterizedTest(name = DISPLAY_NAME_WITH_ARGUMENTS)
    @MethodSource("com.azure.ai.openai.TestUtils#getTestParameters")
=======
>>>>>>> 75b7a962
    public void testGetCompletionsUsageField(HttpClient httpClient, OpenAIServiceVersion serviceVersion) {
        client = getNonAzureOpenAISyncClient(httpClient);
        getCompletionsRunner((modelId, prompt) -> {
            CompletionsOptions completionsOptions = new CompletionsOptions(prompt);
            completionsOptions.setMaxTokens(1024);
            completionsOptions.setN(3);
            completionsOptions.setLogprobs(1);

            Completions resultCompletions = client.getCompletions(modelId, completionsOptions);

            CompletionsUsage usage = resultCompletions.getUsage();
            assertCompletions(completionsOptions.getN() * completionsOptions.getPrompt().size(), resultCompletions);
            assertNotNull(usage);
            assertTrue(usage.getTotalTokens() > 0);
            assertEquals(usage.getCompletionTokens() + usage.getPromptTokens(), usage.getTotalTokens());
        });
    }

    @ParameterizedTest(name = DISPLAY_NAME_WITH_ARGUMENTS)
    @MethodSource("com.azure.ai.openai.TestUtils#getTestParameters")
    public void testGetCompletionsTokenCutoff(HttpClient httpClient, OpenAIServiceVersion serviceVersion) {
        client = getNonAzureOpenAISyncClient(httpClient);
        getCompletionsRunner((modelId, prompt) -> {
            CompletionsOptions completionsOptions = new CompletionsOptions(prompt);
            completionsOptions.setMaxTokens(3);
            Completions resultCompletions = client.getCompletions(modelId, completionsOptions);
            assertCompletions(1, "length", resultCompletions);
        });
    }

    @ParameterizedTest(name = DISPLAY_NAME_WITH_ARGUMENTS)
    @MethodSource("com.azure.ai.openai.TestUtils#getTestParameters")
    public void testGetChatCompletions(HttpClient httpClient, OpenAIServiceVersion serviceVersion) {
        client = getNonAzureOpenAISyncClient(httpClient);
        getChatCompletionsForNonAzureRunner((deploymentId, chatMessages) -> {
            ChatCompletions resultChatCompletions = client.getChatCompletions(deploymentId, new ChatCompletionsOptions(chatMessages));
            assertChatCompletions(1, resultChatCompletions);
        });
    }

    @ParameterizedTest(name = DISPLAY_NAME_WITH_ARGUMENTS)
    @MethodSource("com.azure.ai.openai.TestUtils#getTestParameters")
    public void testGetChatCompletionsStream(HttpClient httpClient, OpenAIServiceVersion serviceVersion) {
        client = getNonAzureOpenAISyncClient(httpClient);
        getChatCompletionsForNonAzureRunner((deploymentId, chatMessages) -> {
            IterableStream<ChatCompletions> resultChatCompletions = client.getChatCompletionsStream(deploymentId, new ChatCompletionsOptions(chatMessages));
            assertTrue(resultChatCompletions.stream().toArray().length > 1);
            resultChatCompletions.forEach(OpenAIClientTestBase::assertChatCompletionsStream);
        });
    }

    @ParameterizedTest(name = DISPLAY_NAME_WITH_ARGUMENTS)
    @MethodSource("com.azure.ai.openai.TestUtils#getTestParameters")
    public void testGetChatCompletionsWithResponse(HttpClient httpClient, OpenAIServiceVersion serviceVersion) {
        client = getNonAzureOpenAISyncClient(httpClient);
        getChatCompletionsForNonAzureRunner((deploymentId, chatMessages) -> {
            Response<BinaryData> response = client.getChatCompletionsWithResponse(deploymentId,
                BinaryData.fromObject(new ChatCompletionsOptions(chatMessages)), new RequestOptions());
            ChatCompletions resultChatCompletions = assertAndGetValueFromResponse(response, ChatCompletions.class, 200);
            assertChatCompletions(1, resultChatCompletions);
        });
    }

    @ParameterizedTest(name = DISPLAY_NAME_WITH_ARGUMENTS)
    @MethodSource("com.azure.ai.openai.TestUtils#getTestParameters")
    public void testGetEmbeddings(HttpClient httpClient, OpenAIServiceVersion serviceVersion) {
        client = getNonAzureOpenAISyncClient(httpClient);
        getEmbeddingNonAzureRunner((deploymentId, embeddingsOptions) -> {
            Embeddings resultEmbeddings = client.getEmbeddings(deploymentId, embeddingsOptions);
            assertEmbeddings(resultEmbeddings);
        });
    }

    @ParameterizedTest(name = DISPLAY_NAME_WITH_ARGUMENTS)
    @MethodSource("com.azure.ai.openai.TestUtils#getTestParameters")
    public void testGetEmbeddingsWithResponse(HttpClient httpClient, OpenAIServiceVersion serviceVersion) {
        client = getNonAzureOpenAISyncClient(httpClient);
        getEmbeddingNonAzureRunner((deploymentId, embeddingsOptions) -> {
            Response<BinaryData> response = client.getEmbeddingsWithResponse(deploymentId,
                BinaryData.fromObject(embeddingsOptions), new RequestOptions());
            Embeddings resultEmbeddings = assertAndGetValueFromResponse(response, Embeddings.class, 200);
            assertEmbeddings(resultEmbeddings);
        });
    }

    @ParameterizedTest(name = DISPLAY_NAME_WITH_ARGUMENTS)
    @MethodSource("com.azure.ai.openai.TestUtils#getTestParameters")
    public void testGenerateImage(HttpClient httpClient, OpenAIServiceVersion serviceVersion) {
        client = getNonAzureOpenAISyncClient(httpClient);
        getImageGenerationRunner(options -> assertImageResponse(client.getImages(options)));
    }

    @ParameterizedTest(name = DISPLAY_NAME_WITH_ARGUMENTS)
    @MethodSource("com.azure.ai.openai.TestUtils#getTestParameters")
    public void testChatFunctionAutoPreset(HttpClient httpClient, OpenAIServiceVersion serviceVersion) {
        client = getNonAzureOpenAISyncClient(httpClient);
        getChatFunctionForNonAzureRunner((modelId, chatCompletionsOptions) -> {
            chatCompletionsOptions.setFunctionCall(FunctionCallConfig.AUTO);
            ChatCompletions chatCompletions = client.getChatCompletions(modelId, chatCompletionsOptions);

            assertEquals(1, chatCompletions.getChoices().size());
            ChatChoice chatChoice = chatCompletions.getChoices().get(0);
            MyFunctionCallArguments arguments = assertFunctionCall(
                chatChoice,
                "MyFunction",
                MyFunctionCallArguments.class);
            assertEquals(arguments.getLocation(), "San Francisco, CA");
            assertEquals(arguments.getUnit(), "CELSIUS");
        });
    }

    @ParameterizedTest(name = DISPLAY_NAME_WITH_ARGUMENTS)
    @MethodSource("com.azure.ai.openai.TestUtils#getTestParameters")
    public void testChatFunctionNonePreset(HttpClient httpClient, OpenAIServiceVersion serviceVersion) {
        client = getNonAzureOpenAISyncClient(httpClient);
        getChatFunctionForNonAzureRunner((modelId, chatCompletionsOptions) -> {
            chatCompletionsOptions.setFunctionCall(FunctionCallConfig.NONE);
            ChatCompletions chatCompletions = client.getChatCompletions(modelId, chatCompletionsOptions);

            assertChatCompletions(1, "stop", ChatRole.ASSISTANT, chatCompletions);
        });
    }

    @ParameterizedTest(name = DISPLAY_NAME_WITH_ARGUMENTS)
    @MethodSource("com.azure.ai.openai.TestUtils#getTestParameters")
    public void testChatFunctionNotSuppliedByNamePreset(HttpClient httpClient, OpenAIServiceVersion serviceVersion) {
        client = getNonAzureOpenAISyncClient(httpClient);
        getChatFunctionForNonAzureRunner((modelId, chatCompletionsOptions) -> {
            chatCompletionsOptions.setFunctionCall(new FunctionCallConfig("NotMyFunction"));
            HttpResponseException exception = assertThrows(HttpResponseException.class,
                () -> client.getChatCompletions(modelId, chatCompletionsOptions));
            assertEquals(400, exception.getResponse().getStatusCode());

            assertInstanceOf(HttpResponseException.class, exception);
            assertTrue(exception.getMessage().contains("Invalid value for 'function_call'"));
        });
    }

    @ParameterizedTest(name = DISPLAY_NAME_WITH_ARGUMENTS)
    @MethodSource("com.azure.ai.openai.TestUtils#getTestParameters")
    public void testChatCompletionContentFiltering(HttpClient httpClient, OpenAIServiceVersion serviceVersion) {
        client = getNonAzureOpenAISyncClient(httpClient);
        getChatCompletionsContentFilterRunnerForNonAzure((modelId, chatMessages) -> {
            ChatCompletions chatCompletions = client.getChatCompletions(modelId, new ChatCompletionsOptions(chatMessages));

            assertNull(chatCompletions.getPromptFilterResults());
            assertEquals(1, chatCompletions.getChoices().size());
            assertNull(chatCompletions.getChoices().get(0).getContentFilterResults());
        });
    }

    @ParameterizedTest(name = DISPLAY_NAME_WITH_ARGUMENTS)
    @MethodSource("com.azure.ai.openai.TestUtils#getTestParameters")
    public void testCompletionContentFiltering(HttpClient httpClient, OpenAIServiceVersion serviceVersion) {
        client = getNonAzureOpenAISyncClient(httpClient);
        getCompletionsContentFilterRunnerForNonAzure((modelId, prompt) -> {
            CompletionsOptions completionsOptions = new CompletionsOptions(Arrays.asList(prompt));
            Completions completions = client.getCompletions(modelId, completionsOptions);

            assertCompletions(1, completions);
            assertNull(completions.getPromptFilterResults());
            assertNull(completions.getChoices().get(0).getContentFilterResults());
        });
    }
}<|MERGE_RESOLUTION|>--- conflicted
+++ resolved
@@ -110,24 +110,6 @@
 
     @ParameterizedTest(name = DISPLAY_NAME_WITH_ARGUMENTS)
     @MethodSource("com.azure.ai.openai.TestUtils#getTestParameters")
-<<<<<<< HEAD
-    public void testGetCompletionsExpiredSecretKey(HttpClient httpClient, OpenAIServiceVersion serviceVersion) {
-        client = getNonAzureOpenAISyncClient(
-            httpClient,
-            new KeyCredential("sk-123456789012345678901234567890123456789012345678"));
-
-        getCompletionsRunner((modelId, prompt) -> {
-            HttpResponseException exception = assertThrows(HttpResponseException.class,
-                () -> client.getCompletionsWithResponse(modelId,
-                    BinaryData.fromObject(new CompletionsOptions(prompt)), new RequestOptions()));
-            assertEquals(429, exception.getResponse().getStatusCode());
-        });
-    }
-
-    @ParameterizedTest(name = DISPLAY_NAME_WITH_ARGUMENTS)
-    @MethodSource("com.azure.ai.openai.TestUtils#getTestParameters")
-=======
->>>>>>> 75b7a962
     public void testGetCompletionsUsageField(HttpClient httpClient, OpenAIServiceVersion serviceVersion) {
         client = getNonAzureOpenAISyncClient(httpClient);
         getCompletionsRunner((modelId, prompt) -> {
