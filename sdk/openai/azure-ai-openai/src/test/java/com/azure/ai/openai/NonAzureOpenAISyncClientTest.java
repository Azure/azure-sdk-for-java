--- conflicted
+++ resolved
@@ -438,12 +438,7 @@
     @ParameterizedTest(name = DISPLAY_NAME_WITH_ARGUMENTS)
     @MethodSource("com.azure.ai.openai.TestUtils#getTestParameters")
     @RecordWithoutRequestBody
-<<<<<<< HEAD
-    public void testAudioTranscriptionTimestampGranularityInBothSegmentAndWord(HttpClient httpClient,
-                                                                               OpenAIServiceVersion serviceVersion) {
-=======
     public void testAudioTranscriptionTimestampGranularityInBothSegmentAndWord(HttpClient httpClient, OpenAIServiceVersion serviceVersion) {
->>>>>>> 1e8ed938
         client = getNonAzureOpenAISyncClient(httpClient);
 
         getAudioTranscriptionRunnerForNonAzure((modelId, transcriptionOptions) -> {
@@ -463,8 +458,6 @@
 
     @ParameterizedTest(name = DISPLAY_NAME_WITH_ARGUMENTS)
     @MethodSource("com.azure.ai.openai.TestUtils#getTestParameters")
-<<<<<<< HEAD
-=======
     @RecordWithoutRequestBody
     public void testAudioTranscriptionDuplicateTimestampGranularity(HttpClient httpClient, OpenAIServiceVersion serviceVersion) {
         client = getNonAzureOpenAISyncClient(httpClient);
@@ -501,7 +494,6 @@
 
     @ParameterizedTest(name = DISPLAY_NAME_WITH_ARGUMENTS)
     @MethodSource("com.azure.ai.openai.TestUtils#getTestParameters")
->>>>>>> 1e8ed938
     public void testGetAudioTranscriptionTextWrongFormats(HttpClient httpClient, OpenAIServiceVersion serviceVersion) {
         client = getNonAzureOpenAISyncClient(httpClient);
         List<AudioTranscriptionFormat> wrongFormats = Arrays.asList(
