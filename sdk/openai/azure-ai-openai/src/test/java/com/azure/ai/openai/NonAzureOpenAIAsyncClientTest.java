// Copyright (c) Microsoft Corporation. All rights reserved.
// Licensed under the MIT License.

package com.azure.ai.openai;

import com.azure.ai.openai.functions.MyFunctionCallArguments;
import com.azure.ai.openai.models.ChatChoice;
import com.azure.ai.openai.models.ChatCompletions;
import com.azure.ai.openai.models.ChatCompletionsOptions;
import com.azure.ai.openai.models.ChatRole;
import com.azure.ai.openai.models.Completions;
import com.azure.ai.openai.models.CompletionsOptions;
import com.azure.ai.openai.models.CompletionsUsage;
import com.azure.ai.openai.models.Embeddings;
import com.azure.ai.openai.models.FunctionCallConfig;
<<<<<<< HEAD
import com.azure.ai.openai.models.NonAzureOpenAIKeyCredential;
=======
import com.azure.core.credential.KeyCredential;
>>>>>>> 98d25d20
import com.azure.core.exception.ClientAuthenticationException;
import com.azure.core.exception.HttpResponseException;
import com.azure.core.http.HttpClient;
import com.azure.core.http.rest.RequestOptions;
import com.azure.core.util.BinaryData;
import org.junit.jupiter.params.ParameterizedTest;
import org.junit.jupiter.params.provider.MethodSource;
import reactor.test.StepVerifier;

import java.util.ArrayList;
import java.util.Arrays;

import static com.azure.ai.openai.TestUtils.DISPLAY_NAME_WITH_ARGUMENTS;
import static org.junit.jupiter.api.Assertions.assertEquals;
import static org.junit.jupiter.api.Assertions.assertInstanceOf;
import static org.junit.jupiter.api.Assertions.assertNotNull;
import static org.junit.jupiter.api.Assertions.assertNull;
import static org.junit.jupiter.api.Assertions.assertTrue;

public class NonAzureOpenAIAsyncClientTest extends OpenAIClientTestBase {
    private OpenAIAsyncClient client;

    private OpenAIAsyncClient getNonAzureOpenAIAsyncClient(HttpClient httpClient) {
        return getNonAzureOpenAIClientBuilder(
            interceptorManager.isPlaybackMode() ? interceptorManager.getPlaybackClient() : httpClient)
            .buildAsyncClient();
    }

<<<<<<< HEAD
    private OpenAIAsyncClient getNonAzureOpenAIAsyncClient(HttpClient httpClient, NonAzureOpenAIKeyCredential keyCredential) {
=======
    private OpenAIAsyncClient getNonAzureOpenAIAsyncClient(HttpClient httpClient, KeyCredential keyCredential) {
>>>>>>> 98d25d20
        return getNonAzureOpenAIClientBuilder(
            interceptorManager.isPlaybackMode() ? interceptorManager.getPlaybackClient() : httpClient)
            .credential(keyCredential)
            .buildAsyncClient();
    }

    @ParameterizedTest(name = DISPLAY_NAME_WITH_ARGUMENTS)
    @MethodSource("com.azure.ai.openai.TestUtils#getTestParameters")
    public void testGetCompletions(HttpClient httpClient, OpenAIServiceVersion serviceVersion) {
        client = getNonAzureOpenAIAsyncClient(httpClient);
        getCompletionsRunner((modelId, prompt) -> {
            StepVerifier.create(client.getCompletions(modelId, new CompletionsOptions(prompt)))
                .assertNext(resultCompletions -> {
                    assertCompletions(1, resultCompletions);
                })
                .verifyComplete();
        });
    }

    @ParameterizedTest(name = DISPLAY_NAME_WITH_ARGUMENTS)
    @MethodSource("com.azure.ai.openai.TestUtils#getTestParameters")
    public void testGetCompletionsStream(HttpClient httpClient, OpenAIServiceVersion serviceVersion) {
        client = getNonAzureOpenAIAsyncClient(httpClient);
        getCompletionsRunner((deploymentId, prompt) -> {
            StepVerifier.create(client.getCompletionsStream(deploymentId, new CompletionsOptions(prompt)))
                .recordWith(ArrayList::new)
                .thenConsumeWhile(chatCompletions -> {
                    assertCompletionsStream(chatCompletions);
                    return true;
                })
                .consumeRecordedWith(messageList -> assertTrue(messageList.size() > 1))
                .verifyComplete();
        });
    }

    @ParameterizedTest(name = DISPLAY_NAME_WITH_ARGUMENTS)
    @MethodSource("com.azure.ai.openai.TestUtils#getTestParameters")
    public void testGetCompletionsFromPrompt(HttpClient httpClient, OpenAIServiceVersion serviceVersion) {
        client = getNonAzureOpenAIAsyncClient(httpClient);
        getCompletionsFromSinglePromptRunner((modelId, prompt) -> {
            StepVerifier.create(client.getCompletions(modelId, prompt))
                .assertNext(resultCompletions -> {
                    assertCompletions(1, resultCompletions);
                })
                .verifyComplete();
        });
    }

    @ParameterizedTest(name = DISPLAY_NAME_WITH_ARGUMENTS)
    @MethodSource("com.azure.ai.openai.TestUtils#getTestParameters")
    public void testGetCompletionsWithResponse(HttpClient httpClient, OpenAIServiceVersion serviceVersion) {
        client = getNonAzureOpenAIAsyncClient(httpClient);
        getCompletionsRunner((modelId, prompt) -> {
            StepVerifier.create(client.getCompletionsWithResponse(modelId,
                    BinaryData.fromObject(new CompletionsOptions(prompt)),
                    new RequestOptions()))
                .assertNext(response -> {
                    Completions resultCompletions = assertAndGetValueFromResponse(response, Completions.class, 200);
                    assertCompletions(1, resultCompletions);
                })
                .verifyComplete();
        });
    }

    @ParameterizedTest(name = DISPLAY_NAME_WITH_ARGUMENTS)
    @MethodSource("com.azure.ai.openai.TestUtils#getTestParameters")
    public void testGetCompletionsBadSecretKey(HttpClient httpClient, OpenAIServiceVersion serviceVersion) {
        client = getNonAzureOpenAIAsyncClient(
            httpClient,
<<<<<<< HEAD
            new NonAzureOpenAIKeyCredential("not_token_looking_string"));
=======
            new KeyCredential("not_token_looking_string"));
>>>>>>> 98d25d20

        getCompletionsRunner((modelId, prompt) -> {
            StepVerifier.create(client.getCompletionsWithResponse(modelId,
                    BinaryData.fromObject(new CompletionsOptions(prompt)),
                    new RequestOptions()))
                .verifyErrorSatisfies(throwable -> {
                    assertInstanceOf(ClientAuthenticationException.class, throwable);
                    assertEquals(401, ((ClientAuthenticationException) throwable).getResponse().getStatusCode());
                });
        });
    }

    @ParameterizedTest(name = DISPLAY_NAME_WITH_ARGUMENTS)
    @MethodSource("com.azure.ai.openai.TestUtils#getTestParameters")
<<<<<<< HEAD
    public void testGetCompletionsExpiredSecretKey(HttpClient httpClient, OpenAIServiceVersion serviceVersion) {
        client = getNonAzureOpenAIAsyncClient(
            httpClient,
            new NonAzureOpenAIKeyCredential("sk-123456789012345678901234567890123456789012345678"));

        getCompletionsRunner((modelId, prompt) -> {
            StepVerifier.create(client.getCompletionsWithResponse(modelId,
                    BinaryData.fromObject(new CompletionsOptions(prompt)),
                    new RequestOptions()))
                .verifyErrorSatisfies(throwable -> {
                    assertInstanceOf(HttpResponseException.class, throwable);
                    assertEquals(429, ((HttpResponseException) throwable).getResponse().getStatusCode());
                });
        });
    }

    @ParameterizedTest(name = DISPLAY_NAME_WITH_ARGUMENTS)
    @MethodSource("com.azure.ai.openai.TestUtils#getTestParameters")
=======
>>>>>>> 98d25d20
    public void testGetCompletionsUsageField(HttpClient httpClient, OpenAIServiceVersion serviceVersion) {
        client = getNonAzureOpenAIAsyncClient(httpClient);
        getCompletionsRunner((modelId, prompt) -> {
            CompletionsOptions completionsOptions = new CompletionsOptions(prompt);
            completionsOptions.setMaxTokens(1024);
            completionsOptions.setN(3);
            completionsOptions.setLogprobs(1);
            StepVerifier.create(client.getCompletions(modelId, completionsOptions))
                .assertNext(resultCompletions -> {
                    CompletionsUsage usage = resultCompletions.getUsage();
                    assertCompletions(completionsOptions.getN() * completionsOptions.getPrompt().size(), resultCompletions);
                    assertNotNull(usage);
                    assertTrue(usage.getTotalTokens() > 0);
                    assertEquals(usage.getCompletionTokens() + usage.getPromptTokens(), usage.getTotalTokens());
                })
                .verifyComplete();
        });
    }

    @ParameterizedTest(name = DISPLAY_NAME_WITH_ARGUMENTS)
    @MethodSource("com.azure.ai.openai.TestUtils#getTestParameters")
    public void testGetCompletionsTokenCutoff(HttpClient httpClient, OpenAIServiceVersion serviceVersion) {
        client = getNonAzureOpenAIAsyncClient(httpClient);
        getCompletionsRunner((modelId, prompt) -> {
            CompletionsOptions completionsOptions = new CompletionsOptions(prompt);
            completionsOptions.setMaxTokens(3);
            StepVerifier.create(client.getCompletions(modelId, completionsOptions))
                .assertNext(resultCompletions ->
                    assertCompletions(1, "length", resultCompletions))
                .verifyComplete();
        });
    }

    @ParameterizedTest(name = DISPLAY_NAME_WITH_ARGUMENTS)
    @MethodSource("com.azure.ai.openai.TestUtils#getTestParameters")
    public void testGetChatCompletions(HttpClient httpClient, OpenAIServiceVersion serviceVersion) {
        client = getNonAzureOpenAIAsyncClient(httpClient);
        getChatCompletionsForNonAzureRunner((modelId, chatMessages) -> {
            StepVerifier.create(client.getChatCompletions(modelId, new ChatCompletionsOptions(chatMessages)))
                .assertNext(resultChatCompletions -> {
                    assertNotNull(resultChatCompletions.getUsage());
                    assertChatCompletions(1, resultChatCompletions);
                })
                .verifyComplete();
        });
    }

    @ParameterizedTest(name = DISPLAY_NAME_WITH_ARGUMENTS)
    @MethodSource("com.azure.ai.openai.TestUtils#getTestParameters")
    public void testGetChatCompletionsStream(HttpClient httpClient, OpenAIServiceVersion serviceVersion) {
        client = getNonAzureOpenAIAsyncClient(httpClient);
        getChatCompletionsForNonAzureRunner((deploymentId, chatMessages) -> {
            StepVerifier.create(client.getChatCompletionsStream(deploymentId, new ChatCompletionsOptions(chatMessages)))
                .recordWith(ArrayList::new)
                .thenConsumeWhile(chatCompletions -> true)
                .consumeRecordedWith(messageList -> {
                    assertTrue(messageList.size() > 1);
                    messageList.forEach(OpenAIClientTestBase::assertChatCompletionsStream);
                }).verifyComplete();
        });
    }

    @ParameterizedTest(name = DISPLAY_NAME_WITH_ARGUMENTS)
    @MethodSource("com.azure.ai.openai.TestUtils#getTestParameters")
    public void testGetChatCompletionsWithResponse(HttpClient httpClient, OpenAIServiceVersion serviceVersion) {
        client = getNonAzureOpenAIAsyncClient(httpClient);
        getChatCompletionsForNonAzureRunner((modelId, chatMessages) -> {
            StepVerifier.create(client.getChatCompletionsWithResponse(modelId,
                    BinaryData.fromObject(new ChatCompletionsOptions(chatMessages)),
                    new RequestOptions()))
                .assertNext(response -> {
                    ChatCompletions resultChatCompletions = assertAndGetValueFromResponse(response, ChatCompletions.class, 200);
                    assertChatCompletions(1, resultChatCompletions);
                })
                .verifyComplete();
        });
    }

    @ParameterizedTest(name = DISPLAY_NAME_WITH_ARGUMENTS)
    @MethodSource("com.azure.ai.openai.TestUtils#getTestParameters")
    public void testGetEmbeddings(HttpClient httpClient, OpenAIServiceVersion serviceVersion) {
        client = getNonAzureOpenAIAsyncClient(httpClient);
        getEmbeddingNonAzureRunner((modelId, embeddingsOptions) -> {
            StepVerifier.create(client.getEmbeddings(modelId, embeddingsOptions))
                .assertNext(resultEmbeddings -> assertEmbeddings(resultEmbeddings))
                .verifyComplete();
        });
    }

    @ParameterizedTest(name = DISPLAY_NAME_WITH_ARGUMENTS)
    @MethodSource("com.azure.ai.openai.TestUtils#getTestParameters")
    public void testGetEmbeddingsWithResponse(HttpClient httpClient, OpenAIServiceVersion serviceVersion) {
        client = getNonAzureOpenAIAsyncClient(httpClient);
        getEmbeddingNonAzureRunner((modelId, embeddingsOptions) -> {
            StepVerifier.create(client.getEmbeddingsWithResponse(modelId,
                    BinaryData.fromObject(embeddingsOptions),
                    new RequestOptions()))
                .assertNext(response -> {
                    Embeddings resultEmbeddings = assertAndGetValueFromResponse(response, Embeddings.class, 200);
                    assertEmbeddings(resultEmbeddings);
                })
                .verifyComplete();
        });
    }

    @ParameterizedTest(name = DISPLAY_NAME_WITH_ARGUMENTS)
    @MethodSource("com.azure.ai.openai.TestUtils#getTestParameters")
    public void testGenerateImage(HttpClient httpClient, OpenAIServiceVersion serviceVersion) {
        client = getNonAzureOpenAIAsyncClient(httpClient);
        getImageGenerationRunner(options ->
            StepVerifier.create(client.getImages(options))
                .assertNext(OpenAIClientTestBase::assertImageResponse)
                .verifyComplete());
    }

    @ParameterizedTest(name = DISPLAY_NAME_WITH_ARGUMENTS)
    @MethodSource("com.azure.ai.openai.TestUtils#getTestParameters")
    public void testChatFunctionAutoPreset(HttpClient httpClient, OpenAIServiceVersion serviceVersion) {
        client = getNonAzureOpenAIAsyncClient(httpClient);
        getChatFunctionForNonAzureRunner((modelId, chatCompletionsOptions) -> {
            chatCompletionsOptions.setFunctionCall(FunctionCallConfig.AUTO);
            StepVerifier.create(client.getChatCompletions(modelId, chatCompletionsOptions))
                .assertNext(chatCompletions -> {
                    assertEquals(1, chatCompletions.getChoices().size());
                    ChatChoice chatChoice = chatCompletions.getChoices().get(0);
                    MyFunctionCallArguments arguments = assertFunctionCall(
                        chatChoice,
                        "MyFunction",
                        MyFunctionCallArguments.class);
                    assertEquals(arguments.getLocation(), "San Francisco, CA");
                    assertEquals(arguments.getUnit(), "CELSIUS");
                })
                .verifyComplete();
        });
    }

    @ParameterizedTest(name = DISPLAY_NAME_WITH_ARGUMENTS)
    @MethodSource("com.azure.ai.openai.TestUtils#getTestParameters")
    public void testChatFunctionNonePreset(HttpClient httpClient, OpenAIServiceVersion serviceVersion) {
        client = getNonAzureOpenAIAsyncClient(httpClient);
        getChatFunctionForNonAzureRunner((modelId, chatCompletionsOptions) -> {
            chatCompletionsOptions.setFunctionCall(FunctionCallConfig.NONE);
            StepVerifier.create(client.getChatCompletions(modelId, chatCompletionsOptions))
                .assertNext(chatCompletions -> {
                    assertChatCompletions(1, "stop", ChatRole.ASSISTANT, chatCompletions);
                })
                .verifyComplete();
        });
    }

    @ParameterizedTest(name = DISPLAY_NAME_WITH_ARGUMENTS)
    @MethodSource("com.azure.ai.openai.TestUtils#getTestParameters")
    public void testChatFunctionNotSuppliedByNamePreset(HttpClient httpClient, OpenAIServiceVersion serviceVersion) {
        client = getNonAzureOpenAIAsyncClient(httpClient);
        getChatFunctionForNonAzureRunner((modelId, chatCompletionsOptions) -> {
            chatCompletionsOptions.setFunctionCall(new FunctionCallConfig("NotMyFunction"));
            StepVerifier.create(client.getChatCompletions(modelId, chatCompletionsOptions))
                .verifyErrorSatisfies(throwable -> {
                    assertInstanceOf(HttpResponseException.class, throwable);
                    HttpResponseException httpResponseException = (HttpResponseException) throwable;
                    assertEquals(400, httpResponseException.getResponse().getStatusCode());
                    assertTrue(httpResponseException.getMessage().contains("Invalid value for 'function_call'"));
                });
        });
    }

    @ParameterizedTest(name = DISPLAY_NAME_WITH_ARGUMENTS)
    @MethodSource("com.azure.ai.openai.TestUtils#getTestParameters")
    public void testChatCompletionContentFiltering(HttpClient httpClient, OpenAIServiceVersion serviceVersion) {
        client = getNonAzureOpenAIAsyncClient(httpClient);
        getChatCompletionsContentFilterRunnerForNonAzure((modelId, chatMessages) -> {
            StepVerifier.create(client.getChatCompletions(modelId, new ChatCompletionsOptions(chatMessages)))
                .assertNext(chatCompletions -> {
                    assertNull(chatCompletions.getPromptFilterResults());
                    assertEquals(1, chatCompletions.getChoices().size());
                    assertNull(chatCompletions.getChoices().get(0).getContentFilterResults());
                })
                .verifyComplete();
        });
    }

    @ParameterizedTest(name = DISPLAY_NAME_WITH_ARGUMENTS)
    @MethodSource("com.azure.ai.openai.TestUtils#getTestParameters")
    public void testCompletionContentFiltering(HttpClient httpClient, OpenAIServiceVersion serviceVersion) {
        client = getNonAzureOpenAIAsyncClient(httpClient);
        getCompletionsContentFilterRunnerForNonAzure((modelId, prompt) -> {
            CompletionsOptions completionsOptions = new CompletionsOptions(Arrays.asList(prompt));
            StepVerifier.create(client.getCompletions(modelId, completionsOptions))
                .assertNext(completions -> {
                    assertCompletions(1, completions);
                    assertNull(completions.getPromptFilterResults());
                    assertNull(completions.getChoices().get(0).getContentFilterResults());
                }).verifyComplete();
        });
    }
}<|MERGE_RESOLUTION|>--- conflicted
+++ resolved
@@ -13,11 +13,7 @@
 import com.azure.ai.openai.models.CompletionsUsage;
 import com.azure.ai.openai.models.Embeddings;
 import com.azure.ai.openai.models.FunctionCallConfig;
-<<<<<<< HEAD
-import com.azure.ai.openai.models.NonAzureOpenAIKeyCredential;
-=======
 import com.azure.core.credential.KeyCredential;
->>>>>>> 98d25d20
 import com.azure.core.exception.ClientAuthenticationException;
 import com.azure.core.exception.HttpResponseException;
 import com.azure.core.http.HttpClient;
@@ -46,11 +42,7 @@
             .buildAsyncClient();
     }
 
-<<<<<<< HEAD
-    private OpenAIAsyncClient getNonAzureOpenAIAsyncClient(HttpClient httpClient, NonAzureOpenAIKeyCredential keyCredential) {
-=======
     private OpenAIAsyncClient getNonAzureOpenAIAsyncClient(HttpClient httpClient, KeyCredential keyCredential) {
->>>>>>> 98d25d20
         return getNonAzureOpenAIClientBuilder(
             interceptorManager.isPlaybackMode() ? interceptorManager.getPlaybackClient() : httpClient)
             .credential(keyCredential)
@@ -120,11 +112,7 @@
     public void testGetCompletionsBadSecretKey(HttpClient httpClient, OpenAIServiceVersion serviceVersion) {
         client = getNonAzureOpenAIAsyncClient(
             httpClient,
-<<<<<<< HEAD
-            new NonAzureOpenAIKeyCredential("not_token_looking_string"));
-=======
             new KeyCredential("not_token_looking_string"));
->>>>>>> 98d25d20
 
         getCompletionsRunner((modelId, prompt) -> {
             StepVerifier.create(client.getCompletionsWithResponse(modelId,
@@ -139,27 +127,6 @@
 
     @ParameterizedTest(name = DISPLAY_NAME_WITH_ARGUMENTS)
     @MethodSource("com.azure.ai.openai.TestUtils#getTestParameters")
-<<<<<<< HEAD
-    public void testGetCompletionsExpiredSecretKey(HttpClient httpClient, OpenAIServiceVersion serviceVersion) {
-        client = getNonAzureOpenAIAsyncClient(
-            httpClient,
-            new NonAzureOpenAIKeyCredential("sk-123456789012345678901234567890123456789012345678"));
-
-        getCompletionsRunner((modelId, prompt) -> {
-            StepVerifier.create(client.getCompletionsWithResponse(modelId,
-                    BinaryData.fromObject(new CompletionsOptions(prompt)),
-                    new RequestOptions()))
-                .verifyErrorSatisfies(throwable -> {
-                    assertInstanceOf(HttpResponseException.class, throwable);
-                    assertEquals(429, ((HttpResponseException) throwable).getResponse().getStatusCode());
-                });
-        });
-    }
-
-    @ParameterizedTest(name = DISPLAY_NAME_WITH_ARGUMENTS)
-    @MethodSource("com.azure.ai.openai.TestUtils#getTestParameters")
-=======
->>>>>>> 98d25d20
     public void testGetCompletionsUsageField(HttpClient httpClient, OpenAIServiceVersion serviceVersion) {
         client = getNonAzureOpenAIAsyncClient(httpClient);
         getCompletionsRunner((modelId, prompt) -> {
