// Copyright (c) Microsoft Corporation. All rights reserved.
// Licensed under the MIT License.

package com.azure.ai.openai;

import com.azure.ai.openai.models.ChatCompletions;
import com.azure.ai.openai.models.ChatCompletionsOptions;
import com.azure.ai.openai.models.ChatRole;
import com.azure.ai.openai.models.Completions;
import com.azure.ai.openai.models.CompletionsOptions;
import com.azure.ai.openai.models.Embeddings;
import com.azure.core.http.HttpClient;
import com.azure.core.http.rest.RequestOptions;
import com.azure.core.http.rest.Response;
import com.azure.core.util.BinaryData;
import com.azure.core.util.IterableStream;
import org.junit.jupiter.params.ParameterizedTest;
import org.junit.jupiter.params.provider.MethodSource;

import static com.azure.ai.openai.TestUtils.DISPLAY_NAME_WITH_ARGUMENTS;
import static org.junit.jupiter.api.Assertions.assertEquals;
import static org.junit.jupiter.api.Assertions.assertFalse;
import static org.junit.jupiter.api.Assertions.assertNotNull;

public class OpenAIClientTest extends OpenAIClientTestBase {
    private OpenAIClient client;

    private OpenAIClient getOpenAIClient(HttpClient httpClient, AzureOpenAIServiceVersion serviceVersion) {
        return getOpenAIClientBuilder(
            interceptorManager.isPlaybackMode() ? interceptorManager.getPlaybackClient() : httpClient, serviceVersion)
            .buildClient();
    }

    @ParameterizedTest(name = DISPLAY_NAME_WITH_ARGUMENTS)
    @MethodSource("com.azure.ai.openai.TestUtils#getTestParameters")
    public void getCompletions(HttpClient httpClient, AzureOpenAIServiceVersion serviceVersion) {
        client = getOpenAIClient(httpClient, serviceVersion);
        getCompletionsRunner((deploymentId, prompt) -> {
            Completions resultCompletions = client.getCompletions(deploymentId, new CompletionsOptions(prompt));
            assertCompletions(new int[]{0}, null, null, resultCompletions);
        });
    }

    @ParameterizedTest(name = DISPLAY_NAME_WITH_ARGUMENTS)
    @MethodSource("com.azure.ai.openai.TestUtils#getTestParameters")
<<<<<<< HEAD
    public void getCompletionsWithResponse(HttpClient httpClient, AzureOpenAIServiceVersion serviceVersion) {
=======
    public void testGetCompletionsStream(HttpClient httpClient, OpenAIServiceVersion serviceVersion) {
        client = getOpenAIClient(httpClient, serviceVersion);
        getCompletionsRunner((deploymentId, prompt) -> {
            IterableStream<Completions> resultCompletions = client.getCompletionsStream(deploymentId, new CompletionsOptions(prompt));
            resultCompletions.forEach(completions -> {
                assertNotNull(completions.getId());
                assertNotNull(completions.getChoices());
                assertFalse(completions.getChoices().isEmpty());
                assertNotNull(completions.getChoices().get(0).getText());
            });
        });
    }

    @ParameterizedTest(name = DISPLAY_NAME_WITH_ARGUMENTS)
    @MethodSource("com.azure.ai.openai.TestUtils#getTestParameters")
    public void getCompletionsWithResponse(HttpClient httpClient, OpenAIServiceVersion serviceVersion) {
>>>>>>> 0e672057
        client = getOpenAIClient(httpClient, serviceVersion);
        getCompletionsRunner((deploymentId, prompt) -> {
            Response<BinaryData> response = client.getCompletionsWithResponse(deploymentId,
                BinaryData.fromObject(new CompletionsOptions(prompt)), new RequestOptions());
            assertEquals(200, response.getStatusCode());
            Completions resultCompletions = response.getValue().toObject(Completions.class);
            assertCompletions(new int[]{0}, null, null, resultCompletions);
        });
    }

    @ParameterizedTest(name = DISPLAY_NAME_WITH_ARGUMENTS)
    @MethodSource("com.azure.ai.openai.TestUtils#getTestParameters")
    public void getChatCompletions(HttpClient httpClient, AzureOpenAIServiceVersion serviceVersion) {
        client = getOpenAIClient(httpClient, serviceVersion);
        getChatCompletionsRunner((deploymentId, chatMessages) -> {
            ChatCompletions resultChatCompletions = client.getChatCompletions(deploymentId, new ChatCompletionsOptions(chatMessages));
            assertChatCompletions(new int[]{0}, new ChatRole[]{ChatRole.ASSISTANT}, resultChatCompletions);
        });
    }

    @ParameterizedTest(name = DISPLAY_NAME_WITH_ARGUMENTS)
    @MethodSource("com.azure.ai.openai.TestUtils#getTestParameters")
<<<<<<< HEAD
    public void getChatCompletionsWithResponse(HttpClient httpClient, AzureOpenAIServiceVersion serviceVersion) {
=======
    public void testGetChatCompletionsStream(HttpClient httpClient, OpenAIServiceVersion serviceVersion) {
        client = getOpenAIClient(httpClient, serviceVersion);
        getChatCompletionsRunner((deploymentId, chatMessages) -> {
            IterableStream<ChatCompletions> resultChatCompletions = client.getChatCompletionsStream(deploymentId, new ChatCompletionsOptions(chatMessages));
            resultChatCompletions.forEach(chatCompletions -> {
                assertNotNull(chatCompletions.getId());
                assertNotNull(chatCompletions.getChoices());
                assertFalse(chatCompletions.getChoices().isEmpty());
                assertNotNull(chatCompletions.getChoices().get(0).getDelta());
            });
        });
    }

    @ParameterizedTest(name = DISPLAY_NAME_WITH_ARGUMENTS)
    @MethodSource("com.azure.ai.openai.TestUtils#getTestParameters")
    public void getChatCompletionsWithResponse(HttpClient httpClient, OpenAIServiceVersion serviceVersion) {
>>>>>>> 0e672057
        client = getOpenAIClient(httpClient, serviceVersion);
        getChatCompletionsRunner((deploymentId, chatMessages) -> {
            Response<BinaryData> response = client.getChatCompletionsWithResponse(deploymentId,
                BinaryData.fromObject(new ChatCompletionsOptions(chatMessages)), new RequestOptions());
            assertEquals(200, response.getStatusCode());
            ChatCompletions resultChatCompletions = response.getValue().toObject(ChatCompletions.class);
            assertChatCompletions(new int[]{0}, new ChatRole[]{ChatRole.ASSISTANT}, resultChatCompletions);
        });
    }

    @ParameterizedTest(name = DISPLAY_NAME_WITH_ARGUMENTS)
    @MethodSource("com.azure.ai.openai.TestUtils#getTestParameters")
    public void getEmbeddings(HttpClient httpClient, AzureOpenAIServiceVersion serviceVersion) {
        client = getOpenAIClient(httpClient, serviceVersion);
        getEmbeddingRunner((deploymentId, embeddingsOptions) -> {
            Embeddings resultEmbeddings = client.getEmbeddings(deploymentId, embeddingsOptions);
            assertEmbeddings(resultEmbeddings);
        });
    }

    @ParameterizedTest(name = DISPLAY_NAME_WITH_ARGUMENTS)
    @MethodSource("com.azure.ai.openai.TestUtils#getTestParameters")
    public void getEmbeddingsWithResponse(HttpClient httpClient, AzureOpenAIServiceVersion serviceVersion) {
        client = getOpenAIClient(httpClient, serviceVersion);
        getEmbeddingRunner((deploymentId, embeddingsOptions) -> {
            Response<BinaryData> response = client.getEmbeddingsWithResponse(deploymentId,
                BinaryData.fromObject(embeddingsOptions), new RequestOptions());
            assertEquals(200, response.getStatusCode());
            Embeddings resultEmbeddings = response.getValue().toObject(Embeddings.class);
            assertEmbeddings(resultEmbeddings);
        });
    }

    @ParameterizedTest(name = DISPLAY_NAME_WITH_ARGUMENTS)
    @MethodSource("com.azure.ai.openai.TestUtils#getTestParameters")
    public void getCompletionsFromPrompt(HttpClient httpClient, AzureOpenAIServiceVersion serviceVersion) {
        client = getOpenAIClient(httpClient, serviceVersion);
        getCompletionsFromSinglePromptRunner((deploymentId, prompts) -> {
            Completions completions = client.getCompletions(deploymentId, prompts);
            assertCompletions(new int[]{0}, null, null, completions);
        });
    }

}<|MERGE_RESOLUTION|>--- conflicted
+++ resolved
@@ -43,9 +43,6 @@
 
     @ParameterizedTest(name = DISPLAY_NAME_WITH_ARGUMENTS)
     @MethodSource("com.azure.ai.openai.TestUtils#getTestParameters")
-<<<<<<< HEAD
-    public void getCompletionsWithResponse(HttpClient httpClient, AzureOpenAIServiceVersion serviceVersion) {
-=======
     public void testGetCompletionsStream(HttpClient httpClient, OpenAIServiceVersion serviceVersion) {
         client = getOpenAIClient(httpClient, serviceVersion);
         getCompletionsRunner((deploymentId, prompt) -> {
@@ -61,8 +58,7 @@
 
     @ParameterizedTest(name = DISPLAY_NAME_WITH_ARGUMENTS)
     @MethodSource("com.azure.ai.openai.TestUtils#getTestParameters")
-    public void getCompletionsWithResponse(HttpClient httpClient, OpenAIServiceVersion serviceVersion) {
->>>>>>> 0e672057
+    public void getCompletionsWithResponse(HttpClient httpClient, AzureOpenAIServiceVersion serviceVersion) {
         client = getOpenAIClient(httpClient, serviceVersion);
         getCompletionsRunner((deploymentId, prompt) -> {
             Response<BinaryData> response = client.getCompletionsWithResponse(deploymentId,
@@ -85,9 +81,6 @@
 
     @ParameterizedTest(name = DISPLAY_NAME_WITH_ARGUMENTS)
     @MethodSource("com.azure.ai.openai.TestUtils#getTestParameters")
-<<<<<<< HEAD
-    public void getChatCompletionsWithResponse(HttpClient httpClient, AzureOpenAIServiceVersion serviceVersion) {
-=======
     public void testGetChatCompletionsStream(HttpClient httpClient, OpenAIServiceVersion serviceVersion) {
         client = getOpenAIClient(httpClient, serviceVersion);
         getChatCompletionsRunner((deploymentId, chatMessages) -> {
@@ -103,8 +96,7 @@
 
     @ParameterizedTest(name = DISPLAY_NAME_WITH_ARGUMENTS)
     @MethodSource("com.azure.ai.openai.TestUtils#getTestParameters")
-    public void getChatCompletionsWithResponse(HttpClient httpClient, OpenAIServiceVersion serviceVersion) {
->>>>>>> 0e672057
+    public void getChatCompletionsWithResponse(HttpClient httpClient, AzureOpenAIServiceVersion serviceVersion) {
         client = getOpenAIClient(httpClient, serviceVersion);
         getChatCompletionsRunner((deploymentId, chatMessages) -> {
             Response<BinaryData> response = client.getChatCompletionsWithResponse(deploymentId,
