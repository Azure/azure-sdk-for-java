// Copyright (c) Microsoft Corporation. All rights reserved.
// Licensed under the MIT License.

package com.azure.ai.openai.implementation;

import com.azure.core.annotation.BodyParam;
import com.azure.core.annotation.Delete;
import com.azure.core.annotation.ExpectedResponses;
import com.azure.core.annotation.Get;
import com.azure.core.annotation.HeaderParam;
import com.azure.core.annotation.Host;
import com.azure.core.annotation.HostParam;
import com.azure.core.annotation.PathParam;
import com.azure.core.annotation.Post;
import com.azure.core.annotation.ReturnType;
import com.azure.core.annotation.ServiceInterface;
import com.azure.core.annotation.ServiceMethod;
import com.azure.core.annotation.UnexpectedResponseExceptionType;
import com.azure.core.exception.ClientAuthenticationException;
import com.azure.core.exception.HttpResponseException;
import com.azure.core.exception.ResourceModifiedException;
import com.azure.core.exception.ResourceNotFoundException;
import com.azure.core.http.HttpPipeline;
import com.azure.core.http.rest.RequestOptions;
import com.azure.core.http.rest.Response;
import com.azure.core.http.rest.RestProxy;
import com.azure.core.util.BinaryData;
import com.azure.core.util.Context;
import com.azure.core.util.FluxUtil;
import com.azure.core.util.serializer.SerializerAdapter;
import reactor.core.publisher.Mono;

import java.util.Map;

/**
 * Implementation for calling Non-Azure OpenAI Service
 */
public final class NonAzureOpenAIClientImpl {
    /** The proxy service used to perform REST calls. */
    private final NonAzureOpenAIClientService service;

    private final RealtimesImpl realtime;

    public RealtimesImpl getRealtime() {
        return this.realtime;
    }

    /** The HTTP pipeline to send requests through. */
    private final HttpPipeline httpPipeline;

    /**
     * Gets The HTTP pipeline to send requests through.
     *
     * @return the httpPipeline value.
     */
    public HttpPipeline getHttpPipeline() {
        return this.httpPipeline;
    }

    /** The serializer to serialize an object into a string. */
    private final SerializerAdapter serializerAdapter;

    /**
     * Gets The serializer to serialize an object into a string.
     *
     * @return the serializerAdapter value.
     */
    public SerializerAdapter getSerializerAdapter() {
        return this.serializerAdapter;
    }

    /**
     * This is the endpoint that non-azure OpenAI supports. Currently, it has only v1 version.
     */
    public static final String OPEN_AI_ENDPOINT = "https://api.openai.com/v1";

    /**
     * Initializes an instance of OpenAIClient client.
     *
     * @param httpPipeline The HTTP pipeline to send requests through.
     * @param serializerAdapter The serializer to serialize an object into a string.
     */
    public NonAzureOpenAIClientImpl(HttpPipeline httpPipeline, SerializerAdapter serializerAdapter) {
        this.httpPipeline = httpPipeline;
        this.serializerAdapter = serializerAdapter;
<<<<<<< HEAD
        this.service = RestProxy.create(NonAzureOpenAIClientService.class, this.httpPipeline, this.getSerializerAdapter());
        this.realtime = new RealtimesImpl(httpPipeline, serializerAdapter, OPEN_AI_ENDPOINT);
=======
        this.service
            = RestProxy.create(NonAzureOpenAIClientService.class, this.httpPipeline, this.getSerializerAdapter());
>>>>>>> 5195bd65
    }

    /**
     * The interface defining all the services for OpenAIClient to be used by the proxy service to perform REST calls.
     */
    @Host("{endpoint}")
    @ServiceInterface(name = "OpenAIClient")
    public interface NonAzureOpenAIClientService {
        @Post("/embeddings")
        @ExpectedResponses({ 200 })
        @UnexpectedResponseExceptionType(value = ClientAuthenticationException.class, code = { 401 })
        @UnexpectedResponseExceptionType(value = ResourceNotFoundException.class, code = { 404 })
        @UnexpectedResponseExceptionType(value = ResourceModifiedException.class, code = { 409 })
        @UnexpectedResponseExceptionType(HttpResponseException.class)
        Mono<Response<BinaryData>> getEmbeddings(@HostParam("endpoint") String endpoint,
            @HeaderParam("accept") String accept, @BodyParam("application/json") BinaryData embeddingsOptions,
            RequestOptions requestOptions, Context context);

        @Post("/embeddings")
        @ExpectedResponses({ 200 })
        @UnexpectedResponseExceptionType(value = ClientAuthenticationException.class, code = { 401 })
        @UnexpectedResponseExceptionType(value = ResourceNotFoundException.class, code = { 404 })
        @UnexpectedResponseExceptionType(value = ResourceModifiedException.class, code = { 409 })
        @UnexpectedResponseExceptionType(HttpResponseException.class)
        Response<BinaryData> getEmbeddingsSync(@HostParam("endpoint") String endpoint,
            @HeaderParam("accept") String accept, @BodyParam("application/json") BinaryData embeddingsOptions,
            RequestOptions requestOptions, Context context);

        @Post("/completions")
        @ExpectedResponses({ 200 })
        @UnexpectedResponseExceptionType(value = ClientAuthenticationException.class, code = { 401 })
        @UnexpectedResponseExceptionType(value = ResourceNotFoundException.class, code = { 404 })
        @UnexpectedResponseExceptionType(value = ResourceModifiedException.class, code = { 409 })
        @UnexpectedResponseExceptionType(HttpResponseException.class)
        Mono<Response<BinaryData>> getCompletions(@HostParam("endpoint") String endpoint,
            @HeaderParam("accept") String accept, @BodyParam("application/json") BinaryData completionsOptions,
            RequestOptions requestOptions, Context context);

        @Post("/completions")
        @ExpectedResponses({ 200 })
        @UnexpectedResponseExceptionType(value = ClientAuthenticationException.class, code = { 401 })
        @UnexpectedResponseExceptionType(value = ResourceNotFoundException.class, code = { 404 })
        @UnexpectedResponseExceptionType(value = ResourceModifiedException.class, code = { 409 })
        @UnexpectedResponseExceptionType(HttpResponseException.class)
        Response<BinaryData> getCompletionsSync(@HostParam("endpoint") String endpoint,
            @HeaderParam("accept") String accept, @BodyParam("application/json") BinaryData completionsOptions,
            RequestOptions requestOptions, Context context);

        @Post("/chat/completions")
        @ExpectedResponses({ 200 })
        @UnexpectedResponseExceptionType(value = ClientAuthenticationException.class, code = { 401 })
        @UnexpectedResponseExceptionType(value = ResourceNotFoundException.class, code = { 404 })
        @UnexpectedResponseExceptionType(value = ResourceModifiedException.class, code = { 409 })
        @UnexpectedResponseExceptionType(HttpResponseException.class)
        Mono<Response<BinaryData>> getChatCompletions(@HostParam("endpoint") String endpoint,
            @HeaderParam("accept") String accept, @BodyParam("application/json") BinaryData chatCompletionsOptions,
            RequestOptions requestOptions, Context context);

        @Post("/chat/completions")
        @ExpectedResponses({ 200 })
        @UnexpectedResponseExceptionType(value = ClientAuthenticationException.class, code = { 401 })
        @UnexpectedResponseExceptionType(value = ResourceNotFoundException.class, code = { 404 })
        @UnexpectedResponseExceptionType(value = ResourceModifiedException.class, code = { 409 })
        @UnexpectedResponseExceptionType(HttpResponseException.class)
        Response<BinaryData> getChatCompletionsSync(@HostParam("endpoint") String endpoint,
            @HeaderParam("accept") String accept, @BodyParam("application/json") BinaryData chatCompletionsOptions,
            RequestOptions requestOptions, Context context);

        @Post("/images/generations")
        @ExpectedResponses({ 200 })
        @UnexpectedResponseExceptionType(value = ClientAuthenticationException.class, code = { 401 })
        @UnexpectedResponseExceptionType(value = ResourceNotFoundException.class, code = { 404 })
        @UnexpectedResponseExceptionType(value = ResourceModifiedException.class, code = { 409 })
        @UnexpectedResponseExceptionType(HttpResponseException.class)
        Mono<Response<BinaryData>> getImageGenerations(@HostParam("endpoint") String endpoint,
            @HeaderParam("accept") String accept, @BodyParam("application/json") BinaryData imageGenerationOptions,
            RequestOptions requestOptions, Context context);

        @Post("/images/generations")
        @ExpectedResponses({ 200 })
        @UnexpectedResponseExceptionType(value = ClientAuthenticationException.class, code = { 401 })
        @UnexpectedResponseExceptionType(value = ResourceNotFoundException.class, code = { 404 })
        @UnexpectedResponseExceptionType(value = ResourceModifiedException.class, code = { 409 })
        @UnexpectedResponseExceptionType(HttpResponseException.class)
        Response<BinaryData> getImageGenerationsSync(@HostParam("endpoint") String endpoint,
            @HeaderParam("accept") String accept, @BodyParam("application/json") BinaryData imageGenerationOptions,
            RequestOptions requestOptions, Context context);

        @Post("/audio/transcriptions")
        @ExpectedResponses({ 200 })
        @UnexpectedResponseExceptionType(value = ClientAuthenticationException.class, code = { 401 })
        @UnexpectedResponseExceptionType(value = ResourceNotFoundException.class, code = { 404 })
        @UnexpectedResponseExceptionType(value = ResourceModifiedException.class, code = { 409 })
        @UnexpectedResponseExceptionType(HttpResponseException.class)
        Mono<Response<BinaryData>> getAudioTranscriptionAsResponseObject(@HostParam("endpoint") String endpoint,
            @HeaderParam("accept") String accept,
            @BodyParam("multipart/form-data") BinaryData audioTranscriptionOptions, RequestOptions requestOptions,
            Context context);

        @Post("/audio/transcriptions")
        @ExpectedResponses({ 200 })
        @UnexpectedResponseExceptionType(value = ClientAuthenticationException.class, code = { 401 })
        @UnexpectedResponseExceptionType(value = ResourceNotFoundException.class, code = { 404 })
        @UnexpectedResponseExceptionType(value = ResourceModifiedException.class, code = { 409 })
        @UnexpectedResponseExceptionType(HttpResponseException.class)
        Response<BinaryData> getAudioTranscriptionAsResponseObjectSync(@HostParam("endpoint") String endpoint,
            @HeaderParam("accept") String accept,
            @BodyParam("multipart/form-data") BinaryData audioTranscriptionOptions, RequestOptions requestOptions,
            Context context);

        @Post("/audio/transcriptions")
        @ExpectedResponses({ 200 })
        @UnexpectedResponseExceptionType(value = ClientAuthenticationException.class, code = { 401 })
        @UnexpectedResponseExceptionType(value = ResourceNotFoundException.class, code = { 404 })
        @UnexpectedResponseExceptionType(value = ResourceModifiedException.class, code = { 409 })
        @UnexpectedResponseExceptionType(HttpResponseException.class)
        Mono<Response<BinaryData>> getAudioTranscriptionAsPlainText(@HostParam("endpoint") String endpoint,
            @HeaderParam("accept") String accept,
            @BodyParam("multipart/form-data") BinaryData audioTranscriptionOptions, RequestOptions requestOptions,
            Context context);

        @Post("/audio/transcriptions")
        @ExpectedResponses({ 200 })
        @UnexpectedResponseExceptionType(value = ClientAuthenticationException.class, code = { 401 })
        @UnexpectedResponseExceptionType(value = ResourceNotFoundException.class, code = { 404 })
        @UnexpectedResponseExceptionType(value = ResourceModifiedException.class, code = { 409 })
        @UnexpectedResponseExceptionType(HttpResponseException.class)
        Response<BinaryData> getAudioTranscriptionAsPlainTextSync(@HostParam("endpoint") String endpoint,
            @HeaderParam("accept") String accept,
            @BodyParam("multipart/form-data") BinaryData audioTranscriptionOptions, RequestOptions requestOptions,
            Context context);

        @Post("/audio/translations")
        @ExpectedResponses({ 200 })
        @UnexpectedResponseExceptionType(value = ClientAuthenticationException.class, code = { 401 })
        @UnexpectedResponseExceptionType(value = ResourceNotFoundException.class, code = { 404 })
        @UnexpectedResponseExceptionType(value = ResourceModifiedException.class, code = { 409 })
        @UnexpectedResponseExceptionType(HttpResponseException.class)
        Mono<Response<BinaryData>> getAudioTranslationAsResponseObject(@HostParam("endpoint") String endpoint,
            @HeaderParam("accept") String accept, @BodyParam("multipart/form-data") BinaryData audioTranslationOptions,
            RequestOptions requestOptions, Context context);

        @Post("/audio/translations")
        @ExpectedResponses({ 200 })
        @UnexpectedResponseExceptionType(value = ClientAuthenticationException.class, code = { 401 })
        @UnexpectedResponseExceptionType(value = ResourceNotFoundException.class, code = { 404 })
        @UnexpectedResponseExceptionType(value = ResourceModifiedException.class, code = { 409 })
        @UnexpectedResponseExceptionType(HttpResponseException.class)
        Response<BinaryData> getAudioTranslationAsResponseObjectSync(@HostParam("endpoint") String endpoint,
            @HeaderParam("accept") String accept, @BodyParam("multipart/form-data") BinaryData audioTranslationOptions,
            RequestOptions requestOptions, Context context);

        @Post("/audio/translations")
        @ExpectedResponses({ 200 })
        @UnexpectedResponseExceptionType(value = ClientAuthenticationException.class, code = { 401 })
        @UnexpectedResponseExceptionType(value = ResourceNotFoundException.class, code = { 404 })
        @UnexpectedResponseExceptionType(value = ResourceModifiedException.class, code = { 409 })
        @UnexpectedResponseExceptionType(HttpResponseException.class)
        Mono<Response<BinaryData>> getAudioTranslationAsPlainText(@HostParam("endpoint") String endpoint,
            @HeaderParam("accept") String accept, @BodyParam("multipart/form-data") BinaryData audioTranslationOptions,
            RequestOptions requestOptions, Context context);

        @Post("/audio/translations")
        @ExpectedResponses({ 200 })
        @UnexpectedResponseExceptionType(value = ClientAuthenticationException.class, code = { 401 })
        @UnexpectedResponseExceptionType(value = ResourceNotFoundException.class, code = { 404 })
        @UnexpectedResponseExceptionType(value = ResourceModifiedException.class, code = { 409 })
        @UnexpectedResponseExceptionType(HttpResponseException.class)
        Response<BinaryData> getAudioTranslationAsPlainTextSync(@HostParam("endpoint") String endpoint,
            @HeaderParam("accept") String accept, @BodyParam("multipart/form-data") BinaryData audioTranslationOptions,
            RequestOptions requestOptions, Context context);

        @Post("/audio/speech")
        @ExpectedResponses({ 200 })
        @UnexpectedResponseExceptionType(value = ClientAuthenticationException.class, code = { 401 })
        @UnexpectedResponseExceptionType(value = ResourceNotFoundException.class, code = { 404 })
        @UnexpectedResponseExceptionType(value = ResourceModifiedException.class, code = { 409 })
        @UnexpectedResponseExceptionType(HttpResponseException.class)
        Mono<Response<BinaryData>> generateSpeechFromText(@HostParam("endpoint") String endpoint,
            @HeaderParam("accept") String accept, @BodyParam("application/json") BinaryData speechGenerationOptions,
            RequestOptions requestOptions, Context context);

        @Post("/audio/speech")
        @ExpectedResponses({ 200 })
        @UnexpectedResponseExceptionType(value = ClientAuthenticationException.class, code = { 401 })
        @UnexpectedResponseExceptionType(value = ResourceNotFoundException.class, code = { 404 })
        @UnexpectedResponseExceptionType(value = ResourceModifiedException.class, code = { 409 })
        @UnexpectedResponseExceptionType(HttpResponseException.class)
        Response<BinaryData> generateSpeechFromTextSync(@HostParam("endpoint") String endpoint,
            @HeaderParam("accept") String accept, @BodyParam("application/json") BinaryData speechGenerationOptions,
            RequestOptions requestOptions, Context context);

        @Get("/files")
        @ExpectedResponses({ 200 })
        @UnexpectedResponseExceptionType(value = ClientAuthenticationException.class, code = { 401 })
        @UnexpectedResponseExceptionType(value = ResourceNotFoundException.class, code = { 404 })
        @UnexpectedResponseExceptionType(value = ResourceModifiedException.class, code = { 409 })
        @UnexpectedResponseExceptionType(HttpResponseException.class)
        Mono<Response<BinaryData>> listFiles(@HostParam("endpoint") String endpoint,
            @HeaderParam("accept") String accept, RequestOptions requestOptions, Context context);

        @Get("/files")
        @ExpectedResponses({ 200 })
        @UnexpectedResponseExceptionType(value = ClientAuthenticationException.class, code = { 401 })
        @UnexpectedResponseExceptionType(value = ResourceNotFoundException.class, code = { 404 })
        @UnexpectedResponseExceptionType(value = ResourceModifiedException.class, code = { 409 })
        @UnexpectedResponseExceptionType(HttpResponseException.class)
        Response<BinaryData> listFilesSync(@HostParam("endpoint") String endpoint, @HeaderParam("accept") String accept,
            RequestOptions requestOptions, Context context);

        // @Multipart not supported by RestProxy
        @Post("/files")
        @ExpectedResponses({ 200 })
        @UnexpectedResponseExceptionType(value = ClientAuthenticationException.class, code = { 401 })
        @UnexpectedResponseExceptionType(value = ResourceNotFoundException.class, code = { 404 })
        @UnexpectedResponseExceptionType(value = ResourceModifiedException.class, code = { 409 })
        @UnexpectedResponseExceptionType(HttpResponseException.class)
        Mono<Response<BinaryData>> uploadFile(@HostParam("endpoint") String endpoint,
            @HeaderParam("content-type") String contentType, @HeaderParam("accept") String accept,
            @BodyParam("multipart/form-data") BinaryData uploadFileRequest, RequestOptions requestOptions,
            Context context);

        // @Multipart not supported by RestProxy
        @Post("/files")
        @ExpectedResponses({ 200 })
        @UnexpectedResponseExceptionType(value = ClientAuthenticationException.class, code = { 401 })
        @UnexpectedResponseExceptionType(value = ResourceNotFoundException.class, code = { 404 })
        @UnexpectedResponseExceptionType(value = ResourceModifiedException.class, code = { 409 })
        @UnexpectedResponseExceptionType(HttpResponseException.class)
        Response<BinaryData> uploadFileSync(@HostParam("endpoint") String endpoint,
            @HeaderParam("content-type") String contentType, @HeaderParam("accept") String accept,
            @BodyParam("multipart/form-data") BinaryData uploadFileRequest, RequestOptions requestOptions,
            Context context);

        @Delete("/files/{fileId}")
        @ExpectedResponses({ 200 })
        @UnexpectedResponseExceptionType(value = ClientAuthenticationException.class, code = { 401 })
        @UnexpectedResponseExceptionType(value = ResourceNotFoundException.class, code = { 404 })
        @UnexpectedResponseExceptionType(value = ResourceModifiedException.class, code = { 409 })
        @UnexpectedResponseExceptionType(HttpResponseException.class)
        Mono<Response<BinaryData>> deleteFile(@HostParam("endpoint") String endpoint,
            @PathParam("fileId") String fileId, @HeaderParam("accept") String accept, RequestOptions requestOptions,
            Context context);

        @Delete("/files/{fileId}")
        @ExpectedResponses({ 200 })
        @UnexpectedResponseExceptionType(value = ClientAuthenticationException.class, code = { 401 })
        @UnexpectedResponseExceptionType(value = ResourceNotFoundException.class, code = { 404 })
        @UnexpectedResponseExceptionType(value = ResourceModifiedException.class, code = { 409 })
        @UnexpectedResponseExceptionType(HttpResponseException.class)
        Response<BinaryData> deleteFileSync(@HostParam("endpoint") String endpoint, @PathParam("fileId") String fileId,
            @HeaderParam("accept") String accept, RequestOptions requestOptions, Context context);

        @Get("/files/{fileId}")
        @ExpectedResponses({ 200 })
        @UnexpectedResponseExceptionType(value = ClientAuthenticationException.class, code = { 401 })
        @UnexpectedResponseExceptionType(value = ResourceNotFoundException.class, code = { 404 })
        @UnexpectedResponseExceptionType(value = ResourceModifiedException.class, code = { 409 })
        @UnexpectedResponseExceptionType(HttpResponseException.class)
        Mono<Response<BinaryData>> getFile(@HostParam("endpoint") String endpoint, @PathParam("fileId") String fileId,
            @HeaderParam("accept") String accept, RequestOptions requestOptions, Context context);

        @Get("/files/{fileId}")
        @ExpectedResponses({ 200 })
        @UnexpectedResponseExceptionType(value = ClientAuthenticationException.class, code = { 401 })
        @UnexpectedResponseExceptionType(value = ResourceNotFoundException.class, code = { 404 })
        @UnexpectedResponseExceptionType(value = ResourceModifiedException.class, code = { 409 })
        @UnexpectedResponseExceptionType(HttpResponseException.class)
        Response<BinaryData> getFileSync(@HostParam("endpoint") String endpoint, @PathParam("fileId") String fileId,
            @HeaderParam("accept") String accept, RequestOptions requestOptions, Context context);

        @Get("/files/{fileId}/content")
        @ExpectedResponses({ 200 })
        @UnexpectedResponseExceptionType(value = ClientAuthenticationException.class, code = { 401 })
        @UnexpectedResponseExceptionType(value = ResourceNotFoundException.class, code = { 404 })
        @UnexpectedResponseExceptionType(value = ResourceModifiedException.class, code = { 409 })
        @UnexpectedResponseExceptionType(HttpResponseException.class)
        Mono<Response<BinaryData>> getFileContent(@HostParam("endpoint") String endpoint,
            @PathParam("fileId") String fileId, @HeaderParam("accept") String accept, RequestOptions requestOptions,
            Context context);

        @Get("/files/{fileId}/content")
        @ExpectedResponses({ 200 })
        @UnexpectedResponseExceptionType(value = ClientAuthenticationException.class, code = { 401 })
        @UnexpectedResponseExceptionType(value = ResourceNotFoundException.class, code = { 404 })
        @UnexpectedResponseExceptionType(value = ResourceModifiedException.class, code = { 409 })
        @UnexpectedResponseExceptionType(HttpResponseException.class)
        Response<BinaryData> getFileContentSync(@HostParam("endpoint") String endpoint,
            @PathParam("fileId") String fileId, @HeaderParam("accept") String accept, RequestOptions requestOptions,
            Context context);

        @Get("/batches")
        @ExpectedResponses({ 200 })
        @UnexpectedResponseExceptionType(value = ClientAuthenticationException.class, code = { 401 })
        @UnexpectedResponseExceptionType(value = ResourceNotFoundException.class, code = { 404 })
        @UnexpectedResponseExceptionType(value = ResourceModifiedException.class, code = { 409 })
        @UnexpectedResponseExceptionType(HttpResponseException.class)
        Mono<Response<BinaryData>> listBatches(@HostParam("endpoint") String endpoint,
            @HeaderParam("accept") String accept, RequestOptions requestOptions, Context context);

        @Get("/batches")
        @ExpectedResponses({ 200 })
        @UnexpectedResponseExceptionType(value = ClientAuthenticationException.class, code = { 401 })
        @UnexpectedResponseExceptionType(value = ResourceNotFoundException.class, code = { 404 })
        @UnexpectedResponseExceptionType(value = ResourceModifiedException.class, code = { 409 })
        @UnexpectedResponseExceptionType(HttpResponseException.class)
        Response<BinaryData> listBatchesSync(@HostParam("endpoint") String endpoint,
            @HeaderParam("accept") String accept, RequestOptions requestOptions, Context context);

        @Post("/batches")
        @ExpectedResponses({ 200 })
        @UnexpectedResponseExceptionType(value = ClientAuthenticationException.class, code = { 401 })
        @UnexpectedResponseExceptionType(value = ResourceNotFoundException.class, code = { 404 })
        @UnexpectedResponseExceptionType(value = ResourceModifiedException.class, code = { 409 })
        @UnexpectedResponseExceptionType(HttpResponseException.class)
        Mono<Response<BinaryData>> createBatch(@HostParam("endpoint") String endpoint,
            @HeaderParam("accept") String accept, @BodyParam("application/json") BinaryData createBatchRequest,
            RequestOptions requestOptions, Context context);

        @Post("/batches")
        @ExpectedResponses({ 200 })
        @UnexpectedResponseExceptionType(value = ClientAuthenticationException.class, code = { 401 })
        @UnexpectedResponseExceptionType(value = ResourceNotFoundException.class, code = { 404 })
        @UnexpectedResponseExceptionType(value = ResourceModifiedException.class, code = { 409 })
        @UnexpectedResponseExceptionType(HttpResponseException.class)
        Response<BinaryData> createBatchSync(@HostParam("endpoint") String endpoint,
            @HeaderParam("accept") String accept, @BodyParam("application/json") BinaryData createBatchRequest,
            RequestOptions requestOptions, Context context);

        @Get("/batches/{batchId}")
        @ExpectedResponses({ 200 })
        @UnexpectedResponseExceptionType(value = ClientAuthenticationException.class, code = { 401 })
        @UnexpectedResponseExceptionType(value = ResourceNotFoundException.class, code = { 404 })
        @UnexpectedResponseExceptionType(value = ResourceModifiedException.class, code = { 409 })
        @UnexpectedResponseExceptionType(HttpResponseException.class)
        Mono<Response<BinaryData>> getBatch(@HostParam("endpoint") String endpoint,
            @PathParam("batchId") String batchId, @HeaderParam("accept") String accept, RequestOptions requestOptions,
            Context context);

        @Get("/batches/{batchId}")
        @ExpectedResponses({ 200 })
        @UnexpectedResponseExceptionType(value = ClientAuthenticationException.class, code = { 401 })
        @UnexpectedResponseExceptionType(value = ResourceNotFoundException.class, code = { 404 })
        @UnexpectedResponseExceptionType(value = ResourceModifiedException.class, code = { 409 })
        @UnexpectedResponseExceptionType(HttpResponseException.class)
        Response<BinaryData> getBatchSync(@HostParam("endpoint") String endpoint, @PathParam("batchId") String batchId,
            @HeaderParam("accept") String accept, RequestOptions requestOptions, Context context);

        @Post("/batches/{batchId}/cancel")
        @ExpectedResponses({ 200 })
        @UnexpectedResponseExceptionType(value = ClientAuthenticationException.class, code = { 401 })
        @UnexpectedResponseExceptionType(value = ResourceNotFoundException.class, code = { 404 })
        @UnexpectedResponseExceptionType(value = ResourceModifiedException.class, code = { 409 })
        @UnexpectedResponseExceptionType(HttpResponseException.class)
        Mono<Response<BinaryData>> cancelBatch(@HostParam("endpoint") String endpoint,
            @PathParam("batchId") String batchId, @HeaderParam("accept") String accept, RequestOptions requestOptions,
            Context context);

        @Post("/batches/{batchId}/cancel")
        @ExpectedResponses({ 200 })
        @UnexpectedResponseExceptionType(value = ClientAuthenticationException.class, code = { 401 })
        @UnexpectedResponseExceptionType(value = ResourceNotFoundException.class, code = { 404 })
        @UnexpectedResponseExceptionType(value = ResourceModifiedException.class, code = { 409 })
        @UnexpectedResponseExceptionType(HttpResponseException.class)
        Response<BinaryData> cancelBatchSync(@HostParam("endpoint") String endpoint,
            @PathParam("batchId") String batchId, @HeaderParam("accept") String accept, RequestOptions requestOptions,
            Context context);

        @Post("/uploads")
        @ExpectedResponses({ 200 })
        @UnexpectedResponseExceptionType(value = ClientAuthenticationException.class, code = { 401 })
        @UnexpectedResponseExceptionType(value = ResourceNotFoundException.class, code = { 404 })
        @UnexpectedResponseExceptionType(value = ResourceModifiedException.class, code = { 409 })
        @UnexpectedResponseExceptionType(HttpResponseException.class)
        Mono<Response<BinaryData>> createUpload(@HostParam("endpoint") String endpoint,
            @HeaderParam("Content-Type") String contentType, @HeaderParam("Accept") String accept,
            @BodyParam("application/json") BinaryData requestBody, RequestOptions requestOptions, Context context);

        @Post("/uploads")
        @ExpectedResponses({ 200 })
        @UnexpectedResponseExceptionType(value = ClientAuthenticationException.class, code = { 401 })
        @UnexpectedResponseExceptionType(value = ResourceNotFoundException.class, code = { 404 })
        @UnexpectedResponseExceptionType(value = ResourceModifiedException.class, code = { 409 })
        @UnexpectedResponseExceptionType(HttpResponseException.class)
        Response<BinaryData> createUploadSync(@HostParam("endpoint") String endpoint,
            @HeaderParam("Content-Type") String contentType, @HeaderParam("Accept") String accept,
            @BodyParam("application/json") BinaryData requestBody, RequestOptions requestOptions, Context context);

        // @Multipart not supported by RestProxy
        @Post("/uploads/{upload_id}/parts")
        @ExpectedResponses({ 200 })
        @UnexpectedResponseExceptionType(value = ClientAuthenticationException.class, code = { 401 })
        @UnexpectedResponseExceptionType(value = ResourceNotFoundException.class, code = { 404 })
        @UnexpectedResponseExceptionType(value = ResourceModifiedException.class, code = { 409 })
        @UnexpectedResponseExceptionType(HttpResponseException.class)
        Mono<Response<BinaryData>> addUploadPart(@HostParam("endpoint") String endpoint,
            @HeaderParam("content-type") String contentType, @PathParam("upload_id") String uploadId,
            @HeaderParam("Accept") String accept, @BodyParam("multipart/form-data") BinaryData requestBody,
            RequestOptions requestOptions, Context context);

        // @Multipart not supported by RestProxy
        @Post("/uploads/{upload_id}/parts")
        @ExpectedResponses({ 200 })
        @UnexpectedResponseExceptionType(value = ClientAuthenticationException.class, code = { 401 })
        @UnexpectedResponseExceptionType(value = ResourceNotFoundException.class, code = { 404 })
        @UnexpectedResponseExceptionType(value = ResourceModifiedException.class, code = { 409 })
        @UnexpectedResponseExceptionType(HttpResponseException.class)
        Response<BinaryData> addUploadPartSync(@HostParam("endpoint") String endpoint,
            @HeaderParam("content-type") String contentType, @PathParam("upload_id") String uploadId,
            @HeaderParam("Accept") String accept, @BodyParam("multipart/form-data") BinaryData requestBody,
            RequestOptions requestOptions, Context context);

        @Post("/uploads/{upload_id}/complete")
        @ExpectedResponses({ 200 })
        @UnexpectedResponseExceptionType(value = ClientAuthenticationException.class, code = { 401 })
        @UnexpectedResponseExceptionType(value = ResourceNotFoundException.class, code = { 404 })
        @UnexpectedResponseExceptionType(value = ResourceModifiedException.class, code = { 409 })
        @UnexpectedResponseExceptionType(HttpResponseException.class)
        Mono<Response<BinaryData>> completeUpload(@HostParam("endpoint") String endpoint,
            @PathParam("upload_id") String uploadId, @HeaderParam("Content-Type") String contentType,
            @HeaderParam("Accept") String accept, @BodyParam("application/json") BinaryData requestBody,
            RequestOptions requestOptions, Context context);

        @Post("/uploads/{upload_id}/complete")
        @ExpectedResponses({ 200 })
        @UnexpectedResponseExceptionType(value = ClientAuthenticationException.class, code = { 401 })
        @UnexpectedResponseExceptionType(value = ResourceNotFoundException.class, code = { 404 })
        @UnexpectedResponseExceptionType(value = ResourceModifiedException.class, code = { 409 })
        @UnexpectedResponseExceptionType(HttpResponseException.class)
        Response<BinaryData> completeUploadSync(@HostParam("endpoint") String endpoint,
            @PathParam("upload_id") String uploadId, @HeaderParam("Content-Type") String contentType,
            @HeaderParam("Accept") String accept, @BodyParam("application/json") BinaryData requestBody,
            RequestOptions requestOptions, Context context);

        @Post("/uploads/{upload_id}/cancel")
        @ExpectedResponses({ 200 })
        @UnexpectedResponseExceptionType(value = ClientAuthenticationException.class, code = { 401 })
        @UnexpectedResponseExceptionType(value = ResourceNotFoundException.class, code = { 404 })
        @UnexpectedResponseExceptionType(value = ResourceModifiedException.class, code = { 409 })
        @UnexpectedResponseExceptionType(HttpResponseException.class)
        Mono<Response<BinaryData>> cancelUpload(@HostParam("endpoint") String endpoint,
            @PathParam("upload_id") String uploadId, @HeaderParam("Accept") String accept,
            RequestOptions requestOptions, Context context);

        @Post("/uploads/{upload_id}/cancel")
        @ExpectedResponses({ 200 })
        @UnexpectedResponseExceptionType(value = ClientAuthenticationException.class, code = { 401 })
        @UnexpectedResponseExceptionType(value = ResourceNotFoundException.class, code = { 404 })
        @UnexpectedResponseExceptionType(value = ResourceModifiedException.class, code = { 409 })
        @UnexpectedResponseExceptionType(HttpResponseException.class)
        Response<BinaryData> cancelUploadSync(@HostParam("endpoint") String endpoint,
            @PathParam("upload_id") String uploadId, @HeaderParam("Accept") String accept,
            RequestOptions requestOptions, Context context);
    }

    /**
     * Return the embeddings for a given prompt.
     *
     * <p><strong>Request Body Schema</strong>
     *
     * <pre>{@code
     * {
     *     user: String (Optional)
     *     model: String (Optional)
     *     input (Required): [
     *         String (Required)
     *     ]
     * }
     * }</pre>
     *
     * <p><strong>Response Body Schema</strong>
     *
     * <pre>{@code
     * {
     *     data (Required): [
     *          (Required){
     *             embedding (Required): [
     *                 double (Required)
     *             ]
     *             index: int (Required)
     *         }
     *     ]
     *     usage (Required): {
     *         prompt_tokens: int (Required)
     *         total_tokens: int (Required)
     *     }
     * }
     * }</pre>
     *
     * @param modelId           id of the deployed model.
     * @param embeddingsOptions The configuration information for an embeddings request. Embeddings measure the
     *                          relatedness of text strings and are commonly used for search, clustering,
     *                          recommendations, and other similar scenarios.
     * @param requestOptions    The options to configure the HTTP request before HTTP client sends it.
     * @return representation of the response data from an embeddings request. Embeddings measure the relatedness of
     * text strings and are commonly used for search, clustering, recommendations, and other similar scenarios along
     * with {@link Response} on successful completion of {@link Mono}.
     * @throws HttpResponseException         thrown if the request is rejected by server.
     * @throws ClientAuthenticationException thrown if the request is rejected by server on status code 401.
     * @throws ResourceNotFoundException     thrown if the request is rejected by server on status code 404.
     * @throws ResourceModifiedException     thrown if the request is rejected by server on status code 409.
     */
    @ServiceMethod(returns = ReturnType.SINGLE)
    public Mono<Response<BinaryData>> getEmbeddingsWithResponseAsync(String modelId, BinaryData embeddingsOptions,
        RequestOptions requestOptions) {
        final String accept = "application/json";
        // modelId is part of the request body in nonAzure OpenAI
        final BinaryData embeddingsOptionsUpdated = addModelIdJson(embeddingsOptions, modelId);
<<<<<<< HEAD
        return FluxUtil.withContext(
                context ->
                        service.getEmbeddings(
                                getEndpoint(),
                                accept,
                                embeddingsOptionsUpdated,
                                requestOptions,
                                context));
=======
        return FluxUtil.withContext(context -> service.getEmbeddings(OPEN_AI_ENDPOINT, accept, embeddingsOptionsUpdated,
            requestOptions, context));
>>>>>>> 5195bd65
    }

    public String getEndpoint() {
        return OPEN_AI_ENDPOINT;
    }

    /**
     * Return the embeddings for a given prompt.
     *
     * <p><strong>Request Body Schema</strong>
     *
     * <pre>{@code
     * {
     *     user: String (Optional)
     *     model: String (Optional)
     *     input (Required): [
     *         String (Required)
     *     ]
     * }
     * }</pre>
     *
     * <p><strong>Response Body Schema</strong>
     *
     * <pre>{@code
     * {
     *     data (Required): [
     *          (Required){
     *             embedding (Required): [
     *                 double (Required)
     *             ]
     *             index: int (Required)
     *         }
     *     ]
     *     usage (Required): {
     *         prompt_tokens: int (Required)
     *         total_tokens: int (Required)
     *     }
     * }
     * }</pre>
     *
     * @param modelId           id of the deployed model.
     * @param embeddingsOptions The configuration information for an embeddings request. Embeddings measure the
     *                          relatedness of text strings and are commonly used for search, clustering,
     *                          recommendations, and other similar scenarios.
     * @param requestOptions    The options to configure the HTTP request before HTTP client sends it.
     * @return representation of the response data from an embeddings request. Embeddings measure the relatedness of
     * text strings and are commonly used for search, clustering, recommendations, and other similar scenarios along
     * with {@link Response}.
     * @throws HttpResponseException         thrown if the request is rejected by server.
     * @throws ClientAuthenticationException thrown if the request is rejected by server on status code 401.
     * @throws ResourceNotFoundException     thrown if the request is rejected by server on status code 404.
     * @throws ResourceModifiedException     thrown if the request is rejected by server on status code 409.
     */
    @ServiceMethod(returns = ReturnType.SINGLE)
    public Response<BinaryData> getEmbeddingsWithResponse(String modelId, BinaryData embeddingsOptions,
        RequestOptions requestOptions) {
        final String accept = "application/json";
        // modelId is part of the request body in nonAzure OpenAI
        final BinaryData embeddingsOptionsUpdated = addModelIdJson(embeddingsOptions, modelId);
<<<<<<< HEAD
        return service.getEmbeddingsSync(
                getEndpoint(),
                accept,
                embeddingsOptionsUpdated,
                requestOptions,
                Context.NONE);
=======
        return service.getEmbeddingsSync(OPEN_AI_ENDPOINT, accept, embeddingsOptionsUpdated, requestOptions,
            Context.NONE);
>>>>>>> 5195bd65
    }

    /**
     * Gets completions for the provided input prompts. Completions support a wide variety of tasks and generate text
     * that continues from or "completes" provided prompt data.
     *
     * <p><strong>Request Body Schema</strong>
     *
     * <pre>{@code
     * {
     *     prompt (Required): [
     *         String (Required)
     *     ]
     *     max_tokens: Integer (Optional)
     *     temperature: Double (Optional)
     *     top_p: Double (Optional)
     *     logit_bias (Optional): {
     *         String: int (Optional)
     *     }
     *     user: String (Optional)
     *     n: Integer (Optional)
     *     logprobs: Integer (Optional)
     *     echo: Boolean (Optional)
     *     stop (Optional): [
     *         String (Optional)
     *     ]
     *     presence_penalty: Double (Optional)
     *     frequency_penalty: Double (Optional)
     *     best_of: Integer (Optional)
     *     stream: Boolean (Optional)
     *     model: String (Optional)
     * }
     * }</pre>
     *
     * <p><strong>Response Body Schema</strong>
     *
     * <pre>{@code
     * {
     *     id: String (Required)
     *     created: int (Required)
     *     choices (Required): [
     *          (Required){
     *             text: String (Required)
     *             index: int (Required)
     *             logprobs (Required): {
     *                 tokens (Required): [
     *                     String (Required)
     *                 ]
     *                 token_logprobs (Required): [
     *                     double (Required)
     *                 ]
     *                 top_logprobs (Required): [
     *                      (Required){
     *                         String: double (Required)
     *                     }
     *                 ]
     *                 text_offset (Required): [
     *                     int (Required)
     *                 ]
     *             }
     *             finish_reason: String(stopped/tokenLimitReached/contentFiltered) (Required)
     *         }
     *     ]
     *     usage (Required): {
     *         completion_tokens: int (Required)
     *         prompt_tokens: int (Required)
     *         total_tokens: int (Required)
     *     }
     * }
     * }</pre>
     *
     * @param modelId            id of the deployed model.
     * @param completionsOptions The configuration information for a completions request. Completions support a wide
     *                           variety of tasks and generate text that continues from or "completes" provided prompt
     *                           data.
     * @param requestOptions     The options to configure the HTTP request before HTTP client sends it.
     * @return completions for the provided input prompts. Completions support a wide variety of tasks and generate text
     * that continues from or "completes" provided prompt data along with {@link Response} on successful completion
     * of {@link Mono}.
     * @throws HttpResponseException         thrown if the request is rejected by server.
     * @throws ClientAuthenticationException thrown if the request is rejected by server on status code 401.
     * @throws ResourceNotFoundException     thrown if the request is rejected by server on status code 404.
     * @throws ResourceModifiedException     thrown if the request is rejected by server on status code 409.
     */
    @ServiceMethod(returns = ReturnType.SINGLE)
    public Mono<Response<BinaryData>> getCompletionsWithResponseAsync(String modelId, BinaryData completionsOptions,
        RequestOptions requestOptions) {
        final String accept = "application/json";
        // modelId is part of the request body in nonAzure OpenAI
        final BinaryData completionsOptionsUpdated = addModelIdJson(completionsOptions, modelId);
<<<<<<< HEAD
        return FluxUtil.withContext(
            context ->
                service.getCompletions(
                        getEndpoint(),
                    accept,
                    completionsOptionsUpdated,
                    requestOptions,
                    context));
=======
        return FluxUtil.withContext(context -> service.getCompletions(OPEN_AI_ENDPOINT, accept,
            completionsOptionsUpdated, requestOptions, context));
>>>>>>> 5195bd65
    }

    /**
     * Gets completions for the provided input prompts. Completions support a wide variety of tasks and generate text
     * that continues from or "completes" provided prompt data.
     *
     * <p><strong>Request Body Schema</strong>
     *
     * <pre>{@code
     * {
     *     prompt (Required): [
     *         String (Required)
     *     ]
     *     max_tokens: Integer (Optional)
     *     temperature: Double (Optional)
     *     top_p: Double (Optional)
     *     logit_bias (Optional): {
     *         String: int (Optional)
     *     }
     *     user: String (Optional)
     *     n: Integer (Optional)
     *     logprobs: Integer (Optional)
     *     echo: Boolean (Optional)
     *     stop (Optional): [
     *         String (Optional)
     *     ]
     *     presence_penalty: Double (Optional)
     *     frequency_penalty: Double (Optional)
     *     best_of: Integer (Optional)
     *     stream: Boolean (Optional)
     *     model: String (Optional)
     * }
     * }</pre>
     *
     * <p><strong>Response Body Schema</strong>
     *
     * <pre>{@code
     * {
     *     id: String (Required)
     *     created: int (Required)
     *     choices (Required): [
     *          (Required){
     *             text: String (Required)
     *             index: int (Required)
     *             logprobs (Required): {
     *                 tokens (Required): [
     *                     String (Required)
     *                 ]
     *                 token_logprobs (Required): [
     *                     double (Required)
     *                 ]
     *                 top_logprobs (Required): [
     *                      (Required){
     *                         String: double (Required)
     *                     }
     *                 ]
     *                 text_offset (Required): [
     *                     int (Required)
     *                 ]
     *             }
     *             finish_reason: String(stopped/tokenLimitReached/contentFiltered) (Required)
     *         }
     *     ]
     *     usage (Required): {
     *         completion_tokens: int (Required)
     *         prompt_tokens: int (Required)
     *         total_tokens: int (Required)
     *     }
     * }
     * }</pre>
     *
     * @param modelId            id of the deployed model.
     * @param completionsOptions The configuration information for a completions request. Completions support a wide
     *                           variety of tasks and generate text that continues from or "completes" provided prompt data.
     * @param requestOptions     The options to configure the HTTP request before HTTP client sends it.
     * @return completions for the provided input prompts. Completions support a wide variety of tasks and generate text
     * that continues from or "completes" provided prompt data along with {@link Response}.
     * @throws HttpResponseException         thrown if the request is rejected by server.
     * @throws ClientAuthenticationException thrown if the request is rejected by server on status code 401.
     * @throws ResourceNotFoundException     thrown if the request is rejected by server on status code 404.
     * @throws ResourceModifiedException     thrown if the request is rejected by server on status code 409.
     */
    @ServiceMethod(returns = ReturnType.SINGLE)
    public Response<BinaryData> getCompletionsWithResponse(String modelId, BinaryData completionsOptions,
        RequestOptions requestOptions) {
        final String accept = "application/json";
        // modelId is part of the request body in nonAzure OpenAI
        final BinaryData completionsOptionsUpdated = addModelIdJson(completionsOptions, modelId);
<<<<<<< HEAD
        return service.getCompletionsSync(
                getEndpoint(),
            accept,
            completionsOptionsUpdated,
            requestOptions,
=======
        return service.getCompletionsSync(OPEN_AI_ENDPOINT, accept, completionsOptionsUpdated, requestOptions,
>>>>>>> 5195bd65
            Context.NONE);
    }

    /**
     * Gets chat completions for the provided chat messages. Completions support a wide variety of tasks and generate
     * text that continues from or "completes" provided prompt data.
     *
     * <p><strong>Request Body Schema</strong>
     *
     * <pre>{@code
     * {
     *     messages (Required): [
     *          (Required){
     *             role: String(system/assistant/user) (Required)
     *             content: String (Optional)
     *         }
     *     ]
     *     max_tokens: Integer (Optional)
     *     temperature: Double (Optional)
     *     top_p: Double (Optional)
     *     logit_bias (Optional): {
     *         String: int (Optional)
     *     }
     *     user: String (Optional)
     *     n: Integer (Optional)
     *     stop (Optional): [
     *         String (Optional)
     *     ]
     *     presence_penalty: Double (Optional)
     *     frequency_penalty: Double (Optional)
     *     stream: Boolean (Optional)
     *     model: String (Optional)
     * }
     * }</pre>
     *
     * <p><strong>Response Body Schema</strong>
     *
     * <pre>{@code
     * {
     *     id: String (Required)
     *     created: int (Required)
     *     choices (Required): [
     *          (Required){
     *             message (Optional): {
     *                 role: String(system/assistant/user) (Required)
     *                 content: String (Optional)
     *             }
     *             index: int (Required)
     *             finish_reason: String(stopped/tokenLimitReached/contentFiltered) (Required)
     *             delta (Optional): {
     *                 role: String(system/assistant/user) (Optional)
     *                 content: String (Optional)
     *             }
     *         }
     *     ]
     *     usage (Required): {
     *         completion_tokens: int (Required)
     *         prompt_tokens: int (Required)
     *         total_tokens: int (Required)
     *     }
     * }
     * }</pre>
     *
     * @param modelId                id of the deployed model.
     * @param chatCompletionsOptions The configuration information for a chat completions request. Completions support a
     *                               wide variety of tasks and generate text that continues from or "completes"
     *                               provided prompt data.
     * @param requestOptions         The options to configure the HTTP request before HTTP client sends it.
     * @return chat completions for the provided chat messages. Completions support a wide variety of tasks and generate
     * text that continues from or "completes" provided prompt data along with {@link Response} on successful
     * completion of {@link Mono}.
     * @throws HttpResponseException         thrown if the request is rejected by server.
     * @throws ClientAuthenticationException thrown if the request is rejected by server on status code 401.
     * @throws ResourceNotFoundException     thrown if the request is rejected by server on status code 404.
     * @throws ResourceModifiedException     thrown if the request is rejected by server on status code 409.
     */
    @ServiceMethod(returns = ReturnType.SINGLE)
    public Mono<Response<BinaryData>> getChatCompletionsWithResponseAsync(String modelId,
        BinaryData chatCompletionsOptions, RequestOptions requestOptions) {
        final String accept = "application/json";
        // modelId is part of the request body in nonAzure OpenAI
        final BinaryData chatCompletionsOptionsUpdated = addModelIdJson(chatCompletionsOptions, modelId);
<<<<<<< HEAD
        return FluxUtil.withContext(
            context ->
                service.getChatCompletions(
                        getEndpoint(),
                    accept,
                    chatCompletionsOptionsUpdated,
                    requestOptions,
                    context));
=======
        return FluxUtil.withContext(context -> service.getChatCompletions(OPEN_AI_ENDPOINT, accept,
            chatCompletionsOptionsUpdated, requestOptions, context));
>>>>>>> 5195bd65
    }

    /**
     * Gets chat completions for the provided chat messages. Completions support a wide variety of tasks and generate
     * text that continues from or "completes" provided prompt data.
     *
     * <p><strong>Request Body Schema</strong>
     *
     * <pre>{@code
     * {
     *     messages (Required): [
     *          (Required){
     *             role: String(system/assistant/user) (Required)
     *             content: String (Optional)
     *         }
     *     ]
     *     max_tokens: Integer (Optional)
     *     temperature: Double (Optional)
     *     top_p: Double (Optional)
     *     logit_bias (Optional): {
     *         String: int (Optional)
     *     }
     *     user: String (Optional)
     *     n: Integer (Optional)
     *     stop (Optional): [
     *         String (Optional)
     *     ]
     *     presence_penalty: Double (Optional)
     *     frequency_penalty: Double (Optional)
     *     stream: Boolean (Optional)
     *     model: String (Optional)
     * }
     * }</pre>
     *
     * <p><strong>Response Body Schema</strong>
     *
     * <pre>{@code
     * {
     *     id: String (Required)
     *     created: int (Required)
     *     choices (Required): [
     *          (Required){
     *             message (Optional): {
     *                 role: String(system/assistant/user) (Required)
     *                 content: String (Optional)
     *             }
     *             index: int (Required)
     *             finish_reason: String(stopped/tokenLimitReached/contentFiltered) (Required)
     *             delta (Optional): {
     *                 role: String(system/assistant/user) (Optional)
     *                 content: String (Optional)
     *             }
     *         }
     *     ]
     *     usage (Required): {
     *         completion_tokens: int (Required)
     *         prompt_tokens: int (Required)
     *         total_tokens: int (Required)
     *     }
     * }
     * }</pre>
     *
     * @param modelId                id of the deployed model.
     * @param chatCompletionsOptions The configuration information for a chat completions request. Completions support a
     *                               wide variety of tasks and generate text that continues from or "completes" provided
     *                               prompt data.
     * @param requestOptions         The options to configure the HTTP request before HTTP client sends it.
     * @return chat completions for the provided chat messages. Completions support a wide variety of tasks and generate
     * text that continues from or "completes" provided prompt data along with {@link Response}.
     * @throws HttpResponseException         thrown if the request is rejected by server.
     * @throws ClientAuthenticationException thrown if the request is rejected by server on status code 401.
     * @throws ResourceNotFoundException     thrown if the request is rejected by server on status code 404.
     * @throws ResourceModifiedException     thrown if the request is rejected by server on status code 409.
     */
    @ServiceMethod(returns = ReturnType.SINGLE)
    public Response<BinaryData> getChatCompletionsWithResponse(String modelId, BinaryData chatCompletionsOptions,
        RequestOptions requestOptions) {
        final String accept = "application/json";
        // modelId is part of the request body in nonAzure OpenAI
        final BinaryData chatCompletionsOptionsUpdated = addModelIdJson(chatCompletionsOptions, modelId);
<<<<<<< HEAD
        return service.getChatCompletionsSync(
                getEndpoint(),
            accept,
            chatCompletionsOptionsUpdated,
            requestOptions,
=======
        return service.getChatCompletionsSync(OPEN_AI_ENDPOINT, accept, chatCompletionsOptionsUpdated, requestOptions,
>>>>>>> 5195bd65
            Context.NONE);
    }

    /**
     * Starts the generation of a batch of images from a text caption.
     *
     * <p><strong>Request Body Schema</strong>
     *
     * <pre>{@code
     * {
     *     prompt: String (Required)
     *     n: Integer (Optional)
     *     size: String(256x256/512x512/1024x1024) (Optional)
     *     user: String (Optional)
     * }
     * }</pre>
     *
     * <p><strong>Response Body Schema</strong>
     *
     * <pre>{@code
     * {
     *     id: String (Required)
     *     status: String (Required)
     *     error (Optional): {
     *         code: String (Required)
     *         message: String (Required)
     *         target: String (Optional)
     *         details (Optional): [
     *             (recursive schema, see above)
     *         ]
     *         innererror (Optional): {
     *             code: String (Optional)
     *             innererror (Optional): (recursive schema, see innererror above)
     *         }
     *     }
     * }
     * }</pre>
     *
     * @param imageGenerationOptions Represents the request data used to generate images.
     * @param requestOptions The options to configure the HTTP request before HTTP client sends it.
     * @throws HttpResponseException thrown if the request is rejected by server.
     * @throws ClientAuthenticationException thrown if the request is rejected by server on status code 401.
     * @throws ResourceNotFoundException thrown if the request is rejected by server on status code 404.
     * @throws ResourceModifiedException thrown if the request is rejected by server on status code 409.
     * @return A list of image URLs that were generated based on the prompt sent in the request
     */
    @ServiceMethod(returns = ReturnType.SINGLE)
    public Mono<Response<BinaryData>> getImageGenerationsWithResponseAsync(String modelId,
        BinaryData imageGenerationOptions, RequestOptions requestOptions) {
        final String accept = "application/json";
        // modelId is part of the request body in nonAzure OpenAI
        final BinaryData imageGenerationOptionsUpdated = addModelIdJson(imageGenerationOptions, modelId);
<<<<<<< HEAD
        return FluxUtil.withContext(
                context ->
                        service.getImageGenerations(
                                getEndpoint(),
                                accept,
                                imageGenerationOptionsUpdated,
                                requestOptions,
                                context));
=======
        return FluxUtil.withContext(context -> service.getImageGenerations(OPEN_AI_ENDPOINT, accept,
            imageGenerationOptionsUpdated, requestOptions, context));
>>>>>>> 5195bd65
    }

    /**
     * Starts the generation of a batch of images from a text caption.
     *
     * <p><strong>Request Body Schema</strong>
     *
     * <pre>{@code
     * {
     *     prompt: String (Required)
     *     n: Integer (Optional)
     *     size: String(256x256/512x512/1024x1024) (Optional)
     *     user: String (Optional)
     * }
     * }</pre>
     *
     * <p><strong>Response Body Schema</strong>
     *
     * <pre>{@code
     * {
     *     id: String (Required)
     *     status: String (Required)
     *     error (Optional): {
     *         code: String (Required)
     *         message: String (Required)
     *         target: String (Optional)
     *         details (Optional): [
     *             (recursive schema, see above)
     *         ]
     *         innererror (Optional): {
     *             code: String (Optional)
     *             innererror (Optional): (recursive schema, see innererror above)
     *         }
     *     }
     * }
     * }</pre>
     *
     * @param imageGenerationOptions Represents the request data used to generate images.
     * @param requestOptions The options to configure the HTTP request before HTTP client sends it.
     * @throws HttpResponseException thrown if the request is rejected by server.
     * @throws ClientAuthenticationException thrown if the request is rejected by server on status code 401.
     * @throws ResourceNotFoundException thrown if the request is rejected by server on status code 404.
     * @throws ResourceModifiedException thrown if the request is rejected by server on status code 409.
     * @return A list of image URLs that were generated based on the prompt sent in the request
     */
    @ServiceMethod(returns = ReturnType.SINGLE)
    public Response<BinaryData> getImageGenerationsWithResponse(String modelId, BinaryData imageGenerationOptions,
        RequestOptions requestOptions) {
        final String accept = "application/json";
        final BinaryData imageGenerationOptionsUpdated = addModelIdJson(imageGenerationOptions, modelId);
<<<<<<< HEAD
        return service.getImageGenerationsSync(
                getEndpoint(),
            accept,
            imageGenerationOptionsUpdated,
            requestOptions,
            Context.NONE
        );
=======
        return service.getImageGenerationsSync(OPEN_AI_ENDPOINT, accept, imageGenerationOptionsUpdated, requestOptions,
            Context.NONE);
>>>>>>> 5195bd65
    }

    /**
     * This method injects the modelId in the request body for requests against nonAzure OpenAI. Unlike Azure OpenAI,
     * the service expects this value in the body of the request, whereas Azure OpenAI passes it as part of the
     * path of the request.
     *
     * @param inputJson JSON submitted by the client
     * @param modelId The LLM model ID to be injected in the JSON
     * @return an updated version of the JSON with the key "model" and its corresponding value "modelId" added
     */
    @SuppressWarnings("unchecked")
    public static BinaryData addModelIdJson(BinaryData inputJson, String modelId) {
        Map<String, Object> mapJson = inputJson.toObject(Map.class);
        mapJson.put("model", modelId);
        inputJson = BinaryData.fromObject(mapJson);
        return inputJson;
    }

    /**
     * Gets transcribed text and associated metadata from provided spoken audio data. Audio will be transcribed in the
     * written language corresponding to the language it was spoken in.
     *
     * <p><strong>Request Body Schema</strong>
     *
     * <pre>{@code
     * {
     *     file: byte[] (Required)
     *     response_format: String(json/verbose_json/text/srt/vtt) (Optional)
     *     language: String (Optional)
     *     prompt: String (Optional)
     *     temperature: Double (Optional)
     *     model: String (Optional)
     * }
     * }</pre>
     *
     * <p><strong>Response Body Schema</strong>
     *
     * <pre>{@code
     * {
     *     text: String (Required)
     *     task: String(transcribe/translate) (Optional)
     *     language: String (Optional)
     *     duration: Double (Optional)
     *     segments (Optional): [
     *          (Optional){
     *             id: int (Required)
     *             start: double (Required)
     *             end: double (Required)
     *             text: String (Required)
     *             temperature: double (Required)
     *             avg_logprob: double (Required)
     *             compression_ratio: double (Required)
     *             no_speech_prob: double (Required)
     *             tokens (Required): [
     *                 int (Required)
     *             ]
     *             seek: int (Required)
     *         }
     *     ]
     * }
     * }</pre>
     *
     * @param modelId Specifies the model name to use for this request.
     * @param audioTranscriptionOptions The configuration information for an audio transcription request.
     * @param requestOptions The options to configure the HTTP request before HTTP client sends it.
     * @throws HttpResponseException thrown if the request is rejected by server.
     * @throws ClientAuthenticationException thrown if the request is rejected by server on status code 401.
     * @throws ResourceNotFoundException thrown if the request is rejected by server on status code 404.
     * @throws ResourceModifiedException thrown if the request is rejected by server on status code 409.
     * @return transcribed text and associated metadata from provided spoken audio data along with {@link Response} on
     *     successful completion of {@link Mono}.
     */
    @ServiceMethod(returns = ReturnType.SINGLE)
    public Mono<Response<BinaryData>> getAudioTranscriptionAsResponseObjectWithResponseAsync(String modelId,
        BinaryData audioTranscriptionOptions, RequestOptions requestOptions) {
        final String accept = "application/json";
<<<<<<< HEAD
        return FluxUtil.withContext(
                context ->
                        service.getAudioTranscriptionAsResponseObject(
                                getEndpoint(),
                                accept,
                                audioTranscriptionOptions,
                                requestOptions,
                                context));
=======
        return FluxUtil.withContext(context -> service.getAudioTranscriptionAsResponseObject(OPEN_AI_ENDPOINT, accept,
            audioTranscriptionOptions, requestOptions, context));
>>>>>>> 5195bd65
    }

    /**
     * Gets transcribed text and associated metadata from provided spoken audio data. Audio will be transcribed in the
     * written language corresponding to the language it was spoken in.
     *
     * <p><strong>Request Body Schema</strong>
     *
     * <pre>{@code
     * {
     *     file: byte[] (Required)
     *     response_format: String(json/verbose_json/text/srt/vtt) (Optional)
     *     language: String (Optional)
     *     prompt: String (Optional)
     *     temperature: Double (Optional)
     *     model: String (Optional)
     * }
     * }</pre>
     *
     * <p><strong>Response Body Schema</strong>
     *
     * <pre>{@code
     * {
     *     text: String (Required)
     *     task: String(transcribe/translate) (Optional)
     *     language: String (Optional)
     *     duration: Double (Optional)
     *     segments (Optional): [
     *          (Optional){
     *             id: int (Required)
     *             start: double (Required)
     *             end: double (Required)
     *             text: String (Required)
     *             temperature: double (Required)
     *             avg_logprob: double (Required)
     *             compression_ratio: double (Required)
     *             no_speech_prob: double (Required)
     *             tokens (Required): [
     *                 int (Required)
     *             ]
     *             seek: int (Required)
     *         }
     *     ]
     * }
     * }</pre>
     *
     * @param modelId Specifies the model name to use for this request.
     * @param audioTranscriptionOptions The configuration information for an audio transcription request.
     * @param requestOptions The options to configure the HTTP request before HTTP client sends it.
     * @throws HttpResponseException thrown if the request is rejected by server.
     * @throws ClientAuthenticationException thrown if the request is rejected by server on status code 401.
     * @throws ResourceNotFoundException thrown if the request is rejected by server on status code 404.
     * @throws ResourceModifiedException thrown if the request is rejected by server on status code 409.
     * @return transcribed text and associated metadata from provided spoken audio data along with {@link Response}.
     */
    @ServiceMethod(returns = ReturnType.SINGLE)
    public Response<BinaryData> getAudioTranscriptionAsResponseObjectWithResponse(String modelId,
        BinaryData audioTranscriptionOptions, RequestOptions requestOptions) {
        final String accept = "application/json";
<<<<<<< HEAD
        return service.getAudioTranscriptionAsResponseObjectSync(
                getEndpoint(),
                accept,
                audioTranscriptionOptions,
                requestOptions,
                Context.NONE);
=======
        return service.getAudioTranscriptionAsResponseObjectSync(OPEN_AI_ENDPOINT, accept, audioTranscriptionOptions,
            requestOptions, Context.NONE);
>>>>>>> 5195bd65
    }

    /**
     * Gets transcribed text and associated metadata from provided spoken audio data. Audio will be transcribed in the
     * written language corresponding to the language it was spoken in.
     *
     * <p><strong>Request Body Schema</strong>
     *
     * <pre>{@code
     * {
     *     file: byte[] (Required)
     *     response_format: String(json/verbose_json/text/srt/vtt) (Optional)
     *     language: String (Optional)
     *     prompt: String (Optional)
     *     temperature: Double (Optional)
     *     model: String (Optional)
     * }
     * }</pre>
     *
     * <p><strong>Response Body Schema</strong>
     *
     * <pre>{@code
     * String
     * }</pre>
     *
     * @param modelId Specifies the model name to use for this request.
     * @param audioTranscriptionOptions The configuration information for an audio transcription request.
     * @param requestOptions The options to configure the HTTP request before HTTP client sends it.
     * @throws HttpResponseException thrown if the request is rejected by server.
     * @throws ClientAuthenticationException thrown if the request is rejected by server on status code 401.
     * @throws ResourceNotFoundException thrown if the request is rejected by server on status code 404.
     * @throws ResourceModifiedException thrown if the request is rejected by server on status code 409.
     * @return transcribed text and associated metadata from provided spoken audio data along with {@link Response} on
     *     successful completion of {@link Mono}.
     */
    @ServiceMethod(returns = ReturnType.SINGLE)
    public Mono<Response<BinaryData>> getAudioTranscriptionAsPlainTextWithResponseAsync(String modelId,
        BinaryData audioTranscriptionOptions, RequestOptions requestOptions) {
        final String accept = "application/json";
<<<<<<< HEAD
        return FluxUtil.withContext(
                context ->
                        service.getAudioTranscriptionAsPlainText(
                                getEndpoint(),
                                accept,
                                audioTranscriptionOptions,
                                requestOptions,
                                context));
=======
        return FluxUtil.withContext(context -> service.getAudioTranscriptionAsPlainText(OPEN_AI_ENDPOINT, accept,
            audioTranscriptionOptions, requestOptions, context));
>>>>>>> 5195bd65
    }

    /**
     * Gets transcribed text and associated metadata from provided spoken audio data. Audio will be transcribed in the
     * written language corresponding to the language it was spoken in.
     *
     * <p><strong>Request Body Schema</strong>
     *
     * <pre>{@code
     * {
     *     file: byte[] (Required)
     *     response_format: String(json/verbose_json/text/srt/vtt) (Optional)
     *     language: String (Optional)
     *     prompt: String (Optional)
     *     temperature: Double (Optional)
     *     model: String (Optional)
     * }
     * }</pre>
     *
     * <p><strong>Response Body Schema</strong>
     *
     * <pre>{@code
     * String
     * }</pre>
     *
     * @param modelId Specifies the model name to use for this request.
     * @param audioTranscriptionOptions The configuration information for an audio transcription request.
     * @param requestOptions The options to configure the HTTP request before HTTP client sends it.
     * @throws HttpResponseException thrown if the request is rejected by server.
     * @throws ClientAuthenticationException thrown if the request is rejected by server on status code 401.
     * @throws ResourceNotFoundException thrown if the request is rejected by server on status code 404.
     * @throws ResourceModifiedException thrown if the request is rejected by server on status code 409.
     * @return transcribed text and associated metadata from provided spoken audio data along with {@link Response}.
     */
    @ServiceMethod(returns = ReturnType.SINGLE)
    public Response<BinaryData> getAudioTranscriptionAsPlainTextWithResponse(String modelId,
        BinaryData audioTranscriptionOptions, RequestOptions requestOptions) {
        final String accept = "application/json";
<<<<<<< HEAD
        return service.getAudioTranscriptionAsPlainTextSync(
                getEndpoint(),
                accept,
                audioTranscriptionOptions,
                requestOptions,
                Context.NONE);
=======
        return service.getAudioTranscriptionAsPlainTextSync(OPEN_AI_ENDPOINT, accept, audioTranscriptionOptions,
            requestOptions, Context.NONE);
>>>>>>> 5195bd65
    }

    /**
     * Gets English language transcribed text and associated metadata from provided spoken audio data.
     *
     * <p><strong>Request Body Schema</strong>
     *
     * <pre>{@code
     * {
     *     file: byte[] (Required)
     *     response_format: String(json/verbose_json/text/srt/vtt) (Optional)
     *     prompt: String (Optional)
     *     temperature: Double (Optional)
     *     model: String (Optional)
     * }
     * }</pre>
     *
     * <p><strong>Response Body Schema</strong>
     *
     * <pre>{@code
     * {
     *     text: String (Required)
     *     task: String(transcribe/translate) (Optional)
     *     language: String (Optional)
     *     duration: Double (Optional)
     *     segments (Optional): [
     *          (Optional){
     *             id: int (Required)
     *             start: double (Required)
     *             end: double (Required)
     *             text: String (Required)
     *             temperature: double (Required)
     *             avg_logprob: double (Required)
     *             compression_ratio: double (Required)
     *             no_speech_prob: double (Required)
     *             tokens (Required): [
     *                 int (Required)
     *             ]
     *             seek: int (Required)
     *         }
     *     ]
     * }
     * }</pre>
     *
     * @param deploymentOrModelName Specifies the model name to use for this request.
     * @param audioTranslationOptions The configuration information for an audio translation request.
     * @param requestOptions The options to configure the HTTP request before HTTP client sends it.
     * @throws HttpResponseException thrown if the request is rejected by server.
     * @throws ClientAuthenticationException thrown if the request is rejected by server on status code 401.
     * @throws ResourceNotFoundException thrown if the request is rejected by server on status code 404.
     * @throws ResourceModifiedException thrown if the request is rejected by server on status code 409.
     * @return english language transcribed text and associated metadata from provided spoken audio data along with
     *     {@link Response} on successful completion of {@link Mono}.
     */
    @ServiceMethod(returns = ReturnType.SINGLE)
    public Mono<Response<BinaryData>> getAudioTranslationAsResponseObjectWithResponseAsync(String deploymentOrModelName,
        BinaryData audioTranslationOptions, RequestOptions requestOptions) {
        final String accept = "application/json";
<<<<<<< HEAD
        return FluxUtil.withContext(
                context ->
                        service.getAudioTranslationAsResponseObject(
                                getEndpoint(),
                                accept,
                                audioTranslationOptions,
                                requestOptions,
                                context));
=======
        return FluxUtil.withContext(context -> service.getAudioTranslationAsResponseObject(OPEN_AI_ENDPOINT, accept,
            audioTranslationOptions, requestOptions, context));
>>>>>>> 5195bd65
    }

    /**
     * Gets English language transcribed text and associated metadata from provided spoken audio data.
     *
     * <p><strong>Request Body Schema</strong>
     *
     * <pre>{@code
     * {
     *     file: byte[] (Required)
     *     response_format: String(json/verbose_json/text/srt/vtt) (Optional)
     *     prompt: String (Optional)
     *     temperature: Double (Optional)
     *     model: String (Optional)
     * }
     * }</pre>
     *
     * <p><strong>Response Body Schema</strong>
     *
     * <pre>{@code
     * {
     *     text: String (Required)
     *     task: String(transcribe/translate) (Optional)
     *     language: String (Optional)
     *     duration: Double (Optional)
     *     segments (Optional): [
     *          (Optional){
     *             id: int (Required)
     *             start: double (Required)
     *             end: double (Required)
     *             text: String (Required)
     *             temperature: double (Required)
     *             avg_logprob: double (Required)
     *             compression_ratio: double (Required)
     *             no_speech_prob: double (Required)
     *             tokens (Required): [
     *                 int (Required)
     *             ]
     *             seek: int (Required)
     *         }
     *     ]
     * }
     * }</pre>
     *
     * @param modelId Specifies the model name to use for this request.
     * @param audioTranslationOptions The configuration information for an audio translation request.
     * @param requestOptions The options to configure the HTTP request before HTTP client sends it.
     * @throws HttpResponseException thrown if the request is rejected by server.
     * @throws ClientAuthenticationException thrown if the request is rejected by server on status code 401.
     * @throws ResourceNotFoundException thrown if the request is rejected by server on status code 404.
     * @throws ResourceModifiedException thrown if the request is rejected by server on status code 409.
     * @return english language transcribed text and associated metadata from provided spoken audio data along with
     *     {@link Response}.
     */
    @ServiceMethod(returns = ReturnType.SINGLE)
    public Response<BinaryData> getAudioTranslationAsResponseObjectWithResponse(String modelId,
        BinaryData audioTranslationOptions, RequestOptions requestOptions) {
        final String accept = "application/json";
<<<<<<< HEAD
        return service.getAudioTranslationAsResponseObjectSync(
                getEndpoint(),
                accept,
                audioTranslationOptions,
                requestOptions,
                Context.NONE);
=======
        return service.getAudioTranslationAsResponseObjectSync(OPEN_AI_ENDPOINT, accept, audioTranslationOptions,
            requestOptions, Context.NONE);
>>>>>>> 5195bd65
    }

    /**
     * Gets English language transcribed text and associated metadata from provided spoken audio data.
     *
     * <p><strong>Request Body Schema</strong>
     *
     * <pre>{@code
     * {
     *     file: byte[] (Required)
     *     response_format: String(json/verbose_json/text/srt/vtt) (Optional)
     *     prompt: String (Optional)
     *     temperature: Double (Optional)
     *     model: String (Optional)
     * }
     * }</pre>
     *
     * <p><strong>Response Body Schema</strong>
     *
     * <pre>{@code
     * String
     * }</pre>
     *
     * @param modelId Specifies the model name to use for this request.
     * @param audioTranslationOptions The configuration information for an audio translation request.
     * @param requestOptions The options to configure the HTTP request before HTTP client sends it.
     * @throws HttpResponseException thrown if the request is rejected by server.
     * @throws ClientAuthenticationException thrown if the request is rejected by server on status code 401.
     * @throws ResourceNotFoundException thrown if the request is rejected by server on status code 404.
     * @throws ResourceModifiedException thrown if the request is rejected by server on status code 409.
     * @return english language transcribed text and associated metadata from provided spoken audio data along with
     *     {@link Response} on successful completion of {@link Mono}.
     */
    @ServiceMethod(returns = ReturnType.SINGLE)
    public Mono<Response<BinaryData>> getAudioTranslationAsPlainTextWithResponseAsync(String modelId,
        BinaryData audioTranslationOptions, RequestOptions requestOptions) {
        final String accept = "application/json";
<<<<<<< HEAD
        return FluxUtil.withContext(
                context ->
                        service.getAudioTranslationAsPlainText(
                                getEndpoint(),
                                accept,
                                audioTranslationOptions,
                                requestOptions,
                                context));
=======
        return FluxUtil.withContext(context -> service.getAudioTranslationAsPlainText(OPEN_AI_ENDPOINT, accept,
            audioTranslationOptions, requestOptions, context));
>>>>>>> 5195bd65
    }

    /**
     * Gets English language transcribed text and associated metadata from provided spoken audio data.
     *
     * <p><strong>Request Body Schema</strong>
     *
     * <pre>{@code
     * {
     *     file: byte[] (Required)
     *     response_format: String(json/verbose_json/text/srt/vtt) (Optional)
     *     prompt: String (Optional)
     *     temperature: Double (Optional)
     *     model: String (Optional)
     * }
     * }</pre>
     *
     * <p><strong>Response Body Schema</strong>
     *
     * <pre>{@code
     * String
     * }</pre>
     *
     * @param modelId Specifies the model name to use for this request.
     * @param audioTranslationOptions The configuration information for an audio translation request.
     * @param requestOptions The options to configure the HTTP request before HTTP client sends it.
     * @throws HttpResponseException thrown if the request is rejected by server.
     * @throws ClientAuthenticationException thrown if the request is rejected by server on status code 401.
     * @throws ResourceNotFoundException thrown if the request is rejected by server on status code 404.
     * @throws ResourceModifiedException thrown if the request is rejected by server on status code 409.
     * @return english language transcribed text and associated metadata from provided spoken audio data along with
     *     {@link Response}.
     */
    @ServiceMethod(returns = ReturnType.SINGLE)
    public Response<BinaryData> getAudioTranslationAsPlainTextWithResponse(String modelId,
        BinaryData audioTranslationOptions, RequestOptions requestOptions) {
        final String accept = "application/json";
<<<<<<< HEAD
        return service.getAudioTranslationAsPlainTextSync(
                getEndpoint(),
                accept,
                audioTranslationOptions,
                requestOptions,
                Context.NONE);
=======
        return service.getAudioTranslationAsPlainTextSync(OPEN_AI_ENDPOINT, accept, audioTranslationOptions,
            requestOptions, Context.NONE);
>>>>>>> 5195bd65
    }

    /**
     * Generates text-to-speech audio from the input text.
     * <p>
     * <strong>Request Body Schema</strong>
     * </p>
     * <pre>{@code
     * {
     *     input: String (Required)
     *     voice: String(alloy/echo/fable/onyx/nova/shimmer) (Required)
     *     response_format: String(mp3/opus/aac/flac) (Optional)
     *     speed: Double (Optional)
     * }
     * }</pre>
     * <p>
     * <strong>Response Body Schema</strong>
     * </p>
     * <pre>{@code
     * BinaryData
     * }</pre>
     *
     * @param modelId Specifies either the model name to use for this request.
     * @param speechGenerationOptions A representation of the request options that control the behavior of a
     * text-to-speech operation.
     * @param requestOptions The options to configure the HTTP request before HTTP client sends it.
     * @throws HttpResponseException thrown if the request is rejected by server.
     * @throws ClientAuthenticationException thrown if the request is rejected by server on status code 401.
     * @throws ResourceNotFoundException thrown if the request is rejected by server on status code 404.
     * @throws ResourceModifiedException thrown if the request is rejected by server on status code 409.
     * @return the response body along with {@link Response} on successful completion of {@link Mono}.
     */
    @ServiceMethod(returns = ReturnType.SINGLE)
    public Mono<Response<BinaryData>> generateSpeechFromTextWithResponseAsync(String modelId,
        BinaryData speechGenerationOptions, RequestOptions requestOptions) {
        final String accept = "application/octet-stream, application/json";
<<<<<<< HEAD
        return FluxUtil.withContext(context -> service.generateSpeechFromText(
                getEndpoint(), accept, speechGenerationOptions, requestOptions, context));
=======
        return FluxUtil.withContext(context -> service.generateSpeechFromText(OPEN_AI_ENDPOINT, accept,
            speechGenerationOptions, requestOptions, context));
>>>>>>> 5195bd65
    }

    /**
     * Generates text-to-speech audio from the input text.
     * <p>
     * <strong>Request Body Schema</strong>
     * </p>
     * <pre>{@code
     * {
     *     input: String (Required)
     *     voice: String(alloy/echo/fable/onyx/nova/shimmer) (Required)
     *     response_format: String(mp3/opus/aac/flac) (Optional)
     *     speed: Double (Optional)
     * }
     * }</pre>
     * <p>
     * <strong>Response Body Schema</strong>
     * </p>
     * <pre>{@code
     * BinaryData
     * }</pre>
     *
     * @param speechGenerationOptions A representation of the request options that control the behavior of a
     * text-to-speech operation.
     * @param requestOptions The options to configure the HTTP request before HTTP client sends it.
     * @throws HttpResponseException thrown if the request is rejected by server.
     * @throws ClientAuthenticationException thrown if the request is rejected by server on status code 401.
     * @throws ResourceNotFoundException thrown if the request is rejected by server on status code 404.
     * @throws ResourceModifiedException thrown if the request is rejected by server on status code 409.
     * @return the response body along with {@link Response}.
     */
    @ServiceMethod(returns = ReturnType.SINGLE)
    public Response<BinaryData> generateSpeechFromTextWithResponse(BinaryData speechGenerationOptions,
        RequestOptions requestOptions) {
        final String accept = "application/octet-stream, application/json";
<<<<<<< HEAD
        return service.generateSpeechFromTextSync(getEndpoint(), accept, speechGenerationOptions,
                requestOptions, Context.NONE);
=======
        return service.generateSpeechFromTextSync(OPEN_AI_ENDPOINT, accept, speechGenerationOptions, requestOptions,
            Context.NONE);
>>>>>>> 5195bd65
    }

    /**
     * Gets a list of previously uploaded files.
     * <p><strong>Query Parameters</strong></p>
     * <table border="1">
     * <caption>Query Parameters</caption>
     * <tr><th>Name</th><th>Type</th><th>Required</th><th>Description</th></tr>
     * <tr><td>purpose</td><td>String</td><td>No</td><td>A value that, when provided, limits list results to files
     * matching the corresponding purpose. Allowed values: "fine-tune", "fine-tune-results", "assistants",
     * "assistants_output", "batch", "batch_output", "vision".</td></tr>
     * </table>
     * You can add these to a request with {@link RequestOptions#addQueryParam}
     * <p><strong>Response Body Schema</strong></p>
     *
     * <pre>{@code
     * {
     *     object: String (Required)
     *     data (Required): [
     *          (Required){
     *             object: String (Required)
     *             id: String (Required)
     *             bytes: int (Required)
     *             filename: String (Required)
     *             created_at: long (Required)
     *             purpose: String(fine-tune/fine-tune-results/assistants/assistants_output/batch/batch_output/vision) (Required)
     *             status: String(uploaded/pending/running/processed/error/deleting/deleted) (Optional)
     *             status_details: String (Optional)
     *         }
     *     ]
     * }
     * }</pre>
     *
     * @param requestOptions The options to configure the HTTP request before HTTP client sends it.
     * @throws HttpResponseException thrown if the request is rejected by server.
     * @throws ClientAuthenticationException thrown if the request is rejected by server on status code 401.
     * @throws ResourceNotFoundException thrown if the request is rejected by server on status code 404.
     * @throws ResourceModifiedException thrown if the request is rejected by server on status code 409.
     * @return a list of previously uploaded files along with {@link Response} on successful completion of {@link Mono}.
     */
    @ServiceMethod(returns = ReturnType.SINGLE)
    public Mono<Response<BinaryData>> listFilesWithResponseAsync(RequestOptions requestOptions) {
        final String accept = "application/json";
        return FluxUtil.withContext(context -> service.listFiles(getEndpoint(), accept, requestOptions, context));
    }

    /**
     * Gets a list of previously uploaded files.
     * <p><strong>Query Parameters</strong></p>
     * <table border="1">
     * <caption>Query Parameters</caption>
     * <tr><th>Name</th><th>Type</th><th>Required</th><th>Description</th></tr>
     * <tr><td>purpose</td><td>String</td><td>No</td><td>A value that, when provided, limits list results to files
     * matching the corresponding purpose. Allowed values: "fine-tune", "fine-tune-results", "assistants",
     * "assistants_output", "batch", "batch_output", "vision".</td></tr>
     * </table>
     * You can add these to a request with {@link RequestOptions#addQueryParam}
     * <p><strong>Response Body Schema</strong></p>
     *
     * <pre>{@code
     * {
     *     object: String (Required)
     *     data (Required): [
     *          (Required){
     *             object: String (Required)
     *             id: String (Required)
     *             bytes: int (Required)
     *             filename: String (Required)
     *             created_at: long (Required)
     *             purpose: String(fine-tune/fine-tune-results/assistants/assistants_output/batch/batch_output/vision) (Required)
     *             status: String(uploaded/pending/running/processed/error/deleting/deleted) (Optional)
     *             status_details: String (Optional)
     *         }
     *     ]
     * }
     * }</pre>
     *
     * @param requestOptions The options to configure the HTTP request before HTTP client sends it.
     * @throws HttpResponseException thrown if the request is rejected by server.
     * @throws ClientAuthenticationException thrown if the request is rejected by server on status code 401.
     * @throws ResourceNotFoundException thrown if the request is rejected by server on status code 404.
     * @throws ResourceModifiedException thrown if the request is rejected by server on status code 409.
     * @return a list of previously uploaded files along with {@link Response}.
     */
    @ServiceMethod(returns = ReturnType.SINGLE)
    public Response<BinaryData> listFilesWithResponse(RequestOptions requestOptions) {
        final String accept = "application/json";
        return service.listFilesSync(getEndpoint(), accept, requestOptions, Context.NONE);
    }

    /**
     * Uploads a file for use by other operations.
     * <p><strong>Response Body Schema</strong></p>
     *
     * <pre>{@code
     * {
     *     object: String (Required)
     *     id: String (Required)
     *     bytes: int (Required)
     *     filename: String (Required)
     *     created_at: long (Required)
     *     purpose: String(fine-tune/fine-tune-results/assistants/assistants_output/batch/batch_output/vision) (Required)
     *     status: String(uploaded/pending/running/processed/error/deleting/deleted) (Optional)
     *     status_details: String (Optional)
     * }
     * }</pre>
     *
     * @param uploadFileRequest The uploadFileRequest parameter.
     * @param requestOptions The options to configure the HTTP request before HTTP client sends it.
     * @throws HttpResponseException thrown if the request is rejected by server.
     * @throws ClientAuthenticationException thrown if the request is rejected by server on status code 401.
     * @throws ResourceNotFoundException thrown if the request is rejected by server on status code 404.
     * @throws ResourceModifiedException thrown if the request is rejected by server on status code 409.
     * @return represents an assistant that can call the model and use tools along with {@link Response} on successful
     * completion of {@link Mono}.
     */
    @ServiceMethod(returns = ReturnType.SINGLE)
    public Mono<Response<BinaryData>> uploadFileWithResponseAsync(BinaryData uploadFileRequest,
        RequestOptions requestOptions) {
        final String contentType = "multipart/form-data";
        final String accept = "application/json";
        return FluxUtil.withContext(context -> service.uploadFile(getEndpoint(), contentType, accept,
            uploadFileRequest, requestOptions, context));
    }

    /**
     * Uploads a file for use by other operations.
     * <p><strong>Response Body Schema</strong></p>
     *
     * <pre>{@code
     * {
     *     object: String (Required)
     *     id: String (Required)
     *     bytes: int (Required)
     *     filename: String (Required)
     *     created_at: long (Required)
     *     purpose: String(fine-tune/fine-tune-results/assistants/assistants_output/batch/batch_output/vision) (Required)
     *     status: String(uploaded/pending/running/processed/error/deleting/deleted) (Optional)
     *     status_details: String (Optional)
     * }
     * }</pre>
     *
     * @param uploadFileRequest The uploadFileRequest parameter.
     * @param requestOptions The options to configure the HTTP request before HTTP client sends it.
     * @throws HttpResponseException thrown if the request is rejected by server.
     * @throws ClientAuthenticationException thrown if the request is rejected by server on status code 401.
     * @throws ResourceNotFoundException thrown if the request is rejected by server on status code 404.
     * @throws ResourceModifiedException thrown if the request is rejected by server on status code 409.
     * @return represents an assistant that can call the model and use tools along with {@link Response}.
     */
    @ServiceMethod(returns = ReturnType.SINGLE)
    public Response<BinaryData> uploadFileWithResponse(BinaryData uploadFileRequest, RequestOptions requestOptions) {
        final String contentType = "multipart/form-data";
        final String accept = "application/json";
        return service.uploadFileSync(getEndpoint(), contentType, accept, uploadFileRequest, requestOptions,
            Context.NONE);
    }

    /**
     * Delete a previously uploaded file.
     * <p><strong>Response Body Schema</strong></p>
     *
     * <pre>{@code
     * {
     *     id: String (Required)
     *     deleted: boolean (Required)
     *     object: String (Required)
     * }
     * }</pre>
     *
     * @param fileId The ID of the file to delete.
     * @param requestOptions The options to configure the HTTP request before HTTP client sends it.
     * @throws HttpResponseException thrown if the request is rejected by server.
     * @throws ClientAuthenticationException thrown if the request is rejected by server on status code 401.
     * @throws ResourceNotFoundException thrown if the request is rejected by server on status code 404.
     * @throws ResourceModifiedException thrown if the request is rejected by server on status code 409.
     * @return a status response from a file deletion operation along with {@link Response} on successful completion of
     * {@link Mono}.
     */
    @ServiceMethod(returns = ReturnType.SINGLE)
    public Mono<Response<BinaryData>> deleteFileWithResponseAsync(String fileId, RequestOptions requestOptions) {
        final String accept = "application/json";
        return FluxUtil
            .withContext(context -> service.deleteFile(getEndpoint(), fileId, accept, requestOptions, context));
    }

    /**
     * Delete a previously uploaded file.
     * <p><strong>Response Body Schema</strong></p>
     *
     * <pre>{@code
     * {
     *     id: String (Required)
     *     deleted: boolean (Required)
     *     object: String (Required)
     * }
     * }</pre>
     *
     * @param fileId The ID of the file to delete.
     * @param requestOptions The options to configure the HTTP request before HTTP client sends it.
     * @throws HttpResponseException thrown if the request is rejected by server.
     * @throws ClientAuthenticationException thrown if the request is rejected by server on status code 401.
     * @throws ResourceNotFoundException thrown if the request is rejected by server on status code 404.
     * @throws ResourceModifiedException thrown if the request is rejected by server on status code 409.
     * @return a status response from a file deletion operation along with {@link Response}.
     */
    @ServiceMethod(returns = ReturnType.SINGLE)
    public Response<BinaryData> deleteFileWithResponse(String fileId, RequestOptions requestOptions) {
        final String accept = "application/json";
        return service.deleteFileSync(getEndpoint(), fileId, accept, requestOptions, Context.NONE);
    }

    /**
     * Returns information about a specific file. Does not retrieve file content.
     * <p><strong>Response Body Schema</strong></p>
     *
     * <pre>{@code
     * {
     *     object: String (Required)
     *     id: String (Required)
     *     bytes: int (Required)
     *     filename: String (Required)
     *     created_at: long (Required)
     *     purpose: String(fine-tune/fine-tune-results/assistants/assistants_output/batch/batch_output/vision) (Required)
     *     status: String(uploaded/pending/running/processed/error/deleting/deleted) (Optional)
     *     status_details: String (Optional)
     * }
     * }</pre>
     *
     * @param fileId The ID of the file to retrieve.
     * @param requestOptions The options to configure the HTTP request before HTTP client sends it.
     * @throws HttpResponseException thrown if the request is rejected by server.
     * @throws ClientAuthenticationException thrown if the request is rejected by server on status code 401.
     * @throws ResourceNotFoundException thrown if the request is rejected by server on status code 404.
     * @throws ResourceModifiedException thrown if the request is rejected by server on status code 409.
     * @return represents an assistant that can call the model and use tools along with {@link Response} on successful
     * completion of {@link Mono}.
     */
    @ServiceMethod(returns = ReturnType.SINGLE)
    public Mono<Response<BinaryData>> getFileWithResponseAsync(String fileId, RequestOptions requestOptions) {
        final String accept = "application/json";
        return FluxUtil
            .withContext(context -> service.getFile(getEndpoint(), fileId, accept, requestOptions, context));
    }

    /**
     * Returns information about a specific file. Does not retrieve file content.
     * <p><strong>Response Body Schema</strong></p>
     *
     * <pre>{@code
     * {
     *     object: String (Required)
     *     id: String (Required)
     *     bytes: int (Required)
     *     filename: String (Required)
     *     created_at: long (Required)
     *     purpose: String(fine-tune/fine-tune-results/assistants/assistants_output/batch/batch_output/vision) (Required)
     *     status: String(uploaded/pending/running/processed/error/deleting/deleted) (Optional)
     *     status_details: String (Optional)
     * }
     * }</pre>
     *
     * @param fileId The ID of the file to retrieve.
     * @param requestOptions The options to configure the HTTP request before HTTP client sends it.
     * @throws HttpResponseException thrown if the request is rejected by server.
     * @throws ClientAuthenticationException thrown if the request is rejected by server on status code 401.
     * @throws ResourceNotFoundException thrown if the request is rejected by server on status code 404.
     * @throws ResourceModifiedException thrown if the request is rejected by server on status code 409.
     * @return represents an assistant that can call the model and use tools along with {@link Response}.
     */
    @ServiceMethod(returns = ReturnType.SINGLE)
    public Response<BinaryData> getFileWithResponse(String fileId, RequestOptions requestOptions) {
        final String accept = "application/json";
        return service.getFileSync(getEndpoint(), fileId, accept, requestOptions, Context.NONE);
    }

    /**
     * Returns information about a specific file. Does not retrieve file content.
     * <p><strong>Response Body Schema</strong></p>
     *
     * <pre>{@code
     * byte[]
     * }</pre>
     *
     * @param fileId The ID of the file to retrieve.
     * @param requestOptions The options to configure the HTTP request before HTTP client sends it.
     * @throws HttpResponseException thrown if the request is rejected by server.
     * @throws ClientAuthenticationException thrown if the request is rejected by server on status code 401.
     * @throws ResourceNotFoundException thrown if the request is rejected by server on status code 404.
     * @throws ResourceModifiedException thrown if the request is rejected by server on status code 409.
     * @return represent a byte array along with {@link Response} on successful completion of {@link Mono}.
     */
    @ServiceMethod(returns = ReturnType.SINGLE)
    public Mono<Response<BinaryData>> getFileContentWithResponseAsync(String fileId, RequestOptions requestOptions) {
        final String accept = "application/json";
<<<<<<< HEAD
        return FluxUtil.withContext(
            context -> service.getFileContent(getEndpoint(), fileId, accept, requestOptions, context));
=======
        return FluxUtil
            .withContext(context -> service.getFileContent(OPEN_AI_ENDPOINT, fileId, accept, requestOptions, context));
>>>>>>> 5195bd65
    }

    /**
     * Returns information about a specific file. Does not retrieve file content.
     * <p><strong>Response Body Schema</strong></p>
     *
     * <pre>{@code
     * byte[]
     * }</pre>
     *
     * @param fileId The ID of the file to retrieve.
     * @param requestOptions The options to configure the HTTP request before HTTP client sends it.
     * @throws HttpResponseException thrown if the request is rejected by server.
     * @throws ClientAuthenticationException thrown if the request is rejected by server on status code 401.
     * @throws ResourceNotFoundException thrown if the request is rejected by server on status code 404.
     * @throws ResourceModifiedException thrown if the request is rejected by server on status code 409.
     * @return represent a byte array along with {@link Response}.
     */
    @ServiceMethod(returns = ReturnType.SINGLE)
    public Response<BinaryData> getFileContentWithResponse(String fileId, RequestOptions requestOptions) {
        final String accept = "application/json";
        return service.getFileContentSync(getEndpoint(), fileId, accept, requestOptions, Context.NONE);
    }

    /**
     * Gets a list of all batches owned by the Azure OpenAI resource.
     * <p><strong>Query Parameters</strong></p>
     * <table border="1">
     * <caption>Query Parameters</caption>
     * <tr><th>Name</th><th>Type</th><th>Required</th><th>Description</th></tr>
     * <tr><td>after</td><td>String</td><td>No</td><td>Identifier for the last event from the previous pagination
     * request.</td></tr>
     * <tr><td>limit</td><td>Integer</td><td>No</td><td>The number of batches to retrieve. The default is 20.</td></tr>
     * </table>
     * You can add these to a request with {@link RequestOptions#addQueryParam}
     * <p><strong>Response Body Schema</strong></p>
     *
     * <pre>{@code
     * {
     *     object: String (Required)
     *     data (Required): [
     *          (Required){
     *             id: String (Required)
     *             object: String (Required)
     *             endpoint: String (Required)
     *             errors (Optional): {
     *                 object: String (Required)
     *                 data (Optional): [
     *                      (Optional){
     *                         code: String (Optional)
     *                         message: String (Optional)
     *                         param: String (Optional)
     *                         line: Integer (Optional)
     *                     }
     *                 ]
     *             }
     *             input_file_id: String (Required)
     *             completion_window: String (Required)
     *             status: String(validating/failed/in_progress/finalizing/completed/expired/cancelling/cancelled) (Required)
     *             output_file_id: String (Optional)
     *             error_file_id: String (Optional)
     *             created_at: long (Required)
     *             in_progress_at: Long (Optional)
     *             expires_at: Long (Optional)
     *             finalizing_at: Long (Optional)
     *             completed_at: Long (Optional)
     *             failed_at: Long (Optional)
     *             expired_at: Long (Optional)
     *             cancelling_at: Long (Optional)
     *             cancelled_at: Long (Optional)
     *             request_counts (Optional): {
     *                 total: int (Required)
     *                 completed: int (Required)
     *                 failed: int (Required)
     *             }
     *             metadata (Optional): {
     *                 String: String (Required)
     *             }
     *         }
     *     ]
     *     first_id: String (Required)
     *     last_id: String (Required)
     *     has_more: boolean (Required)
     * }
     * }</pre>
     *
     * @param requestOptions The options to configure the HTTP request before HTTP client sends it.
     * @throws HttpResponseException thrown if the request is rejected by server.
     * @throws ClientAuthenticationException thrown if the request is rejected by server on status code 401.
     * @throws ResourceNotFoundException thrown if the request is rejected by server on status code 404.
     * @throws ResourceModifiedException thrown if the request is rejected by server on status code 409.
     * @return a list of all batches owned by the Azure OpenAI resource along with {@link Response} on successful
     * completion of {@link Mono}.
     */
    @ServiceMethod(returns = ReturnType.SINGLE)
    public Mono<Response<BinaryData>> listBatchesWithResponseAsync(RequestOptions requestOptions) {
        final String accept = "application/json";
<<<<<<< HEAD
        return FluxUtil
            .withContext(context -> service.listBatches(getEndpoint(), accept, requestOptions, context));
=======
        return FluxUtil.withContext(context -> service.listBatches(OPEN_AI_ENDPOINT, accept, requestOptions, context));
>>>>>>> 5195bd65
    }

    /**
     * Gets a list of all batches owned by the Azure OpenAI resource.
     * <p><strong>Query Parameters</strong></p>
     * <table border="1">
     * <caption>Query Parameters</caption>
     * <tr><th>Name</th><th>Type</th><th>Required</th><th>Description</th></tr>
     * <tr><td>after</td><td>String</td><td>No</td><td>Identifier for the last event from the previous pagination
     * request.</td></tr>
     * <tr><td>limit</td><td>Integer</td><td>No</td><td>The number of batches to retrieve. The default is 20.</td></tr>
     * </table>
     * You can add these to a request with {@link RequestOptions#addQueryParam}
     * <p><strong>Response Body Schema</strong></p>
     *
     * <pre>{@code
     * {
     *     object: String (Required)
     *     data (Required): [
     *          (Required){
     *             id: String (Required)
     *             object: String (Required)
     *             endpoint: String (Required)
     *             errors (Optional): {
     *                 object: String (Required)
     *                 data (Optional): [
     *                      (Optional){
     *                         code: String (Optional)
     *                         message: String (Optional)
     *                         param: String (Optional)
     *                         line: Integer (Optional)
     *                     }
     *                 ]
     *             }
     *             input_file_id: String (Required)
     *             completion_window: String (Required)
     *             status: String(validating/failed/in_progress/finalizing/completed/expired/cancelling/cancelled) (Required)
     *             output_file_id: String (Optional)
     *             error_file_id: String (Optional)
     *             created_at: long (Required)
     *             in_progress_at: Long (Optional)
     *             expires_at: Long (Optional)
     *             finalizing_at: Long (Optional)
     *             completed_at: Long (Optional)
     *             failed_at: Long (Optional)
     *             expired_at: Long (Optional)
     *             cancelling_at: Long (Optional)
     *             cancelled_at: Long (Optional)
     *             request_counts (Optional): {
     *                 total: int (Required)
     *                 completed: int (Required)
     *                 failed: int (Required)
     *             }
     *             metadata (Optional): {
     *                 String: String (Required)
     *             }
     *         }
     *     ]
     *     first_id: String (Required)
     *     last_id: String (Required)
     *     has_more: boolean (Required)
     * }
     * }</pre>
     *
     * @param requestOptions The options to configure the HTTP request before HTTP client sends it.
     * @throws HttpResponseException thrown if the request is rejected by server.
     * @throws ClientAuthenticationException thrown if the request is rejected by server on status code 401.
     * @throws ResourceNotFoundException thrown if the request is rejected by server on status code 404.
     * @throws ResourceModifiedException thrown if the request is rejected by server on status code 409.
     * @return a list of all batches owned by the Azure OpenAI resource along with {@link Response}.
     */
    @ServiceMethod(returns = ReturnType.SINGLE)
    public Response<BinaryData> listBatchesWithResponse(RequestOptions requestOptions) {
        final String accept = "application/json";
        return service.listBatchesSync(getEndpoint(), accept, requestOptions, Context.NONE);
    }

    /**
     * Creates and executes a batch from an uploaded file of requests.
     * Response includes details of the enqueued job including job status.
     * The ID of the result file is added to the response once complete.
     * <p><strong>Request Body Schema</strong></p>
     *
     * <pre>{@code
     * {
     *     endpoint: String (Required)
     *     input_file_id: String (Required)
     *     completion_window: String (Required)
     *     metadata (Optional): {
     *         String: String (Required)
     *     }
     * }
     * }</pre>
     *
     * <p><strong>Response Body Schema</strong></p>
     *
     * <pre>{@code
     * {
     *     id: String (Required)
     *     object: String (Required)
     *     endpoint: String (Required)
     *     errors (Optional): {
     *         object: String (Required)
     *         data (Optional): [
     *              (Optional){
     *                 code: String (Optional)
     *                 message: String (Optional)
     *                 param: String (Optional)
     *                 line: Integer (Optional)
     *             }
     *         ]
     *     }
     *     input_file_id: String (Required)
     *     completion_window: String (Required)
     *     status: String(validating/failed/in_progress/finalizing/completed/expired/cancelling/cancelled) (Required)
     *     output_file_id: String (Optional)
     *     error_file_id: String (Optional)
     *     created_at: long (Required)
     *     in_progress_at: Long (Optional)
     *     expires_at: Long (Optional)
     *     finalizing_at: Long (Optional)
     *     completed_at: Long (Optional)
     *     failed_at: Long (Optional)
     *     expired_at: Long (Optional)
     *     cancelling_at: Long (Optional)
     *     cancelled_at: Long (Optional)
     *     request_counts (Optional): {
     *         total: int (Required)
     *         completed: int (Required)
     *         failed: int (Required)
     *     }
     *     metadata (Optional): {
     *         String: String (Required)
     *     }
     * }
     * }</pre>
     *
     * @param createBatchRequest The createBatchRequest parameter.
     * @param requestOptions The options to configure the HTTP request before HTTP client sends it.
     * @throws HttpResponseException thrown if the request is rejected by server.
     * @throws ClientAuthenticationException thrown if the request is rejected by server on status code 401.
     * @throws ResourceNotFoundException thrown if the request is rejected by server on status code 404.
     * @throws ResourceModifiedException thrown if the request is rejected by server on status code 409.
     * @return the Batch object along with {@link Response} on successful completion of {@link Mono}.
     */
    @ServiceMethod(returns = ReturnType.SINGLE)
    public Mono<Response<BinaryData>> createBatchWithResponseAsync(BinaryData createBatchRequest,
        RequestOptions requestOptions) {
        final String accept = "application/json";
        return FluxUtil.withContext(
            context -> service.createBatch(getEndpoint(), accept, createBatchRequest, requestOptions, context));
    }

    /**
     * Creates and executes a batch from an uploaded file of requests.
     * Response includes details of the enqueued job including job status.
     * The ID of the result file is added to the response once complete.
     * <p><strong>Request Body Schema</strong></p>
     *
     * <pre>{@code
     * {
     *     endpoint: String (Required)
     *     input_file_id: String (Required)
     *     completion_window: String (Required)
     *     metadata (Optional): {
     *         String: String (Required)
     *     }
     * }
     * }</pre>
     *
     * <p><strong>Response Body Schema</strong></p>
     *
     * <pre>{@code
     * {
     *     id: String (Required)
     *     object: String (Required)
     *     endpoint: String (Required)
     *     errors (Optional): {
     *         object: String (Required)
     *         data (Optional): [
     *              (Optional){
     *                 code: String (Optional)
     *                 message: String (Optional)
     *                 param: String (Optional)
     *                 line: Integer (Optional)
     *             }
     *         ]
     *     }
     *     input_file_id: String (Required)
     *     completion_window: String (Required)
     *     status: String(validating/failed/in_progress/finalizing/completed/expired/cancelling/cancelled) (Required)
     *     output_file_id: String (Optional)
     *     error_file_id: String (Optional)
     *     created_at: long (Required)
     *     in_progress_at: Long (Optional)
     *     expires_at: Long (Optional)
     *     finalizing_at: Long (Optional)
     *     completed_at: Long (Optional)
     *     failed_at: Long (Optional)
     *     expired_at: Long (Optional)
     *     cancelling_at: Long (Optional)
     *     cancelled_at: Long (Optional)
     *     request_counts (Optional): {
     *         total: int (Required)
     *         completed: int (Required)
     *         failed: int (Required)
     *     }
     *     metadata (Optional): {
     *         String: String (Required)
     *     }
     * }
     * }</pre>
     *
     * @param createBatchRequest The createBatchRequest parameter.
     * @param requestOptions The options to configure the HTTP request before HTTP client sends it.
     * @throws HttpResponseException thrown if the request is rejected by server.
     * @throws ClientAuthenticationException thrown if the request is rejected by server on status code 401.
     * @throws ResourceNotFoundException thrown if the request is rejected by server on status code 404.
     * @throws ResourceModifiedException thrown if the request is rejected by server on status code 409.
     * @return the Batch object along with {@link Response}.
     */
    @ServiceMethod(returns = ReturnType.SINGLE)
    public Response<BinaryData> createBatchWithResponse(BinaryData createBatchRequest, RequestOptions requestOptions) {
        final String accept = "application/json";
        return service.createBatchSync(getEndpoint(), accept, createBatchRequest, requestOptions, Context.NONE);
    }

    /**
     * Gets details for a single batch specified by the given batchID.
     * <p><strong>Response Body Schema</strong></p>
     *
     * <pre>{@code
     * {
     *     id: String (Required)
     *     object: String (Required)
     *     endpoint: String (Required)
     *     errors (Optional): {
     *         object: String (Required)
     *         data (Optional): [
     *              (Optional){
     *                 code: String (Optional)
     *                 message: String (Optional)
     *                 param: String (Optional)
     *                 line: Integer (Optional)
     *             }
     *         ]
     *     }
     *     input_file_id: String (Required)
     *     completion_window: String (Required)
     *     status: String(validating/failed/in_progress/finalizing/completed/expired/cancelling/cancelled) (Required)
     *     output_file_id: String (Optional)
     *     error_file_id: String (Optional)
     *     created_at: long (Required)
     *     in_progress_at: Long (Optional)
     *     expires_at: Long (Optional)
     *     finalizing_at: Long (Optional)
     *     completed_at: Long (Optional)
     *     failed_at: Long (Optional)
     *     expired_at: Long (Optional)
     *     cancelling_at: Long (Optional)
     *     cancelled_at: Long (Optional)
     *     request_counts (Optional): {
     *         total: int (Required)
     *         completed: int (Required)
     *         failed: int (Required)
     *     }
     *     metadata (Optional): {
     *         String: String (Required)
     *     }
     * }
     * }</pre>
     *
     * @param batchId The identifier of the batch.
     * @param requestOptions The options to configure the HTTP request before HTTP client sends it.
     * @throws HttpResponseException thrown if the request is rejected by server.
     * @throws ClientAuthenticationException thrown if the request is rejected by server on status code 401.
     * @throws ResourceNotFoundException thrown if the request is rejected by server on status code 404.
     * @throws ResourceModifiedException thrown if the request is rejected by server on status code 409.
     * @return details for a single batch specified by the given batchID along with {@link Response} on successful
     * completion of {@link Mono}.
     */
    @ServiceMethod(returns = ReturnType.SINGLE)
    public Mono<Response<BinaryData>> getBatchWithResponseAsync(String batchId, RequestOptions requestOptions) {
        final String accept = "application/json";
        return FluxUtil
            .withContext(context -> service.getBatch(getEndpoint(), batchId, accept, requestOptions, context));
    }

    /**
     * Gets details for a single batch specified by the given batchID.
     * <p><strong>Response Body Schema</strong></p>
     *
     * <pre>{@code
     * {
     *     id: String (Required)
     *     object: String (Required)
     *     endpoint: String (Required)
     *     errors (Optional): {
     *         object: String (Required)
     *         data (Optional): [
     *              (Optional){
     *                 code: String (Optional)
     *                 message: String (Optional)
     *                 param: String (Optional)
     *                 line: Integer (Optional)
     *             }
     *         ]
     *     }
     *     input_file_id: String (Required)
     *     completion_window: String (Required)
     *     status: String(validating/failed/in_progress/finalizing/completed/expired/cancelling/cancelled) (Required)
     *     output_file_id: String (Optional)
     *     error_file_id: String (Optional)
     *     created_at: long (Required)
     *     in_progress_at: Long (Optional)
     *     expires_at: Long (Optional)
     *     finalizing_at: Long (Optional)
     *     completed_at: Long (Optional)
     *     failed_at: Long (Optional)
     *     expired_at: Long (Optional)
     *     cancelling_at: Long (Optional)
     *     cancelled_at: Long (Optional)
     *     request_counts (Optional): {
     *         total: int (Required)
     *         completed: int (Required)
     *         failed: int (Required)
     *     }
     *     metadata (Optional): {
     *         String: String (Required)
     *     }
     * }
     * }</pre>
     *
     * @param batchId The identifier of the batch.
     * @param requestOptions The options to configure the HTTP request before HTTP client sends it.
     * @throws HttpResponseException thrown if the request is rejected by server.
     * @throws ClientAuthenticationException thrown if the request is rejected by server on status code 401.
     * @throws ResourceNotFoundException thrown if the request is rejected by server on status code 404.
     * @throws ResourceModifiedException thrown if the request is rejected by server on status code 409.
     * @return details for a single batch specified by the given batchID along with {@link Response}.
     */
    @ServiceMethod(returns = ReturnType.SINGLE)
    public Response<BinaryData> getBatchWithResponse(String batchId, RequestOptions requestOptions) {
        final String accept = "application/json";
        return service.getBatchSync(getEndpoint(), batchId, accept, requestOptions, Context.NONE);
    }

    /**
     * Gets details for a single batch specified by the given batchID.
     * <p><strong>Response Body Schema</strong></p>
     *
     * <pre>{@code
     * {
     *     id: String (Required)
     *     object: String (Required)
     *     endpoint: String (Required)
     *     errors (Optional): {
     *         object: String (Required)
     *         data (Optional): [
     *              (Optional){
     *                 code: String (Optional)
     *                 message: String (Optional)
     *                 param: String (Optional)
     *                 line: Integer (Optional)
     *             }
     *         ]
     *     }
     *     input_file_id: String (Required)
     *     completion_window: String (Required)
     *     status: String(validating/failed/in_progress/finalizing/completed/expired/cancelling/cancelled) (Required)
     *     output_file_id: String (Optional)
     *     error_file_id: String (Optional)
     *     created_at: long (Required)
     *     in_progress_at: Long (Optional)
     *     expires_at: Long (Optional)
     *     finalizing_at: Long (Optional)
     *     completed_at: Long (Optional)
     *     failed_at: Long (Optional)
     *     expired_at: Long (Optional)
     *     cancelling_at: Long (Optional)
     *     cancelled_at: Long (Optional)
     *     request_counts (Optional): {
     *         total: int (Required)
     *         completed: int (Required)
     *         failed: int (Required)
     *     }
     *     metadata (Optional): {
     *         String: String (Required)
     *     }
     * }
     * }</pre>
     *
     * @param batchId The identifier of the batch.
     * @param requestOptions The options to configure the HTTP request before HTTP client sends it.
     * @throws HttpResponseException thrown if the request is rejected by server.
     * @throws ClientAuthenticationException thrown if the request is rejected by server on status code 401.
     * @throws ResourceNotFoundException thrown if the request is rejected by server on status code 404.
     * @throws ResourceModifiedException thrown if the request is rejected by server on status code 409.
     * @return details for a single batch specified by the given batchID along with {@link Response} on successful
     * completion of {@link Mono}.
     */
    @ServiceMethod(returns = ReturnType.SINGLE)
    public Mono<Response<BinaryData>> cancelBatchWithResponseAsync(String batchId, RequestOptions requestOptions) {
        final String accept = "application/json";
        return FluxUtil
            .withContext(context -> service.cancelBatch(getEndpoint(), batchId, accept, requestOptions, context));
    }

    /**
     * Gets details for a single batch specified by the given batchID.
     * <p><strong>Response Body Schema</strong></p>
     *
     * <pre>{@code
     * {
     *     id: String (Required)
     *     object: String (Required)
     *     endpoint: String (Required)
     *     errors (Optional): {
     *         object: String (Required)
     *         data (Optional): [
     *              (Optional){
     *                 code: String (Optional)
     *                 message: String (Optional)
     *                 param: String (Optional)
     *                 line: Integer (Optional)
     *             }
     *         ]
     *     }
     *     input_file_id: String (Required)
     *     completion_window: String (Required)
     *     status: String(validating/failed/in_progress/finalizing/completed/expired/cancelling/cancelled) (Required)
     *     output_file_id: String (Optional)
     *     error_file_id: String (Optional)
     *     created_at: long (Required)
     *     in_progress_at: Long (Optional)
     *     expires_at: Long (Optional)
     *     finalizing_at: Long (Optional)
     *     completed_at: Long (Optional)
     *     failed_at: Long (Optional)
     *     expired_at: Long (Optional)
     *     cancelling_at: Long (Optional)
     *     cancelled_at: Long (Optional)
     *     request_counts (Optional): {
     *         total: int (Required)
     *         completed: int (Required)
     *         failed: int (Required)
     *     }
     *     metadata (Optional): {
     *         String: String (Required)
     *     }
     * }
     * }</pre>
     *
     * @param batchId The identifier of the batch.
     * @param requestOptions The options to configure the HTTP request before HTTP client sends it.
     * @throws HttpResponseException thrown if the request is rejected by server.
     * @throws ClientAuthenticationException thrown if the request is rejected by server on status code 401.
     * @throws ResourceNotFoundException thrown if the request is rejected by server on status code 404.
     * @throws ResourceModifiedException thrown if the request is rejected by server on status code 409.
     * @return details for a single batch specified by the given batchID along with {@link Response}.
     */
    @ServiceMethod(returns = ReturnType.SINGLE)
    public Response<BinaryData> cancelBatchWithResponse(String batchId, RequestOptions requestOptions) {
        final String accept = "application/json";
        return service.cancelBatchSync(getEndpoint(), batchId, accept, requestOptions, Context.NONE);
    }

    /**
     * Creates an intermediate Upload object that you can add Parts to. Currently, an Upload can accept at most 8 GB in
     * total and expires after an hour after you create it.
     *
     * Once you complete the Upload, we will create a File object that contains all the parts you uploaded. This File is
     * usable in the rest of our platform as a regular File object.
     *
     * For certain purposes, the correct mime_type must be specified. Please refer to documentation for the supported
     * MIME types for your use case.
     *
     * For guidance on the proper filename extensions for each purpose, please follow the documentation on creating a
     * File.
     * <p><strong>Request Body Schema</strong></p>
     *
     * <pre>{@code
     * {
     *     filename: String (Required)
     *     purpose: String(assistants/batch/fine-tune/vision) (Required)
     *     bytes: int (Required)
     *     mime_type: String (Required)
     * }
     * }</pre>
     *
     * <p><strong>Response Body Schema</strong></p>
     *
     * <pre>{@code
     * {
     *     id: String (Required)
     *     created_at: long (Required)
     *     filename: String (Required)
     *     bytes: long (Required)
     *     purpose: String (Required)
     *     status: String(pending/completed/cancelled/expired) (Required)
     *     expires_at: long (Required)
     *     object: String(upload) (Optional)
     *     file (Optional): {
     *         object: String (Required)
     *         id: String (Required)
     *         bytes: int (Required)
     *         filename: String (Required)
     *         created_at: long (Required)
     *         purpose: String(fine-tune/fine-tune-results/assistants/assistants_output/batch/batch_output/vision) (Required)
     *         status: String(uploaded/pending/running/processed/error/deleting/deleted) (Optional)
     *         status_details: String (Optional)
     *     }
     * }
     * }</pre>
     *
     * @param requestBody The request body for the operation options.
     * @param requestOptions The options to configure the HTTP request before HTTP client sends it.
     * @throws HttpResponseException thrown if the request is rejected by server.
     * @throws ClientAuthenticationException thrown if the request is rejected by server on status code 401.
     * @throws ResourceNotFoundException thrown if the request is rejected by server on status code 404.
     * @throws ResourceModifiedException thrown if the request is rejected by server on status code 409.
     * @return the Upload object can accept byte chunks in the form of Parts along with {@link Response} on successful
     * completion of {@link Mono}.
     */
    @ServiceMethod(returns = ReturnType.SINGLE)
    public Mono<Response<BinaryData>> createUploadWithResponseAsync(BinaryData requestBody,
        RequestOptions requestOptions) {
        final String contentType = "application/json";
        final String accept = "application/json";
        return FluxUtil.withContext(context -> service.createUpload(OPEN_AI_ENDPOINT, contentType, accept, requestBody,
            requestOptions, context));
    }

    /**
     * Creates an intermediate Upload object that you can add Parts to. Currently, an Upload can accept at most 8 GB in
     * total and expires after an hour after you create it.
     *
     * Once you complete the Upload, we will create a File object that contains all the parts you uploaded. This File is
     * usable in the rest of our platform as a regular File object.
     *
     * For certain purposes, the correct mime_type must be specified. Please refer to documentation for the supported
     * MIME types for your use case.
     *
     * For guidance on the proper filename extensions for each purpose, please follow the documentation on creating a
     * File.
     * <p><strong>Request Body Schema</strong></p>
     *
     * <pre>{@code
     * {
     *     filename: String (Required)
     *     purpose: String(assistants/batch/fine-tune/vision) (Required)
     *     bytes: int (Required)
     *     mime_type: String (Required)
     * }
     * }</pre>
     *
     * <p><strong>Response Body Schema</strong></p>
     *
     * <pre>{@code
     * {
     *     id: String (Required)
     *     created_at: long (Required)
     *     filename: String (Required)
     *     bytes: long (Required)
     *     purpose: String (Required)
     *     status: String(pending/completed/cancelled/expired) (Required)
     *     expires_at: long (Required)
     *     object: String(upload) (Optional)
     *     file (Optional): {
     *         object: String (Required)
     *         id: String (Required)
     *         bytes: int (Required)
     *         filename: String (Required)
     *         created_at: long (Required)
     *         purpose: String(fine-tune/fine-tune-results/assistants/assistants_output/batch/batch_output/vision) (Required)
     *         status: String(uploaded/pending/running/processed/error/deleting/deleted) (Optional)
     *         status_details: String (Optional)
     *     }
     * }
     * }</pre>
     *
     * @param requestBody The request body for the operation options.
     * @param requestOptions The options to configure the HTTP request before HTTP client sends it.
     * @throws HttpResponseException thrown if the request is rejected by server.
     * @throws ClientAuthenticationException thrown if the request is rejected by server on status code 401.
     * @throws ResourceNotFoundException thrown if the request is rejected by server on status code 404.
     * @throws ResourceModifiedException thrown if the request is rejected by server on status code 409.
     * @return the Upload object can accept byte chunks in the form of Parts along with {@link Response}.
     */
    @ServiceMethod(returns = ReturnType.SINGLE)
    public Response<BinaryData> createUploadWithResponse(BinaryData requestBody, RequestOptions requestOptions) {
        final String contentType = "application/json";
        final String accept = "application/json";
        return service.createUploadSync(OPEN_AI_ENDPOINT, contentType, accept, requestBody, requestOptions,
            Context.NONE);
    }

    /**
     * Adds a Part to an Upload object. A Part represents a chunk of bytes from the file you are trying to upload.
     *
     * Each Part can be at most 64 MB, and you can add Parts until you hit the Upload maximum of 8 GB.
     *
     * It is possible to add multiple Parts in parallel. You can decide the intended order of the Parts when you
     * complete the Upload.
     * <p><strong>Response Body Schema</strong></p>
     *
     * <pre>{@code
     * {
     *     id: String (Required)
     *     created_at: long (Required)
     *     upload_id: String (Required)
     *     object: String (Required)
     * }
     * }</pre>
     *
     * @param uploadId The ID of the upload associated with this operation.
     * @param requestBody The request body data payload for the operation.
     * @param requestOptions The options to configure the HTTP request before HTTP client sends it.
     * @throws HttpResponseException thrown if the request is rejected by server.
     * @throws ClientAuthenticationException thrown if the request is rejected by server on status code 401.
     * @throws ResourceNotFoundException thrown if the request is rejected by server on status code 404.
     * @throws ResourceModifiedException thrown if the request is rejected by server on status code 409.
     * @return the upload Part represents a chunk of bytes we can add to an Upload object along with {@link Response} on
     * successful completion of {@link Mono}.
     */
    @ServiceMethod(returns = ReturnType.SINGLE)
    public Mono<Response<BinaryData>> addUploadPartWithResponseAsync(String uploadId, BinaryData requestBody,
        RequestOptions requestOptions) {
        final String contentType = "multipart/form-data";
        final String accept = "application/json";
        return FluxUtil.withContext(context -> service.addUploadPart(OPEN_AI_ENDPOINT, contentType, uploadId, accept,
            requestBody, requestOptions, context));
    }

    /**
     * Adds a Part to an Upload object. A Part represents a chunk of bytes from the file you are trying to upload.
     *
     * Each Part can be at most 64 MB, and you can add Parts until you hit the Upload maximum of 8 GB.
     *
     * It is possible to add multiple Parts in parallel. You can decide the intended order of the Parts when you
     * complete the Upload.
     * <p><strong>Response Body Schema</strong></p>
     *
     * <pre>{@code
     * {
     *     id: String (Required)
     *     created_at: long (Required)
     *     upload_id: String (Required)
     *     object: String (Required)
     * }
     * }</pre>
     *
     * @param uploadId The ID of the upload associated with this operation.
     * @param requestBody The request body data payload for the operation.
     * @param requestOptions The options to configure the HTTP request before HTTP client sends it.
     * @throws HttpResponseException thrown if the request is rejected by server.
     * @throws ClientAuthenticationException thrown if the request is rejected by server on status code 401.
     * @throws ResourceNotFoundException thrown if the request is rejected by server on status code 404.
     * @throws ResourceModifiedException thrown if the request is rejected by server on status code 409.
     * @return the upload Part represents a chunk of bytes we can add to an Upload object along with {@link Response}.
     */
    @ServiceMethod(returns = ReturnType.SINGLE)
    public Response<BinaryData> addUploadPartWithResponse(String uploadId, BinaryData requestBody,
        RequestOptions requestOptions) {
        final String contentType = "multipart/form-data";
        final String accept = "application/json";
        return service.addUploadPartSync(OPEN_AI_ENDPOINT, contentType, uploadId, accept, requestBody, requestOptions,
            Context.NONE);
    }

    /**
     * Completes the Upload.
     *
     * Within the returned Upload object, there is a nested File object that is ready to use in the rest of the
     * platform.
     *
     * You can specify the order of the Parts by passing in an ordered list of the Part IDs.
     *
     * The number of bytes uploaded upon completion must match the number of bytes initially specified when creating the
     * Upload object. No Parts may be added after an Upload is completed.
     * <p><strong>Request Body Schema</strong></p>
     *
     * <pre>{@code
     * {
     *     part_ids (Required): [
     *         String (Required)
     *     ]
     *     md5: String (Optional)
     * }
     * }</pre>
     *
     * <p><strong>Response Body Schema</strong></p>
     *
     * <pre>{@code
     * {
     *     id: String (Required)
     *     created_at: long (Required)
     *     filename: String (Required)
     *     bytes: long (Required)
     *     purpose: String (Required)
     *     status: String(pending/completed/cancelled/expired) (Required)
     *     expires_at: long (Required)
     *     object: String(upload) (Optional)
     *     file (Optional): {
     *         object: String (Required)
     *         id: String (Required)
     *         bytes: int (Required)
     *         filename: String (Required)
     *         created_at: long (Required)
     *         purpose: String(fine-tune/fine-tune-results/assistants/assistants_output/batch/batch_output/vision) (Required)
     *         status: String(uploaded/pending/running/processed/error/deleting/deleted) (Optional)
     *         status_details: String (Optional)
     *     }
     * }
     * }</pre>
     *
     * @param uploadId The ID of the upload associated with this operation.
     * @param requestBody The request body for the completion operation.
     * @param requestOptions The options to configure the HTTP request before HTTP client sends it.
     * @throws HttpResponseException thrown if the request is rejected by server.
     * @throws ClientAuthenticationException thrown if the request is rejected by server on status code 401.
     * @throws ResourceNotFoundException thrown if the request is rejected by server on status code 404.
     * @throws ResourceModifiedException thrown if the request is rejected by server on status code 409.
     * @return the Upload object can accept byte chunks in the form of Parts along with {@link Response} on successful
     * completion of {@link Mono}.
     */
    @ServiceMethod(returns = ReturnType.SINGLE)
    public Mono<Response<BinaryData>> completeUploadWithResponseAsync(String uploadId, BinaryData requestBody,
        RequestOptions requestOptions) {
        final String contentType = "application/json";
        final String accept = "application/json";
        return FluxUtil.withContext(context -> service.completeUpload(OPEN_AI_ENDPOINT, uploadId, contentType, accept,
            requestBody, requestOptions, context));
    }

    /**
     * Completes the Upload.
     *
     * Within the returned Upload object, there is a nested File object that is ready to use in the rest of the
     * platform.
     *
     * You can specify the order of the Parts by passing in an ordered list of the Part IDs.
     *
     * The number of bytes uploaded upon completion must match the number of bytes initially specified when creating the
     * Upload object. No Parts may be added after an Upload is completed.
     * <p><strong>Request Body Schema</strong></p>
     *
     * <pre>{@code
     * {
     *     part_ids (Required): [
     *         String (Required)
     *     ]
     *     md5: String (Optional)
     * }
     * }</pre>
     *
     * <p><strong>Response Body Schema</strong></p>
     *
     * <pre>{@code
     * {
     *     id: String (Required)
     *     created_at: long (Required)
     *     filename: String (Required)
     *     bytes: long (Required)
     *     purpose: String (Required)
     *     status: String(pending/completed/cancelled/expired) (Required)
     *     expires_at: long (Required)
     *     object: String(upload) (Optional)
     *     file (Optional): {
     *         object: String (Required)
     *         id: String (Required)
     *         bytes: int (Required)
     *         filename: String (Required)
     *         created_at: long (Required)
     *         purpose: String(fine-tune/fine-tune-results/assistants/assistants_output/batch/batch_output/vision) (Required)
     *         status: String(uploaded/pending/running/processed/error/deleting/deleted) (Optional)
     *         status_details: String (Optional)
     *     }
     * }
     * }</pre>
     *
     * @param uploadId The ID of the upload associated with this operation.
     * @param requestBody The request body for the completion operation.
     * @param requestOptions The options to configure the HTTP request before HTTP client sends it.
     * @throws HttpResponseException thrown if the request is rejected by server.
     * @throws ClientAuthenticationException thrown if the request is rejected by server on status code 401.
     * @throws ResourceNotFoundException thrown if the request is rejected by server on status code 404.
     * @throws ResourceModifiedException thrown if the request is rejected by server on status code 409.
     * @return the Upload object can accept byte chunks in the form of Parts along with {@link Response}.
     */
    @ServiceMethod(returns = ReturnType.SINGLE)
    public Response<BinaryData> completeUploadWithResponse(String uploadId, BinaryData requestBody,
        RequestOptions requestOptions) {
        final String contentType = "application/json";
        final String accept = "application/json";
        return service.completeUploadSync(OPEN_AI_ENDPOINT, uploadId, contentType, accept, requestBody, requestOptions,
            Context.NONE);
    }

    /**
     * Cancels the Upload. No Parts may be added after an Upload is cancelled.
     * <p><strong>Response Body Schema</strong></p>
     *
     * <pre>{@code
     * {
     *     id: String (Required)
     *     created_at: long (Required)
     *     filename: String (Required)
     *     bytes: long (Required)
     *     purpose: String (Required)
     *     status: String(pending/completed/cancelled/expired) (Required)
     *     expires_at: long (Required)
     *     object: String(upload) (Optional)
     *     file (Optional): {
     *         object: String (Required)
     *         id: String (Required)
     *         bytes: int (Required)
     *         filename: String (Required)
     *         created_at: long (Required)
     *         purpose: String(fine-tune/fine-tune-results/assistants/assistants_output/batch/batch_output/vision) (Required)
     *         status: String(uploaded/pending/running/processed/error/deleting/deleted) (Optional)
     *         status_details: String (Optional)
     *     }
     * }
     * }</pre>
     *
     * @param uploadId The ID of the upload associated with this operation.
     * @param requestOptions The options to configure the HTTP request before HTTP client sends it.
     * @throws HttpResponseException thrown if the request is rejected by server.
     * @throws ClientAuthenticationException thrown if the request is rejected by server on status code 401.
     * @throws ResourceNotFoundException thrown if the request is rejected by server on status code 404.
     * @throws ResourceModifiedException thrown if the request is rejected by server on status code 409.
     * @return the Upload object can accept byte chunks in the form of Parts along with {@link Response} on successful
     * completion of {@link Mono}.
     */
    @ServiceMethod(returns = ReturnType.SINGLE)
    public Mono<Response<BinaryData>> cancelUploadWithResponseAsync(String uploadId, RequestOptions requestOptions) {
        final String accept = "application/json";
        return FluxUtil
            .withContext(context -> service.cancelUpload(OPEN_AI_ENDPOINT, uploadId, accept, requestOptions, context));
    }

    /**
     * Cancels the Upload. No Parts may be added after an Upload is cancelled.
     * <p><strong>Response Body Schema</strong></p>
     *
     * <pre>{@code
     * {
     *     id: String (Required)
     *     created_at: long (Required)
     *     filename: String (Required)
     *     bytes: long (Required)
     *     purpose: String (Required)
     *     status: String(pending/completed/cancelled/expired) (Required)
     *     expires_at: long (Required)
     *     object: String(upload) (Optional)
     *     file (Optional): {
     *         object: String (Required)
     *         id: String (Required)
     *         bytes: int (Required)
     *         filename: String (Required)
     *         created_at: long (Required)
     *         purpose: String(fine-tune/fine-tune-results/assistants/assistants_output/batch/batch_output/vision) (Required)
     *         status: String(uploaded/pending/running/processed/error/deleting/deleted) (Optional)
     *         status_details: String (Optional)
     *     }
     * }
     * }</pre>
     *
     * @param uploadId The ID of the upload associated with this operation.
     * @param requestOptions The options to configure the HTTP request before HTTP client sends it.
     * @throws HttpResponseException thrown if the request is rejected by server.
     * @throws ClientAuthenticationException thrown if the request is rejected by server on status code 401.
     * @throws ResourceNotFoundException thrown if the request is rejected by server on status code 404.
     * @throws ResourceModifiedException thrown if the request is rejected by server on status code 409.
     * @return the Upload object can accept byte chunks in the form of Parts along with {@link Response}.
     */
    @ServiceMethod(returns = ReturnType.SINGLE)
    public Response<BinaryData> cancelUploadWithResponse(String uploadId, RequestOptions requestOptions) {
        final String accept = "application/json";
        return service.cancelUploadSync(OPEN_AI_ENDPOINT, uploadId, accept, requestOptions, Context.NONE);
    }
}<|MERGE_RESOLUTION|>--- conflicted
+++ resolved
@@ -39,12 +39,6 @@
     /** The proxy service used to perform REST calls. */
     private final NonAzureOpenAIClientService service;
 
-    private final RealtimesImpl realtime;
-
-    public RealtimesImpl getRealtime() {
-        return this.realtime;
-    }
-
     /** The HTTP pipeline to send requests through. */
     private final HttpPipeline httpPipeline;
 
@@ -83,13 +77,7 @@
     public NonAzureOpenAIClientImpl(HttpPipeline httpPipeline, SerializerAdapter serializerAdapter) {
         this.httpPipeline = httpPipeline;
         this.serializerAdapter = serializerAdapter;
-<<<<<<< HEAD
         this.service = RestProxy.create(NonAzureOpenAIClientService.class, this.httpPipeline, this.getSerializerAdapter());
-        this.realtime = new RealtimesImpl(httpPipeline, serializerAdapter, OPEN_AI_ENDPOINT);
-=======
-        this.service
-            = RestProxy.create(NonAzureOpenAIClientService.class, this.httpPipeline, this.getSerializerAdapter());
->>>>>>> 5195bd65
     }
 
     /**
@@ -598,23 +586,14 @@
         final String accept = "application/json";
         // modelId is part of the request body in nonAzure OpenAI
         final BinaryData embeddingsOptionsUpdated = addModelIdJson(embeddingsOptions, modelId);
-<<<<<<< HEAD
         return FluxUtil.withContext(
                 context ->
                         service.getEmbeddings(
-                                getEndpoint(),
+                                OPEN_AI_ENDPOINT,
                                 accept,
                                 embeddingsOptionsUpdated,
                                 requestOptions,
                                 context));
-=======
-        return FluxUtil.withContext(context -> service.getEmbeddings(OPEN_AI_ENDPOINT, accept, embeddingsOptionsUpdated,
-            requestOptions, context));
->>>>>>> 5195bd65
-    }
-
-    public String getEndpoint() {
-        return OPEN_AI_ENDPOINT;
     }
 
     /**
@@ -670,17 +649,12 @@
         final String accept = "application/json";
         // modelId is part of the request body in nonAzure OpenAI
         final BinaryData embeddingsOptionsUpdated = addModelIdJson(embeddingsOptions, modelId);
-<<<<<<< HEAD
         return service.getEmbeddingsSync(
-                getEndpoint(),
+                OPEN_AI_ENDPOINT,
                 accept,
                 embeddingsOptionsUpdated,
                 requestOptions,
                 Context.NONE);
-=======
-        return service.getEmbeddingsSync(OPEN_AI_ENDPOINT, accept, embeddingsOptionsUpdated, requestOptions,
-            Context.NONE);
->>>>>>> 5195bd65
     }
 
     /**
@@ -771,19 +745,14 @@
         final String accept = "application/json";
         // modelId is part of the request body in nonAzure OpenAI
         final BinaryData completionsOptionsUpdated = addModelIdJson(completionsOptions, modelId);
-<<<<<<< HEAD
         return FluxUtil.withContext(
             context ->
                 service.getCompletions(
-                        getEndpoint(),
+                    OPEN_AI_ENDPOINT,
                     accept,
                     completionsOptionsUpdated,
                     requestOptions,
                     context));
-=======
-        return FluxUtil.withContext(context -> service.getCompletions(OPEN_AI_ENDPOINT, accept,
-            completionsOptionsUpdated, requestOptions, context));
->>>>>>> 5195bd65
     }
 
     /**
@@ -872,15 +841,11 @@
         final String accept = "application/json";
         // modelId is part of the request body in nonAzure OpenAI
         final BinaryData completionsOptionsUpdated = addModelIdJson(completionsOptions, modelId);
-<<<<<<< HEAD
         return service.getCompletionsSync(
-                getEndpoint(),
+            OPEN_AI_ENDPOINT,
             accept,
             completionsOptionsUpdated,
             requestOptions,
-=======
-        return service.getCompletionsSync(OPEN_AI_ENDPOINT, accept, completionsOptionsUpdated, requestOptions,
->>>>>>> 5195bd65
             Context.NONE);
     }
 
@@ -963,19 +928,14 @@
         final String accept = "application/json";
         // modelId is part of the request body in nonAzure OpenAI
         final BinaryData chatCompletionsOptionsUpdated = addModelIdJson(chatCompletionsOptions, modelId);
-<<<<<<< HEAD
         return FluxUtil.withContext(
             context ->
                 service.getChatCompletions(
-                        getEndpoint(),
+                    OPEN_AI_ENDPOINT,
                     accept,
                     chatCompletionsOptionsUpdated,
                     requestOptions,
                     context));
-=======
-        return FluxUtil.withContext(context -> service.getChatCompletions(OPEN_AI_ENDPOINT, accept,
-            chatCompletionsOptionsUpdated, requestOptions, context));
->>>>>>> 5195bd65
     }
 
     /**
@@ -1056,15 +1016,11 @@
         final String accept = "application/json";
         // modelId is part of the request body in nonAzure OpenAI
         final BinaryData chatCompletionsOptionsUpdated = addModelIdJson(chatCompletionsOptions, modelId);
-<<<<<<< HEAD
         return service.getChatCompletionsSync(
-                getEndpoint(),
+            OPEN_AI_ENDPOINT,
             accept,
             chatCompletionsOptionsUpdated,
             requestOptions,
-=======
-        return service.getChatCompletionsSync(OPEN_AI_ENDPOINT, accept, chatCompletionsOptionsUpdated, requestOptions,
->>>>>>> 5195bd65
             Context.NONE);
     }
 
@@ -1117,19 +1073,14 @@
         final String accept = "application/json";
         // modelId is part of the request body in nonAzure OpenAI
         final BinaryData imageGenerationOptionsUpdated = addModelIdJson(imageGenerationOptions, modelId);
-<<<<<<< HEAD
         return FluxUtil.withContext(
                 context ->
                         service.getImageGenerations(
-                                getEndpoint(),
+                                OPEN_AI_ENDPOINT,
                                 accept,
                                 imageGenerationOptionsUpdated,
                                 requestOptions,
                                 context));
-=======
-        return FluxUtil.withContext(context -> service.getImageGenerations(OPEN_AI_ENDPOINT, accept,
-            imageGenerationOptionsUpdated, requestOptions, context));
->>>>>>> 5195bd65
     }
 
     /**
@@ -1180,18 +1131,13 @@
         RequestOptions requestOptions) {
         final String accept = "application/json";
         final BinaryData imageGenerationOptionsUpdated = addModelIdJson(imageGenerationOptions, modelId);
-<<<<<<< HEAD
         return service.getImageGenerationsSync(
-                getEndpoint(),
+            OPEN_AI_ENDPOINT,
             accept,
             imageGenerationOptionsUpdated,
             requestOptions,
             Context.NONE
         );
-=======
-        return service.getImageGenerationsSync(OPEN_AI_ENDPOINT, accept, imageGenerationOptionsUpdated, requestOptions,
-            Context.NONE);
->>>>>>> 5195bd65
     }
 
     /**
@@ -1269,19 +1215,14 @@
     public Mono<Response<BinaryData>> getAudioTranscriptionAsResponseObjectWithResponseAsync(String modelId,
         BinaryData audioTranscriptionOptions, RequestOptions requestOptions) {
         final String accept = "application/json";
-<<<<<<< HEAD
         return FluxUtil.withContext(
                 context ->
                         service.getAudioTranscriptionAsResponseObject(
-                                getEndpoint(),
+                                OPEN_AI_ENDPOINT,
                                 accept,
                                 audioTranscriptionOptions,
                                 requestOptions,
                                 context));
-=======
-        return FluxUtil.withContext(context -> service.getAudioTranscriptionAsResponseObject(OPEN_AI_ENDPOINT, accept,
-            audioTranscriptionOptions, requestOptions, context));
->>>>>>> 5195bd65
     }
 
     /**
@@ -1341,17 +1282,12 @@
     public Response<BinaryData> getAudioTranscriptionAsResponseObjectWithResponse(String modelId,
         BinaryData audioTranscriptionOptions, RequestOptions requestOptions) {
         final String accept = "application/json";
-<<<<<<< HEAD
         return service.getAudioTranscriptionAsResponseObjectSync(
-                getEndpoint(),
+                OPEN_AI_ENDPOINT,
                 accept,
                 audioTranscriptionOptions,
                 requestOptions,
                 Context.NONE);
-=======
-        return service.getAudioTranscriptionAsResponseObjectSync(OPEN_AI_ENDPOINT, accept, audioTranscriptionOptions,
-            requestOptions, Context.NONE);
->>>>>>> 5195bd65
     }
 
     /**
@@ -1391,19 +1327,14 @@
     public Mono<Response<BinaryData>> getAudioTranscriptionAsPlainTextWithResponseAsync(String modelId,
         BinaryData audioTranscriptionOptions, RequestOptions requestOptions) {
         final String accept = "application/json";
-<<<<<<< HEAD
         return FluxUtil.withContext(
                 context ->
                         service.getAudioTranscriptionAsPlainText(
-                                getEndpoint(),
+                                OPEN_AI_ENDPOINT,
                                 accept,
                                 audioTranscriptionOptions,
                                 requestOptions,
                                 context));
-=======
-        return FluxUtil.withContext(context -> service.getAudioTranscriptionAsPlainText(OPEN_AI_ENDPOINT, accept,
-            audioTranscriptionOptions, requestOptions, context));
->>>>>>> 5195bd65
     }
 
     /**
@@ -1442,17 +1373,12 @@
     public Response<BinaryData> getAudioTranscriptionAsPlainTextWithResponse(String modelId,
         BinaryData audioTranscriptionOptions, RequestOptions requestOptions) {
         final String accept = "application/json";
-<<<<<<< HEAD
         return service.getAudioTranscriptionAsPlainTextSync(
-                getEndpoint(),
+                OPEN_AI_ENDPOINT,
                 accept,
                 audioTranscriptionOptions,
                 requestOptions,
                 Context.NONE);
-=======
-        return service.getAudioTranscriptionAsPlainTextSync(OPEN_AI_ENDPOINT, accept, audioTranscriptionOptions,
-            requestOptions, Context.NONE);
->>>>>>> 5195bd65
     }
 
     /**
@@ -1511,19 +1437,14 @@
     public Mono<Response<BinaryData>> getAudioTranslationAsResponseObjectWithResponseAsync(String deploymentOrModelName,
         BinaryData audioTranslationOptions, RequestOptions requestOptions) {
         final String accept = "application/json";
-<<<<<<< HEAD
         return FluxUtil.withContext(
                 context ->
                         service.getAudioTranslationAsResponseObject(
-                                getEndpoint(),
+                                OPEN_AI_ENDPOINT,
                                 accept,
                                 audioTranslationOptions,
                                 requestOptions,
                                 context));
-=======
-        return FluxUtil.withContext(context -> service.getAudioTranslationAsResponseObject(OPEN_AI_ENDPOINT, accept,
-            audioTranslationOptions, requestOptions, context));
->>>>>>> 5195bd65
     }
 
     /**
@@ -1582,17 +1503,12 @@
     public Response<BinaryData> getAudioTranslationAsResponseObjectWithResponse(String modelId,
         BinaryData audioTranslationOptions, RequestOptions requestOptions) {
         final String accept = "application/json";
-<<<<<<< HEAD
         return service.getAudioTranslationAsResponseObjectSync(
-                getEndpoint(),
+                OPEN_AI_ENDPOINT,
                 accept,
                 audioTranslationOptions,
                 requestOptions,
                 Context.NONE);
-=======
-        return service.getAudioTranslationAsResponseObjectSync(OPEN_AI_ENDPOINT, accept, audioTranslationOptions,
-            requestOptions, Context.NONE);
->>>>>>> 5195bd65
     }
 
     /**
@@ -1630,19 +1546,14 @@
     public Mono<Response<BinaryData>> getAudioTranslationAsPlainTextWithResponseAsync(String modelId,
         BinaryData audioTranslationOptions, RequestOptions requestOptions) {
         final String accept = "application/json";
-<<<<<<< HEAD
         return FluxUtil.withContext(
                 context ->
                         service.getAudioTranslationAsPlainText(
-                                getEndpoint(),
+                                OPEN_AI_ENDPOINT,
                                 accept,
                                 audioTranslationOptions,
                                 requestOptions,
                                 context));
-=======
-        return FluxUtil.withContext(context -> service.getAudioTranslationAsPlainText(OPEN_AI_ENDPOINT, accept,
-            audioTranslationOptions, requestOptions, context));
->>>>>>> 5195bd65
     }
 
     /**
@@ -1680,17 +1591,12 @@
     public Response<BinaryData> getAudioTranslationAsPlainTextWithResponse(String modelId,
         BinaryData audioTranslationOptions, RequestOptions requestOptions) {
         final String accept = "application/json";
-<<<<<<< HEAD
         return service.getAudioTranslationAsPlainTextSync(
-                getEndpoint(),
+                OPEN_AI_ENDPOINT,
                 accept,
                 audioTranslationOptions,
                 requestOptions,
                 Context.NONE);
-=======
-        return service.getAudioTranslationAsPlainTextSync(OPEN_AI_ENDPOINT, accept, audioTranslationOptions,
-            requestOptions, Context.NONE);
->>>>>>> 5195bd65
     }
 
     /**
@@ -1727,13 +1633,8 @@
     public Mono<Response<BinaryData>> generateSpeechFromTextWithResponseAsync(String modelId,
         BinaryData speechGenerationOptions, RequestOptions requestOptions) {
         final String accept = "application/octet-stream, application/json";
-<<<<<<< HEAD
         return FluxUtil.withContext(context -> service.generateSpeechFromText(
-                getEndpoint(), accept, speechGenerationOptions, requestOptions, context));
-=======
-        return FluxUtil.withContext(context -> service.generateSpeechFromText(OPEN_AI_ENDPOINT, accept,
-            speechGenerationOptions, requestOptions, context));
->>>>>>> 5195bd65
+                    OPEN_AI_ENDPOINT, accept, speechGenerationOptions, requestOptions, context));
     }
 
     /**
@@ -1769,13 +1670,8 @@
     public Response<BinaryData> generateSpeechFromTextWithResponse(BinaryData speechGenerationOptions,
         RequestOptions requestOptions) {
         final String accept = "application/octet-stream, application/json";
-<<<<<<< HEAD
-        return service.generateSpeechFromTextSync(getEndpoint(), accept, speechGenerationOptions,
+        return service.generateSpeechFromTextSync(OPEN_AI_ENDPOINT, accept, speechGenerationOptions,
                 requestOptions, Context.NONE);
-=======
-        return service.generateSpeechFromTextSync(OPEN_AI_ENDPOINT, accept, speechGenerationOptions, requestOptions,
-            Context.NONE);
->>>>>>> 5195bd65
     }
 
     /**
@@ -1819,7 +1715,7 @@
     @ServiceMethod(returns = ReturnType.SINGLE)
     public Mono<Response<BinaryData>> listFilesWithResponseAsync(RequestOptions requestOptions) {
         final String accept = "application/json";
-        return FluxUtil.withContext(context -> service.listFiles(getEndpoint(), accept, requestOptions, context));
+        return FluxUtil.withContext(context -> service.listFiles(OPEN_AI_ENDPOINT, accept, requestOptions, context));
     }
 
     /**
@@ -1863,7 +1759,7 @@
     @ServiceMethod(returns = ReturnType.SINGLE)
     public Response<BinaryData> listFilesWithResponse(RequestOptions requestOptions) {
         final String accept = "application/json";
-        return service.listFilesSync(getEndpoint(), accept, requestOptions, Context.NONE);
+        return service.listFilesSync(OPEN_AI_ENDPOINT, accept, requestOptions, Context.NONE);
     }
 
     /**
@@ -1897,7 +1793,7 @@
         RequestOptions requestOptions) {
         final String contentType = "multipart/form-data";
         final String accept = "application/json";
-        return FluxUtil.withContext(context -> service.uploadFile(getEndpoint(), contentType, accept,
+        return FluxUtil.withContext(context -> service.uploadFile(OPEN_AI_ENDPOINT, contentType, accept,
             uploadFileRequest, requestOptions, context));
     }
 
@@ -1930,7 +1826,7 @@
     public Response<BinaryData> uploadFileWithResponse(BinaryData uploadFileRequest, RequestOptions requestOptions) {
         final String contentType = "multipart/form-data";
         final String accept = "application/json";
-        return service.uploadFileSync(getEndpoint(), contentType, accept, uploadFileRequest, requestOptions,
+        return service.uploadFileSync(OPEN_AI_ENDPOINT, contentType, accept, uploadFileRequest, requestOptions,
             Context.NONE);
     }
 
@@ -1959,7 +1855,7 @@
     public Mono<Response<BinaryData>> deleteFileWithResponseAsync(String fileId, RequestOptions requestOptions) {
         final String accept = "application/json";
         return FluxUtil
-            .withContext(context -> service.deleteFile(getEndpoint(), fileId, accept, requestOptions, context));
+            .withContext(context -> service.deleteFile(OPEN_AI_ENDPOINT, fileId, accept, requestOptions, context));
     }
 
     /**
@@ -1985,7 +1881,7 @@
     @ServiceMethod(returns = ReturnType.SINGLE)
     public Response<BinaryData> deleteFileWithResponse(String fileId, RequestOptions requestOptions) {
         final String accept = "application/json";
-        return service.deleteFileSync(getEndpoint(), fileId, accept, requestOptions, Context.NONE);
+        return service.deleteFileSync(OPEN_AI_ENDPOINT, fileId, accept, requestOptions, Context.NONE);
     }
 
     /**
@@ -2018,7 +1914,7 @@
     public Mono<Response<BinaryData>> getFileWithResponseAsync(String fileId, RequestOptions requestOptions) {
         final String accept = "application/json";
         return FluxUtil
-            .withContext(context -> service.getFile(getEndpoint(), fileId, accept, requestOptions, context));
+            .withContext(context -> service.getFile(OPEN_AI_ENDPOINT, fileId, accept, requestOptions, context));
     }
 
     /**
@@ -2049,7 +1945,7 @@
     @ServiceMethod(returns = ReturnType.SINGLE)
     public Response<BinaryData> getFileWithResponse(String fileId, RequestOptions requestOptions) {
         final String accept = "application/json";
-        return service.getFileSync(getEndpoint(), fileId, accept, requestOptions, Context.NONE);
+        return service.getFileSync(OPEN_AI_ENDPOINT, fileId, accept, requestOptions, Context.NONE);
     }
 
     /**
@@ -2071,13 +1967,8 @@
     @ServiceMethod(returns = ReturnType.SINGLE)
     public Mono<Response<BinaryData>> getFileContentWithResponseAsync(String fileId, RequestOptions requestOptions) {
         final String accept = "application/json";
-<<<<<<< HEAD
         return FluxUtil.withContext(
-            context -> service.getFileContent(getEndpoint(), fileId, accept, requestOptions, context));
-=======
-        return FluxUtil
-            .withContext(context -> service.getFileContent(OPEN_AI_ENDPOINT, fileId, accept, requestOptions, context));
->>>>>>> 5195bd65
+            context -> service.getFileContent(OPEN_AI_ENDPOINT, fileId, accept, requestOptions, context));
     }
 
     /**
@@ -2099,7 +1990,7 @@
     @ServiceMethod(returns = ReturnType.SINGLE)
     public Response<BinaryData> getFileContentWithResponse(String fileId, RequestOptions requestOptions) {
         final String accept = "application/json";
-        return service.getFileContentSync(getEndpoint(), fileId, accept, requestOptions, Context.NONE);
+        return service.getFileContentSync(OPEN_AI_ENDPOINT, fileId, accept, requestOptions, Context.NONE);
     }
 
     /**
@@ -2175,12 +2066,8 @@
     @ServiceMethod(returns = ReturnType.SINGLE)
     public Mono<Response<BinaryData>> listBatchesWithResponseAsync(RequestOptions requestOptions) {
         final String accept = "application/json";
-<<<<<<< HEAD
         return FluxUtil
-            .withContext(context -> service.listBatches(getEndpoint(), accept, requestOptions, context));
-=======
-        return FluxUtil.withContext(context -> service.listBatches(OPEN_AI_ENDPOINT, accept, requestOptions, context));
->>>>>>> 5195bd65
+            .withContext(context -> service.listBatches(OPEN_AI_ENDPOINT, accept, requestOptions, context));
     }
 
     /**
@@ -2255,7 +2142,7 @@
     @ServiceMethod(returns = ReturnType.SINGLE)
     public Response<BinaryData> listBatchesWithResponse(RequestOptions requestOptions) {
         final String accept = "application/json";
-        return service.listBatchesSync(getEndpoint(), accept, requestOptions, Context.NONE);
+        return service.listBatchesSync(OPEN_AI_ENDPOINT, accept, requestOptions, Context.NONE);
     }
 
     /**
@@ -2331,7 +2218,7 @@
         RequestOptions requestOptions) {
         final String accept = "application/json";
         return FluxUtil.withContext(
-            context -> service.createBatch(getEndpoint(), accept, createBatchRequest, requestOptions, context));
+            context -> service.createBatch(OPEN_AI_ENDPOINT, accept, createBatchRequest, requestOptions, context));
     }
 
     /**
@@ -2405,7 +2292,7 @@
     @ServiceMethod(returns = ReturnType.SINGLE)
     public Response<BinaryData> createBatchWithResponse(BinaryData createBatchRequest, RequestOptions requestOptions) {
         final String accept = "application/json";
-        return service.createBatchSync(getEndpoint(), accept, createBatchRequest, requestOptions, Context.NONE);
+        return service.createBatchSync(OPEN_AI_ENDPOINT, accept, createBatchRequest, requestOptions, Context.NONE);
     }
 
     /**
@@ -2466,7 +2353,7 @@
     public Mono<Response<BinaryData>> getBatchWithResponseAsync(String batchId, RequestOptions requestOptions) {
         final String accept = "application/json";
         return FluxUtil
-            .withContext(context -> service.getBatch(getEndpoint(), batchId, accept, requestOptions, context));
+            .withContext(context -> service.getBatch(OPEN_AI_ENDPOINT, batchId, accept, requestOptions, context));
     }
 
     /**
@@ -2525,7 +2412,7 @@
     @ServiceMethod(returns = ReturnType.SINGLE)
     public Response<BinaryData> getBatchWithResponse(String batchId, RequestOptions requestOptions) {
         final String accept = "application/json";
-        return service.getBatchSync(getEndpoint(), batchId, accept, requestOptions, Context.NONE);
+        return service.getBatchSync(OPEN_AI_ENDPOINT, batchId, accept, requestOptions, Context.NONE);
     }
 
     /**
@@ -2586,7 +2473,7 @@
     public Mono<Response<BinaryData>> cancelBatchWithResponseAsync(String batchId, RequestOptions requestOptions) {
         final String accept = "application/json";
         return FluxUtil
-            .withContext(context -> service.cancelBatch(getEndpoint(), batchId, accept, requestOptions, context));
+            .withContext(context -> service.cancelBatch(OPEN_AI_ENDPOINT, batchId, accept, requestOptions, context));
     }
 
     /**
@@ -2645,7 +2532,7 @@
     @ServiceMethod(returns = ReturnType.SINGLE)
     public Response<BinaryData> cancelBatchWithResponse(String batchId, RequestOptions requestOptions) {
         final String accept = "application/json";
-        return service.cancelBatchSync(getEndpoint(), batchId, accept, requestOptions, Context.NONE);
+        return service.cancelBatchSync(OPEN_AI_ENDPOINT, batchId, accept, requestOptions, Context.NONE);
     }
 
     /**
