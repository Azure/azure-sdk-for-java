{
  "AssetsRepo" : "Azure/azure-sdk-assets",
  "AssetsRepoPrefixPath" : "java",
  "TagPrefix" : "java/assistants/azure-ai-openai-assistants",
<<<<<<< HEAD
  "Tag": ""
=======
  "Tag" : ""
>>>>>>> 1ef24399
}<|MERGE_RESOLUTION|>--- conflicted
+++ resolved
@@ -2,9 +2,5 @@
   "AssetsRepo" : "Azure/azure-sdk-assets",
   "AssetsRepoPrefixPath" : "java",
   "TagPrefix" : "java/assistants/azure-ai-openai-assistants",
-<<<<<<< HEAD
-  "Tag": ""
-=======
   "Tag" : ""
->>>>>>> 1ef24399
 }