// Copyright (c) Microsoft Corporation. All rights reserved.
// Licensed under the MIT License.

package com.azure.ai.openai.assistants;

import com.azure.ai.openai.assistants.models.MessageRole;
import com.azure.ai.openai.assistants.models.RequiredAction;
import com.azure.ai.openai.assistants.models.RequiredFunctionToolCall;
import com.azure.ai.openai.assistants.models.RequiredToolCall;
import com.azure.ai.openai.assistants.models.RunStep;
import com.azure.ai.openai.assistants.models.StreamRequiredAction;
import com.azure.ai.openai.assistants.models.StreamRunCreation;
import com.azure.ai.openai.assistants.models.SubmitToolOutputsAction;
import com.azure.ai.openai.assistants.models.ThreadMessageOptions;
import com.azure.ai.openai.assistants.models.ToolOutput;
import com.azure.core.http.HttpClient;
import org.junit.jupiter.params.ParameterizedTest;
import org.junit.jupiter.params.provider.MethodSource;
import reactor.test.StepVerifier;

import java.util.Arrays;
import java.util.List;
import java.util.concurrent.atomic.AtomicReference;

import static com.azure.ai.openai.assistants.TestUtils.DISPLAY_NAME_WITH_ARGUMENTS;
import static org.junit.jupiter.api.Assertions.assertEquals;
import static org.junit.jupiter.api.Assertions.assertInstanceOf;
import static org.junit.jupiter.api.Assertions.assertNotNull;

public class AzureStreamingAsyncTest extends AssistantsClientTestBase {

    private AssistantsAsyncClient client;

    @ParameterizedTest(name = DISPLAY_NAME_WITH_ARGUMENTS)
    @MethodSource("com.azure.ai.openai.assistants.TestUtils#getTestParameters")
    public void runThreadSimpleTest(HttpClient httpClient, AssistantsServiceVersion serviceVersion) {
        client = getAssistantsAsyncClient(httpClient, serviceVersion);
        String mathTutorAssistantId = createMathTutorAssistant(client);
        createThreadAndRunRunner(createAndRunThreadOptions -> {
            StepVerifier.create(client.createThreadAndRunStream(createAndRunThreadOptions))
                    .thenConsumeWhile(streamUpdate -> true, AssistantsClientTestBase::assertStreamUpdate)
                .verifyComplete();
        }, mathTutorAssistantId);
    }

    @ParameterizedTest(name = DISPLAY_NAME_WITH_ARGUMENTS)
    @MethodSource("com.azure.ai.openai.assistants.TestUtils#getTestParameters")
    public void runThreadWithTools(HttpClient httpClient, AssistantsServiceVersion serviceVersion) {
<<<<<<< HEAD
        // TODO (jose): not a 404 but something is not right
=======
>>>>>>> 941b8257
        client = getAssistantsAsyncClient(httpClient, serviceVersion);
        String mathTutorAssistantId = createMathTutorAssistantWithFunctionTool(client);

        createThreadRunWithFunctionCallRunner(createAndRunThreadOptions -> {

            final AtomicReference<RequiredAction> requiredAction = new AtomicReference<>();
            final AtomicReference<RunStep> runStep = new AtomicReference<>();
            StepVerifier.create(client.createThreadAndRunStream(createAndRunThreadOptions))
                    .thenConsumeWhile(streamUpdate -> true, streamUpdate -> {
                        assertStreamUpdate(streamUpdate);
                        if (streamUpdate instanceof StreamRequiredAction) {
                            requiredAction.set(((StreamRequiredAction) streamUpdate).getMessage().getRequiredAction());
                        }
                        if (streamUpdate instanceof StreamRunCreation) {
                            runStep.set(((StreamRunCreation) streamUpdate).getMessage());
                        }
                    })
                .verifyComplete();

            assertNotNull(runStep.get());
            assertNotNull(requiredAction.get());
            assertInstanceOf(SubmitToolOutputsAction.class, requiredAction.get());

            List<ToolOutput> toolOutputs = null;
            for (RequiredToolCall toolCall : ((SubmitToolOutputsAction) requiredAction.get()).getSubmitToolOutputs().getToolCalls()) {
                assertInstanceOf(RequiredFunctionToolCall.class, toolCall);
                assertEquals(((RequiredFunctionToolCall) toolCall).getFunction().getName(), "get_boilerplate_equation");
                toolOutputs = Arrays.asList(new ToolOutput()
                    .setToolCallId(toolCall.getId())
                    .setOutput("x^2 + y^2 = z^2"));
            }

            StepVerifier.create(client.submitToolOutputsToRunStream(runStep.get().getThreadId(), runStep.get().getRunId(), toolOutputs))
                .thenConsumeWhile(streamUpdate -> true, AssistantsClientTestBase::assertStreamUpdate)
                .verifyComplete();
        }, mathTutorAssistantId);
    }

    @ParameterizedTest(name = DISPLAY_NAME_WITH_ARGUMENTS)
    @MethodSource("com.azure.ai.openai.assistants.TestUtils#getTestParameters")
    public void runSimpleTest(HttpClient httpClient, AssistantsServiceVersion serviceVersion) {
        client = getAssistantsAsyncClient(httpClient, serviceVersion);
        String mathTutorAssistantId = createMathTutorAssistant(client);
        String threadId = createThread(client);

        StepVerifier.create(client.createMessage(threadId, new ThreadMessageOptions(MessageRole.USER, "What is the value of x in the equation x^2 + 2x + 1 = 0?")))
            .assertNext(threadMessage -> validateThreadMessage(threadMessage, threadId))
            .verifyComplete();

        StepVerifier.create(client.createRunStream(threadId, mathTutorAssistantId))
            .thenConsumeWhile(streamUpdate -> true, AssistantsClientTestBase::assertStreamUpdate).verifyComplete();
    }

    @ParameterizedTest(name = DISPLAY_NAME_WITH_ARGUMENTS)
    @MethodSource("com.azure.ai.openai.assistants.TestUtils#getTestParameters")
    public void runWithTools(HttpClient httpClient, AssistantsServiceVersion serviceVersion) {
        client = getAssistantsAsyncClient(httpClient, serviceVersion);
        String assistantId = createMathTutorAssistantWithFunctionTool(client);
        createRunRunner(createThreadOption -> {
            String threadId = createThread(client);

            StepVerifier.create(client.createMessage(threadId, new ThreadMessageOptions(MessageRole.USER, "Please make a graph for my boilerplate equation")))
                .assertNext(threadMessage -> validateThreadMessage(threadMessage, threadId))
                .verifyComplete();

            final AtomicReference<RequiredAction> requiredAction = new AtomicReference<>();
            final AtomicReference<RunStep> runStep = new AtomicReference<>();
            StepVerifier.create(client.createRunStream(threadId, createThreadOption))
                .thenConsumeWhile(streamUpdate -> {
                    assertStreamUpdate(streamUpdate);
                    if (streamUpdate instanceof StreamRequiredAction) {
                        requiredAction.set(((StreamRequiredAction) streamUpdate).getMessage().getRequiredAction());
                    }

                    if (streamUpdate instanceof StreamRunCreation) {
                        runStep.set(((StreamRunCreation) streamUpdate).getMessage());
                    }
                    return true;
                }).verifyComplete();


            assertNotNull(runStep.get());
            assertNotNull(requiredAction.get());
            assertInstanceOf(SubmitToolOutputsAction.class, requiredAction.get());

            List<ToolOutput> toolOutputs = null;
            for (RequiredToolCall toolCall : ((SubmitToolOutputsAction) requiredAction.get()).getSubmitToolOutputs().getToolCalls()) {
                assertInstanceOf(RequiredFunctionToolCall.class, toolCall);
                assertEquals(((RequiredFunctionToolCall) toolCall).getFunction().getName(), "get_boilerplate_equation");
                toolOutputs = Arrays.asList(new ToolOutput()
                    .setToolCallId(toolCall.getId())
                    .setOutput("x^2 + y^2 = z^2"));
            }

            StepVerifier.create(client.submitToolOutputsToRunStream(runStep.get().getThreadId(), runStep.get().getRunId(), toolOutputs))
                .thenConsumeWhile(streamUpdate -> true, AssistantsClientTestBase::assertStreamUpdate).verifyComplete();
        }, assistantId);

    }
}<|MERGE_RESOLUTION|>--- conflicted
+++ resolved
@@ -46,10 +46,6 @@
     @ParameterizedTest(name = DISPLAY_NAME_WITH_ARGUMENTS)
     @MethodSource("com.azure.ai.openai.assistants.TestUtils#getTestParameters")
     public void runThreadWithTools(HttpClient httpClient, AssistantsServiceVersion serviceVersion) {
-<<<<<<< HEAD
-        // TODO (jose): not a 404 but something is not right
-=======
->>>>>>> 941b8257
         client = getAssistantsAsyncClient(httpClient, serviceVersion);
         String mathTutorAssistantId = createMathTutorAssistantWithFunctionTool(client);
 
