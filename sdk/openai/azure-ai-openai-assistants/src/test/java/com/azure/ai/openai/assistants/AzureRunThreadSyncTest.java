// Copyright (c) Microsoft Corporation. All rights reserved.
// Licensed under the MIT License.

package com.azure.ai.openai.assistants;

import com.azure.ai.openai.assistants.models.CreateRunOptions;
import com.azure.ai.openai.assistants.models.MessageRole;
import com.azure.ai.openai.assistants.models.PageableList;
import com.azure.ai.openai.assistants.models.RunStatus;
import com.azure.ai.openai.assistants.models.RunStep;
import com.azure.ai.openai.assistants.models.ThreadMessage;
import com.azure.ai.openai.assistants.models.ThreadMessageOptions;
import com.azure.ai.openai.assistants.models.ThreadRun;
import com.azure.core.http.HttpClient;
import com.azure.core.http.rest.RequestOptions;
import com.azure.core.http.rest.Response;
import com.azure.core.util.BinaryData;
import org.junit.jupiter.params.ParameterizedTest;
import org.junit.jupiter.params.provider.MethodSource;

import java.util.List;

import static com.azure.ai.openai.assistants.TestUtils.DISPLAY_NAME_WITH_ARGUMENTS;
import static org.junit.jupiter.api.Assertions.assertEquals;
import static org.junit.jupiter.api.Assertions.assertFalse;
import static org.junit.jupiter.api.Assertions.assertNotNull;
import static org.junit.jupiter.api.Assertions.assertSame;
import static org.junit.jupiter.api.Assertions.assertTrue;

public class AzureRunThreadSyncTest extends AssistantsClientTestBase {
    private AssistantsClient client;

    @ParameterizedTest(name = DISPLAY_NAME_WITH_ARGUMENTS)
    @MethodSource("com.azure.ai.openai.assistants.TestUtils#getTestParameters")
    public void submitMessageAndRun(HttpClient httpClient, AssistantsServiceVersion serviceVersion) {
<<<<<<< HEAD
        // TODO (jose): this returns a 404
=======
>>>>>>> 941b8257
        client = getAssistantsClient(httpClient, serviceVersion);
        String mathTutorAssistantId = createMathTutorAssistant(client);
        String threadId = createThread(client);
        submitMessageAndRunRunner(message -> {
            ThreadMessage threadMessage = client.createMessage(threadId, new ThreadMessageOptions(MessageRole.USER, message));
            validateThreadMessage(threadMessage, threadId);
            // Submit the message and run
            ThreadRun run = client.createRun(threadId, new CreateRunOptions(mathTutorAssistantId));
            assertNotNull(run.getId());
            assertNotNull(run.getCreatedAt());
            assertEquals("thread.run", run.getObject());
            assertEquals(mathTutorAssistantId, run.getAssistantId());
            assertEquals(threadId, run.getThreadId());
            assertNotNull(run.getInstructions());

            // Wait on Run and poll the Run in a loop
            do {
                run = client.getRun(run.getThreadId(), run.getId());
                sleepIfRunningAgainstService(1000);
            } while (run.getStatus() == RunStatus.IN_PROGRESS || run.getStatus() == RunStatus.QUEUED);

            assertSame(RunStatus.COMPLETED, run.getStatus());

            // List the messages, it should contain the answer other than the question.
            PageableList<ThreadMessage> openAIPageableListOfThreadMessage = client.listMessages(threadId);
            assertNotNull(openAIPageableListOfThreadMessage);
            assertTrue(openAIPageableListOfThreadMessage.getData().size() > 1);
        });
        // Delete the created thread
        deleteThread(client, threadId);
        // Delete the created assistant
        deleteAssistant(client, mathTutorAssistantId);
    }

    @ParameterizedTest(name = DISPLAY_NAME_WITH_ARGUMENTS)
    @MethodSource("com.azure.ai.openai.assistants.TestUtils#getTestParameters")
    public void submitMessageAndRunWithResponse(HttpClient httpClient, AssistantsServiceVersion serviceVersion) {
<<<<<<< HEAD
        // TODO (jose): this returns a 404
=======
>>>>>>> 941b8257
        client = getAssistantsClient(httpClient, serviceVersion);
        String mathTutorAssistantId = createMathTutorAssistant(client);
        String threadId = createThread(client);
        submitMessageAndRunRunner(message -> {
            ThreadMessage threadMessage = client.createMessage(threadId, new ThreadMessageOptions(MessageRole.USER, message));
            validateThreadMessage(threadMessage, threadId);
            // Submit the message and run
            Response<BinaryData> runWithResponse = client.createRunWithResponse(threadId,
                    BinaryData.fromObject(new CreateRunOptions(mathTutorAssistantId)),
                    new RequestOptions());
            ThreadRun run = assertAndGetValueFromResponse(runWithResponse, ThreadRun.class, 200);
            assertNotNull(run.getId());
            assertNotNull(run.getCreatedAt());
            assertEquals("thread.run", run.getObject());
            assertEquals(mathTutorAssistantId, run.getAssistantId());
            assertEquals(threadId, run.getThreadId());
            assertNotNull(run.getInstructions());

            // Wait on Run and poll the Run in a loop
            do {
                run = client.getRun(run.getThreadId(), run.getId());
                sleepIfRunningAgainstService(1000);
            } while (run.getStatus() == RunStatus.IN_PROGRESS || run.getStatus() == RunStatus.QUEUED);

            assertSame(RunStatus.COMPLETED, run.getStatus());

            // List the messages, it should contain the answer other than the question.
            PageableList<ThreadMessage> openAIPageableListOfThreadMessage = client.listMessages(threadId);
            assertNotNull(openAIPageableListOfThreadMessage);
            assertTrue(openAIPageableListOfThreadMessage.getData().size() > 1);
        });
        // Delete the created thread
        deleteThread(client, threadId);
        // Delete the created assistant
        deleteAssistant(client, mathTutorAssistantId);
    }

    @ParameterizedTest(name = DISPLAY_NAME_WITH_ARGUMENTS)
    @MethodSource("com.azure.ai.openai.assistants.TestUtils#getTestParameters")
    public void createThreadAndRun(HttpClient httpClient, AssistantsServiceVersion serviceVersion) {
        client = getAssistantsClient(httpClient, serviceVersion);
        String mathTutorAssistantId = createMathTutorAssistant(client);
        createThreadAndRunRunner(createAndRunThreadOptions -> {
            // Create a simple thread without a message
            ThreadRun run = client.createThreadAndRun(createAndRunThreadOptions);

            String threadId = run.getThreadId();
            assertNotNull(run.getId());
            assertNotNull(run.getCreatedAt());
            assertEquals("thread.run", run.getObject());
            assertEquals(mathTutorAssistantId, run.getAssistantId());
            assertNotNull(run.getInstructions());
            assertNotNull(threadId);

            // Wait on Run and poll the Run in a loop
            do {
                run = client.getRun(run.getThreadId(), run.getId());
                sleepIfRunningAgainstService(1000);
            } while (run.getStatus() == RunStatus.IN_PROGRESS || run.getStatus() == RunStatus.QUEUED);

            assertSame(RunStatus.COMPLETED, run.getStatus());

            // List the messages, it should contain the answer other than the question.
            PageableList<ThreadMessage> openAIPageableListOfThreadMessage = client.listMessages(threadId);
            assertNotNull(openAIPageableListOfThreadMessage);
            assertTrue(openAIPageableListOfThreadMessage.getData().size() > 1);

            // Delete the created thread
            deleteThread(client, threadId);
        }, mathTutorAssistantId);
        // Delete the created assistant
        deleteAssistant(client, mathTutorAssistantId);
    }

    @ParameterizedTest(name = DISPLAY_NAME_WITH_ARGUMENTS)
    @MethodSource("com.azure.ai.openai.assistants.TestUtils#getTestParameters")
    public void createThreadAndRunWithResponse(HttpClient httpClient, AssistantsServiceVersion serviceVersion) {
        client = getAssistantsClient(httpClient, serviceVersion);
        String mathTutorAssistantId = createMathTutorAssistant(client);
        createThreadAndRunRunner(createAndRunThreadOptions -> {
            // Create a simple thread without a message
            Response<BinaryData> response = client.createThreadAndRunWithResponse(BinaryData.fromObject(createAndRunThreadOptions),
                    new RequestOptions());
            ThreadRun run = assertAndGetValueFromResponse(response, ThreadRun.class, 200);
            String threadId = run.getThreadId();
            assertNotNull(run.getId());
            assertNotNull(run.getCreatedAt());
            assertEquals("thread.run", run.getObject());
            assertEquals(mathTutorAssistantId, run.getAssistantId());
            assertNotNull(run.getInstructions());
            assertNotNull(threadId);

            // Wait on Run and poll the Run in a loop
            do {
                run = client.getRun(run.getThreadId(), run.getId());
                sleepIfRunningAgainstService(1000);
            } while (run.getStatus() == RunStatus.IN_PROGRESS || run.getStatus() == RunStatus.QUEUED);

            assertSame(RunStatus.COMPLETED, run.getStatus());

            // List the messages, it should contain the answer other than the question.
            PageableList<ThreadMessage> openAIPageableListOfThreadMessage = client.listMessages(threadId);
            assertNotNull(openAIPageableListOfThreadMessage);
            assertTrue(openAIPageableListOfThreadMessage.getData().size() > 1);

            // Delete the created thread
            deleteThread(client, threadId);
        }, mathTutorAssistantId);
        // Delete the created assistant
        deleteAssistant(client, mathTutorAssistantId);
    }

    @ParameterizedTest(name = DISPLAY_NAME_WITH_ARGUMENTS)
    @MethodSource("com.azure.ai.openai.assistants.TestUtils#getTestParameters")
    public void cancelRun(HttpClient httpClient, AssistantsServiceVersion serviceVersion) {
        client = getAssistantsClient(httpClient, serviceVersion);
        String mathTutorAssistantId = createMathTutorAssistant(client);
        createThreadAndRunRunner(createAndRunThreadOptions -> {
            // Create a simple thread without a message
            ThreadRun run = client.createThreadAndRun(createAndRunThreadOptions);
            String threadId = run.getThreadId();
            ThreadRun cancelRun = client.cancelRun(threadId, run.getId());
            RunStatus status = cancelRun.getStatus();
            assertTrue(status == RunStatus.CANCELLING || status == RunStatus.CANCELLED);
            assertEquals(threadId, cancelRun.getThreadId());
            assertEquals(run.getId(), cancelRun.getId());
            // Delete the created thread
            deleteThread(client, threadId);
        }, mathTutorAssistantId);
        // Delete the created assistant
        deleteAssistant(client, mathTutorAssistantId);
    }

    @ParameterizedTest(name = DISPLAY_NAME_WITH_ARGUMENTS)
    @MethodSource("com.azure.ai.openai.assistants.TestUtils#getTestParameters")
    public void cancelRunWithResponse(HttpClient httpClient, AssistantsServiceVersion serviceVersion) {
        client = getAssistantsClient(httpClient, serviceVersion);
        String mathTutorAssistantId = createMathTutorAssistant(client);
        createThreadAndRunRunner(createAndRunThreadOptions -> {
            ThreadRun run = client.createThreadAndRun(createAndRunThreadOptions);
            String threadId = run.getThreadId();
            String runId = run.getId();
            Response<BinaryData> response = client.cancelRunWithResponse(threadId, runId, new RequestOptions());
            ThreadRun cancelRun = assertAndGetValueFromResponse(response, ThreadRun.class, 200);
            RunStatus status = cancelRun.getStatus();
            assertTrue(status == RunStatus.CANCELLING || status == RunStatus.CANCELLED);
            assertEquals(threadId, cancelRun.getThreadId());
            assertEquals(runId, cancelRun.getId());
            // Delete the created thread
            deleteThread(client, threadId);
        }, mathTutorAssistantId);
        // Delete the created assistant
        deleteAssistant(client, mathTutorAssistantId);
    }

    @ParameterizedTest(name = DISPLAY_NAME_WITH_ARGUMENTS)
    @MethodSource("com.azure.ai.openai.assistants.TestUtils#getTestParameters")
    public void listRuns(HttpClient httpClient, AssistantsServiceVersion serviceVersion) {
        client = getAssistantsClient(httpClient, serviceVersion);
        String mathTutorAssistantId = createMathTutorAssistant(client);
        createThreadAndRunRunner(createAndRunThreadOptions -> {
            ThreadRun run = client.createThreadAndRun(createAndRunThreadOptions);
            String threadId = run.getThreadId();
            String runId = run.getId();
            // List runs
            PageableList<ThreadRun> runs = client.listRuns(threadId);
            List<ThreadRun> data = runs.getData();
            assertNotNull(data);
            assertEquals(1, data.size());
            validateThreadRun(run, data.get(0));
            // List runs with response
            Response<BinaryData> response = client.listRunsWithResponse(threadId, new RequestOptions());
            PageableList<ThreadRun> runsWithResponse = asserAndGetPageableListFromResponse(response, 200,
                reader -> reader.readArray(ThreadRun::fromJson));
            List<ThreadRun> dataWithResponse = runsWithResponse.getData();
            assertNotNull(dataWithResponse);
            assertEquals(1, dataWithResponse.size());
            validateThreadRun(run, dataWithResponse.get(0));
            // Delete the created thread
            deleteThread(client, threadId);
        }, mathTutorAssistantId);
        // Delete the created assistant
        deleteAssistant(client, mathTutorAssistantId);
    }

    @ParameterizedTest(name = DISPLAY_NAME_WITH_ARGUMENTS)
    @MethodSource("com.azure.ai.openai.assistants.TestUtils#getTestParameters")
    public void listAndGetRunSteps(HttpClient httpClient, AssistantsServiceVersion serviceVersion) {
        client = getAssistantsClient(httpClient, serviceVersion);
        String mathTutorAssistantId = createMathTutorAssistant(client);
        createThreadAndRunRunner(createAndRunThreadOptions -> {
            ThreadRun run = client.createThreadAndRun(createAndRunThreadOptions);
            String threadId = run.getThreadId();
            String runId = run.getId();

            // Wait on Run and poll the Run in a loop
            do {
                run = client.getRun(run.getThreadId(), run.getId());
                sleepIfRunningAgainstService(1000);
            } while (run.getStatus() == RunStatus.IN_PROGRESS || run.getStatus() == RunStatus.QUEUED);

            assertSame(RunStatus.COMPLETED, run.getStatus());

            // List run steps
            PageableList<RunStep> runSteps = client.listRunSteps(threadId, runId);
            assertNotNull(runSteps);

            List<RunStep> runStepsData = runSteps.getData();
            assertNotNull(runStepsData);
            assertFalse(runStepsData.isEmpty());
            assertEquals("list", runSteps.getObject());
            RunStep runStep = runStepsData.get(0);
            // Get run step by id
            String runStepId = runStep.getId();
            RunStep retrievedStep = client.getRunStep(threadId, runId, runStepId);
            assertNotNull(retrievedStep);
            validateRunStep(runStep, retrievedStep);

            // WITH RESPONSE

            // List run steps with response
            Response<BinaryData> response = client.listRunStepsWithResponse(threadId, runId, new RequestOptions());
            PageableList<RunStep> runStepsWithResponse = asserAndGetPageableListFromResponse(response, 200,
                reader -> reader.readArray(RunStep::fromJson));
            assertNotNull(runStepsWithResponse);
            List<RunStep> runStepsDataWithResponse = runStepsWithResponse.getData();
            assertNotNull(runStepsDataWithResponse);
            assertFalse(runStepsDataWithResponse.isEmpty());
            assertEquals("list", runSteps.getObject());
            // Get run step with response
            Response<BinaryData> getRunStepResponse = client.getRunStepWithResponse(threadId, run.getId(),
                    runStepId, new RequestOptions());
            RunStep retrievedStepResponse = assertAndGetValueFromResponse(getRunStepResponse, RunStep.class, 200);
            assertNotNull(retrievedStepResponse);
            validateRunStep(runStep, retrievedStep);

            // Delete the created thread
            deleteThread(client, threadId);
        }, mathTutorAssistantId);
        // Delete the created assistant
        deleteAssistant(client, mathTutorAssistantId);
    }
}<|MERGE_RESOLUTION|>--- conflicted
+++ resolved
@@ -33,10 +33,6 @@
     @ParameterizedTest(name = DISPLAY_NAME_WITH_ARGUMENTS)
     @MethodSource("com.azure.ai.openai.assistants.TestUtils#getTestParameters")
     public void submitMessageAndRun(HttpClient httpClient, AssistantsServiceVersion serviceVersion) {
-<<<<<<< HEAD
-        // TODO (jose): this returns a 404
-=======
->>>>>>> 941b8257
         client = getAssistantsClient(httpClient, serviceVersion);
         String mathTutorAssistantId = createMathTutorAssistant(client);
         String threadId = createThread(client);
@@ -74,10 +70,6 @@
     @ParameterizedTest(name = DISPLAY_NAME_WITH_ARGUMENTS)
     @MethodSource("com.azure.ai.openai.assistants.TestUtils#getTestParameters")
     public void submitMessageAndRunWithResponse(HttpClient httpClient, AssistantsServiceVersion serviceVersion) {
-<<<<<<< HEAD
-        // TODO (jose): this returns a 404
-=======
->>>>>>> 941b8257
         client = getAssistantsClient(httpClient, serviceVersion);
         String mathTutorAssistantId = createMathTutorAssistant(client);
         String threadId = createThread(client);
