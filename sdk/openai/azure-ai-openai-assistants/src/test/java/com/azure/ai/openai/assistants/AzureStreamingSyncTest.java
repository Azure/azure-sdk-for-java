// Copyright (c) Microsoft Corporation. All rights reserved.
// Licensed under the MIT License.

package com.azure.ai.openai.assistants;

import com.azure.ai.openai.assistants.models.MessageRole;
import com.azure.ai.openai.assistants.models.RequiredAction;
import com.azure.ai.openai.assistants.models.RequiredFunctionToolCall;
import com.azure.ai.openai.assistants.models.RequiredToolCall;
import com.azure.ai.openai.assistants.models.RunStep;
import com.azure.ai.openai.assistants.models.StreamRequiredAction;
import com.azure.ai.openai.assistants.models.StreamRunCreation;
import com.azure.ai.openai.assistants.models.StreamUpdate;
import com.azure.ai.openai.assistants.models.SubmitToolOutputsAction;
import com.azure.ai.openai.assistants.models.ThreadMessageOptions;
import com.azure.ai.openai.assistants.models.ToolOutput;
import com.azure.core.http.HttpClient;
import com.azure.core.util.IterableStream;
import org.junit.jupiter.params.ParameterizedTest;
import org.junit.jupiter.params.provider.MethodSource;

import java.util.Arrays;
import java.util.List;

import static com.azure.ai.openai.assistants.TestUtils.DISPLAY_NAME_WITH_ARGUMENTS;
import static org.junit.jupiter.api.Assertions.assertEquals;
import static org.junit.jupiter.api.Assertions.assertInstanceOf;
import static org.junit.jupiter.api.Assertions.assertNotNull;

public class AzureStreamingSyncTest extends AssistantsClientTestBase {

    private AssistantsClient client;

    @ParameterizedTest(name = DISPLAY_NAME_WITH_ARGUMENTS)
    @MethodSource("com.azure.ai.openai.assistants.TestUtils#getTestParameters")
    public void runThreadSimpleTest(HttpClient httpClient, AssistantsServiceVersion serviceVersion) {
        client = getAssistantsClient(httpClient, serviceVersion);
        String mathTutorAssistantId = createMathTutorAssistant(client);
        createThreadAndRunRunner(createAndRunThreadOptions -> {

            IterableStream<StreamUpdate> streamEvents = client.createThreadAndRunStream(createAndRunThreadOptions);

            streamEvents.forEach(AssistantsClientTestBase::assertStreamUpdate);
        }, mathTutorAssistantId);
    }
    @ParameterizedTest(name = DISPLAY_NAME_WITH_ARGUMENTS)
    @MethodSource("com.azure.ai.openai.assistants.TestUtils#getTestParameters")
    public void runThreadWithTools(HttpClient httpClient, AssistantsServiceVersion serviceVersion) {
        client = getAssistantsClient(httpClient, serviceVersion);
        String mathTutorAssistantId = createMathTutorAssistantWithFunctionTool(client);

        createThreadRunWithFunctionCallRunner(createAndRunThreadOptions -> {

            IterableStream<StreamUpdate> streamEvents = client.createThreadAndRunStream(createAndRunThreadOptions);

            RequiredAction requiredAction = null;
            RunStep runStep = null;
            for (StreamUpdate streamUpdate : streamEvents) {
                assertStreamUpdate(streamUpdate);
                if (streamUpdate instanceof StreamRequiredAction) {
                    requiredAction = ((StreamRequiredAction) streamUpdate).getMessage().getRequiredAction();
                }

                if (streamUpdate instanceof StreamRunCreation) {
                    runStep = ((StreamRunCreation) streamUpdate).getMessage();
                }
            }

            assertNotNull(runStep);
            assertNotNull(requiredAction);
            assertInstanceOf(SubmitToolOutputsAction.class, requiredAction);

            List<ToolOutput> toolOutputs = null;
            for (RequiredToolCall toolCall : ((SubmitToolOutputsAction) requiredAction).getSubmitToolOutputs().getToolCalls()) {
                assertInstanceOf(RequiredFunctionToolCall.class, toolCall);
                assertEquals(((RequiredFunctionToolCall) toolCall).getFunction().getName(), "get_boilerplate_equation");
                toolOutputs = Arrays.asList(new ToolOutput()
                    .setToolCallId(toolCall.getId())
                    .setOutput("x^2 + y^2 = z^2"));
            }

            IterableStream<StreamUpdate> result = client.submitToolOutputsToRunStream(runStep.getThreadId(), runStep.getRunId(), toolOutputs);
            for (StreamUpdate streamUpdate : result) {
                assertStreamUpdate(streamUpdate);
            }
        }, mathTutorAssistantId);
    }

    @ParameterizedTest(name = DISPLAY_NAME_WITH_ARGUMENTS)
    @MethodSource("com.azure.ai.openai.assistants.TestUtils#getTestParameters")
    public void runSimpleTest(HttpClient httpClient, AssistantsServiceVersion serviceVersion) {
<<<<<<< HEAD
        // TODO (jose): returns a 404
=======
>>>>>>> 941b8257
        client = getAssistantsClient(httpClient, serviceVersion);
        String mathTutorAssistantId = createMathTutorAssistant(client);
        String threadId = createThread(client);

        client.createMessage(threadId, new ThreadMessageOptions(MessageRole.USER, "What is the value of x in the equation x^2 + 2x + 1 = 0?"));

        IterableStream<StreamUpdate> run = client.createRunStream(threadId, mathTutorAssistantId);
        for (StreamUpdate streamUpdate : run) {
            assertStreamUpdate(streamUpdate);
        }
    }

    @ParameterizedTest(name = DISPLAY_NAME_WITH_ARGUMENTS)
    @MethodSource("com.azure.ai.openai.assistants.TestUtils#getTestParameters")
    public void runWithTools(HttpClient httpClient, AssistantsServiceVersion serviceVersion) {
<<<<<<< HEAD
        // TODO (jose): returns a 404
=======
>>>>>>> 941b8257
        client = getAssistantsClient(httpClient, serviceVersion);
        String assistantId = createMathTutorAssistantWithFunctionTool(client);
        createRunRunner(createThreadOption -> {
            String threadId = createThread(client);

            client.createMessage(threadId, new ThreadMessageOptions(MessageRole.USER, "Please make a graph for my boilerplate equation"));

            IterableStream<StreamUpdate> streamEvents = client.createRunStream(threadId, createThreadOption);

            RequiredAction requiredAction = null;
            RunStep runStep = null;
            for (StreamUpdate streamUpdate : streamEvents) {
                assertStreamUpdate(streamUpdate);
                if (streamUpdate instanceof StreamRequiredAction) {
                    requiredAction = ((StreamRequiredAction) streamUpdate).getMessage().getRequiredAction();
                }

                if (streamUpdate instanceof StreamRunCreation) {
                    runStep = ((StreamRunCreation) streamUpdate).getMessage();
                }
            }

            assertNotNull(runStep);
            assertNotNull(requiredAction);
            assertInstanceOf(SubmitToolOutputsAction.class, requiredAction);

            List<ToolOutput> toolOutputs = null;
            for (RequiredToolCall toolCall : ((SubmitToolOutputsAction) requiredAction).getSubmitToolOutputs().getToolCalls()) {
                assertInstanceOf(RequiredFunctionToolCall.class, toolCall);
                assertEquals(((RequiredFunctionToolCall) toolCall).getFunction().getName(), "get_boilerplate_equation");
                toolOutputs = Arrays.asList(new ToolOutput()
                    .setToolCallId(toolCall.getId())
                    .setOutput("x^2 + y^2 = z^2"));
            }

            IterableStream<StreamUpdate> result = client.submitToolOutputsToRunStream(runStep.getThreadId(), runStep.getRunId(), toolOutputs);
            for (StreamUpdate streamUpdate : result) {
                assertStreamUpdate(streamUpdate);
            }
        }, assistantId);

    }
}<|MERGE_RESOLUTION|>--- conflicted
+++ resolved
@@ -89,10 +89,6 @@
     @ParameterizedTest(name = DISPLAY_NAME_WITH_ARGUMENTS)
     @MethodSource("com.azure.ai.openai.assistants.TestUtils#getTestParameters")
     public void runSimpleTest(HttpClient httpClient, AssistantsServiceVersion serviceVersion) {
-<<<<<<< HEAD
-        // TODO (jose): returns a 404
-=======
->>>>>>> 941b8257
         client = getAssistantsClient(httpClient, serviceVersion);
         String mathTutorAssistantId = createMathTutorAssistant(client);
         String threadId = createThread(client);
@@ -108,10 +104,6 @@
     @ParameterizedTest(name = DISPLAY_NAME_WITH_ARGUMENTS)
     @MethodSource("com.azure.ai.openai.assistants.TestUtils#getTestParameters")
     public void runWithTools(HttpClient httpClient, AssistantsServiceVersion serviceVersion) {
-<<<<<<< HEAD
-        // TODO (jose): returns a 404
-=======
->>>>>>> 941b8257
         client = getAssistantsClient(httpClient, serviceVersion);
         String assistantId = createMathTutorAssistantWithFunctionTool(client);
         createRunRunner(createThreadOption -> {
