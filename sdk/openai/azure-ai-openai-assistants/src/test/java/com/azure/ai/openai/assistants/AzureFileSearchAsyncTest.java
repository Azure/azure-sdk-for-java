--- conflicted
+++ resolved
@@ -51,17 +51,12 @@
                 .flatMap(openAIFile -> {
                     // Create assistant
                     AsyncUtils cleanUp = new AsyncUtils();
-<<<<<<< HEAD
-                    // TODO (jose): setup with VectorStore
-//                    assistantCreationOptions.setFileIds(Arrays.asList(openAIFile.getId()));
-=======
                     CreateToolResourcesOptions createToolResourcesOptions = new CreateToolResourcesOptions();
                     createToolResourcesOptions.setFileSearch(
                         new CreateFileSearchToolResourceOptions(
                             new CreateFileSearchToolResourceVectorStoreOptionsList(
                                 Arrays.asList(new CreateFileSearchToolResourceVectorStoreOptions(Arrays.asList(openAIFile.getId()))))));
                     assistantCreationOptions.setToolResources(createToolResourcesOptions);
->>>>>>> 941b8257
                     cleanUp.setFile(openAIFile);
                     return client.createAssistant(assistantCreationOptions).zipWith(Mono.just(cleanUp));
                 }).flatMap(tuple -> {
