--- conflicted
+++ resolved
@@ -128,12 +128,7 @@
         if (getTestMode() != TestMode.LIVE) {
             addTestRecordCustomSanitizers();
             addCustomMatchers();
-<<<<<<< HEAD
-            // TODO (shawn): verify what's going on. Seems like we shouldn't remove these on PLAYBACK mode
-//            removeDefaultSanitizers();
-=======
             removeDefaultSanitizers();
->>>>>>> 941b8257
         }
 
         return builder;
@@ -156,12 +151,7 @@
         if (getTestMode() != TestMode.LIVE) {
             addTestRecordCustomSanitizers();
             addCustomMatchers();
-<<<<<<< HEAD
-            // TODO (shawn): verify what's going on. Seems like we shouldn't remove these on PLAYBACK mode
-//            removeDefaultSanitizers();
-=======
             removeDefaultSanitizers();
->>>>>>> 941b8257
         }
 
         return builder;
@@ -189,13 +179,19 @@
     }
 
     public static final String GPT_4_1106_PREVIEW = "gpt-4-1106-preview";
-    public static final String GPT_4O = "gpt-4o";
 
     void createAssistantsRunner(Consumer<AssistantCreationOptions> testRunner) {
         testRunner.accept(new AssistantCreationOptions(GPT_4_1106_PREVIEW)
                 .setName("Math Tutor")
                 .setInstructions("You are a personal math tutor. Answer questions briefly, in a sentence or less.")
                 .setTools(Arrays.asList(new CodeInterpreterToolDefinition())));
+    }
+
+    void createAssistantsFileRunner(Consumer<AssistantCreationOptions> testRunner) {
+        testRunner.accept(new AssistantCreationOptions(GPT_4_1106_PREVIEW)
+                        .setName("Math Tutor")
+                        .setInstructions("You are a personal math tutor. Answer questions briefly, in a sentence or less.")
+                        .setTools(Arrays.asList(new CodeInterpreterToolDefinition())));
     }
 
     void createRunRunner(Consumer<AssistantThreadCreationOptions> testRunner) {
