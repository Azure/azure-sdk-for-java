--- conflicted
+++ resolved
@@ -45,17 +45,12 @@
             OpenAIFile openAIFile = client.uploadFile(fileDetails, FilePurpose.ASSISTANTS);
 
             // Create assistant
-<<<<<<< HEAD
-            // TODO (jose) : setup with VectorStore
-//            assistantCreationOptions.setFileIds(Arrays.asList(openAIFile.getId()));
-=======
             CreateToolResourcesOptions createToolResourcesOptions = new CreateToolResourcesOptions();
             createToolResourcesOptions.setFileSearch(
                 new CreateFileSearchToolResourceOptions(
                     new CreateFileSearchToolResourceVectorStoreOptionsList(
                         Arrays.asList(new CreateFileSearchToolResourceVectorStoreOptions(Arrays.asList(openAIFile.getId()))))));
             assistantCreationOptions.setToolResources(createToolResourcesOptions);
->>>>>>> 941b8257
             Assistant assistant = client.createAssistant(assistantCreationOptions);
 
             // Create thread
