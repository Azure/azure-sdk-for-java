--- conflicted
+++ resolved
@@ -1,9 +1,6 @@
 // Copyright (c) Microsoft Corporation. All rights reserved.
 // Licensed under the MIT License.
-<<<<<<< HEAD
 
-=======
->>>>>>> 941b8257
 package com.azure.ai.openai.assistants.models;
 
 import com.azure.core.util.BinaryData;
@@ -30,15 +27,9 @@
     private final AssistantsNamedToolChoice toolChoice;
 
     /**
-<<<<<<< HEAD
-     * Initializes a new instance of the AssistantsApiToolChoiceOption class.
-     *
-     * @param mode Specifies how the tool choice will be used. It could be `none` or `auto`.
-=======
      * Creates a new instance of AssistantsApiToolChoiceOption.
      *
      * @param mode The mode to use.
->>>>>>> 941b8257
      */
     public AssistantsApiToolChoiceOption(AssistantsApiToolChoiceOptionMode mode) {
         this.mode = mode;
@@ -46,15 +37,9 @@
     }
 
     /**
-<<<<<<< HEAD
-     * Initializes a new instance of the AssistantsApiToolChoiceOption class.
-     *
-     * @param toolChoice Specifies a tool the model should use. Use to force the model to call a specific tool choice.
-=======
      * Creates a new instance of AssistantsApiToolChoiceOption.
      *
      * @param toolChoice The tool choice to use.
->>>>>>> 941b8257
      */
     public AssistantsApiToolChoiceOption(AssistantsNamedToolChoice toolChoice) {
         this.mode = null;
@@ -62,49 +47,29 @@
     }
 
     /**
-<<<<<<< HEAD
-     * Get the mode property: Specifies how the tool choice will be used.
-     *
-     * @return the mode value.
-=======
      * Gets the mode of the model will handle tool choices.
      *
      * @return The serialized JSON string.
->>>>>>> 941b8257
      */
     public AssistantsApiToolChoiceOptionMode getMode() {
         return this.mode;
     }
 
     /**
-<<<<<<< HEAD
-     * Get the toolChoice property: Specifies a tool the model should use. Use to force the model to call a specific tool.
-     *
-     * @return the toolChoice value.
-=======
      * Gets the tool choice to use.
      *
      * @return The tool choice to use.
->>>>>>> 941b8257
      */
     public AssistantsNamedToolChoice getToolChoice() {
         return this.toolChoice;
     }
 
     /**
-<<<<<<< HEAD
-     * Serialize the object to a JSON string.
-     *
-     * @param toolChoiceBinaryData the object to deserialize.
-     * @return the JSON string representation of the object.
-     * @throws IllegalArgumentException if the provided JSON string does not match the expected format.
-=======
      * Deserializes the BinaryData into either type this model holds. Note that mode and toolChoice are mutually exclusive.
      *
      * @param toolChoiceBinaryData The binary data to deserialize.
      * @throws IllegalArgumentException If the provided JSON string does not match the expected format.
      * @return The deserialized model.
->>>>>>> 941b8257
      */
     public static AssistantsApiToolChoiceOption fromBinaryData(BinaryData toolChoiceBinaryData) {
         if (toolChoiceBinaryData == null) {
