--- conflicted
+++ resolved
@@ -1,9 +1,6 @@
 // Copyright (c) Microsoft Corporation. All rights reserved.
 // Licensed under the MIT License.
-<<<<<<< HEAD
 
-=======
->>>>>>> 941b8257
 package com.azure.ai.openai.assistants.models;
 
 import com.azure.core.annotation.Immutable;
@@ -76,9 +73,8 @@
      * Creates a new instance of AssistantsApiResponseFormatOption based on a JSON string.
      *
      * @param responseFormatBinaryData input JSON string
+     * @return a new instance of AssistantsApiResponseFormatOption
      * @throws IllegalArgumentException If the provided JSON string does not match the expected format.
-     * @return a new instance of AssistantsApiResponseFormatOption
-     * @throws IllegalArgumentException if the provided JSON string does not match the expected format
      */
     public static AssistantsApiResponseFormatOption fromBinaryData(BinaryData responseFormatBinaryData) {
         if (responseFormatBinaryData == null) {
