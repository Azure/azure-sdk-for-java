<!--
 * Copyright (c) Microsoft Corporation. All rights reserved.
 * Licensed under the MIT License. See License.txt in the project root for
 * license information.
-->
<project xmlns="http://maven.apache.org/POM/4.0.0" xmlns:xsi="http://www.w3.org/2001/XMLSchema-instance" xsi:schemaLocation="http://maven.apache.org/POM/4.0.0 http://maven.apache.org/xsd/maven-4.0.0.xsd">
    <modelVersion>4.0.0</modelVersion>
    <parent>
      <groupId>com.azure</groupId>
      <artifactId>azure-data-sdk-parent</artifactId>
      <version>1.2.0</version>
      <relativePath>../../../pom.data.xml</relativePath>
    </parent>
    <artifactId>azure-cognitiveservices-luis-authoring</artifactId>
<<<<<<< HEAD
=======
    <groupId>com.microsoft.azure.cognitiveservices</groupId>
>>>>>>> f9b68898
    <version>1.1.0-preview.1</version>
    <packaging>jar</packaging>
    <name>Microsoft Azure SDK for Cognitive Service Language Understanding (LUIS)</name>
    <description>This package contains Microsoft Cognitive Service Language Understanding (LUIS).</description>
    <url>https://github.com/Azure/azure-sdk-for-java/cognitiveservices/data-plane/language/luis/authoring</url>
    <licenses>
        <license>
            <name>The MIT License (MIT)</name>
            <url>http://opensource.org/licenses/MIT</url>
            <distribution>repo</distribution>
        </license>
    </licenses>
    <properties>
        <project.build.sourceEncoding>UTF-8</project.build.sourceEncoding>
        <legal><![CDATA[[INFO] Any downloads listed may be third party software.  Microsoft grants you no rights for third party software.]]></legal>
    </properties>
    <developers>
        <developer>
            <id>microsoft</id>
            <name>Microsoft</name>
        </developer>
    </developers>
  <distributionManagement>
    <snapshotRepository>
      <id>ossrh</id>
      <name>Sonatype Snapshots</name>
      <url>https://oss.sonatype.org/content/repositories/snapshots/</url>
      <uniqueVersion>true</uniqueVersion>
      <layout>default</layout>
    </snapshotRepository>
  </distributionManagement>
  <dependencies>
    <dependency>
      <groupId>com.microsoft.azure</groupId>
      <artifactId>azure-client-runtime</artifactId>
    </dependency>
  </dependencies>
  <build>
    <plugins>
      <plugin>
        <groupId>org.apache.maven.plugins</groupId>
        <artifactId>maven-jar-plugin</artifactId>
        <configuration>
          <archive>
            <manifest>
              <addDefaultImplementationEntries>true</addDefaultImplementationEntries>
              <addDefaultSpecificationEntries>true</addDefaultSpecificationEntries>
            </manifest>
          </archive>
        </configuration>
      </plugin>
      <plugin>
        <groupId>org.codehaus.mojo</groupId>
        <artifactId>build-helper-maven-plugin</artifactId>
      </plugin>
      <plugin>
        <groupId>org.apache.maven.plugins</groupId>
        <artifactId>maven-javadoc-plugin</artifactId>
        <version>2.8</version>
        <configuration>
          <excludePackageNames>*.implementation.*;*.utils.*;com.microsoft.schemas._2003._10.serialization;*.blob.core.search</excludePackageNames>
          <bottom>
            <![CDATA[<code>
              /**
              <br />* Copyright (c) Microsoft Corporation. All rights reserved.
              <br />* Licensed under the MIT License. See License.txt in the project root for
              <br />* license information.
              <br />*/
            </code>]]>
          </bottom>
        </configuration>
      </plugin>
    </plugins>
  </build>
</project><|MERGE_RESOLUTION|>--- conflicted
+++ resolved
@@ -12,10 +12,7 @@
       <relativePath>../../../pom.data.xml</relativePath>
     </parent>
     <artifactId>azure-cognitiveservices-luis-authoring</artifactId>
-<<<<<<< HEAD
-=======
     <groupId>com.microsoft.azure.cognitiveservices</groupId>
->>>>>>> f9b68898
     <version>1.1.0-preview.1</version>
     <packaging>jar</packaging>
     <name>Microsoft Azure SDK for Cognitive Service Language Understanding (LUIS)</name>
