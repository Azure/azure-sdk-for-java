<!--
 * Copyright (c) Microsoft Corporation. All rights reserved.
 * Licensed under the MIT License. See License.txt in the project root for
 * license information.
-->
<project xmlns="http://maven.apache.org/POM/4.0.0" xmlns:xsi="http://www.w3.org/2001/XMLSchema-instance" xsi:schemaLocation="http://maven.apache.org/POM/4.0.0 http://maven.apache.org/xsd/maven-4.0.0.xsd">
  <modelVersion>4.0.0</modelVersion>
    <parent>
      <groupId>com.azure</groupId>
      <artifactId>azure-data-sdk-parent</artifactId>
      <version>1.3.0</version> <!-- {x-version-update;com.azure:azure-data-sdk-parent;current} -->
      <relativePath>../../parents/azure-data-sdk-parent</relativePath>
    </parent>
  <artifactId>azure-cognitiveservices-luis-runtime</artifactId>
  <groupId>com.microsoft.azure.cognitiveservices</groupId>
  <version>1.1.0-beta.1</version> <!-- {x-version-update;com.microsoft.azure.cognitiveservices:azure-cognitiveservices-luis-runtime;current} -->
  <packaging>jar</packaging>
  <name>Microsoft Azure SDK for Cognitive Service Language Understanding (LUIS) Runtime</name>
  <description>This package contains Microsoft Cognitive Service Language Understanding (LUIS) Runtime.</description>
  <url>https://github.com/Azure/azure-sdk-for-java/cognitiveservices/data-plane/language/luis/runtime</url>
  <licenses>
    <license>
      <name>The MIT License (MIT)</name>
      <url>http://opensource.org/licenses/MIT</url>
      <distribution>repo</distribution>
    </license>
  </licenses>
  <properties>
    <project.build.sourceEncoding>UTF-8</project.build.sourceEncoding>
    <legal><![CDATA[[INFO] Any downloads listed may be third party software.  Microsoft grants you no rights for third party software.]]></legal>
  </properties>
  <developers>
    <developer>
      <id>microsoft</id>
      <name>Microsoft</name>
    </developer>
  </developers>
  <distributionManagement>
    <snapshotRepository>
      <id>ossrh</id>
      <name>Sonatype Snapshots</name>
      <url>https://oss.sonatype.org/content/repositories/snapshots/</url>
      <uniqueVersion>true</uniqueVersion>
      <layout>default</layout>
    </snapshotRepository>
  </distributionManagement>
  <dependencies>
    <dependency>
      <groupId>com.microsoft.azure</groupId>
      <artifactId>azure-client-runtime</artifactId>
      <version>1.7.14</version> <!-- {x-version-update;com.microsoft.azure:azure-client-runtime;external_dependency} -->
    </dependency>
  </dependencies>
  <build>
    <plugins>
      <plugin>
        <groupId>org.apache.maven.plugins</groupId>
        <artifactId>maven-jar-plugin</artifactId>
        <version>3.3.0</version> <!-- {x-version-update;org.apache.maven.plugins:maven-jar-plugin;external_dependency} -->
        <configuration>
          <archive>
            <manifest>
              <addDefaultImplementationEntries>true</addDefaultImplementationEntries>
              <addDefaultSpecificationEntries>true</addDefaultSpecificationEntries>
            </manifest>
          </archive>
        </configuration>
      </plugin>
      <plugin>
        <groupId>org.codehaus.mojo</groupId>
        <artifactId>build-helper-maven-plugin</artifactId>
        <version>3.3.0</version> <!-- {x-version-update;org.codehaus.mojo:build-helper-maven-plugin;external_dependency} -->
      </plugin>
      <plugin>
        <groupId>org.apache.maven.plugins</groupId>
        <artifactId>maven-javadoc-plugin</artifactId>
<<<<<<< HEAD
        <version>3.5.0</version> <!-- {x-version-update;org.apache.maven.plugins:maven-javadoc-plugin;external_dependency} -->
=======
        <version>3.6.0</version> <!-- {x-version-update;org.apache.maven.plugins:maven-javadoc-plugin;external_dependency} -->
>>>>>>> 21a51c6f
        <configuration>
          <excludePackageNames>*.implementation.*;*.utils.*;com.microsoft.schemas._2003._10.serialization;*.blob.core.search</excludePackageNames>
          <bottom>
            <![CDATA[<code>
              /**
              <br />* Copyright (c) Microsoft Corporation. All rights reserved.
              <br />* Licensed under the MIT License. See License.txt in the project root for
              <br />* license information.
              <br />*/
            </code>]]>
          </bottom>
        </configuration>
      </plugin>
    </plugins>
  </build>
</project><|MERGE_RESOLUTION|>--- conflicted
+++ resolved
@@ -56,7 +56,7 @@
       <plugin>
         <groupId>org.apache.maven.plugins</groupId>
         <artifactId>maven-jar-plugin</artifactId>
-        <version>3.3.0</version> <!-- {x-version-update;org.apache.maven.plugins:maven-jar-plugin;external_dependency} -->
+        <version>3.2.2</version> <!-- {x-version-update;org.apache.maven.plugins:maven-jar-plugin;external_dependency} -->
         <configuration>
           <archive>
             <manifest>
@@ -74,11 +74,7 @@
       <plugin>
         <groupId>org.apache.maven.plugins</groupId>
         <artifactId>maven-javadoc-plugin</artifactId>
-<<<<<<< HEAD
-        <version>3.5.0</version> <!-- {x-version-update;org.apache.maven.plugins:maven-javadoc-plugin;external_dependency} -->
-=======
         <version>3.6.0</version> <!-- {x-version-update;org.apache.maven.plugins:maven-javadoc-plugin;external_dependency} -->
->>>>>>> 21a51c6f
         <configuration>
           <excludePackageNames>*.implementation.*;*.utils.*;com.microsoft.schemas._2003._10.serialization;*.blob.core.search</excludePackageNames>
           <bottom>
