<!--
 * Copyright (c) Microsoft Corporation. All rights reserved.
 * Licensed under the MIT License. See License.txt in the project root for
 * license information.
-->
<project xmlns="http://maven.apache.org/POM/4.0.0" xmlns:xsi="http://www.w3.org/2001/XMLSchema-instance" xsi:schemaLocation="http://maven.apache.org/POM/4.0.0 http://maven.apache.org/xsd/maven-4.0.0.xsd">
    <modelVersion>4.0.0</modelVersion>
    <parent>
      <groupId>com.azure</groupId>
      <artifactId>azure-data-sdk-parent</artifactId>
      <version>1.3.0</version> <!-- {x-version-update;com.azure:azure-data-sdk-parent;current} -->
      <relativePath>../../parents/azure-data-sdk-parent</relativePath>
    </parent>
    <artifactId>azure-cognitiveservices-websearch</artifactId>
    <groupId>com.microsoft.azure.cognitiveservices</groupId>
    <version>1.1.0-beta.1</version> <!-- {x-version-update;com.microsoft.azure.cognitiveservices:azure-cognitiveservices-websearch;current} -->
    <packaging>jar</packaging>
    <name>Microsoft Azure SDK for Cognitive Service Web Search</name>
    <description>This package contains Microsoft Cognitive Service Web Search SDK.</description>
    <url>https://github.com/Azure/azure-sdk-for-java/cognitiveservices/data-plane/search/bingwebsearch</url>
    <licenses>
        <license>
            <name>The MIT License (MIT)</name>
            <url>http://opensource.org/licenses/MIT</url>
            <distribution>repo</distribution>
        </license>
    </licenses>
    <properties>
        <project.build.sourceEncoding>UTF-8</project.build.sourceEncoding>
        <legal><![CDATA[[INFO] Any downloads listed may be third party software.  Microsoft grants you no rights for third party software.]]></legal>
    </properties>
    <developers>
        <developer>
            <id>microsoft</id>
            <name>Microsoft</name>
        </developer>
    </developers>
  <distributionManagement>
    <snapshotRepository>
      <id>ossrh</id>
      <name>Sonatype Snapshots</name>
      <url>https://oss.sonatype.org/content/repositories/snapshots/</url>
      <uniqueVersion>true</uniqueVersion>
      <layout>default</layout>
    </snapshotRepository>
  </distributionManagement>
  <dependencies>
    <dependency>
      <groupId>com.microsoft.azure</groupId>
      <artifactId>azure-client-runtime</artifactId>
      <version>1.7.14</version> <!-- {x-version-update;com.microsoft.azure:azure-client-runtime;external_dependency} -->
    </dependency>
  </dependencies>
  <build>
    <plugins>
      <plugin>
        <groupId>org.apache.maven.plugins</groupId>
        <artifactId>maven-jar-plugin</artifactId>
        <version>3.3.0</version> <!-- {x-version-update;org.apache.maven.plugins:maven-jar-plugin;external_dependency} -->
        <configuration>
          <archive>
            <manifest>
              <addDefaultImplementationEntries>true</addDefaultImplementationEntries>
              <addDefaultSpecificationEntries>true</addDefaultSpecificationEntries>
            </manifest>
          </archive>
        </configuration>
      </plugin>
      <plugin>
        <groupId>org.codehaus.mojo</groupId>
        <artifactId>build-helper-maven-plugin</artifactId>
<<<<<<< HEAD
        <version>3.4.0</version> <!-- {x-version-update;org.codehaus.mojo:build-helper-maven-plugin;external_dependency} -->
=======
        <version>3.5.0</version> <!-- {x-version-update;org.codehaus.mojo:build-helper-maven-plugin;external_dependency} -->
>>>>>>> eba40b7d
      </plugin>
      <plugin>
        <groupId>org.apache.maven.plugins</groupId>
        <artifactId>maven-javadoc-plugin</artifactId>
        <version>3.6.3</version> <!-- {x-version-update;org.apache.maven.plugins:maven-javadoc-plugin;external_dependency} -->
        <configuration>
          <excludePackageNames>*.implementation.*;*.utils.*;com.microsoft.schemas._2003._10.serialization;*.blob.core.search</excludePackageNames>
          <bottom>
            <![CDATA[<code>
              /**
              <br />* Copyright (c) Microsoft Corporation. All rights reserved.
              <br />* Licensed under the MIT License. See License.txt in the project root for
              <br />* license information.
              <br />*/
            </code>]]>
          </bottom>
        </configuration>
      </plugin>
    </plugins>
  </build>
</project><|MERGE_RESOLUTION|>--- conflicted
+++ resolved
@@ -69,11 +69,7 @@
       <plugin>
         <groupId>org.codehaus.mojo</groupId>
         <artifactId>build-helper-maven-plugin</artifactId>
-<<<<<<< HEAD
-        <version>3.4.0</version> <!-- {x-version-update;org.codehaus.mojo:build-helper-maven-plugin;external_dependency} -->
-=======
         <version>3.5.0</version> <!-- {x-version-update;org.codehaus.mojo:build-helper-maven-plugin;external_dependency} -->
->>>>>>> eba40b7d
       </plugin>
       <plugin>
         <groupId>org.apache.maven.plugins</groupId>
