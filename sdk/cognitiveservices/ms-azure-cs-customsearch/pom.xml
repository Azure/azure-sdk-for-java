<!--
 * Copyright (c) Microsoft Corporation. All rights reserved.
 * Licensed under the MIT License. See License.txt in the project root for
 * license information.
-->
<project xmlns="http://maven.apache.org/POM/4.0.0" xmlns:xsi="http://www.w3.org/2001/XMLSchema-instance" xsi:schemaLocation="http://maven.apache.org/POM/4.0.0 http://maven.apache.org/xsd/maven-4.0.0.xsd">
    <modelVersion>4.0.0</modelVersion>
    <parent>
      <groupId>com.azure</groupId>
      <artifactId>azure-data-sdk-parent</artifactId>
      <version>1.2.0</version>
      <relativePath>../../../pom.data.xml</relativePath>
    </parent>
    <artifactId>azure-cognitiveservices-customsearch</artifactId>
    <version>1.1.0-preview.1</version>
<<<<<<< HEAD
=======
    <groupId>com.microsoft.azure.cognitiveservices</groupId>
>>>>>>> f9b68898
    <packaging>jar</packaging>
    <name>Microsoft Azure SDK for Cognitive Service Custom Search</name>
    <description>This package contains Microsoft Cognitive Service Custom Search SDK.</description>
    <url>https://github.com/Azure/azure-sdk-for-java/cognitiveservices/data-plane/search/bingcustomsearch</url>
    <licenses>
        <license>
            <name>The MIT License (MIT)</name>
            <url>http://opensource.org/licenses/MIT</url>
            <distribution>repo</distribution>
        </license>
    </licenses>
    <properties>
        <project.build.sourceEncoding>UTF-8</project.build.sourceEncoding>
        <legal><![CDATA[[INFO] Any downloads listed may be third party software.  Microsoft grants you no rights for third party software.]]></legal>
    </properties>
    <developers>
        <developer>
            <id>microsoft</id>
            <name>Microsoft</name>
        </developer>
    </developers>
  <distributionManagement>
    <snapshotRepository>
      <id>ossrh</id>
      <name>Sonatype Snapshots</name>
      <url>https://oss.sonatype.org/content/repositories/snapshots/</url>
      <uniqueVersion>true</uniqueVersion>
      <layout>default</layout>
    </snapshotRepository>
  </distributionManagement>
  <dependencies>
    <dependency>
      <groupId>com.microsoft.azure</groupId>
      <artifactId>azure-client-runtime</artifactId>
    </dependency>
  </dependencies>
  <build>
    <plugins>
      <plugin>
        <groupId>org.apache.maven.plugins</groupId>
        <artifactId>maven-jar-plugin</artifactId>
        <configuration>
          <archive>
            <manifest>
              <addDefaultImplementationEntries>true</addDefaultImplementationEntries>
              <addDefaultSpecificationEntries>true</addDefaultSpecificationEntries>
            </manifest>
          </archive>
        </configuration>
      </plugin>
      <plugin>
        <groupId>org.codehaus.mojo</groupId>
        <artifactId>build-helper-maven-plugin</artifactId>
      </plugin>
      <plugin>
        <groupId>org.apache.maven.plugins</groupId>
        <artifactId>maven-javadoc-plugin</artifactId>
        <version>2.8</version>
        <configuration>
          <excludePackageNames>*.implementation.*;*.utils.*;com.microsoft.schemas._2003._10.serialization;*.blob.core.search</excludePackageNames>
          <bottom>
            <![CDATA[<code>
              /**
              <br />* Copyright (c) Microsoft Corporation. All rights reserved.
              <br />* Licensed under the MIT License. See License.txt in the project root for
              <br />* license information.
              <br />*/
            </code>]]>
          </bottom>
        </configuration>
      </plugin>
    </plugins>
  </build>
</project><|MERGE_RESOLUTION|>--- conflicted
+++ resolved
@@ -13,10 +13,7 @@
     </parent>
     <artifactId>azure-cognitiveservices-customsearch</artifactId>
     <version>1.1.0-preview.1</version>
-<<<<<<< HEAD
-=======
     <groupId>com.microsoft.azure.cognitiveservices</groupId>
->>>>>>> f9b68898
     <packaging>jar</packaging>
     <name>Microsoft Azure SDK for Cognitive Service Custom Search</name>
     <description>This package contains Microsoft Cognitive Service Custom Search SDK.</description>
