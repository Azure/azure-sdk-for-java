--- conflicted
+++ resolved
@@ -193,14 +193,10 @@
         return this;
     }
 
-<<<<<<< HEAD
-    public TextAnalyticsClientBuilder serviceVersion(TextAnalyticsServiceVersion version) { return this;}
-=======
     public TextAnalyticsClientBuilder serviceVersion(TextAnalyticsServiceVersion version) {
         this.version = version;
         return this;
     }
->>>>>>> 9b4266d2
 
     public TextAnalyticsClientBuilder clientOptions(TextAnalyticsClientOptions clientOptions) {
         return this;
