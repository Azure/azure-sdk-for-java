# Release History

## 1.2.0-beta.1 (Unreleased)

### Features Added

### Breaking Changes

### Bugs Fixed

### Other Changes

<<<<<<< HEAD
## 1.1.6 (2022-04-06)

### Other Changes

#### Dependency Updates

- Upgraded `azure-core` from `1.26.0` to version `1.27.0`.
- Upgraded `azure-mixedreality-authentication` from `1.2.0` to version `1.2.1`.

## 1.1.5 (2022-03-10)
=======
## 1.1.7 (2022-06-07)
- Updated `azure-core` to `1.28.0`.
- Updated `azure-mixedreality-authentication` to `1.2.2`.

## 1.1.6 (2022-04-06)
>>>>>>> 8d609db9

### Other Changes

#### Dependency Updates

- Upgraded `azure-core` from `1.26.0` to version `1.27.0`.
- Upgraded `azure-mixedreality-authentication` from `1.2.0` to version `1.2.1`.

## 1.1.5 (2022-03-10)

### Other Changes

#### Dependency updates
- Updated `azure-core` to `1.26.0`.
- Updated `azure-mixedreality-authentication` to `1.2.0`.

## 1.1.3 (2022-01-25)

### Other Changes

#### Dependency updates
- Updated azure-core to 1.24.1.
- Updated azure-identity to 1.4.3.

## 1.1.2 (2021-11-17)

### Other Changes
- The SDK now uses a 2s polling interval when waiting for a Standard sized rendering VM. For Premium, 10s is still used.

#### Dependency updates
- Updated azure-core to 1.22.0.
- Updated azure-identity to 1.4.1.

## 1.1.1 (2021-10-07)

### Other Changes

#### Dependency updates
- Updated azure-core to 1.21.0.
- Updated azure-core-http-netty to 1.11.1.

## 1.1.0 (2021-09-17)

### Other changes
- Minor logging change to ensure MS-CV values are not redacted from the log by default.

#### Dependency updates

- Updated azure-core to 1.20.0.
- Updated azure-core-http-netty to 1.11.0.

## 1.0.0 (2021-03-05)
* Release client.

## 1.0.0-beta.1 (2021-02-23)

This is the initial release of Azure Mixed Reality RemoteRendering library. For more information, please see the [README][read_me] and [samples][samples].

This is a Public Preview version, so breaking changes are possible in subsequent releases as we improve the product. To provide feedback, please submit an issue in our [Azure SDK for Java GitHub repo](https://github.com/Azure/azure-sdk-for-java/issues).

<!-- LINKS -->
[read_me]: https://github.com/Azure/azure-sdk-for-java/blob/main/sdk/remoterendering/azure-mixedreality-remoterendering/README.md
[samples]: https://github.com/Azure/azure-sdk-for-java/blob/main/sdk/remoterendering/azure-mixedreality-remoterendering/src/samples/java/com/azure/mixedreality/remoterendering
## 1.1.4 (2021-02-15)

### Other Changes

#### Dependency updates
- Updated `azure-core` to `1.25.0`.
- Updated `azure-mixedreality-authentication` to `1.1.5`.
<|MERGE_RESOLUTION|>--- conflicted
+++ resolved
@@ -10,24 +10,11 @@
 
 ### Other Changes
 
-<<<<<<< HEAD
-## 1.1.6 (2022-04-06)
-
-### Other Changes
-
-#### Dependency Updates
-
-- Upgraded `azure-core` from `1.26.0` to version `1.27.0`.
-- Upgraded `azure-mixedreality-authentication` from `1.2.0` to version `1.2.1`.
-
-## 1.1.5 (2022-03-10)
-=======
 ## 1.1.7 (2022-06-07)
 - Updated `azure-core` to `1.28.0`.
 - Updated `azure-mixedreality-authentication` to `1.2.2`.
 
 ## 1.1.6 (2022-04-06)
->>>>>>> 8d609db9
 
 ### Other Changes
 
