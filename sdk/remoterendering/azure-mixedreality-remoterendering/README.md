--- conflicted
+++ resolved
@@ -60,11 +60,7 @@
 <dependency>
     <groupId>com.azure</groupId>
     <artifactId>azure-mixedreality-remoterendering</artifactId>
-<<<<<<< HEAD
-    <version>1.1.6</version>
-=======
     <version>1.1.7</version>
->>>>>>> 8d609db9
 </dependency>
 ```
 [//]: # ({x-version-update-end})
