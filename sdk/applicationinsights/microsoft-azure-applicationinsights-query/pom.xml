--- conflicted
+++ resolved
@@ -107,7 +107,7 @@
             <plugin>
                 <groupId>org.apache.maven.plugins</groupId>
                 <artifactId>maven-jar-plugin</artifactId>
-                <version>3.3.0</version> <!-- {x-version-update;org.apache.maven.plugins:maven-jar-plugin;external_dependency} -->
+                <version>3.2.2</version> <!-- {x-version-update;org.apache.maven.plugins:maven-jar-plugin;external_dependency} -->
                 <configuration>
                     <archive>
                         <manifest>
@@ -125,7 +125,7 @@
             <plugin>
                 <groupId>org.apache.maven.plugins</groupId>
                 <artifactId>maven-compiler-plugin</artifactId>
-                <version>3.11.0</version> <!-- {x-version-update;org.apache.maven.plugins:maven-compiler-plugin;external_dependency} -->
+                <version>3.10.1</version> <!-- {x-version-update;org.apache.maven.plugins:maven-compiler-plugin;external_dependency} -->
                 <configuration>
                     <source>1.7</source>
                     <target>1.7</target>
@@ -145,11 +145,7 @@
             <plugin>
                 <groupId>org.apache.maven.plugins</groupId>
                 <artifactId>maven-javadoc-plugin</artifactId>
-<<<<<<< HEAD
-                <version>3.5.0</version> <!-- {x-version-update;org.apache.maven.plugins:maven-javadoc-plugin;external_dependency} -->
-=======
                 <version>3.6.0</version> <!-- {x-version-update;org.apache.maven.plugins:maven-javadoc-plugin;external_dependency} -->
->>>>>>> 21a51c6f
                 <configuration>
                     <excludePackageNames>*.implementation.*;*.utils.*;com.microsoft.schemas._2003._10.serialization;*.blob.core.search</excludePackageNames>
                     <bottom>
