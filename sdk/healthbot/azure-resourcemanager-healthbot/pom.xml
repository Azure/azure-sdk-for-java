<project xmlns="http://maven.apache.org/POM/4.0.0" xsi:schemaLocation="http://maven.apache.org/POM/4.0.0 http://maven.apache.org/xsd/maven-4.0.0.xsd" xmlns:xsi="http://www.w3.org/2001/XMLSchema-instance">
    <modelVersion>4.0.0</modelVersion>
    <parent>
        <groupId>com.azure</groupId>
        <artifactId>azure-client-sdk-parent</artifactId>
        <version>1.7.0</version> <!-- {x-version-update;com.azure:azure-client-sdk-parent;current} -->
        <relativePath>../../parents/azure-client-sdk-parent</relativePath>
    </parent>

    <groupId>com.azure.resourcemanager</groupId>
    <artifactId>azure-resourcemanager-healthbot</artifactId>
    <version>1.0.0-beta.2</version> <!-- {x-version-update;com.azure.resourcemanager:azure-resourcemanager-healthbot;current} -->
    <packaging>jar</packaging>

    <name>Microsoft Azure SDK for Healthbot Management</name>
    <description>This package contains Microsoft Azure SDK for Healthbot Management SDK. Microsoft Healthcare Bot is a cloud platform that empowers developers in Healthcare organizations to build and deploy their compliant, AI-powered virtual health assistants and health bots, that help them improve processes and reduce costs. Package tag package-2020-12-08. For documentation on how to use this package, please see https://aka.ms/azsdk/java/mgmt</description>
    <url>https://github.com/Azure/azure-sdk-for-java</url>

    <licenses>
        <license>
            <name>The MIT License (MIT)</name>
            <url>http://opensource.org/licenses/MIT</url>
            <distribution>repo</distribution>
        </license>
    </licenses>

    <scm>
        <url>https://github.com/Azure/azure-sdk-for-java</url>
        <connection>scm:git:git@github.com:Azure/azure-sdk-for-java.git</connection>
        <developerConnection>scm:git:git@github.com:Azure/azure-sdk-for-java.git</developerConnection>
        <tag>HEAD</tag>
    </scm>
    <developers>
        <developer>
            <id>microsoft</id>
            <name>Microsoft</name>
        </developer>
    </developers>
    <properties>
        <project.build.sourceEncoding>UTF-8</project.build.sourceEncoding>
        <jacoco.skip>true</jacoco.skip>
    </properties>
    <dependencies>
        <dependency>
            <groupId>com.azure</groupId>
            <artifactId>azure-core-management</artifactId>
<<<<<<< HEAD
            <version>1.6.0</version> <!-- {x-version-update;com.azure:azure-core-management;dependency} -->
=======
            <version>1.6.2</version> <!-- {x-version-update;com.azure:azure-core-management;dependency} -->
>>>>>>> 8d609db9
        </dependency>
    </dependencies>
</project><|MERGE_RESOLUTION|>--- conflicted
+++ resolved
@@ -44,11 +44,7 @@
         <dependency>
             <groupId>com.azure</groupId>
             <artifactId>azure-core-management</artifactId>
-<<<<<<< HEAD
-            <version>1.6.0</version> <!-- {x-version-update;com.azure:azure-core-management;dependency} -->
-=======
             <version>1.6.2</version> <!-- {x-version-update;com.azure:azure-core-management;dependency} -->
->>>>>>> 8d609db9
         </dependency>
     </dependencies>
 </project>