<?xml version="1.0" encoding="UTF-8"?>
<project xmlns="http://maven.apache.org/POM/4.0.0"
         xmlns:xsi="http://www.w3.org/2001/XMLSchema-instance"
         xsi:schemaLocation="http://maven.apache.org/POM/4.0.0 http://maven.apache.org/xsd/maven-4.0.0.xsd">
  <modelVersion>4.0.0</modelVersion>
  <parent>
    <groupId>com.azure</groupId>
    <artifactId>azure-client-sdk-parent</artifactId>
    <version>1.7.0</version> <!-- {x-version-update;com.azure:azure-client-sdk-parent;current} -->
    <relativePath>../../parents/azure-client-sdk-parent</relativePath>
  </parent>

  <groupId>com.azure.cosmos.spark</groupId>
  <artifactId>azure-cosmos-spark_3_2-12</artifactId>
  <version>1.0.0-beta.1</version> <!-- {x-version-update;com.azure.cosmos.spark:azure-cosmos-spark_3_2-12;current} -->
  <packaging>pom</packaging>
  <name>OLTP Spark Connector for Azure Cosmos DB SQL API</name>
  <description>OLTP Spark Connector for Azure Cosmos DB SQL API</description>
  <properties>
    <maven.build.timestamp.format>MM-dd-HH-mm-ss</maven.build.timestamp.format>
    <jacoco.min.branchcoverage>0.17</jacoco.min.branchcoverage>
    <jacoco.min.linecoverage>0.18</jacoco.min.linecoverage>
    <maven.compiler.source>11</maven.compiler.source>
    <maven.compiler.target>11</maven.compiler.target>
    <jacoco.skip>true</jacoco.skip>
    <shadingPrefix>azure_cosmos_spark</shadingPrefix>
    <legal>
      <![CDATA[[INFO] Any downloads listed may be third party software.  Microsoft grants you no rights for third party software.]]>
    </legal>
    <codesnippet.skip>true</codesnippet.skip>
    <revapi.skip>true</revapi.skip>
    <checkstyle.skip>true</checkstyle.skip>
    <spotbugs.skip>true</spotbugs.skip>

    <cosmos.spark.skip>true</cosmos.spark.skip>
    <maven.main.skip>${cosmos.spark.skip}</maven.main.skip>
    <maven.test.skip>${cosmos.spark.skip}</maven.test.skip>

    <cosmos-spark-version>3.1</cosmos-spark-version>
  </properties>

  <developers>
    <developer>
      <id>microsoft</id>
      <name>Microsoft</name>
    </developer>
  </developers>


  <dependencies>
    <dependency>
      <groupId>org.scala-lang</groupId>
      <artifactId>scala-library</artifactId>
      <version>2.12.10</version> <!-- {x-version-update;cosmos_org.scala-lang:scala-library;external_dependency} -->
      <scope>provided</scope>
    </dependency>
    <dependency>
      <groupId>commons-io</groupId>
      <artifactId>commons-io</artifactId>
      <version>2.4</version> <!-- {x-version-update;cosmos_commons-io:commons-io;external_dependency} -->
      <scope>provided</scope>
    </dependency>
    <dependency>
      <groupId>com.azure</groupId>
      <artifactId>azure-cosmos</artifactId>
<<<<<<< HEAD
      <version>4.52.0-beta.1</version> <!-- {x-version-update;com.azure:azure-cosmos;current} -->
=======
      <version>4.53.0-beta.1</version> <!-- {x-version-update;com.azure:azure-cosmos;current} -->
>>>>>>> 21a51c6f
    </dependency>
    <dependency>
      <groupId>org.scala-lang.modules</groupId>
      <artifactId>scala-java8-compat_2.12</artifactId>
      <version>0.8.0</version> <!-- {x-version-update;cosmos_org.scala-lang.modules:scala-java8-compat_2.12;external_dependency} -->
    </dependency>
    <dependency>
      <groupId>io.projectreactor</groupId>
      <artifactId>reactor-scala-extensions_2.12</artifactId>
      <version>0.8.0</version> <!-- {x-version-update;cosmos_io.projectreactor:reactor-scala-extensions_2.12;external_dependency} -->
      <exclusions>
        <exclusion>
          <groupId>io.projectreactor</groupId>
          <artifactId>reactor-core</artifactId>
        </exclusion>
      </exclusions>
    </dependency>
    <dependency>
      <groupId>com.azure.resourcemanager</groupId>
      <artifactId>azure-resourcemanager-cosmos</artifactId>
      <version>2.31.0</version> <!-- {x-version-update;com.azure.resourcemanager:azure-resourcemanager-cosmos;dependency} -->
    </dependency>
    <dependency>
      <groupId>com.azure</groupId>
      <artifactId>azure-identity</artifactId>
      <version>1.10.4</version> <!-- {x-version-update;com.azure:azure-identity;dependency} -->
      <exclusions>
        <exclusion>
          <groupId>com.azure</groupId>
          <artifactId>azure-core</artifactId>
        </exclusion>
      </exclusions>
    </dependency>
    <dependency>
      <groupId>com.azure</groupId>
      <artifactId>azure-core-http-netty</artifactId>
      <version>1.13.9</version> <!-- {x-version-update;com.azure:azure-core-http-netty;dependency} -->
      <exclusions>
        <exclusion>
          <groupId>com.azure</groupId>
          <artifactId>azure-core</artifactId>
        </exclusion>
      </exclusions>
    </dependency>

    <!-- Test -->
    <dependency>
      <groupId>com.globalmentor</groupId>
      <artifactId>hadoop-bare-naked-local-fs</artifactId>
      <version>0.1.0</version> <!-- {x-version-update;cosmos_com.globalmentor:hadoop-bare-naked-local-fs;external_dependency} -->
      <scope>test</scope>
    </dependency>
    <dependency>
      <groupId>org.mockito</groupId>
      <artifactId>mockito-core</artifactId>
      <version>4.8.1</version> <!-- {x-version-update;cosmos_org.mockito:mockito-core;external_dependency} -->
      <scope>test</scope>
    </dependency>
    <dependency>
      <groupId>io.projectreactor</groupId>
      <artifactId>reactor-test</artifactId>
<<<<<<< HEAD
      <version>3.5.9</version> <!-- {x-version-update;io.projectreactor:reactor-test;external_dependency} -->
=======
      <version>3.4.32</version> <!-- {x-version-update;io.projectreactor:reactor-test;external_dependency} -->
>>>>>>> 21a51c6f
      <scope>test</scope>
    </dependency>
    <dependency>
      <groupId>org.assertj</groupId>
      <artifactId>assertj-core</artifactId>
      <version>3.24.2</version> <!-- {x-version-update;org.assertj:assertj-core;external_dependency} -->
      <scope>test</scope>
    </dependency>
    <dependency>
      <groupId>org.scalatest</groupId>
      <artifactId>scalatest_2.12</artifactId>
      <version>3.2.2</version> <!-- {x-version-update;cosmos_org.scalatest:scalatest_2.12;external_dependency} -->
      <scope>test</scope>
    </dependency>
    <dependency>
      <groupId>org.scalatest</groupId>
      <artifactId>scalatest-flatspec_2.12</artifactId>
      <version>3.2.3</version> <!-- {x-version-update;cosmos_org.scalatest:scalatest-flatspec_2.12;external_dependency} -->
      <scope>test</scope>
    </dependency>
    <dependency>
      <groupId>org.scalactic</groupId>
      <artifactId>scalactic_2.12</artifactId>
      <version>3.2.3</version> <!-- {x-version-update;cosmos_org.scalactic:scalactic_2.12;external_dependency} -->
      <scope>test</scope>
    </dependency>
    <dependency>
      <groupId>org.scalamock</groupId>
      <artifactId>scalamock_2.12</artifactId>
      <version>5.0.0</version> <!-- {x-version-update;cosmos_org.scalamock:scalamock_2.12;external_dependency} -->
      <scope>test</scope>
    </dependency>

    <!-- Added this provided dependency to include necessary annotations used by "reactor-core".
         Without this dependency, javadoc throws a warning as it cannot find enum When.MAYBE
         which is used in @Nullable annotation in reactor core classes.
         Similar provided dependency exits for "azure-core" as well.
    -->
    <dependency>
      <groupId>com.google.code.findbugs</groupId>
      <artifactId>jsr305</artifactId>
      <version>3.0.2</version> <!-- {x-version-update;com.google.code.findbugs:jsr305;external_dependency} -->
      <scope>provided</scope>
    </dependency>

    <dependency>
      <groupId>org.slf4j</groupId>
      <artifactId>slf4j-api</artifactId>
      <version>1.7.36</version> <!-- {x-version-update;org.slf4j:slf4j-api;external_dependency} -->
      <scope>compile</scope>
    </dependency>
    <dependency>
      <groupId>io.micrometer</groupId>
      <artifactId>micrometer-registry-azure-monitor</artifactId>
<<<<<<< HEAD
      <version>1.11.3</version> <!-- {x-version-update;io.micrometer:micrometer-registry-azure-monitor;external_dependency} -->
=======
      <version>1.9.15</version> <!-- {x-version-update;io.micrometer:micrometer-registry-azure-monitor;external_dependency} -->
>>>>>>> 21a51c6f
      <scope>compile</scope>
    </dependency>
    <dependency>
      <groupId>com.microsoft.azure</groupId>
      <artifactId>applicationinsights-core</artifactId>
      <version>2.6.4</version> <!-- {x-version-update;cosmos_com.microsoft.azure:applicationinsights-core;external_dependency} -->
      <scope>compile</scope>
    </dependency>
  </dependencies>

  <build>
    <resources>
      <resource>
        <directory>src/main/resources</directory>
        <filtering>true</filtering>
        <includes>
          <include>META-INF/project.properties</include>
          <include>META-INF/services/org.apache.spark.sql.sources.DataSourceRegister</include>
          <include>azure-cosmos-spark.properties</include>
        </includes>
      </resource>
    </resources>
    <plugins>
      <plugin>
        <groupId>org.apache.maven.plugins</groupId>
        <artifactId>maven-enforcer-plugin</artifactId>
        <version>3.3.0</version> <!-- {x-version-update;org.apache.maven.plugins:maven-enforcer-plugin;external_dependency} -->
        <configuration>
          <rules>
            <bannedDependencies>
              <includes>
                <include>org.javatuples:javatuples:[1.2]</include> <!-- {x-include-update;org.javatuples:javatuples;external_dependency} -->
                <include>javax.annotation:javax.annotation-api:[1.3.2]</include> <!-- {x-include-update;javax.annotation:javax.annotation-api;external_dependency} -->
                <include>org.apache.commons:commons-lang3:[3.12.0]</include> <!-- {x-include-update;org.apache.commons:commons-lang3;external_dependency} -->
                <include>org.slf4j:slf4j-api:[1.7.36]</include> <!-- {x-include-update;org.slf4j:slf4j-api;external_dependency} -->
                <include>org.apache.spark:spark-sql_2.12:[3.1.1]</include> <!-- {x-include-update;cosmos-spark_3-1_org.apache.spark:spark-sql_2.12;external_dependency} -->
                <include>org.apache.spark:spark-sql_2.12:[3.2.0]</include> <!-- {x-include-update;cosmos-spark_3-2_org.apache.spark:spark-sql_2.12;external_dependency} -->
                <include>org.apache.spark:spark-sql_2.12:[3.3.0]</include> <!-- {x-include-update;cosmos-spark_3-3_org.apache.spark:spark-sql_2.12;external_dependency} -->
                <include>org.apache.spark:spark-sql_2.12:[3.4.0]</include> <!-- {x-include-update;cosmos-spark_3-4_org.apache.spark:spark-sql_2.12;external_dependency} -->
                <include>commons-io:commons-io:[2.4]</include> <!-- {x-include-update;cosmos_commons-io:commons-io;external_dependency} -->
                <include>org.scala-lang:scala-library:[2.12.10]</include> <!-- {x-include-update;cosmos_org.scala-lang:scala-library;external_dependency} -->
                <include>org.scala-lang.modules:scala-java8-compat_2.12:[0.8.0]</include> <!-- {x-include-update;cosmos_org.scala-lang.modules:scala-java8-compat_2.12;external_dependency} -->
                <include>io.projectreactor:reactor-scala-extensions_2.12:[0.8.0]</include> <!-- {x-include-update;cosmos_io.projectreactor:reactor-scala-extensions_2.12;external_dependency} -->
                <include>org.scalatest:scalatest_2.12:[3.2.2]</include> <!-- {x-include-update;cosmos_org.scalatest:scalatest_2.12;external_dependency} -->
                <include>net.alchim31.maven:scala-maven-plugin:[4.8.1]</include> <!-- {x-include-update;cosmos_net.alchim31.maven:scala-maven-plugin;external_dependency} -->
                <include>org.scalastyle:scalastyle-maven-plugin:[1.0.0]</include> <!-- {x-include-update;cosmos_org.scalastyle:scalastyle-maven-plugin;external_dependency} -->
<<<<<<< HEAD
                <include>com.fasterxml.jackson.core:jackson-databind:[2.15.2]</include> <!-- {x-include-update;com.fasterxml.jackson.core:jackson-databind;external_dependency} -->
                <include>com.fasterxml.jackson.module:jackson-module-scala_2.12:[2.15.2]</include> <!-- {x-include-update;com.fasterxml.jackson.module:jackson-module-scala_2.12;external_dependency} -->
                <include>com.fasterxml.jackson.datatype:jackson-datatype-jsr310:[2.15.2]</include> <!-- {x-include-update;com.fasterxml.jackson.datatype:jackson-datatype-jsr310;external_dependency} -->
                <include>io.micrometer:micrometer-registry-azure-monitor:[1.11.3]</include> <!-- {x-include-update;io.micrometer:micrometer-registry-azure-monitor;external_dependency} -->
=======
                <include>com.fasterxml.jackson.core:jackson-databind:[2.13.5]</include> <!-- {x-include-update;com.fasterxml.jackson.core:jackson-databind;external_dependency} -->
                <include>com.fasterxml.jackson.module:jackson-module-scala_2.12:[2.13.5]</include> <!-- {x-include-update;com.fasterxml.jackson.module:jackson-module-scala_2.12;external_dependency} -->
                <include>com.fasterxml.jackson.datatype:jackson-datatype-jsr310:[2.13.5]</include> <!-- {x-include-update;com.fasterxml.jackson.datatype:jackson-datatype-jsr310;external_dependency} -->
                <include>io.micrometer:micrometer-registry-azure-monitor:[1.9.15]</include> <!-- {x-include-update;io.micrometer:micrometer-registry-azure-monitor;external_dependency} -->
>>>>>>> 21a51c6f
                <include>com.microsoft.azure:applicationinsights-core:[2.6.4]</include> <!-- {x-include-update;cosmos_com.microsoft.azure:applicationinsights-core;external_dependency} -->
                <include>com.globalmentor:hadoop-bare-naked-local-fs:[0.1.0]</include> <!-- {x-include-update;cosmos_com.globalmentor:hadoop-bare-naked-local-fs;external_dependency} -->
              </includes>
            </bannedDependencies>
          </rules>
        </configuration>
      </plugin>
    </plugins>
  </build>

  <profiles>
    <profile>
      <id>build-scala</id>
      <activation>
        <file>
          <exists>${basedir}/scalastyle_config.xml</exists>
        </file>
      </activation>
      <build>
        <plugins>
          <plugin>
            <groupId>org.apache.maven.plugins</groupId>
            <artifactId>maven-compiler-plugin</artifactId>
            <version>3.11.0</version> <!-- {x-version-update;org.apache.maven.plugins:maven-compiler-plugin;external_dependency} -->
            <configuration>
              <failOnWarning>false</failOnWarning>
            </configuration>
          </plugin>
          <!-- START: Empty Java Doc -->
          <!-- The following code will generate an empty javadoc with just a README.md. This is necessary
              to pass the required checks on Maven. The way this works is by setting the classesDirectory
              to a directory that only contains the README.md, which we need to copy. If the classesDirectory
              is set to the root, where the README.md lives, it still won't have javadocs but the jar file
              will contain a bunch of files that shouldn't be there. The faux sources directory is deleted
              and recreated with the README.md being copied every time to guarantee that, when building locally,
              it'll have the latest copy of the README.md file.
          -->
          <plugin>
            <groupId>org.apache.maven.plugins</groupId>
            <artifactId>maven-javadoc-plugin</artifactId>
<<<<<<< HEAD
            <version>3.5.0</version> <!-- {x-version-update;org.apache.maven.plugins:maven-javadoc-plugin;external_dependency} -->
=======
            <version>3.6.0</version> <!-- {x-version-update;org.apache.maven.plugins:maven-javadoc-plugin;external_dependency} -->
>>>>>>> 21a51c6f
            <executions>
              <execution>
                <id>attach-javadocs</id>
                <goals>
                  <goal>jar</goal>
                </goals>
                <configuration>
                  <skip>true</skip>
                  <additionalDependencies>
                    <additionalDependency>
                      <groupId>org.projectlombok</groupId>
                      <artifactId>lombok</artifactId>
                      <version>1.18.6</version>
                    </additionalDependency>
                  </additionalDependencies>
                </configuration>
              </execution>
            </executions>
          </plugin>
          <plugin>
            <groupId>org.apache.maven.plugins</groupId>
            <artifactId>maven-jar-plugin</artifactId>
            <version>3.3.0</version> <!-- {x-version-update;org.apache.maven.plugins:maven-jar-plugin;external_dependency} -->
            <executions>
              <execution>
                <id>empty-javadoc-jar-with-readme</id>
                <phase>package</phase>
                <goals>
                  <goal>jar</goal>
                </goals>
                <configuration>
                  <classifier>javadoc</classifier>
                  <classesDirectory>${project.basedir}/javadocTemp</classesDirectory>
                </configuration>
              </execution>
            </executions>
          </plugin>
          <plugin>
            <groupId>org.apache.maven.plugins</groupId>
            <artifactId>maven-antrun-plugin</artifactId>
            <version>3.1.0</version> <!-- {x-version-update;org.apache.maven.plugins:maven-antrun-plugin;external_dependency} -->
            <executions>
              <execution>
                <id>copy-readme-to-javadocTemp</id>
                <phase>prepare-package</phase>
                <configuration>
                  <target>
                    <echo>Deleting existing ${project.basedir}/javadocTemp</echo>
                    <delete includeEmptyDirs="true" quiet="true">
                      <fileset dir="${project.basedir}/javadocTemp"/>
                    </delete>
                    <echo>Copying ${project.basedir}/README.md to
                      ${project.basedir}/javadocTemp/README.md
                    </echo>
                    <copy file="${project.basedir}/README.md" tofile="${project.basedir}/javadocTemp/README.md"/>
                  </target>
                </configuration>
                <goals>
                  <goal>run</goal>
                </goals>
              </execution>
            </executions>
          </plugin>
          <!-- END: Empty Java Doc -->
          <plugin>
            <groupId>net.alchim31.maven</groupId>
            <artifactId>scala-maven-plugin</artifactId>
            <version>4.8.1</version> <!-- {x-version-update;cosmos_net.alchim31.maven:scala-maven-plugin;external_dependency} -->
            <configuration>
              <source>11</source>
              <target>11</target>
              <scalaVersion>2.12.10</scalaVersion>
            </configuration>
            <executions>
              <execution>
                <goals>
                  <goal>compile</goal>
                  <goal>testCompile</goal>
                </goals>
              </execution>
            </executions>
          </plugin>
          <plugin>
            <groupId>org.scalastyle</groupId>
            <artifactId>scalastyle-maven-plugin</artifactId>
            <version>1.0.0</version> <!-- {x-version-update;cosmos_org.scalastyle:scalastyle-maven-plugin;external_dependency} -->
            <configuration>
              <verbose>false</verbose>
              <failOnViolation>true</failOnViolation>
              <includeTestSourceDirectory>true</includeTestSourceDirectory>
              <failOnWarning>true</failOnWarning>
              <sourceDirectory>${project.basedir}/src/main/scala</sourceDirectory>
              <testSourceDirectory>${project.basedir}/src/test/scala</testSourceDirectory>
              <configLocation>${project.basedir}/scalastyle_config.xml</configLocation>
              <outputFile>${project.build.outputDirectory}/scalastyle-output.xml</outputFile>
              <outputEncoding>UTF-8</outputEncoding>
            </configuration>
            <executions>
              <execution>
                <id>validate-style</id>
                <phase>validate</phase>
                <goals>
                  <goal>check</goal>
                </goals>
              </execution>
              <execution>
                <id>verify-style</id>
                <phase>verify</phase>
                <goals>
                  <goal>check</goal>
                </goals>
              </execution>
            </executions>
          </plugin>
          <!-- Shading has been moved to a separate profile since there is a bug which may result in it deadlocking during a parallel build. -->
          <!-- See https://issues.apache.org/jira/projects/MSHADE/issues/MSHADE-384 -->
          <!-- Once this issue is resolved this can be moved back into the build-scala profile. -->
          <plugin>
            <groupId>org.apache.maven.plugins</groupId>
            <artifactId>maven-shade-plugin</artifactId>
            <version>3.4.1</version> <!-- {x-version-update;org.apache.maven.plugins:maven-shade-plugin;external_dependency} -->
            <executions>
              <execution>
                <id>shade</id>
                <phase>package</phase>
                <goals>
                  <goal>shade</goal>
                </goals>
                <configuration>
                  <relocations>
                    <relocation>
                      <pattern>com.azure</pattern>
                      <shadedPattern>${shadingPrefix}.com.azure</shadedPattern>
                      <excludes>
                        <exclude>com.azure.cosmos.spark.*</exclude>
                        <exclude>com.azure.cosmos.spark.diagnostics.*</exclude>
                        <exclude>com.azure.cosmos.spark.udf.*</exclude>
                        <exclude>com.azure.cosmos.implementation.SparkBridgeInternal</exclude>
                        <exclude>com.azure.cosmos.models.CosmosParameterizedQuery</exclude>
                      </excludes>
                    </relocation>
                    <relocation>
                      <pattern>scala.compat.java8</pattern>
                      <shadedPattern>${shadingPrefix}.scala.compat.java8</shadedPattern>
                    </relocation>
                    <relocation>
                      <pattern>scala.concurrent.java8</pattern>
                      <shadedPattern>${shadingPrefix}.scala.concurrent.java8</shadedPattern>
                    </relocation>
                    <relocation>
                      <pattern>io.netty</pattern>
                      <shadedPattern>${shadingPrefix}.io.netty</shadedPattern>
                    </relocation>
                    <relocation>
                      <pattern>org.codehaus</pattern>
                      <shadedPattern>${shadingPrefix}.org.codehaus</shadedPattern>
                    </relocation>
                    <relocation>
                      <pattern>com.fasterxml</pattern>
                      <shadedPattern>${shadingPrefix}.com.fasterxml</shadedPattern>
                    </relocation>
                    <relocation>
                      <pattern>com.ctc.wstx</pattern>
                      <shadedPattern>${shadingPrefix}.com.ctc.wstx</shadedPattern>
                    </relocation>
                    <relocation>
                      <pattern>com.codahale.metrics</pattern>
                      <shadedPattern>${shadingPrefix}.com.codahale.metrics</shadedPattern>
                    </relocation>
                    <relocation>
                      <pattern>com.thoughtworks.paranamer</pattern>
                      <shadedPattern>${shadingPrefix}.com.thoughtworks.paranamer</shadedPattern>
                    </relocation>
                    <relocation>
                      <pattern>io.micrometer</pattern>
                      <shadedPattern>${shadingPrefix}.io.micrometer</shadedPattern>
                    </relocation>
                    <relocation>
                      <pattern>org.HdrHistogram</pattern>
                      <shadedPattern>${shadingPrefix}.org.HdrHistogram</shadedPattern>
                    </relocation>
                    <relocation>
                      <pattern>org.LatencyUtils</pattern>
                      <shadedPattern>${shadingPrefix}.org.LatencyUtils</shadedPattern>
                    </relocation>
                    <relocation>
                      <pattern>org.reactivestreams</pattern>
                      <shadedPattern>${shadingPrefix}.org.reactivestreams</shadedPattern>
                    </relocation>
                    <relocation>
                      <pattern>reactor</pattern>
                      <shadedPattern>${shadingPrefix}.reactor</shadedPattern>
                    </relocation>
                    <relocation>
                      <pattern>javax.activation</pattern>
                      <shadedPattern>${shadingPrefix}.javax.activation</shadedPattern>
                    </relocation>
                    <relocation>
                      <pattern>com.microsoft.azure</pattern>
                      <shadedPattern>${shadingPrefix}.com.microsoft.azure</shadedPattern>
                    </relocation>
                    <relocation>
                      <pattern>com.microsoft.applicationinsights</pattern>
                      <shadedPattern>${shadingPrefix}.com.microsoft.applicationinsights</shadedPattern>
                    </relocation>
                    <relocation>
                      <pattern>com.google</pattern>
                      <shadedPattern>${shadingPrefix}.com.google</shadedPattern>
                    </relocation>
                    <relocation>
                      <pattern>com.azure.resourcemanager</pattern>
                      <shadedPattern>${shadingPrefix}.com.azure.resourcemanager</shadedPattern>
                    </relocation>
                    <relocation>
                      <pattern>com.microsoft.aad</pattern>
                      <shadedPattern>${shadingPrefix}.com.microsoft.aad</shadedPattern>
                    </relocation>
                    <relocation>
                      <pattern>com.nimbusds</pattern>
                      <shadedPattern>${shadingPrefix}.com.nimbusds</shadedPattern>
                    </relocation>
                    <relocation>
                      <pattern>com.sun.jna</pattern>
                      <shadedPattern>${shadingPrefix}.com.sun.jna</shadedPattern>
                    </relocation>
                    <relocation>
                      <pattern>net.minidev</pattern>
                      <shadedPattern>${shadingPrefix}.net.minidev</shadedPattern>
                    </relocation>
                    <relocation>
                      <pattern>org.objectweb</pattern>
                      <shadedPattern>${shadingPrefix}.org.objectweb</shadedPattern>
                    </relocation>
                    <relocation>
                      <pattern>net.jcip</pattern>
                      <shadedPattern>${shadingPrefix}.net.jcip</shadedPattern>
                    </relocation>
                  </relocations>
                  <filters>
                    <filter>
                      <artifact>com.microsoft.azure:applicationinsights-core</artifact>
                      <includes>
                        <include>**</include>
                      </includes>
                    </filter>
                    <filter>
                      <artifact>*:*</artifact>
                      <excludes>
                        <!-- suppress warning: Discovered module-info.class. Shading will break its strong encapsulation. -->
                        <!-- https://stackoverflow.com/questions/56063566/maven-how-to-remove-module-info-class-warning-for-shaded-jar -->
                        <exclude>module-info.class</exclude>
                        <!-- remove the dependencies signature as not relevant-->
                        <exclude>META-INF/*.MF</exclude>
                        <exclude>META-INF/*.SF</exclude>
                        <exclude>META-INF/*.DSA</exclude>
                        <exclude>META-INF/*.RSA</exclude>
                      </excludes>
                    </filter>
                  </filters>
                  <artifactSet>
                    <excludes>
                      <exclude>org.slf4j</exclude>
                      <exclude>org.apache.hadoop:*</exclude>
                      <exclude>org.apache.spark:*</exclude>
                      <exclude>org.scala-lang:*</exclude>
                    </excludes>
                  </artifactSet>
                  <minimizeJar>true</minimizeJar>
                  <transformers>
                    <!-- prevents apache license duplication -->
                    <transformer implementation="org.apache.maven.plugins.shade.resource.ApacheLicenseResourceTransformer">
                    </transformer>

                    <!-- Some licenses (including the Apache License, Version 2)
                     require that notices are preserved by downstream distributors.
                      ApacheNoticeResourceTransformer automates the assembly of an appropriate NOTICE. -->
                    <transformer implementation="org.apache.maven.plugins.shade.resource.ApacheNoticeResourceTransformer">
                      <addHeader>false</addHeader>
                    </transformer>

                    <!-- The PropertiesTransformer allows a set of properties files to be merged
                     and to resolve conflicts based on an ordinal giving the priority of each file.
                     An optional alreadyMergedKey enables to have a boolean flag in the file which,
                     if set to true, request to use the file as it as the result of the merge.
                     If two files are considered complete in the merge process then the shade will fail.-->
                    <transformer implementation="org.apache.maven.plugins.shade.resource.properties.PropertiesTransformer">
                      <!-- required configuration -->
                      <!-- merges all netty lib version files into one file -->
                      <resource>META-INF/io.netty.versions.properties</resource>
                      <ordinalKey>ordinal</ordinalKey>
                      <!-- optional configuration -->

                      <alreadyMergedKey>already_merged</alreadyMergedKey>
                      <defaultOrdinal>0</defaultOrdinal>
                      <reverseOrder>false</reverseOrder>
                    </transformer>

                    <!-- this handles and properly merges the content of META-INF/services in the dependencies -->
                    <transformer implementation="org.apache.maven.plugins.shade.resource.ServicesResourceTransformer"/>

                    <transformer implementation="org.apache.maven.plugins.shade.resource.AppendingTransformer">
                      <!-- once 3.3.0 shade plugin is release upgrade the maven plugin and remove AppendingTransformer
                        https://issues.apache.org/jira/browse/MSHADE-371 -->
                      <resource>META-INF/NOTICE.md</resource>
                    </transformer>

                    <transformer implementation="org.apache.maven.plugins.shade.resource.AppendingTransformer">
                      <!-- once 3.3.0 shade plugin is release upgrade the maven plugin and remove AppendingTransformer
                        https://issues.apache.org/jira/browse/MSHADE-371 -->
                      <resource>META-INF/LICENSE.md</resource>
                    </transformer>

                    <!-- TODO moderakh validate that netty native libs e.g, boringssl actually is used. -->
                  </transformers>

                  <!-- When true, it will attempt to shade the contents of the java source files when creating the sources jar. -->
                  <shadeSourcesContent>true</shadeSourcesContent>
                  <createDependencyReducedPom>true</createDependencyReducedPom>
                </configuration>
              </execution>
            </executions>
          </plugin>
          <plugin>
            <groupId>org.codehaus.mojo</groupId>
            <artifactId>xml-maven-plugin</artifactId>
            <version>1.0.2</version> <!-- {x-version-update;org.codehaus.mojo:xml-maven-plugin;external_dependency} -->
            <executions>
              <execution>
                <id>stripDependencyReducedPom</id>
                <phase>verify</phase>
                <goals>
                  <goal>transform</goal>
                </goals>
              </execution>
            </executions>
            <configuration>
              <transformationSets>
                <transformationSet>
                  <dir>${project.basedir}</dir>
                  <includes>dependency-reduced-pom.xml</includes>
                  <stylesheet>${project.basedir}/../azure-cosmos-spark_3_2-12/stripDependencyReducedPom.xsl</stylesheet>
                  <outputDir>${project.basedir}</outputDir>
                  <skipDefaultExcludes>true</skipDefaultExcludes>
                  <addedToClasspath>false</addedToClasspath>
                </transformationSet>
              </transformationSets>
            </configuration>
          </plugin>
        </plugins>
      </build>
    </profile>

    <profile>
      <id>unit</id>
      <activation>
        <file>
          <exists>${basedir}/scalastyle_config.xml</exists>
        </file>
      </activation>
      <build>
        <plugins>
          <plugin>
            <groupId>org.apache.maven.plugins</groupId>
            <artifactId>maven-surefire-plugin</artifactId>
            <version>3.1.0</version> <!-- {x-version-update;org.apache.maven.plugins:maven-surefire-plugin;external_dependency} -->
            <configuration>
              <includes>
                <include>**/*.*</include>
                <include>**/*Test.*</include>
                <include>**/*Suite.*</include>
                <include>**/*Spec.*</include>
              </includes>
              <skipTests>true</skipTests>
            </configuration>
          </plugin>
          <!-- To use the ScalaTest Maven plugin, SureFire needs to be disabled and ScalaTest enabled -->
          <!-- enable scalatest -->
          <plugin>
            <groupId>org.scalatest</groupId>
            <artifactId>scalatest-maven-plugin</artifactId>
            <version>2.0.2</version> <!-- {x-version-update;cosmos_org.scalatest:scalatest-maven-plugin;external_dependency} -->
            <configuration>
              <systemProperties>
                <cosmos-spark-version>${cosmos-spark-version}</cosmos-spark-version>
              </systemProperties>
              <reportsDirectory>${project.build.directory}/surefire-reports</reportsDirectory>
              <junitxml>.</junitxml>
              <filereports>SparkTestSuite.txt</filereports>
              <suffixes>(Spec|[^I]Test|Suite)</suffixes> <!-- unit tests which do not require cosmos db -->
            </configuration>
            <executions>
              <execution>
                <id>test</id>
                <goals>
                  <goal>test</goal>
                </goals>
              </execution>
            </executions>
          </plugin>
        </plugins>
      </build>
    </profile>

    <!-- Library cannot build for Java 10 and below -->
    <profile>
      <id>java8</id>
      <activation>
        <jdk>[,11)</jdk>
      </activation>
      <build>
        <plugins>
          <plugin>
            <groupId>org.apache.maven.plugins</groupId>
            <artifactId>maven-compiler-plugin</artifactId>
            <version>3.11.0</version> <!-- {x-version-update;org.apache.maven.plugins:maven-compiler-plugin;external_dependency} -->
            <configuration>
              <skipMain>true</skipMain>
            </configuration>
          </plugin>

          <plugin>
            <groupId>org.apache.maven.plugins</groupId>
            <artifactId>maven-javadoc-plugin</artifactId>
<<<<<<< HEAD
            <version>3.5.0</version> <!-- {x-version-update;org.apache.maven.plugins:maven-javadoc-plugin;external_dependency} -->
=======
            <version>3.6.0</version> <!-- {x-version-update;org.apache.maven.plugins:maven-javadoc-plugin;external_dependency} -->
>>>>>>> 21a51c6f
            <configuration>
              <skip>true</skip>
            </configuration>
          </plugin>

          <plugin>
            <groupId>org.apache.maven.plugins</groupId>
            <artifactId>maven-jar-plugin</artifactId>
            <version>3.3.0</version> <!-- {x-version-update;org.apache.maven.plugins:maven-jar-plugin;external_dependency} -->
            <configuration>
              <skip>true</skip>
            </configuration>
          </plugin>
        </plugins>
      </build>
    </profile>

    <!-- Override the parent client.pom.xml's java11+ profile to override target of base-compile execution from 1.8 to 11-->
    <profile>
      <id>java-lts</id>
      <activation>
        <jdk>[11,)</jdk>
      </activation>
      <build>
        <plugins>
          <plugin>
            <groupId>org.apache.maven.plugins</groupId>
            <artifactId>maven-compiler-plugin</artifactId>
            <version>3.11.0</version> <!-- {x-version-update;org.apache.maven.plugins:maven-compiler-plugin;external_dependency} -->
            <executions>
              <execution>
                <id>default-compile</id>
                <configuration>
                  <release>11</release>
                </configuration>
              </execution>
              <!-- Here the 'base-compile' execution section of java-lts profile defined in parent pom.client.xml is
              overridden. In parent pom, this execution entry enforces java8 release compatibility. The Spark
              connectors for Spark 3.0 and above not available in Java8, hence here in this pom we override that
              release compact to 11.
              -->
              <execution>
                <id>base-compile</id>
                <goals>
                  <goal>compile</goal>
                </goals>
                <configuration combine.self="override">
                  <release>11</release>
                </configuration>
              </execution>
              <execution>
                <id>default-testCompile</id>
                <goals>
                  <goal>testCompile</goal>
                </goals>
                <configuration>
                  <release>11</release>
                  <testRelease>11</testRelease>
                </configuration>
              </execution>
              <execution>
                <id>base-testCompile</id>
                <goals>
                  <goal>testCompile</goal>
                </goals>
                <configuration combine.self="override">
                  <testRelease>11</testRelease>
                </configuration>
              </execution>
            </executions>
          </plugin>
        </plugins>
      </build>

    </profile>
  </profiles>

</project><|MERGE_RESOLUTION|>--- conflicted
+++ resolved
@@ -63,11 +63,7 @@
     <dependency>
       <groupId>com.azure</groupId>
       <artifactId>azure-cosmos</artifactId>
-<<<<<<< HEAD
-      <version>4.52.0-beta.1</version> <!-- {x-version-update;com.azure:azure-cosmos;current} -->
-=======
       <version>4.53.0-beta.1</version> <!-- {x-version-update;com.azure:azure-cosmos;current} -->
->>>>>>> 21a51c6f
     </dependency>
     <dependency>
       <groupId>org.scala-lang.modules</groupId>
@@ -129,17 +125,13 @@
     <dependency>
       <groupId>io.projectreactor</groupId>
       <artifactId>reactor-test</artifactId>
-<<<<<<< HEAD
-      <version>3.5.9</version> <!-- {x-version-update;io.projectreactor:reactor-test;external_dependency} -->
-=======
       <version>3.4.32</version> <!-- {x-version-update;io.projectreactor:reactor-test;external_dependency} -->
->>>>>>> 21a51c6f
       <scope>test</scope>
     </dependency>
     <dependency>
       <groupId>org.assertj</groupId>
       <artifactId>assertj-core</artifactId>
-      <version>3.24.2</version> <!-- {x-version-update;org.assertj:assertj-core;external_dependency} -->
+      <version>3.22.0</version> <!-- {x-version-update;org.assertj:assertj-core;external_dependency} -->
       <scope>test</scope>
     </dependency>
     <dependency>
@@ -188,11 +180,7 @@
     <dependency>
       <groupId>io.micrometer</groupId>
       <artifactId>micrometer-registry-azure-monitor</artifactId>
-<<<<<<< HEAD
-      <version>1.11.3</version> <!-- {x-version-update;io.micrometer:micrometer-registry-azure-monitor;external_dependency} -->
-=======
       <version>1.9.15</version> <!-- {x-version-update;io.micrometer:micrometer-registry-azure-monitor;external_dependency} -->
->>>>>>> 21a51c6f
       <scope>compile</scope>
     </dependency>
     <dependency>
@@ -219,7 +207,7 @@
       <plugin>
         <groupId>org.apache.maven.plugins</groupId>
         <artifactId>maven-enforcer-plugin</artifactId>
-        <version>3.3.0</version> <!-- {x-version-update;org.apache.maven.plugins:maven-enforcer-plugin;external_dependency} -->
+        <version>3.0.0-M3</version> <!-- {x-version-update;org.apache.maven.plugins:maven-enforcer-plugin;external_dependency} -->
         <configuration>
           <rules>
             <bannedDependencies>
@@ -239,17 +227,10 @@
                 <include>org.scalatest:scalatest_2.12:[3.2.2]</include> <!-- {x-include-update;cosmos_org.scalatest:scalatest_2.12;external_dependency} -->
                 <include>net.alchim31.maven:scala-maven-plugin:[4.8.1]</include> <!-- {x-include-update;cosmos_net.alchim31.maven:scala-maven-plugin;external_dependency} -->
                 <include>org.scalastyle:scalastyle-maven-plugin:[1.0.0]</include> <!-- {x-include-update;cosmos_org.scalastyle:scalastyle-maven-plugin;external_dependency} -->
-<<<<<<< HEAD
-                <include>com.fasterxml.jackson.core:jackson-databind:[2.15.2]</include> <!-- {x-include-update;com.fasterxml.jackson.core:jackson-databind;external_dependency} -->
-                <include>com.fasterxml.jackson.module:jackson-module-scala_2.12:[2.15.2]</include> <!-- {x-include-update;com.fasterxml.jackson.module:jackson-module-scala_2.12;external_dependency} -->
-                <include>com.fasterxml.jackson.datatype:jackson-datatype-jsr310:[2.15.2]</include> <!-- {x-include-update;com.fasterxml.jackson.datatype:jackson-datatype-jsr310;external_dependency} -->
-                <include>io.micrometer:micrometer-registry-azure-monitor:[1.11.3]</include> <!-- {x-include-update;io.micrometer:micrometer-registry-azure-monitor;external_dependency} -->
-=======
                 <include>com.fasterxml.jackson.core:jackson-databind:[2.13.5]</include> <!-- {x-include-update;com.fasterxml.jackson.core:jackson-databind;external_dependency} -->
                 <include>com.fasterxml.jackson.module:jackson-module-scala_2.12:[2.13.5]</include> <!-- {x-include-update;com.fasterxml.jackson.module:jackson-module-scala_2.12;external_dependency} -->
                 <include>com.fasterxml.jackson.datatype:jackson-datatype-jsr310:[2.13.5]</include> <!-- {x-include-update;com.fasterxml.jackson.datatype:jackson-datatype-jsr310;external_dependency} -->
                 <include>io.micrometer:micrometer-registry-azure-monitor:[1.9.15]</include> <!-- {x-include-update;io.micrometer:micrometer-registry-azure-monitor;external_dependency} -->
->>>>>>> 21a51c6f
                 <include>com.microsoft.azure:applicationinsights-core:[2.6.4]</include> <!-- {x-include-update;cosmos_com.microsoft.azure:applicationinsights-core;external_dependency} -->
                 <include>com.globalmentor:hadoop-bare-naked-local-fs:[0.1.0]</include> <!-- {x-include-update;cosmos_com.globalmentor:hadoop-bare-naked-local-fs;external_dependency} -->
               </includes>
@@ -273,7 +254,7 @@
           <plugin>
             <groupId>org.apache.maven.plugins</groupId>
             <artifactId>maven-compiler-plugin</artifactId>
-            <version>3.11.0</version> <!-- {x-version-update;org.apache.maven.plugins:maven-compiler-plugin;external_dependency} -->
+            <version>3.10.1</version> <!-- {x-version-update;org.apache.maven.plugins:maven-compiler-plugin;external_dependency} -->
             <configuration>
               <failOnWarning>false</failOnWarning>
             </configuration>
@@ -290,11 +271,7 @@
           <plugin>
             <groupId>org.apache.maven.plugins</groupId>
             <artifactId>maven-javadoc-plugin</artifactId>
-<<<<<<< HEAD
-            <version>3.5.0</version> <!-- {x-version-update;org.apache.maven.plugins:maven-javadoc-plugin;external_dependency} -->
-=======
             <version>3.6.0</version> <!-- {x-version-update;org.apache.maven.plugins:maven-javadoc-plugin;external_dependency} -->
->>>>>>> 21a51c6f
             <executions>
               <execution>
                 <id>attach-javadocs</id>
@@ -317,7 +294,7 @@
           <plugin>
             <groupId>org.apache.maven.plugins</groupId>
             <artifactId>maven-jar-plugin</artifactId>
-            <version>3.3.0</version> <!-- {x-version-update;org.apache.maven.plugins:maven-jar-plugin;external_dependency} -->
+            <version>3.2.2</version> <!-- {x-version-update;org.apache.maven.plugins:maven-jar-plugin;external_dependency} -->
             <executions>
               <execution>
                 <id>empty-javadoc-jar-with-readme</id>
@@ -335,7 +312,7 @@
           <plugin>
             <groupId>org.apache.maven.plugins</groupId>
             <artifactId>maven-antrun-plugin</artifactId>
-            <version>3.1.0</version> <!-- {x-version-update;org.apache.maven.plugins:maven-antrun-plugin;external_dependency} -->
+            <version>3.0.0</version> <!-- {x-version-update;org.apache.maven.plugins:maven-antrun-plugin;external_dependency} -->
             <executions>
               <execution>
                 <id>copy-readme-to-javadocTemp</id>
@@ -415,7 +392,7 @@
           <plugin>
             <groupId>org.apache.maven.plugins</groupId>
             <artifactId>maven-shade-plugin</artifactId>
-            <version>3.4.1</version> <!-- {x-version-update;org.apache.maven.plugins:maven-shade-plugin;external_dependency} -->
+            <version>3.3.0</version> <!-- {x-version-update;org.apache.maven.plugins:maven-shade-plugin;external_dependency} -->
             <executions>
               <execution>
                 <id>shade</id>
@@ -709,7 +686,7 @@
           <plugin>
             <groupId>org.apache.maven.plugins</groupId>
             <artifactId>maven-compiler-plugin</artifactId>
-            <version>3.11.0</version> <!-- {x-version-update;org.apache.maven.plugins:maven-compiler-plugin;external_dependency} -->
+            <version>3.10.1</version> <!-- {x-version-update;org.apache.maven.plugins:maven-compiler-plugin;external_dependency} -->
             <configuration>
               <skipMain>true</skipMain>
             </configuration>
@@ -718,11 +695,7 @@
           <plugin>
             <groupId>org.apache.maven.plugins</groupId>
             <artifactId>maven-javadoc-plugin</artifactId>
-<<<<<<< HEAD
-            <version>3.5.0</version> <!-- {x-version-update;org.apache.maven.plugins:maven-javadoc-plugin;external_dependency} -->
-=======
             <version>3.6.0</version> <!-- {x-version-update;org.apache.maven.plugins:maven-javadoc-plugin;external_dependency} -->
->>>>>>> 21a51c6f
             <configuration>
               <skip>true</skip>
             </configuration>
@@ -731,7 +704,7 @@
           <plugin>
             <groupId>org.apache.maven.plugins</groupId>
             <artifactId>maven-jar-plugin</artifactId>
-            <version>3.3.0</version> <!-- {x-version-update;org.apache.maven.plugins:maven-jar-plugin;external_dependency} -->
+            <version>3.2.2</version> <!-- {x-version-update;org.apache.maven.plugins:maven-jar-plugin;external_dependency} -->
             <configuration>
               <skip>true</skip>
             </configuration>
@@ -751,7 +724,7 @@
           <plugin>
             <groupId>org.apache.maven.plugins</groupId>
             <artifactId>maven-compiler-plugin</artifactId>
-            <version>3.11.0</version> <!-- {x-version-update;org.apache.maven.plugins:maven-compiler-plugin;external_dependency} -->
+            <version>3.10.1</version> <!-- {x-version-update;org.apache.maven.plugins:maven-compiler-plugin;external_dependency} -->
             <executions>
               <execution>
                 <id>default-compile</id>
