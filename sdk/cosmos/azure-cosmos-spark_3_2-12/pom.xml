<?xml version="1.0" encoding="UTF-8"?>
<project xmlns="http://maven.apache.org/POM/4.0.0"
         xmlns:xsi="http://www.w3.org/2001/XMLSchema-instance"
         xsi:schemaLocation="http://maven.apache.org/POM/4.0.0 http://maven.apache.org/xsd/maven-4.0.0.xsd">
  <modelVersion>4.0.0</modelVersion>
  <parent>
    <groupId>com.azure</groupId>
    <artifactId>azure-client-sdk-parent</artifactId>
    <version>1.7.0</version> <!-- {x-version-update;com.azure:azure-client-sdk-parent;current} -->
    <relativePath>../../parents/azure-client-sdk-parent</relativePath>
  </parent>

  <groupId>com.azure.cosmos.spark</groupId>
  <artifactId>azure-cosmos-spark_3_2-12</artifactId>
  <version>1.0.0-beta.1</version> <!-- {x-version-update;com.azure.cosmos.spark:azure-cosmos-spark_3_2-12;current} -->
  <packaging>pom</packaging>
  <name>OLTP Spark Connector for Azure Cosmos DB SQL API</name>
  <description>OLTP Spark Connector for Azure Cosmos DB SQL API</description>
  <properties>
    <maven.build.timestamp.format>MM-dd-HH-mm-ss</maven.build.timestamp.format>
    <jacoco.min.branchcoverage>0.17</jacoco.min.branchcoverage>
    <jacoco.min.linecoverage>0.18</jacoco.min.linecoverage>
    <maven.compiler.source>11</maven.compiler.source>
    <maven.compiler.target>11</maven.compiler.target>
    <jacoco.skip>true</jacoco.skip>
    <shadingPrefix>azure_cosmos_spark</shadingPrefix>
    <legal>
      <![CDATA[[INFO] Any downloads listed may be third party software.  Microsoft grants you no rights for third party software.]]>
    </legal>
    <codesnippet.skip>true</codesnippet.skip>
    <revapi.skip>true</revapi.skip>
    <checkstyle.skip>true</checkstyle.skip>
    <spotbugs.skip>true</spotbugs.skip>

    <cosmos.spark.skip>true</cosmos.spark.skip>
    <maven.main.skip>${cosmos.spark.skip}</maven.main.skip>
    <maven.test.skip>${cosmos.spark.skip}</maven.test.skip>

    <cosmos-spark-version>3.1</cosmos-spark-version>
  </properties>

  <developers>
    <developer>
      <id>microsoft</id>
      <name>Microsoft</name>
    </developer>
  </developers>


  <dependencies>
    <dependency>
      <groupId>org.scala-lang</groupId>
      <artifactId>scala-library</artifactId>
      <version>2.12.10</version> <!-- {x-version-update;cosmos_org.scala-lang:scala-library;external_dependency} -->
      <scope>provided</scope>
    </dependency>
    <dependency>
      <groupId>commons-io</groupId>
      <artifactId>commons-io</artifactId>
      <version>2.4</version> <!-- {x-version-update;cosmos_commons-io:commons-io;external_dependency} -->
      <scope>provided</scope>
    </dependency>
    <dependency>
      <groupId>com.azure</groupId>
      <artifactId>azure-cosmos</artifactId>
      <version>4.58.0</version> <!-- {x-version-update;com.azure:azure-cosmos;current} -->
    </dependency>
    <dependency>
      <groupId>org.scala-lang.modules</groupId>
      <artifactId>scala-java8-compat_2.12</artifactId>
      <version>0.8.0</version> <!-- {x-version-update;cosmos_org.scala-lang.modules:scala-java8-compat_2.12;external_dependency} -->
    </dependency>
    <dependency>
      <groupId>io.projectreactor</groupId>
      <artifactId>reactor-scala-extensions_2.12</artifactId>
      <version>0.8.0</version> <!-- {x-version-update;cosmos_io.projectreactor:reactor-scala-extensions_2.12;external_dependency} -->
      <exclusions>
        <exclusion>
          <groupId>io.projectreactor</groupId>
          <artifactId>reactor-core</artifactId>
        </exclusion>
      </exclusions>
    </dependency>
    <dependency>
      <groupId>com.azure.resourcemanager</groupId>
      <artifactId>azure-resourcemanager-cosmos</artifactId>
      <version>2.38.0</version> <!-- {x-version-update;com.azure.resourcemanager:azure-resourcemanager-cosmos;dependency} -->
    </dependency>
    <dependency>
      <groupId>com.azure</groupId>
      <artifactId>azure-identity</artifactId>
      <version>1.12.0</version> <!-- {x-version-update;com.azure:azure-identity;dependency} -->
      <exclusions>
        <exclusion>
          <groupId>com.azure</groupId>
          <artifactId>azure-core</artifactId>
        </exclusion>
      </exclusions>
    </dependency>
    <dependency>
      <groupId>com.azure</groupId>
      <artifactId>azure-core-http-netty</artifactId>
      <version>1.14.2</version> <!-- {x-version-update;com.azure:azure-core-http-netty;dependency} -->
      <exclusions>
        <exclusion>
          <groupId>com.azure</groupId>
          <artifactId>azure-core</artifactId>
        </exclusion>
      </exclusions>
    </dependency>

    <!-- Test -->
    <dependency>
      <groupId>com.globalmentor</groupId>
      <artifactId>hadoop-bare-naked-local-fs</artifactId>
      <version>0.1.0</version> <!-- {x-version-update;cosmos_com.globalmentor:hadoop-bare-naked-local-fs;external_dependency} -->
      <scope>test</scope>
    </dependency>
    <dependency>
      <groupId>org.mockito</groupId>
      <artifactId>mockito-core</artifactId>
      <version>4.8.1</version> <!-- {x-version-update;cosmos_org.mockito:mockito-core;external_dependency} -->
      <scope>test</scope>
    </dependency>
    <dependency>
      <groupId>io.projectreactor</groupId>
      <artifactId>reactor-test</artifactId>
      <version>3.6.4</version> <!-- {x-version-update;io.projectreactor:reactor-test;external_dependency} -->
      <scope>test</scope>
    </dependency>
    <dependency>
      <groupId>org.assertj</groupId>
      <artifactId>assertj-core</artifactId>
      <version>3.24.2</version> <!-- {x-version-update;org.assertj:assertj-core;external_dependency} -->
      <scope>test</scope>
    </dependency>
    <dependency>
      <groupId>org.scalatest</groupId>
      <artifactId>scalatest_2.12</artifactId>
      <version>3.2.2</version> <!-- {x-version-update;cosmos_org.scalatest:scalatest_2.12;external_dependency} -->
      <scope>test</scope>
    </dependency>
    <dependency>
      <groupId>org.scalatest</groupId>
      <artifactId>scalatest-flatspec_2.12</artifactId>
      <version>3.2.3</version> <!-- {x-version-update;cosmos_org.scalatest:scalatest-flatspec_2.12;external_dependency} -->
      <scope>test</scope>
    </dependency>
    <dependency>
      <groupId>org.scalactic</groupId>
      <artifactId>scalactic_2.12</artifactId>
      <version>3.2.3</version> <!-- {x-version-update;cosmos_org.scalactic:scalactic_2.12;external_dependency} -->
      <scope>test</scope>
    </dependency>
    <dependency>
      <groupId>org.scalamock</groupId>
      <artifactId>scalamock_2.12</artifactId>
      <version>5.0.0</version> <!-- {x-version-update;cosmos_org.scalamock:scalamock_2.12;external_dependency} -->
      <scope>test</scope>
    </dependency>

    <!-- Added this provided dependency to include necessary annotations used by "reactor-core".
         Without this dependency, javadoc throws a warning as it cannot find enum When.MAYBE
         which is used in @Nullable annotation in reactor core classes.
         Similar provided dependency exits for "azure-core" as well.
    -->
    <dependency>
      <groupId>com.google.code.findbugs</groupId>
      <artifactId>jsr305</artifactId>
      <version>3.0.2</version> <!-- {x-version-update;com.google.code.findbugs:jsr305;external_dependency} -->
      <scope>provided</scope>
    </dependency>

    <dependency>
      <groupId>org.slf4j</groupId>
      <artifactId>slf4j-api</artifactId>
      <version>2.0.12</version> <!-- {x-version-update;org.slf4j:slf4j-api;external_dependency} -->
      <scope>compile</scope>
    </dependency>
    <dependency>
      <groupId>io.micrometer</groupId>
      <artifactId>micrometer-registry-azure-monitor</artifactId>
      <version>1.12.4</version> <!-- {x-version-update;io.micrometer:micrometer-registry-azure-monitor;external_dependency} -->
      <scope>compile</scope>
    </dependency>
    <dependency>
      <groupId>com.microsoft.azure</groupId>
      <artifactId>applicationinsights-core</artifactId>
      <version>2.6.4</version> <!-- {x-version-update;cosmos_com.microsoft.azure:applicationinsights-core;external_dependency} -->
      <scope>compile</scope>
    </dependency>
  </dependencies>

  <build>
    <resources>
      <resource>
        <directory>src/main/resources</directory>
        <filtering>true</filtering>
        <includes>
          <include>META-INF/project.properties</include>
          <include>META-INF/services/org.apache.spark.sql.sources.DataSourceRegister</include>
          <include>azure-cosmos-spark.properties</include>
        </includes>
      </resource>
    </resources>
    <plugins>
      <plugin>
        <groupId>org.apache.maven.plugins</groupId>
        <artifactId>maven-enforcer-plugin</artifactId>
        <version>3.4.1</version> <!-- {x-version-update;org.apache.maven.plugins:maven-enforcer-plugin;external_dependency} -->
        <configuration>
          <rules>
            <bannedDependencies>
              <includes>
                <include>org.javatuples:javatuples:[1.2]</include> <!-- {x-include-update;org.javatuples:javatuples;external_dependency} -->
                <include>javax.annotation:javax.annotation-api:[1.3.2]</include> <!-- {x-include-update;javax.annotation:javax.annotation-api;external_dependency} -->
                <include>org.apache.commons:commons-lang3:[3.13.0]</include> <!-- {x-include-update;org.apache.commons:commons-lang3;external_dependency} -->
                <include>org.slf4j:slf4j-api:[2.0.12]</include> <!-- {x-include-update;org.slf4j:slf4j-api;external_dependency} -->
                <include>org.apache.spark:spark-sql_2.12:[3.1.1]</include> <!-- {x-include-update;cosmos-spark_3-1_org.apache.spark:spark-sql_2.12;external_dependency} -->
                <include>org.apache.spark:spark-sql_2.12:[3.2.0]</include> <!-- {x-include-update;cosmos-spark_3-2_org.apache.spark:spark-sql_2.12;external_dependency} -->
                <include>org.apache.spark:spark-sql_2.12:[3.3.0]</include> <!-- {x-include-update;cosmos-spark_3-3_org.apache.spark:spark-sql_2.12;external_dependency} -->
                <include>org.apache.spark:spark-sql_2.12:[3.4.0]</include> <!-- {x-include-update;cosmos-spark_3-4_org.apache.spark:spark-sql_2.12;external_dependency} -->
                <include>org.apache.spark:spark-sql_2.12:[3.5.0]</include> <!-- {x-include-update;cosmos-spark_3-5_org.apache.spark:spark-sql_2.12;external_dependency} -->
                <include>commons-io:commons-io:[2.4]</include> <!-- {x-include-update;cosmos_commons-io:commons-io;external_dependency} -->
                <include>org.scala-lang:scala-library:[2.12.10]</include> <!-- {x-include-update;cosmos_org.scala-lang:scala-library;external_dependency} -->
                <include>org.scala-lang.modules:scala-java8-compat_2.12:[0.8.0]</include> <!-- {x-include-update;cosmos_org.scala-lang.modules:scala-java8-compat_2.12;external_dependency} -->
                <include>io.projectreactor:reactor-scala-extensions_2.12:[0.8.0]</include> <!-- {x-include-update;cosmos_io.projectreactor:reactor-scala-extensions_2.12;external_dependency} -->
                <include>org.scalatest:scalatest_2.12:[3.2.2]</include> <!-- {x-include-update;cosmos_org.scalatest:scalatest_2.12;external_dependency} -->
                <include>net.alchim31.maven:scala-maven-plugin:[4.8.1]</include> <!-- {x-include-update;cosmos_net.alchim31.maven:scala-maven-plugin;external_dependency} -->
                <include>org.scalastyle:scalastyle-maven-plugin:[1.0.0]</include> <!-- {x-include-update;cosmos_org.scalastyle:scalastyle-maven-plugin;external_dependency} -->
<<<<<<< HEAD
                <include>com.fasterxml.jackson.core:jackson-databind:[2.15.4]</include> <!-- {x-include-update;com.fasterxml.jackson.core:jackson-databind;external_dependency} -->
                <include>com.fasterxml.jackson.module:jackson-module-scala_2.12:[2.15.4]</include> <!-- {x-include-update;com.fasterxml.jackson.module:jackson-module-scala_2.12;external_dependency} -->
                <include>com.fasterxml.jackson.datatype:jackson-datatype-jsr310:[2.15.4]</include> <!-- {x-include-update;com.fasterxml.jackson.datatype:jackson-datatype-jsr310;external_dependency} -->
                <include>io.micrometer:micrometer-registry-azure-monitor:[1.12.4]</include> <!-- {x-include-update;io.micrometer:micrometer-registry-azure-monitor;external_dependency} -->
=======
                <include>com.fasterxml.jackson.datatype:jackson-datatype-jsr310:[2.13.5]</include> <!-- {x-include-update;com.fasterxml.jackson.datatype:jackson-datatype-jsr310;external_dependency} -->
                <include>com.fasterxml.jackson.core:jackson-databind:[2.13.5]</include> <!-- {x-include-update;com.fasterxml.jackson.core:jackson-databind;external_dependency} -->
                <include>com.fasterxml.jackson.module:jackson-module-scala_2.12:[2.13.5]</include> <!-- {x-include-update;com.fasterxml.jackson.module:jackson-module-scala_2.12;external_dependency} -->
                <include>com.fasterxml.jackson.datatype:jackson-datatype-jsr310:[2.15.2]</include> <!-- {x-include-update;cosmos_com.fasterxml.jackson.datatype:jackson-datatype-jsr310;external_dependency} -->
                <include>com.fasterxml.jackson.core:jackson-databind:[2.15.2]</include> <!-- {x-include-update;cosmos_com.fasterxml.jackson.core:jackson-databind;external_dependency} -->
                <include>com.fasterxml.jackson.module:jackson-module-scala_2.12:[2.15.2]</include> <!-- {x-include-update;cosmos_com.fasterxml.jackson.module:jackson-module-scala_2.12;external_dependency} -->
                <include>io.micrometer:micrometer-registry-azure-monitor:[1.9.17]</include> <!-- {x-include-update;io.micrometer:micrometer-registry-azure-monitor;external_dependency} -->
>>>>>>> 00c4cb9b
                <include>com.microsoft.azure:applicationinsights-core:[2.6.4]</include> <!-- {x-include-update;cosmos_com.microsoft.azure:applicationinsights-core;external_dependency} -->
                <include>com.globalmentor:hadoop-bare-naked-local-fs:[0.1.0]</include> <!-- {x-include-update;cosmos_com.globalmentor:hadoop-bare-naked-local-fs;external_dependency} -->
              </includes>
            </bannedDependencies>
          </rules>
        </configuration>
      </plugin>
    </plugins>
  </build>

  <profiles>
    <profile>
      <id>build-scala</id>
      <activation>
        <file>
          <exists>${basedir}/scalastyle_config.xml</exists>
        </file>
      </activation>
      <build>
        <plugins>
          <plugin>
            <groupId>org.apache.maven.plugins</groupId>
            <artifactId>maven-compiler-plugin</artifactId>
            <version>3.13.0</version> <!-- {x-version-update;org.apache.maven.plugins:maven-compiler-plugin;external_dependency} -->
            <configuration>
              <failOnWarning>false</failOnWarning>
            </configuration>
          </plugin>
          <!-- START: Empty Java Doc -->
          <!-- The following code will generate an empty javadoc with just a README.md. This is necessary
              to pass the required checks on Maven. The way this works is by setting the classesDirectory
              to a directory that only contains the README.md, which we need to copy. If the classesDirectory
              is set to the root, where the README.md lives, it still won't have javadocs but the jar file
              will contain a bunch of files that shouldn't be there. The faux sources directory is deleted
              and recreated with the README.md being copied every time to guarantee that, when building locally,
              it'll have the latest copy of the README.md file.
          -->
          <plugin>
            <groupId>org.apache.maven.plugins</groupId>
            <artifactId>maven-javadoc-plugin</artifactId>
            <version>3.6.3</version> <!-- {x-version-update;org.apache.maven.plugins:maven-javadoc-plugin;external_dependency} -->
            <executions>
              <execution>
                <id>attach-javadocs</id>
                <goals>
                  <goal>jar</goal>
                </goals>
                <configuration>
                  <skip>true</skip>
                  <additionalDependencies>
                    <additionalDependency>
                      <groupId>org.projectlombok</groupId>
                      <artifactId>lombok</artifactId>
                      <version>1.18.6</version>
                    </additionalDependency>
                  </additionalDependencies>
                </configuration>
              </execution>
            </executions>
          </plugin>
          <plugin>
            <groupId>org.apache.maven.plugins</groupId>
            <artifactId>maven-jar-plugin</artifactId>
            <version>3.3.0</version> <!-- {x-version-update;org.apache.maven.plugins:maven-jar-plugin;external_dependency} -->
            <executions>
              <execution>
                <id>empty-javadoc-jar-with-readme</id>
                <phase>package</phase>
                <goals>
                  <goal>jar</goal>
                </goals>
                <configuration>
                  <classifier>javadoc</classifier>
                  <classesDirectory>${project.basedir}/javadocTemp</classesDirectory>
                </configuration>
              </execution>
            </executions>
          </plugin>
          <plugin>
            <groupId>org.apache.maven.plugins</groupId>
            <artifactId>maven-antrun-plugin</artifactId>
            <version>3.1.0</version> <!-- {x-version-update;org.apache.maven.plugins:maven-antrun-plugin;external_dependency} -->
            <executions>
              <execution>
                <id>copy-readme-to-javadocTemp</id>
                <phase>prepare-package</phase>
                <configuration>
                  <target>
                    <echo>Deleting existing ${project.basedir}/javadocTemp</echo>
                    <delete includeEmptyDirs="true" quiet="true">
                      <fileset dir="${project.basedir}/javadocTemp"/>
                    </delete>
                    <echo>Copying ${project.basedir}/README.md to
                      ${project.basedir}/javadocTemp/README.md
                    </echo>
                    <copy file="${project.basedir}/README.md" tofile="${project.basedir}/javadocTemp/README.md"/>
                  </target>
                </configuration>
                <goals>
                  <goal>run</goal>
                </goals>
              </execution>
            </executions>
          </plugin>
          <!-- END: Empty Java Doc -->
          <plugin>
            <groupId>net.alchim31.maven</groupId>
            <artifactId>scala-maven-plugin</artifactId>
            <version>4.8.1</version> <!-- {x-version-update;cosmos_net.alchim31.maven:scala-maven-plugin;external_dependency} -->
            <configuration>
              <source>11</source>
              <target>11</target>
              <scalaVersion>2.12.10</scalaVersion>
            </configuration>
            <executions>
              <execution>
                <goals>
                  <goal>compile</goal>
                  <goal>testCompile</goal>
                </goals>
              </execution>
            </executions>
          </plugin>
          <plugin>
            <groupId>org.scalastyle</groupId>
            <artifactId>scalastyle-maven-plugin</artifactId>
            <version>1.0.0</version> <!-- {x-version-update;cosmos_org.scalastyle:scalastyle-maven-plugin;external_dependency} -->
            <configuration>
              <verbose>false</verbose>
              <failOnViolation>true</failOnViolation>
              <includeTestSourceDirectory>true</includeTestSourceDirectory>
              <failOnWarning>true</failOnWarning>
              <sourceDirectory>${project.basedir}/src/main/scala</sourceDirectory>
              <testSourceDirectory>${project.basedir}/src/test/scala</testSourceDirectory>
              <configLocation>${project.basedir}/scalastyle_config.xml</configLocation>
              <outputFile>${project.build.outputDirectory}/scalastyle-output.xml</outputFile>
              <outputEncoding>UTF-8</outputEncoding>
            </configuration>
            <executions>
              <execution>
                <id>validate-style</id>
                <phase>validate</phase>
                <goals>
                  <goal>check</goal>
                </goals>
              </execution>
              <execution>
                <id>verify-style</id>
                <phase>verify</phase>
                <goals>
                  <goal>check</goal>
                </goals>
              </execution>
            </executions>
          </plugin>
          <!-- Shading has been moved to a separate profile since there is a bug which may result in it deadlocking during a parallel build. -->
          <!-- See https://issues.apache.org/jira/projects/MSHADE/issues/MSHADE-384 -->
          <!-- Once this issue is resolved this can be moved back into the build-scala profile. -->
          <plugin>
            <groupId>org.apache.maven.plugins</groupId>
            <artifactId>maven-shade-plugin</artifactId>
            <version>3.5.2</version> <!-- {x-version-update;org.apache.maven.plugins:maven-shade-plugin;external_dependency} -->
            <executions>
              <execution>
                <id>shade</id>
                <phase>package</phase>
                <goals>
                  <goal>shade</goal>
                </goals>
                <configuration>
                  <relocations>
                    <relocation>
                      <pattern>com.azure</pattern>
                      <shadedPattern>${shadingPrefix}.com.azure</shadedPattern>
                      <excludes>
                        <exclude>com.azure.cosmos.spark.*</exclude>
                        <exclude>com.azure.cosmos.spark.diagnostics.*</exclude>
                        <exclude>com.azure.cosmos.spark.udf.*</exclude>
                        <exclude>com.azure.cosmos.implementation.SparkBridgeInternal</exclude>
                        <exclude>com.azure.cosmos.models.CosmosParameterizedQuery</exclude>
                      </excludes>
                    </relocation>
                    <relocation>
                      <pattern>scala.compat.java8</pattern>
                      <shadedPattern>${shadingPrefix}.scala.compat.java8</shadedPattern>
                    </relocation>
                    <relocation>
                      <pattern>scala.concurrent.java8</pattern>
                      <shadedPattern>${shadingPrefix}.scala.concurrent.java8</shadedPattern>
                    </relocation>
                    <relocation>
                      <pattern>io.netty</pattern>
                      <shadedPattern>${shadingPrefix}.io.netty</shadedPattern>
                    </relocation>
                    <relocation>
                      <pattern>org.codehaus</pattern>
                      <shadedPattern>${shadingPrefix}.org.codehaus</shadedPattern>
                    </relocation>
                    <relocation>
                      <pattern>com.fasterxml</pattern>
                      <shadedPattern>${shadingPrefix}.com.fasterxml</shadedPattern>
                    </relocation>
                    <relocation>
                      <pattern>com.ctc.wstx</pattern>
                      <shadedPattern>${shadingPrefix}.com.ctc.wstx</shadedPattern>
                    </relocation>
                    <relocation>
                      <pattern>com.codahale.metrics</pattern>
                      <shadedPattern>${shadingPrefix}.com.codahale.metrics</shadedPattern>
                    </relocation>
                    <relocation>
                      <pattern>com.thoughtworks.paranamer</pattern>
                      <shadedPattern>${shadingPrefix}.com.thoughtworks.paranamer</shadedPattern>
                    </relocation>
                    <relocation>
                      <pattern>io.micrometer</pattern>
                      <shadedPattern>${shadingPrefix}.io.micrometer</shadedPattern>
                    </relocation>
                    <relocation>
                      <pattern>org.HdrHistogram</pattern>
                      <shadedPattern>${shadingPrefix}.org.HdrHistogram</shadedPattern>
                    </relocation>
                    <relocation>
                      <pattern>org.LatencyUtils</pattern>
                      <shadedPattern>${shadingPrefix}.org.LatencyUtils</shadedPattern>
                    </relocation>
                    <relocation>
                      <pattern>org.reactivestreams</pattern>
                      <shadedPattern>${shadingPrefix}.org.reactivestreams</shadedPattern>
                    </relocation>
                    <relocation>
                      <pattern>reactor</pattern>
                      <shadedPattern>${shadingPrefix}.reactor</shadedPattern>
                    </relocation>
                    <relocation>
                      <pattern>javax.activation</pattern>
                      <shadedPattern>${shadingPrefix}.javax.activation</shadedPattern>
                    </relocation>
                    <relocation>
                      <pattern>com.microsoft.azure</pattern>
                      <shadedPattern>${shadingPrefix}.com.microsoft.azure</shadedPattern>
                    </relocation>
                    <relocation>
                      <pattern>com.microsoft.applicationinsights</pattern>
                      <shadedPattern>${shadingPrefix}.com.microsoft.applicationinsights</shadedPattern>
                    </relocation>
                    <relocation>
                      <pattern>com.google</pattern>
                      <shadedPattern>${shadingPrefix}.com.google</shadedPattern>
                    </relocation>
                    <relocation>
                      <pattern>com.azure.resourcemanager</pattern>
                      <shadedPattern>${shadingPrefix}.com.azure.resourcemanager</shadedPattern>
                    </relocation>
                    <relocation>
                      <pattern>com.microsoft.aad</pattern>
                      <shadedPattern>${shadingPrefix}.com.microsoft.aad</shadedPattern>
                    </relocation>
                    <relocation>
                      <pattern>com.nimbusds</pattern>
                      <shadedPattern>${shadingPrefix}.com.nimbusds</shadedPattern>
                    </relocation>
                    <relocation>
                      <pattern>com.sun.jna</pattern>
                      <shadedPattern>${shadingPrefix}.com.sun.jna</shadedPattern>
                    </relocation>
                    <relocation>
                      <pattern>net.minidev</pattern>
                      <shadedPattern>${shadingPrefix}.net.minidev</shadedPattern>
                    </relocation>
                    <relocation>
                      <pattern>org.objectweb</pattern>
                      <shadedPattern>${shadingPrefix}.org.objectweb</shadedPattern>
                    </relocation>
                    <relocation>
                      <pattern>net.jcip</pattern>
                      <shadedPattern>${shadingPrefix}.net.jcip</shadedPattern>
                    </relocation>
                  </relocations>
                  <filters>
                    <filter>
                      <artifact>com.microsoft.azure:applicationinsights-core</artifact>
                      <includes>
                        <include>**</include>
                      </includes>
                    </filter>
                    <filter>
                      <artifact>com.azure:azure-cosmos</artifact>
                      <includes>
                        <include>**</include>
                      </includes>
                    </filter>
                    <filter>
                      <artifact>*:*</artifact>
                      <excludes>
                        <!-- suppress warning: Discovered module-info.class. Shading will break its strong encapsulation. -->
                        <!-- https://stackoverflow.com/questions/56063566/maven-how-to-remove-module-info-class-warning-for-shaded-jar -->
                        <exclude>module-info.class</exclude>
                        <!-- remove the dependencies signature as not relevant-->
                        <exclude>META-INF/*.MF</exclude>
                        <exclude>META-INF/*.SF</exclude>
                        <exclude>META-INF/*.DSA</exclude>
                        <exclude>META-INF/*.RSA</exclude>
                      </excludes>
                    </filter>
                  </filters>
                  <artifactSet>
                    <excludes>
                      <exclude>org.slf4j</exclude>
                      <exclude>org.apache.hadoop:*</exclude>
                      <exclude>org.apache.spark:*</exclude>
                      <exclude>org.scala-lang:*</exclude>
                    </excludes>
                  </artifactSet>
                  <minimizeJar>true</minimizeJar>
                  <transformers>
                    <!-- prevents apache license duplication -->
                    <transformer implementation="org.apache.maven.plugins.shade.resource.ApacheLicenseResourceTransformer">
                    </transformer>

                    <!-- Some licenses (including the Apache License, Version 2)
                     require that notices are preserved by downstream distributors.
                      ApacheNoticeResourceTransformer automates the assembly of an appropriate NOTICE. -->
                    <transformer implementation="org.apache.maven.plugins.shade.resource.ApacheNoticeResourceTransformer">
                      <addHeader>false</addHeader>
                    </transformer>

                    <!-- The PropertiesTransformer allows a set of properties files to be merged
                     and to resolve conflicts based on an ordinal giving the priority of each file.
                     An optional alreadyMergedKey enables to have a boolean flag in the file which,
                     if set to true, request to use the file as it as the result of the merge.
                     If two files are considered complete in the merge process then the shade will fail.-->
                    <transformer implementation="org.apache.maven.plugins.shade.resource.properties.PropertiesTransformer">
                      <!-- required configuration -->
                      <!-- merges all netty lib version files into one file -->
                      <resource>META-INF/io.netty.versions.properties</resource>
                      <ordinalKey>ordinal</ordinalKey>
                      <!-- optional configuration -->

                      <alreadyMergedKey>already_merged</alreadyMergedKey>
                      <defaultOrdinal>0</defaultOrdinal>
                      <reverseOrder>false</reverseOrder>
                    </transformer>

                    <!-- this handles and properly merges the content of META-INF/services in the dependencies -->
                    <transformer implementation="org.apache.maven.plugins.shade.resource.ServicesResourceTransformer"/>

                    <transformer implementation="org.apache.maven.plugins.shade.resource.AppendingTransformer">
                      <!-- once 3.3.0 shade plugin is release upgrade the maven plugin and remove AppendingTransformer
                        https://issues.apache.org/jira/browse/MSHADE-371 -->
                      <resource>META-INF/NOTICE.md</resource>
                    </transformer>

                    <transformer implementation="org.apache.maven.plugins.shade.resource.AppendingTransformer">
                      <!-- once 3.3.0 shade plugin is release upgrade the maven plugin and remove AppendingTransformer
                        https://issues.apache.org/jira/browse/MSHADE-371 -->
                      <resource>META-INF/LICENSE.md</resource>
                    </transformer>

                    <!-- TODO moderakh validate that netty native libs e.g, boringssl actually is used. -->
                  </transformers>

                  <!-- When true, it will attempt to shade the contents of the java source files when creating the sources jar. -->
                  <shadeSourcesContent>true</shadeSourcesContent>
                  <createDependencyReducedPom>true</createDependencyReducedPom>
                </configuration>
              </execution>
            </executions>
          </plugin>
          <plugin>
            <groupId>org.codehaus.mojo</groupId>
            <artifactId>xml-maven-plugin</artifactId>
            <version>1.1.0</version> <!-- {x-version-update;org.codehaus.mojo:xml-maven-plugin;external_dependency} -->
            <executions>
              <execution>
                <id>stripDependencyReducedPom</id>
                <phase>verify</phase>
                <goals>
                  <goal>transform</goal>
                </goals>
              </execution>
            </executions>
            <configuration>
              <transformationSets>
                <transformationSet>
                  <dir>${project.basedir}</dir>
                  <includes>dependency-reduced-pom.xml</includes>
                  <stylesheet>${project.basedir}/../azure-cosmos-spark_3_2-12/stripDependencyReducedPom.xsl</stylesheet>
                  <outputDir>${project.basedir}</outputDir>
                  <skipDefaultExcludes>true</skipDefaultExcludes>
                  <addedToClasspath>false</addedToClasspath>
                </transformationSet>
              </transformationSets>
            </configuration>
          </plugin>
        </plugins>
      </build>
    </profile>

    <profile>
      <id>unit</id>
      <activation>
        <file>
          <exists>${basedir}/scalastyle_config.xml</exists>
        </file>
      </activation>
      <build>
        <plugins>
          <plugin>
            <groupId>org.apache.maven.plugins</groupId>
            <artifactId>maven-surefire-plugin</artifactId>
            <version>3.2.5</version> <!-- {x-version-update;org.apache.maven.plugins:maven-surefire-plugin;external_dependency} -->
            <configuration>
              <includes>
                <include>**/*.*</include>
                <include>**/*Test.*</include>
                <include>**/*Suite.*</include>
                <include>**/*Spec.*</include>
              </includes>
              <skipTests>true</skipTests>
            </configuration>
          </plugin>
          <!-- To use the ScalaTest Maven plugin, SureFire needs to be disabled and ScalaTest enabled -->
          <!-- enable scalatest -->
          <plugin>
            <groupId>org.scalatest</groupId>
            <artifactId>scalatest-maven-plugin</artifactId>
            <version>2.1.0</version> <!-- {x-version-update;cosmos_org.scalatest:scalatest-maven-plugin;external_dependency} -->
            <configuration>
              <systemProperties>
                <cosmos-spark-version>${cosmos-spark-version}</cosmos-spark-version>
              </systemProperties>
              <reportsDirectory>${project.build.directory}/surefire-reports</reportsDirectory>
              <junitxml>.</junitxml>
              <filereports>SparkTestSuite.txt</filereports>
              <suffixes>(Spec|[^I]Test|Suite)</suffixes> <!-- unit tests which do not require cosmos db -->
            </configuration>
            <executions>
              <execution>
                <id>test</id>
                <goals>
                  <goal>test</goal>
                </goals>
              </execution>
            </executions>
          </plugin>
        </plugins>
      </build>
    </profile>

    <!-- Library cannot build for Java 10 and below -->
    <profile>
      <id>java8</id>
      <activation>
        <jdk>[,11)</jdk>
      </activation>
      <build>
        <plugins>
          <plugin>
            <groupId>org.apache.maven.plugins</groupId>
            <artifactId>maven-compiler-plugin</artifactId>
            <version>3.13.0</version> <!-- {x-version-update;org.apache.maven.plugins:maven-compiler-plugin;external_dependency} -->
            <configuration>
              <skipMain>true</skipMain>
            </configuration>
          </plugin>

          <plugin>
            <groupId>org.apache.maven.plugins</groupId>
            <artifactId>maven-javadoc-plugin</artifactId>
            <version>3.6.3</version> <!-- {x-version-update;org.apache.maven.plugins:maven-javadoc-plugin;external_dependency} -->
            <configuration>
              <skip>true</skip>
            </configuration>
          </plugin>

          <plugin>
            <groupId>org.apache.maven.plugins</groupId>
            <artifactId>maven-jar-plugin</artifactId>
            <version>3.3.0</version> <!-- {x-version-update;org.apache.maven.plugins:maven-jar-plugin;external_dependency} -->
            <configuration>
              <skip>true</skip>
            </configuration>
          </plugin>
        </plugins>
      </build>
    </profile>

    <!-- Override the parent client.pom.xml's java11+ profile to override target of base-compile execution from 1.8 to 11-->
    <profile>
      <id>java-lts</id>
      <activation>
        <jdk>[11,)</jdk>
      </activation>
      <build>
        <plugins>
          <plugin>
            <groupId>org.apache.maven.plugins</groupId>
            <artifactId>maven-compiler-plugin</artifactId>
            <version>3.13.0</version> <!-- {x-version-update;org.apache.maven.plugins:maven-compiler-plugin;external_dependency} -->
            <executions>
              <execution>
                <id>default-compile</id>
                <configuration>
                  <release>11</release>
                </configuration>
              </execution>
              <!-- Here the 'base-compile' execution section of java-lts profile defined in parent pom.client.xml is
              overridden. In parent pom, this execution entry enforces java8 release compatibility. The Spark
              connectors for Spark 3.0 and above not available in Java8, hence here in this pom we override that
              release compact to 11.
              -->
              <execution>
                <id>base-compile</id>
                <goals>
                  <goal>compile</goal>
                </goals>
                <configuration combine.self="override">
                  <release>11</release>
                </configuration>
              </execution>
              <execution>
                <id>default-testCompile</id>
                <goals>
                  <goal>testCompile</goal>
                </goals>
                <configuration>
                  <release>11</release>
                  <testRelease>11</testRelease>
                </configuration>
              </execution>
              <execution>
                <id>base-testCompile</id>
                <goals>
                  <goal>testCompile</goal>
                </goals>
                <configuration combine.self="override">
                  <testRelease>11</testRelease>
                </configuration>
              </execution>
            </executions>
          </plugin>
        </plugins>
      </build>

    </profile>
  </profiles>

</project><|MERGE_RESOLUTION|>--- conflicted
+++ resolved
@@ -125,13 +125,13 @@
     <dependency>
       <groupId>io.projectreactor</groupId>
       <artifactId>reactor-test</artifactId>
-      <version>3.6.4</version> <!-- {x-version-update;io.projectreactor:reactor-test;external_dependency} -->
+      <version>3.4.36</version> <!-- {x-version-update;io.projectreactor:reactor-test;external_dependency} -->
       <scope>test</scope>
     </dependency>
     <dependency>
       <groupId>org.assertj</groupId>
       <artifactId>assertj-core</artifactId>
-      <version>3.24.2</version> <!-- {x-version-update;org.assertj:assertj-core;external_dependency} -->
+      <version>3.22.0</version> <!-- {x-version-update;org.assertj:assertj-core;external_dependency} -->
       <scope>test</scope>
     </dependency>
     <dependency>
@@ -174,13 +174,13 @@
     <dependency>
       <groupId>org.slf4j</groupId>
       <artifactId>slf4j-api</artifactId>
-      <version>2.0.12</version> <!-- {x-version-update;org.slf4j:slf4j-api;external_dependency} -->
+      <version>1.7.36</version> <!-- {x-version-update;org.slf4j:slf4j-api;external_dependency} -->
       <scope>compile</scope>
     </dependency>
     <dependency>
       <groupId>io.micrometer</groupId>
       <artifactId>micrometer-registry-azure-monitor</artifactId>
-      <version>1.12.4</version> <!-- {x-version-update;io.micrometer:micrometer-registry-azure-monitor;external_dependency} -->
+      <version>1.9.17</version> <!-- {x-version-update;io.micrometer:micrometer-registry-azure-monitor;external_dependency} -->
       <scope>compile</scope>
     </dependency>
     <dependency>
@@ -214,8 +214,8 @@
               <includes>
                 <include>org.javatuples:javatuples:[1.2]</include> <!-- {x-include-update;org.javatuples:javatuples;external_dependency} -->
                 <include>javax.annotation:javax.annotation-api:[1.3.2]</include> <!-- {x-include-update;javax.annotation:javax.annotation-api;external_dependency} -->
-                <include>org.apache.commons:commons-lang3:[3.13.0]</include> <!-- {x-include-update;org.apache.commons:commons-lang3;external_dependency} -->
-                <include>org.slf4j:slf4j-api:[2.0.12]</include> <!-- {x-include-update;org.slf4j:slf4j-api;external_dependency} -->
+                <include>org.apache.commons:commons-lang3:[3.12.0]</include> <!-- {x-include-update;org.apache.commons:commons-lang3;external_dependency} -->
+                <include>org.slf4j:slf4j-api:[1.7.36]</include> <!-- {x-include-update;org.slf4j:slf4j-api;external_dependency} -->
                 <include>org.apache.spark:spark-sql_2.12:[3.1.1]</include> <!-- {x-include-update;cosmos-spark_3-1_org.apache.spark:spark-sql_2.12;external_dependency} -->
                 <include>org.apache.spark:spark-sql_2.12:[3.2.0]</include> <!-- {x-include-update;cosmos-spark_3-2_org.apache.spark:spark-sql_2.12;external_dependency} -->
                 <include>org.apache.spark:spark-sql_2.12:[3.3.0]</include> <!-- {x-include-update;cosmos-spark_3-3_org.apache.spark:spark-sql_2.12;external_dependency} -->
@@ -228,12 +228,6 @@
                 <include>org.scalatest:scalatest_2.12:[3.2.2]</include> <!-- {x-include-update;cosmos_org.scalatest:scalatest_2.12;external_dependency} -->
                 <include>net.alchim31.maven:scala-maven-plugin:[4.8.1]</include> <!-- {x-include-update;cosmos_net.alchim31.maven:scala-maven-plugin;external_dependency} -->
                 <include>org.scalastyle:scalastyle-maven-plugin:[1.0.0]</include> <!-- {x-include-update;cosmos_org.scalastyle:scalastyle-maven-plugin;external_dependency} -->
-<<<<<<< HEAD
-                <include>com.fasterxml.jackson.core:jackson-databind:[2.15.4]</include> <!-- {x-include-update;com.fasterxml.jackson.core:jackson-databind;external_dependency} -->
-                <include>com.fasterxml.jackson.module:jackson-module-scala_2.12:[2.15.4]</include> <!-- {x-include-update;com.fasterxml.jackson.module:jackson-module-scala_2.12;external_dependency} -->
-                <include>com.fasterxml.jackson.datatype:jackson-datatype-jsr310:[2.15.4]</include> <!-- {x-include-update;com.fasterxml.jackson.datatype:jackson-datatype-jsr310;external_dependency} -->
-                <include>io.micrometer:micrometer-registry-azure-monitor:[1.12.4]</include> <!-- {x-include-update;io.micrometer:micrometer-registry-azure-monitor;external_dependency} -->
-=======
                 <include>com.fasterxml.jackson.datatype:jackson-datatype-jsr310:[2.13.5]</include> <!-- {x-include-update;com.fasterxml.jackson.datatype:jackson-datatype-jsr310;external_dependency} -->
                 <include>com.fasterxml.jackson.core:jackson-databind:[2.13.5]</include> <!-- {x-include-update;com.fasterxml.jackson.core:jackson-databind;external_dependency} -->
                 <include>com.fasterxml.jackson.module:jackson-module-scala_2.12:[2.13.5]</include> <!-- {x-include-update;com.fasterxml.jackson.module:jackson-module-scala_2.12;external_dependency} -->
@@ -241,7 +235,6 @@
                 <include>com.fasterxml.jackson.core:jackson-databind:[2.15.2]</include> <!-- {x-include-update;cosmos_com.fasterxml.jackson.core:jackson-databind;external_dependency} -->
                 <include>com.fasterxml.jackson.module:jackson-module-scala_2.12:[2.15.2]</include> <!-- {x-include-update;cosmos_com.fasterxml.jackson.module:jackson-module-scala_2.12;external_dependency} -->
                 <include>io.micrometer:micrometer-registry-azure-monitor:[1.9.17]</include> <!-- {x-include-update;io.micrometer:micrometer-registry-azure-monitor;external_dependency} -->
->>>>>>> 00c4cb9b
                 <include>com.microsoft.azure:applicationinsights-core:[2.6.4]</include> <!-- {x-include-update;cosmos_com.microsoft.azure:applicationinsights-core;external_dependency} -->
                 <include>com.globalmentor:hadoop-bare-naked-local-fs:[0.1.0]</include> <!-- {x-include-update;cosmos_com.globalmentor:hadoop-bare-naked-local-fs;external_dependency} -->
               </includes>
