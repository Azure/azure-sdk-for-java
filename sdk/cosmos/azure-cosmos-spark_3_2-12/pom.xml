<?xml version="1.0" encoding="UTF-8"?>
<project xmlns="http://maven.apache.org/POM/4.0.0"
         xmlns:xsi="http://www.w3.org/2001/XMLSchema-instance"
         xsi:schemaLocation="http://maven.apache.org/POM/4.0.0 http://maven.apache.org/xsd/maven-4.0.0.xsd">
  <modelVersion>4.0.0</modelVersion>
  <parent>
    <groupId>com.azure</groupId>
    <artifactId>azure-client-sdk-parent</artifactId>
    <version>1.7.0</version> <!-- {x-version-update;com.azure:azure-client-sdk-parent;current} -->
    <relativePath>../../parents/azure-client-sdk-parent</relativePath>
  </parent>

  <groupId>com.azure.cosmos.spark</groupId>
  <artifactId>azure-cosmos-spark_3_2-12</artifactId>
  <version>1.0.0-beta.1</version> <!-- {x-version-update;com.azure.cosmos.spark:azure-cosmos-spark_3_2-12;current} -->
  <packaging>pom</packaging>
  <name>OLTP Spark Connector for Azure Cosmos DB SQL API</name>
  <description>OLTP Spark Connector for Azure Cosmos DB SQL API</description>
  <properties>
    <maven.build.timestamp.format>MM-dd-HH-mm-ss</maven.build.timestamp.format>
    <jacoco.min.branchcoverage>0.17</jacoco.min.branchcoverage>
    <jacoco.min.linecoverage>0.18</jacoco.min.linecoverage>
    <maven.compiler.source>11</maven.compiler.source>
    <maven.compiler.target>11</maven.compiler.target>
    <jacoco.skip>true</jacoco.skip>
    <shadingPrefix>azure_cosmos_spark</shadingPrefix>
    <legal>
      <![CDATA[[INFO] Any downloads listed may be third party software.  Microsoft grants you no rights for third party software.]]>
    </legal>
    <codesnippet.skip>true</codesnippet.skip>
    <revapi.skip>true</revapi.skip>
    <checkstyle.skip>true</checkstyle.skip>
    <spotbugs.skip>true</spotbugs.skip>

    <cosmos.spark.skip>true</cosmos.spark.skip>
    <maven.main.skip>${cosmos.spark.skip}</maven.main.skip>
    <maven.test.skip>${cosmos.spark.skip}</maven.test.skip>

    <cosmos-spark-version>3.1</cosmos-spark-version>
  </properties>

  <developers>
    <developer>
      <id>microsoft</id>
      <name>Microsoft</name>
    </developer>
  </developers>


  <dependencies>
    <dependency>
      <groupId>org.scala-lang</groupId>
      <artifactId>scala-library</artifactId>
      <version>2.12.10</version> <!-- {x-version-update;cosmos_org.scala-lang:scala-library;external_dependency} -->
      <scope>provided</scope>
    </dependency>
    <dependency>
      <groupId>commons-io</groupId>
      <artifactId>commons-io</artifactId>
      <version>2.4</version> <!-- {x-version-update;cosmos_commons-io:commons-io;external_dependency} -->
      <scope>provided</scope>
    </dependency>
    <dependency>
      <groupId>com.azure</groupId>
      <artifactId>azure-cosmos</artifactId>
<<<<<<< HEAD
      <version>4.37.0-beta.1</version> <!-- {x-version-update;com.azure:azure-cosmos;current} -->
=======
      <version>4.38.0-beta.1</version> <!-- {x-version-update;com.azure:azure-cosmos;current} -->
>>>>>>> 8a6962b0
    </dependency>
    <dependency>
      <groupId>org.scala-lang.modules</groupId>
      <artifactId>scala-java8-compat_2.12</artifactId>
      <version>0.8.0</version> <!-- {x-version-update;cosmos_org.scala-lang.modules:scala-java8-compat_2.12;external_dependency} -->
    </dependency>
    <dependency>
      <groupId>io.projectreactor</groupId>
      <artifactId>reactor-scala-extensions_2.12</artifactId>
      <version>0.8.0</version> <!-- {x-version-update;cosmos_io.projectreactor:reactor-scala-extensions_2.12;external_dependency} -->
      <exclusions>
        <exclusion>
          <groupId>io.projectreactor</groupId>
          <artifactId>reactor-core</artifactId>
        </exclusion>
      </exclusions>
    </dependency>

    <!-- Test -->
    <dependency>
      <groupId>org.mockito</groupId>
      <artifactId>mockito-core</artifactId>
      <version>4.5.1</version> <!-- {x-version-update;org.mockito:mockito-core;external_dependency} -->
      <scope>test</scope>
    </dependency>
    <dependency>
      <groupId>io.projectreactor</groupId>
      <artifactId>reactor-test</artifactId>
<<<<<<< HEAD
      <version>3.4.22</version> <!-- {x-version-update;io.projectreactor:reactor-test;external_dependency} -->
      <scope>test</scope>
    </dependency>
    <dependency>
      <groupId>org.slf4j</groupId>
      <artifactId>slf4j-simple</artifactId>
      <version>1.7.36</version> <!-- {x-version-update;org.slf4j:slf4j-simple;external_dependency} -->
=======
      <version>3.4.23</version> <!-- {x-version-update;io.projectreactor:reactor-test;external_dependency} -->
>>>>>>> 8a6962b0
      <scope>test</scope>
    </dependency>
    <dependency>
      <groupId>org.assertj</groupId>
      <artifactId>assertj-core</artifactId>
      <version>3.22.0</version> <!-- {x-version-update;org.assertj:assertj-core;external_dependency} -->
      <scope>test</scope>
    </dependency>
    <dependency>
      <groupId>org.scalatest</groupId>
      <artifactId>scalatest_2.12</artifactId>
      <version>3.2.2</version> <!-- {x-version-update;cosmos_org.scalatest:scalatest_2.12;external_dependency} -->
      <scope>test</scope>
    </dependency>
    <dependency>
      <groupId>org.scalatest</groupId>
      <artifactId>scalatest-flatspec_2.12</artifactId>
      <version>3.2.3</version> <!-- {x-version-update;cosmos_org.scalatest:scalatest-flatspec_2.12;external_dependency} -->
      <scope>test</scope>
    </dependency>
    <dependency>
      <groupId>org.scalactic</groupId>
      <artifactId>scalactic_2.12</artifactId>
      <version>3.2.3</version> <!-- {x-version-update;cosmos_org.scalactic:scalactic_2.12;external_dependency} -->
      <scope>test</scope>
    </dependency>
    <dependency>
      <groupId>org.scalamock</groupId>
      <artifactId>scalamock_2.12</artifactId>
      <version>5.0.0</version> <!-- {x-version-update;cosmos_org.scalamock:scalamock_2.12;external_dependency} -->
      <scope>test</scope>
    </dependency>

    <!-- Added this provided dependency to include necessary annotations used by "reactor-core".
         Without this dependency, javadoc throws a warning as it cannot find enum When.MAYBE
         which is used in @Nullable annotation in reactor core classes.
         Similar provided dependency exits for "azure-core" as well.
    -->
    <dependency>
      <groupId>com.google.code.findbugs</groupId>
      <artifactId>jsr305</artifactId>
      <version>3.0.2</version> <!-- {x-version-update;com.google.code.findbugs:jsr305;external_dependency} -->
      <scope>provided</scope>
    </dependency>

    <dependency>
      <groupId>org.slf4j</groupId>
      <artifactId>slf4j-api</artifactId>
      <version>1.7.36</version> <!-- {x-version-update;org.slf4j:slf4j-api;external_dependency} -->
      <scope>provided</scope>
    </dependency>
    <dependency>
      <groupId>io.micrometer</groupId>
      <artifactId>micrometer-registry-azure-monitor</artifactId>
      <version>1.9.4</version> <!-- {x-version-update;io.micrometer:micrometer-registry-azure-monitor;external_dependency} -->
      <scope>compile</scope>
    </dependency>
    <dependency>
      <groupId>com.microsoft.azure</groupId>
      <artifactId>applicationinsights-core</artifactId>
      <version>2.6.4</version> <!-- {x-version-update;cosmos_com.microsoft.azure:applicationinsights-core;external_dependency} -->
      <scope>compile</scope>
    </dependency>
  </dependencies>

  <build>
    <resources>
      <resource>
        <directory>src/main/resources</directory>
        <filtering>true</filtering>
        <includes>
          <include>META-INF/project.properties</include>
          <include>META-INF/services/org.apache.spark.sql.sources.DataSourceRegister</include>
          <include>azure-cosmos-spark.properties</include>
        </includes>
      </resource>
    </resources>
    <plugins>
      <plugin>
        <groupId>org.apache.maven.plugins</groupId>
        <artifactId>maven-enforcer-plugin</artifactId>
        <version>3.0.0-M3</version> <!-- {x-version-update;org.apache.maven.plugins:maven-enforcer-plugin;external_dependency} -->
        <configuration>
          <rules>
            <bannedDependencies>
              <includes>
                <include>org.javatuples:javatuples:[1.2]</include> <!-- {x-include-update;org.javatuples:javatuples;external_dependency} -->
                <include>javax.annotation:javax.annotation-api:[1.3.2]</include> <!-- {x-include-update;javax.annotation:javax.annotation-api;external_dependency} -->
                <include>org.apache.commons:commons-lang3:[3.12.0]</include> <!-- {x-include-update;org.apache.commons:commons-lang3;external_dependency} -->
                <include>org.slf4j:slf4j-api:[1.7.36]</include> <!-- {x-include-update;org.slf4j:slf4j-api;external_dependency} -->
                <include>org.apache.spark:spark-sql_2.12:[3.1.1]</include> <!-- {x-include-update;cosmos-spark_3-1_org.apache.spark:spark-sql_2.12;external_dependency} -->
                <include>org.apache.spark:spark-sql_2.12:[3.2.0]</include> <!-- {x-include-update;cosmos-spark_3-2_org.apache.spark:spark-sql_2.12;external_dependency} -->
                <include>commons-io:commons-io:[2.4]</include> <!-- {x-include-update;cosmos_commons-io:commons-io;external_dependency} -->
                <include>org.scala-lang:scala-library:[2.12.10]</include> <!-- {x-include-update;cosmos_org.scala-lang:scala-library;external_dependency} -->
                <include>org.scala-lang.modules:scala-java8-compat_2.12:[0.8.0]</include> <!-- {x-include-update;cosmos_org.scala-lang.modules:scala-java8-compat_2.12;external_dependency} -->
                <include>io.projectreactor:reactor-scala-extensions_2.12:[0.8.0]</include> <!-- {x-include-update;cosmos_io.projectreactor:reactor-scala-extensions_2.12;external_dependency} -->
                <include>org.scalatest:scalatest_2.12:[3.2.2]</include> <!-- {x-include-update;cosmos_org.scalatest:scalatest_2.12;external_dependency} -->
                <include>net.alchim31.maven:scala-maven-plugin:[4.5.4]</include> <!-- {x-include-update;cosmos_net.alchim31.maven:scala-maven-plugin;external_dependency} -->
                <include>org.scalastyle:scalastyle-maven-plugin:[1.0.0]</include> <!-- {x-include-update;cosmos_org.scalastyle:scalastyle-maven-plugin;external_dependency} -->
                <include>com.fasterxml.jackson.core:jackson-databind:[2.13.4]</include>  <!-- {x-include-update;com.fasterxml.jackson.core:jackson-databind;external_dependency} -->
                <include>com.fasterxml.jackson.module:jackson-module-scala_2.12:[2.13.4]</include> <!-- {x-include-update;com.fasterxml.jackson.module:jackson-module-scala_2.12;external_dependency} -->
                <include>io.micrometer:micrometer-registry-azure-monitor:[1.9.4]</include> <!-- {x-include-update;io.micrometer:micrometer-registry-azure-monitor;external_dependency} -->
                <include>com.microsoft.azure:applicationinsights-core:[2.6.4]</include> <!-- {x-include-update;cosmos_com.microsoft.azure:applicationinsights-core;external_dependency} -->
              </includes>
            </bannedDependencies>
          </rules>
        </configuration>
      </plugin>
    </plugins>
  </build>

  <profiles>
    <profile>
      <id>build-scala</id>
      <activation>
        <file>
          <exists>${basedir}/scalastyle_config.xml</exists>
        </file>
      </activation>
      <build>
        <plugins>
          <plugin>
            <groupId>org.apache.maven.plugins</groupId>
            <artifactId>maven-compiler-plugin</artifactId>
            <version>3.10.1</version> <!-- {x-version-update;org.apache.maven.plugins:maven-compiler-plugin;external_dependency} -->
            <configuration>
              <failOnWarning>false</failOnWarning>
            </configuration>
          </plugin>
          <!-- START: Empty Java Doc -->
          <!-- The following code will generate an empty javadoc with just a README.md. This is necessary
              to pass the required checks on Maven. The way this works is by setting the classesDirectory
              to a directory that only contains the README.md, which we need to copy. If the classesDirectory
              is set to the root, where the README.md lives, it still won't have javadocs but the jar file
              will contain a bunch of files that shouldn't be there. The faux sources directory is deleted
              and recreated with the README.md being copied every time to guarantee that, when building locally,
              it'll have the latest copy of the README.md file.
          -->
          <plugin>
            <groupId>org.apache.maven.plugins</groupId>
            <artifactId>maven-javadoc-plugin</artifactId>
            <version>3.3.1</version> <!-- {x-version-update;org.apache.maven.plugins:maven-javadoc-plugin;external_dependency} -->
            <executions>
              <execution>
                <id>attach-javadocs</id>
                <goals>
                  <goal>jar</goal>
                </goals>
                <configuration>
                  <skip>true</skip>
                  <additionalDependencies>
                    <additionalDependency>
                      <groupId>org.projectlombok</groupId>
                      <artifactId>lombok</artifactId>
                      <version>1.18.6</version>
                    </additionalDependency>
                  </additionalDependencies>
                </configuration>
              </execution>
            </executions>
          </plugin>
          <plugin>
            <groupId>org.apache.maven.plugins</groupId>
            <artifactId>maven-jar-plugin</artifactId>
            <version>3.1.2</version> <!-- {x-version-update;org.apache.maven.plugins:maven-jar-plugin;external_dependency} -->
            <executions>
              <execution>
                <id>empty-javadoc-jar-with-readme</id>
                <phase>package</phase>
                <goals>
                  <goal>jar</goal>
                </goals>
                <configuration>
                  <classifier>javadoc</classifier>
                  <classesDirectory>${project.basedir}/javadocTemp</classesDirectory>
                </configuration>
              </execution>
            </executions>
          </plugin>
          <plugin>
            <groupId>org.apache.maven.plugins</groupId>
            <artifactId>maven-antrun-plugin</artifactId>
            <version>1.8</version> <!-- {x-version-update;org.apache.maven.plugins:maven-antrun-plugin;external_dependency} -->
            <executions>
              <execution>
                <id>copy-readme-to-javadocTemp</id>
                <phase>prepare-package</phase>
                <configuration>
                  <target>
                    <echo>Deleting existing ${project.basedir}/javadocTemp</echo>
                    <delete includeEmptyDirs="true" quiet="true">
                      <fileset dir="${project.basedir}/javadocTemp"/>
                    </delete>
                    <echo>Copying ${project.basedir}/README.md to
                      ${project.basedir}/javadocTemp/README.md
                    </echo>
                    <copy file="${project.basedir}/README.md" tofile="${project.basedir}/javadocTemp/README.md"/>
                  </target>
                </configuration>
                <goals>
                  <goal>run</goal>
                </goals>
              </execution>
            </executions>
          </plugin>
          <!-- END: Empty Java Doc -->
          <plugin>
            <groupId>net.alchim31.maven</groupId>
            <artifactId>scala-maven-plugin</artifactId>
            <version>4.5.4</version> <!-- {x-version-update;cosmos_net.alchim31.maven:scala-maven-plugin;external_dependency} -->
            <configuration>
              <source>11</source>
              <target>11</target>
            </configuration>
            <executions>
              <execution>
                <goals>
                  <goal>compile</goal>
                  <goal>testCompile</goal>
                </goals>
              </execution>
            </executions>
          </plugin>
          <plugin>
            <groupId>org.scalastyle</groupId>
            <artifactId>scalastyle-maven-plugin</artifactId>
            <version>1.0.0</version> <!-- {x-version-update;cosmos_org.scalastyle:scalastyle-maven-plugin;external_dependency} -->
            <configuration>
              <verbose>false</verbose>
              <failOnViolation>true</failOnViolation>
              <includeTestSourceDirectory>true</includeTestSourceDirectory>
              <failOnWarning>true</failOnWarning>
              <sourceDirectory>${project.basedir}/src/main/scala</sourceDirectory>
              <testSourceDirectory>${project.basedir}/src/test/scala</testSourceDirectory>
              <configLocation>${project.basedir}/scalastyle_config.xml</configLocation>
              <outputFile>${project.build.outputDirectory}/scalastyle-output.xml</outputFile>
              <outputEncoding>UTF-8</outputEncoding>
            </configuration>
            <executions>
              <execution>
                <id>validate-style</id>
                <phase>validate</phase>
                <goals>
                  <goal>check</goal>
                </goals>
              </execution>
              <execution>
                <id>verify-style</id>
                <phase>verify</phase>
                <goals>
                  <goal>check</goal>
                </goals>
              </execution>
            </executions>
          </plugin>
          <!-- Shading has been moved to a separate profile since there is a bug which may result in it deadlocking during a parallel build. -->
          <!-- See https://issues.apache.org/jira/projects/MSHADE/issues/MSHADE-384 -->
          <!-- Once this issue is resolved this can be moved back into the build-scala profile. -->
          <plugin>
            <groupId>org.apache.maven.plugins</groupId>
            <artifactId>maven-shade-plugin</artifactId>
            <version>3.3.0</version> <!-- {x-version-update;org.apache.maven.plugins:maven-shade-plugin;external_dependency} -->
            <executions>
              <execution>
                <id>shade</id>
                <phase>package</phase>
                <goals>
                  <goal>shade</goal>
                </goals>
                <configuration>
                  <relocations>
                    <relocation>
                      <pattern>com.azure</pattern>
                      <shadedPattern>${shadingPrefix}.com.azure</shadedPattern>
                      <excludes>
                        <exclude>com.azure.cosmos.spark.*</exclude>
                        <exclude>com.azure.cosmos.spark.diagnostics.*</exclude>
                        <exclude>com.azure.cosmos.spark.udf.*</exclude>
                        <exclude>com.azure.cosmos.implementation.SparkBridgeInternal</exclude>
                        <exclude>com.azure.cosmos.models.CosmosParameterizedQuery</exclude>
                      </excludes>
                    </relocation>
                    <relocation>
                      <pattern>scala.compat.java8</pattern>
                      <shadedPattern>${shadingPrefix}.scala.compat.java8</shadedPattern>
                    </relocation>
                    <relocation>
                      <pattern>scala.concurrent.java8</pattern>
                      <shadedPattern>${shadingPrefix}.scala.concurrent.java8</shadedPattern>
                    </relocation>
                    <relocation>
                      <pattern>io.netty</pattern>
                      <shadedPattern>${shadingPrefix}.io.netty</shadedPattern>
                    </relocation>
                    <relocation>
                      <pattern>org.codehaus</pattern>
                      <shadedPattern>${shadingPrefix}.org.codehaus</shadedPattern>
                    </relocation>
                    <relocation>
                      <pattern>com.fasterxml</pattern>
                      <shadedPattern>${shadingPrefix}.com.fasterxml</shadedPattern>
                    </relocation>
                    <relocation>
                      <pattern>io.micrometer</pattern>
                      <shadedPattern>${shadingPrefix}.io.micrometer</shadedPattern>
                    </relocation>
                    <relocation>
                      <pattern>org.HdrHistogram</pattern>
                      <shadedPattern>${shadingPrefix}.org.HdrHistogram</shadedPattern>
                    </relocation>
                    <relocation>
                      <pattern>org.LatencyUtils</pattern>
                      <shadedPattern>${shadingPrefix}.org.LatencyUtils</shadedPattern>
                    </relocation>
                    <relocation>
                      <pattern>org.reactivestreams</pattern>
                      <shadedPattern>${shadingPrefix}.org.reactivestreams</shadedPattern>
                    </relocation>
                    <relocation>
                      <pattern>reactor</pattern>
                      <shadedPattern>${shadingPrefix}.reactor</shadedPattern>
                    </relocation>
                    <relocation>
                      <pattern>javax.activation</pattern>
                      <shadedPattern>${shadingPrefix}.javax.activation</shadedPattern>
                    </relocation>
                    <relocation>
                      <pattern>javax.xml</pattern>
                      <shadedPattern>${shadingPrefix}.javax.xml</shadedPattern>
                    </relocation>
                    <relocation>
                      <pattern>com.microsoft.azure</pattern>
                      <shadedPattern>${shadingPrefix}.com.microsoft.azure</shadedPattern>
                    </relocation>
                    <relocation>
                      <pattern>com.microsoft.applicationinsights</pattern>
                      <shadedPattern>${shadingPrefix}.com.microsoft.applicationinsights</shadedPattern>
                    </relocation>
                    <relocation>
                      <pattern>com.google</pattern>
                      <shadedPattern>${shadingPrefix}.com.google</shadedPattern>
                    </relocation>
                  </relocations>
                  <filters>
                    <filter>
                      <artifact>com.microsoft.azure:applicationinsights-core</artifact>
                      <includes>
                        <include>**</include>
                      </includes>
                    </filter>
                    <filter>
                      <artifact>*:*</artifact>
                      <excludes>
                        <!-- suppress warning: Discovered module-info.class. Shading will break its strong encapsulation. -->
                        <!-- https://stackoverflow.com/questions/56063566/maven-how-to-remove-module-info-class-warning-for-shaded-jar -->
                        <exclude>module-info.class</exclude>
                        <!-- remove the dependencies signature as not relevant-->
                        <exclude>META-INF/*.MF</exclude>
                        <exclude>META-INF/*.SF</exclude>
                        <exclude>META-INF/*.DSA</exclude>
                        <exclude>META-INF/*.RSA</exclude>
                      </excludes>
                    </filter>
                  </filters>
                  <artifactSet>
                    <excludes>
                      <exclude>org.slf4j</exclude>
                      <exclude>org.apache.hadoop:*</exclude>
                      <exclude>org.apache.spark:*</exclude>
                      <exclude>org.scala-lang:*</exclude>
                    </excludes>
                  </artifactSet>
                  <minimizeJar>true</minimizeJar>
                  <transformers>
                    <!-- prevents apache license duplication -->
                    <transformer implementation="org.apache.maven.plugins.shade.resource.ApacheLicenseResourceTransformer">
                    </transformer>

                    <!-- Some licenses (including the Apache License, Version 2)
                     require that notices are preserved by downstream distributors.
                      ApacheNoticeResourceTransformer automates the assembly of an appropriate NOTICE. -->
                    <transformer implementation="org.apache.maven.plugins.shade.resource.ApacheNoticeResourceTransformer">
                      <addHeader>false</addHeader>
                    </transformer>

                    <!-- The PropertiesTransformer allows a set of properties files to be merged
                     and to resolve conflicts based on an ordinal giving the priority of each file.
                     An optional alreadyMergedKey enables to have a boolean flag in the file which,
                     if set to true, request to use the file as it as the result of the merge.
                     If two files are considered complete in the merge process then the shade will fail.-->
                    <transformer implementation="org.apache.maven.plugins.shade.resource.properties.PropertiesTransformer">
                      <!-- required configuration -->
                      <!-- merges all netty lib version files into one file -->
                      <resource>META-INF/io.netty.versions.properties</resource>
                      <ordinalKey>ordinal</ordinalKey>
                      <!-- optional configuration -->

                      <alreadyMergedKey>already_merged</alreadyMergedKey>
                      <defaultOrdinal>0</defaultOrdinal>
                      <reverseOrder>false</reverseOrder>
                    </transformer>

                    <!-- this handles and properly merges the content of META-INF/services in the dependencies -->
                    <transformer implementation="org.apache.maven.plugins.shade.resource.ServicesResourceTransformer"/>

                    <transformer implementation="org.apache.maven.plugins.shade.resource.AppendingTransformer">
                      <!-- once 3.3.0 shade plugin is release upgrade the maven plugin and remove AppendingTransformer
                        https://issues.apache.org/jira/browse/MSHADE-371 -->
                      <resource>META-INF/NOTICE.md</resource>
                    </transformer>

                    <transformer implementation="org.apache.maven.plugins.shade.resource.AppendingTransformer">
                      <!-- once 3.3.0 shade plugin is release upgrade the maven plugin and remove AppendingTransformer
                        https://issues.apache.org/jira/browse/MSHADE-371 -->
                      <resource>META-INF/LICENSE.md</resource>
                    </transformer>

                    <!-- TODO moderakh validate that netty native libs e.g, boringssl actually is used. -->
                  </transformers>

                  <!-- When true, it will attempt to shade the contents of the java source files when creating the sources jar. -->
                  <shadeSourcesContent>true</shadeSourcesContent>
                  <createDependencyReducedPom>true</createDependencyReducedPom>
                </configuration>
              </execution>
            </executions>
          </plugin>
          <plugin>
            <groupId>org.codehaus.mojo</groupId>
            <artifactId>xml-maven-plugin</artifactId>
            <version>1.0.2</version> <!-- {x-version-update;org.codehaus.mojo:xml-maven-plugin;external_dependency} -->
            <executions>
              <execution>
                <id>stripDependencyReducedPom</id>
                <phase>verify</phase>
                <goals>
                  <goal>transform</goal>
                </goals>
              </execution>
            </executions>
            <configuration>
              <transformationSets>
                <transformationSet>
                  <dir>${project.basedir}</dir>
                  <includes>dependency-reduced-pom.xml</includes>
                  <stylesheet>${project.basedir}/../azure-cosmos-spark_3_2-12/stripDependencyReducedPom.xsl</stylesheet>
                  <outputDir>${project.basedir}</outputDir>
                  <skipDefaultExcludes>true</skipDefaultExcludes>
                  <addedToClasspath>false</addedToClasspath>
                </transformationSet>
              </transformationSets>
            </configuration>
          </plugin>
        </plugins>
      </build>
    </profile>

    <profile>
      <id>unit</id>
      <activation>
        <file>
          <exists>${basedir}/scalastyle_config.xml</exists>
        </file>
      </activation>
      <build>
        <plugins>
          <plugin>
            <groupId>org.apache.maven.plugins</groupId>
            <artifactId>maven-surefire-plugin</artifactId>
            <version>3.0.0-M7</version> <!-- {x-version-update;org.apache.maven.plugins:maven-surefire-plugin;external_dependency} -->
            <configuration>
              <includes>
                <include>**/*.*</include>
                <include>**/*Test.*</include>
                <include>**/*Suite.*</include>
                <include>**/*Spec.*</include>
              </includes>
              <skipTests>true</skipTests>
            </configuration>
          </plugin>
          <!-- To use the ScalaTest Maven plugin, SureFire needs to be disabled and ScalaTest enabled -->
          <!-- enable scalatest -->
          <plugin>
            <groupId>org.scalatest</groupId>
            <artifactId>scalatest-maven-plugin</artifactId>
            <version>2.0.2</version> <!-- {x-version-update;cosmos_org.scalatest:scalatest-maven-plugin;external_dependency} -->
            <configuration>
              <systemProperties>
                <cosmos-spark-version>${cosmos-spark-version}</cosmos-spark-version>
              </systemProperties>
              <reportsDirectory>${project.build.directory}/surefire-reports</reportsDirectory>
              <junitxml>.</junitxml>
              <filereports>SparkTestSuite.txt</filereports>
              <suffixes>(Spec|[^I]Test|Suite)</suffixes> <!-- unit tests which do not require cosmos db -->
            </configuration>
            <executions>
              <execution>
                <id>test</id>
                <goals>
                  <goal>test</goal>
                </goals>
              </execution>
              <execution>
                <id>scala-test</id>
                <goals>
                  <goal>test</goal>
                </goals>
              </execution>
            </executions>
          </plugin>
        </plugins>
      </build>
    </profile>
    <profile>
      <!-- integration tests, requires Cosmos DB Emulator Endpoint -->
      <id>sparkE2E_3-1</id>
      <activation>
        <file>
          <exists>${basedir}/scalastyle_config.xml</exists>
        </file>
        <property>
          <name>spark-e2e_3-1</name>
        </property>
      </activation>
      <build>
        <plugins>
          <plugin>
            <groupId>org.apache.maven.plugins</groupId>
            <artifactId>maven-surefire-plugin</artifactId>
            <version>3.0.0-M7</version> <!-- {x-version-update;org.apache.maven.plugins:maven-surefire-plugin;external_dependency} -->
            <configuration>
              <includes>
                <include>**/*.*</include>
                <include>**/*Test.*</include>
                <include>**/*Suite.*</include>
                <include>**/*Spec.*</include>
              </includes>
              <skipTests>true</skipTests>
            </configuration>
          </plugin>
          <plugin>
            <groupId>org.scalatest</groupId>
            <artifactId>scalatest-maven-plugin</artifactId>
            <version>2.0.2</version> <!-- {x-version-update;cosmos_org.scalatest:scalatest-maven-plugin;external_dependency} -->
            <configuration>
              <reportsDirectory>${project.build.directory}/surefire-reports</reportsDirectory>
              <junitxml>.</junitxml>
              <filereports>SparkTestSuite.txt</filereports>
              <suffixes>(ITest|Test|Spec|Suite)</suffixes> <!-- every test -->
            </configuration>
            <executions>
              <execution>
                <id>test</id>
                <goals>
                  <goal>test</goal>
                </goals>
              </execution>
              <execution>
                <id>scala-test</id>
                <goals>
                  <goal>test</goal>
                </goals>
              </execution>
            </executions>
          </plugin>
        </plugins>
      </build>
    </profile>
    <profile>
      <!-- integration tests, requires Cosmos DB Emulator Endpoint -->
      <id>sparkE2E_3-2</id>
      <activation>
        <file>
          <exists>${basedir}/scalastyle_config.xml</exists>
        </file>
        <property>
          <name>spark-e2e_3-2</name>
        </property>
      </activation>
      <build>
        <plugins>
          <plugin>
            <groupId>org.apache.maven.plugins</groupId>
            <artifactId>maven-surefire-plugin</artifactId>
            <version>3.0.0-M7</version> <!-- {x-version-update;org.apache.maven.plugins:maven-surefire-plugin;external_dependency} -->
            <configuration>
              <includes>
                <include>**/*.*</include>
                <include>**/*Test.*</include>
                <include>**/*Suite.*</include>
                <include>**/*Spec.*</include>
              </includes>
              <skipTests>true</skipTests>
            </configuration>
          </plugin>
          <plugin>
            <groupId>org.scalatest</groupId>
            <artifactId>scalatest-maven-plugin</artifactId>
            <version>2.0.2</version> <!-- {x-version-update;cosmos_org.scalatest:scalatest-maven-plugin;external_dependency} -->
            <configuration>
              <reportsDirectory>${project.build.directory}/surefire-reports</reportsDirectory>
              <junitxml>.</junitxml>
              <filereports>SparkTestSuite.txt</filereports>
              <suffixes>(ITest|Test|Spec|Suite)</suffixes> <!-- every test -->
            </configuration>
            <executions>
              <execution>
                <id>test</id>
                <goals>
                  <goal>test</goal>
                </goals>
              </execution>
              <execution>
                <id>scala-test</id>
                <goals>
                  <goal>test</goal>
                </goals>
              </execution>
            </executions>
          </plugin>
        </plugins>
      </build>
    </profile>

    <!-- Library cannot build for Java 10 and below -->
    <profile>
      <id>java8</id>
      <activation>
        <jdk>[,11)</jdk>
      </activation>
      <build>
        <plugins>
          <plugin>
            <groupId>org.apache.maven.plugins</groupId>
            <artifactId>maven-compiler-plugin</artifactId>
            <version>3.10.1</version> <!-- {x-version-update;org.apache.maven.plugins:maven-compiler-plugin;external_dependency} -->
            <configuration>
              <skipMain>true</skipMain>
            </configuration>
          </plugin>

          <plugin>
            <groupId>org.apache.maven.plugins</groupId>
            <artifactId>maven-javadoc-plugin</artifactId>
            <version>3.3.1</version> <!-- {x-version-update;org.apache.maven.plugins:maven-javadoc-plugin;external_dependency} -->
            <configuration>
              <skip>true</skip>
            </configuration>
          </plugin>

          <plugin>
            <groupId>org.apache.maven.plugins</groupId>
            <artifactId>maven-jar-plugin</artifactId>
            <version>3.1.2</version> <!-- {x-version-update;org.apache.maven.plugins:maven-jar-plugin;external_dependency} -->
            <configuration>
              <skip>true</skip>
            </configuration>
          </plugin>
        </plugins>
      </build>
    </profile>

    <!-- Override the parent client.pom.xml's java11+ profile to override target of base-compile execution from 1.8 to 11-->
    <profile>
      <id>java-lts</id>
      <activation>
        <jdk>[11,)</jdk>
      </activation>
      <build>
        <plugins>
          <plugin>
            <groupId>org.apache.maven.plugins</groupId>
            <artifactId>maven-compiler-plugin</artifactId>
            <version>3.10.1</version> <!-- {x-version-update;org.apache.maven.plugins:maven-compiler-plugin;external_dependency} -->
            <executions>
              <execution>
                <id>default-compile</id>
                <configuration>
                  <release>11</release>
                </configuration>
              </execution>
              <!-- Here the 'base-compile' execution section of java-lts profile defined in parent pom.client.xml is
              overridden. In parent pom, this execution entry enforces java8 release compatibility. The Spark
              connectors for Spark 3.0 and above not available in Java8, hence here in this pom we override that
              release compact to 11.
              -->
              <execution>
                <id>base-compile</id>
                <goals>
                  <goal>compile</goal>
                </goals>
                <configuration combine.self="override">
                  <release>11</release>
                </configuration>
              </execution>
              <execution>
                <id>default-testCompile</id>
                <goals>
                  <goal>testCompile</goal>
                </goals>
                <configuration>
                  <release>11</release>
                  <testRelease>11</testRelease>
                </configuration>
              </execution>
              <execution>
                <id>base-testCompile</id>
                <goals>
                  <goal>testCompile</goal>
                </goals>
                <configuration combine.self="override">
                  <testRelease>11</testRelease>
                </configuration>
              </execution>
            </executions>
          </plugin>
        </plugins>
      </build>

    </profile>
  </profiles>

</project><|MERGE_RESOLUTION|>--- conflicted
+++ resolved
@@ -63,11 +63,7 @@
     <dependency>
       <groupId>com.azure</groupId>
       <artifactId>azure-cosmos</artifactId>
-<<<<<<< HEAD
-      <version>4.37.0-beta.1</version> <!-- {x-version-update;com.azure:azure-cosmos;current} -->
-=======
       <version>4.38.0-beta.1</version> <!-- {x-version-update;com.azure:azure-cosmos;current} -->
->>>>>>> 8a6962b0
     </dependency>
     <dependency>
       <groupId>org.scala-lang.modules</groupId>
@@ -96,17 +92,7 @@
     <dependency>
       <groupId>io.projectreactor</groupId>
       <artifactId>reactor-test</artifactId>
-<<<<<<< HEAD
-      <version>3.4.22</version> <!-- {x-version-update;io.projectreactor:reactor-test;external_dependency} -->
-      <scope>test</scope>
-    </dependency>
-    <dependency>
-      <groupId>org.slf4j</groupId>
-      <artifactId>slf4j-simple</artifactId>
-      <version>1.7.36</version> <!-- {x-version-update;org.slf4j:slf4j-simple;external_dependency} -->
-=======
       <version>3.4.23</version> <!-- {x-version-update;io.projectreactor:reactor-test;external_dependency} -->
->>>>>>> 8a6962b0
       <scope>test</scope>
     </dependency>
     <dependency>
