<?xml version="1.0" encoding="UTF-8"?>
<project xmlns="http://maven.apache.org/POM/4.0.0"
         xmlns:xsi="http://www.w3.org/2001/XMLSchema-instance"
         xsi:schemaLocation="http://maven.apache.org/POM/4.0.0 http://maven.apache.org/xsd/maven-4.0.0.xsd">
  <modelVersion>4.0.0</modelVersion>
  <parent>
    <groupId>com.azure</groupId>
    <artifactId>azure-client-sdk-parent</artifactId>
    <version>1.7.0</version> <!-- {x-version-update;com.azure:azure-client-sdk-parent;current} -->
    <relativePath>../../parents/azure-client-sdk-parent</relativePath>
  </parent>

  <groupId>com.azure.cosmos.spark</groupId>
  <artifactId>azure-cosmos-spark_3_2-12</artifactId>
  <version>1.0.0-beta.1</version> <!-- {x-version-update;com.azure.cosmos.spark:azure-cosmos-spark_3_2-12;current} -->
  <packaging>pom</packaging>
  <name>OLTP Spark Connector for Azure Cosmos DB SQL API</name>
  <description>OLTP Spark Connector for Azure Cosmos DB SQL API</description>
  <properties>
    <maven.build.timestamp.format>MM-dd-HH-mm-ss</maven.build.timestamp.format>
    <jacoco.min.branchcoverage>0.17</jacoco.min.branchcoverage>
    <jacoco.min.linecoverage>0.18</jacoco.min.linecoverage>
    <maven.compiler.source>11</maven.compiler.source>
    <maven.compiler.target>11</maven.compiler.target>
    <jacoco.skip>true</jacoco.skip>
    <shadingPrefix>azure_cosmos_spark</shadingPrefix>
    <legal>
      <![CDATA[[INFO] Any downloads listed may be third party software.  Microsoft grants you no rights for third party software.]]>
    </legal>
    <codesnippet.skip>true</codesnippet.skip>
    <revapi.skip>true</revapi.skip>
    <checkstyle.skip>true</checkstyle.skip>
    <spotbugs.skip>true</spotbugs.skip>

    <cosmos.spark.skip>true</cosmos.spark.skip>
    <maven.main.skip>${cosmos.spark.skip}</maven.main.skip>
    <maven.test.skip>${cosmos.spark.skip}</maven.test.skip>

    <cosmos-spark-version>3.1</cosmos-spark-version>
  </properties>

  <developers>
    <developer>
      <id>microsoft</id>
      <name>Microsoft</name>
    </developer>
  </developers>


  <dependencies>
    <dependency>
      <groupId>org.scala-lang</groupId>
      <artifactId>scala-library</artifactId>
      <version>2.12.10</version> <!-- {x-version-update;cosmos_org.scala-lang:scala-library;external_dependency} -->
      <scope>provided</scope>
    </dependency>
    <dependency>
      <groupId>commons-io</groupId>
      <artifactId>commons-io</artifactId>
      <version>2.4</version> <!-- {x-version-update;cosmos_commons-io:commons-io;external_dependency} -->
      <scope>provided</scope>
    </dependency>
    <dependency>
      <groupId>com.azure</groupId>
      <artifactId>azure-cosmos</artifactId>
      <version>4.58.0-beta.1</version> <!-- {x-version-update;com.azure:azure-cosmos;current} -->
    </dependency>
    <dependency>
      <groupId>org.scala-lang.modules</groupId>
      <artifactId>scala-java8-compat_2.12</artifactId>
      <version>0.8.0</version> <!-- {x-version-update;cosmos_org.scala-lang.modules:scala-java8-compat_2.12;external_dependency} -->
    </dependency>
    <dependency>
      <groupId>io.projectreactor</groupId>
      <artifactId>reactor-scala-extensions_2.12</artifactId>
      <version>0.8.0</version> <!-- {x-version-update;cosmos_io.projectreactor:reactor-scala-extensions_2.12;external_dependency} -->
      <exclusions>
        <exclusion>
          <groupId>io.projectreactor</groupId>
          <artifactId>reactor-core</artifactId>
        </exclusion>
      </exclusions>
    </dependency>
    <dependency>
      <groupId>com.azure.resourcemanager</groupId>
      <artifactId>azure-resourcemanager-cosmos</artifactId>
      <version>2.37.0</version> <!-- {x-version-update;com.azure.resourcemanager:azure-resourcemanager-cosmos;dependency} -->
    </dependency>
    <dependency>
      <groupId>com.azure</groupId>
      <artifactId>azure-identity</artifactId>
      <version>1.11.4</version> <!-- {x-version-update;com.azure:azure-identity;dependency} -->
      <exclusions>
        <exclusion>
          <groupId>com.azure</groupId>
          <artifactId>azure-core</artifactId>
        </exclusion>
      </exclusions>
    </dependency>
    <dependency>
      <groupId>com.azure</groupId>
      <artifactId>azure-core-http-netty</artifactId>
      <version>1.14.1</version> <!-- {x-version-update;com.azure:azure-core-http-netty;dependency} -->
      <exclusions>
        <exclusion>
          <groupId>com.azure</groupId>
          <artifactId>azure-core</artifactId>
        </exclusion>
      </exclusions>
    </dependency>

    <!-- Test -->
    <dependency>
      <groupId>com.globalmentor</groupId>
      <artifactId>hadoop-bare-naked-local-fs</artifactId>
      <version>0.1.0</version> <!-- {x-version-update;cosmos_com.globalmentor:hadoop-bare-naked-local-fs;external_dependency} -->
      <scope>test</scope>
    </dependency>
    <dependency>
      <groupId>org.mockito</groupId>
      <artifactId>mockito-core</artifactId>
      <version>4.8.1</version> <!-- {x-version-update;cosmos_org.mockito:mockito-core;external_dependency} -->
      <scope>test</scope>
    </dependency>
    <dependency>
      <groupId>io.projectreactor</groupId>
      <artifactId>reactor-test</artifactId>
<<<<<<< HEAD
      <version>3.6.4</version> <!-- {x-version-update;io.projectreactor:reactor-test;external_dependency} -->
=======
      <version>3.4.36</version> <!-- {x-version-update;io.projectreactor:reactor-test;external_dependency} -->
>>>>>>> 029ceb77
      <scope>test</scope>
    </dependency>
    <dependency>
      <groupId>org.assertj</groupId>
      <artifactId>assertj-core</artifactId>
      <version>3.24.2</version> <!-- {x-version-update;org.assertj:assertj-core;external_dependency} -->
      <scope>test</scope>
    </dependency>
    <dependency>
      <groupId>org.scalatest</groupId>
      <artifactId>scalatest_2.12</artifactId>
      <version>3.2.2</version> <!-- {x-version-update;cosmos_org.scalatest:scalatest_2.12;external_dependency} -->
      <scope>test</scope>
    </dependency>
    <dependency>
      <groupId>org.scalatest</groupId>
      <artifactId>scalatest-flatspec_2.12</artifactId>
      <version>3.2.3</version> <!-- {x-version-update;cosmos_org.scalatest:scalatest-flatspec_2.12;external_dependency} -->
      <scope>test</scope>
    </dependency>
    <dependency>
      <groupId>org.scalactic</groupId>
      <artifactId>scalactic_2.12</artifactId>
      <version>3.2.3</version> <!-- {x-version-update;cosmos_org.scalactic:scalactic_2.12;external_dependency} -->
      <scope>test</scope>
    </dependency>
    <dependency>
      <groupId>org.scalamock</groupId>
      <artifactId>scalamock_2.12</artifactId>
      <version>5.0.0</version> <!-- {x-version-update;cosmos_org.scalamock:scalamock_2.12;external_dependency} -->
      <scope>test</scope>
    </dependency>

    <!-- Added this provided dependency to include necessary annotations used by "reactor-core".
         Without this dependency, javadoc throws a warning as it cannot find enum When.MAYBE
         which is used in @Nullable annotation in reactor core classes.
         Similar provided dependency exits for "azure-core" as well.
    -->
    <dependency>
      <groupId>com.google.code.findbugs</groupId>
      <artifactId>jsr305</artifactId>
      <version>3.0.2</version> <!-- {x-version-update;com.google.code.findbugs:jsr305;external_dependency} -->
      <scope>provided</scope>
    </dependency>

    <dependency>
      <groupId>org.slf4j</groupId>
      <artifactId>slf4j-api</artifactId>
      <version>2.0.12</version> <!-- {x-version-update;org.slf4j:slf4j-api;external_dependency} -->
      <scope>compile</scope>
    </dependency>
    <dependency>
      <groupId>io.micrometer</groupId>
      <artifactId>micrometer-registry-azure-monitor</artifactId>
      <version>1.12.4</version> <!-- {x-version-update;io.micrometer:micrometer-registry-azure-monitor;external_dependency} -->
      <scope>compile</scope>
    </dependency>
    <dependency>
      <groupId>com.microsoft.azure</groupId>
      <artifactId>applicationinsights-core</artifactId>
      <version>2.6.4</version> <!-- {x-version-update;cosmos_com.microsoft.azure:applicationinsights-core;external_dependency} -->
      <scope>compile</scope>
    </dependency>
  </dependencies>

  <build>
    <resources>
      <resource>
        <directory>src/main/resources</directory>
        <filtering>true</filtering>
        <includes>
          <include>META-INF/project.properties</include>
          <include>META-INF/services/org.apache.spark.sql.sources.DataSourceRegister</include>
          <include>azure-cosmos-spark.properties</include>
        </includes>
      </resource>
    </resources>
    <plugins>
      <plugin>
        <groupId>org.apache.maven.plugins</groupId>
        <artifactId>maven-enforcer-plugin</artifactId>
        <version>3.4.1</version> <!-- {x-version-update;org.apache.maven.plugins:maven-enforcer-plugin;external_dependency} -->
        <configuration>
          <rules>
            <bannedDependencies>
              <includes>
                <include>org.javatuples:javatuples:[1.2]</include> <!-- {x-include-update;org.javatuples:javatuples;external_dependency} -->
                <include>javax.annotation:javax.annotation-api:[1.3.2]</include> <!-- {x-include-update;javax.annotation:javax.annotation-api;external_dependency} -->
                <include>org.apache.commons:commons-lang3:[3.13.0]</include> <!-- {x-include-update;org.apache.commons:commons-lang3;external_dependency} -->
                <include>org.slf4j:slf4j-api:[2.0.12]</include> <!-- {x-include-update;org.slf4j:slf4j-api;external_dependency} -->
                <include>org.apache.spark:spark-sql_2.12:[3.1.1]</include> <!-- {x-include-update;cosmos-spark_3-1_org.apache.spark:spark-sql_2.12;external_dependency} -->
                <include>org.apache.spark:spark-sql_2.12:[3.2.0]</include> <!-- {x-include-update;cosmos-spark_3-2_org.apache.spark:spark-sql_2.12;external_dependency} -->
                <include>org.apache.spark:spark-sql_2.12:[3.3.0]</include> <!-- {x-include-update;cosmos-spark_3-3_org.apache.spark:spark-sql_2.12;external_dependency} -->
                <include>org.apache.spark:spark-sql_2.12:[3.4.0]</include> <!-- {x-include-update;cosmos-spark_3-4_org.apache.spark:spark-sql_2.12;external_dependency} -->
                <include>commons-io:commons-io:[2.4]</include> <!-- {x-include-update;cosmos_commons-io:commons-io;external_dependency} -->
                <include>org.scala-lang:scala-library:[2.12.10]</include> <!-- {x-include-update;cosmos_org.scala-lang:scala-library;external_dependency} -->
                <include>org.scala-lang.modules:scala-java8-compat_2.12:[0.8.0]</include> <!-- {x-include-update;cosmos_org.scala-lang.modules:scala-java8-compat_2.12;external_dependency} -->
                <include>io.projectreactor:reactor-scala-extensions_2.12:[0.8.0]</include> <!-- {x-include-update;cosmos_io.projectreactor:reactor-scala-extensions_2.12;external_dependency} -->
                <include>org.scalatest:scalatest_2.12:[3.2.2]</include> <!-- {x-include-update;cosmos_org.scalatest:scalatest_2.12;external_dependency} -->
                <include>net.alchim31.maven:scala-maven-plugin:[4.8.1]</include> <!-- {x-include-update;cosmos_net.alchim31.maven:scala-maven-plugin;external_dependency} -->
                <include>org.scalastyle:scalastyle-maven-plugin:[1.0.0]</include> <!-- {x-include-update;cosmos_org.scalastyle:scalastyle-maven-plugin;external_dependency} -->
                <include>com.fasterxml.jackson.core:jackson-databind:[2.15.4]</include> <!-- {x-include-update;com.fasterxml.jackson.core:jackson-databind;external_dependency} -->
                <include>com.fasterxml.jackson.module:jackson-module-scala_2.12:[2.15.4]</include> <!-- {x-include-update;com.fasterxml.jackson.module:jackson-module-scala_2.12;external_dependency} -->
                <include>com.fasterxml.jackson.datatype:jackson-datatype-jsr310:[2.15.4]</include> <!-- {x-include-update;com.fasterxml.jackson.datatype:jackson-datatype-jsr310;external_dependency} -->
                <include>io.micrometer:micrometer-registry-azure-monitor:[1.12.4]</include> <!-- {x-include-update;io.micrometer:micrometer-registry-azure-monitor;external_dependency} -->
                <include>com.microsoft.azure:applicationinsights-core:[2.6.4]</include> <!-- {x-include-update;cosmos_com.microsoft.azure:applicationinsights-core;external_dependency} -->
                <include>com.globalmentor:hadoop-bare-naked-local-fs:[0.1.0]</include> <!-- {x-include-update;cosmos_com.globalmentor:hadoop-bare-naked-local-fs;external_dependency} -->
              </includes>
            </bannedDependencies>
          </rules>
        </configuration>
      </plugin>
    </plugins>
  </build>

  <profiles>
    <profile>
      <id>build-scala</id>
      <activation>
        <file>
          <exists>${basedir}/scalastyle_config.xml</exists>
        </file>
      </activation>
      <build>
        <plugins>
          <plugin>
            <groupId>org.apache.maven.plugins</groupId>
            <artifactId>maven-compiler-plugin</artifactId>
            <version>3.12.1</version> <!-- {x-version-update;org.apache.maven.plugins:maven-compiler-plugin;external_dependency} -->
            <configuration>
              <failOnWarning>false</failOnWarning>
            </configuration>
          </plugin>
          <!-- START: Empty Java Doc -->
          <!-- The following code will generate an empty javadoc with just a README.md. This is necessary
              to pass the required checks on Maven. The way this works is by setting the classesDirectory
              to a directory that only contains the README.md, which we need to copy. If the classesDirectory
              is set to the root, where the README.md lives, it still won't have javadocs but the jar file
              will contain a bunch of files that shouldn't be there. The faux sources directory is deleted
              and recreated with the README.md being copied every time to guarantee that, when building locally,
              it'll have the latest copy of the README.md file.
          -->
          <plugin>
            <groupId>org.apache.maven.plugins</groupId>
            <artifactId>maven-javadoc-plugin</artifactId>
            <version>3.6.3</version> <!-- {x-version-update;org.apache.maven.plugins:maven-javadoc-plugin;external_dependency} -->
            <executions>
              <execution>
                <id>attach-javadocs</id>
                <goals>
                  <goal>jar</goal>
                </goals>
                <configuration>
                  <skip>true</skip>
                  <additionalDependencies>
                    <additionalDependency>
                      <groupId>org.projectlombok</groupId>
                      <artifactId>lombok</artifactId>
                      <version>1.18.6</version>
                    </additionalDependency>
                  </additionalDependencies>
                </configuration>
              </execution>
            </executions>
          </plugin>
          <plugin>
            <groupId>org.apache.maven.plugins</groupId>
            <artifactId>maven-jar-plugin</artifactId>
            <version>3.3.0</version> <!-- {x-version-update;org.apache.maven.plugins:maven-jar-plugin;external_dependency} -->
            <executions>
              <execution>
                <id>empty-javadoc-jar-with-readme</id>
                <phase>package</phase>
                <goals>
                  <goal>jar</goal>
                </goals>
                <configuration>
                  <classifier>javadoc</classifier>
                  <classesDirectory>${project.basedir}/javadocTemp</classesDirectory>
                </configuration>
              </execution>
            </executions>
          </plugin>
          <plugin>
            <groupId>org.apache.maven.plugins</groupId>
            <artifactId>maven-antrun-plugin</artifactId>
            <version>3.1.0</version> <!-- {x-version-update;org.apache.maven.plugins:maven-antrun-plugin;external_dependency} -->
            <executions>
              <execution>
                <id>copy-readme-to-javadocTemp</id>
                <phase>prepare-package</phase>
                <configuration>
                  <target>
                    <echo>Deleting existing ${project.basedir}/javadocTemp</echo>
                    <delete includeEmptyDirs="true" quiet="true">
                      <fileset dir="${project.basedir}/javadocTemp"/>
                    </delete>
                    <echo>Copying ${project.basedir}/README.md to
                      ${project.basedir}/javadocTemp/README.md
                    </echo>
                    <copy file="${project.basedir}/README.md" tofile="${project.basedir}/javadocTemp/README.md"/>
                  </target>
                </configuration>
                <goals>
                  <goal>run</goal>
                </goals>
              </execution>
            </executions>
          </plugin>
          <!-- END: Empty Java Doc -->
          <plugin>
            <groupId>net.alchim31.maven</groupId>
            <artifactId>scala-maven-plugin</artifactId>
            <version>4.8.1</version> <!-- {x-version-update;cosmos_net.alchim31.maven:scala-maven-plugin;external_dependency} -->
            <configuration>
              <source>11</source>
              <target>11</target>
              <scalaVersion>2.12.10</scalaVersion>
            </configuration>
            <executions>
              <execution>
                <goals>
                  <goal>compile</goal>
                  <goal>testCompile</goal>
                </goals>
              </execution>
            </executions>
          </plugin>
          <plugin>
            <groupId>org.scalastyle</groupId>
            <artifactId>scalastyle-maven-plugin</artifactId>
            <version>1.0.0</version> <!-- {x-version-update;cosmos_org.scalastyle:scalastyle-maven-plugin;external_dependency} -->
            <configuration>
              <verbose>false</verbose>
              <failOnViolation>true</failOnViolation>
              <includeTestSourceDirectory>true</includeTestSourceDirectory>
              <failOnWarning>true</failOnWarning>
              <sourceDirectory>${project.basedir}/src/main/scala</sourceDirectory>
              <testSourceDirectory>${project.basedir}/src/test/scala</testSourceDirectory>
              <configLocation>${project.basedir}/scalastyle_config.xml</configLocation>
              <outputFile>${project.build.outputDirectory}/scalastyle-output.xml</outputFile>
              <outputEncoding>UTF-8</outputEncoding>
            </configuration>
            <executions>
              <execution>
                <id>validate-style</id>
                <phase>validate</phase>
                <goals>
                  <goal>check</goal>
                </goals>
              </execution>
              <execution>
                <id>verify-style</id>
                <phase>verify</phase>
                <goals>
                  <goal>check</goal>
                </goals>
              </execution>
            </executions>
          </plugin>
          <!-- Shading has been moved to a separate profile since there is a bug which may result in it deadlocking during a parallel build. -->
          <!-- See https://issues.apache.org/jira/projects/MSHADE/issues/MSHADE-384 -->
          <!-- Once this issue is resolved this can be moved back into the build-scala profile. -->
          <plugin>
            <groupId>org.apache.maven.plugins</groupId>
            <artifactId>maven-shade-plugin</artifactId>
            <version>3.5.2</version> <!-- {x-version-update;org.apache.maven.plugins:maven-shade-plugin;external_dependency} -->
            <executions>
              <execution>
                <id>shade</id>
                <phase>package</phase>
                <goals>
                  <goal>shade</goal>
                </goals>
                <configuration>
                  <relocations>
                    <relocation>
                      <pattern>com.azure</pattern>
                      <shadedPattern>${shadingPrefix}.com.azure</shadedPattern>
                      <excludes>
                        <exclude>com.azure.cosmos.spark.*</exclude>
                        <exclude>com.azure.cosmos.spark.diagnostics.*</exclude>
                        <exclude>com.azure.cosmos.spark.udf.*</exclude>
                        <exclude>com.azure.cosmos.implementation.SparkBridgeInternal</exclude>
                        <exclude>com.azure.cosmos.models.CosmosParameterizedQuery</exclude>
                      </excludes>
                    </relocation>
                    <relocation>
                      <pattern>scala.compat.java8</pattern>
                      <shadedPattern>${shadingPrefix}.scala.compat.java8</shadedPattern>
                    </relocation>
                    <relocation>
                      <pattern>scala.concurrent.java8</pattern>
                      <shadedPattern>${shadingPrefix}.scala.concurrent.java8</shadedPattern>
                    </relocation>
                    <relocation>
                      <pattern>io.netty</pattern>
                      <shadedPattern>${shadingPrefix}.io.netty</shadedPattern>
                    </relocation>
                    <relocation>
                      <pattern>org.codehaus</pattern>
                      <shadedPattern>${shadingPrefix}.org.codehaus</shadedPattern>
                    </relocation>
                    <relocation>
                      <pattern>com.fasterxml</pattern>
                      <shadedPattern>${shadingPrefix}.com.fasterxml</shadedPattern>
                    </relocation>
                    <relocation>
                      <pattern>com.ctc.wstx</pattern>
                      <shadedPattern>${shadingPrefix}.com.ctc.wstx</shadedPattern>
                    </relocation>
                    <relocation>
                      <pattern>com.codahale.metrics</pattern>
                      <shadedPattern>${shadingPrefix}.com.codahale.metrics</shadedPattern>
                    </relocation>
                    <relocation>
                      <pattern>com.thoughtworks.paranamer</pattern>
                      <shadedPattern>${shadingPrefix}.com.thoughtworks.paranamer</shadedPattern>
                    </relocation>
                    <relocation>
                      <pattern>io.micrometer</pattern>
                      <shadedPattern>${shadingPrefix}.io.micrometer</shadedPattern>
                    </relocation>
                    <relocation>
                      <pattern>org.HdrHistogram</pattern>
                      <shadedPattern>${shadingPrefix}.org.HdrHistogram</shadedPattern>
                    </relocation>
                    <relocation>
                      <pattern>org.LatencyUtils</pattern>
                      <shadedPattern>${shadingPrefix}.org.LatencyUtils</shadedPattern>
                    </relocation>
                    <relocation>
                      <pattern>org.reactivestreams</pattern>
                      <shadedPattern>${shadingPrefix}.org.reactivestreams</shadedPattern>
                    </relocation>
                    <relocation>
                      <pattern>reactor</pattern>
                      <shadedPattern>${shadingPrefix}.reactor</shadedPattern>
                    </relocation>
                    <relocation>
                      <pattern>javax.activation</pattern>
                      <shadedPattern>${shadingPrefix}.javax.activation</shadedPattern>
                    </relocation>
                    <relocation>
                      <pattern>com.microsoft.azure</pattern>
                      <shadedPattern>${shadingPrefix}.com.microsoft.azure</shadedPattern>
                    </relocation>
                    <relocation>
                      <pattern>com.microsoft.applicationinsights</pattern>
                      <shadedPattern>${shadingPrefix}.com.microsoft.applicationinsights</shadedPattern>
                    </relocation>
                    <relocation>
                      <pattern>com.google</pattern>
                      <shadedPattern>${shadingPrefix}.com.google</shadedPattern>
                    </relocation>
                    <relocation>
                      <pattern>com.azure.resourcemanager</pattern>
                      <shadedPattern>${shadingPrefix}.com.azure.resourcemanager</shadedPattern>
                    </relocation>
                    <relocation>
                      <pattern>com.microsoft.aad</pattern>
                      <shadedPattern>${shadingPrefix}.com.microsoft.aad</shadedPattern>
                    </relocation>
                    <relocation>
                      <pattern>com.nimbusds</pattern>
                      <shadedPattern>${shadingPrefix}.com.nimbusds</shadedPattern>
                    </relocation>
                    <relocation>
                      <pattern>com.sun.jna</pattern>
                      <shadedPattern>${shadingPrefix}.com.sun.jna</shadedPattern>
                    </relocation>
                    <relocation>
                      <pattern>net.minidev</pattern>
                      <shadedPattern>${shadingPrefix}.net.minidev</shadedPattern>
                    </relocation>
                    <relocation>
                      <pattern>org.objectweb</pattern>
                      <shadedPattern>${shadingPrefix}.org.objectweb</shadedPattern>
                    </relocation>
                    <relocation>
                      <pattern>net.jcip</pattern>
                      <shadedPattern>${shadingPrefix}.net.jcip</shadedPattern>
                    </relocation>
                  </relocations>
                  <filters>
                    <filter>
                      <artifact>com.microsoft.azure:applicationinsights-core</artifact>
                      <includes>
                        <include>**</include>
                      </includes>
                    </filter>
                    <filter>
                      <artifact>com.azure:azure-cosmos</artifact>
                      <includes>
                        <include>**</include>
                      </includes>
                    </filter>
                    <filter>
                      <artifact>*:*</artifact>
                      <excludes>
                        <!-- suppress warning: Discovered module-info.class. Shading will break its strong encapsulation. -->
                        <!-- https://stackoverflow.com/questions/56063566/maven-how-to-remove-module-info-class-warning-for-shaded-jar -->
                        <exclude>module-info.class</exclude>
                        <!-- remove the dependencies signature as not relevant-->
                        <exclude>META-INF/*.MF</exclude>
                        <exclude>META-INF/*.SF</exclude>
                        <exclude>META-INF/*.DSA</exclude>
                        <exclude>META-INF/*.RSA</exclude>
                      </excludes>
                    </filter>
                  </filters>
                  <artifactSet>
                    <excludes>
                      <exclude>org.slf4j</exclude>
                      <exclude>org.apache.hadoop:*</exclude>
                      <exclude>org.apache.spark:*</exclude>
                      <exclude>org.scala-lang:*</exclude>
                    </excludes>
                  </artifactSet>
                  <minimizeJar>true</minimizeJar>
                  <transformers>
                    <!-- prevents apache license duplication -->
                    <transformer implementation="org.apache.maven.plugins.shade.resource.ApacheLicenseResourceTransformer">
                    </transformer>

                    <!-- Some licenses (including the Apache License, Version 2)
                     require that notices are preserved by downstream distributors.
                      ApacheNoticeResourceTransformer automates the assembly of an appropriate NOTICE. -->
                    <transformer implementation="org.apache.maven.plugins.shade.resource.ApacheNoticeResourceTransformer">
                      <addHeader>false</addHeader>
                    </transformer>

                    <!-- The PropertiesTransformer allows a set of properties files to be merged
                     and to resolve conflicts based on an ordinal giving the priority of each file.
                     An optional alreadyMergedKey enables to have a boolean flag in the file which,
                     if set to true, request to use the file as it as the result of the merge.
                     If two files are considered complete in the merge process then the shade will fail.-->
                    <transformer implementation="org.apache.maven.plugins.shade.resource.properties.PropertiesTransformer">
                      <!-- required configuration -->
                      <!-- merges all netty lib version files into one file -->
                      <resource>META-INF/io.netty.versions.properties</resource>
                      <ordinalKey>ordinal</ordinalKey>
                      <!-- optional configuration -->

                      <alreadyMergedKey>already_merged</alreadyMergedKey>
                      <defaultOrdinal>0</defaultOrdinal>
                      <reverseOrder>false</reverseOrder>
                    </transformer>

                    <!-- this handles and properly merges the content of META-INF/services in the dependencies -->
                    <transformer implementation="org.apache.maven.plugins.shade.resource.ServicesResourceTransformer"/>

                    <transformer implementation="org.apache.maven.plugins.shade.resource.AppendingTransformer">
                      <!-- once 3.3.0 shade plugin is release upgrade the maven plugin and remove AppendingTransformer
                        https://issues.apache.org/jira/browse/MSHADE-371 -->
                      <resource>META-INF/NOTICE.md</resource>
                    </transformer>

                    <transformer implementation="org.apache.maven.plugins.shade.resource.AppendingTransformer">
                      <!-- once 3.3.0 shade plugin is release upgrade the maven plugin and remove AppendingTransformer
                        https://issues.apache.org/jira/browse/MSHADE-371 -->
                      <resource>META-INF/LICENSE.md</resource>
                    </transformer>

                    <!-- TODO moderakh validate that netty native libs e.g, boringssl actually is used. -->
                  </transformers>

                  <!-- When true, it will attempt to shade the contents of the java source files when creating the sources jar. -->
                  <shadeSourcesContent>true</shadeSourcesContent>
                  <createDependencyReducedPom>true</createDependencyReducedPom>
                </configuration>
              </execution>
            </executions>
          </plugin>
          <plugin>
            <groupId>org.codehaus.mojo</groupId>
            <artifactId>xml-maven-plugin</artifactId>
            <version>1.1.0</version> <!-- {x-version-update;org.codehaus.mojo:xml-maven-plugin;external_dependency} -->
            <executions>
              <execution>
                <id>stripDependencyReducedPom</id>
                <phase>verify</phase>
                <goals>
                  <goal>transform</goal>
                </goals>
              </execution>
            </executions>
            <configuration>
              <transformationSets>
                <transformationSet>
                  <dir>${project.basedir}</dir>
                  <includes>dependency-reduced-pom.xml</includes>
                  <stylesheet>${project.basedir}/../azure-cosmos-spark_3_2-12/stripDependencyReducedPom.xsl</stylesheet>
                  <outputDir>${project.basedir}</outputDir>
                  <skipDefaultExcludes>true</skipDefaultExcludes>
                  <addedToClasspath>false</addedToClasspath>
                </transformationSet>
              </transformationSets>
            </configuration>
          </plugin>
        </plugins>
      </build>
    </profile>

    <profile>
      <id>unit</id>
      <activation>
        <file>
          <exists>${basedir}/scalastyle_config.xml</exists>
        </file>
      </activation>
      <build>
        <plugins>
          <plugin>
            <groupId>org.apache.maven.plugins</groupId>
            <artifactId>maven-surefire-plugin</artifactId>
            <version>3.2.5</version> <!-- {x-version-update;org.apache.maven.plugins:maven-surefire-plugin;external_dependency} -->
            <configuration>
              <includes>
                <include>**/*.*</include>
                <include>**/*Test.*</include>
                <include>**/*Suite.*</include>
                <include>**/*Spec.*</include>
              </includes>
              <skipTests>true</skipTests>
            </configuration>
          </plugin>
          <!-- To use the ScalaTest Maven plugin, SureFire needs to be disabled and ScalaTest enabled -->
          <!-- enable scalatest -->
          <plugin>
            <groupId>org.scalatest</groupId>
            <artifactId>scalatest-maven-plugin</artifactId>
            <version>2.0.2</version> <!-- {x-version-update;cosmos_org.scalatest:scalatest-maven-plugin;external_dependency} -->
            <configuration>
              <systemProperties>
                <cosmos-spark-version>${cosmos-spark-version}</cosmos-spark-version>
              </systemProperties>
              <reportsDirectory>${project.build.directory}/surefire-reports</reportsDirectory>
              <junitxml>.</junitxml>
              <filereports>SparkTestSuite.txt</filereports>
              <suffixes>(Spec|[^I]Test|Suite)</suffixes> <!-- unit tests which do not require cosmos db -->
            </configuration>
            <executions>
              <execution>
                <id>test</id>
                <goals>
                  <goal>test</goal>
                </goals>
              </execution>
            </executions>
          </plugin>
        </plugins>
      </build>
    </profile>

    <!-- Library cannot build for Java 10 and below -->
    <profile>
      <id>java8</id>
      <activation>
        <jdk>[,11)</jdk>
      </activation>
      <build>
        <plugins>
          <plugin>
            <groupId>org.apache.maven.plugins</groupId>
            <artifactId>maven-compiler-plugin</artifactId>
            <version>3.12.1</version> <!-- {x-version-update;org.apache.maven.plugins:maven-compiler-plugin;external_dependency} -->
            <configuration>
              <skipMain>true</skipMain>
            </configuration>
          </plugin>

          <plugin>
            <groupId>org.apache.maven.plugins</groupId>
            <artifactId>maven-javadoc-plugin</artifactId>
            <version>3.6.3</version> <!-- {x-version-update;org.apache.maven.plugins:maven-javadoc-plugin;external_dependency} -->
            <configuration>
              <skip>true</skip>
            </configuration>
          </plugin>

          <plugin>
            <groupId>org.apache.maven.plugins</groupId>
            <artifactId>maven-jar-plugin</artifactId>
            <version>3.3.0</version> <!-- {x-version-update;org.apache.maven.plugins:maven-jar-plugin;external_dependency} -->
            <configuration>
              <skip>true</skip>
            </configuration>
          </plugin>
        </plugins>
      </build>
    </profile>

    <!-- Override the parent client.pom.xml's java11+ profile to override target of base-compile execution from 1.8 to 11-->
    <profile>
      <id>java-lts</id>
      <activation>
        <jdk>[11,)</jdk>
      </activation>
      <build>
        <plugins>
          <plugin>
            <groupId>org.apache.maven.plugins</groupId>
            <artifactId>maven-compiler-plugin</artifactId>
            <version>3.12.1</version> <!-- {x-version-update;org.apache.maven.plugins:maven-compiler-plugin;external_dependency} -->
            <executions>
              <execution>
                <id>default-compile</id>
                <configuration>
                  <release>11</release>
                </configuration>
              </execution>
              <!-- Here the 'base-compile' execution section of java-lts profile defined in parent pom.client.xml is
              overridden. In parent pom, this execution entry enforces java8 release compatibility. The Spark
              connectors for Spark 3.0 and above not available in Java8, hence here in this pom we override that
              release compact to 11.
              -->
              <execution>
                <id>base-compile</id>
                <goals>
                  <goal>compile</goal>
                </goals>
                <configuration combine.self="override">
                  <release>11</release>
                </configuration>
              </execution>
              <execution>
                <id>default-testCompile</id>
                <goals>
                  <goal>testCompile</goal>
                </goals>
                <configuration>
                  <release>11</release>
                  <testRelease>11</testRelease>
                </configuration>
              </execution>
              <execution>
                <id>base-testCompile</id>
                <goals>
                  <goal>testCompile</goal>
                </goals>
                <configuration combine.self="override">
                  <testRelease>11</testRelease>
                </configuration>
              </execution>
            </executions>
          </plugin>
        </plugins>
      </build>

    </profile>
  </profiles>

</project><|MERGE_RESOLUTION|>--- conflicted
+++ resolved
@@ -125,17 +125,13 @@
     <dependency>
       <groupId>io.projectreactor</groupId>
       <artifactId>reactor-test</artifactId>
-<<<<<<< HEAD
-      <version>3.6.4</version> <!-- {x-version-update;io.projectreactor:reactor-test;external_dependency} -->
-=======
       <version>3.4.36</version> <!-- {x-version-update;io.projectreactor:reactor-test;external_dependency} -->
->>>>>>> 029ceb77
       <scope>test</scope>
     </dependency>
     <dependency>
       <groupId>org.assertj</groupId>
       <artifactId>assertj-core</artifactId>
-      <version>3.24.2</version> <!-- {x-version-update;org.assertj:assertj-core;external_dependency} -->
+      <version>3.22.0</version> <!-- {x-version-update;org.assertj:assertj-core;external_dependency} -->
       <scope>test</scope>
     </dependency>
     <dependency>
@@ -178,13 +174,13 @@
     <dependency>
       <groupId>org.slf4j</groupId>
       <artifactId>slf4j-api</artifactId>
-      <version>2.0.12</version> <!-- {x-version-update;org.slf4j:slf4j-api;external_dependency} -->
+      <version>1.7.36</version> <!-- {x-version-update;org.slf4j:slf4j-api;external_dependency} -->
       <scope>compile</scope>
     </dependency>
     <dependency>
       <groupId>io.micrometer</groupId>
       <artifactId>micrometer-registry-azure-monitor</artifactId>
-      <version>1.12.4</version> <!-- {x-version-update;io.micrometer:micrometer-registry-azure-monitor;external_dependency} -->
+      <version>1.9.17</version> <!-- {x-version-update;io.micrometer:micrometer-registry-azure-monitor;external_dependency} -->
       <scope>compile</scope>
     </dependency>
     <dependency>
@@ -211,15 +207,15 @@
       <plugin>
         <groupId>org.apache.maven.plugins</groupId>
         <artifactId>maven-enforcer-plugin</artifactId>
-        <version>3.4.1</version> <!-- {x-version-update;org.apache.maven.plugins:maven-enforcer-plugin;external_dependency} -->
+        <version>3.0.0-M3</version> <!-- {x-version-update;org.apache.maven.plugins:maven-enforcer-plugin;external_dependency} -->
         <configuration>
           <rules>
             <bannedDependencies>
               <includes>
                 <include>org.javatuples:javatuples:[1.2]</include> <!-- {x-include-update;org.javatuples:javatuples;external_dependency} -->
                 <include>javax.annotation:javax.annotation-api:[1.3.2]</include> <!-- {x-include-update;javax.annotation:javax.annotation-api;external_dependency} -->
-                <include>org.apache.commons:commons-lang3:[3.13.0]</include> <!-- {x-include-update;org.apache.commons:commons-lang3;external_dependency} -->
-                <include>org.slf4j:slf4j-api:[2.0.12]</include> <!-- {x-include-update;org.slf4j:slf4j-api;external_dependency} -->
+                <include>org.apache.commons:commons-lang3:[3.12.0]</include> <!-- {x-include-update;org.apache.commons:commons-lang3;external_dependency} -->
+                <include>org.slf4j:slf4j-api:[1.7.36]</include> <!-- {x-include-update;org.slf4j:slf4j-api;external_dependency} -->
                 <include>org.apache.spark:spark-sql_2.12:[3.1.1]</include> <!-- {x-include-update;cosmos-spark_3-1_org.apache.spark:spark-sql_2.12;external_dependency} -->
                 <include>org.apache.spark:spark-sql_2.12:[3.2.0]</include> <!-- {x-include-update;cosmos-spark_3-2_org.apache.spark:spark-sql_2.12;external_dependency} -->
                 <include>org.apache.spark:spark-sql_2.12:[3.3.0]</include> <!-- {x-include-update;cosmos-spark_3-3_org.apache.spark:spark-sql_2.12;external_dependency} -->
@@ -231,10 +227,10 @@
                 <include>org.scalatest:scalatest_2.12:[3.2.2]</include> <!-- {x-include-update;cosmos_org.scalatest:scalatest_2.12;external_dependency} -->
                 <include>net.alchim31.maven:scala-maven-plugin:[4.8.1]</include> <!-- {x-include-update;cosmos_net.alchim31.maven:scala-maven-plugin;external_dependency} -->
                 <include>org.scalastyle:scalastyle-maven-plugin:[1.0.0]</include> <!-- {x-include-update;cosmos_org.scalastyle:scalastyle-maven-plugin;external_dependency} -->
-                <include>com.fasterxml.jackson.core:jackson-databind:[2.15.4]</include> <!-- {x-include-update;com.fasterxml.jackson.core:jackson-databind;external_dependency} -->
-                <include>com.fasterxml.jackson.module:jackson-module-scala_2.12:[2.15.4]</include> <!-- {x-include-update;com.fasterxml.jackson.module:jackson-module-scala_2.12;external_dependency} -->
-                <include>com.fasterxml.jackson.datatype:jackson-datatype-jsr310:[2.15.4]</include> <!-- {x-include-update;com.fasterxml.jackson.datatype:jackson-datatype-jsr310;external_dependency} -->
-                <include>io.micrometer:micrometer-registry-azure-monitor:[1.12.4]</include> <!-- {x-include-update;io.micrometer:micrometer-registry-azure-monitor;external_dependency} -->
+                <include>com.fasterxml.jackson.core:jackson-databind:[2.13.5]</include> <!-- {x-include-update;com.fasterxml.jackson.core:jackson-databind;external_dependency} -->
+                <include>com.fasterxml.jackson.module:jackson-module-scala_2.12:[2.13.5]</include> <!-- {x-include-update;com.fasterxml.jackson.module:jackson-module-scala_2.12;external_dependency} -->
+                <include>com.fasterxml.jackson.datatype:jackson-datatype-jsr310:[2.13.5]</include> <!-- {x-include-update;com.fasterxml.jackson.datatype:jackson-datatype-jsr310;external_dependency} -->
+                <include>io.micrometer:micrometer-registry-azure-monitor:[1.9.17]</include> <!-- {x-include-update;io.micrometer:micrometer-registry-azure-monitor;external_dependency} -->
                 <include>com.microsoft.azure:applicationinsights-core:[2.6.4]</include> <!-- {x-include-update;cosmos_com.microsoft.azure:applicationinsights-core;external_dependency} -->
                 <include>com.globalmentor:hadoop-bare-naked-local-fs:[0.1.0]</include> <!-- {x-include-update;cosmos_com.globalmentor:hadoop-bare-naked-local-fs;external_dependency} -->
               </includes>
@@ -275,7 +271,7 @@
           <plugin>
             <groupId>org.apache.maven.plugins</groupId>
             <artifactId>maven-javadoc-plugin</artifactId>
-            <version>3.6.3</version> <!-- {x-version-update;org.apache.maven.plugins:maven-javadoc-plugin;external_dependency} -->
+            <version>3.6.0</version> <!-- {x-version-update;org.apache.maven.plugins:maven-javadoc-plugin;external_dependency} -->
             <executions>
               <execution>
                 <id>attach-javadocs</id>
@@ -298,7 +294,7 @@
           <plugin>
             <groupId>org.apache.maven.plugins</groupId>
             <artifactId>maven-jar-plugin</artifactId>
-            <version>3.3.0</version> <!-- {x-version-update;org.apache.maven.plugins:maven-jar-plugin;external_dependency} -->
+            <version>3.2.2</version> <!-- {x-version-update;org.apache.maven.plugins:maven-jar-plugin;external_dependency} -->
             <executions>
               <execution>
                 <id>empty-javadoc-jar-with-readme</id>
@@ -316,7 +312,7 @@
           <plugin>
             <groupId>org.apache.maven.plugins</groupId>
             <artifactId>maven-antrun-plugin</artifactId>
-            <version>3.1.0</version> <!-- {x-version-update;org.apache.maven.plugins:maven-antrun-plugin;external_dependency} -->
+            <version>3.0.0</version> <!-- {x-version-update;org.apache.maven.plugins:maven-antrun-plugin;external_dependency} -->
             <executions>
               <execution>
                 <id>copy-readme-to-javadocTemp</id>
@@ -396,7 +392,7 @@
           <plugin>
             <groupId>org.apache.maven.plugins</groupId>
             <artifactId>maven-shade-plugin</artifactId>
-            <version>3.5.2</version> <!-- {x-version-update;org.apache.maven.plugins:maven-shade-plugin;external_dependency} -->
+            <version>3.5.1</version> <!-- {x-version-update;org.apache.maven.plugins:maven-shade-plugin;external_dependency} -->
             <executions>
               <execution>
                 <id>shade</id>
@@ -607,7 +603,7 @@
           <plugin>
             <groupId>org.codehaus.mojo</groupId>
             <artifactId>xml-maven-plugin</artifactId>
-            <version>1.1.0</version> <!-- {x-version-update;org.codehaus.mojo:xml-maven-plugin;external_dependency} -->
+            <version>1.0.2</version> <!-- {x-version-update;org.codehaus.mojo:xml-maven-plugin;external_dependency} -->
             <executions>
               <execution>
                 <id>stripDependencyReducedPom</id>
@@ -705,7 +701,7 @@
           <plugin>
             <groupId>org.apache.maven.plugins</groupId>
             <artifactId>maven-javadoc-plugin</artifactId>
-            <version>3.6.3</version> <!-- {x-version-update;org.apache.maven.plugins:maven-javadoc-plugin;external_dependency} -->
+            <version>3.6.0</version> <!-- {x-version-update;org.apache.maven.plugins:maven-javadoc-plugin;external_dependency} -->
             <configuration>
               <skip>true</skip>
             </configuration>
@@ -714,7 +710,7 @@
           <plugin>
             <groupId>org.apache.maven.plugins</groupId>
             <artifactId>maven-jar-plugin</artifactId>
-            <version>3.3.0</version> <!-- {x-version-update;org.apache.maven.plugins:maven-jar-plugin;external_dependency} -->
+            <version>3.2.2</version> <!-- {x-version-update;org.apache.maven.plugins:maven-jar-plugin;external_dependency} -->
             <configuration>
               <skip>true</skip>
             </configuration>
