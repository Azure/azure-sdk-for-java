<?xml version="1.0" encoding="UTF-8"?>
<project xmlns="http://maven.apache.org/POM/4.0.0"
         xmlns:xsi="http://www.w3.org/2001/XMLSchema-instance"
         xsi:schemaLocation="http://maven.apache.org/POM/4.0.0 http://maven.apache.org/xsd/maven-4.0.0.xsd">
  <modelVersion>4.0.0</modelVersion>
  <parent>
    <groupId>com.azure</groupId>
    <artifactId>azure-client-sdk-parent</artifactId>
    <version>1.7.0</version> <!-- {x-version-update;com.azure:azure-client-sdk-parent;current} -->
    <relativePath>../../parents/azure-client-sdk-parent</relativePath>
  </parent>

  <groupId>com.azure.cosmos.spark</groupId>
  <artifactId>azure-cosmos-spark_3_2-12</artifactId>
  <version>1.0.0-beta.1</version> <!-- {x-version-update;com.azure.cosmos.spark:azure-cosmos-spark_3_2-12;current} -->
  <packaging>pom</packaging>
  <name>OLTP Spark Connector for Azure Cosmos DB SQL API</name>
  <description>OLTP Spark Connector for Azure Cosmos DB SQL API</description>
  <properties>
    <maven.build.timestamp.format>MM-dd-HH-mm-ss</maven.build.timestamp.format>
    <jacoco.min.branchcoverage>0.17</jacoco.min.branchcoverage>
    <jacoco.min.linecoverage>0.18</jacoco.min.linecoverage>
    <maven.compiler.source>8</maven.compiler.source>
    <maven.compiler.target>8</maven.compiler.target>
    <jacoco.skip>true</jacoco.skip>
    <shadingPrefix>azure_cosmos_spark</shadingPrefix>
    <shadingPrefixNetty>azurecosmosspark</shadingPrefixNetty>
    <legal>
      <![CDATA[[INFO] Any downloads listed may be third party software.  Microsoft grants you no rights for third party software.]]>
    </legal>
    <codesnippet.skip>true</codesnippet.skip>
    <revapi.skip>true</revapi.skip>
    <checkstyle.skip>true</checkstyle.skip>
    <spotbugs.skip>true</spotbugs.skip>
    <spotless.skip>true</spotless.skip>

    <cosmos.spark.skip>true</cosmos.spark.skip>
    <maven.main.skip>${cosmos.spark.skip}</maven.main.skip>
    <maven.test.skip>${cosmos.spark.skip}</maven.test.skip>

    <cosmos-spark-version>3.1</cosmos-spark-version>
  </properties>

  <developers>
    <developer>
      <id>microsoft</id>
      <name>Microsoft</name>
    </developer>
  </developers>

  <dependencies>
    <dependency>
      <groupId>org.scala-lang</groupId>
      <artifactId>scala-library</artifactId>
      <version>2.12.19</version> <!-- {x-version-update;cosmos_org.scala-lang:scala-library;external_dependency} -->
      <scope>provided</scope>
    </dependency>
    <dependency>
      <groupId>commons-io</groupId>
      <artifactId>commons-io</artifactId>
      <version>2.4</version> <!-- {x-version-update;cosmos_commons-io:commons-io;external_dependency} -->
      <scope>provided</scope>
    </dependency>
    <dependency>
      <groupId>com.azure</groupId>
      <artifactId>azure-cosmos</artifactId>
<<<<<<< HEAD
      <version>4.66.1</version> <!-- {x-version-update;com.azure:azure-cosmos;current} -->
=======
      <version>4.68.0-beta.1</version> <!-- {x-version-update;com.azure:azure-cosmos;current} -->
>>>>>>> 792e9e20
    </dependency>
    <dependency>
      <groupId>org.scala-lang.modules</groupId>
      <artifactId>scala-java8-compat_2.12</artifactId>
      <version>0.8.0</version> <!-- {x-version-update;cosmos_org.scala-lang.modules:scala-java8-compat_2.12;external_dependency} -->
    </dependency>
    <dependency>
      <groupId>io.projectreactor</groupId>
      <artifactId>reactor-scala-extensions_2.12</artifactId>
      <version>0.8.0</version> <!-- {x-version-update;cosmos_io.projectreactor:reactor-scala-extensions_2.12;external_dependency} -->
      <exclusions>
        <exclusion>
          <groupId>io.projectreactor</groupId>
          <artifactId>reactor-core</artifactId>
        </exclusion>
      </exclusions>
    </dependency>
    <dependency>
      <groupId>com.azure</groupId>
      <artifactId>azure-core-serializer-json-jackson</artifactId>
      <version>1.5.6</version> <!-- {x-version-update;com.azure:azure-core-serializer-json-jackson;dependency} -->
    </dependency>
    <dependency>
      <groupId>com.azure.resourcemanager</groupId>
      <artifactId>azure-resourcemanager-cosmos</artifactId>
      <version>2.47.0</version> <!-- {x-version-update;com.azure.resourcemanager:azure-resourcemanager-cosmos;dependency} -->
    </dependency>
    <dependency>
      <groupId>com.azure</groupId>
      <artifactId>azure-identity</artifactId>
      <version>1.15.2</version> <!-- {x-version-update;com.azure:azure-identity;dependency} -->
      <exclusions>
        <exclusion>
          <groupId>com.azure</groupId>
          <artifactId>azure-core</artifactId>
        </exclusion>
      </exclusions>
    </dependency>
    <dependency>
      <groupId>com.azure</groupId>
      <artifactId>azure-core-http-netty</artifactId>
      <version>1.15.9</version> <!-- {x-version-update;com.azure:azure-core-http-netty;dependency} -->
      <exclusions>
        <exclusion>
          <groupId>com.azure</groupId>
          <artifactId>azure-core</artifactId>
        </exclusion>
      </exclusions>
    </dependency>
    <dependency>
      <groupId>com.fasterxml.jackson.module</groupId>
      <artifactId>jackson-module-afterburner</artifactId>
      <version>2.17.2</version> <!-- {x-version-update;com.fasterxml.jackson.module:jackson-module-afterburner;external_dependency} -->
    </dependency>

    <!-- Test -->
    <dependency>
      <groupId>com.globalmentor</groupId>
      <artifactId>hadoop-bare-naked-local-fs</artifactId>
      <version>0.1.0</version> <!-- {x-version-update;cosmos_com.globalmentor:hadoop-bare-naked-local-fs;external_dependency} -->
      <scope>test</scope>
    </dependency>
    <dependency>
      <groupId>org.mockito</groupId>
      <artifactId>mockito-core</artifactId>
      <version>4.8.1</version> <!-- {x-version-update;cosmos_org.mockito:mockito-core;external_dependency} -->
      <scope>test</scope>
    </dependency>
    <dependency>
      <groupId>io.projectreactor</groupId>
      <artifactId>reactor-test</artifactId>
      <version>3.4.41</version> <!-- {x-version-update;io.projectreactor:reactor-test;external_dependency} -->
      <scope>test</scope>
    </dependency>
    <dependency>
      <groupId>org.assertj</groupId>
      <artifactId>assertj-core</artifactId>
      <version>3.22.0</version> <!-- {x-version-update;org.assertj:assertj-core;external_dependency} -->
      <scope>test</scope>
    </dependency>
    <dependency>
      <groupId>org.scalatest</groupId>
      <artifactId>scalatest_2.12</artifactId>
      <version>3.2.2</version> <!-- {x-version-update;cosmos_org.scalatest:scalatest_2.12;external_dependency} -->
      <scope>test</scope>
    </dependency>
    <dependency>
      <groupId>org.scalatest</groupId>
      <artifactId>scalatest-flatspec_2.12</artifactId>
      <version>3.2.3</version> <!-- {x-version-update;cosmos_org.scalatest:scalatest-flatspec_2.12;external_dependency} -->
      <scope>test</scope>
    </dependency>
    <dependency>
      <groupId>org.scalactic</groupId>
      <artifactId>scalactic_2.12</artifactId>
      <version>3.2.3</version> <!-- {x-version-update;cosmos_org.scalactic:scalactic_2.12;external_dependency} -->
      <scope>test</scope>
    </dependency>
    <dependency>
      <groupId>org.scalamock</groupId>
      <artifactId>scalamock_2.12</artifactId>
      <version>5.0.0</version> <!-- {x-version-update;cosmos_org.scalamock:scalamock_2.12;external_dependency} -->
      <scope>test</scope>
    </dependency>
    <dependency>
      <groupId>com.azure</groupId>
      <artifactId>azure-cosmos-test</artifactId>
<<<<<<< HEAD
      <version>1.0.0-beta.10</version> <!-- {x-version-update;com.azure:azure-cosmos-test;current} -->
=======
      <version>1.0.0-beta.12</version> <!-- {x-version-update;com.azure:azure-cosmos-test;current} -->
>>>>>>> 792e9e20
      <scope>test</scope>
    </dependency>

    <!-- Added this provided dependency to include necessary annotations used by "reactor-core".
         Without this dependency, javadoc throws a warning as it cannot find enum When.MAYBE
         which is used in @Nullable annotation in reactor core classes.
         Similar provided dependency exits for "azure-core" as well.
    -->
    <dependency>
      <groupId>com.google.code.findbugs</groupId>
      <artifactId>jsr305</artifactId>
      <version>3.0.2</version> <!-- {x-version-update;com.google.code.findbugs:jsr305;external_dependency} -->
      <scope>provided</scope>
    </dependency>

    <dependency>
      <groupId>org.slf4j</groupId>
      <artifactId>slf4j-api</artifactId>
      <version>1.7.36</version> <!-- {x-version-update;org.slf4j:slf4j-api;external_dependency} -->
      <scope>compile</scope>
    </dependency>
    <dependency>
      <groupId>io.micrometer</groupId>
      <artifactId>micrometer-registry-azure-monitor</artifactId>
      <version>1.9.17</version> <!-- {x-version-update;io.micrometer:micrometer-registry-azure-monitor;external_dependency} -->
      <scope>compile</scope>
    </dependency>
    <dependency>
      <groupId>com.microsoft.azure</groupId>
      <artifactId>applicationinsights-core</artifactId>
      <version>2.6.4</version> <!-- {x-version-update;cosmos_com.microsoft.azure:applicationinsights-core;external_dependency} -->
      <scope>compile</scope>
    </dependency>
  </dependencies>

  <build>
    <resources>
      <resource>
        <directory>src/main/resources</directory>
        <filtering>true</filtering>
        <includes>
          <include>META-INF/project.properties</include>
          <include>META-INF/services/org.apache.spark.sql.sources.DataSourceRegister</include>
          <include>azure-cosmos-spark.properties</include>
        </includes>
      </resource>
    </resources>
    <plugins>
      <plugin>
        <groupId>org.apache.maven.plugins</groupId>
        <artifactId>maven-enforcer-plugin</artifactId>
        <version>3.5.0</version> <!-- {x-version-update;org.apache.maven.plugins:maven-enforcer-plugin;external_dependency} -->
        <configuration>
          <rules>
            <bannedDependencies>
              <includes>
                <include>org.apache.commons:commons-lang3:[3.12.0]</include> <!-- {x-include-update;org.apache.commons:commons-lang3;external_dependency} -->
                <include>org.slf4j:slf4j-api:[1.7.36]</include> <!-- {x-include-update;org.slf4j:slf4j-api;external_dependency} -->
                <include>org.apache.spark:spark-sql_2.12:[3.1.1]</include> <!-- {x-include-update;cosmos-spark_3-1_org.apache.spark:spark-sql_2.12;external_dependency} -->
                <include>org.apache.spark:spark-sql_2.12:[3.2.0]</include> <!-- {x-include-update;cosmos-spark_3-2_org.apache.spark:spark-sql_2.12;external_dependency} -->
                <include>org.apache.spark:spark-sql_2.12:[3.3.0]</include> <!-- {x-include-update;cosmos-spark_3-3_org.apache.spark:spark-sql_2.12;external_dependency} -->
                <include>org.apache.spark:spark-sql_2.12:[3.4.0]</include> <!-- {x-include-update;cosmos-spark_3-4_org.apache.spark:spark-sql_2.12;external_dependency} -->
                <include>org.apache.spark:spark-sql_2.12:[3.5.0]</include> <!-- {x-include-update;cosmos-spark_3-5_org.apache.spark:spark-sql_2.12;external_dependency} -->
                <include>commons-io:commons-io:[2.4]</include> <!-- {x-include-update;cosmos_commons-io:commons-io;external_dependency} -->
                <include>org.scala-lang:scala-library:[2.12.19]</include> <!-- {x-include-update;cosmos_org.scala-lang:scala-library;external_dependency} -->
                <include>org.scala-lang.modules:scala-java8-compat_2.12:[0.8.0]</include> <!-- {x-include-update;cosmos_org.scala-lang.modules:scala-java8-compat_2.12;external_dependency} -->
                <include>io.projectreactor:reactor-scala-extensions_2.12:[0.8.0]</include> <!-- {x-include-update;cosmos_io.projectreactor:reactor-scala-extensions_2.12;external_dependency} -->
                <include>org.scalatest:scalatest_2.12:[3.2.2]</include> <!-- {x-include-update;cosmos_org.scalatest:scalatest_2.12;external_dependency} -->
                <include>org.apache.maven.plugins:maven-antrun-plugin:[3.1.0]</include> <!-- {x-include-update;org.apache.maven.plugins:maven-antrun-plugin;external_dependency} -->
                <include>net.alchim31.maven:scala-maven-plugin:[4.8.1]</include> <!-- {x-include-update;cosmos_net.alchim31.maven:scala-maven-plugin;external_dependency} -->
                <include>org.scalastyle:scalastyle-maven-plugin:[1.0.0]</include> <!-- {x-include-update;cosmos_org.scalastyle:scalastyle-maven-plugin;external_dependency} -->
                <include>com.fasterxml.jackson.core:jackson-databind:[2.17.2]</include> <!-- {x-include-update;com.fasterxml.jackson.core:jackson-databind;external_dependency} -->
                <include>com.fasterxml.jackson.datatype:jackson-datatype-jsr310:[2.17.2]</include> <!-- {x-include-update;com.fasterxml.jackson.datatype:jackson-datatype-jsr310;external_dependency} -->
                <include>com.fasterxml.jackson.module:jackson-module-afterburner:[2.17.2]</include> <!-- {x-include-update;com.fasterxml.jackson.module:jackson-module-afterburner;external_dependency} -->
                <include>com.fasterxml.jackson.module:jackson-module-scala_2.12:[2.17.2]</include> <!-- {x-include-update;com.fasterxml.jackson.module:jackson-module-scala_2.12;external_dependency} -->
                <include>io.micrometer:micrometer-registry-azure-monitor:[1.9.17]</include> <!-- {x-include-update;io.micrometer:micrometer-registry-azure-monitor;external_dependency} -->
                <include>com.microsoft.azure:applicationinsights-core:[2.6.4]</include> <!-- {x-include-update;cosmos_com.microsoft.azure:applicationinsights-core;external_dependency} -->
                <include>com.globalmentor:hadoop-bare-naked-local-fs:[0.1.0]</include> <!-- {x-include-update;cosmos_com.globalmentor:hadoop-bare-naked-local-fs;external_dependency} -->
              </includes>
            </bannedDependencies>
          </rules>
        </configuration>
      </plugin>
    </plugins>
  </build>

  <profiles>
    <profile>
      <id>build-scala</id>
      <activation>
        <file>
          <exists>${basedir}/scalastyle_config.xml</exists>
        </file>
      </activation>
      <build>
        <plugins>
          <plugin>
            <groupId>org.apache.maven.plugins</groupId>
            <artifactId>maven-compiler-plugin</artifactId>
            <version>3.13.0</version> <!-- {x-version-update;org.apache.maven.plugins:maven-compiler-plugin;external_dependency} -->
            <configuration>
              <failOnWarning>false</failOnWarning>
            </configuration>
          </plugin>
          <!-- START: Empty Java Doc -->
          <!-- The following code will generate an empty javadoc with just a README.md. This is necessary
              to pass the required checks on Maven. The way this works is by setting the classesDirectory
              to a directory that only contains the README.md, which we need to copy. If the classesDirectory
              is set to the root, where the README.md lives, it still won't have javadocs but the jar file
              will contain a bunch of files that shouldn't be there. The faux sources directory is deleted
              and recreated with the README.md being copied every time to guarantee that, when building locally,
              it'll have the latest copy of the README.md file.
          -->
          <plugin>
            <groupId>org.apache.maven.plugins</groupId>
            <artifactId>maven-javadoc-plugin</artifactId>
            <version>3.10.1</version> <!-- {x-version-update;org.apache.maven.plugins:maven-javadoc-plugin;external_dependency} -->
            <executions>
              <execution>
                <id>attach-javadocs</id>
                <goals>
                  <goal>jar</goal>
                </goals>
                <configuration>
                  <skip>true</skip>
                  <additionalDependencies>
                    <additionalDependency>
                      <groupId>org.projectlombok</groupId>
                      <artifactId>lombok</artifactId>
                      <version>1.18.6</version>
                    </additionalDependency>
                  </additionalDependencies>
                </configuration>
              </execution>
            </executions>
          </plugin>
          <plugin>
            <groupId>org.apache.maven.plugins</groupId>
            <artifactId>maven-jar-plugin</artifactId>
            <version>3.4.2</version> <!-- {x-version-update;org.apache.maven.plugins:maven-jar-plugin;external_dependency} -->
            <executions>
              <execution>
                <id>01-empty-javadoc-jar-with-readme</id>
                <phase>package</phase>
                <goals>
                  <goal>jar</goal>
                </goals>
                <configuration>
                  <classifier>javadoc</classifier>
                  <classesDirectory>${project.basedir}/javadocTemp</classesDirectory>
                </configuration>
              </execution>
            </executions>
          </plugin>
          <plugin>
            <groupId>net.alchim31.maven</groupId>
            <artifactId>scala-maven-plugin</artifactId>
            <version>4.8.1</version> <!-- {x-version-update;cosmos_net.alchim31.maven:scala-maven-plugin;external_dependency} -->
            <configuration>
              <source>1.8</source>
              <target>1.8</target>
              <scalaVersion>2.12.19</scalaVersion>
            </configuration>
            <executions>
              <execution>
                <goals>
                  <goal>compile</goal>
                  <goal>testCompile</goal>
                </goals>
              </execution>
            </executions>
          </plugin>
          <plugin>
            <groupId>org.scalastyle</groupId>
            <artifactId>scalastyle-maven-plugin</artifactId>
            <version>1.0.0</version> <!-- {x-version-update;cosmos_org.scalastyle:scalastyle-maven-plugin;external_dependency} -->
            <configuration>
              <verbose>false</verbose>
              <failOnViolation>true</failOnViolation>
              <includeTestSourceDirectory>true</includeTestSourceDirectory>
              <failOnWarning>true</failOnWarning>
              <sourceDirectory>${project.basedir}/src/main/scala</sourceDirectory>
              <testSourceDirectory>${project.basedir}/src/test/scala</testSourceDirectory>
              <configLocation>${project.basedir}/scalastyle_config.xml</configLocation>
              <outputFile>${project.build.outputDirectory}/scalastyle-output.xml</outputFile>
              <outputEncoding>UTF-8</outputEncoding>
            </configuration>
            <executions>
              <execution>
                <id>validate-style</id>
                <phase>validate</phase>
                <goals>
                  <goal>check</goal>
                </goals>
              </execution>
              <execution>
                <id>verify-style</id>
                <phase>verify</phase>
                <goals>
                  <goal>check</goal>
                </goals>
              </execution>
            </executions>
          </plugin>
          <!-- Shading has been moved to a separate profile since there is a bug which may result in it deadlocking during a parallel build. -->
          <!-- See https://issues.apache.org/jira/projects/MSHADE/issues/MSHADE-384 -->
          <!-- Once this issue is resolved this can be moved back into the build-scala profile. -->
          <plugin>
            <groupId>org.apache.maven.plugins</groupId>
            <artifactId>maven-shade-plugin</artifactId>
            <version>3.6.0</version> <!-- {x-version-update;org.apache.maven.plugins:maven-shade-plugin;external_dependency} -->
            <executions>
              <execution>
                <id>02-shade</id>
                <phase>package</phase>
                <goals>
                  <goal>shade</goal>
                </goals>
                <configuration>
                  <relocations>
                    <relocation>
                      <pattern>com.azure</pattern>
                      <shadedPattern>${shadingPrefix}.com.azure</shadedPattern>
                      <excludes>
                        <exclude>com.azure.cosmos.spark.*</exclude>
                        <exclude>com.azure.cosmos.spark.diagnostics.*</exclude>
                        <exclude>com.azure.cosmos.spark.udf.*</exclude>
                        <exclude>com.azure.cosmos.implementation.SparkBridgeInternal</exclude>
                        <exclude>com.azure.cosmos.models.CosmosParameterizedQuery</exclude>
                      </excludes>
                    </relocation>
                    <relocation>
                      <pattern>scala.compat.java8</pattern>
                      <shadedPattern>${shadingPrefix}.scala.compat.java8</shadedPattern>
                    </relocation>
                    <relocation>
                      <pattern>scala.concurrent.java8</pattern>
                      <shadedPattern>${shadingPrefix}.scala.concurrent.java8</shadedPattern>
                    </relocation>
                    <relocation>
                      <pattern>io.netty</pattern>
                      <shadedPattern>${shadingPrefixNetty}.io.netty</shadedPattern>
                    </relocation>
                    <relocation>
                      <pattern>org.codehaus</pattern>
                      <shadedPattern>${shadingPrefix}.org.codehaus</shadedPattern>
                    </relocation>
                    <relocation>
                      <pattern>com.fasterxml</pattern>
                      <shadedPattern>${shadingPrefix}.com.fasterxml</shadedPattern>
                    </relocation>
                    <relocation>
                      <pattern>com.ctc.wstx</pattern>
                      <shadedPattern>${shadingPrefix}.com.ctc.wstx</shadedPattern>
                    </relocation>
                    <relocation>
                      <pattern>com.codahale.metrics</pattern>
                      <shadedPattern>${shadingPrefix}.com.codahale.metrics</shadedPattern>
                    </relocation>
                    <relocation>
                      <pattern>com.thoughtworks.paranamer</pattern>
                      <shadedPattern>${shadingPrefix}.com.thoughtworks.paranamer</shadedPattern>
                    </relocation>
                    <relocation>
                      <pattern>io.micrometer</pattern>
                      <shadedPattern>${shadingPrefix}.io.micrometer</shadedPattern>
                    </relocation>
                    <relocation>
                      <pattern>org.HdrHistogram</pattern>
                      <shadedPattern>${shadingPrefix}.org.HdrHistogram</shadedPattern>
                    </relocation>
                    <relocation>
                      <pattern>org.LatencyUtils</pattern>
                      <shadedPattern>${shadingPrefix}.org.LatencyUtils</shadedPattern>
                    </relocation>
                    <relocation>
                      <pattern>org.reactivestreams</pattern>
                      <shadedPattern>${shadingPrefix}.org.reactivestreams</shadedPattern>
                    </relocation>
                    <relocation>
                      <pattern>reactor</pattern>
                      <shadedPattern>${shadingPrefix}.reactor</shadedPattern>
                    </relocation>
                    <relocation>
                      <pattern>javax.activation</pattern>
                      <shadedPattern>${shadingPrefix}.javax.activation</shadedPattern>
                    </relocation>
                    <relocation>
                      <pattern>com.microsoft.azure</pattern>
                      <shadedPattern>${shadingPrefix}.com.microsoft.azure</shadedPattern>
                    </relocation>
                    <relocation>
                      <pattern>com.microsoft.applicationinsights</pattern>
                      <shadedPattern>${shadingPrefix}.com.microsoft.applicationinsights</shadedPattern>
                    </relocation>
                    <relocation>
                      <pattern>com.google</pattern>
                      <shadedPattern>${shadingPrefix}.com.google</shadedPattern>
                    </relocation>
                    <relocation>
                      <pattern>com.azure.resourcemanager</pattern>
                      <shadedPattern>${shadingPrefix}.com.azure.resourcemanager</shadedPattern>
                    </relocation>
                    <relocation>
                      <pattern>com.microsoft.aad</pattern>
                      <shadedPattern>${shadingPrefix}.com.microsoft.aad</shadedPattern>
                    </relocation>
                    <relocation>
                      <pattern>com.nimbusds</pattern>
                      <shadedPattern>${shadingPrefix}.com.nimbusds</shadedPattern>
                    </relocation>
                    <relocation>
                      <pattern>com.sun.jna</pattern>
                      <shadedPattern>${shadingPrefix}.com.sun.jna</shadedPattern>
                    </relocation>
                    <relocation>
                      <pattern>net.minidev</pattern>
                      <shadedPattern>${shadingPrefix}.net.minidev</shadedPattern>
                    </relocation>
                    <relocation>
                      <pattern>org.objectweb</pattern>
                      <shadedPattern>${shadingPrefix}.org.objectweb</shadedPattern>
                    </relocation>
                    <relocation>
                      <pattern>net.jcip</pattern>
                      <shadedPattern>${shadingPrefix}.net.jcip</shadedPattern>
                    </relocation>
                  </relocations>
                  <filters>
                    <filter>
                      <artifact>com.microsoft.azure:applicationinsights-core</artifact>
                      <includes>
                        <include>**</include>
                      </includes>
                    </filter>
                    <filter>
                      <artifact>com.azure:azure-cosmos</artifact>
                      <includes>
                        <include>**</include>
                      </includes>
                    </filter>
                    <filter>
                      <artifact>com.azure:azure-cosmos-test</artifact>
                      <includes>
                        <include>**</include>
                      </includes>
                    </filter>
                    <filter>
                      <artifact>*:*</artifact>
                      <excludes>
                        <!-- suppress warning: Discovered module-info.class. Shading will break its strong encapsulation. -->
                        <!-- https://stackoverflow.com/questions/56063566/maven-how-to-remove-module-info-class-warning-for-shaded-jar -->
                        <exclude>module-info.class</exclude>
                        <!-- remove the dependencies signature as not relevant-->
                        <exclude>META-INF/*.MF</exclude>
                        <exclude>META-INF/*.SF</exclude>
                        <exclude>META-INF/*.DSA</exclude>
                        <exclude>META-INF/*.RSA</exclude>
                      </excludes>
                    </filter>
                  </filters>
                  <artifactSet>
                    <excludes>
                      <exclude>org.slf4j</exclude>
                      <exclude>org.apache.hadoop:*</exclude>
                      <exclude>org.apache.spark:*</exclude>
                      <exclude>org.scala-lang:*</exclude>
                    </excludes>
                  </artifactSet>
                  <minimizeJar>true</minimizeJar>
                  <transformers>
                    <!-- prevents apache license duplication -->
                    <transformer implementation="org.apache.maven.plugins.shade.resource.ApacheLicenseResourceTransformer">
                    </transformer>

                    <!-- Some licenses (including the Apache License, Version 2)
                     require that notices are preserved by downstream distributors.
                      ApacheNoticeResourceTransformer automates the assembly of an appropriate NOTICE. -->
                    <transformer implementation="org.apache.maven.plugins.shade.resource.ApacheNoticeResourceTransformer">
                      <addHeader>false</addHeader>
                    </transformer>

                    <!-- The PropertiesTransformer allows a set of properties files to be merged
                     and to resolve conflicts based on an ordinal giving the priority of each file.
                     An optional alreadyMergedKey enables to have a boolean flag in the file which,
                     if set to true, request to use the file as it as the result of the merge.
                     If two files are considered complete in the merge process then the shade will fail.-->
                    <transformer implementation="org.apache.maven.plugins.shade.resource.properties.PropertiesTransformer">
                      <!-- required configuration -->
                      <!-- merges all netty lib version files into one file -->
                      <resource>META-INF/io.netty.versions.properties</resource>
                      <ordinalKey>ordinal</ordinalKey>
                      <!-- optional configuration -->

                      <alreadyMergedKey>already_merged</alreadyMergedKey>
                      <defaultOrdinal>0</defaultOrdinal>
                      <reverseOrder>false</reverseOrder>
                    </transformer>

                    <!-- this handles and properly merges the content of META-INF/services in the dependencies -->
                    <transformer implementation="org.apache.maven.plugins.shade.resource.ServicesResourceTransformer"/>

                    <transformer implementation="org.apache.maven.plugins.shade.resource.AppendingTransformer">
                      <!-- once 3.3.0 shade plugin is release upgrade the maven plugin and remove AppendingTransformer
                        https://issues.apache.org/jira/browse/MSHADE-371 -->
                      <resource>META-INF/NOTICE.md</resource>
                    </transformer>

                    <transformer implementation="org.apache.maven.plugins.shade.resource.AppendingTransformer">
                      <!-- once 3.3.0 shade plugin is release upgrade the maven plugin and remove AppendingTransformer
                        https://issues.apache.org/jira/browse/MSHADE-371 -->
                      <resource>META-INF/LICENSE.md</resource>
                    </transformer>

                    <!-- TODO moderakh validate that netty native libs e.g, boringssl actually is used. -->
                  </transformers>

                  <!-- When true, it will attempt to shade the contents of the java source files when creating the sources jar. -->
                  <shadeSourcesContent>true</shadeSourcesContent>
                  <createDependencyReducedPom>true</createDependencyReducedPom>
                </configuration>
              </execution>
            </executions>
          </plugin>
          <plugin>
            <groupId>org.apache.maven.plugins</groupId>
            <artifactId>maven-antrun-plugin</artifactId>
            <version>3.1.0</version> <!-- {x-version-update;org.apache.maven.plugins:maven-antrun-plugin;external_dependency} -->
            <executions>
              <execution>
                <id>01-copy-readme-to-javadocTemp</id>
                <phase>prepare-package</phase>
                <configuration>
                  <target>
                    <echo>Deleting existing ${project.basedir}/javadocTemp</echo>
                    <delete includeEmptyDirs="true" quiet="true">
                      <fileset dir="${project.basedir}/javadocTemp"/>
                    </delete>
                    <echo>Copying ${project.basedir}/README.md to
                      ${project.basedir}/javadocTemp/README.md
                    </echo>
                    <copy file="${project.basedir}/README.md" tofile="${project.basedir}/javadocTemp/README.md"/>
                  </target>
                </configuration>
                <goals>
                  <goal>run</goal>
                </goals>
              </execution>
              <execution>
                <id>03-repack</id>
                <phase>package</phase>
                <goals>
                  <goal>run</goal>
                </goals>
                <configuration>
                  <target>
                    <unzip src="${project.build.directory}/${project.build.finalName}.jar" dest="${project.build.directory}/tmp" />
                    <move file="${project.build.directory}/tmp/META-INF/native/libnetty_resolver_dns_native_macos_x86_64.jnilib" tofile="${project.build.directory}/tmp/META-INF/native/libazurecosmosspark_netty_resolver_dns_native_macos_x86_64.jnilib" />
                    <move file="${project.build.directory}/tmp/META-INF/native/libnetty_tcnative_linux_aarch_64.so" tofile="${project.build.directory}/tmp/META-INF/native/libazurecosmosspark_netty_tcnative_linux_aarch_64.so" />
                    <move file="${project.build.directory}/tmp/META-INF/native/libnetty_tcnative_linux_x86_64.so" tofile="${project.build.directory}/tmp/META-INF/native/libazurecosmosspark_netty_tcnative_linux_x86_64.so" />
                    <move file="${project.build.directory}/tmp/META-INF/native/libnetty_tcnative_osx_aarch_64.jnilib" tofile="${project.build.directory}/tmp/META-INF/native/libazurecosmosspark_netty_tcnative_osx_aarch_64.jnilib" />
                    <move file="${project.build.directory}/tmp/META-INF/native/libnetty_tcnative_osx_x86_64.jnilib" tofile="${project.build.directory}/tmp/META-INF/native/libazurecosmosspark_netty_tcnative_osx_x86_64.jnilib" />
                    <move file="${project.build.directory}/tmp/META-INF/native/libnetty_transport_native_epoll_x86_64.so" tofile="${project.build.directory}/tmp/META-INF/native/libazurecosmosspark_netty_transport_native_epoll_x86_64.so" />
                    <move file="${project.build.directory}/tmp/META-INF/native/libnetty_transport_native_kqueue_x86_64.jnilib" tofile="${project.build.directory}/tmp/META-INF/native/libazurecosmosspark_netty_transport_native_kqueue_x86_64.jnilib" />
                    <move file="${project.build.directory}/tmp/META-INF/native/netty_tcnative_windows_x86_64.dll" tofile="${project.build.directory}/tmp/META-INF/native/azurecosmosspark_netty_tcnative_windows_x86_64.dll" />
                    <zip basedir="${project.build.directory}/tmp" destfile="${project.build.directory}/${project.build.finalName}.jar" />
                    <delete dir="${project.build.directory}/tmp" />
                  </target>
                </configuration>
              </execution>
            </executions>
          </plugin>
          <plugin>
            <groupId>org.codehaus.mojo</groupId>
            <artifactId>xml-maven-plugin</artifactId>
            <version>1.1.0</version> <!-- {x-version-update;org.codehaus.mojo:xml-maven-plugin;external_dependency} -->
            <executions>
              <execution>
                <id>stripDependencyReducedPom</id>
                <phase>verify</phase>
                <goals>
                  <goal>transform</goal>
                </goals>
              </execution>
            </executions>
            <configuration>
              <transformationSets>
                <transformationSet>
                  <dir>${project.basedir}</dir>
                  <includes>dependency-reduced-pom.xml</includes>
                  <stylesheet>${project.basedir}/../azure-cosmos-spark_3_2-12/stripDependencyReducedPom.xsl</stylesheet>
                  <outputDir>${project.basedir}</outputDir>
                  <skipDefaultExcludes>true</skipDefaultExcludes>
                  <addedToClasspath>false</addedToClasspath>
                </transformationSet>
              </transformationSets>
            </configuration>
          </plugin>
        </plugins>
      </build>
    </profile>

    <profile>
      <id>unit</id>
      <activation>
        <file>
          <exists>${basedir}/scalastyle_config.xml</exists>
        </file>
      </activation>
      <build>
        <plugins>
          <plugin>
            <groupId>org.apache.maven.plugins</groupId>
            <artifactId>maven-surefire-plugin</artifactId>
            <version>3.5.1</version> <!-- {x-version-update;org.apache.maven.plugins:maven-surefire-plugin;external_dependency} -->
            <configuration>
              <includes>
                <include>**/*.*</include>
                <include>**/*Test.*</include>
                <include>**/*Suite.*</include>
                <include>**/*Spec.*</include>
              </includes>
              <skipTests>true</skipTests>
            </configuration>
          </plugin>
          <!-- To use the ScalaTest Maven plugin, SureFire needs to be disabled and ScalaTest enabled -->
          <!-- enable scalatest -->
          <plugin>
            <groupId>org.scalatest</groupId>
            <artifactId>scalatest-maven-plugin</artifactId>
            <version>2.1.0</version> <!-- {x-version-update;cosmos_org.scalatest:scalatest-maven-plugin;external_dependency} -->
            <configuration>
              <systemProperties>
                <cosmos-spark-version>${cosmos-spark-version}</cosmos-spark-version>
              </systemProperties>
              <reportsDirectory>${project.build.directory}/surefire-reports</reportsDirectory>
              <junitxml>.</junitxml>
              <filereports>SparkTestSuite.txt</filereports>
              <suffixes>(Spec|[^I]Test|Suite)</suffixes> <!-- unit tests which do not require cosmos db -->
            </configuration>
            <executions>
              <execution>
                <id>test</id>
                <goals>
                  <goal>test</goal>
                </goals>
              </execution>
            </executions>
          </plugin>
        </plugins>
      </build>
    </profile>

    <!-- Library cannot build for Java 10 and below -->
    <profile>
      <id>java8</id>
      <activation>
        <jdk>[,11)</jdk>
      </activation>
      <build>
        <plugins>
          <plugin>
            <groupId>org.apache.maven.plugins</groupId>
            <artifactId>maven-compiler-plugin</artifactId>
            <version>3.13.0</version> <!-- {x-version-update;org.apache.maven.plugins:maven-compiler-plugin;external_dependency} -->
            <configuration>
              <skipMain>true</skipMain>
            </configuration>
          </plugin>

          <plugin>
            <groupId>org.apache.maven.plugins</groupId>
            <artifactId>maven-javadoc-plugin</artifactId>
            <version>3.10.1</version> <!-- {x-version-update;org.apache.maven.plugins:maven-javadoc-plugin;external_dependency} -->
            <configuration>
              <skip>true</skip>
            </configuration>
          </plugin>

          <plugin>
            <groupId>org.apache.maven.plugins</groupId>
            <artifactId>maven-jar-plugin</artifactId>
            <version>3.4.2</version> <!-- {x-version-update;org.apache.maven.plugins:maven-jar-plugin;external_dependency} -->
            <configuration>
              <skip>true</skip>
            </configuration>
          </plugin>
        </plugins>
      </build>
    </profile>

    <!-- Override the parent client.pom.xml's java11+ profile to override target of base-compile execution from 1.8 to 11-->
    <profile>
      <id>java-lts</id>
      <activation>
        <jdk>[11,)</jdk>
      </activation>
      <build>
        <plugins>
          <plugin>
            <groupId>org.apache.maven.plugins</groupId>
            <artifactId>maven-compiler-plugin</artifactId>
            <version>3.13.0</version> <!-- {x-version-update;org.apache.maven.plugins:maven-compiler-plugin;external_dependency} -->
            <executions>
              <execution>
                <id>default-compile</id>
                <configuration>
                  <release>8</release>
                </configuration>
              </execution>
              <!-- Here the 'base-compile' execution section of java-lts profile defined in parent pom.client.xml is
              overridden. In parent pom, this execution entry enforces java8 release compatibility. The Spark
              connectors for Spark 3.0 and above are available in Java8, hence here in this pom we override that
              release compact to 1.8.
              -->
              <execution>
                <id>base-compile</id>
                <goals>
                  <goal>compile</goal>
                </goals>
                <configuration combine.self="override">
                  <release>8</release>
                </configuration>
              </execution>
              <execution>
                <id>default-testCompile</id>
                <goals>
                  <goal>testCompile</goal>
                </goals>
                <configuration>
                  <release>8</release>
                  <testRelease>8</testRelease>
                </configuration>
              </execution>
              <execution>
                <id>base-testCompile</id>
                <goals>
                  <goal>testCompile</goal>
                </goals>
                <configuration combine.self="override">
                  <testRelease>8</testRelease>
                </configuration>
              </execution>
            </executions>
          </plugin>
        </plugins>
      </build>

    </profile>
  </profiles>

</project><|MERGE_RESOLUTION|>--- conflicted
+++ resolved
@@ -64,11 +64,7 @@
     <dependency>
       <groupId>com.azure</groupId>
       <artifactId>azure-cosmos</artifactId>
-<<<<<<< HEAD
-      <version>4.66.1</version> <!-- {x-version-update;com.azure:azure-cosmos;current} -->
-=======
       <version>4.68.0-beta.1</version> <!-- {x-version-update;com.azure:azure-cosmos;current} -->
->>>>>>> 792e9e20
     </dependency>
     <dependency>
       <groupId>org.scala-lang.modules</groupId>
@@ -89,7 +85,7 @@
     <dependency>
       <groupId>com.azure</groupId>
       <artifactId>azure-core-serializer-json-jackson</artifactId>
-      <version>1.5.6</version> <!-- {x-version-update;com.azure:azure-core-serializer-json-jackson;dependency} -->
+      <version>1.5.7</version> <!-- {x-version-update;com.azure:azure-core-serializer-json-jackson;dependency} -->
     </dependency>
     <dependency>
       <groupId>com.azure.resourcemanager</groupId>
@@ -99,7 +95,7 @@
     <dependency>
       <groupId>com.azure</groupId>
       <artifactId>azure-identity</artifactId>
-      <version>1.15.2</version> <!-- {x-version-update;com.azure:azure-identity;dependency} -->
+      <version>1.15.3</version> <!-- {x-version-update;com.azure:azure-identity;dependency} -->
       <exclusions>
         <exclusion>
           <groupId>com.azure</groupId>
@@ -110,7 +106,7 @@
     <dependency>
       <groupId>com.azure</groupId>
       <artifactId>azure-core-http-netty</artifactId>
-      <version>1.15.9</version> <!-- {x-version-update;com.azure:azure-core-http-netty;dependency} -->
+      <version>1.15.10</version> <!-- {x-version-update;com.azure:azure-core-http-netty;dependency} -->
       <exclusions>
         <exclusion>
           <groupId>com.azure</groupId>
@@ -176,11 +172,7 @@
     <dependency>
       <groupId>com.azure</groupId>
       <artifactId>azure-cosmos-test</artifactId>
-<<<<<<< HEAD
-      <version>1.0.0-beta.10</version> <!-- {x-version-update;com.azure:azure-cosmos-test;current} -->
-=======
       <version>1.0.0-beta.12</version> <!-- {x-version-update;com.azure:azure-cosmos-test;current} -->
->>>>>>> 792e9e20
       <scope>test</scope>
     </dependency>
 
@@ -695,7 +687,7 @@
           <plugin>
             <groupId>org.apache.maven.plugins</groupId>
             <artifactId>maven-surefire-plugin</artifactId>
-            <version>3.5.1</version> <!-- {x-version-update;org.apache.maven.plugins:maven-surefire-plugin;external_dependency} -->
+            <version>3.5.2</version> <!-- {x-version-update;org.apache.maven.plugins:maven-surefire-plugin;external_dependency} -->
             <configuration>
               <includes>
                 <include>**/*.*</include>
