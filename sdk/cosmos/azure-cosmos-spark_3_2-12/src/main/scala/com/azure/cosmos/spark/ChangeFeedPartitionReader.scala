// Copyright (c) Microsoft Corporation. All rights reserved.
// Licensed under the MIT License.

package com.azure.cosmos.spark

import com.azure.cosmos.implementation.spark.OperationContextAndListenerTuple
import com.azure.cosmos.implementation.{ChangeFeedSparkRowItem, ImplementationBridgeHelpers, SparkBridgeImplementationInternal, Strings}
import com.azure.cosmos.models.{CosmosChangeFeedRequestOptions, ModelBridgeInternal}
import com.azure.cosmos.spark.ChangeFeedPartitionReader.LsnPropertyName
import com.azure.cosmos.spark.CosmosPredicates.requireNotNull
import com.azure.cosmos.spark.CosmosTableSchemaInferrer.LsnAttributeName
import com.azure.cosmos.spark.diagnostics.{DiagnosticsContext, DiagnosticsLoader, LoggerHelper, SparkTaskContext}
import org.apache.spark.TaskContext
import com.fasterxml.jackson.databind.JsonNode
import org.apache.spark.broadcast.Broadcast
import org.apache.spark.sql.Row
import org.apache.spark.sql.catalyst.InternalRow
import org.apache.spark.sql.catalyst.encoders.ExpressionEncoder
import org.apache.spark.sql.connector.read.PartitionReader
import org.apache.spark.sql.types.StructType

private object ChangeFeedPartitionReader {
  val LsnPropertyName: String = LsnAttributeName
}

// per spark task there will be one CosmosPartitionReader.
// This provides iterator to read from the assigned spark partition
// For now we are creating only one spark partition per physical partition
private case class ChangeFeedPartitionReader
(
  partition: CosmosInputPartition,
  config: Map[String, String],
  readSchema: StructType,
  diagnosticsContext: DiagnosticsContext,
  cosmosClientStateHandles: Broadcast[CosmosClientMetadataCachesSnapshots],
  diagnosticsConfig: DiagnosticsConfig
) extends PartitionReader[InternalRow] {

  @transient private lazy val log = LoggerHelper.getLogger(diagnosticsConfig, this.getClass)

  requireNotNull(partition, "partition")
  assert(partition.continuationState.isDefined, "Argument 'partition.continuationState' must be defined here.")
  log.logInfo(s"Instantiated ${this.getClass.getSimpleName}")

  private val containerTargetConfig = CosmosContainerConfig.parseCosmosContainerConfig(config)
  log.logInfo(s"Reading from feed range ${partition.feedRange} of " +
    s"container ${containerTargetConfig.database}.${containerTargetConfig.container}")
  private val readConfig = CosmosReadConfig.parseCosmosReadConfig(config)
  private val clientCacheItem = CosmosClientCache(
    CosmosClientConfiguration(config, readConfig.forceEventualConsistency),
    Some(cosmosClientStateHandles.value.cosmosClientMetadataCaches),
    s"ChangeFeedPartitionReader(partition $partition)")
  private val throughputControlClientCacheItemOpt =
    ThroughputControlHelper.getThroughputControlClientCacheItem(
      config,
      clientCacheItem.context,
      Some(cosmosClientStateHandles))

  private val cosmosAsyncContainer =
    ThroughputControlHelper.getContainer(
      config,
      containerTargetConfig,
      clientCacheItem,
      throughputControlClientCacheItemOpt)
  SparkUtils.safeOpenConnectionInitCaches(cosmosAsyncContainer, log)

  private val cosmosSerializationConfig = CosmosSerializationConfig.parseSerializationConfig(config)
  private val cosmosRowConverter = CosmosRowConverter.get(cosmosSerializationConfig)
  private val cosmosChangeFeedConfig = CosmosChangeFeedConfig.parseCosmosChangeFeedConfig(config)

    private val changeFeedRequestOptions = {

    val startLsn =
      SparkBridgeImplementationInternal.extractLsnFromChangeFeedContinuation(this.partition.continuationState.get)
    log.logDebug(
      s"Request options for Range '${partition.feedRange.min}-${partition.feedRange.max}' LSN '$startLsn'")

    val options = CosmosChangeFeedRequestOptions
      .createForProcessingFromContinuation(this.partition.continuationState.get)
      .setMaxItemCount(readConfig.maxItemCount)

    var factoryMethod: java.util.function.Function[JsonNode, _] = (_: JsonNode) => {}
      cosmosChangeFeedConfig.changeFeedMode match {
          case ChangeFeedModes.Incremental =>
              factoryMethod = (jsonNode: JsonNode) => changeFeedItemFactoryMethod(jsonNode)
          case ChangeFeedModes.FullFidelity =>
              factoryMethod = (jsonNode: JsonNode) => changeFeedItemFactoryMethodV1(jsonNode)
    }

    ImplementationBridgeHelpers
      .CosmosChangeFeedRequestOptionsHelper
      .getCosmosChangeFeedRequestOptionsAccessor
      .setItemFactoryMethod(
        options,
        factoryMethod)
    }

    private def changeFeedItemFactoryMethod(jsonNode: JsonNode): ChangeFeedSparkRowItem = {
      val objectNode = cosmosRowConverter.ensureObjectNode(jsonNode)

      val row = cosmosRowConverter.fromObjectNodeToRow(readSchema,
          objectNode,
          readConfig.schemaConversionMode)

      ChangeFeedSparkRowItem(row, objectNode.get(LsnPropertyName).asText())
    }

    private def changeFeedItemFactoryMethodV1(jsonNode: JsonNode): ChangeFeedSparkRowItem = {
      val objectNode = cosmosRowConverter.ensureObjectNode(jsonNode)
<<<<<<< HEAD
      val row = cosmosRowConverter.fromObjectNodeToRowV1(readSchema,
=======
      val row = cosmosRowConverter.fromObjectNodeToChangeFeedRowV1(readSchema,
>>>>>>> 2fb1ac6b
          objectNode,
          readConfig.schemaConversionMode)
      ChangeFeedSparkRowItem(row, cosmosRowConverter.getChangeFeedLsn(objectNode))
  }

  private val rowSerializer: ExpressionEncoder.Serializer[Row] = RowSerializerPool.getOrCreateSerializer(readSchema)

  private var operationContextAndListenerTuple: Option[OperationContextAndListenerTuple] = None

  initializeDiagnosticsIfConfigured()

  private def initializeDiagnosticsIfConfigured(): Unit = {
    if (diagnosticsConfig.mode.isDefined) {
      val taskContext = TaskContext.get
      assert(taskContext != null)

      val taskDiagnosticsContext = SparkTaskContext(
        diagnosticsContext.correlationActivityId,
        taskContext.stageId(),
        taskContext.partitionId(),
        taskContext.taskAttemptId(),
        s"${partition.feedRange} ${diagnosticsContext.details}")

      val listener =
        DiagnosticsLoader.getDiagnosticsProvider(diagnosticsConfig).getLogger(this.getClass)

      operationContextAndListenerTuple =
        Some(new OperationContextAndListenerTuple(taskDiagnosticsContext, listener))

      ImplementationBridgeHelpers
        .CosmosChangeFeedRequestOptionsHelper
        .getCosmosChangeFeedRequestOptionsAccessor
        .setOperationContext(changeFeedRequestOptions, operationContextAndListenerTuple.get)
    }
  }

  private lazy val iterator: TransientIOErrorsRetryingIterator[ChangeFeedSparkRowItem] =
    new TransientIOErrorsRetryingIterator[ChangeFeedSparkRowItem](
      continuationToken => {
        if (!Strings.isNullOrWhiteSpace(continuationToken)) {
          ModelBridgeInternal.setChangeFeedRequestOptionsContinuation(continuationToken, changeFeedRequestOptions)
        } else {
          // scalastyle:off null
          ModelBridgeInternal.setChangeFeedRequestOptionsContinuation(null, changeFeedRequestOptions)
          // scalastyle:on null
        }
        cosmosAsyncContainer.queryChangeFeed(changeFeedRequestOptions, classOf[ChangeFeedSparkRowItem])
      },
      readConfig.maxItemCount,
      readConfig.prefetchBufferSize,
      operationContextAndListenerTuple
    )

  override def next(): Boolean = {
    this.iterator.hasNext && this.validateNextLsn
  }

  private[this] def validateNextLsn: Boolean = {
    this.partition.endLsn match {
      case None =>
        // In batch mode endLsn is cleared - we will always continue reading until the change feed is
        // completely drained so all partitions return 304
        true
      case Some(endLsn) =>
        // In streaming mode we only continue until we hit the endOffset's continuation Lsn
        val node = this.iterator.head()
        assert(node.lsn != null, "Change feed responses must have _lsn property.")
        assert(node.lsn != "", "Change feed responses must have non empty _lsn.")
        val nextLsn = SparkBridgeImplementationInternal.toLsn(node.lsn)

        nextLsn <= endLsn
    }
  }

  override def get(): InternalRow = {
    cosmosRowConverter.fromRowToInternalRow(this.iterator.next().row, rowSerializer)
  }

  override def close(): Unit = {
    this.iterator.close()
    RowSerializerPool.returnSerializerToPool(readSchema, rowSerializer)
    clientCacheItem.close()
    if (throughputControlClientCacheItemOpt.isDefined) {
      throughputControlClientCacheItemOpt.get.close()
    }
  }
}<|MERGE_RESOLUTION|>--- conflicted
+++ resolved
@@ -107,11 +107,7 @@
 
     private def changeFeedItemFactoryMethodV1(jsonNode: JsonNode): ChangeFeedSparkRowItem = {
       val objectNode = cosmosRowConverter.ensureObjectNode(jsonNode)
-<<<<<<< HEAD
-      val row = cosmosRowConverter.fromObjectNodeToRowV1(readSchema,
-=======
       val row = cosmosRowConverter.fromObjectNodeToChangeFeedRowV1(readSchema,
->>>>>>> 2fb1ac6b
           objectNode,
           readConfig.schemaConversionMode)
       ChangeFeedSparkRowItem(row, cosmosRowConverter.getChangeFeedLsn(objectNode))
