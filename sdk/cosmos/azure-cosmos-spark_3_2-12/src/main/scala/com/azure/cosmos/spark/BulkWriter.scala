--- conflicted
+++ resolved
@@ -81,12 +81,8 @@
   private val pendingRetries = new AtomicLong(0)
   private val activeTasks = new AtomicInteger(0)
   private val errorCaptureFirstException = new AtomicReference[Throwable]()
-<<<<<<< HEAD
-  private val errorCaptureExceptionList = new java.util.ArrayList[Throwable]()
-  private val bulkInputEmitter: Sinks.Many[models.CosmosItemOperation] = Sinks.many().unicast().onBackpressureBuffer()
-=======
+  private val errorCaptureExceptionList = new java.util.ArrayList[Throwable]()  
   private val bulkInputEmitter: Sinks.Many[CosmosItemOperation] = Sinks.many().unicast().onBackpressureBuffer()
->>>>>>> 30458946
 
   // TODO: fabianm - remove this later
   // Leaving activeOperations here primarily for debugging purposes (for example in case of hangs)
@@ -472,16 +468,10 @@
       s"Before TryAcquire ${totalScheduledMetrics.get}, Context: ${operationContext.toString} ${getThreadInfo}")
     while (!semaphore.tryAcquire(activeTasksSemaphoreTimeout, TimeUnit.MINUTES)) {
       log.logDebug(s"Not able to acquire semaphore, Context: ${operationContext.toString} ${getThreadInfo}")
-<<<<<<< HEAD
-      if (subscriptionDisposable.isDisposed) {
-        captureFailures(
-          new IllegalStateException("Can't accept any new work - BulkWriter has been disposed already"));
-=======
       if (subscriptionDisposable.isDisposed ||
           (readManySubscriptionDisposableOpt.isDefined && readManySubscriptionDisposableOpt.get.isDisposed)) {
-        captureIfFirstFailure(
+        captureFailures(
           new IllegalStateException("Can't accept any new work - BulkWriter has been disposed already"))
->>>>>>> 30458946
       }
 
       throwIfProgressStaled(
@@ -691,7 +681,6 @@
     }
   }
 
-<<<<<<< HEAD
   private[this] def throwIfCapturedExceptionsListNotEmpty(): Unit = {
       val errorsList = errorCaptureExceptionList
       if (errorsList.size() > 0) {
@@ -700,12 +689,9 @@
       }
   }
 
-  private[this] def getActiveOperationsLog(activeOperationsSnapshot: mutable.Set[models.CosmosItemOperation]): String = {
-=======
   private[this] def getActiveOperationsLog(
                                               activeOperationsSnapshot: mutable.Set[CosmosItemOperation],
                                               activeReadManyOperationsSnapshot: mutable.Set[ReadManyOperation]): String = {
->>>>>>> 30458946
     val sb = new StringBuilder()
 
     activeOperationsSnapshot
@@ -846,9 +832,6 @@
                 s"Context: ${operationContext.toString} ${getThreadInfo}")
           }
 
-<<<<<<< HEAD
-          throwIfCapturedExceptionsListNotEmpty()
-=======
           // complete readManyInputEmitter
           if (readManyInputEmitterOpt.isDefined) {
               val completeReadManyEmitResult = readManyInputEmitterOpt.get.tryEmitComplete()
@@ -862,8 +845,7 @@
               }
           }
 
-          throwIfCapturedExceptionExists()
->>>>>>> 30458946
+          throwIfCapturedExceptionsListNotEmpty()
 
           assume(activeTasks.get() == 0)
           assume(activeBulkWriteOperations.isEmpty)
@@ -913,7 +895,6 @@
     }
   }
 
-<<<<<<< HEAD
   private def captureFailures(throwable: Throwable): Unit = {
     log.logError(s"capture failure, Context: {${operationContext.toString}} ${getThreadInfo}", throwable)
     lock.lock()
@@ -925,16 +906,10 @@
     }
   }
 
-
-    private def cancelWork(): Unit = {
-    log.logInfo(s"cancelling remaining unprocessed tasks ${activeTasks.get}, " +
-      s"Context: ${operationContext.toString}")
-=======
   private def cancelWork(): Unit = {
     log.logInfo(s"cancelling remaining unprocessed tasks ${activeTasks.get} " +
         s"[bulkWrite tasks ${activeBulkWriteOperations.size}, readMany tasks ${activeReadManyOperations.size} ]" +
         s"Context: ${operationContext.toString}")
->>>>>>> 30458946
     subscriptionDisposable.dispose()
     if (readManySubscriptionDisposableOpt.isDefined) {
         readManySubscriptionDisposableOpt.get.dispose()
