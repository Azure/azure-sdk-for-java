--- conflicted
+++ resolved
@@ -502,14 +502,9 @@
           try {
             val numberOfIntervalsWithIdenticalActiveOperationSnapshots = new AtomicLong(0)
             var activeTasksSnapshot = activeTasks.get()
-<<<<<<< HEAD
-            while (activeTasksSnapshot > 0) {
-=======
             var pendingRetriesSnapshot = pendingRetries.get()
             while ((pendingRetriesSnapshot > 0 || activeTasksSnapshot > 0)
               && errorCaptureFirstException.get == null) {
-
->>>>>>> a0cc9a51
               log.logInfo(
                 s"Waiting for pending activeTasks $activeTasksSnapshot and/or pendingRetries " +
                   s"$pendingRetriesSnapshot,  Context: ${operationContext.toString} ${getThreadInfo}")
