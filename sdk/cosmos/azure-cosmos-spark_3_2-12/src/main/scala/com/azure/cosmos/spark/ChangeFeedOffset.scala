// Copyright (c) Microsoft Corporation. All rights reserved.
// Licensed under the MIT License.

package com.azure.cosmos.spark

import com.azure.cosmos.spark.ChangeFeedOffset.{IdPropertyName, InputPartitionsPropertyName, StatePropertyName, V1Identifier}
import com.fasterxml.jackson.databind.{JsonNode, ObjectMapper}
import com.fasterxml.jackson.databind.node.ArrayNode
import org.apache.spark.sql.connector.read.streaming.{Offset, PartitionOffset}

import scala.collection.mutable.ArrayBuffer

// scalastyle:off underscore.import
import scala.collection.JavaConverters._
// scalastyle:on underscore.import

private case class ChangeFeedOffset
(
  changeFeedState: String,
  inputPartitions: Option[Array[CosmosInputPartition]]
) extends Offset
  with Serializable
  with PartitionOffset {

  @transient private lazy val jsonPersisted = inputPartitions match {
    case Some(partitions) =>
      val partitionsJson = String.join(",", partitions.map(p => raw"""${p.json()}""" ).toList.asJava)
      raw"""{"$IdPropertyName":"$V1Identifier",""" +
        raw""""$StatePropertyName":"$changeFeedState",""" +
        raw""""$InputPartitionsPropertyName":[$partitionsJson]}"""
    case None => raw"""{"$IdPropertyName":"$V1Identifier","$StatePropertyName":"$changeFeedState"}"""
  }

  override def json(): String = jsonPersisted
}

private[spark] object ChangeFeedOffset {
  private val IdPropertyName: String = "id"
  private val StatePropertyName: String = "state"
  private val InputPartitionsPropertyName: String = "partitions"
  val V1Identifier: String = "spark.cosmos.changeFeed.offset.v1"
<<<<<<< HEAD
  val V1AlternativeIdentifier: String = "azure_cosmos_spark.com.azure.cosmos.spark.changeFeed.offset.v1"
=======
  val V1AlternateIdentifier: String = "azure_cosmos_spark.com.azure.cosmos.spark.changeFeed.offset.v1"
>>>>>>> f9c30177
  private val objectMapper = new ObjectMapper()

  def fromJson(json: String): ChangeFeedOffset = {
    val parsedNode = objectMapper.readTree(json)
    if (isValidJson(parsedNode)) {

      // Input partitions are serialized here to avoid having to calculate the latest LSN again
      // We need the latest LSN to calculate the endOffset/latestOffset - so we calculate
      // the input partitions already and pass it via the end offset to planInputPartitions call
      val inputPartitions = if (parsedNode.get(InputPartitionsPropertyName) != null &&
        parsedNode.get(InputPartitionsPropertyName).isArray) {
        val arrayNode = parsedNode.get(InputPartitionsPropertyName).asInstanceOf[ArrayNode]
        val inputPartitions = ArrayBuffer[CosmosInputPartition]()
        for (i <- 0 until arrayNode.size) {
          inputPartitions += CosmosInputPartition.fromJson(arrayNode.get(i))
        }
        Some(inputPartitions.toArray)
      } else {
        None
      }

      ChangeFeedOffset(parsedNode.get(StatePropertyName).asText, inputPartitions)
    } else {
      val message = s"Unable to deserialize offset '$json'."
      throw new IllegalArgumentException(message)
    }
  }

  private[this] def isValidJson(parsedNode: JsonNode): Boolean = {
    parsedNode != null &&
      parsedNode.isObject &&
      parsedNode.get(IdPropertyName) != null &&
      (parsedNode.get(IdPropertyName).asText("") == V1Identifier ||
<<<<<<< HEAD
        parsedNode.get(IdPropertyName).asText("") == V1AlternativeIdentifier) &&
=======
        parsedNode.get(IdPropertyName).asText("") == V1AlternateIdentifier) &&
>>>>>>> f9c30177
      parsedNode.get(StatePropertyName) != null &&
      parsedNode.get(StatePropertyName).isTextual &&
      parsedNode.get(StatePropertyName).asText("") != ""
  }
}<|MERGE_RESOLUTION|>--- conflicted
+++ resolved
@@ -39,11 +39,7 @@
   private val StatePropertyName: String = "state"
   private val InputPartitionsPropertyName: String = "partitions"
   val V1Identifier: String = "spark.cosmos.changeFeed.offset.v1"
-<<<<<<< HEAD
-  val V1AlternativeIdentifier: String = "azure_cosmos_spark.com.azure.cosmos.spark.changeFeed.offset.v1"
-=======
   val V1AlternateIdentifier: String = "azure_cosmos_spark.com.azure.cosmos.spark.changeFeed.offset.v1"
->>>>>>> f9c30177
   private val objectMapper = new ObjectMapper()
 
   def fromJson(json: String): ChangeFeedOffset = {
@@ -77,11 +73,7 @@
       parsedNode.isObject &&
       parsedNode.get(IdPropertyName) != null &&
       (parsedNode.get(IdPropertyName).asText("") == V1Identifier ||
-<<<<<<< HEAD
-        parsedNode.get(IdPropertyName).asText("") == V1AlternativeIdentifier) &&
-=======
         parsedNode.get(IdPropertyName).asText("") == V1AlternateIdentifier) &&
->>>>>>> f9c30177
       parsedNode.get(StatePropertyName) != null &&
       parsedNode.get(StatePropertyName).isTextual &&
       parsedNode.get(StatePropertyName).asText("") != ""
