--- conflicted
+++ resolved
@@ -69,12 +69,8 @@
       clientConfiguration,
       Some(cosmosClientStateHandle),
       containerConfig,
-<<<<<<< HEAD
-      partitioningConfig
-=======
       partitioningConfig,
       false
->>>>>>> 8d609db9
     )
 
     Loan(CosmosClientCache.apply(
@@ -94,12 +90,8 @@
             partitionMetadata,
             defaultMinPartitionCount,
             CosmosPartitionPlanner.DefaultPartitionSizeInMB,
-<<<<<<< HEAD
-            ReadLimit.allAvailable()
-=======
             ReadLimit.allAvailable(),
             false
->>>>>>> 8d609db9
           )
           .map(_.asInstanceOf[InputPartition])
       })
