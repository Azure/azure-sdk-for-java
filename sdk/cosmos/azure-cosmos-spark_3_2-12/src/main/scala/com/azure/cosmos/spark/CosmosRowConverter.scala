--- conflicted
+++ resolved
@@ -108,17 +108,10 @@
         new GenericRowWithSchema(values.toArray, schema)
     }
 
-<<<<<<< HEAD
-    def fromObjectNodeToRowV1(schema: StructType,
-                              objectNode: ObjectNode,
-                              schemaConversionMode: SchemaConversionMode): Row = {
-        val values: Seq[Any] = convertStructToSparkDataTypeV1(schema, objectNode, schemaConversionMode)
-=======
     def fromObjectNodeToChangeFeedRowV1(schema: StructType,
                                         objectNode: ObjectNode,
                                         schemaConversionMode: SchemaConversionMode): Row = {
         val values: Seq[Any] = convertStructToChangeFeedSparkDataTypeV1(schema, objectNode, schemaConversionMode)
->>>>>>> 2fb1ac6b
         new GenericRowWithSchema(values.toArray, schema)
     }
 
@@ -158,15 +151,6 @@
     }
 
     def getChangeFeedLsn(objectNode: ObjectNode): String = {
-<<<<<<< HEAD
-        getAttributeNode(objectNode, MetadataJsonBodyAttributeName) match {
-            case metadataNode: JsonNode =>
-                metadataNode.get(MetadataLsnAttributeName) match {
-                    case lsnNode: JsonNode => lsnNode.asText()
-                    case _ => null
-                }
-            case _ => null
-=======
         objectNode.get(MetadataJsonBodyAttributeName) match {
           case metadataNode: JsonNode =>
             metadataNode.get(MetadataLsnAttributeName) match {
@@ -174,7 +158,6 @@
               case _ => null
             }
           case _ => null
->>>>>>> 2fb1ac6b
         }
     }
 
@@ -689,22 +672,8 @@
         }
     }
 
-<<<<<<< HEAD
-    //  Some of these APIs can be clubbed together to avoid code duplication.
-    //  However, I don't think it is worth losing code readability and code simplicity.
-    private def getAttributeNode(objectNode: ObjectNode, attributeName: String): JsonNode = {
-      objectNode.get(attributeName) match {
-        case jsonNode: JsonNode => jsonNode
-        case _ => null
-      }
-    }
-
-    private def getAttributeNodeAsString(objectNode: ObjectNode, attributeName: String): String = {
-      getAttributeNode(objectNode, attributeName) match {
-=======
     private def getAttributeNodeAsString(objectNode: ObjectNode, attributeName: String): String = {
       objectNode.get(attributeName) match {
->>>>>>> 2fb1ac6b
         case jsonNode: JsonNode => jsonNode.toString
         case _ => null
       }
@@ -720,35 +689,19 @@
   }
 
     private def parseTtlExpired(objectNode: ObjectNode): Boolean = {
-<<<<<<< HEAD
-      getAttributeNode(objectNode, MetadataJsonBodyAttributeName) match {
-=======
       objectNode.get(MetadataJsonBodyAttributeName) match {
->>>>>>> 2fb1ac6b
         case metadataNode: JsonNode =>
           metadataNode.get(TimeToLiveExpiredPropertyName) match {
         case valueNode: JsonNode =>
           Option(valueNode).fold(false)(v => v.asBoolean(false))
-<<<<<<< HEAD
-=======
         case _ => false
         }
->>>>>>> 2fb1ac6b
         case _ => false
-        }
-    case _ => false
       }
     }
 
     private def parseId(objectNode: ObjectNode): String = {
-<<<<<<< HEAD
-        var currentNode = getAttributeNode(objectNode, CurrentAttributeName)
-        if (currentNode == null || currentNode.isEmpty) {
-            currentNode = getAttributeNode(objectNode, PreviousRawJsonBodyAttributeName)
-        }
-=======
         val currentNode = getCurrentOrPreviousNode(objectNode)
->>>>>>> 2fb1ac6b
         currentNode.get(IdAttributeName) match {
             case valueNode: JsonNode =>
                 Option(valueNode).fold(null: String)(v => v.asText(null))
@@ -757,14 +710,7 @@
     }
 
     private def parseETag(objectNode: ObjectNode): String = {
-<<<<<<< HEAD
-        var currentNode = getAttributeNode(objectNode, CurrentAttributeName)
-        if (currentNode == null || currentNode.isEmpty) {
-            currentNode = getAttributeNode(objectNode, PreviousRawJsonBodyAttributeName)
-        }
-=======
         val currentNode = getCurrentOrPreviousNode(objectNode)
->>>>>>> 2fb1ac6b
         currentNode.get(ETagAttributeName) match {
             case valueNode: JsonNode =>
                 Option(valueNode).fold(null: String)(v => v.asText(null))
@@ -772,36 +718,10 @@
         }
     }
 
-<<<<<<< HEAD
-    //  Timestamp always returns the crts (conflict resolution timestamp).
-    //  For single-master, crts will always be same as _ts
-    //  For multi-master, crts will be the latest resolution timestamp of any conflicts
-    private def parseTimestamp(objectNode: ObjectNode): Long = {
-        getAttributeNode(objectNode, MetadataJsonBodyAttributeName) match {
-            case metadataNode: JsonNode =>
-                metadataNode.get(CrtsAttributeName) match {
-                    case valueNode: JsonNode =>
-                        Option(valueNode).fold(-1L)(v => v.asLong(-1))
-                    case _ => -1L
-                }
-        }
-    }
-
-    private def parseOperationType(objectNode: ObjectNode): String = {
-      getAttributeNode(objectNode, MetadataJsonBodyAttributeName) match {
-        case metadataNode: JsonNode =>
-          metadataNode.get(OperationTypeAttributeName) match {
-          case valueNode: JsonNode =>
-            Option(valueNode).fold(null: String)(v => v.asText(null))
-          case _ => null
-        }
-      case _ => null
-=======
     private def getCurrentOrPreviousNode(objectNode: ObjectNode): JsonNode = {
       var currentNode = objectNode.get(CurrentAttributeName)
       if (currentNode == null || currentNode.isEmpty) {
         currentNode = objectNode.get(PreviousRawJsonBodyAttributeName)
->>>>>>> 2fb1ac6b
       }
       currentNode
     }
@@ -841,25 +761,6 @@
 
     private def parsePreviousImageLsn(objectNode: ObjectNode): Long = {
         objectNode.get(MetadataJsonBodyAttributeName) match {
-            case metadataNode: JsonNode =>
-                metadataNode.get(PreviousImageLsnAttributeName) match {
-                    case lsnNode: JsonNode =>
-                        Option(lsnNode).fold(-1L)(v => v.asLong(-1))
-                    case _ => -1L
-                }
-            case _ => -1L
-        }
-    }
-
-    private def parseMetadataLsn(objectNode: ObjectNode): Long = {
-        getChangeFeedLsn(objectNode) match {
-            case lsn: String => lsn.toLong
-            case _ => -1L
-        }
-    }
-
-    private def parsePreviousImageLsn(objectNode: ObjectNode): Long = {
-        getAttributeNode(objectNode, MetadataJsonBodyAttributeName) match {
             case metadataNode: JsonNode =>
                 metadataNode.get(PreviousImageLsnAttributeName) match {
                     case lsnNode: JsonNode =>
@@ -888,11 +789,7 @@
                 Option(objectNode.get(name)).map(convertToSparkDataType(dataType, _, schemaConversionMode)).orNull
         }
 
-<<<<<<< HEAD
-    private def convertStructToSparkDataTypeV1(schema: StructType,
-=======
     private def convertStructToChangeFeedSparkDataTypeV1(schema: StructType,
->>>>>>> 2fb1ac6b
                                                objectNode: ObjectNode,
                                                schemaConversionMode: SchemaConversionMode) : Seq[Any] =
         schema.fields.map {
