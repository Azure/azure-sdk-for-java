--- conflicted
+++ resolved
@@ -143,7 +143,9 @@
             val computedColumnsMap = Map(
               readConfig.readManyFilteringConfig.readManyFilterProperty ->
                 ((_: ObjectNode) => {
-                  CosmosItemIdentityHelper.getCosmosItemIdentityValueString(idValue, ModelBridgeInternal.getPartitionKeyObject(partitionKey))
+                  CosmosItemIdentityHelper.getCosmosItemIdentityValueString(
+                    idValue,
+                    ModelBridgeInternal.getPartitionKeyInternal(partitionKey).toObjectArray.toList)
                 })
             )
 
@@ -170,42 +172,7 @@
   override def next(): Boolean = iterator.hasNext
 
   override def get(): InternalRow = {
-<<<<<<< HEAD
-    // TODO: Optimization: Using the item factory
-    val jsonNode = iterator.next()
-    val objectNode = cosmosRowConverter.ensureObjectNode(jsonNode)
-
-    this.effectiveReadManyFilteringConfig.readManyFilterProperty match {
-      case CosmosConstants.Properties.Id => {
-        // id is also the partition key, there is no need to dynamically populate it
-        val row = cosmosRowConverter.fromObjectNodeToRow(readSchema,
-          objectNode,
-          readConfig.schemaConversionMode)
-        cosmosRowConverter.fromRowToInternalRow(row, rowSerializer)
-      }
-      case _ => {
-        val computedColumnsMap = Map(
-          readConfig.readManyFilteringConfig.readManyFilterProperty ->
-            ((objectNodeParam: ObjectNode) => {
-              val idValue = objectNodeParam.get(IdAttributeName).asText()
-              val partitionKey = PartitionKeyHelper.getPartitionKeyPath(objectNodeParam, partitionKeyDefinition)
-              CosmosItemIdentityHelper
-                .getCosmosItemIdentityValueString(
-                  idValue,
-                  ModelBridgeInternal.getPartitionKeyInternal(partitionKey).toObjectArray().toList)
-            })
-        )
-
-        val row = cosmosRowConverter.fromObjectNodeToRowWithComputedColumns(readSchema,
-          objectNode,
-          readConfig.schemaConversionMode,
-          computedColumnsMap)
-        cosmosRowConverter.fromRowToInternalRow(row, rowSerializer)
-      }
-    }
-=======
     cosmosRowConverter.fromRowToInternalRow(iterator.next().row, rowSerializer)
->>>>>>> 4ead307b
   }
 
   override def close(): Unit = {
