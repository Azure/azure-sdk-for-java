--- conflicted
+++ resolved
@@ -1545,7 +1545,6 @@
     }
   }
 
-<<<<<<< HEAD
   "spark query" should "always populate the readMany filtering property if readMany filtering enabled" in {
     val cosmosEndpoint = TestConfigurations.HOST
     val cosmosMasterKey = TestConfigurations.MASTER_KEY
@@ -1588,12 +1587,8 @@
     item.getAs[String]("_itemIdentity") shouldEqual CosmosItemIdentityHelper.getCosmosItemIdentityValueString(id, List[String](pk))
   }
 
-  private def getDefaultPartitionKeyDefinitionWithSubpartitions(): PartitionKeyDefinition = {
-    val partitionKeyPaths = new ArrayList[String]
-=======
   private def getDefaultPartitionKeyDefinitionWithSubpartitions: PartitionKeyDefinition = {
     val partitionKeyPaths = new util.ArrayList[String]
->>>>>>> a474b91f
     partitionKeyPaths.add("/tenantId")
     partitionKeyPaths.add("/userId")
     partitionKeyPaths.add("/sessionId")
