// Copyright (c) Microsoft Corporation. All rights reserved.
// Licensed under the MIT License.
package com.azure.cosmos.spark

import com.azure.cosmos.CosmosAsyncClient
import com.azure.cosmos.implementation.{SparkBridgeImplementationInternal, TestConfigurations, Utils}
import com.azure.cosmos.models.{CosmosContainerProperties, CosmosItemRequestOptions, PartitionKey, PartitionKeyDefinition, PartitionKeyDefinitionVersion, PartitionKind, ThroughputProperties}
import com.azure.cosmos.spark.diagnostics.BasicLoggingTrait
import com.azure.cosmos.spark.udf.{GetCosmosItemIdentityValue, GetFeedRangeForPartitionKeyValue}
import com.fasterxml.jackson.databind.ObjectMapper
import com.fasterxml.jackson.databind.node.ObjectNode
import org.apache.spark.sql.functions.expr
import org.apache.spark.sql.types.StringType

import java.sql.Timestamp
import java.util
import java.util.UUID
import scala.collection.mutable
import scala.collection.mutable.ListBuffer

// scalastyle:off underscore.import
import scala.collection.JavaConverters._
import org.apache.spark.sql.types._
// scalastyle:on underscore.import

abstract class SparkE2EQueryITestBase
  extends IntegrationSpec
    with SparkWithJustDropwizardAndNoSlf4jMetrics
    with CosmosClient
    with AutoCleanableCosmosContainersWithPkAsPartitionKey
    with BasicLoggingTrait
    with MetricAssertions {

  val objectMapper = new ObjectMapper()

  //scalastyle:off multiple.string.literals
  //scalastyle:off magic.number
  //scalastyle:off file.size.limit
  //scalastyle:off null

  // NOTE: due to some bug in the emulator, sub-range feed range doesn't work
  // "spark.cosmos.read.partitioning.strategy" -> "Restrictive" is added to the query tests
  // to ensure we don't do sub-range feed-range
  // once emulator fixed switch back to default partitioning.

  "spark items DataSource version" can "be determined" in {
    CosmosItemsDataSource.version shouldEqual CosmosConstants.currentVersion
  }

  "spark query" can "basic nested query" in {
    val cosmosEndpoint = TestConfigurations.HOST
    val cosmosMasterKey = TestConfigurations.MASTER_KEY

    CosmosClientMetrics.meterRegistry.isDefined shouldEqual true
    val meterRegistry = CosmosClientMetrics.meterRegistry.get

    val id = UUID.randomUUID().toString

    val rawItem = s"""
      | {
      |   "id" : "$id",
      |   "nestedObject" : {
      |     "prop1" : 5,
      |     "prop2" : "6"
      |   }
      | }
      |""".stripMargin

    val objectNode = objectMapper.readValue(rawItem, classOf[ObjectNode])

    val container = cosmosClient.getDatabase(cosmosDatabase).getContainer(cosmosContainer)
    container.createItem(objectNode).block()

    val cfg = Map("spark.cosmos.accountEndpoint" -> cosmosEndpoint,
      "spark.cosmos.accountKey" -> cosmosMasterKey,
      "spark.cosmos.database" -> cosmosDatabase,
      "spark.cosmos.container" -> cosmosContainer,
      "spark.cosmos.read.partitioning.strategy" -> "Restrictive",
      "spark.cosmos.diagnostics" -> "feed_details"
    )

    val df = spark.read.format("cosmos.oltp").options(cfg).load()
    val rowsArray = df.where("nestedObject.prop2 = '6'").collect()
    rowsArray should have size 1

    val item = rowsArray(0)
    item.getAs[String]("id") shouldEqual id

    assertMetrics(meterRegistry, "cosmos.client.op.latency", expectedToFind = true)

    // Gateway requests are not happening always - but they can happen
    //assertMetrics(meterRegistry, "cosmos.client.req.gw", expectedToFind = true)

    assertMetrics(meterRegistry, "cosmos.client.req.rntbd", expectedToFind = true)
    assertMetrics(meterRegistry, "cosmos.client.rntbd", expectedToFind = true)

    // address resolution requests can but don't have to happen - they are optional
    // assertMetrics(meterRegistry, "cosmos.client.rntbd.addressResolution", expectedToFind = true)
  }

  "cosmos client" can "be retrieved from cache" in {
    val cosmosEndpoint = TestConfigurations.HOST
    val cosmosMasterKey = TestConfigurations.MASTER_KEY

    val cfg = Map("spark.cosmos.accountEndpoint" -> cosmosEndpoint,
      "spark.cosmos.accountKey" -> cosmosMasterKey,
      "spark.cosmos.database" -> cosmosDatabase,
      "spark.cosmos.container" -> cosmosContainer,
    )
    val clientFromCache = com.azure.cosmos.spark.udf.CosmosAsyncClientCache
      .getCosmosClientFromCache(cfg)
      .getClient
<<<<<<< HEAD
    val dbResponse = clientFromCache .getDatabase(cosmosDatabase).read().block()
=======
      .asInstanceOf[CosmosAsyncClient]
    val dbResponse = clientFromCache.getDatabase(cosmosDatabase).read().block()
>>>>>>> eee04a51

    dbResponse.getProperties.getId shouldEqual cosmosDatabase
    clientFromCache.close()
  }

  private def insertDummyValue() : Unit = {
    val id = UUID.randomUUID().toString

    val rawItem = s"""
                     | {
                     |   "id" : "$id",
                     |   "nestedObject" : {
                     |     "prop1" : 5,
                     |     "prop2" : "6"
                     |   }
                     | }
                     |""".stripMargin

    val objectNode = objectMapper.readValue(rawItem, classOf[ObjectNode])

    val container = cosmosClient.getDatabase(cosmosDatabase).getContainer(cosmosContainer)
    container.createItem(objectNode).block()
  }

  "spark query" can "support StringStartsWith" in {
    val cosmosEndpoint = TestConfigurations.HOST
    val cosmosMasterKey = TestConfigurations.MASTER_KEY

    val id = UUID.randomUUID().toString

    val rawItem = s"""
                     | {
                     |   "id" : "$id",
                     |   "nestedObject" : {
                     |     "prop1" : 5,
                     |     "prop2" : "6"
                     |   }
                     | }
                     |""".stripMargin

    val objectNode = objectMapper.readValue(rawItem, classOf[ObjectNode])

    val container = cosmosClient.getDatabase(cosmosDatabase).getContainer(cosmosContainer)
    container.createItem(objectNode).block()

    // insert a dummy value
    insertDummyValue()

    val cfg = Map("spark.cosmos.accountEndpoint" -> cosmosEndpoint,
      "spark.cosmos.accountKey" -> cosmosMasterKey,
      "spark.cosmos.database" -> cosmosDatabase,
      "spark.cosmos.container" -> cosmosContainer,
      "spark.cosmos.read.maxItemCount" -> "1",
      "spark.cosmos.read.partitioning.strategy" -> "Restrictive"
    )

    val df = spark.read.format("cosmos.oltp").options(cfg).load()
    val rowsArray = df.filter(df.col("id").startsWith(id.substring(0, id.length / 2))).collect()
    rowsArray should have size 1

    val item = rowsArray(0)
    item.getAs[String]("id") shouldEqual id
  }

  "spark query" can "support StringEndswith" in {
    val cosmosEndpoint = TestConfigurations.HOST
    val cosmosMasterKey = TestConfigurations.MASTER_KEY

    val id = UUID.randomUUID().toString

    val rawItem = s"""
                     | {
                     |   "id" : "$id",
                     |   "nestedObject" : {
                     |     "prop1" : 5,
                     |     "prop2" : "6"
                     |   }
                     | }
                     |""".stripMargin

    val objectNode = objectMapper.readValue(rawItem, classOf[ObjectNode])

    val container = cosmosClient.getDatabase(cosmosDatabase).getContainer(cosmosContainer)
    container.createItem(objectNode).block()

    // insert a dummy value
    insertDummyValue()

    val cfg = Map("spark.cosmos.accountEndpoint" -> cosmosEndpoint,
      "spark.cosmos.accountKey" -> cosmosMasterKey,
      "spark.cosmos.database" -> cosmosDatabase,
      "spark.cosmos.container" -> cosmosContainer,
      "spark.cosmos.read.maxItemCount" -> "5",
      "spark.cosmos.read.partitioning.strategy" -> "Restrictive"
    )

    val df = spark.read.format("cosmos.oltp").options(cfg).load()
    val rowsArray = df.filter(df.col("id").endsWith(id.substring(id.length / 2, id.length))).collect()
    rowsArray should have size 1

    val item = rowsArray(0)
    item.getAs[String]("id") shouldEqual id
  }

  "spark query" can "support StringContains" in {
    val cosmosEndpoint = TestConfigurations.HOST
    val cosmosMasterKey = TestConfigurations.MASTER_KEY

    val id = UUID.randomUUID().toString

    val rawItem = s"""
                     | {
                     |   "id" : "$id",
                     |   "nestedObject" : {
                     |     "prop1" : 5,
                     |     "prop2" : "6"
                     |   }
                     | }
                     |""".stripMargin

    val objectNode = objectMapper.readValue(rawItem, classOf[ObjectNode])

    val container = cosmosClient.getDatabase(cosmosDatabase).getContainer(cosmosContainer)
    container.createItem(objectNode).block()

    // insert a dummy value
    insertDummyValue()

    val cfg = Map("spark.cosmos.accountEndpoint" -> cosmosEndpoint,
      "spark.cosmos.accountKey" -> cosmosMasterKey,
      "spark.cosmos.database" -> cosmosDatabase,
      "spark.cosmos.container" -> cosmosContainer,
      "spark.cosmos.read.partitioning.strategy" -> "Restrictive"
    )

    val df = spark.read.format("cosmos.oltp").options(cfg).load()
    val rowsArray = df.filter(df.col("id").contains(id.substring(2, id.length - 2))).collect()
    rowsArray should have size 1

    val item = rowsArray(0)
    item.getAs[String]("id") shouldEqual id
  }

  "spark query" can "override maxItemCount" in  {
    val cosmosEndpoint = TestConfigurations.HOST
    val cosmosMasterKey = TestConfigurations.MASTER_KEY

    val container = cosmosClient.getDatabase(cosmosDatabase).getContainer(cosmosContainer)

    // assert that there is more than one range to ensure the test really is testing the parallelization of work
    container.getFeedRanges.block().size() should be > 1

    for (age <- 1 to 20) {
      for (state <- Array(true, false)) {
        val objectNode = Utils.getSimpleObjectMapper.createObjectNode()
        objectNode.put("name", "Shrodigner's cat")
        objectNode.put("type", "cat")
        objectNode.put("age", age)
        objectNode.put("isAlive", state)
        objectNode.put("id", UUID.randomUUID().toString)
        container.createItem(objectNode).block()
      }
    }

    val logTestCaseIdentifier = UUID.randomUUID().toString
    val cfg = Map("spark.cosmos.accountEndpoint" -> cosmosEndpoint,
      "spark.cosmos.accountKey" -> cosmosMasterKey,
      "spark.cosmos.database" -> cosmosDatabase,
      "spark.cosmos.container" -> cosmosContainer,
      "spark.cosmos.read.partitioning.strategy" -> "Restrictive",
      "spark.cosmos.read.maxItemCount" -> "2",
      "spark.cosmos.read.customQuery" ->
        s"SELECT * FROM c WHERE c.isAlive = true and c.type = 'cat' and c.id <> '$logTestCaseIdentifier'",
      "spark.cosmos.diagnostics" -> SimpleFileDiagnosticsProvider.getClass.getName.replace("$", "")
    )

    SimpleFileDiagnosticsProvider.reset()

    // scalastyle:off underscore.import
    // scalastyle:off import.grouping
    import org.apache.spark.sql.types._
    // scalastyle:on underscore.import
    // scalastyle:on import.grouping

    val customSchema = StructType(Array(
      StructField("id", StringType),
      StructField("name", StringType),
      StructField("type", StringType),
      StructField("age", IntegerType),
      StructField("isAlive", BooleanType)
    ))

    val df = spark.read.schema(customSchema).format("cosmos.oltp").options(cfg).load()
    val rowsArray = df
      .orderBy("age")
      .collect()
    rowsArray should have size 20

    for (index <- rowsArray.indices) {
      val row = rowsArray(index)
      row.getAs[String]("name") shouldEqual "Shrodigner's cat"
      row.getAs[String]("type") shouldEqual "cat"
      row.getAs[Integer]("age") shouldEqual index + 1
      row.getAs[Boolean]("isAlive") shouldEqual true
    }

    // validate from diagnostics that all responses had at most 2 records (instead of the default of up to 100)
    val logger = SimpleFileDiagnosticsProvider.getOrCreateSingletonLoggerInstance(ItemsPartitionReader.getClass)
    val messages = logger.getMessages()
    SimpleFileDiagnosticsProvider.reset()
    messages should not be null
    messages.size should not be 0
    for ((msg, _) <- messages) {
      if (msg.contains(logTestCaseIdentifier)) {
        val itemCountPos = msg.indexOf("itemCount:")
        if (itemCountPos > 0) {
          val startPos = itemCountPos + "itemCount:".length
          val itemCount = msg.substring(startPos, msg.indexOf(",", startPos)).toInt
          if (itemCount > 3) {
            this.logInfo(s"Wrong log message: $msg")
          }
          itemCount should be <= 2
        }
      }
    }
  }

  "spark query" can "use user provided schema" in  {
    val cosmosEndpoint = TestConfigurations.HOST
    val cosmosMasterKey = TestConfigurations.MASTER_KEY

    val container = cosmosClient.getDatabase(cosmosDatabase).getContainer(cosmosContainer)

    // assert that there is more than one range to ensure the test really is testing the parallelization of work
    container.getFeedRanges.block().size() should be > 1

    for (age <- 1 to 20) {
      for (state <- Array(true, false)) {
        val objectNode = Utils.getSimpleObjectMapper.createObjectNode()
        objectNode.put("name", "Shrodigner's cat")
        objectNode.put("type", "cat")
        objectNode.put("age", age)
        objectNode.put("isAlive", state)
        objectNode.put("id", UUID.randomUUID().toString)
        container.createItem(objectNode).block()
      }
    }

    val cfg = Map("spark.cosmos.accountEndpoint" -> cosmosEndpoint,
      "spark.cosmos.accountKey" -> cosmosMasterKey,
      "spark.cosmos.database" -> cosmosDatabase,
      "spark.cosmos.container" -> cosmosContainer,
      "spark.cosmos.read.partitioning.strategy" -> "Restrictive"
    )

    // scalastyle:off underscore.import
    // scalastyle:off import.grouping
    import org.apache.spark.sql.types._
    // scalastyle:on underscore.import
    // scalastyle:on import.grouping

    val customSchema = StructType(Array(
      StructField("id", StringType),
      StructField("name", StringType),
      StructField("type", StringType),
      StructField("age", IntegerType),
      StructField("isAlive", BooleanType)
    ))

    val df = spark.read.schema(customSchema).format("cosmos.oltp").options(cfg).load()
    val rowsArray = df.where("isAlive = 'true' and type = 'cat'").orderBy("age").collect()
    rowsArray should have size 20

    for (index <- rowsArray.indices) {
      val row = rowsArray(index)
      row.getAs[String]("name") shouldEqual "Shrodigner's cat"
      row.getAs[String]("type") shouldEqual "cat"
      row.getAs[Integer]("age") shouldEqual index + 1
      row.getAs[Boolean]("isAlive") shouldEqual true
    }
  }

  "spark read many" can "use user provided schema" in {
    val cosmosEndpoint = TestConfigurations.HOST
    val cosmosMasterKey = TestConfigurations.MASTER_KEY

    val container = cosmosClient.getDatabase(cosmosDatabase).getContainer(cosmosContainer)

    // assert that there is more than one range to ensure the test really is testing the parallelization of work
    container.getFeedRanges.block().size() should be > 1

    for (age <- 1 to 20) {
      for (state <- Array(true, false)) {
        val objectNode = Utils.getSimpleObjectMapper.createObjectNode()
        objectNode.put("name", "Shrodigner's cat")
        objectNode.put("type", "cat")
        objectNode.put("age", age)
        objectNode.put("isAlive", state)
        objectNode.put("id", UUID.randomUUID().toString)
        container.createItem(objectNode).block()
      }
    }

    val cfg = Map("spark.cosmos.accountEndpoint" -> cosmosEndpoint,
      "spark.cosmos.accountKey" -> cosmosMasterKey,
      "spark.cosmos.database" -> cosmosDatabase,
      "spark.cosmos.container" -> cosmosContainer,
      "spark.cosmos.read.partitioning.strategy" -> "Restrictive"
    )

    val customSchema = StructType(Array(
      StructField("id", StringType),
      StructField("name", StringType),
      StructField("type", StringType),
      StructField("age", IntegerType),
      StructField("isAlive", BooleanType)
    ))

    val df = spark.read.schema(customSchema).format("cosmos.oltp").options(cfg).load()
    val filteredDf = df
      .where("isAlive = 'true' and type = 'cat'").orderBy("age")
    var rowsArray = filteredDf.collect()
    rowsArray should have size 20

    for (index <- rowsArray.indices) {
      val row = rowsArray(index)
      row.getAs[String]("name") shouldEqual "Shrodigner's cat"
      row.getAs[String]("type") shouldEqual "cat"
      row.getAs[Integer]("age") shouldEqual index + 1
      row.getAs[Boolean]("isAlive") shouldEqual true
    }

    val readManyDf = CosmosItemsDataSource.readMany(filteredDf, cfg.asJava, customSchema).orderBy("age")
    rowsArray = readManyDf.collect()
    rowsArray should have size 20

    for (index <- rowsArray.indices) {
      val row = rowsArray(index)
      row.getAs[String]("name") shouldEqual "Shrodigner's cat"
      row.getAs[String]("type") shouldEqual "cat"
      row.getAs[Integer]("age") shouldEqual index + 1
      row.getAs[Boolean]("isAlive") shouldEqual true
    }
  }

  "spark read many" can "use default schema" in {
    val cosmosEndpoint = TestConfigurations.HOST
    val cosmosMasterKey = TestConfigurations.MASTER_KEY

    val container = cosmosClient.getDatabase(cosmosDatabase).getContainer(cosmosContainer)

    // assert that there is more than one range to ensure the test really is testing the parallelization of work
    container.getFeedRanges.block().size() should be > 1

    for (age <- 1 to 20) {
      for (state <- Array(true, false)) {
        val objectNode = Utils.getSimpleObjectMapper.createObjectNode()
        objectNode.put("name", "Shrodigner's cat")
        objectNode.put("type", "cat")
        objectNode.put("age", age)
        objectNode.put("isAlive", state)
        objectNode.put("id", UUID.randomUUID().toString)
        container.createItem(objectNode).block()
      }
    }

    val cfg = Map("spark.cosmos.accountEndpoint" -> cosmosEndpoint,
      "spark.cosmos.accountKey" -> cosmosMasterKey,
      "spark.cosmos.database" -> cosmosDatabase,
      "spark.cosmos.container" -> cosmosContainer,
      "spark.cosmos.read.partitioning.strategy" -> "Restrictive",
      "spark.cosmos.read.inferSchema.enabled" -> "false"
    )

    val df = spark.read.format("cosmos.oltp").options(cfg).load()
    val filteredDf = df.limit(10)
    filteredDf.schema shouldEqual ItemsTable.defaultSchemaForInferenceDisabled
    var rowsArray = filteredDf.collect()
    rowsArray should have size 10

    val readManyDf = CosmosItemsDataSource.readMany(filteredDf, cfg.asJava)
    readManyDf.schema shouldEqual ItemsTable.defaultSchemaForInferenceDisabled
    rowsArray = readManyDf.collect()
    rowsArray should have size 10
  }

  "spark read many" can "use schema inference with system properties and timestamp" in {
    val cosmosEndpoint = TestConfigurations.HOST
    val cosmosMasterKey = TestConfigurations.MASTER_KEY

    val container = cosmosClient.getDatabase(cosmosDatabase).getContainer(cosmosContainer)

    // assert that there is more than one range to ensure the test really is testing the parallelization of work
    container.getFeedRanges.block().size() should be > 1

    for (state <- Array(true, false)) {
      val objectNode = Utils.getSimpleObjectMapper.createObjectNode()
      objectNode.put("name", "Shrodigner's dog")
      objectNode.put("type", "dog")
      objectNode.put("age", 20)
      objectNode.put("isAlive", state)
      objectNode.put("id", UUID.randomUUID().toString)
      container.createItem(objectNode).block()
    }

    val cfgWithInference = Map("spark.cosmos.accountEndpoint" -> cosmosEndpoint,
      "spark.cosmos.accountKey" -> cosmosMasterKey,
      "spark.cosmos.database" -> cosmosDatabase,
      "spark.cosmos.container" -> cosmosContainer,
      "spark.cosmos.read.partitioning.strategy" -> "Restrictive",
      "spark.cosmos.read.inferSchema.enabled" -> "true",
      "spark.cosmos.read.inferSchema.includeSystemProperties" -> "true",
    )

    // Not passing schema, letting inference work
    val dfWithInference = spark.read.format("cosmos.oltp").options(cfgWithInference).load()
    var rowsArrayWithInference = dfWithInference.where("isAlive = 'true' and type = 'dog'").collect()
    rowsArrayWithInference should have size 1

    var rowWithInference = rowsArrayWithInference(0)
    rowWithInference.getAs[String]("name") shouldEqual "Shrodigner's dog"
    rowWithInference.getAs[String]("type") shouldEqual "dog"
    rowWithInference.getAs[Integer]("age") shouldEqual 20
    rowWithInference.getAs[Boolean]("isAlive") shouldEqual true

    var fieldNames = rowWithInference.schema.fields.map(field => field.name)
    fieldNames.contains(CosmosTableSchemaInferrer.SelfAttributeName) shouldBe true
    fieldNames.contains(CosmosTableSchemaInferrer.TimestampAttributeName) shouldBe true
    fieldNames.contains(CosmosTableSchemaInferrer.ResourceIdAttributeName) shouldBe true
    fieldNames.contains(CosmosTableSchemaInferrer.ETagAttributeName) shouldBe true
    fieldNames.contains(CosmosTableSchemaInferrer.AttachmentsAttributeName) shouldBe true

    rowWithInference.schema(CosmosTableSchemaInferrer.SelfAttributeName).nullable shouldBe false
    rowWithInference.schema(CosmosTableSchemaInferrer.TimestampAttributeName).nullable shouldBe false
    rowWithInference.schema(CosmosTableSchemaInferrer.ResourceIdAttributeName).nullable shouldBe false
    rowWithInference.schema(CosmosTableSchemaInferrer.ETagAttributeName).nullable shouldBe false
    rowWithInference.schema(CosmosTableSchemaInferrer.AttachmentsAttributeName).nullable shouldBe false

    val filteredDf = dfWithInference
      .where("isAlive = 'true' and type = 'dog'").orderBy("age")

    val readManyDf = CosmosItemsDataSource.readMany(filteredDf, cfgWithInference.asJava).orderBy("age")
    rowsArrayWithInference = readManyDf.collect()
    rowsArrayWithInference should have size 1

    rowWithInference = rowsArrayWithInference(0)
    rowWithInference.getAs[String]("name") shouldEqual "Shrodigner's dog"
    rowWithInference.getAs[String]("type") shouldEqual "dog"
    rowWithInference.getAs[Integer]("age") shouldEqual 20
    rowWithInference.getAs[Boolean]("isAlive") shouldEqual true

    fieldNames = rowWithInference.schema.fields.map(field => field.name)
    fieldNames.contains(CosmosTableSchemaInferrer.SelfAttributeName) shouldBe true
    fieldNames.contains(CosmosTableSchemaInferrer.TimestampAttributeName) shouldBe true
    fieldNames.contains(CosmosTableSchemaInferrer.ResourceIdAttributeName) shouldBe true
    fieldNames.contains(CosmosTableSchemaInferrer.ETagAttributeName) shouldBe true
    fieldNames.contains(CosmosTableSchemaInferrer.AttachmentsAttributeName) shouldBe true

    rowWithInference.schema(CosmosTableSchemaInferrer.SelfAttributeName).nullable shouldBe false
    rowWithInference.schema(CosmosTableSchemaInferrer.TimestampAttributeName).nullable shouldBe false
    rowWithInference.schema(CosmosTableSchemaInferrer.ResourceIdAttributeName).nullable shouldBe false
    rowWithInference.schema(CosmosTableSchemaInferrer.ETagAttributeName).nullable shouldBe false
    rowWithInference.schema(CosmosTableSchemaInferrer.AttachmentsAttributeName).nullable shouldBe false
  }

  "spark query" can "use schema inference with system properties and timestamp" in {
    val cosmosEndpoint = TestConfigurations.HOST
    val cosmosMasterKey = TestConfigurations.MASTER_KEY

    val container = cosmosClient.getDatabase(cosmosDatabase).getContainer(cosmosContainer)
    for (state <- Array(true, false)) {
      val objectNode = Utils.getSimpleObjectMapper.createObjectNode()
      objectNode.put("name", "Shrodigner's dog")
      objectNode.put("type", "dog")
      objectNode.put("age", 20)
      objectNode.put("isAlive", state)
      objectNode.put("id", UUID.randomUUID().toString)
      container.createItem(objectNode).block()
    }

    val cfgWithInference = Map("spark.cosmos.accountEndpoint" -> cosmosEndpoint,
      "spark.cosmos.accountKey" -> cosmosMasterKey,
      "spark.cosmos.database" -> cosmosDatabase,
      "spark.cosmos.container" -> cosmosContainer,
      "spark.cosmos.read.inferSchema.enabled" -> "true",
      "spark.cosmos.read.inferSchema.includeSystemProperties" -> "true",
      "spark.cosmos.read.partitioning.strategy" -> "Restrictive"
    )

    // Not passing schema, letting inference work
    val dfWithInference = spark.read.format("cosmos.oltp").options(cfgWithInference).load()
    val rowsArrayWithInference = dfWithInference.where("isAlive = 'true' and type = 'dog'").collect()
    rowsArrayWithInference should have size 1

    val rowWithInference = rowsArrayWithInference(0)
    rowWithInference.getAs[String]("name") shouldEqual "Shrodigner's dog"
    rowWithInference.getAs[String]("type") shouldEqual "dog"
    rowWithInference.getAs[Integer]("age") shouldEqual 20
    rowWithInference.getAs[Boolean]("isAlive") shouldEqual true

    val fieldNames = rowWithInference.schema.fields.map(field => field.name)
    fieldNames.contains(CosmosTableSchemaInferrer.SelfAttributeName) shouldBe true
    fieldNames.contains(CosmosTableSchemaInferrer.TimestampAttributeName) shouldBe true
    fieldNames.contains(CosmosTableSchemaInferrer.ResourceIdAttributeName) shouldBe true
    fieldNames.contains(CosmosTableSchemaInferrer.ETagAttributeName) shouldBe true
    fieldNames.contains(CosmosTableSchemaInferrer.AttachmentsAttributeName) shouldBe true

    rowWithInference.schema(CosmosTableSchemaInferrer.SelfAttributeName).nullable shouldBe false
    rowWithInference.schema(CosmosTableSchemaInferrer.TimestampAttributeName).nullable shouldBe false
    rowWithInference.schema(CosmosTableSchemaInferrer.ResourceIdAttributeName).nullable shouldBe false
    rowWithInference.schema(CosmosTableSchemaInferrer.ETagAttributeName).nullable shouldBe false
    rowWithInference.schema(CosmosTableSchemaInferrer.AttachmentsAttributeName).nullable shouldBe false
  }

  "spark query" can "use schema inference with just timestamp" in {
    val cosmosEndpoint = TestConfigurations.HOST
    val cosmosMasterKey = TestConfigurations.MASTER_KEY

    val container = cosmosClient.getDatabase(cosmosDatabase).getContainer(cosmosContainer)
    for (state <- Array(true, false)) {
      val objectNode = Utils.getSimpleObjectMapper.createObjectNode()
      objectNode.put("name", "Shrodigner's dog")
      objectNode.put("type", "dog")
      objectNode.put("age", 20)
      objectNode.put("isAlive", state)
      objectNode.put("id", UUID.randomUUID().toString)
      container.createItem(objectNode).block()
    }

    val cfgWithInference = Map("spark.cosmos.accountEndpoint" -> cosmosEndpoint,
      "spark.cosmos.accountKey" -> cosmosMasterKey,
      "spark.cosmos.database" -> cosmosDatabase,
      "spark.cosmos.container" -> cosmosContainer,
      "spark.cosmos.read.inferSchema.enabled" -> "true",
      "spark.cosmos.read.inferSchema.includeTimestamp" -> "true",
      "spark.cosmos.read.partitioning.strategy" -> "Restrictive"
    )

    // Not passing schema, letting inference work
    val dfWithInference = spark.read.format("cosmos.oltp").options(cfgWithInference).load()
    val rowsArrayWithInference = dfWithInference.where("isAlive = 'true' and type = 'dog'").collect()
    rowsArrayWithInference should have size 1

    val rowWithInference = rowsArrayWithInference(0)
    rowWithInference.getAs[String]("name") shouldEqual "Shrodigner's dog"
    rowWithInference.getAs[String]("type") shouldEqual "dog"
    rowWithInference.getAs[Integer]("age") shouldEqual 20
    rowWithInference.getAs[Boolean]("isAlive") shouldEqual true

    val fieldNames = rowWithInference.schema.fields.map(field => field.name)
    fieldNames.contains(CosmosTableSchemaInferrer.SelfAttributeName) shouldBe false
    fieldNames.contains(CosmosTableSchemaInferrer.TimestampAttributeName) shouldBe true
    fieldNames.contains(CosmosTableSchemaInferrer.ResourceIdAttributeName) shouldBe false
    fieldNames.contains(CosmosTableSchemaInferrer.ETagAttributeName) shouldBe false
    fieldNames.contains(CosmosTableSchemaInferrer.AttachmentsAttributeName) shouldBe false
  }

  "spark query" can "use schema inference with no system properties or timestamp" in {
    val cosmosEndpoint = TestConfigurations.HOST
    val cosmosMasterKey = TestConfigurations.MASTER_KEY

    val container = cosmosClient.getDatabase(cosmosDatabase).getContainer(cosmosContainer)
    for (state <- Array(true, false)) {
      val objectNode = Utils.getSimpleObjectMapper.createObjectNode()
      objectNode.put("name", "Shrodigner's dog")
      objectNode.put("type", "dog")
      objectNode.put("age", 20)
      objectNode.put("isAlive", state)
      objectNode.put("id", UUID.randomUUID().toString)
      container.createItem(objectNode).block()
    }

    val cfgWithInference = Map("spark.cosmos.accountEndpoint" -> cosmosEndpoint,
      "spark.cosmos.accountKey" -> cosmosMasterKey,
      "spark.cosmos.database" -> cosmosDatabase,
      "spark.cosmos.container" -> cosmosContainer,
      "spark.cosmos.read.inferSchema.enabled" -> "true",
      "spark.cosmos.read.partitioning.strategy" -> "Restrictive"
    )

    // Not passing schema, letting inference work
    val dfWithInference = spark.read.format("cosmos.oltp").options(cfgWithInference).load()
    val rowsArrayWithInference = dfWithInference.where("isAlive = 'true' and type = 'dog'").collect()
    rowsArrayWithInference should have size 1

    val rowWithInference = rowsArrayWithInference(0)
    rowWithInference.getAs[String]("name") shouldEqual "Shrodigner's dog"
    rowWithInference.getAs[String]("type") shouldEqual "dog"
    rowWithInference.getAs[Integer]("age") shouldEqual 20
    rowWithInference.getAs[Boolean]("isAlive") shouldEqual true

    val fieldNames = rowWithInference.schema.fields.map(field => field.name)
    fieldNames.contains(CosmosTableSchemaInferrer.SelfAttributeName) shouldBe false
    fieldNames.contains(CosmosTableSchemaInferrer.TimestampAttributeName) shouldBe false
    fieldNames.contains(CosmosTableSchemaInferrer.ResourceIdAttributeName) shouldBe false
    fieldNames.contains(CosmosTableSchemaInferrer.ETagAttributeName) shouldBe false
    fieldNames.contains(CosmosTableSchemaInferrer.AttachmentsAttributeName) shouldBe false
  }

  "spark query" can "use schema inference with varying schema across partitions" in {
    val cosmosEndpoint = TestConfigurations.HOST
    val cosmosMasterKey = TestConfigurations.MASTER_KEY

    val container = cosmosClient.getDatabase(cosmosDatabase).getContainer(cosmosContainer)
    for (index <- 1 to 20) {
      val objectNode = Utils.getSimpleObjectMapper.createObjectNode()
      objectNode.put("name", "Shrodigner's frog")
      objectNode.put("type", "frog")
      objectNode.put("age", 20)
      objectNode.put(s"Property${index.toString}", index.toString)
      objectNode.put("id", UUID.randomUUID().toString)
      container.createItem(objectNode).block()
    }

    val cfgWithInference = Map("spark.cosmos.accountEndpoint" -> cosmosEndpoint,
      "spark.cosmos.accountKey" -> cosmosMasterKey,
      "spark.cosmos.database" -> cosmosDatabase,
      "spark.cosmos.container" -> cosmosContainer,
      "spark.cosmos.read.inferSchema.enabled" -> "true",
      "spark.cosmos.read.partitioning.strategy" -> "Restrictive"
    )

    // Not passing schema, letting inference work
    val dfWithInference = spark.read.format("cosmos.oltp").options(cfgWithInference).load()
    val rowsArrayWithInference = dfWithInference.where("type = 'frog'").collect()
    rowsArrayWithInference should have size 20

    val rowWithInference = rowsArrayWithInference(0)
    rowWithInference.getAs[String]("name") shouldEqual "Shrodigner's frog"
    rowWithInference.getAs[String]("type") shouldEqual "frog"
    rowWithInference.getAs[Integer]("age") shouldEqual 20

    val fieldNames = rowWithInference.schema.fields.map(field => field.name)
    fieldNames.contains(CosmosTableSchemaInferrer.SelfAttributeName) shouldBe false
    fieldNames.contains(CosmosTableSchemaInferrer.TimestampAttributeName) shouldBe false
    fieldNames.contains(CosmosTableSchemaInferrer.ResourceIdAttributeName) shouldBe false
    fieldNames.contains(CosmosTableSchemaInferrer.ETagAttributeName) shouldBe false
    fieldNames.contains(CosmosTableSchemaInferrer.AttachmentsAttributeName) shouldBe false
    for (index <- 1 to 20) {
      logInfo(s"Property${index.toString}")
      fieldNames.contains(s"Property${index.toString}") shouldBe true
    }
  }

  "spark query" can "use schema inference with custom query" in {
    val cosmosEndpoint = TestConfigurations.HOST
    val cosmosMasterKey = TestConfigurations.MASTER_KEY

    val container = cosmosClient.getDatabase(cosmosDatabase).getContainer(cosmosContainer)
    for (state <- Array(true, false)) {
      val objectNode = Utils.getSimpleObjectMapper.createObjectNode()
      objectNode.put("name", "Shrodigner's duck")
      objectNode.put("type", "duck")
      objectNode.put("age", 20)
      objectNode.put("isAlive", state)
      objectNode.put("id", UUID.randomUUID().toString)
      container.createItem(objectNode).block()
    }

    val cfgWithInference = Map("spark.cosmos.accountEndpoint" -> cosmosEndpoint,
      "spark.cosmos.accountKey" -> cosmosMasterKey,
      "spark.cosmos.database" -> cosmosDatabase,
      "spark.cosmos.container" -> cosmosContainer,
      "spark.cosmos.read.inferSchema.enabled" -> "true",
      "spark.cosmos.read.inferSchema.query" -> "select TOP 1 c.isAlive, c.type, c.age from c",
      "spark.cosmos.read.partitioning.strategy" -> "Restrictive"
    )

    // Not passing schema, letting inference work
    val dfWithInference = spark.read.format("cosmos.oltp").options(cfgWithInference).load()
    val rowsArrayWithInference = dfWithInference.where("isAlive = 'true' and type = 'duck'").collect()
    rowsArrayWithInference should have size 1

    val rowWithInference = rowsArrayWithInference(0)
    rowWithInference.schema.fields should have size 3
    rowWithInference.getAs[String]("type") shouldEqual "duck"
    rowWithInference.getAs[Integer]("age") shouldEqual 20
    rowWithInference.getAs[Boolean]("isAlive") shouldEqual true
  }

  "spark query" can "use schema inference with custom query and system properties" in {
    val cosmosEndpoint = TestConfigurations.HOST
    val cosmosMasterKey = TestConfigurations.MASTER_KEY

    val container = cosmosClient.getDatabase(cosmosDatabase).getContainer(cosmosContainer)
    for (state <- Array(true, false)) {
      val objectNode = Utils.getSimpleObjectMapper.createObjectNode()
      objectNode.put("name", "Shrodigner's duck")
      objectNode.put("type", "duck")
      objectNode.put("age", 20)
      objectNode.put("isAlive", state)
      objectNode.put("id", UUID.randomUUID().toString)
      container.createItem(objectNode).block()
    }

    val cfgWithInference = Map("spark.cosmos.accountEndpoint" -> cosmosEndpoint,
      "spark.cosmos.accountKey" -> cosmosMasterKey,
      "spark.cosmos.database" -> cosmosDatabase,
      "spark.cosmos.container" -> cosmosContainer,
      "spark.cosmos.read.inferSchema.enabled" -> "true",
      "spark.cosmos.read.inferSchema.query" -> "select TOP 1 c.type, c.age, c.isAlive, c._ts, c.id from c",
      "spark.cosmos.read.partitioning.strategy" -> "Restrictive"
    )

    // Not passing schema, letting inference work
    val dfWithInference = spark.read.format("cosmos.oltp").options(cfgWithInference).load()
    val rowsArrayWithInference = dfWithInference.where("isAlive = 'true' and type = 'duck'").collect()
    rowsArrayWithInference should have size 1

    val rowWithInference = rowsArrayWithInference(0)
    rowWithInference.getAs[String]("type") shouldEqual "duck"
    rowWithInference.getAs[Integer]("age") shouldEqual 20
    rowWithInference.getAs[Boolean]("isAlive") shouldEqual true

    val fieldNames = rowWithInference.schema.fields.map(field => field.name)
    fieldNames.contains(CosmosTableSchemaInferrer.SelfAttributeName) shouldBe false
    fieldNames.contains(CosmosTableSchemaInferrer.TimestampAttributeName) shouldBe true
    fieldNames.contains(CosmosTableSchemaInferrer.IdAttributeName) shouldBe true
    fieldNames.contains(CosmosTableSchemaInferrer.ResourceIdAttributeName) shouldBe false
    fieldNames.contains(CosmosTableSchemaInferrer.ETagAttributeName) shouldBe false
    fieldNames.contains(CosmosTableSchemaInferrer.AttachmentsAttributeName) shouldBe false

    rowWithInference.schema(CosmosTableSchemaInferrer.TimestampAttributeName).nullable shouldBe false
    rowWithInference.schema(CosmosTableSchemaInferrer.IdAttributeName).nullable shouldBe false
    rowWithInference.schema("type").nullable shouldBe true
    rowWithInference.schema("age").nullable shouldBe true
    rowWithInference.schema("isAlive").nullable shouldBe true
  }

  "spark query" can "when forceNullableProperties is false and rows have different schema" in {
    val cosmosEndpoint = TestConfigurations.HOST
    val cosmosMasterKey = TestConfigurations.MASTER_KEY
    val samplingSize = 100
    val expectedResults = samplingSize * 2
    val container = cosmosClient.getDatabase(cosmosDatabase).getContainer(cosmosContainer)

    // Inserting documents with slightly different schema
    for( _ <- 1 to expectedResults) {
      val objectNode = Utils.getSimpleObjectMapper.createObjectNode()
      val arr = objectNode.putArray("object_array")
      val nested = Utils.getSimpleObjectMapper.createObjectNode()
      nested.put("A", "test")
      nested.put("B", "test")
      arr.add(nested)
      objectNode.put("id", UUID.randomUUID().toString)
      container.createItem(objectNode).block()
    }

    Thread.sleep(2000)

    for( _ <- 1 to samplingSize) {
      val objectNode2 = Utils.getSimpleObjectMapper.createObjectNode()
      val arr = objectNode2.putArray("object_array")
      val nested = Utils.getSimpleObjectMapper.createObjectNode()
      nested.put("A", "test")
      arr.add(nested)
      objectNode2.put("id", UUID.randomUUID().toString)
      container.createItem(objectNode2).block()
    }

    val cfgWithInference = Map("spark.cosmos.accountEndpoint" -> cosmosEndpoint,
      "spark.cosmos.accountKey" -> cosmosMasterKey,
      "spark.cosmos.database" -> cosmosDatabase,
      "spark.cosmos.container" -> cosmosContainer,
      "spark.cosmos.read.inferSchema.enabled" -> "true",
      "spark.cosmos.read.inferSchema.forceNullableProperties" -> "false",
      "spark.cosmos.read.inferSchema.samplingSize" -> samplingSize.toString,
      "spark.cosmos.read.inferSchema.query" -> "SELECT * FROM c ORDER BY c._ts",
      "spark.cosmos.read.partitioning.strategy" -> "Restrictive"
    )

    val dfWithInference = spark.read.format("cosmos.oltp").options(cfgWithInference).load()
    try {
      dfWithInference.collect()
      fail("Should have thrown an exception")
    }
    catch {
      case inner: Exception =>
        logInfo(inner.toString)
        inner.toString.contains("The 1th field 'B' of input row cannot be null") shouldBe true
    }
  }

  "spark query" can "use custom sampling size" in {
    val cosmosEndpoint = TestConfigurations.HOST
    val cosmosMasterKey = TestConfigurations.MASTER_KEY
    val samplingSize = 100
    val expectedResults = samplingSize * 2
    val container = cosmosClient.getDatabase(cosmosDatabase).getContainer(cosmosContainer)

    // Inserting documents with slightly different schema
    for( _ <- 1 to expectedResults) {
      val objectNode = Utils.getSimpleObjectMapper.createObjectNode()
      objectNode.put("legs", 4)
      objectNode.put("name", "Shrodigner's cat")
      objectNode.put("type", "animal")
      objectNode.put("id", UUID.randomUUID().toString)
      container.createItem(objectNode).block()
    }

    Thread.sleep(2000)

    for( _ <- 1 to samplingSize) {
      val objectNode2 = Utils.getSimpleObjectMapper.createObjectNode()
      objectNode2.put("wheels", 4)
      objectNode2.put("name", "Shrodigner's car")
      objectNode2.put("type", "car")
      objectNode2.put("id", UUID.randomUUID().toString)
      container.createItem(objectNode2).block()
    }

    val cfgWithInference = Map("spark.cosmos.accountEndpoint" -> cosmosEndpoint,
      "spark.cosmos.accountKey" -> cosmosMasterKey,
      "spark.cosmos.database" -> cosmosDatabase,
      "spark.cosmos.container" -> cosmosContainer,
      "spark.cosmos.read.inferSchema.enabled" -> "true",
      "spark.cosmos.read.inferSchema.samplingSize" -> samplingSize.toString,
      "spark.cosmos.read.inferSchema.query" -> "SELECT * FROM c ORDER BY c._ts",
      "spark.cosmos.read.partitioning.strategy" -> "Restrictive"
    )

    val dfWithInference = spark.read.format("cosmos.oltp").options(cfgWithInference).load()
    val rows = dfWithInference.where("type = 'animal'").collect()
    rows should have size expectedResults

    // Schema inference should not have picked up the cars even though the query was *
    val fieldNames = rows(0).schema.fields.map(field => field.name)
    fieldNames.contains("legs") shouldBe true
    fieldNames.contains("wheels") shouldBe false
  }

  "spark query" can "get _ts as Timestamp" in  {
    val cosmosEndpoint = TestConfigurations.HOST
    val cosmosMasterKey = TestConfigurations.MASTER_KEY

    val container = cosmosClient.getDatabase(cosmosDatabase).getContainer(cosmosContainer)

    for (_ <- 1 to 10) {
      val objectNode = Utils.getSimpleObjectMapper.createObjectNode()
      val id = UUID.randomUUID().toString
      objectNode.put("id", id)
      container.createItem(objectNode).block()
    }

    val cfg = Map("spark.cosmos.accountEndpoint" -> cosmosEndpoint,
      "spark.cosmos.accountKey" -> cosmosMasterKey,
      "spark.cosmos.database" -> cosmosDatabase,
      "spark.cosmos.container" -> cosmosContainer,
      "spark.cosmos.read.partitioning.strategy" -> "Restrictive"
    )

    // scalastyle:off underscore.import
    // scalastyle:off import.grouping
    import org.apache.spark.sql.types._
    // scalastyle:on underscore.import
    // scalastyle:on import.grouping

    val customSchema = StructType(Array(
      StructField("_ts", TimestampType),
      StructField("id", StringType)
    ))

    val df = spark.read.schema(customSchema).format("cosmos.oltp").options(cfg).load()
    val rowsArray = df.collect()

    for (index <- rowsArray.indices) {
      val row = rowsArray(index)
      val ts = row.getAs[Timestamp]("_ts")
      val id = row.getAs[String]("id")

      ts.getTime > 0 shouldBe true

      val itemResponse = container.readItem(id, new PartitionKey(id), classOf[ObjectNode]).block()

      val documentTs = itemResponse.getItem.get("_ts").asLong

      ts.getTime shouldBe documentTs
    }
  }

  "spark query" can "return proper Cosmos specific query plan on explain" in {
    val cosmosEndpoint = TestConfigurations.HOST
    val cosmosMasterKey = TestConfigurations.MASTER_KEY

    val id = UUID.randomUUID().toString

    val rawItem = s"""
                     | {
                     |   "id" : "$id",
                     |   "nestedObject" : {
                     |     "prop1" : 5,
                     |     "prop2" : "6"
                     |   }
                     | }
                     |""".stripMargin

    val objectNode = objectMapper.readValue(rawItem, classOf[ObjectNode])

    val container = cosmosClient.getDatabase(cosmosDatabase).getContainer(cosmosContainer)
    container.createItem(objectNode).block()

    val cfg = Map("spark.cosmos.accountEndpoint" -> cosmosEndpoint,
      "spark.cosmos.accountKey" -> cosmosMasterKey,
      "spark.cosmos.database" -> cosmosDatabase,
      "spark.cosmos.container" -> cosmosContainer,
      "spark.cosmos.read.inferSchema.forceNullableProperties" -> "false",
      "spark.cosmos.read.partitioning.strategy" -> "Restrictive"
    )

    val df = spark.read.format("cosmos.oltp").options(cfg).load()
    val rowsArray = df.where("nestedObject.prop2 = '6'").collect()
    rowsArray should have size 1

    var output = new java.io.ByteArrayOutputStream()
    Console.withOut(output) {
      df.explain()
    }
    var queryPlan = output.toString.replaceAll("#\\d+", "#x")
    logInfo(s"Query Plan: $queryPlan")
    queryPlan.contains("Cosmos Query: SELECT * FROM r") shouldEqual true

    output = new java.io.ByteArrayOutputStream()
    Console.withOut(output) {
      df.where("nestedObject.prop2 = '6'").explain()
    }
    queryPlan = output.toString.replaceAll("#\\d+", "#x")
    logInfo(s"Query Plan: $queryPlan")
    val expected = s"Cosmos Query: SELECT * FROM r WHERE r['nestedObject']['prop2']=" +
      s"@param0${System.getProperty("line.separator")} > param: @param0 = 6"
    queryPlan.contains(expected) shouldEqual true

    val item = rowsArray(0)
    item.getAs[String]("id") shouldEqual id
  }

  "spark query" should "use Custom Query also for inference" in {
    val cosmosEndpoint = TestConfigurations.HOST
    val cosmosMasterKey = TestConfigurations.MASTER_KEY

    val container = cosmosClient.getDatabase(cosmosDatabase).getContainer(cosmosContainer)
    for (state <- Array(true, false)) {
      val objectNode = Utils.getSimpleObjectMapper.createObjectNode()
      objectNode.put("name", "Shrodigner's duck")
      objectNode.put("type", "duck")
      objectNode.put("age", 20)
      objectNode.put("isAlive", state)
      objectNode.put("id", UUID.randomUUID().toString)
      container.createItem(objectNode).block()
    }

    val cfgWithInference = Map("spark.cosmos.accountEndpoint" -> cosmosEndpoint,
      "spark.cosmos.accountKey" -> cosmosMasterKey,
      "spark.cosmos.database" -> cosmosDatabase,
      "spark.cosmos.container" -> cosmosContainer,
      "spark.cosmos.read.inferSchema.enabled" -> "true",
      "spark.cosmos.read.customQuery" ->
        "SELECT c.type, c.age, c.isAlive FROM c where c.type = 'duck' and c.isAlive = true",
      "spark.cosmos.read.partitioning.strategy" -> "Restrictive"
    )

    // Not passing schema, letting inference work
    val dfWithInference = spark.read.format("cosmos.oltp").options(cfgWithInference).load()
    val rowsArrayWithInference = dfWithInference.collect()
    rowsArrayWithInference should have size 1

    val rowWithInference = rowsArrayWithInference(0)
    rowWithInference.getAs[String]("type") shouldEqual "duck"
    rowWithInference.getAs[Integer]("age") shouldEqual 20
    rowWithInference.getAs[Boolean]("isAlive") shouldEqual true

    val fieldNames = rowWithInference.schema.fields.map(field => field.name)
    fieldNames.contains(CosmosTableSchemaInferrer.SelfAttributeName) shouldBe false
    fieldNames.contains(CosmosTableSchemaInferrer.TimestampAttributeName) shouldBe false
    fieldNames.contains(CosmosTableSchemaInferrer.ResourceIdAttributeName) shouldBe false
    fieldNames.contains(CosmosTableSchemaInferrer.ETagAttributeName) shouldBe false
    fieldNames.contains(CosmosTableSchemaInferrer.AttachmentsAttributeName) shouldBe false
  }

  "spark query" can "for single logical partition can be configured to use only one Spark partition" in  {
    val cosmosEndpoint = TestConfigurations.HOST
    val cosmosMasterKey = TestConfigurations.MASTER_KEY

    val container = cosmosClient.getDatabase(cosmosDatabase).getContainer(cosmosContainer)

    // assert that there is more than one range to ensure the test really is testing the parallelization of work
    container.getFeedRanges.block().size() should be > 1
    var lastId = ""
    for (age <- 1 to 20) {
      for (state <- Array(true, false)) {
        val objectNode = Utils.getSimpleObjectMapper.createObjectNode()
        objectNode.put("name", "Shrodigner's cat")
        objectNode.put("type", "cat")
        objectNode.put("age", age)
        objectNode.put("isAlive", state)
        lastId = UUID.randomUUID().toString
        objectNode.put("id", lastId)
        container.createItem(objectNode).block()
      }
    }

    var cfg = Map("spark.cosmos.accountEndpoint" -> cosmosEndpoint,
      "spark.cosmos.accountKey" -> cosmosMasterKey,
      "spark.cosmos.database" -> cosmosDatabase,
      "spark.cosmos.container" -> cosmosContainer,
      "spark.cosmos.read.partitioning.strategy" -> "Restrictive"
    )

    // scalastyle:off underscore.import
    // scalastyle:off import.grouping
    import org.apache.spark.sql.types._
    // scalastyle:on underscore.import
    // scalastyle:on import.grouping

    val customSchema = StructType(Array(
      StructField("id", StringType),
      StructField("name", StringType),
      StructField("type", StringType),
      StructField("age", IntegerType),
      StructField("isAlive", BooleanType)
    ))

    var df = spark.read.schema(customSchema).format("cosmos.oltp").options(cfg).load()
    var rowsArray = df.where(s"id = '$lastId'").collect()
    rowsArray should have size 1
    rowsArray(0).getAs[String]("id") shouldEqual lastId
    df.rdd.getNumPartitions shouldEqual container.getFeedRanges.block().size()

    spark.udf.register("GetFeedRangeForPartitionKey", new GetFeedRangeForPartitionKeyValue(), StringType)
    val pkDefinition = "{\"paths\":[\"/id\"],\"kind\":\"Hash\"}"
    val dummyDf = spark.sql(s"SELECT GetFeedRangeForPartitionKey('$pkDefinition', '$lastId')")

    val feedRange = dummyDf
      .collect()(0)
      .getAs[String](0)

    logInfo(s"FeedRange from UDF: $feedRange")

    cfg = Map("spark.cosmos.accountEndpoint" -> cosmosEndpoint,
      "spark.cosmos.accountKey" -> cosmosMasterKey,
      "spark.cosmos.database" -> cosmosDatabase,
      "spark.cosmos.container" -> cosmosContainer,
      "spark.cosmos.read.partitioning.strategy" -> "Restrictive",
      "spark.cosmos.partitioning.feedRangeFilter" -> feedRange
    )

    df = spark.read.schema(customSchema).format("cosmos.oltp").options(cfg).load()
    rowsArray = df.where(s"id = '$lastId'").collect()
    rowsArray should have size 1
    rowsArray(0).getAs[String]("id") shouldEqual lastId
    df.rdd.getNumPartitions shouldEqual 1
  }

  "spark query" can "log single correlation activity id for all queries across multiple Spark partitions" in  {
    val cosmosEndpoint = TestConfigurations.HOST
    val cosmosMasterKey = TestConfigurations.MASTER_KEY

    val container = cosmosClient.getDatabase(cosmosDatabase).getContainer(cosmosContainer)

    // assert that there is more than one range to ensure the test really is testing the parallelization of work
    container.getFeedRanges.block().size() should be > 1

    for (age <- 1 to 20) {
      for (state <- Array(true, false)) {
        val objectNode = Utils.getSimpleObjectMapper.createObjectNode()
        objectNode.put("name", "Shrodigner's cat")
        objectNode.put("type", "cat")
        objectNode.put("age", age)
        objectNode.put("isAlive", state)
        objectNode.put("id", UUID.randomUUID().toString)
        container.createItem(objectNode).block()
      }
    }

    val logTestCaseIdentifier = UUID.randomUUID().toString
    val cfg = Map("spark.cosmos.accountEndpoint" -> cosmosEndpoint,
      "spark.cosmos.accountKey" -> cosmosMasterKey,
      "spark.cosmos.database" -> cosmosDatabase,
      "spark.cosmos.container" -> cosmosContainer,
      "spark.cosmos.read.partitioning.strategy" -> "Restrictive",
      "spark.cosmos.read.maxItemCount" -> "2",
      "spark.cosmos.read.inferSchema.enabled" -> "false",
      "spark.cosmos.read.customQuery" ->
        s"SELECT * FROM c WHERE c.isAlive = true and c.type = 'cat' and c.id <> '$logTestCaseIdentifier'",
      "spark.cosmos.diagnostics" -> SimpleFileDiagnosticsProvider.getClass.getName.replace("$", "")
    )

    // scalastyle:off underscore.import
    // scalastyle:off import.grouping
    import org.apache.spark.sql.types._
    // scalastyle:on underscore.import
    // scalastyle:on import.grouping

    val customSchema = StructType(Array(
      StructField("id", StringType),
      StructField("name", StringType),
      StructField("type", StringType),
      StructField("age", IntegerType),
      StructField("isAlive", BooleanType)
    ))

    SimpleFileDiagnosticsProvider.reset()

    val df = spark.read.schema(customSchema).format("cosmos.oltp").options(cfg).load()
    val rowsArray = df
      .orderBy("age")
      .collect()
    rowsArray should have size 20

    for (index <- rowsArray.indices) {
      val row = rowsArray(index)
      row.getAs[String]("name") shouldEqual "Shrodigner's cat"
      row.getAs[String]("type") shouldEqual "cat"
      row.getAs[Integer]("age") shouldEqual index + 1
      row.getAs[Boolean]("isAlive") shouldEqual true
    }

    // validate from diagnostics that all responses had at most 2 records (instead of the default of up to 100)
    val logger = SimpleFileDiagnosticsProvider.getOrCreateSingletonLoggerInstance(ItemsPartitionReader.getClass)
    val messages = logger.getMessages()
    SimpleFileDiagnosticsProvider.reset()
    messages should not be null
    messages.size should not be 0

    val correlationActivityIds = mutable.HashSet.empty[String]
    for ((msg, _) <- messages) {
      if (msg.contains(logTestCaseIdentifier)) {
        var startPos = 0
        var continueLoop = true
        while (continueLoop && startPos < msg.length) {
          val nextActivityIdPos = msg.indexOf("correlationActivityId", startPos)

          if (nextActivityIdPos < 0) {
            continueLoop = false
          } else {
            val currentStartPos = nextActivityIdPos + "correlationActivityId".length + 1
            val currentEndPos = math.min(currentStartPos + 36, msg.length - 1)
            val correlationActivityId = msg.substring(currentStartPos, currentEndPos)
            correlationActivityIds += correlationActivityId

            startPos = currentEndPos + 1
          }
        }
      }
    }

    assert(
      correlationActivityIds.size == 1,
      "Logs should only contain one correlationActivityId - " + messages.mkString("\r\n"))
    correlationActivityIds.size shouldEqual 1
  }

  "spark query" can "execute query with VALUE function" in {
    val cosmosEndpoint = TestConfigurations.HOST
    val cosmosMasterKey = TestConfigurations.MASTER_KEY

    val id = UUID.randomUUID().toString

    val rawItem = s"""
                     | {
                     |   "id" : "$id",
                     |   "nestedObject" : {
                     |     "prop1" : 5,
                     |     "prop2" : "6"
                     |   }
                     | }
                     |""".stripMargin

    val objectNode = objectMapper.readValue(rawItem, classOf[ObjectNode])

    val container = cosmosClient.getDatabase(cosmosDatabase).getContainer(cosmosContainer)
    container.createItem(objectNode).block()

    val id2 = UUID.randomUUID().toString

    val rawItem2 = s"""
                     | {
                     |   "id" : "$id2",
                     |   "nestedObject" : {
                     |     "prop1" : 5,
                     |     "prop2" : "7"
                     |   }
                     | }
                     |""".stripMargin

    val objectNode2 = objectMapper.readValue(rawItem2, classOf[ObjectNode])

    container.createItem(objectNode2).block()

    val cfg = Map("spark.cosmos.accountEndpoint" -> cosmosEndpoint,
      "spark.cosmos.accountKey" -> cosmosMasterKey,
      "spark.cosmos.database" -> cosmosDatabase,
      "spark.cosmos.container" -> cosmosContainer,
      "spark.cosmos.read.partitioning.strategy" -> "Restrictive",
      "spark.cosmos.read.customQuery" -> "SELECT VALUE c.nestedObject.prop1 FROM c"
    )

    val df = spark.read.format("cosmos.oltp").options(cfg).load()
    val rowsArray = df.collect()
    rowsArray should have size 2

    val item = rowsArray(0)
    item.getAs[Int]("_value") shouldEqual 5

    val item2 = rowsArray(1)
    item2.getAs[Int]("_value") shouldEqual 5
  }

  "spark query" can "execute query with VALUE function ad ORDER BY" in {
    val cosmosEndpoint = TestConfigurations.HOST
    val cosmosMasterKey = TestConfigurations.MASTER_KEY

    val id = UUID.randomUUID().toString

    val rawItem = s"""
                     | {
                     |   "id" : "$id",
                     |   "nestedObject" : {
                     |     "prop1" : 5,
                     |     "prop2" : "6"
                     |   }
                     | }
                     |""".stripMargin

    val objectNode = objectMapper.readValue(rawItem, classOf[ObjectNode])

    val container = cosmosClient.getDatabase(cosmosDatabase).getContainer(cosmosContainer)
    container.createItem(objectNode).block()

    val id2 = UUID.randomUUID().toString

    val rawItem2 = s"""
                      | {
                      |   "id" : "$id2",
                      |   "nestedObject" : {
                      |     "prop1" : 8,
                      |     "prop2" : "7"
                      |   }
                      | }
                      |""".stripMargin

    val objectNode2 = objectMapper.readValue(rawItem2, classOf[ObjectNode])

    container.createItem(objectNode2).block()

    val cfg = Map("spark.cosmos.accountEndpoint" -> cosmosEndpoint,
      "spark.cosmos.accountKey" -> cosmosMasterKey,
      "spark.cosmos.database" -> cosmosDatabase,
      "spark.cosmos.container" -> cosmosContainer,
      "spark.cosmos.read.partitioning.strategy" -> "Restrictive",
      "spark.cosmos.read.customQuery" -> "SELECT VALUE c.nestedObject.prop1 FROM c ORDER BY c.nestedObject.prop2"
    )

    val df = spark.read.format("cosmos.oltp").options(cfg).load()

    // sorting on the Spark level is is done here to simplify result validation. The custom
    // query is ordered by prop2 - but this ordering is happening scoped to each physical partition
    // because in Spark we run the custom query isolated (as non-cross-partition query) against an EPK
    // So to simplify the content validation the spark-level ordering (which is global - across
    // results from all cosmos partitions) is added
    val rowsArray = df.orderBy("_value").collect()
    rowsArray should have size 2

    val item = rowsArray(0)
    item.getAs[Int]("_value") shouldEqual 5

    val item2 = rowsArray(1)
    item2.getAs[Int]("_value") shouldEqual 8
  }

  "spark query" can "read invalid json with duplicate properties if setting is overridden" in {
    val cosmosEndpoint = TestConfigurations.HOST
    val cosmosMasterKey = TestConfigurations.MASTER_KEY

    val id = UUID.randomUUID().toString

    val rawItem = s"""
                     | {
                     |   "id" : "$id",
                     |   "prop1" : 5,
                     |   "prop1" : 7,
                     |   "nestedObject" : {
                     |     "prop2" : "6"
                     |   }
                     | }
                     |""".stripMargin

    val blob = rawItem.getBytes("UTF-8")

    val container = cosmosClient.getDatabase(cosmosDatabase).getContainer(cosmosContainer)
    val requestOptions = new CosmosItemRequestOptions()
    container.createItem(blob, new PartitionKey(id), requestOptions).block()

    val cfg = Map("spark.cosmos.accountEndpoint" -> cosmosEndpoint,
      "spark.cosmos.accountKey" -> cosmosMasterKey,
      "spark.cosmos.database" -> cosmosDatabase,
      "spark.cosmos.container" -> cosmosContainer,
      "spark.cosmos.read.partitioning.strategy" -> "Restrictive",
      "spark.cosmos.read.allowInvalidJsonWithDuplicateJsonProperties" -> "true"
    )

    try {
      val df = spark.read.format("cosmos.oltp").options(cfg).load()
      val rowsArray = df.where("nestedObject.prop2 = '6'").collect()
      rowsArray should have size 1

      val item = rowsArray(0)
      item.getAs[String]("id") shouldEqual id
      item.getAs[Int]("prop1") shouldEqual 7
    } finally {
      try {
        container.deleteItem(id, new PartitionKey(id)).block()
      } finally {
        SparkBridgeImplementationInternal.configureSimpleObjectMapper(false)
      }
    }
  }

  "spark query" can "read item by using readMany" in {
    val cosmosEndpoint = TestConfigurations.HOST
    val cosmosMasterKey = TestConfigurations.MASTER_KEY

    val id = UUID.randomUUID().toString

    val rawItem =
      s"""
         | {
         |   "id" : "$id",
         |   "prop1" : 5,
         |   "nestedObject" : {
         |     "prop2" : "6"
         |   }
         | }
         |""".stripMargin

    val blob = rawItem.getBytes("UTF-8")

    val joinContainerName = UUID.randomUUID().toString
    val joinContainer = cosmosClient.getDatabase(cosmosDatabase).getContainer(joinContainerName)
    try {
      cosmosClient
        .getDatabase(cosmosDatabase)
        .createContainerIfNotExists(joinContainerName, "/id", ThroughputProperties.createManualThroughput(400))
        .block()

      val container = cosmosClient.getDatabase(cosmosDatabase).getContainer(cosmosContainer)
      val requestOptions = new CosmosItemRequestOptions()
      container.createItem(blob, new PartitionKey(id), requestOptions).block()
      joinContainer.createItem(blob, new PartitionKey(id), requestOptions).block()

      val cfg = Map("spark.cosmos.accountEndpoint" -> cosmosEndpoint,
        "spark.cosmos.accountKey" -> cosmosMasterKey,
        "spark.cosmos.database" -> cosmosDatabase,
        "spark.cosmos.container" -> cosmosContainer,
        "spark.cosmos.read.partitioning.strategy" -> "Restrictive",
        "spark.cosmos.read.readManyFiltering.enabled" -> "true"
      )

      val joinCfg = Map("spark.cosmos.accountEndpoint" -> cosmosEndpoint,
        "spark.cosmos.accountKey" -> cosmosMasterKey,
        "spark.cosmos.database" -> cosmosDatabase,
        "spark.cosmos.container" -> joinContainerName,
        "spark.cosmos.read.partitioning.strategy" -> "Restrictive"
      )

      val joinDf = spark.read.format("cosmos.oltp").options(joinCfg).load().select("id")
      val valuesForFilter = joinDf.collect().map(_.getString(0))

      val df = spark.read.format("cosmos.oltp").options(cfg).load()
      val rowsArray = df.where(df("id") isin (valuesForFilter: _*)).collect()
      rowsArray should have size 1

      val item = rowsArray(0)
      item.getAs[String]("id") shouldEqual id
      item.getAs[Int]("prop1") shouldEqual 5

    } finally {
      joinContainer.delete().block()
    }
  }

  "spark query" can "read item by using readMany with subpartitions" in {
    val cosmosEndpoint = TestConfigurations.HOST
    val cosmosMasterKey = TestConfigurations.MASTER_KEY

    val joinContainerName = s"join-${UUID.randomUUID().toString}"
    val joinContainer = cosmosClient.getDatabase(cosmosDatabase).getContainer(joinContainerName)
    val containerWithSubPartitionsName = s"subpartition-${UUID.randomUUID().toString}"
    val containerWithSubPartitions = cosmosClient.getDatabase(cosmosDatabase).getContainer(containerWithSubPartitionsName)

    try {
      val subpartitionKeyDefinition = getDefaultPartitionKeyDefinitionWithSubpartitions
      createContainerIfNotExists(joinContainerName, subpartitionKeyDefinition)
      createContainerIfNotExists(containerWithSubPartitionsName, subpartitionKeyDefinition)

      val createdItemIds = ListBuffer[String]()
      // create two items in both containers
      for (i <- 0 to 2) {
        val id = UUID.randomUUID().toString
        val objectNode = Utils.getSimpleObjectMapper.createObjectNode()
        objectNode.put("name", "Shrodigner's cat")
        objectNode.put("type", "cat")
        objectNode.put("age", 20)
        objectNode.put("index", i.toString)
        objectNode.put("id", id)
        objectNode.put("tenantId", id)
        objectNode.put("userId", "userId1")
        objectNode.put("sessionId", "sessionId1")
        containerWithSubPartitions.createItem(objectNode).block()
        joinContainer.createItem(objectNode).block()
        createdItemIds += id
      }

      val cfg = Map("spark.cosmos.accountEndpoint" -> cosmosEndpoint,
        "spark.cosmos.accountKey" -> cosmosMasterKey,
        "spark.cosmos.database" -> cosmosDatabase,
        "spark.cosmos.container" -> containerWithSubPartitionsName,
        "spark.cosmos.read.partitioning.strategy" -> "Restrictive",
        "spark.cosmos.read.readManyFiltering.enabled" -> "true"
      )

      val joinCfg = Map("spark.cosmos.accountEndpoint" -> cosmosEndpoint,
        "spark.cosmos.accountKey" -> cosmosMasterKey,
        "spark.cosmos.database" -> cosmosDatabase,
        "spark.cosmos.container" -> joinContainerName,
        "spark.cosmos.read.partitioning.strategy" -> "Restrictive"
      )

      spark.udf.register("GetCosmosItemIdentityValue", new GetCosmosItemIdentityValue(), StringType)

      val joinDf =
        spark
          .read
          .format("cosmos.oltp")
          .options(joinCfg)
          .load()
          .withColumn("_itemIdentity", expr("GetCosmosItemIdentityValue(id, array(tenantId, userId, sessionId))"))
          .select("_itemIdentity")

      val valuesForFilter = joinDf.collect().map(_.getString(0))

      val df = spark.read.format("cosmos.oltp").options(cfg).load()
      val rowsArrays = df.where(df("_itemIdentity") isin (valuesForFilter: _*)).collect()
      rowsArrays should have size createdItemIds.size

      val itemIds = rowsArrays.map(rowArray => rowArray.getAs[String]("id"))
      itemIds should contain allElementsOf createdItemIds

    } finally {
      joinContainer.delete().block()
      containerWithSubPartitions.delete().block()
    }
  }

  "spark query" should "always populate the readMany filtering property if readMany filtering enabled" in {
    val cosmosEndpoint = TestConfigurations.HOST
    val cosmosMasterKey = TestConfigurations.MASTER_KEY

    val id = UUID.randomUUID().toString
    val pk = UUID.randomUUID().toString
    val rawItem =
      s"""
         | {
         |   "id" : "${id}",
         |   "pk" : "${pk}",
         |   "prop1" : 5,
         |   "nestedObject" : {
         |     "prop2" : "6"
         |   }
         | }
         |""".stripMargin

    val blob = rawItem.getBytes("UTF-8")

    val container = cosmosClient.getDatabase(cosmosDatabase).getContainer(cosmosContainersWithPkAsPartitionKey)
    val requestOptions = new CosmosItemRequestOptions()
    container.createItem(blob, new PartitionKey(pk), requestOptions).block()

    val cfg = Map("spark.cosmos.accountEndpoint" -> cosmosEndpoint,
      "spark.cosmos.accountKey" -> cosmosMasterKey,
      "spark.cosmos.database" -> cosmosDatabase,
      "spark.cosmos.container" -> cosmosContainersWithPkAsPartitionKey,
      "spark.cosmos.read.partitioning.strategy" -> "Restrictive",
      "spark.cosmos.read.readManyFiltering.enabled" -> "true"
    )

    val df = spark.read.format("cosmos.oltp").options(cfg).load()
    val rowsArray = df.collect()
    rowsArray should have size 1

    val item = rowsArray(0)
    item.getAs[String]("id") shouldEqual id
    item.getAs[Int]("prop1") shouldEqual 5
    item.getAs[String]("_itemIdentity") shouldEqual CosmosItemIdentityHelper.getCosmosItemIdentityValueString(id, List[String](pk))
  }

  private def getDefaultPartitionKeyDefinitionWithSubpartitions: PartitionKeyDefinition = {
    val partitionKeyPaths = new util.ArrayList[String]
    partitionKeyPaths.add("/tenantId")
    partitionKeyPaths.add("/userId")
    partitionKeyPaths.add("/sessionId")
    val subpartitionKeyDefinition = new PartitionKeyDefinition
    subpartitionKeyDefinition.setPaths(partitionKeyPaths)
    subpartitionKeyDefinition.setKind(PartitionKind.MULTI_HASH)
    subpartitionKeyDefinition.setVersion(PartitionKeyDefinitionVersion.V2)

    subpartitionKeyDefinition
  }

  private def createContainerIfNotExists(containerName: String, partitionKeyDefinition: PartitionKeyDefinition): Unit = {
    val containerProperties = new CosmosContainerProperties(containerName, partitionKeyDefinition)
    cosmosClient
      .getDatabase(cosmosDatabase)
      .createContainerIfNotExists(containerProperties, ThroughputProperties.createManualThroughput(Defaults.DefaultContainerThroughput))
      .block()
  }


  //scalastyle:on magic.number
  //scalastyle:on multiple.string.literals
  //scalastyle:on file.size.limit
  //scalastyle:on null
}<|MERGE_RESOLUTION|>--- conflicted
+++ resolved
@@ -110,12 +110,8 @@
     val clientFromCache = com.azure.cosmos.spark.udf.CosmosAsyncClientCache
       .getCosmosClientFromCache(cfg)
       .getClient
-<<<<<<< HEAD
-    val dbResponse = clientFromCache .getDatabase(cosmosDatabase).read().block()
-=======
       .asInstanceOf[CosmosAsyncClient]
     val dbResponse = clientFromCache.getDatabase(cosmosDatabase).read().block()
->>>>>>> eee04a51
 
     dbResponse.getProperties.getId shouldEqual cosmosDatabase
     clientFromCache.close()
