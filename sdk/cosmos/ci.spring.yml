--- conflicted
+++ resolved
@@ -75,10 +75,4 @@
       - name: azure-spring-data-cosmos
         groupId: com.azure
         safeName: azurespringdatacosmos
-<<<<<<< HEAD
-        releaseInBatch: false
-    MatrixFilters:
-      - JavaTestVersion=^(?!1.8|1.11).*
-=======
-        releaseInBatch: false
->>>>>>> e986584a
+        releaseInBatch: false