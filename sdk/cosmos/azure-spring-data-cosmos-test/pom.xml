<?xml version="1.0" encoding="UTF-8"?>
<project xmlns="http://maven.apache.org/POM/4.0.0"
         xmlns:xsi="http://www.w3.org/2001/XMLSchema-instance"
         xsi:schemaLocation="http://maven.apache.org/POM/4.0.0 http://maven.apache.org/xsd/maven-4.0.0.xsd">
  <modelVersion>4.0.0</modelVersion>
  <parent>
    <groupId>org.springframework.boot</groupId>
    <artifactId>spring-boot-starter-parent</artifactId>
<<<<<<< HEAD
    <version>2.7.3</version> <!-- {x-version-update;org.springframework.boot:spring-boot-starter-parent;external_dependency} -->
=======
    <version>2.7.4</version> <!-- {x-version-update;org.springframework.boot:spring-boot-starter-parent;external_dependency} -->
>>>>>>> 8a6962b0
    <relativePath/> <!-- lookup parent from repository -->
  </parent>

  <groupId>com.azure</groupId>
  <artifactId>azure-spring-data-cosmos-test</artifactId>
  <version>3.0.0-beta.1</version> <!-- {x-version-update;com.azure:azure-spring-data-cosmos-test;current} -->
  <packaging>jar</packaging>
  <name>Spring Data Test for Azure Cosmos DB SQL API</name>
  <description>Spring Data Test for Azure Cosmos DB SQL API</description>
  <url>https://github.com/Azure/azure-sdk-for-java/tree/main/sdk/cosmos/azure-spring-data-cosmos-test</url>

  <properties>
    <azure.test.resourcegroup>azure-spring-data-cosmos-test</azure.test.resourcegroup>
    <azure.test.dbname>testdb-${maven.build.timestamp}</azure.test.dbname>
    <skip.integration.tests>true</skip.integration.tests>
    <test.on.azure>false</test.on.azure>
    <test.on.emualator>false</test.on.emualator>
  </properties>

  <dependencies>
    <dependency>
      <groupId>com.azure</groupId>
      <artifactId>azure-spring-data-cosmos</artifactId>
<<<<<<< HEAD
      <version>3.28.0-beta.1</version> <!-- {x-version-update;com.azure:azure-spring-data-cosmos;current} -->
=======
      <version>3.29.0-beta.1</version> <!-- {x-version-update;com.azure:azure-spring-data-cosmos;current} -->
>>>>>>> 8a6962b0
    </dependency>
    <!-- Test -->
    <dependency>
      <groupId>org.junit.vintage</groupId>
      <artifactId>junit-vintage-engine</artifactId>
      <scope>test</scope>
      <exclusions>
        <exclusion>
          <groupId>org.hamcrest</groupId>
          <artifactId>hamcrest-core</artifactId>
        </exclusion>
      </exclusions>
    </dependency>
    <dependency>
      <groupId>org.mockito</groupId>
      <artifactId>mockito-core</artifactId>
      <scope>test</scope>
    </dependency>
    <dependency>
      <groupId>org.springframework.boot</groupId>
      <artifactId>spring-boot-starter-test</artifactId>
      <scope>test</scope>
    </dependency>
    <dependency>
      <groupId>io.projectreactor</groupId>
      <artifactId>reactor-test</artifactId>
      <scope>test</scope>
    </dependency>
    <dependency>
      <groupId>org.slf4j</groupId>
      <artifactId>slf4j-simple</artifactId>
      <scope>test</scope>
    </dependency>
  </dependencies>

  <build>
    <plugins>
      <plugin>
        <groupId>org.apache.maven.plugins</groupId>
        <artifactId>maven-failsafe-plugin</artifactId>
        <version>3.0.0-M7</version> <!-- {x-version-update;org.apache.maven.plugins:maven-failsafe-plugin;external_dependency} -->
        <configuration>
          <systemPropertiesFile>src/test/resources/application.properties</systemPropertiesFile>
          <skipITs>${skip.integration.tests}</skipITs>
        </configuration>
        <executions>
          <execution>
            <id>integration-test</id>
            <goals>
              <goal>integration-test</goal>
              <goal>verify</goal>
            </goals>
          </execution>
        </executions>
      </plugin>
    </plugins>
  </build>

  <profiles>
    <profile>
      <id>integration-test-azure</id>
      <properties>
        <build.profile.id>integration-test-azure</build.profile.id>
        <skip.integration.tests>false</skip.integration.tests>
        <test.on.azure>true</test.on.azure>
        <test.on.emulator>false</test.on.emulator>
      </properties>
    </profile>
    <profile>
      <id>integration-test-emulator</id>
      <properties>
        <build.profile.id>integration-test-emulator</build.profile.id>
        <skip.integration.tests>false</skip.integration.tests>
        <test.on.azure>false</test.on.azure>
        <test.on.emulator>true</test.on.emulator>
      </properties>
      <build>
        <plugins>
          <plugin>
            <groupId>org.apache.maven.plugins</groupId>
            <artifactId>maven-failsafe-plugin</artifactId>
            <version>3.0.0-M7</version> <!-- {x-version-update;org.apache.maven.plugins:maven-failsafe-plugin;external_dependency} -->
            <configuration>
              <excludes>
                <!--Excluding PageablePersonRepositoryIT test class, as it creates large documents which are not suitable for emulator-->
                <exclude>**/PageablePersonRepositoryIT.java</exclude>
              </excludes>
            </configuration>
          </plugin>
        </plugins>
      </build>
    </profile>
  </profiles>
</project><|MERGE_RESOLUTION|>--- conflicted
+++ resolved
@@ -6,11 +6,7 @@
   <parent>
     <groupId>org.springframework.boot</groupId>
     <artifactId>spring-boot-starter-parent</artifactId>
-<<<<<<< HEAD
-    <version>2.7.3</version> <!-- {x-version-update;org.springframework.boot:spring-boot-starter-parent;external_dependency} -->
-=======
     <version>2.7.4</version> <!-- {x-version-update;org.springframework.boot:spring-boot-starter-parent;external_dependency} -->
->>>>>>> 8a6962b0
     <relativePath/> <!-- lookup parent from repository -->
   </parent>
 
@@ -34,11 +30,7 @@
     <dependency>
       <groupId>com.azure</groupId>
       <artifactId>azure-spring-data-cosmos</artifactId>
-<<<<<<< HEAD
-      <version>3.28.0-beta.1</version> <!-- {x-version-update;com.azure:azure-spring-data-cosmos;current} -->
-=======
       <version>3.29.0-beta.1</version> <!-- {x-version-update;com.azure:azure-spring-data-cosmos;current} -->
->>>>>>> 8a6962b0
     </dependency>
     <!-- Test -->
     <dependency>
