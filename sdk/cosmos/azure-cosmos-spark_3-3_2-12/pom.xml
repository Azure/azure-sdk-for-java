--- conflicted
+++ resolved
@@ -177,20 +177,12 @@
     <dependency>
       <groupId>com.fasterxml.jackson.core</groupId>
       <artifactId>jackson-databind</artifactId>
-<<<<<<< HEAD
-      <version>2.14.1</version> <!-- {x-version-update;com.fasterxml.jackson.core:jackson-databind;external_dependency} -->
-=======
       <version>2.13.5</version> <!-- {x-version-update;com.fasterxml.jackson.core:jackson-databind;external_dependency} -->
->>>>>>> cbba900b
     </dependency>
     <dependency>
       <groupId>com.fasterxml.jackson.module</groupId>
       <artifactId>jackson-module-scala_2.12</artifactId>
-<<<<<<< HEAD
-      <version>2.14.1</version> <!-- {x-version-update;com.fasterxml.jackson.module:jackson-module-scala_2.12;external_dependency} -->
-=======
       <version>2.13.5</version> <!-- {x-version-update;com.fasterxml.jackson.module:jackson-module-scala_2.12;external_dependency} -->
->>>>>>> cbba900b
     </dependency>
   </dependencies>
 </project>