--- conflicted
+++ resolved
@@ -99,11 +99,7 @@
           <rules>
             <bannedDependencies>
               <includes>
-<<<<<<< HEAD
-                <include>com.fasterxml.jackson.core:jackson-databind:[2.14.0-rc2]</include>  <!-- {x-include-update;com.fasterxml.jackson.core:jackson-databind;external_dependency} -->
-=======
                 <include>com.fasterxml.jackson.core:jackson-databind:[2.13.4.2]</include>  <!-- {x-include-update;com.fasterxml.jackson.core:jackson-databind;external_dependency} -->
->>>>>>> 9b5bfe4e
               </includes>
             </bannedDependencies>
           </rules>
@@ -166,11 +162,7 @@
     <dependency>
       <groupId>org.apache.spark</groupId>
       <artifactId>spark-sql_2.12</artifactId>
-<<<<<<< HEAD
-      <version>3.2.0</version> <!-- {x-version-update;cosmos-spark_3-2_org.apache.spark:spark-sql_2.12;external_dependency} -->
-=======
       <version>3.3.0</version> <!-- {x-version-update;cosmos-spark_3-3_org.apache.spark:spark-sql_2.12;external_dependency} -->
->>>>>>> 9b5bfe4e
       <exclusions>
         <exclusion>
           <groupId>io.netty</groupId>
@@ -182,11 +174,7 @@
     <dependency>
       <groupId>org.apache.spark</groupId>
       <artifactId>spark-hive_2.12</artifactId>
-<<<<<<< HEAD
-      <version>3.2.0</version> <!-- {x-version-update;cosmos-spark_3-2_org.apache.spark:spark-hive_2.12;external_dependency} -->
-=======
       <version>3.3.0</version> <!-- {x-version-update;cosmos-spark_3-3_org.apache.spark:spark-hive_2.12;external_dependency} -->
->>>>>>> 9b5bfe4e
       <exclusions>
         <exclusion>
           <groupId>io.netty</groupId>
@@ -198,16 +186,12 @@
     <dependency>
       <groupId>com.fasterxml.jackson.core</groupId>
       <artifactId>jackson-databind</artifactId>
-<<<<<<< HEAD
-      <version>2.14.0-rc2</version> <!-- {x-version-update;com.fasterxml.jackson.core:jackson-databind;external_dependency} -->
-=======
       <version>2.13.4.2</version> <!-- {x-version-update;com.fasterxml.jackson.core:jackson-databind;external_dependency} -->
->>>>>>> 9b5bfe4e
     </dependency>
     <dependency>
       <groupId>com.fasterxml.jackson.module</groupId>
       <artifactId>jackson-module-scala_2.12</artifactId>
-      <version>2.14.0-rc2</version> <!-- {x-version-update;com.fasterxml.jackson.module:jackson-module-scala_2.12;external_dependency} -->
+      <version>2.13.4</version> <!-- {x-version-update;com.fasterxml.jackson.module:jackson-module-scala_2.12;external_dependency} -->
     </dependency>
   </dependencies>
 </project>