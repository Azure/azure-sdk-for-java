// Copyright (c) Microsoft Corporation. All rights reserved.
// Licensed under the MIT License.

package com.azure.cosmos.spark

import com.azure.cosmos.spark.ItemWriteStrategy.ItemWriteStrategy
import com.azure.cosmos.spark.ChangeFeedModes.ChangeFeedMode

import java.net.URL
import java.util.Locale
import org.apache.spark.SparkConf
import org.apache.spark.sql.SparkSession

// scalastyle:off underscore.import
import scala.collection.JavaConverters._
// scalastyle:on underscore.import

// each config category will be a case class:
// TODO moderakh more configs
//case class ClientConfig()
//case class CosmosBatchWriteConfig()

private object CosmosConfig {

  def getEffectiveConfig(sparkConf: SparkConf, // spark application config
                         userProvidedOptions: Map[String, String] // user provided config
                        ) : Map[String, String] = {
    val conf = sparkConf.clone()
    conf.setAll(userProvidedOptions).getAll.toMap
  }

  @throws[IllegalStateException] // if there is no active spark session
  def getEffectiveConfig(userProvidedOptions: Map[String, String] = Map().empty) : Map[String, String] = {
    val session = SparkSession.active

    // TODO: moderakh we should investigate how spark sql config should be merged:
    // TODO: session.conf.getAll, // spark sql runtime config
    getEffectiveConfig(
      session.sparkContext.getConf, // spark application config
      userProvidedOptions) // user provided config
  }
}

<<<<<<< HEAD
private[spark] case class CosmosAccountConfig(
  endpoint: String,
  key: String,
  accountName: String,
  applicationName: Option[String],
  useGatewayMode: Boolean)

private[spark] object CosmosAccountConfig {
=======
private case class CosmosAccountConfig(endpoint: String, key: String, accountName: String)

private object CosmosAccountConfig {
>>>>>>> 319b6336
  private[spark] val CosmosAccountEndpointUri = CosmosConfigEntry[String](key = "spark.cosmos.accountEndpoint",
    mandatory = true,
    parseFromStringFunction = accountEndpointUri => {
      new URL(accountEndpointUri)
      accountEndpointUri
    },
    helpMessage = "Cosmos DB Account Endpoint Uri")

  private[spark] val CosmosKey = CosmosConfigEntry[String](key = "spark.cosmos.accountKey",
    mandatory = true,
    parseFromStringFunction = accountKey => accountKey,
    helpMessage = "Cosmos DB Account Key")

  private[spark] val CosmosAccountName = CosmosConfigEntry[String](key = "spark.cosmos.accountEndpoint",
    mandatory = true,
    parseFromStringFunction = accountEndpointUri => {
      val url = new URL(accountEndpointUri)
      val separatorIndex = url.getHost.indexOf('.')
      if (separatorIndex > 0) {
          url.getHost.substring(0, separatorIndex)
      } else {
<<<<<<< HEAD
          url.getHost()
=======
        url.getHost
>>>>>>> 319b6336
      }
    },
    helpMessage = "Cosmos DB Account Name")

  private[spark] val ApplicationName = CosmosConfigEntry[String](key = "spark.cosmos.applicationName",
    mandatory = false,
    parseFromStringFunction = applicationName => applicationName,
    helpMessage = "Application name")

  private[spark] val UseGatewayMode = CosmosConfigEntry[Boolean](key = "spark.cosmos.useGatewayMode",
    mandatory = false,
    defaultValue = Some(false),
    parseFromStringFunction = useGatewayMode => useGatewayMode.toBoolean,
    helpMessage = "Use gateway mode for the client operations")

  private[spark] def parseCosmosAccountConfig(cfg: Map[String, String]): CosmosAccountConfig = {
    val endpointOpt = CosmosConfigEntry.parse(cfg, CosmosAccountEndpointUri)
    val key = CosmosConfigEntry.parse(cfg, CosmosKey)
    val accountName = CosmosConfigEntry.parse(cfg, CosmosAccountName)
    val applicationName = CosmosConfigEntry.parse(cfg, ApplicationName)
    val useGatewayMode = CosmosConfigEntry.parse(cfg, UseGatewayMode)

    // parsing above already validated these assertions
    assert(endpointOpt.isDefined)
    assert(key.isDefined)
    assert(accountName.isDefined)

    CosmosAccountConfig(
      endpointOpt.get,
      key.get,
      accountName.get,
      applicationName,
      useGatewayMode.get)
  }
}

private[spark] case class CosmosReadConfig(forceEventualConsistency: Boolean)

private[spark] object CosmosReadConfig {
  val ForceEventualConsistency = CosmosConfigEntry[Boolean](key = "spark.cosmos.read.forceEventualConsistency",
    mandatory = false,
    defaultValue = Some(true),
    parseFromStringFunction = value => value.toBoolean,
    helpMessage = "Makes the client use Eventual consistency for read operations")

  def parseCosmosReadConfig(cfg: Map[String, String]): CosmosReadConfig = {
    val forceEventualConsistency = CosmosConfigEntry.parse(cfg, ForceEventualConsistency)

    CosmosReadConfig(forceEventualConsistency.get)
  }
}

private case class CosmosContainerConfig(database: String, container: String)

private object ItemWriteStrategy extends Enumeration {
  type ItemWriteStrategy = Value
  val ItemOverwrite, ItemAppend = Value

  def withNameOrThrow(name: String): Value =
    values.find(_.toString.toLowerCase == name.toLowerCase()).getOrElse(
      throw new IllegalArgumentException("name is not a valid ItemWriteStrategy"))
}

private case class CosmosWriteConfig(itemWriteStrategy: ItemWriteStrategy, maxRetryCount: Int)

private object CosmosWriteConfig {
  private val itemWriteStrategy = CosmosConfigEntry[ItemWriteStrategy](key = "spark.cosmos.write.strategy",
    defaultValue = Option.apply(ItemWriteStrategy.ItemOverwrite),
    mandatory = false,
    parseFromStringFunction = itemWriteStrategyAsString =>
      ItemWriteStrategy.withNameOrThrow(itemWriteStrategyAsString),
    helpMessage = "Cosmos DB Item write Strategy: ItemOverwrite (using upsert), ItemAppend (using create, ignore 409)")

  private val maxRetryCount = CosmosConfigEntry[Int](key = "spark.cosmos.write.maxRetryCount",
    mandatory = false,
    defaultValue = Option.apply(3),
    parseFromStringFunction = maxRetryAttempt => {
      val cnt = maxRetryAttempt.toInt
      if (cnt < 0) {
        throw new IllegalArgumentException(s"expected a non-negative number")
      }
      cnt
    },
    helpMessage = "Cosmos DB Write Max Retry Attempts on failure")

  def parseWriteConfig(cfg: Map[String, String]): CosmosWriteConfig = {
    val itemWriteStrategyOpt = CosmosConfigEntry.parse(cfg, itemWriteStrategy)
    val maxRetryCountOpt = CosmosConfigEntry.parse(cfg, maxRetryCount)

    // parsing above already validated this
    assert(itemWriteStrategyOpt.isDefined)
    assert(maxRetryCountOpt.isDefined)

    CosmosWriteConfig(itemWriteStrategyOpt.get, maxRetryCountOpt.get)
  }
}

private object CosmosContainerConfig {
  private[spark] val DATABASE_NAME_KEY = "spark.cosmos.database"
  private[spark] val CONTAINER_NAME_KEY = "spark.cosmos.container"

  private val databaseNameSupplier = CosmosConfigEntry[String](key = DATABASE_NAME_KEY,
    mandatory = true,
    parseFromStringFunction = database => database,
    helpMessage = "Cosmos DB database name")

  private val containerNameSupplier = CosmosConfigEntry[String](key = CONTAINER_NAME_KEY,
    mandatory = true,
    parseFromStringFunction = container => container,
    helpMessage = "Cosmos DB container name")

  def parseCosmosContainerConfig(cfg: Map[String, String]): CosmosContainerConfig = {
    this.parseCosmosContainerConfig(cfg, None, None)
  }

  def parseCosmosContainerConfig(
                                cfg: Map[String, String],
                                databaseName: Option[String],
                                containerName: Option[String]): CosmosContainerConfig = {

    val databaseOpt = databaseName.getOrElse(CosmosConfigEntry.parse(cfg, databaseNameSupplier).get)
    val containerOpt = containerName.getOrElse(CosmosConfigEntry.parse(cfg, containerNameSupplier).get)

    CosmosContainerConfig(databaseOpt, containerOpt)
  }
}

<<<<<<< HEAD
private[spark] case class CosmosSchemaInferenceConfig(
                                          inferSchemaSamplingSize: Int,
                                          inferSchemaEnabled: Boolean,
                                          inferSchemaQuery: Option[String])

private[spark] object CosmosSchemaInferenceConfig {
=======
private case class CosmosSchemaInferenceConfig(inferSchemaSamplingSize: Int,
                                               inferSchemaEnabled: Boolean,
                                               inferSchemaQuery: Option[String])

private object CosmosSchemaInferenceConfig {
>>>>>>> 319b6336
    private val DefaultSampleSize: Int = 1000

    private val inferSchemaSamplingSize = CosmosConfigEntry[Int](key = "spark.cosmos.read.inferSchemaSamplingSize",
        mandatory = false,
        parseFromStringFunction = size => size.toInt,
        helpMessage = "Sampling size to use when inferring schema")

    private val inferSchemaEnabled = CosmosConfigEntry[Boolean](key = "spark.cosmos.read.inferSchemaEnabled",
        mandatory = false,
        parseFromStringFunction = enabled => enabled.toBoolean,
        helpMessage = "Whether schema inference is enabled or should return raw json")

    private val inferSchemaQuery = CosmosConfigEntry[String](key = "spark.cosmos.read.inferSchemaQuery",
        mandatory = false,
        parseFromStringFunction = query => query,
        helpMessage = "When schema inference is enabled, used as custom query to infer it")

    def parseCosmosReadConfig(cfg: Map[String, String]): CosmosSchemaInferenceConfig = {
        val samplingSize = CosmosConfigEntry.parse(cfg, inferSchemaSamplingSize)
        val enabled = CosmosConfigEntry.parse(cfg, inferSchemaEnabled)
        val query = CosmosConfigEntry.parse(cfg, inferSchemaQuery)

        CosmosSchemaInferenceConfig(
            samplingSize.getOrElse(DefaultSampleSize),
            enabled.getOrElse(false),
            query)
    }
}

private object ChangeFeedModes extends Enumeration {
  type ChangeFeedMode = Value

  private[spark] val incremental = Value("Incremental")
  private[spark] val fullFidelity = Value("FullFidelity")
}

private case class CosmosChangeFeedConfig(changeFeedMode: ChangeFeedMode)

private object CosmosChangeFeedConfig {
  private val DefaultChangeFeedMode: ChangeFeedMode = ChangeFeedModes.incremental

  private[spark] val changeFeedMode = CosmosConfigEntry[ChangeFeedMode](key = "spark.cosmos.changeFeed.mode",
    mandatory = false,
    parseFromStringFunction = changeFeedModeString => ChangeFeedModes.withName(changeFeedModeString),
    helpMessage = "ChangeFeed mode (Incremental or FullFidelity)")

  private[spark] def parseCosmosChangeFeedConfig(cfg: Map[String, String]): CosmosChangeFeedConfig = {
    val changeFeedModeParsed = CosmosConfigEntry.parse(cfg, changeFeedMode)

    CosmosChangeFeedConfig(changeFeedModeParsed.getOrElse(DefaultChangeFeedMode))
  }
}

private case class CosmosConfigEntry[T](key: String,
                                        mandatory: Boolean,
                                        defaultValue: Option[T] = Option.empty,
                                        parseFromStringFunction: String => T,
                                        helpMessage: String) {
  CosmosConfigEntry.configEntriesDefinitions.put(key, this)

  def parse(paramAsString: String) : T = {
    try {
      parseFromStringFunction(paramAsString)
    } catch {
      case e: Exception => throw new RuntimeException(
        s"invalid configuration for $key:$paramAsString. Config description: $helpMessage",  e)
    }
  }
}

// TODO: moderakh how to merge user config with SparkConf application config?
private object CosmosConfigEntry {
  private val configEntriesDefinitions = new java.util.HashMap[String, CosmosConfigEntry[_]]()

  def allConfigNames(): Seq[String] = {
    configEntriesDefinitions.keySet().asScala.toSeq
  }

  def parse[T](configuration: Map[String, String], configEntry: CosmosConfigEntry[T]): Option[T] = {
    // TODO moderakh: where should we handle case sensitivity?
    // we are doing this here per config parsing for now
    val opt = configuration
      .map { case (key, value) => (key.toLowerCase(Locale.ROOT), value) }
      .get(configEntry.key.toLowerCase(Locale.ROOT))
    if (opt.isDefined) {
      Option.apply(configEntry.parse(opt.get))
    }
    else {
      if (configEntry.mandatory) {
        throw new RuntimeException(
          s"mandatory option ${configEntry.key} is missing. Config description: ${configEntry.helpMessage}")
      } else {
        configEntry.defaultValue.orElse(Option.empty)
      }
    }
  }
}<|MERGE_RESOLUTION|>--- conflicted
+++ resolved
@@ -41,20 +41,14 @@
   }
 }
 
-<<<<<<< HEAD
-private[spark] case class CosmosAccountConfig(
+private case class CosmosAccountConfig(
   endpoint: String,
   key: String,
   accountName: String,
   applicationName: Option[String],
   useGatewayMode: Boolean)
 
-private[spark] object CosmosAccountConfig {
-=======
-private case class CosmosAccountConfig(endpoint: String, key: String, accountName: String)
-
 private object CosmosAccountConfig {
->>>>>>> 319b6336
   private[spark] val CosmosAccountEndpointUri = CosmosConfigEntry[String](key = "spark.cosmos.accountEndpoint",
     mandatory = true,
     parseFromStringFunction = accountEndpointUri => {
@@ -76,11 +70,7 @@
       if (separatorIndex > 0) {
           url.getHost.substring(0, separatorIndex)
       } else {
-<<<<<<< HEAD
-          url.getHost()
-=======
         url.getHost
->>>>>>> 319b6336
       }
     },
     helpMessage = "Cosmos DB Account Name")
@@ -208,20 +198,11 @@
   }
 }
 
-<<<<<<< HEAD
-private[spark] case class CosmosSchemaInferenceConfig(
-                                          inferSchemaSamplingSize: Int,
-                                          inferSchemaEnabled: Boolean,
-                                          inferSchemaQuery: Option[String])
-
-private[spark] object CosmosSchemaInferenceConfig {
-=======
 private case class CosmosSchemaInferenceConfig(inferSchemaSamplingSize: Int,
                                                inferSchemaEnabled: Boolean,
                                                inferSchemaQuery: Option[String])
 
 private object CosmosSchemaInferenceConfig {
->>>>>>> 319b6336
     private val DefaultSampleSize: Int = 1000
 
     private val inferSchemaSamplingSize = CosmosConfigEntry[Int](key = "spark.cosmos.read.inferSchemaSamplingSize",
