--- conflicted
+++ resolved
@@ -27,18 +27,7 @@
     val cosmosTargetContainerConfig = CosmosContainerConfig.parseCosmosContainerConfig(userConfig)
     val cosmosWriteConfig = CosmosWriteConfig.parseWriteConfig(userConfig)
 
-<<<<<<< HEAD
     val client = CosmosClientCache(CosmosClientConfiguration(userConfig, useEventualConsistency = true), Some(cosmosClientStateHandle))
-=======
-    // TODO moderakh: this needs to be shared to avoid creating multiple clients
-    val builder = new CosmosClientBuilder()
-      .key(cosmosAccountConfig.key)
-      .endpoint(cosmosAccountConfig.endpoint)
-      .consistencyLevel(ConsistencyLevel.EVENTUAL)
-
-    SparkBridgeInternal.setMetadataCacheSnapshot(builder, cosmosClientStateHandle.value)
-    val client = builder.buildAsyncClient();
->>>>>>> c453001c
 
     val container = client.getDatabase(cosmosTargetContainerConfig.database)
       .getContainer(cosmosTargetContainerConfig.container)
