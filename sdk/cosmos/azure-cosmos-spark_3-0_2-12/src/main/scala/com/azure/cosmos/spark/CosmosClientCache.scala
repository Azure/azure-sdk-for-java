// Copyright (c) Microsoft Corporation. All rights reserved.
// Licensed under the MIT License.
package com.azure.cosmos.spark

<<<<<<< HEAD
import com.azure.cosmos.{ConsistencyLevel, CosmosAsyncClient, CosmosClientBuilder, ThrottlingRetryOptions}
=======
import java.time.Duration
import java.util.ConcurrentModificationException

>>>>>>> 39aa609d
import com.azure.cosmos.implementation.{CosmosClientMetadataCachesSnapshot, SparkBridgeImplementationInternal}
import com.azure.cosmos.{ConsistencyLevel, CosmosAsyncClient, CosmosClientBuilder, ThrottlingRetryOptions}
import org.apache.spark.broadcast.Broadcast

import java.time.Duration
import java.time.temporal.ChronoUnit
import java.util.ConcurrentModificationException
import scala.collection.concurrent.TrieMap

private[spark] object CosmosClientCache {
  private[this] val cache = new TrieMap[CosmosClientConfiguration, CosmosAsyncClient]

  def apply(cosmosClientConfiguration: CosmosClientConfiguration,
            cosmosClientStateHandle: Option[Broadcast[CosmosClientMetadataCachesSnapshot]]): CosmosAsyncClient = {
    cache.get(cosmosClientConfiguration) match {
      case Some(client) => client
      case None => syncCreate(cosmosClientConfiguration, cosmosClientStateHandle)
    }
  }

  def purge(cosmosClientConfiguration: CosmosClientConfiguration): Unit = {
    cache.get(cosmosClientConfiguration) match {
      case None => Unit
      case Some(existingClient) =>
        cache.remove(cosmosClientConfiguration) match {
          case None => Unit
          case Some(_) => existingClient.close()
        }
    }
  }

  private[this] def syncCreate(cosmosClientConfiguration: CosmosClientConfiguration,
                               cosmosClientStateHandle: Option[Broadcast[CosmosClientMetadataCachesSnapshot]])
  : CosmosAsyncClient = synchronized {
    cache.get(cosmosClientConfiguration) match {
      case Some(client) => client
      case None =>
        var builder = new CosmosClientBuilder()
          .key(cosmosClientConfiguration.key)
          .endpoint(cosmosClientConfiguration.endpoint)
          .userAgentSuffix(cosmosClientConfiguration.applicationName)
<<<<<<< HEAD
          .throttlingRetryOptions(
            new ThrottlingRetryOptions()
              .setMaxRetryAttemptsOnThrottledRequests(Int.MaxValue)
              .setMaxRetryWaitTime(Duration.ofMillis(Int.MaxValue).minusSeconds(1))
          )
=======
            .throttlingRetryOptions(
                new ThrottlingRetryOptions()
                    .setMaxRetryAttemptsOnThrottledRequests(Int.MaxValue)
                    .setMaxRetryWaitTime(Duration.ofSeconds(Integer.MAX_VALUE/1000)))
>>>>>>> 39aa609d

        if (cosmosClientConfiguration.useEventualConsistency){
          builder = builder.consistencyLevel(ConsistencyLevel.EVENTUAL)
        }

        if (cosmosClientConfiguration.useGatewayMode){
          builder = builder.gatewayMode()
        }

        cosmosClientStateHandle match {
          case Some(handle) =>
            val metadataCache = handle.value
            SparkBridgeImplementationInternal.setMetadataCacheSnapshot(builder, metadataCache)
          case None => Unit
        }

        val client = builder.buildAsyncClient()

        cache.putIfAbsent(cosmosClientConfiguration, client) match {
          case None =>
            client
          case Some(_) =>
            throw new ConcurrentModificationException("Should not reach here because its synchronized")
        }
    }

  }
}<|MERGE_RESOLUTION|>--- conflicted
+++ resolved
@@ -2,13 +2,6 @@
 // Licensed under the MIT License.
 package com.azure.cosmos.spark
 
-<<<<<<< HEAD
-import com.azure.cosmos.{ConsistencyLevel, CosmosAsyncClient, CosmosClientBuilder, ThrottlingRetryOptions}
-=======
-import java.time.Duration
-import java.util.ConcurrentModificationException
-
->>>>>>> 39aa609d
 import com.azure.cosmos.implementation.{CosmosClientMetadataCachesSnapshot, SparkBridgeImplementationInternal}
 import com.azure.cosmos.{ConsistencyLevel, CosmosAsyncClient, CosmosClientBuilder, ThrottlingRetryOptions}
 import org.apache.spark.broadcast.Broadcast
@@ -50,18 +43,10 @@
           .key(cosmosClientConfiguration.key)
           .endpoint(cosmosClientConfiguration.endpoint)
           .userAgentSuffix(cosmosClientConfiguration.applicationName)
-<<<<<<< HEAD
-          .throttlingRetryOptions(
-            new ThrottlingRetryOptions()
-              .setMaxRetryAttemptsOnThrottledRequests(Int.MaxValue)
-              .setMaxRetryWaitTime(Duration.ofMillis(Int.MaxValue).minusSeconds(1))
-          )
-=======
             .throttlingRetryOptions(
                 new ThrottlingRetryOptions()
                     .setMaxRetryAttemptsOnThrottledRequests(Int.MaxValue)
                     .setMaxRetryWaitTime(Duration.ofSeconds(Integer.MAX_VALUE/1000)))
->>>>>>> 39aa609d
 
         if (cosmosClientConfiguration.useEventualConsistency){
           builder = builder.consistencyLevel(ConsistencyLevel.EVENTUAL)
