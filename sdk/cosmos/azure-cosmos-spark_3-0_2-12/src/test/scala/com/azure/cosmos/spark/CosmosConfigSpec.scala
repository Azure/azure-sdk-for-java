// Copyright (c) Microsoft Corporation. All rights reserved.
// Licensed under the MIT License.
package com.azure.cosmos.spark

class CosmosConfigSpec extends UnitSpec {
  //scalastyle:off multiple.string.literals

  "Config Parser" should "parse account credentials" in {
    val userConfig = Map(
      "spark.cosmos.accountEndpoint" -> "https://localhsot:8081",
      "spark.cosmos.accountKey" -> "xyz",
      "spark.cosmos.applicationName" -> "myapp",
      "spark.cosmos.useGatewayMode" -> "true"
    )

    val endpointConfig = CosmosAccountConfig.parseCosmosAccountConfig(userConfig)

    endpointConfig.endpoint shouldEqual "https://localhsot:8081"
    endpointConfig.key shouldEqual "xyz"
    endpointConfig.applicationName.get shouldEqual "myapp"
    endpointConfig.useGatewayMode shouldEqual true
  }

  it should "validate account endpoint" in {
    val userConfig = Map(
      "spark.cosmos.accountEndpoint" -> "invalidUrl",
      "spark.cosmos.accountKey" -> "xyz"
    )

    try {
      CosmosAccountConfig.parseCosmosAccountConfig(userConfig)
      fail("invalid URL")
    } catch {
      case e: Exception => e.getMessage shouldEqual
        "invalid configuration for spark.cosmos.accountEndpoint:invalidUrl." +
          " Config description: Cosmos DB Account Endpoint Uri"
    }
  }

  it should "complain if mandatory config is missing" in {
    val userConfig = Map(
      "spark.cosmos.accountKey" -> "xyz"
    )

    try {
      CosmosAccountConfig.parseCosmosAccountConfig(userConfig)
      fail("missing URL")
    } catch {
      case e: Exception => e.getMessage shouldEqual
        "mandatory option spark.cosmos.accountEndpoint is missing." +
          " Config description: Cosmos DB Account Endpoint Uri"
    }
  }

<<<<<<< HEAD
  "Schema inference Parser" should "parse configuration" in {
    val customQuery = "select * from c"
    val userConfig = Map(
        "spark.cosmos.read.inferSchemaSamplingSize" -> "50",
        "spark.cosmos.read.inferSchemaEnabled" -> "false",
        "spark.cosmos.read.inferSchemaQuery" -> customQuery
    )

    val config = CosmosSchemaInferenceConfig.parseCosmosReadConfig(userConfig)

=======
  it should "parse read configuration" in {
    val customQuery = "select * from c"
    val userConfig = Map(
      "spark.cosmos.read.inferSchemaSamplingSize" -> "50",
      "spark.cosmos.read.inferSchemaEnabled" -> "false",
      "spark.cosmos.read.inferSchemaQuery" -> customQuery
    )

    val config = CosmosSchemaInferenceConfig.parseCosmosReadConfig(userConfig)
>>>>>>> c453001c
    config.inferSchemaSamplingSize shouldEqual 50
    config.inferSchemaEnabled shouldBe false
    config.inferSchemaQuery shouldEqual Some(customQuery)
  }

<<<<<<< HEAD
  "Read Parser" should "parse configuration" in {
    val userConfig = Map(
        "spark.cosmos.read.forceEventualConsistency" -> "false"
    )

    val config = CosmosReadConfig.parseCosmosReadConfig(userConfig)

    config.forceEventualConsistency shouldBe false
  }
=======
  it should "provide default schema inference config" in {
    val userConfig = Map[String, String]()

    val config = CosmosSchemaInferenceConfig.parseCosmosReadConfig(userConfig)

    config.inferSchemaSamplingSize shouldEqual 1000
    config.inferSchemaEnabled shouldBe false
  }

  it should "provide default write config" in {
    val userConfig = Map[String, String]()

    val config = CosmosWriteConfig.parseWriteConfig(userConfig)

    config.itemWriteStrategy shouldEqual ItemWriteStrategy.ItemOverwrite
    config.maxRetryCount shouldEqual 3
  }

  it should "parse write config" in {
    val userConfig = Map(
      "spark.cosmos.write.strategy" -> "ItemAppend",
      "spark.cosmos.write.maxRetryCount" -> "8"
    )

    val config = CosmosWriteConfig.parseWriteConfig(userConfig)

    config.itemWriteStrategy shouldEqual ItemWriteStrategy.ItemAppend
    config.maxRetryCount shouldEqual 8
  }

>>>>>>> c453001c
  //scalastyle:on multiple.string.literals
}<|MERGE_RESOLUTION|>--- conflicted
+++ resolved
@@ -52,19 +52,7 @@
     }
   }
 
-<<<<<<< HEAD
-  "Schema inference Parser" should "parse configuration" in {
-    val customQuery = "select * from c"
-    val userConfig = Map(
-        "spark.cosmos.read.inferSchemaSamplingSize" -> "50",
-        "spark.cosmos.read.inferSchemaEnabled" -> "false",
-        "spark.cosmos.read.inferSchemaQuery" -> customQuery
-    )
-
-    val config = CosmosSchemaInferenceConfig.parseCosmosReadConfig(userConfig)
-
-=======
-  it should "parse read configuration" in {
+  it should "parse inference configuration" in {
     val customQuery = "select * from c"
     val userConfig = Map(
       "spark.cosmos.read.inferSchemaSamplingSize" -> "50",
@@ -73,14 +61,12 @@
     )
 
     val config = CosmosSchemaInferenceConfig.parseCosmosReadConfig(userConfig)
->>>>>>> c453001c
     config.inferSchemaSamplingSize shouldEqual 50
     config.inferSchemaEnabled shouldBe false
     config.inferSchemaQuery shouldEqual Some(customQuery)
   }
 
-<<<<<<< HEAD
-  "Read Parser" should "parse configuration" in {
+  it should "parse read configuration" in {
     val userConfig = Map(
         "spark.cosmos.read.forceEventualConsistency" -> "false"
     )
@@ -88,24 +74,6 @@
     val config = CosmosReadConfig.parseCosmosReadConfig(userConfig)
 
     config.forceEventualConsistency shouldBe false
-  }
-=======
-  it should "provide default schema inference config" in {
-    val userConfig = Map[String, String]()
-
-    val config = CosmosSchemaInferenceConfig.parseCosmosReadConfig(userConfig)
-
-    config.inferSchemaSamplingSize shouldEqual 1000
-    config.inferSchemaEnabled shouldBe false
-  }
-
-  it should "provide default write config" in {
-    val userConfig = Map[String, String]()
-
-    val config = CosmosWriteConfig.parseWriteConfig(userConfig)
-
-    config.itemWriteStrategy shouldEqual ItemWriteStrategy.ItemOverwrite
-    config.maxRetryCount shouldEqual 3
   }
 
   it should "parse write config" in {
@@ -119,7 +87,5 @@
     config.itemWriteStrategy shouldEqual ItemWriteStrategy.ItemAppend
     config.maxRetryCount shouldEqual 8
   }
-
->>>>>>> c453001c
   //scalastyle:on multiple.string.literals
 }