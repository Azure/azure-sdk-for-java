--- conflicted
+++ resolved
@@ -35,7 +35,6 @@
 
         FaultInjectionServerErrorRule serverResponseDelayRule = this.ruleStore.findRntbdServerResponseDelayRule(requestArgs);
         if (serverResponseDelayRule != null) {
-<<<<<<< HEAD
 
             if (serverResponseDelayRule.getResult() != null &&
                 serverResponseDelayRule.getResult().getSuppressServiceRequests() != null &&
@@ -74,9 +73,6 @@
             }
 
             request.faultInjectionRequestContext
-=======
-            requestArgs.serviceRequest().faultInjectionRequestContext
->>>>>>> 2758f126
                 .applyFaultInjectionRule(
                     requestRecord.transportRequestId(),
                     serverResponseDelayRule.getId());
