// Copyright (c) Microsoft Corporation. All rights reserved.
// Licensed under the MIT License.

package com.azure.cosmos.test.faultinjection;

/***
 * Fault injection operation type.
 */
public enum FaultInjectionOperationType {
    /**
     * Read items.
     */
    READ_ITEM,
    /**
     * Query items.
     */
    QUERY_ITEM,
    /**
     * Create item.
     */
    CREATE_ITEM,
    /**
     * Upsert item.
     */
    UPSERT_ITEM,
    /**
     * Replace item.
     */
    REPLACE_ITEM,
    /**
     * Delete item.
     */
    DELETE_ITEM,
    /**
     * Patch item.
     */
    PATCH_ITEM,
<<<<<<< HEAD

    /**
     * Batch item.
     */
    BATCH_ITEM

    // Add support for metadata request type
=======
    /**
     * Read container request.
     */
    METADATA_REQUEST_CONTAINER,
    /**
     * Read database account request.
     */
    METADATA_REQUEST_DATABASE_ACCOUNT,
    /**
     * Query query plan request.
     */
    METADATA_REQUEST_QUERY_PLAN,
    /**
     * Partition key ranges request.
     */
    METADATA_REQUEST_PARTITION_KEY_RANGES,
    /**
     * Address refresh request.
     */
    METADATA_REQUEST_ADDRESS_REFRESH;
>>>>>>> 115e7963
}<|MERGE_RESOLUTION|>--- conflicted
+++ resolved
@@ -35,15 +35,12 @@
      * Patch item.
      */
     PATCH_ITEM,
-<<<<<<< HEAD
-
     /**
      * Batch item.
      */
     BATCH_ITEM
 
     // Add support for metadata request type
-=======
     /**
      * Read container request.
      */
@@ -64,5 +61,4 @@
      * Address refresh request.
      */
     METADATA_REQUEST_ADDRESS_REFRESH;
->>>>>>> 115e7963
 }