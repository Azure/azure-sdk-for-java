// Copyright (c) Microsoft Corporation. All rights reserved.
// Licensed under the MIT License.

package com.azure.cosmos.test.implementation.faultinjection;

import com.azure.cosmos.ConnectionMode;
import com.azure.cosmos.ThrottlingRetryOptions;
import com.azure.cosmos.implementation.BackoffRetryUtility;
import com.azure.cosmos.implementation.DocumentCollection;
import com.azure.cosmos.implementation.GlobalEndpointManager;
import com.azure.cosmos.implementation.IRetryPolicy;
import com.azure.cosmos.implementation.OperationType;
import com.azure.cosmos.implementation.ResourceThrottleRetryPolicy;
import com.azure.cosmos.implementation.ResourceType;
import com.azure.cosmos.implementation.RetryContext;
import com.azure.cosmos.implementation.RxDocumentServiceRequest;
import com.azure.cosmos.implementation.ShouldRetryResult;
import com.azure.cosmos.implementation.Utils;
import com.azure.cosmos.implementation.WebExceptionRetryPolicy;
import com.azure.cosmos.implementation.apachecommons.lang.StringUtils;
import com.azure.cosmos.implementation.caches.RxCollectionCache;
import com.azure.cosmos.implementation.caches.RxPartitionKeyRangeCache;
import com.azure.cosmos.implementation.directconnectivity.AddressSelector;
import com.azure.cosmos.implementation.directconnectivity.rntbd.RntbdUtils;
import com.azure.cosmos.implementation.feedranges.FeedRangeInternal;
import com.azure.cosmos.implementation.routing.PartitionKeyRangeIdentity;
import com.azure.cosmos.test.faultinjection.FaultInjectionCondition;
import com.azure.cosmos.test.faultinjection.FaultInjectionConnectionErrorResult;
import com.azure.cosmos.test.faultinjection.FaultInjectionConnectionType;
import com.azure.cosmos.test.faultinjection.FaultInjectionEndpoints;
import com.azure.cosmos.test.faultinjection.FaultInjectionOperationType;
import com.azure.cosmos.test.faultinjection.FaultInjectionRule;
import com.azure.cosmos.test.faultinjection.FaultInjectionServerErrorResult;
import com.azure.cosmos.test.faultinjection.FaultInjectionServerErrorType;
import com.azure.cosmos.test.implementation.ImplementationBridgeHelpers;
import reactor.core.publisher.Flux;
import reactor.core.publisher.Mono;

import java.net.URI;
import java.util.ArrayList;
import java.util.Arrays;
import java.util.Collections;
import java.util.List;
import java.util.stream.Collectors;

import static com.azure.cosmos.implementation.guava25.base.Preconditions.checkArgument;
import static com.azure.cosmos.implementation.guava25.base.Preconditions.checkNotNull;

/**
 * Enrich the rule with required information: for example physical addresses
 * Mapping to internal rule model and route to the correct components.
 */
public class FaultInjectionRuleProcessor {
    private final ConnectionMode connectionMode;
    private final RxCollectionCache collectionCache;
    private final GlobalEndpointManager globalEndpointManager;
    private final RxPartitionKeyRangeCache partitionKeyRangeCache;
    private final AddressSelector addressSelector;
    private final ThrottlingRetryOptions retryOptions;

    public FaultInjectionRuleProcessor(
        ConnectionMode connectionMode,
        RxCollectionCache collectionCache,
        GlobalEndpointManager globalEndpointManager,
        RxPartitionKeyRangeCache partitionKeyRangeCache,
        AddressSelector addressSelector,
        ThrottlingRetryOptions retryOptions) {

        checkNotNull(connectionMode, "Argument 'connectionMode' can not be null");
        checkNotNull(collectionCache, "Argument 'collectionCache' can not be null");
        checkNotNull(globalEndpointManager, "Argument 'globalEndpointManager' can not be null");
        checkNotNull(partitionKeyRangeCache, "Argument 'partitionKeyRangeCache' can not be null");
        checkNotNull(addressSelector, "Argument 'addressSelector' can not be null");
        checkNotNull(retryOptions, "Argument 'addressSelector' can not be null");

        this.connectionMode = connectionMode;
        this.collectionCache = collectionCache;
        this.partitionKeyRangeCache = partitionKeyRangeCache;
        this.globalEndpointManager = globalEndpointManager;
        this.addressSelector = addressSelector;
        this.retryOptions = retryOptions;
    }

    /***
     * Main logic of the fault injection processor:
     * 1. Pre-populate all required information - regionEndpoints, physical addresses
     * 2. Create internal effective rule, and attach it to the original rule
     *
     * @param rule the rule to be configured.
     * @param containerNameLink the container name link.
     * @return the mono.
     */
    public Mono<IFaultInjectionRuleInternal> processFaultInjectionRule(
        FaultInjectionRule rule,
        String containerNameLink) {
        checkNotNull(rule, "Argument 'rule' can not be null");
        checkArgument(
            StringUtils.isNotEmpty(containerNameLink),
            "Argument 'containerNameLink' can not be null nor empty.");

        return this.collectionCache.resolveByNameAsync(null, containerNameLink, null)
            .flatMap(collection -> {
                if (collection == null) {
                    return Mono.error(new IllegalStateException("Can not find collection info"));
                }

                validateRule(rule);
                return this.getEffectiveRule(rule, collection)
                    .map(effectiveRule -> {
                        ImplementationBridgeHelpers
                            .FaultInjectionRuleHelper
                            .getFaultInjectionRuleAccessor()
                            .setEffectiveFaultInjectionRule(rule, effectiveRule);

                        return effectiveRule;
                    });
            });
    }

    private void validateRule(FaultInjectionRule rule) {
        if (rule.getCondition().getConnectionType() == FaultInjectionConnectionType.DIRECT
            && this.connectionMode != ConnectionMode.DIRECT) {
            throw new IllegalArgumentException("Direct connection type rule is not supported when client is not in direct mode.");
        }

        if (rule.getCondition().getOperationType() != null
            && rule.getCondition().getOperationType() == FaultInjectionOperationType.METADATA_REQUEST_ADDRESS_REFRESH
            && this.connectionMode != ConnectionMode.DIRECT) {
            throw new IllegalArgumentException("METADATA_REQUEST_ADDRESS_REFRESH operation type is not supported when client is in gateway mode.");
        }
    }

    private Mono<IFaultInjectionRuleInternal> getEffectiveRule(
        FaultInjectionRule rule,
        DocumentCollection documentCollection) {

        if (rule.getResult() instanceof FaultInjectionServerErrorResult) {
            return this.getEffectiveServerErrorRule(rule, documentCollection);
        }

        if (rule.getResult() instanceof FaultInjectionConnectionErrorResult) {
            return this.getEffectiveConnectionErrorRule(rule, documentCollection);
        }

        return Mono.error(new IllegalStateException("Result type " + rule.getResult().getClass() + " is not supported"));
    }

    private Mono<IFaultInjectionRuleInternal> getEffectiveServerErrorRule(
        FaultInjectionRule rule,
        DocumentCollection documentCollection) {

        FaultInjectionServerErrorType errorType =
            ((FaultInjectionServerErrorResult) rule.getResult()).getServerErrorType();

        return Mono.just(rule)
            .flatMap(originalRule -> {
                // get effective condition
                FaultInjectionConditionInternal effectiveCondition = new FaultInjectionConditionInternal(documentCollection.getResourceId());

                if ((rule.getCondition().getOperationType() != null && canErrorLimitToOperation(errorType))) {
                    effectiveCondition.setOperationType(this.getEffectiveOperationType(rule.getCondition().getOperationType()));
                    effectiveCondition.setResourceType(this.getEffectiveResourceType(rule.getCondition().getOperationType()));
                }

                List<URI> regionEndpoints = this.getRegionEndpoints(rule.getCondition());
                if (StringUtils.isEmpty(rule.getCondition().getRegion())) {
                    // if region is not specific configured, then also add the defaultEndpoint
                    List<URI> regionEndpointsWithDefault = new ArrayList<>(regionEndpoints);
                    regionEndpointsWithDefault.add(this.globalEndpointManager.getDefaultEndpoint());
                    effectiveCondition.setRegionEndpoints(regionEndpointsWithDefault);
                } else {
                    effectiveCondition.setRegionEndpoints(regionEndpoints);
                }

                if (rule.getCondition().getConnectionType() == FaultInjectionConnectionType.GATEWAY) {
                    // for gateway mode, SDK does not decide which replica to send the request to
                    // so the most granular level it can control is by partition
                    if (canErrorLimitToOperation(errorType) && canRequestLimitToPartition(rule.getCondition())) {
                        return BackoffRetryUtility.executeRetry(
                                () -> this.resolvePartitionKeyRangeIds(
                                    rule.getCondition().getEndpoints(),
                                    documentCollection),
                                new FaultInjectionRuleProcessorRetryPolicy(this.retryOptions))
                            .map(pkRangeIds -> {
                                effectiveCondition.setPartitionKeyRangeIds(pkRangeIds);
                                return effectiveCondition;
                            });
                    }

                    return Mono.just(effectiveCondition);
                }

                // Direct connection mode, populate physical addresses
                boolean primaryAddressesOnly = this.isWriteOnly(rule.getCondition());
                return BackoffRetryUtility.executeRetry(
                        () -> this.resolvePhysicalAddresses(
                            regionEndpoints,
                            rule.getCondition().getEndpoints(),
                            primaryAddressesOnly,
                            documentCollection),
                        new FaultInjectionRuleProcessorRetryPolicy(this.retryOptions)
                    )
                    .map(addresses -> {
                        List<URI> effectiveAddresses = addresses;
                        if (!canErrorLimitToOperation(errorType)) {
                            effectiveAddresses =
                                addresses
                                    .stream()
                                    .map(address -> RntbdUtils.getServerKey(address))
                                    .collect(Collectors.toList());
                        }

                        effectiveCondition.setAddresses(effectiveAddresses, primaryAddressesOnly);
                        return effectiveCondition;
                    });
            })
            .map(effectiveCondition -> {
                FaultInjectionServerErrorResult result = (FaultInjectionServerErrorResult) rule.getResult();
                return new FaultInjectionServerErrorRule(
                    rule.getId(),
                    rule.isEnabled(),
                    rule.getStartDelay(),
                    rule.getDuration(),
                    rule.getHitLimit(),
                    rule.getCondition().getConnectionType(),
                    effectiveCondition,
                    new FaultInjectionServerErrorResultInternal(
                        result.getServerErrorType(),
                        result.getTimes(),
                        result.getDelay(),
                        result.getSuppressServiceRequests()
                    )
                );
            });
    }

    private boolean canErrorLimitToOperation(FaultInjectionServerErrorType errorType) {
        // Some errors makes sense to only apply for certain operationType/requests
        // but some should apply to all requests being routed to the server
        return errorType != FaultInjectionServerErrorType.CONNECTION_DELAY
            && errorType != FaultInjectionServerErrorType.GONE;
    }

    private boolean canRequestLimitToPartition(FaultInjectionCondition faultInjectionCondition) {
        // Some operations can be targeted for a certain partition while some can not (for example metadata requests)
        if (faultInjectionCondition.getOperationType() == null
            || faultInjectionCondition.getOperationType() == FaultInjectionOperationType.METADATA_REQUEST_ADDRESS_REFRESH) {
            return true;
        }

        // non metadata requests
        return !ImplementationBridgeHelpers
            .FaultInjectionConditionHelper
            .getFaultInjectionConditionAccessor()
            .isMetadataOperationType(faultInjectionCondition);
    }

    private Mono<IFaultInjectionRuleInternal> getEffectiveConnectionErrorRule(
        FaultInjectionRule rule,
        DocumentCollection documentCollection) {

        return Mono.just(rule)
            .flatMap(originalRule -> Mono.just(this.getRegionEndpoints(rule.getCondition())))
            .flatMap(regionEndpoints -> {
                return this.resolvePhysicalAddresses(
                        regionEndpoints,
                        rule.getCondition().getEndpoints(),
                        this.isWriteOnly(rule.getCondition()),
                        documentCollection)
                    .map(physicalAddresses -> {
                        List<URI> effectiveAddresses =
                            physicalAddresses
                                .stream()
                                .map(address -> RntbdUtils.getServerKey(address))
                                .collect(Collectors.toList());

                        FaultInjectionConnectionErrorResult result = (FaultInjectionConnectionErrorResult) rule.getResult();

                        List<URI> regionEndpointsWithDefault = new ArrayList<>(regionEndpoints);
                        // if region is not specific configured, then also add the defaultEndpoint
                        regionEndpointsWithDefault.add(this.globalEndpointManager.getDefaultEndpoint());

                        return new FaultInjectionConnectionErrorRule(
                            rule.getId(),
                            rule.isEnabled(),
                            rule.getStartDelay(),
                            rule.getDuration(),
                            regionEndpointsWithDefault,
                            effectiveAddresses,
                            rule.getCondition().getConnectionType(),
                            result
                        );
                    });
            });
    }

    /***
     * If region is defined in the condition, then get the matching region service endpoint.
     * Else get all available read/write region service endpoints.
     *
     * @param condition the fault injection condition.
     * @return the region service endpoints.
     */
    private List<URI> getRegionEndpoints(FaultInjectionCondition condition) {
        boolean isWriteOnlyEndpoints = this.isWriteOnly(condition);

        if (StringUtils.isNotEmpty(condition.getRegion())) {
            return Arrays.asList(
                this.globalEndpointManager.resolveFaultInjectionServiceEndpoint(condition.getRegion(), isWriteOnlyEndpoints));
        } else {
            return isWriteOnlyEndpoints
                ? this.globalEndpointManager.getAvailableWriteEndpoints()
                : this.globalEndpointManager.getAvailableReadEndpoints();
        }
    }

    private OperationType getEffectiveOperationType(FaultInjectionOperationType faultInjectionOperationType) {
        if (faultInjectionOperationType == null) {
            return null;
        }

        switch (faultInjectionOperationType) {
            case READ_ITEM:
            case METADATA_REQUEST_CONTAINER:
            case METADATA_REQUEST_DATABASE_ACCOUNT:
            case METADATA_REQUEST_ADDRESS_REFRESH:
                return OperationType.Read;
            case CREATE_ITEM:
                return OperationType.Create;
            case QUERY_ITEM:
                return OperationType.Query;
            case UPSERT_ITEM:
                return OperationType.Upsert;
            case REPLACE_ITEM:
                return OperationType.Replace;
            case DELETE_ITEM:
                return OperationType.Delete;
            case PATCH_ITEM:
                return OperationType.Patch;
<<<<<<< HEAD
            case BATCH_ITEM:
                return OperationType.Batch;
=======
            case METADATA_REQUEST_QUERY_PLAN:
                return OperationType.QueryPlan;
            case METADATA_REQUEST_PARTITION_KEY_RANGES:
                return OperationType.ReadFeed;
>>>>>>> 115e7963
            default:
                throw new IllegalStateException("FaultInjectionOperationType " + faultInjectionOperationType + " is not supported");
        }
    }

    private ResourceType getEffectiveResourceType(FaultInjectionOperationType faultInjectionOperationType) {
        if (faultInjectionOperationType == null) {
            return null;
        }

        switch (faultInjectionOperationType) {
            case READ_ITEM:
            case CREATE_ITEM:
            case QUERY_ITEM:
            case UPSERT_ITEM:
            case REPLACE_ITEM:
            case DELETE_ITEM:
            case PATCH_ITEM:
            case METADATA_REQUEST_QUERY_PLAN:
                return ResourceType.Document;
            case METADATA_REQUEST_CONTAINER:
                return ResourceType.DocumentCollection;
            case METADATA_REQUEST_DATABASE_ACCOUNT:
                return ResourceType.DatabaseAccount;
            case METADATA_REQUEST_ADDRESS_REFRESH:
                return ResourceType.Address;
            case METADATA_REQUEST_PARTITION_KEY_RANGES:
                return ResourceType.PartitionKeyRange;
            default:
                throw new IllegalStateException("FaultInjectionOperationType " + faultInjectionOperationType + " is not supported");
        }
    }

    private Mono<List<String>> resolvePartitionKeyRangeIds(
        FaultInjectionEndpoints addressEndpoints,
        DocumentCollection documentCollection) {
        if (addressEndpoints == null) {
            return Mono.just(Arrays.asList());
        }

        FeedRangeInternal feedRangeInternal = FeedRangeInternal.convert(addressEndpoints.getFeedRange());
        RxDocumentServiceRequest request = RxDocumentServiceRequest.create(
            null,
            OperationType.Read,
            documentCollection.getResourceId(),
            ResourceType.Document,
            Collections.emptyMap());

        return feedRangeInternal
            .getPartitionKeyRanges(
                this.partitionKeyRangeCache,
                request,
                Mono.just(new Utils.ValueHolder<>(documentCollection)));
    }


    private Mono<List<URI>> resolvePhysicalAddresses(
        List<URI> regionEndpoints,
        FaultInjectionEndpoints addressEndpoints,
        boolean isWriteOnly,
        DocumentCollection documentCollection) {

        if (addressEndpoints == null) {
            return Mono.just(Arrays.asList());
        }

        return Flux.fromIterable(regionEndpoints)
            .flatMap(regionEndpoint -> {
                FeedRangeInternal feedRangeInternal = FeedRangeInternal.convert(addressEndpoints.getFeedRange());
                RxDocumentServiceRequest request = RxDocumentServiceRequest.create(
                    null,
                    OperationType.Read,
                    documentCollection.getResourceId(),
                    ResourceType.Document,
                    Collections.emptyMap());

                // The feed range can be mapped to multiple physical partitions
                // Get the feed range list and resolve addresses for each partition
                return feedRangeInternal
                    .getPartitionKeyRanges(
                        this.partitionKeyRangeCache,
                        request,
                        Mono.just(new Utils.ValueHolder<>(documentCollection))
                    )
                    .flatMapMany(pkRangeIdList -> {
                        return Flux.fromIterable(pkRangeIdList)
                            .flatMap(pkRangeId -> {
                                RxDocumentServiceRequest faultInjectionAddressRequest = RxDocumentServiceRequest.create(
                                    null,
                                    OperationType.Read,
                                    documentCollection.getResourceId(),
                                    ResourceType.Document,
                                    null);

                                faultInjectionAddressRequest.requestContext.locationEndpointToRoute = regionEndpoint;
                                faultInjectionAddressRequest.setPartitionKeyRangeIdentity(new PartitionKeyRangeIdentity(pkRangeId));

                                if (isWriteOnly) {
                                    return this.addressSelector
                                        .resolvePrimaryUriAsync(faultInjectionAddressRequest, true)
                                        .map(uri -> uri.getURI())
                                        .flux();
                                }

                                return this.addressSelector
                                    .resolveAllUriAsync(
                                        faultInjectionAddressRequest,
                                        addressEndpoints.isIncludePrimary(),
                                        true)
                                    .flatMapIterable(addresses -> {
                                        // There are two rules need to happens here:
                                        // 1. if isIncludePrimary is true, then basically make sure primary replica address will always be returned
                                        // 2. make sure the same replica addresses will be used across different client instances
                                        return addresses
                                            .stream()
                                            .sorted((o1, o2) -> {
                                                if (o1.isPrimary()) {
                                                    return -1;
                                                }

                                                if (o2.isPrimary()) {
                                                    return 1;
                                                }

                                                return o1.getURIAsString().compareTo(o2.getURIAsString());
                                            })
                                            .map(uri -> uri.getURI())
                                            .limit(addressEndpoints.getReplicaCount())
                                            .collect(Collectors.toList());
                                    });
                            });
                    });
            })
            .collectList();
    }

    private boolean isWriteOnly(FaultInjectionCondition condition) {
        return condition.getOperationType() != null
            && this.getEffectiveOperationType(condition.getOperationType()).isWriteOperation();
    }

    static class FaultInjectionRuleProcessorRetryPolicy implements IRetryPolicy {
        private final ResourceThrottleRetryPolicy resourceThrottleRetryPolicy;
        private final WebExceptionRetryPolicy webExceptionRetryPolicy;
        FaultInjectionRuleProcessorRetryPolicy(ThrottlingRetryOptions retryOptions) {
            this.resourceThrottleRetryPolicy = new ResourceThrottleRetryPolicy(
                retryOptions.getMaxRetryAttemptsOnThrottledRequests(),
                retryOptions.getMaxRetryWaitTime(),
                false);

            this.webExceptionRetryPolicy = new WebExceptionRetryPolicy();
        }

        @Override
        public Mono<ShouldRetryResult> shouldRetry(Exception e) {
            return this.webExceptionRetryPolicy.shouldRetry(e)
                .flatMap(shouldRetryResult -> {
                    if (shouldRetryResult.shouldRetry) {
                        return Mono.just(shouldRetryResult);
                    }

                    return this.resourceThrottleRetryPolicy.shouldRetry(e);
                });
        }

        @Override
        public RetryContext getRetryContext() {
            return null;
        }
    }
}<|MERGE_RESOLUTION|>--- conflicted
+++ resolved
@@ -337,15 +337,12 @@
                 return OperationType.Delete;
             case PATCH_ITEM:
                 return OperationType.Patch;
-<<<<<<< HEAD
             case BATCH_ITEM:
                 return OperationType.Batch;
-=======
             case METADATA_REQUEST_QUERY_PLAN:
                 return OperationType.QueryPlan;
             case METADATA_REQUEST_PARTITION_KEY_RANGES:
                 return OperationType.ReadFeed;
->>>>>>> 115e7963
             default:
                 throw new IllegalStateException("FaultInjectionOperationType " + faultInjectionOperationType + " is not supported");
         }
