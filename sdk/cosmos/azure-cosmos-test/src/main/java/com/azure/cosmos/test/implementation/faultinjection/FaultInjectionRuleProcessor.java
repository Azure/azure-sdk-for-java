// Copyright (c) Microsoft Corporation. All rights reserved.
// Licensed under the MIT License.

package com.azure.cosmos.test.implementation.faultinjection;

import com.azure.cosmos.ConnectionMode;
import com.azure.cosmos.ThrottlingRetryOptions;
import com.azure.cosmos.implementation.BackoffRetryUtility;
import com.azure.cosmos.implementation.DocumentCollection;
import com.azure.cosmos.implementation.GlobalEndpointManager;
import com.azure.cosmos.implementation.IRetryPolicy;
import com.azure.cosmos.implementation.OperationType;
import com.azure.cosmos.implementation.ResourceThrottleRetryPolicy;
import com.azure.cosmos.implementation.ResourceType;
import com.azure.cosmos.implementation.RetryContext;
import com.azure.cosmos.implementation.RxDocumentServiceRequest;
import com.azure.cosmos.implementation.ShouldRetryResult;
import com.azure.cosmos.implementation.Utils;
import com.azure.cosmos.implementation.WebExceptionRetryPolicy;
import com.azure.cosmos.implementation.apachecommons.lang.StringUtils;
import com.azure.cosmos.implementation.caches.RxCollectionCache;
import com.azure.cosmos.implementation.caches.RxPartitionKeyRangeCache;
import com.azure.cosmos.implementation.directconnectivity.AddressSelector;
import com.azure.cosmos.implementation.directconnectivity.rntbd.RntbdUtils;
import com.azure.cosmos.implementation.feedranges.FeedRangeInternal;
import com.azure.cosmos.implementation.routing.LocationCache;
import com.azure.cosmos.implementation.routing.PartitionKeyRangeIdentity;
import com.azure.cosmos.implementation.routing.RegionalRoutingContext;
import com.azure.cosmos.test.faultinjection.FaultInjectionCondition;
import com.azure.cosmos.test.faultinjection.FaultInjectionConnectionErrorResult;
import com.azure.cosmos.test.faultinjection.FaultInjectionConnectionType;
import com.azure.cosmos.test.faultinjection.FaultInjectionEndpoints;
import com.azure.cosmos.test.faultinjection.FaultInjectionOperationType;
import com.azure.cosmos.test.faultinjection.FaultInjectionRule;
import com.azure.cosmos.test.faultinjection.FaultInjectionServerErrorResult;
import com.azure.cosmos.test.faultinjection.FaultInjectionServerErrorType;
import com.azure.cosmos.test.implementation.ImplementationBridgeHelpers;
import reactor.core.publisher.Flux;
import reactor.core.publisher.Mono;

import java.net.URI;
import java.util.ArrayList;
import java.util.Arrays;
import java.util.Collections;
import java.util.List;
import java.util.stream.Collectors;

import static com.azure.cosmos.implementation.guava25.base.Preconditions.checkArgument;
import static com.azure.cosmos.implementation.guava25.base.Preconditions.checkNotNull;

/**
 * Enrich the rule with required information: for example physical addresses
 * Mapping to internal rule model and route to the correct components.
 */
public class FaultInjectionRuleProcessor {
    private final ConnectionMode connectionMode;
    private final RxCollectionCache collectionCache;
    private final GlobalEndpointManager globalEndpointManager;
    private final RxPartitionKeyRangeCache partitionKeyRangeCache;
    private final AddressSelector addressSelector;
    private final ThrottlingRetryOptions retryOptions;

    public FaultInjectionRuleProcessor(
        ConnectionMode connectionMode,
        RxCollectionCache collectionCache,
        GlobalEndpointManager globalEndpointManager,
        RxPartitionKeyRangeCache partitionKeyRangeCache,
        AddressSelector addressSelector,
        ThrottlingRetryOptions retryOptions) {

        checkNotNull(connectionMode, "Argument 'connectionMode' can not be null");
        checkNotNull(collectionCache, "Argument 'collectionCache' can not be null");
        checkNotNull(globalEndpointManager, "Argument 'globalEndpointManager' can not be null");
        checkNotNull(partitionKeyRangeCache, "Argument 'partitionKeyRangeCache' can not be null");
        checkNotNull(addressSelector, "Argument 'addressSelector' can not be null");
        checkNotNull(retryOptions, "Argument 'addressSelector' can not be null");

        this.connectionMode = connectionMode;
        this.collectionCache = collectionCache;
        this.partitionKeyRangeCache = partitionKeyRangeCache;
        this.globalEndpointManager = globalEndpointManager;
        this.addressSelector = addressSelector;
        this.retryOptions = retryOptions;
    }

    /***
     * Main logic of the fault injection processor:
     * 1. Pre-populate all required information - regionEndpoints, physical addresses
     * 2. Create internal effective rule, and attach it to the original rule
     *
     * @param rule the rule to be configured.
     * @param containerNameLink the container name link.
     * @return the mono.
     */
    public Mono<IFaultInjectionRuleInternal> processFaultInjectionRule(
        FaultInjectionRule rule,
        String containerNameLink) {
        checkNotNull(rule, "Argument 'rule' can not be null");
        checkArgument(
            StringUtils.isNotEmpty(containerNameLink),
            "Argument 'containerNameLink' can not be null nor empty.");

        return this.collectionCache.resolveByNameAsync(null, containerNameLink, null)
            .flatMap(collection -> {
                if (collection == null) {
                    return Mono.error(new IllegalStateException("Can not find collection info"));
                }

                validateRule(rule);
                return this.getEffectiveRule(rule, collection)
                    .map(effectiveRule -> {
                        ImplementationBridgeHelpers
                            .FaultInjectionRuleHelper
                            .getFaultInjectionRuleAccessor()
                            .setEffectiveFaultInjectionRule(rule, effectiveRule);

                        return effectiveRule;
                    });
            });
    }

    private void validateRule(FaultInjectionRule rule) {
        if (rule.getCondition().getConnectionType() == FaultInjectionConnectionType.DIRECT
            && this.connectionMode != ConnectionMode.DIRECT) {
            throw new IllegalArgumentException("Direct connection type rule is not supported when client is not in direct mode.");
        }

        if (rule.getCondition().getOperationType() != null
            && rule.getCondition().getOperationType() == FaultInjectionOperationType.METADATA_REQUEST_ADDRESS_REFRESH
            && this.connectionMode != ConnectionMode.DIRECT) {
            throw new IllegalArgumentException("METADATA_REQUEST_ADDRESS_REFRESH operation type is not supported when client is in gateway mode.");
        }
    }

    private Mono<IFaultInjectionRuleInternal> getEffectiveRule(
        FaultInjectionRule rule,
        DocumentCollection documentCollection) {

        if (rule.getResult() instanceof FaultInjectionServerErrorResult) {
            return this.getEffectiveServerErrorRule(rule, documentCollection);
        }

        if (rule.getResult() instanceof FaultInjectionConnectionErrorResult) {
            return this.getEffectiveConnectionErrorRule(rule, documentCollection);
        }

        return Mono.error(new IllegalStateException("Result type " + rule.getResult().getClass() + " is not supported"));
    }

    private Mono<IFaultInjectionRuleInternal> getEffectiveServerErrorRule(
        FaultInjectionRule rule,
        DocumentCollection documentCollection) {

        FaultInjectionServerErrorType errorType =
            ((FaultInjectionServerErrorResult) rule.getResult()).getServerErrorType();

        return Mono.just(rule)
            .flatMap(originalRule -> {
                // get effective condition
                FaultInjectionConditionInternal effectiveCondition =
                    new FaultInjectionConditionInternal(
                        documentCollection.getResourceId(),
                        documentCollection.getId());

                if ((rule.getCondition().getOperationType() != null && canErrorLimitToOperation(errorType))) {
                    effectiveCondition.setOperationType(this.getEffectiveOperationType(rule.getCondition().getOperationType()));
                    effectiveCondition.setResourceType(this.getEffectiveResourceType(rule.getCondition().getOperationType()));
                }

                List<URI> regionEndpoints = this.getRegionEndpoints(rule.getCondition());
                if (StringUtils.isEmpty(rule.getCondition().getRegion())) {
                    // if region is not specific configured, then also add the defaultEndpoint
                    List<URI> regionEndpointsWithDefault = new ArrayList<>(regionEndpoints);
                    regionEndpointsWithDefault.add(this.globalEndpointManager.getDefaultEndpoint());
                    effectiveCondition.setRegionEndpoints(regionEndpointsWithDefault);
                } else {
                    effectiveCondition.setRegionEndpoints(regionEndpoints);
                }

                if (rule.getCondition().getConnectionType() == FaultInjectionConnectionType.GATEWAY) {
                    // for gateway mode, SDK does not decide which replica to send the request to
                    // so the most granular level it can control is by partition
                    if (canErrorLimitToOperation(errorType) && canRequestLimitToPartition(rule.getCondition())) {
                        return BackoffRetryUtility.executeRetry(
                                () -> this.resolvePartitionKeyRangeIds(
                                    rule.getCondition().getEndpoints(),
                                    documentCollection),
                                new FaultInjectionRuleProcessorRetryPolicy(this.retryOptions))
                            .map(pkRangeIds -> {
                                effectiveCondition.setPartitionKeyRangeIds(pkRangeIds);
                                return effectiveCondition;
                            });
                    }

                    return Mono.just(effectiveCondition);
                }

                // Direct connection mode, populate physical addresses
                boolean primaryAddressesOnly = this.isWriteOnly(rule.getCondition());
                return BackoffRetryUtility.executeRetry(
                        () -> this.resolvePhysicalAddresses(
                            regionEndpoints,
                            rule.getCondition().getEndpoints(),
                            primaryAddressesOnly,
                            documentCollection),
                        new FaultInjectionRuleProcessorRetryPolicy(this.retryOptions)
                    )
                    .map(addresses -> {
                        List<URI> effectiveAddresses = addresses;
                        if (!canErrorLimitToOperation(errorType)) {
                            effectiveAddresses =
                                addresses
                                    .stream()
                                    .map(address -> RntbdUtils.getServerKey(address))
                                    .collect(Collectors.toList());
                        }

                        effectiveCondition.setAddresses(effectiveAddresses, primaryAddressesOnly);
                        return effectiveCondition;
                    });
            })
            .map(effectiveCondition -> {
                FaultInjectionServerErrorResult result = (FaultInjectionServerErrorResult) rule.getResult();
                return new FaultInjectionServerErrorRule(
                    rule.getId(),
                    rule.isEnabled(),
                    rule.getStartDelay(),
                    rule.getDuration(),
                    rule.getHitLimit(),
                    rule.getCondition().getConnectionType(),
                    effectiveCondition,
                    new FaultInjectionServerErrorResultInternal(
                        result.getServerErrorType(),
                        result.getTimes(),
                        result.getDelay(),
                        result.getSuppressServiceRequests(),
                        result.getInjectionRate()
                    )
                );
            });
    }

    private boolean canErrorLimitToOperation(FaultInjectionServerErrorType errorType) {
        // Some errors makes sense to only apply for certain operationType/requests
        // but some should apply to all requests being routed to the server
        return errorType != FaultInjectionServerErrorType.CONNECTION_DELAY
            && errorType != FaultInjectionServerErrorType.GONE;
    }

    private boolean canRequestLimitToPartition(FaultInjectionCondition faultInjectionCondition) {
        // Some operations can be targeted for a certain partition while some can not (for example metadata requests)
        if (faultInjectionCondition.getOperationType() == null
            || faultInjectionCondition.getOperationType() == FaultInjectionOperationType.METADATA_REQUEST_ADDRESS_REFRESH) {
            return true;
        }

        // non metadata requests
        return !ImplementationBridgeHelpers
            .FaultInjectionConditionHelper
            .getFaultInjectionConditionAccessor()
            .isMetadataOperationType(faultInjectionCondition);
    }

    private Mono<IFaultInjectionRuleInternal> getEffectiveConnectionErrorRule(
        FaultInjectionRule rule,
        DocumentCollection documentCollection) {

        return Mono.just(rule)
            .flatMap(originalRule -> Mono.just(this.getRegionEndpoints(rule.getCondition())))
            .flatMap(regionEndpoints -> {
                return this.resolvePhysicalAddresses(
                        regionEndpoints,
                        rule.getCondition().getEndpoints(),
                        this.isWriteOnly(rule.getCondition()),
                        documentCollection)
                    .map(physicalAddresses -> {
                        List<URI> effectiveAddresses =
                            physicalAddresses
                                .stream()
                                .map(address -> RntbdUtils.getServerKey(address))
                                .collect(Collectors.toList());

                        FaultInjectionConnectionErrorResult result = (FaultInjectionConnectionErrorResult) rule.getResult();

                        List<URI> regionEndpointsWithDefault = new ArrayList<>(regionEndpoints);
                        // if region is not specific configured, then also add the defaultEndpoint
                        regionEndpointsWithDefault.add(this.globalEndpointManager.getDefaultEndpoint());

                        return new FaultInjectionConnectionErrorRule(
                            rule.getId(),
                            rule.isEnabled(),
                            rule.getStartDelay(),
                            rule.getDuration(),
                            regionEndpointsWithDefault,
                            effectiveAddresses,
                            rule.getCondition().getConnectionType(),
                            result
                        );
                    });
            });
    }

    /***
     * If region is defined in the condition, then get the matching region service endpoint.
     * Else get all available read/write region service endpoints.
     *
     * @param condition the fault injection condition.
     * @return the region service endpoints.
     */
    private List<URI> getRegionEndpoints(FaultInjectionCondition condition) {
        boolean isWriteOnlyEndpoints = this.isWriteOnly(condition);

        if (StringUtils.isNotEmpty(condition.getRegion())) {
            return Arrays.asList(
                this.globalEndpointManager.resolveFaultInjectionServiceEndpoint(condition.getRegion(), isWriteOnlyEndpoints));
        } else {
            return isWriteOnlyEndpoints
                ? this.globalEndpointManager.getAvailableWriteEndpoints()
                : this.globalEndpointManager.getAvailableReadEndpoints();
        }
    }

    private OperationType getEffectiveOperationType(FaultInjectionOperationType faultInjectionOperationType) {
        if (faultInjectionOperationType == null) {
            return null;
        }

        switch (faultInjectionOperationType) {
            case READ_ITEM:
            case METADATA_REQUEST_CONTAINER:
            case METADATA_REQUEST_DATABASE_ACCOUNT:
                return OperationType.Read;
            case CREATE_ITEM:
                return OperationType.Create;
            case QUERY_ITEM:
                return OperationType.Query;
            case READ_FEED_ITEM:
                return OperationType.ReadFeed;
            case UPSERT_ITEM:
                return OperationType.Upsert;
            case REPLACE_ITEM:
                return OperationType.Replace;
            case DELETE_ITEM:
                return OperationType.Delete;
            case PATCH_ITEM:
                return OperationType.Patch;
            case BATCH_ITEM:
                return OperationType.Batch;
            case METADATA_REQUEST_QUERY_PLAN:
                return OperationType.QueryPlan;
            case METADATA_REQUEST_PARTITION_KEY_RANGES:
                return OperationType.ReadFeed;
            case METADATA_REQUEST_ADDRESS_REFRESH: // address refresh can happen for any operations: read, write, query etc
                return null;
            default:
                throw new IllegalStateException("FaultInjectionOperationType " + faultInjectionOperationType + " is not supported");
        }
    }

    private ResourceType getEffectiveResourceType(FaultInjectionOperationType faultInjectionOperationType) {
        if (faultInjectionOperationType == null) {
            return null;
        }

        switch (faultInjectionOperationType) {
            case READ_ITEM:
            case CREATE_ITEM:
            case QUERY_ITEM:
            case READ_FEED_ITEM:
            case UPSERT_ITEM:
            case REPLACE_ITEM:
            case DELETE_ITEM:
            case PATCH_ITEM:
            case BATCH_ITEM:
            case METADATA_REQUEST_QUERY_PLAN:
                return ResourceType.Document;
            case METADATA_REQUEST_CONTAINER:
                return ResourceType.DocumentCollection;
            case METADATA_REQUEST_DATABASE_ACCOUNT:
                return ResourceType.DatabaseAccount;
            case METADATA_REQUEST_ADDRESS_REFRESH:
                return ResourceType.Address;
            case METADATA_REQUEST_PARTITION_KEY_RANGES:
                return ResourceType.PartitionKeyRange;
            default:
                throw new IllegalStateException("FaultInjectionOperationType " + faultInjectionOperationType + " is not supported");
        }
    }

    private Mono<List<String>> resolvePartitionKeyRangeIds(
        FaultInjectionEndpoints addressEndpoints,
        DocumentCollection documentCollection) {
        if (addressEndpoints == null) {
            return Mono.just(Arrays.asList());
        }

        FeedRangeInternal feedRangeInternal = FeedRangeInternal.convert(addressEndpoints.getFeedRange());
        RxDocumentServiceRequest request = RxDocumentServiceRequest.create(
            null,
            OperationType.Read,
            documentCollection.getResourceId(),
            ResourceType.Document,
            Collections.emptyMap());

        return feedRangeInternal
            .getPartitionKeyRanges(
                this.partitionKeyRangeCache,
                request,
                Mono.just(new Utils.ValueHolder<>(documentCollection)));
    }


    private Mono<List<URI>> resolvePhysicalAddresses(
        List<URI> regionEndpoints,
        FaultInjectionEndpoints addressEndpoints,
        boolean isWriteOnly,
        DocumentCollection documentCollection) {

        if (addressEndpoints == null) {
            return Mono.just(Arrays.asList());
        }

        return Flux.fromIterable(regionEndpoints)
            .flatMap(regionEndpoint -> {
                FeedRangeInternal feedRangeInternal = FeedRangeInternal.convert(addressEndpoints.getFeedRange());
                RxDocumentServiceRequest request = RxDocumentServiceRequest.create(
                    null,
                    OperationType.Read,
                    documentCollection.getResourceId(),
                    ResourceType.Document,
                    Collections.emptyMap());

                // The feed range can be mapped to multiple physical partitions
                // Get the feed range list and resolve addresses for each partition
                return feedRangeInternal
                    .getPartitionKeyRanges(
                        this.partitionKeyRangeCache,
                        request,
                        Mono.just(new Utils.ValueHolder<>(documentCollection))
                    )
                    .flatMapMany(pkRangeIdList -> {
                        return Flux.fromIterable(pkRangeIdList)
                            .flatMap(pkRangeId -> {
                                RxDocumentServiceRequest faultInjectionAddressRequest = RxDocumentServiceRequest.create(
                                    null,
                                    OperationType.Read,
                                    documentCollection.getResourceId(),
                                    ResourceType.Document,
                                    null);

<<<<<<< HEAD
                                faultInjectionAddressRequest.requestContext.locationEndpointToRoute = regionEndpoint;
                                faultInjectionAddressRequest.requestContext.consolidatedRegionalEndpointToRoute = new LocationCache.ConsolidatedRegionalEndpoint(regionEndpoint, null);
=======
                                faultInjectionAddressRequest.requestContext.regionalRoutingContextToRoute = new RegionalRoutingContext(regionEndpoint);
>>>>>>> ed5ac4b1
                                faultInjectionAddressRequest.setPartitionKeyRangeIdentity(new PartitionKeyRangeIdentity(pkRangeId));

                                if (isWriteOnly) {
                                    return this.addressSelector
                                        .resolvePrimaryUriAsync(faultInjectionAddressRequest, true)
                                        .map(uri -> uri.getURI())
                                        .flux();
                                }

                                return this.addressSelector
                                    .resolveAllUriAsync(
                                        faultInjectionAddressRequest,
                                        addressEndpoints.isIncludePrimary(),
                                        true)
                                    .flatMapIterable(addresses -> {
                                        // There are two rules need to happens here:
                                        // 1. if isIncludePrimary is true, then basically make sure primary replica address will always be returned
                                        // 2. make sure the same replica addresses will be used across different client instances
                                        return addresses
                                            .stream()
                                            .sorted((o1, o2) -> {
                                                if (o1.isPrimary()) {
                                                    return -1;
                                                }

                                                if (o2.isPrimary()) {
                                                    return 1;
                                                }

                                                return o1.getURIAsString().compareTo(o2.getURIAsString());
                                            })
                                            .map(uri -> uri.getURI())
                                            .limit(addressEndpoints.getReplicaCount())
                                            .collect(Collectors.toList());
                                    });
                            });
                    });
            })
            .collectList();
    }

    private boolean isWriteOnly(FaultInjectionCondition condition) {
        if (condition.getOperationType() != null) {
            OperationType effectiveOperationType = this.getEffectiveOperationType(condition.getOperationType());
            return effectiveOperationType != null && effectiveOperationType.isWriteOperation();
        }

        return false;
    }

    static class FaultInjectionRuleProcessorRetryPolicy implements IRetryPolicy {
        private final ResourceThrottleRetryPolicy resourceThrottleRetryPolicy;
        private final WebExceptionRetryPolicy webExceptionRetryPolicy;
        FaultInjectionRuleProcessorRetryPolicy(ThrottlingRetryOptions retryOptions) {
            this.resourceThrottleRetryPolicy = new ResourceThrottleRetryPolicy(
                retryOptions.getMaxRetryAttemptsOnThrottledRequests(),
                retryOptions.getMaxRetryWaitTime(),
                false);

            this.webExceptionRetryPolicy = new WebExceptionRetryPolicy();
        }

        @Override
        public Mono<ShouldRetryResult> shouldRetry(Exception e) {
            return this.webExceptionRetryPolicy.shouldRetry(e)
                .flatMap(shouldRetryResult -> {
                    if (shouldRetryResult.shouldRetry) {
                        return Mono.just(shouldRetryResult);
                    }

                    return this.resourceThrottleRetryPolicy.shouldRetry(e);
                });
        }

        @Override
        public RetryContext getRetryContext() {
            return null;
        }
    }
}<|MERGE_RESOLUTION|>--- conflicted
+++ resolved
@@ -448,12 +448,7 @@
                                     ResourceType.Document,
                                     null);
 
-<<<<<<< HEAD
-                                faultInjectionAddressRequest.requestContext.locationEndpointToRoute = regionEndpoint;
-                                faultInjectionAddressRequest.requestContext.consolidatedRegionalEndpointToRoute = new LocationCache.ConsolidatedRegionalEndpoint(regionEndpoint, null);
-=======
                                 faultInjectionAddressRequest.requestContext.regionalRoutingContextToRoute = new RegionalRoutingContext(regionEndpoint);
->>>>>>> ed5ac4b1
                                 faultInjectionAddressRequest.setPartitionKeyRangeIdentity(new PartitionKeyRangeIdentity(pkRangeId));
 
                                 if (isWriteOnly) {
