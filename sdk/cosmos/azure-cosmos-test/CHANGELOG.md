--- conflicted
+++ resolved
@@ -1,18 +1,9 @@
 ## Release History
 
-<<<<<<< HEAD
-### 1.0.0-beta.11 (Unreleased)
-=======
 ### 1.0.0-beta.11 (2025-02-20)
->>>>>>> fe2a4254
 
 #### Other Changes
 * Updated `azure-cosmos` to version `4.67.0`.
-
-### 1.0.0-beta.10 (2025-02-08)
-
-#### Other Changes
-* Updated `azure-cosmos` to version `4.66.1`.
 
 ### 1.0.0-beta.10 (2025-02-08)
 
