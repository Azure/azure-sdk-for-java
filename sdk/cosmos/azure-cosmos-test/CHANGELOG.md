## Release History

### 1.0.0-beta.8 (Unreleased)

#### Features Added

#### Breaking Changes

#### Bugs Fixed
* Fixed an issue where `FaultInjectionRule` can not apply on partition level when using `Gateway` Mode and non-session consistency - See [40005](https://github.com/Azure/azure-sdk-for-java/pull/40005)
<<<<<<< HEAD
=======

### 1.0.0-beta.7 (2024-05-03)

#### Bugs Fixed
* Fixed an issue where `FaultInjectionRule` can not apply on partition level when using `Gateway` Mode and non-session consistency - See [40005](https://github.com/Azure/azure-sdk-for-java/pull/40005)
>>>>>>> 9d427e63

### 1.0.0-beta.7 (2024-05-03)

#### Bugs Fixed
* Fixed an issue where `FaultInjectionRule` can not apply on partition level when using `Gateway` Mode and non-session consistency - See [40005](https://github.com/Azure/azure-sdk-for-java/pull/40005)

### 1.0.0-beta.6 (2023-10-24)
#### Features Added
* Added support for `ReadFeed` operation type - See [PR 37108](https://github.com/Azure/azure-sdk-for-java/pull/37108)
* Added support for `FaultInjectionServerErrorType.NAME_CACHE_IS_STALE` - See [PR 37285](https://github.com/Azure/azure-sdk-for-java/pull/37285)

#### Bugs Fixed
* Fixed an issue where `SERVICE_UNAVAILABLE` being injected incorrectly - See [PR 36601](https://github.com/Azure/azure-sdk-for-java/pull/36601)
* Fixed an issue where `FaultInjectionRule` is not being injected correctly for `FaultInjectionOperationType.METADATA_REQUEST_CONTAINER` - See [PR 37285] - (https://github.com/Azure/azure-sdk-for-java/pull/37285)
* Fixed an issue where `FaultInjectionServerErrorType.RESPONSE_DELAY` is not being injected correctly for `AddressRefresh` for write operations - See [PR 37286](https://github.com/Azure/azure-sdk-for-java/pull/37286)

#### Other Changes
* Updated azure-cosmos version to 4.52.0.

### 1.0.0-beta.5 (2023-08-21)
#### Bugs Fixed
* Fixed an issue where connection is being closed when inject `connection_delay` rule with configured delay smaller than configured `connectionTimeout` - See [PR 35852](https://github.com/Azure/azure-sdk-for-java/pull/35852)
* Fixed an issue where `java.lang.NoClassDefFoundError: com/azure/cosmos/implementation/faultinjection/IRntbdServerErrorInjector` is thrown when using `FaultInjection version 1.0.0-beta.4` - See [Issue 36381](https://github.com/Azure/azure-sdk-for-java/issues/36381)

#### Other Changes
* Updated azure-cosmos version to 4.49.0.

### 1.0.0-beta.4 (2023-07-18)
#### Features Added
* Added fault injection support for Gateway connection mode - See [PR 35378](https://github.com/Azure/azure-sdk-for-java/pull/35378)

#### Bugs Fixed
* Fixed an issue where `FaultInjectionServerErrorType.TIMEOUT` is not injecting the correct error response - See [PR 34723](https://github.com/Azure/azure-sdk-for-java/pull/34723)
* Fixed an issue where connection error is not being injected when FaultInjectionEndpoints is not configured - See [PR 35034](https://github.com/Azure/azure-sdk-for-java/pull/35034)

#### Other Changes
* Updated azure-cosmos version to 4.48.0.

### 1.0.0-beta.3 (2023-04-21)
#### Features Added
* Added `getHitCountDetails` in `FaultInjectionRule` - See [PR 34581](https://github.com/Azure/azure-sdk-for-java/pull/34581)

#### Other Changes
* Added `faultInjectionEvaluationResults` in `CosmosDiagnostics` - See [PR 34581](https://github.com/Azure/azure-sdk-for-java/pull/34581)

### 1.0.0-beta.2 (2023-04-06)
#### Bugs Fixed
* Fixed an issue where `CONNECTION_DELAY` fault injection rule is not applied during `openConnectionsAndInitCaches` - See [PR 34096](https://github.com/Azure/azure-sdk-for-java/pull/34096)
* Fix an issue where `hitCount` is not being tracked properly for connection error type rules - See [PR 34295](https://github.com/Azure/azure-sdk-for-java/pull/34295)

### 1.0.0-beta.1 (2023-03-17)
#### Features Added
* Added fault injection support - See [PR 33329](https://github.com/Azure/azure-sdk-for-java/pull/33329) 
<|MERGE_RESOLUTION|>--- conflicted
+++ resolved
@@ -5,17 +5,6 @@
 #### Features Added
 
 #### Breaking Changes
-
-#### Bugs Fixed
-* Fixed an issue where `FaultInjectionRule` can not apply on partition level when using `Gateway` Mode and non-session consistency - See [40005](https://github.com/Azure/azure-sdk-for-java/pull/40005)
-<<<<<<< HEAD
-=======
-
-### 1.0.0-beta.7 (2024-05-03)
-
-#### Bugs Fixed
-* Fixed an issue where `FaultInjectionRule` can not apply on partition level when using `Gateway` Mode and non-session consistency - See [40005](https://github.com/Azure/azure-sdk-for-java/pull/40005)
->>>>>>> 9d427e63
 
 ### 1.0.0-beta.7 (2024-05-03)
 
