--- conflicted
+++ resolved
@@ -54,11 +54,7 @@
     <dependency>
       <groupId>com.azure</groupId>
       <artifactId>azure-cosmos</artifactId>
-<<<<<<< HEAD
-      <version>4.52.0-beta.1</version> <!-- {x-version-update;com.azure:azure-cosmos;current} -->
-=======
       <version>4.53.0-beta.1</version> <!-- {x-version-update;com.azure:azure-cosmos;current} -->
->>>>>>> 21a51c6f
     </dependency>
 
     <dependency>
@@ -96,35 +92,35 @@
     <dependency>
       <groupId>org.assertj</groupId>
       <artifactId>assertj-core</artifactId>
-      <version>3.24.2</version> <!-- {x-version-update;org.assertj:assertj-core;external_dependency} -->
+      <version>3.22.0</version> <!-- {x-version-update;org.assertj:assertj-core;external_dependency} -->
       <scope>test</scope>
     </dependency>
 
     <dependency>
       <groupId>org.apache.logging.log4j</groupId>
       <artifactId>log4j-slf4j-impl</artifactId>
-      <version>2.20.0</version> <!-- {x-version-update;org.apache.logging.log4j:log4j-slf4j-impl;external_dependency} -->
+      <version>2.17.2</version> <!-- {x-version-update;org.apache.logging.log4j:log4j-slf4j-impl;external_dependency} -->
       <scope>test</scope>
     </dependency>
 
     <dependency>
       <groupId>org.apache.logging.log4j</groupId>
       <artifactId>log4j-api</artifactId>
-      <version>2.20.0</version> <!-- {x-version-update;org.apache.logging.log4j:log4j-api;external_dependency} -->
+      <version>2.17.2</version> <!-- {x-version-update;org.apache.logging.log4j:log4j-api;external_dependency} -->
       <scope>test</scope>
     </dependency>
 
     <dependency>
       <groupId>org.apache.logging.log4j</groupId>
       <artifactId>log4j-core</artifactId>
-      <version>2.20.0</version> <!-- {x-version-update;org.apache.logging.log4j:log4j-core;external_dependency} -->
+      <version>2.17.2</version> <!-- {x-version-update;org.apache.logging.log4j:log4j-core;external_dependency} -->
       <scope>test</scope>
     </dependency>
 
     <dependency>
       <groupId>org.mockito</groupId>
       <artifactId>mockito-core</artifactId>
-      <version>5.3.1</version> <!-- {x-version-update;org.mockito:mockito-core;external_dependency} -->
+      <version>4.11.0</version> <!-- {x-version-update;org.mockito:mockito-core;external_dependency} -->
       <scope>test</scope>
     </dependency>
   </dependencies>
@@ -151,7 +147,7 @@
       <plugin>
         <groupId>org.apache.maven.plugins</groupId>
         <artifactId>maven-enforcer-plugin</artifactId>
-        <version>3.3.0</version> <!-- {x-version-update;org.apache.maven.plugins:maven-enforcer-plugin;external_dependency} -->
+        <version>3.0.0-M3</version> <!-- {x-version-update;org.apache.maven.plugins:maven-enforcer-plugin;external_dependency} -->
         <configuration>
           <rules>
             <bannedDependencies>
