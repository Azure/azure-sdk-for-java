<!--
Copyright (c) Microsoft Corporation. All rights reserved.
Licensed under the MIT License.
-->
<project xmlns="http://maven.apache.org/POM/4.0.0" xmlns:xsi="http://www.w3.org/2001/XMLSchema-instance"
  xsi:schemaLocation="http://maven.apache.org/POM/4.0.0 http://maven.apache.org/xsd/maven-4.0.0.xsd">
  <modelVersion>4.0.0</modelVersion>
  <parent>
    <groupId>com.microsoft.azure</groupId>
    <artifactId>azure-cosmos-parent</artifactId>
    <version>3.5.1-beta1</version> <!-- {x-version-update;com.microsoft.azure:azure-cosmos-parent;current} -->
  </parent>

  <groupId>com.microsoft.azure</groupId>
  <artifactId>azure-cosmos-examples</artifactId>
<<<<<<< HEAD
  <version>3.5.1-beta1</version> <!-- {x-version-update;com.microsoft.azure:azure-cosmos-examples;current} -->
=======
  <version>3.6.0-beta.2</version> <!-- {x-version-update;com.microsoft.azure:azure-cosmos-examples;current} -->
>>>>>>> 0f276126
  <name>Microsoft Azure SDK for SQL API of Azure Cosmos DB Service - Examples</name>
  <description>This package contains examples for Microsoft Azure SDK for SQL API of Azure Cosmos DB Service</description>
  <url>https://github.com/Azure/azure-sdk-for-java</url>

  <distributionManagement>
    <site>
      <id>azure-java-build-docs</id>
      <url>${site.url}/site/${project.artifactId}</url>
    </site>
  </distributionManagement>

  <scm>
    <url>https://github.com/Azure/azure-sdk-for-java</url>
  </scm>

  <build>
    <plugins>
      <plugin>
        <groupId>org.apache.maven.plugins</groupId>
        <artifactId>maven-compiler-plugin</artifactId>
        <version>3.8.1</version> <!-- {x-version-update;org.apache.maven.plugins:maven-compiler-plugin;external_dependency} -->
        <configuration>
          <source>1.8</source>
          <target>1.8</target>
        </configuration>
      </plugin>

      <plugin>
        <groupId>org.apache.maven.plugins</groupId>
        <artifactId>maven-eclipse-plugin</artifactId>
        <version>2.8</version> <!-- {x-version-update;org.apache.maven.plugins:maven-eclipse-plugin;external_dependency} -->
        <configuration>
          <classpathContainers>
            <classpathContainer>
              org.eclipse.jdt.launching.JRE_CONTAINER/org.eclipse.jdt.internal.debug.ui.launcher.StandardVMType/JavaSE-1.8
            </classpathContainer>
          </classpathContainers>
        </configuration>
      </plugin>

      <plugin>
        <groupId>org.codehaus.mojo</groupId>
        <artifactId>exec-maven-plugin</artifactId>
        <version>1.2.1</version> <!-- {x-version-update;org.codehaus.mojo:exec-maven-plugin;external_dependency} -->
        <configuration>
          <mainClass>com.azure.data.cosmos.benchmark.Main</mainClass>
        </configuration>
      </plugin>

      <plugin>
        <groupId>org.apache.maven.plugins</groupId>
        <artifactId>maven-assembly-plugin</artifactId>
        <version>2.2</version> <!-- {x-version-update;org.apache.maven.plugins:maven-assembly-plugin;external_dependency} -->
        <configuration>
          <descriptorRefs>
            <descriptorRef>jar-with-dependencies</descriptorRef>
          </descriptorRefs>
          <archive>
            <manifest>
              <mainClass>com.azure.data.cosmos.rx.examples.multimaster.samples.Main</mainClass>
            </manifest>
          </archive>
        </configuration>
        <executions>
          <execution>
            <id>make-assembly</id>
            <phase>package</phase>
            <goals>
              <goal>single</goal>
            </goals>
          </execution>
        </executions>
      </plugin>
    </plugins>

  </build>
  <dependencies>
    <dependency>
      <groupId>com.microsoft.azure</groupId>
      <artifactId>azure-cosmos</artifactId>
<<<<<<< HEAD
      <version>3.5.1-beta1</version> <!-- {x-version-update;com.microsoft.azure:azure-cosmos;current} -->
=======
      <version>3.6.0-beta.2</version> <!-- {x-version-update;com.microsoft.azure:azure-cosmos;current} -->
>>>>>>> 0f276126
    </dependency>

    <dependency>
      <groupId>com.google.guava</groupId>
      <artifactId>guava</artifactId>
      <version>27.0.1-jre</version> <!-- {x-version-update;cosmos_com.google.guava:guava;external_dependency} -->
    </dependency>

    <dependency>
      <groupId>log4j</groupId>
      <artifactId>log4j</artifactId>
      <version>1.2.17</version> <!-- {x-version-update;log4j:log4j;external_dependency} -->
    </dependency>

    <dependency>
      <groupId>org.slf4j</groupId>
      <artifactId>slf4j-api</artifactId>
      <version>1.7.28</version> <!-- {x-version-update;org.slf4j:slf4j-api;external_dependency} -->
    </dependency>

    <dependency>
      <groupId>org.slf4j</groupId>
      <artifactId>slf4j-log4j12</artifactId>
      <version>1.7.0</version> <!-- {x-version-update;org.slf4j:slf4j-log4j12;external_dependency} -->
    </dependency>

    <dependency>
      <groupId>org.hamcrest</groupId>
      <artifactId>hamcrest-all</artifactId>
      <version>1.3</version> <!-- {x-version-update;org.hamcrest:hamcrest-all;external_dependency} -->
      <scope>test</scope>
    </dependency>

    <dependency>
      <groupId>org.mockito</groupId>
      <artifactId>mockito-core</artifactId>
      <version>1.10.19</version> <!-- {x-version-update;cosmos_org.mockito:mockito-core;external_dependency} -->
      <scope>test</scope>
    </dependency>

    <dependency>
      <groupId>org.testng</groupId>
      <artifactId>testng</artifactId>
      <version>6.14.3</version> <!-- {x-version-update;org.testng:testng;external_dependency} -->
      <scope>test</scope>
    </dependency>
  </dependencies>
</project><|MERGE_RESOLUTION|>--- conflicted
+++ resolved
@@ -8,16 +8,12 @@
   <parent>
     <groupId>com.microsoft.azure</groupId>
     <artifactId>azure-cosmos-parent</artifactId>
-    <version>3.5.1-beta1</version> <!-- {x-version-update;com.microsoft.azure:azure-cosmos-parent;current} -->
+    <version>3.5.0</version> <!-- {x-version-update;com.microsoft.azure:azure-cosmos-parent;current} -->
   </parent>
 
   <groupId>com.microsoft.azure</groupId>
   <artifactId>azure-cosmos-examples</artifactId>
-<<<<<<< HEAD
-  <version>3.5.1-beta1</version> <!-- {x-version-update;com.microsoft.azure:azure-cosmos-examples;current} -->
-=======
   <version>3.6.0-beta.2</version> <!-- {x-version-update;com.microsoft.azure:azure-cosmos-examples;current} -->
->>>>>>> 0f276126
   <name>Microsoft Azure SDK for SQL API of Azure Cosmos DB Service - Examples</name>
   <description>This package contains examples for Microsoft Azure SDK for SQL API of Azure Cosmos DB Service</description>
   <url>https://github.com/Azure/azure-sdk-for-java</url>
@@ -98,11 +94,7 @@
     <dependency>
       <groupId>com.microsoft.azure</groupId>
       <artifactId>azure-cosmos</artifactId>
-<<<<<<< HEAD
-      <version>3.5.1-beta1</version> <!-- {x-version-update;com.microsoft.azure:azure-cosmos;current} -->
-=======
       <version>3.6.0-beta.2</version> <!-- {x-version-update;com.microsoft.azure:azure-cosmos;current} -->
->>>>>>> 0f276126
     </dependency>
 
     <dependency>
