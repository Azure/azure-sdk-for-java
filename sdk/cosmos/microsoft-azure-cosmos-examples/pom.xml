<!--
Copyright (c) Microsoft Corporation. All rights reserved.
Licensed under the MIT License.
-->
<project xmlns="http://maven.apache.org/POM/4.0.0" xmlns:xsi="http://www.w3.org/2001/XMLSchema-instance"
  xsi:schemaLocation="http://maven.apache.org/POM/4.0.0 http://maven.apache.org/xsd/maven-4.0.0.xsd">
  <modelVersion>4.0.0</modelVersion>
  <parent>
    <groupId>com.microsoft.azure</groupId>
    <artifactId>azure-cosmos-parent</artifactId>
    <version>3.5.0</version> <!-- {x-version-update;com.microsoft.azure:azure-cosmos-parent;current} -->
  </parent>

  <groupId>com.microsoft.azure</groupId>
  <artifactId>azure-cosmos-examples</artifactId>
<<<<<<< HEAD
  <version>3.6.0-beta.2</version> <!-- {x-version-update;com.microsoft.azure:azure-cosmos-examples;current} -->
=======
  <version>3.7.0-beta.1</version> <!-- {x-version-update;com.microsoft.azure:azure-cosmos-examples;current} -->
>>>>>>> 174756db
  <name>Microsoft Azure SDK for SQL API of Azure Cosmos DB Service - Examples</name>
  <description>This package contains examples for Microsoft Azure SDK for SQL API of Azure Cosmos DB Service</description>
  <url>https://github.com/Azure/azure-sdk-for-java</url>

  <distributionManagement>
    <site>
      <id>azure-java-build-docs</id>
      <url>${site.url}/site/${project.artifactId}</url>
    </site>
  </distributionManagement>

  <scm>
    <url>https://github.com/Azure/azure-sdk-for-java</url>
  </scm>

  <build>
    <plugins>
      <plugin>
        <groupId>org.apache.maven.plugins</groupId>
        <artifactId>maven-compiler-plugin</artifactId>
        <version>3.8.1</version> <!-- {x-version-update;org.apache.maven.plugins:maven-compiler-plugin;external_dependency} -->
        <configuration>
          <source>1.8</source>
          <target>1.8</target>
        </configuration>
      </plugin>

      <plugin>
        <groupId>org.apache.maven.plugins</groupId>
        <artifactId>maven-eclipse-plugin</artifactId>
        <version>2.8</version> <!-- {x-version-update;org.apache.maven.plugins:maven-eclipse-plugin;external_dependency} -->
        <configuration>
          <classpathContainers>
            <classpathContainer>
              org.eclipse.jdt.launching.JRE_CONTAINER/org.eclipse.jdt.internal.debug.ui.launcher.StandardVMType/JavaSE-1.8
            </classpathContainer>
          </classpathContainers>
        </configuration>
      </plugin>

      <plugin>
        <groupId>org.codehaus.mojo</groupId>
        <artifactId>exec-maven-plugin</artifactId>
        <version>1.2.1</version> <!-- {x-version-update;org.codehaus.mojo:exec-maven-plugin;external_dependency} -->
        <configuration>
          <mainClass>com.azure.data.cosmos.benchmark.Main</mainClass>
        </configuration>
      </plugin>

      <plugin>
        <groupId>org.apache.maven.plugins</groupId>
        <artifactId>maven-assembly-plugin</artifactId>
        <version>2.2</version> <!-- {x-version-update;org.apache.maven.plugins:maven-assembly-plugin;external_dependency} -->
        <configuration>
          <descriptorRefs>
            <descriptorRef>jar-with-dependencies</descriptorRef>
          </descriptorRefs>
          <archive>
            <manifest>
              <mainClass>com.azure.data.cosmos.rx.examples.multimaster.samples.Main</mainClass>
            </manifest>
          </archive>
        </configuration>
        <executions>
          <execution>
            <id>make-assembly</id>
            <phase>package</phase>
            <goals>
              <goal>single</goal>
            </goals>
          </execution>
        </executions>
      </plugin>
    </plugins>

  </build>
  <dependencies>
    <dependency>
      <groupId>com.microsoft.azure</groupId>
      <artifactId>azure-cosmos</artifactId>
<<<<<<< HEAD
      <version>3.6.0-beta.2</version> <!-- {x-version-update;com.microsoft.azure:azure-cosmos;current} -->
=======
      <version>3.7.0-beta.1</version> <!-- {x-version-update;com.microsoft.azure:azure-cosmos;current} -->
>>>>>>> 174756db
    </dependency>

    <dependency>
      <groupId>com.google.guava</groupId>
      <artifactId>guava</artifactId>
      <version>27.0.1-jre</version> <!-- {x-version-update;cosmos_com.google.guava:guava;external_dependency} -->
    </dependency>

    <dependency>
      <groupId>log4j</groupId>
      <artifactId>log4j</artifactId>
      <version>1.2.17</version> <!-- {x-version-update;log4j:log4j;external_dependency} -->
    </dependency>

    <dependency>
      <groupId>org.slf4j</groupId>
      <artifactId>slf4j-api</artifactId>
      <version>1.7.28</version> <!-- {x-version-update;org.slf4j:slf4j-api;external_dependency} -->
    </dependency>

    <dependency>
      <groupId>org.slf4j</groupId>
      <artifactId>slf4j-log4j12</artifactId>
      <version>1.7.0</version> <!-- {x-version-update;org.slf4j:slf4j-log4j12;external_dependency} -->
    </dependency>

    <dependency>
      <groupId>org.hamcrest</groupId>
      <artifactId>hamcrest-all</artifactId>
      <version>1.3</version> <!-- {x-version-update;org.hamcrest:hamcrest-all;external_dependency} -->
      <scope>test</scope>
    </dependency>

    <dependency>
      <groupId>org.mockito</groupId>
      <artifactId>mockito-core</artifactId>
      <version>1.10.19</version> <!-- {x-version-update;cosmos_org.mockito:mockito-core;external_dependency} -->
      <scope>test</scope>
    </dependency>

    <dependency>
      <groupId>org.testng</groupId>
      <artifactId>testng</artifactId>
      <version>6.14.3</version> <!-- {x-version-update;org.testng:testng;external_dependency} -->
      <scope>test</scope>
    </dependency>
  </dependencies>
</project><|MERGE_RESOLUTION|>--- conflicted
+++ resolved
@@ -13,11 +13,7 @@
 
   <groupId>com.microsoft.azure</groupId>
   <artifactId>azure-cosmos-examples</artifactId>
-<<<<<<< HEAD
-  <version>3.6.0-beta.2</version> <!-- {x-version-update;com.microsoft.azure:azure-cosmos-examples;current} -->
-=======
   <version>3.7.0-beta.1</version> <!-- {x-version-update;com.microsoft.azure:azure-cosmos-examples;current} -->
->>>>>>> 174756db
   <name>Microsoft Azure SDK for SQL API of Azure Cosmos DB Service - Examples</name>
   <description>This package contains examples for Microsoft Azure SDK for SQL API of Azure Cosmos DB Service</description>
   <url>https://github.com/Azure/azure-sdk-for-java</url>
@@ -98,11 +94,7 @@
     <dependency>
       <groupId>com.microsoft.azure</groupId>
       <artifactId>azure-cosmos</artifactId>
-<<<<<<< HEAD
-      <version>3.6.0-beta.2</version> <!-- {x-version-update;com.microsoft.azure:azure-cosmos;current} -->
-=======
       <version>3.7.0-beta.1</version> <!-- {x-version-update;com.microsoft.azure:azure-cosmos;current} -->
->>>>>>> 174756db
     </dependency>
 
     <dependency>
