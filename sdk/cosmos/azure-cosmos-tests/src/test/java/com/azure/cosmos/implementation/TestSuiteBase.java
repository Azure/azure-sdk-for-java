// Copyright (c) Microsoft Corporation. All rights reserved.
// Licensed under the MIT License.
package com.azure.cosmos.implementation;

import com.azure.cosmos.ConsistencyLevel;
import com.azure.cosmos.CosmosAsyncClient;
import com.azure.cosmos.CosmosClientBuilder;
<<<<<<< HEAD
import com.azure.cosmos.CustomNettyLeakDetectorFactory;
=======
import com.azure.cosmos.CosmosNettyLeakDetectorFactory;
>>>>>>> cb76e68f
import com.azure.cosmos.DirectConnectionConfig;
import com.azure.cosmos.DocumentClientTest;
import com.azure.cosmos.GatewayConnectionConfig;
import com.azure.cosmos.TestNGLogListener;
import com.azure.cosmos.ThrottlingRetryOptions;
import com.azure.cosmos.implementation.AsyncDocumentClient.Builder;
import com.azure.cosmos.implementation.clienttelemetry.ClientTelemetry;
import com.azure.cosmos.implementation.directconnectivity.Protocol;
import com.azure.cosmos.implementation.guava25.base.CaseFormat;
import com.azure.cosmos.implementation.guava25.collect.ImmutableList;
import com.azure.cosmos.models.CompositePath;
import com.azure.cosmos.models.CompositePathSortOrder;
import com.azure.cosmos.models.CosmosClientTelemetryConfig;
import com.azure.cosmos.models.CosmosQueryRequestOptions;
import com.azure.cosmos.models.FeedResponse;
import com.azure.cosmos.models.IncludedPath;
import com.azure.cosmos.models.IndexingPolicy;
import com.azure.cosmos.models.ModelBridgeInternal;
import com.azure.cosmos.models.PartitionKey;
import com.azure.cosmos.models.PartitionKeyDefinition;
import com.azure.cosmos.models.SqlQuerySpec;
import com.fasterxml.jackson.core.JsonParser;
import com.fasterxml.jackson.core.type.TypeReference;
import com.fasterxml.jackson.databind.DeserializationFeature;
import com.fasterxml.jackson.databind.ObjectMapper;
import io.netty.buffer.PooledByteBufAllocator;
import io.netty.util.ResourceLeakDetector;
import io.netty.util.internal.PlatformDependent;
import io.reactivex.subscribers.TestSubscriber;
import org.apache.commons.lang3.ObjectUtils;
import org.apache.commons.lang3.StringUtils;
import org.mockito.Mockito;
import org.mockito.stubbing.Answer;
import org.testng.ITestContext;
import org.testng.annotations.AfterClass;
import org.testng.annotations.AfterSuite;
import org.testng.annotations.BeforeClass;
import org.testng.annotations.BeforeSuite;
import org.testng.annotations.DataProvider;
import org.testng.annotations.Listeners;
import reactor.core.publisher.Flux;
import reactor.core.publisher.Mono;
import reactor.core.scheduler.Schedulers;

import java.lang.management.BufferPoolMXBean;
import java.lang.management.ManagementFactory;
import java.time.Duration;
import java.util.ArrayList;
import java.util.List;
import java.util.UUID;
import java.util.concurrent.TimeUnit;
import java.util.stream.Collectors;

import static org.assertj.core.api.Assertions.assertThat;
import static org.mockito.Mockito.doAnswer;

@Listeners({TestNGLogListener.class})
public class TestSuiteBase extends DocumentClientTest {
    private static final int DEFAULT_BULK_INSERT_CONCURRENCY_LEVEL = 500;
    private static final ObjectMapper objectMapper = new ObjectMapper();
    protected static final int TIMEOUT = 40000;
    protected static final int FEED_TIMEOUT = 40000;
    protected static final int SETUP_TIMEOUT = 60000;
    protected static final int SHUTDOWN_TIMEOUT = 12000;

    protected static final int SUITE_SHUTDOWN_TIMEOUT = 60000;

    protected static final int WAIT_REPLICA_CATCH_UP_IN_MILLIS = 4000;

    protected final static ConsistencyLevel accountConsistency;
    protected static final ImmutableList<String> preferredLocations;
    private static final ImmutableList<ConsistencyLevel> desiredConsistencies;
    private static final ImmutableList<Protocol> protocols;

    protected int subscriberValidationTimeout = TIMEOUT;
    protected static Database SHARED_DATABASE;
    protected static DocumentCollection SHARED_MULTI_PARTITION_COLLECTION;
    protected static DocumentCollection SHARED_SINGLE_PARTITION_COLLECTION;
    protected static DocumentCollection SHARED_MULTI_PARTITION_COLLECTION_WITH_COMPOSITE_AND_SPATIAL_INDEXES;

    private static <T> ImmutableList<T> immutableListOrNull(List<T> list) {
        return list != null ? ImmutableList.copyOf(list) : null;
    }

    static {
<<<<<<< HEAD
        // Must run before any Netty ByteBuf is allocated
        ResourceLeakDetector.setLevel(ResourceLeakDetector.Level.PARANOID);
        // sample every allocation
        System.setProperty("io.netty.leakDetection.samplingInterval", "1");
        // install custom reporter
        CustomNettyLeakDetectorFactory.setResourceLeakDetectorFactory(new CustomNettyLeakDetectorFactory());

=======
        CosmosNettyLeakDetectorFactory.ingestIntoNetty();
>>>>>>> cb76e68f
        accountConsistency = parseConsistency(TestConfigurations.CONSISTENCY);
        desiredConsistencies = immutableListOrNull(
                ObjectUtils.defaultIfNull(parseDesiredConsistencies(TestConfigurations.DESIRED_CONSISTENCIES),
                                          allEqualOrLowerConsistencies(accountConsistency)));
        preferredLocations = immutableListOrNull(parsePreferredLocation(TestConfigurations.PREFERRED_LOCATIONS));
        protocols = ObjectUtils.defaultIfNull(immutableListOrNull(parseProtocols(TestConfigurations.PROTOCOLS)),
                                              ImmutableList.of(Protocol.TCP));
        //  Object mapper configuration
        objectMapper.configure(DeserializationFeature.FAIL_ON_UNKNOWN_PROPERTIES, false);
        objectMapper.configure(JsonParser.Feature.ALLOW_SINGLE_QUOTES, true);
        objectMapper.configure(JsonParser.Feature.ALLOW_TRAILING_COMMA, true);
        objectMapper.configure(JsonParser.Feature.STRICT_DUPLICATE_DETECTION, true);
    }

    protected TestSuiteBase() {
        this(new AsyncDocumentClient.Builder());
    }

    protected TestSuiteBase(AsyncDocumentClient.Builder clientBuilder) {
        super(clientBuilder);
        logger.debug("Initializing {} ...", this.getClass().getSimpleName());
    }

    private static class DatabaseManagerImpl implements DatabaseForTest.DatabaseManager {
        public static DatabaseManagerImpl getInstance(AsyncDocumentClient client) {
            return new DatabaseManagerImpl(client);
        }

        private final AsyncDocumentClient client;

        private DatabaseManagerImpl(AsyncDocumentClient client) {
            this.client = client;
        }

        @Override
        public Flux<FeedResponse<Database>> queryDatabases(SqlQuerySpec query) {
            QueryFeedOperationState state = TestUtils.createDummyQueryFeedOperationState(
                ResourceType.Document,
                OperationType.Query,
                new CosmosQueryRequestOptions(),
                client);
            return client.queryDatabases(query, state).doOnComplete(() -> safeClose(state));
        }

        @Override
        public Mono<ResourceResponse<Database>> createDatabase(Database databaseDefinition) {
            return client.createDatabase(databaseDefinition, null);
        }

        @Override
        public Mono<ResourceResponse<Database>> deleteDatabase(String id) {
            return client.deleteDatabase("dbs/" + id, null);
        }
    }

    @BeforeClass(groups = {"fast", "long", "direct", "multi-region", "multi-master", "flaky-multi-master", "emulator",
        "split", "query", "cfp-split", "long-emulator"}, timeOut = SUITE_SETUP_TIMEOUT)
    public void beforeClassTestSuiteBase() {
        logger.info("beforeClassTestSuiteBase {}", this.getClass().getCanonicalName());
        logMemoryUsage("beforeClassTestSuiteBase");
    }

    @AfterClass(groups = {"fast", "long", "direct", "multi-region", "multi-master", "flaky-multi-master", "emulator",
        "split", "query", "cfp-split", "long-emulator"}, timeOut = SUITE_SETUP_TIMEOUT)
    public void afterClassTestSuiteBase() {
        logger.info("afterClassTestSuiteBase {}", this.getClass().getCanonicalName());
        logMemoryUsage("afterClassTestSuiteBase");
    }

    @BeforeSuite(groups = {"fast", "long", "direct", "multi-region", "multi-master", "flaky-multi-master", "emulator",
        "split", "query", "cfp-split", "long-emulator"}, timeOut = SUITE_SETUP_TIMEOUT)
    public void beforeSuite() {
        logger.info("beforeSuite Started");
        logMemoryUsage("beforeSuite");
        AsyncDocumentClient houseKeepingClient = createGatewayHouseKeepingDocumentClient().build();
        try {
            DatabaseForTest dbForTest = DatabaseForTest.create(DatabaseManagerImpl.getInstance(houseKeepingClient));
            SHARED_DATABASE = dbForTest.createdDatabase;
            RequestOptions options = new RequestOptions();
            options.setOfferThroughput(10100);
            SHARED_MULTI_PARTITION_COLLECTION = createCollection(houseKeepingClient, SHARED_DATABASE.getId(), getCollectionDefinitionWithRangeRangeIndex(), options);
            SHARED_SINGLE_PARTITION_COLLECTION = createCollection(houseKeepingClient, SHARED_DATABASE.getId(), getCollectionDefinition(), null);
            SHARED_MULTI_PARTITION_COLLECTION_WITH_COMPOSITE_AND_SPATIAL_INDEXES = createCollection(houseKeepingClient, SHARED_DATABASE.getId(), getCollectionDefinitionMultiPartitionWithCompositeAndSpatialIndexes(), options);
        } finally {
            houseKeepingClient.close();
        }
    }

    @BeforeSuite(groups = {"unit"})
    public void parallelizeUnitTests(ITestContext context) {
        // TODO: Parallelization was disabled due to flaky tests. Re-enable after fixing the flaky tests.
//        context.getSuite().getXmlSuite().setParallel(XmlSuite.ParallelMode.CLASSES);
//        context.getSuite().getXmlSuite().setThreadCount(Runtime.getRuntime().availableProcessors());
    }

    @AfterSuite(groups = {"fast", "long", "direct", "multi-region", "multi-master", "flaky-multi-master", "emulator",
        "split", "query", "cfp-split", "long-emulator"}, timeOut = SUITE_SHUTDOWN_TIMEOUT)
    public void afterSuite() {
        logger.info("afterSuite Started");
        logMemoryUsage("afterSuite");
        AsyncDocumentClient houseKeepingClient = createGatewayHouseKeepingDocumentClient().build();
        try {
            safeDeleteDatabase(houseKeepingClient, SHARED_DATABASE);
            DatabaseForTest.cleanupStaleTestDatabases(DatabaseManagerImpl.getInstance(houseKeepingClient));
        } finally {
            safeClose(houseKeepingClient);
        }
    }

    protected static void truncateCollection(DocumentCollection collection) {
        logger.info("Truncating DocumentCollection {} ...", collection.getId());
        AsyncDocumentClient houseKeepingClient = createGatewayHouseKeepingDocumentClient().build();
        CosmosAsyncClient cosmosClient = null;
        try {
            List<String> paths = collection.getPartitionKey().getPaths();

            cosmosClient = new CosmosClientBuilder()
                .key(TestConfigurations.MASTER_KEY)
                .endpoint(TestConfigurations.HOST)
                .buildAsyncClient();
            CosmosQueryRequestOptions options = new CosmosQueryRequestOptions();
            options.setMaxDegreeOfParallelism(-1);
            QueryFeedOperationState state = new QueryFeedOperationState(
                cosmosClient,
                "truncateCollection",
                collection.getSelfLink(),
                collection.getId(),
                ResourceType.Document,
                OperationType.Query,
                null,
                options,
                new CosmosPagedFluxOptions()
            );

            ModelBridgeInternal.setQueryRequestOptionsMaxItemCount(options, 100);

            logger.info("Truncating DocumentCollection {} documents ...", collection.getId());

            houseKeepingClient.queryDocuments(collection.getSelfLink(), "SELECT * FROM root", state, Document.class)
                              .publishOn(Schedulers.parallel())
                    .flatMap(page -> Flux.fromIterable(page.getResults()))
                    .flatMap(doc -> {
                        RequestOptions requestOptions = new RequestOptions();

                        if (paths != null && !paths.isEmpty()) {
                            List<String> pkPath = PathParser.getPathParts(paths.get(0));
                            Object propertyValue = doc.getObjectByPath(pkPath);
                            if (propertyValue == null) {
                                propertyValue = Undefined.value();
                            }

                            requestOptions.setPartitionKey(new PartitionKey(propertyValue));
                        }

                        return houseKeepingClient.deleteDocument(doc.getSelfLink(), requestOptions);
                    }).then().block();

            logger.info("Truncating DocumentCollection {} triggers ...", collection.getId());

            state = new QueryFeedOperationState(
                cosmosClient,
                "truncateTriggers",
                collection.getSelfLink(),
                collection.getId(),
                ResourceType.Document,
                OperationType.Query,
                null,
                options,
                new CosmosPagedFluxOptions()
            );
            houseKeepingClient.queryTriggers(collection.getSelfLink(), "SELECT * FROM root", state)
                              .publishOn(Schedulers.parallel())
                    .flatMap(page -> Flux.fromIterable(page.getResults()))
                    .flatMap(trigger -> {
                        RequestOptions requestOptions = new RequestOptions();

//                    if (paths != null && !paths.isEmpty()) {
//                        Object propertyValue = trigger.getObjectByPath(PathParser.getPathParts(paths.get(0)));
//                        requestOptions.partitionKey(new PartitionKey(propertyValue));
//                    }

                        return houseKeepingClient.deleteTrigger(trigger.getSelfLink(), requestOptions);
                    }).then().block();

            logger.info("Truncating DocumentCollection {} storedProcedures ...", collection.getId());

            state = new QueryFeedOperationState(
                cosmosClient,
                "truncateStoredProcs",
                collection.getSelfLink(),
                collection.getId(),
                ResourceType.Document,
                OperationType.Query,
                null,
                options,
                new CosmosPagedFluxOptions()
            );
            houseKeepingClient.queryStoredProcedures(collection.getSelfLink(), "SELECT * FROM root", state)
                              .publishOn(Schedulers.parallel())
                    .flatMap(page -> Flux.fromIterable(page.getResults()))
                    .flatMap(storedProcedure -> {
                        RequestOptions requestOptions = new RequestOptions();

//                    if (paths != null && !paths.isEmpty()) {
//                        Object propertyValue = storedProcedure.getObjectByPath(PathParser.getPathParts(paths.get(0)));
//                        requestOptions.partitionKey(new PartitionKey(propertyValue));
//                    }

                        return houseKeepingClient.deleteStoredProcedure(storedProcedure.getSelfLink(), requestOptions);
                    }).then().block();

            logger.info("Truncating DocumentCollection {} udfs ...", collection.getId());

            state = new QueryFeedOperationState(
                cosmosClient,
                "truncateUserDefinedFunctions",
                collection.getSelfLink(),
                collection.getId(),
                ResourceType.Document,
                OperationType.Query,
                null,
                options,
                new CosmosPagedFluxOptions()
            );
            houseKeepingClient.queryUserDefinedFunctions(collection.getSelfLink(), "SELECT * FROM root", state)
                              .publishOn(Schedulers.parallel())
                    .flatMap(page -> Flux.fromIterable(page.getResults()))
                    .flatMap(udf -> {
                        RequestOptions requestOptions = new RequestOptions();

//                    if (paths != null && !paths.isEmpty()) {
//                        Object propertyValue = udf.getObjectByPath(PathParser.getPathParts(paths.get(0)));
//                        requestOptions.partitionKey(new PartitionKey(propertyValue));
//                    }

                        return houseKeepingClient.deleteUserDefinedFunction(udf.getSelfLink(), requestOptions);
                    }).then().block();

        } finally {
            houseKeepingClient.close();
            cosmosClient.close();
        }

        logger.info("Finished truncating DocumentCollection {}.", collection.getId());
    }

    @SuppressWarnings("fallthrough")
    protected static void waitIfNeededForReplicasToCatchUp(Builder clientBuilder) {
        switch (clientBuilder.getDesiredConsistencyLevel()) {
            case EVENTUAL:
            case CONSISTENT_PREFIX:
                logger.info(" additional wait in EVENTUAL mode so the replica catch up");
                // give times to replicas to catch up after a write
                try {
                    TimeUnit.MILLISECONDS.sleep(WAIT_REPLICA_CATCH_UP_IN_MILLIS);
                } catch (Exception e) {
                    logger.error("unexpected failure", e);
                }

            case SESSION:
            case BOUNDED_STALENESS:
            case STRONG:
            default:
                break;
        }
    }

    public static DocumentCollection createCollection(String databaseId,
                                                      DocumentCollection collection,
                                                      RequestOptions options) {
        AsyncDocumentClient client = createGatewayHouseKeepingDocumentClient().build();
        try {
            return client.createCollection("dbs/" + databaseId, collection, options).block().getResource();
        } finally {
            client.close();
        }
    }

    public static DocumentCollection createCollection(AsyncDocumentClient client, String databaseId,
                                                      DocumentCollection collection, RequestOptions options) {
        return client.createCollection("dbs/" + databaseId, collection, options).block().getResource();
    }

    public static DocumentCollection createCollection(AsyncDocumentClient client, String databaseId,
                                                      DocumentCollection collection) {
        return client.createCollection("dbs/" + databaseId, collection, null).block().getResource();
    }

    private static DocumentCollection getCollectionDefinitionMultiPartitionWithCompositeAndSpatialIndexes() {
        final String NUMBER_FIELD = "numberField";
        final String STRING_FIELD = "stringField";
        final String NUMBER_FIELD_2 = "numberField2";
        final String STRING_FIELD_2 = "stringField2";
        final String BOOL_FIELD = "boolField";
        final String NULL_FIELD = "nullField";
        final String OBJECT_FIELD = "objectField";
        final String ARRAY_FIELD = "arrayField";
        final String SHORT_STRING_FIELD = "shortStringField";
        final String MEDIUM_STRING_FIELD = "mediumStringField";
        final String LONG_STRING_FIELD = "longStringField";
        final String PARTITION_KEY = "pk";

        DocumentCollection documentCollection = new DocumentCollection();

        IndexingPolicy indexingPolicy = new IndexingPolicy();
        List<List<CompositePath>> compositeIndexes = new ArrayList<>();

        //Simple
        ArrayList<CompositePath> compositeIndexSimple = new ArrayList<CompositePath>();
        CompositePath compositePath1 = new CompositePath();
        compositePath1.setPath("/" + NUMBER_FIELD);
        compositePath1.setOrder(CompositePathSortOrder.ASCENDING);

        CompositePath compositePath2 = new CompositePath();
        compositePath2.setPath("/" + STRING_FIELD);
        compositePath2.setOrder(CompositePathSortOrder.DESCENDING);

        compositeIndexSimple.add(compositePath1);
        compositeIndexSimple.add(compositePath2);

        //Max Columns
        ArrayList<CompositePath> compositeIndexMaxColumns = new ArrayList<CompositePath>();
        CompositePath compositePath3 = new CompositePath();
        compositePath3.setPath("/" + NUMBER_FIELD);
        compositePath3.setOrder(CompositePathSortOrder.DESCENDING);

        CompositePath compositePath4 = new CompositePath();
        compositePath4.setPath("/" + STRING_FIELD);
        compositePath4.setOrder(CompositePathSortOrder.ASCENDING);

        CompositePath compositePath5 = new CompositePath();
        compositePath5.setPath("/" + NUMBER_FIELD_2);
        compositePath5.setOrder(CompositePathSortOrder.DESCENDING);

        CompositePath compositePath6 = new CompositePath();
        compositePath6.setPath("/" + STRING_FIELD_2);
        compositePath6.setOrder(CompositePathSortOrder.ASCENDING);

        compositeIndexMaxColumns.add(compositePath3);
        compositeIndexMaxColumns.add(compositePath4);
        compositeIndexMaxColumns.add(compositePath5);
        compositeIndexMaxColumns.add(compositePath6);

        //Primitive Values
        ArrayList<CompositePath> compositeIndexPrimitiveValues = new ArrayList<CompositePath>();
        CompositePath compositePath7 = new CompositePath();
        compositePath7.setPath("/" + NUMBER_FIELD);
        compositePath7.setOrder(CompositePathSortOrder.DESCENDING);

        CompositePath compositePath8 = new CompositePath();
        compositePath8.setPath("/" + STRING_FIELD);
        compositePath8.setOrder(CompositePathSortOrder.ASCENDING);

        CompositePath compositePath9 = new CompositePath();
        compositePath9.setPath("/" + BOOL_FIELD);
        compositePath9.setOrder(CompositePathSortOrder.DESCENDING);

        CompositePath compositePath10 = new CompositePath();
        compositePath10.setPath("/" + NULL_FIELD);
        compositePath10.setOrder(CompositePathSortOrder.ASCENDING);

        compositeIndexPrimitiveValues.add(compositePath7);
        compositeIndexPrimitiveValues.add(compositePath8);
        compositeIndexPrimitiveValues.add(compositePath9);
        compositeIndexPrimitiveValues.add(compositePath10);

        //Long Strings
        ArrayList<CompositePath> compositeIndexLongStrings = new ArrayList<CompositePath>();
        CompositePath compositePath11 = new CompositePath();
        compositePath11.setPath("/" + STRING_FIELD);

        CompositePath compositePath12 = new CompositePath();
        compositePath12.setPath("/" + SHORT_STRING_FIELD);

        CompositePath compositePath13 = new CompositePath();
        compositePath13.setPath("/" + MEDIUM_STRING_FIELD);

        CompositePath compositePath14 = new CompositePath();
        compositePath14.setPath("/" + LONG_STRING_FIELD);

        compositeIndexLongStrings.add(compositePath11);
        compositeIndexLongStrings.add(compositePath12);
        compositeIndexLongStrings.add(compositePath13);
        compositeIndexLongStrings.add(compositePath14);

        compositeIndexes.add(compositeIndexSimple);
        compositeIndexes.add(compositeIndexMaxColumns);
        compositeIndexes.add(compositeIndexPrimitiveValues);
        compositeIndexes.add(compositeIndexLongStrings);

        indexingPolicy.setCompositeIndexes(compositeIndexes);
        documentCollection.setIndexingPolicy(indexingPolicy);

        PartitionKeyDefinition partitionKeyDefinition = new PartitionKeyDefinition();
        ArrayList<String> partitionKeyPaths = new ArrayList<String>();
        partitionKeyPaths.add("/" + PARTITION_KEY);
        partitionKeyDefinition.setPaths(partitionKeyPaths);
        documentCollection.setPartitionKey(partitionKeyDefinition);

        documentCollection.setId(UUID.randomUUID().toString());

        return documentCollection;
    }

    public static Document createDocument(AsyncDocumentClient client, String databaseId, String collectionId, Document document) {
        return createDocument(client, databaseId, collectionId, document, null);
    }

    public static Document createDocument(AsyncDocumentClient client, String databaseId, String collectionId, Document document, RequestOptions options) {
        return client.createDocument(TestUtils.getCollectionNameLink(databaseId, collectionId), document, options, false).block().getResource();
    }

    public Flux<ResourceResponse<Document>> bulkInsert(AsyncDocumentClient client,
                                                             String collectionLink,
                                                             List<Document> documentDefinitionList,
                                                             int concurrencyLevel) {
        ArrayList<Mono<ResourceResponse<Document>>> result = new ArrayList<>(documentDefinitionList.size());
        for (Document docDef : documentDefinitionList) {
            result.add(client.createDocument(collectionLink, docDef, null, false));
        }

        return Flux.merge(Flux.fromIterable(result), concurrencyLevel).publishOn(Schedulers.parallel());
    }

    public Flux<ResourceResponse<Document>> bulkInsert(AsyncDocumentClient client,
                                                             String collectionLink,
                                                             List<Document> documentDefinitionList) {
        return bulkInsert(client, collectionLink, documentDefinitionList, DEFAULT_BULK_INSERT_CONCURRENCY_LEVEL);
    }

    public static User createUser(AsyncDocumentClient client, String databaseId, User user) {
        return client.createUser("dbs/" + databaseId, user, null).block().getResource();
    }

    public static User safeCreateUser(AsyncDocumentClient client, String databaseId, User user) {
        deleteUserIfExists(client, databaseId, user.getId());
        return createUser(client, databaseId, user);
    }

    private static DocumentCollection safeCreateCollection(AsyncDocumentClient client, String databaseId, DocumentCollection collection, RequestOptions options) {
        deleteCollectionIfExists(client, databaseId, collection.getId());
        return createCollection(client, databaseId, collection, options);
    }

    public static String getCollectionLink(DocumentCollection collection) {
        return collection.getSelfLink();
    }

    static protected DocumentCollection getCollectionDefinition() {
        PartitionKeyDefinition partitionKeyDef = new PartitionKeyDefinition();
        ArrayList<String> paths = new ArrayList<String>();
        paths.add("/mypk");
        partitionKeyDef.setPaths(paths);

        DocumentCollection collectionDefinition = new DocumentCollection();
        collectionDefinition.setId(UUID.randomUUID().toString());
        collectionDefinition.setPartitionKey(partitionKeyDef);

        return collectionDefinition;
    }

    static protected DocumentCollection getCollectionDefinitionWithRangeRangeIndex() {
        PartitionKeyDefinition partitionKeyDef = new PartitionKeyDefinition();
        ArrayList<String> paths = new ArrayList<>();
        paths.add("/mypk");
        partitionKeyDef.setPaths(paths);
        IndexingPolicy indexingPolicy = new IndexingPolicy();
        List<IncludedPath> includedPaths = new ArrayList<>();
        IncludedPath includedPath = new IncludedPath("/*");
        includedPaths.add(includedPath);
        indexingPolicy.setIncludedPaths(includedPaths);

        DocumentCollection collectionDefinition = new DocumentCollection();
        collectionDefinition.setIndexingPolicy(indexingPolicy);
        collectionDefinition.setId(UUID.randomUUID().toString());
        collectionDefinition.setPartitionKey(partitionKeyDef);

        return collectionDefinition;
    }

    public static void deleteCollectionIfExists(AsyncDocumentClient client, String databaseId, String collectionId) {
        QueryFeedOperationState state = TestUtils.createDummyQueryFeedOperationState(
            ResourceType.DocumentCollection,
            OperationType.Query,
            new CosmosQueryRequestOptions(),
            client
        );
        List<DocumentCollection> res = client.queryCollections("dbs/" + databaseId,
                                                               String.format("SELECT * FROM root r where r.id = '%s'", collectionId), state).single().block()
                .getResults();
        if (!res.isEmpty()) {
            deleteCollection(client, TestUtils.getCollectionNameLink(databaseId, collectionId));
        }
        safeClose(state);
    }

    public static void deleteCollection(AsyncDocumentClient client, String collectionLink) {
        client.deleteCollection(collectionLink, null).block();
    }

    public static void deleteDocumentIfExists(AsyncDocumentClient client, String databaseId, String collectionId, String docId) {
        CosmosQueryRequestOptions options = new CosmosQueryRequestOptions();
        PartitionKey pk = new PartitionKey(docId);
        options.setPartitionKey(pk);
        QueryFeedOperationState state = TestUtils.createDummyQueryFeedOperationState(
            ResourceType.Document,
            OperationType.Query,
            new CosmosQueryRequestOptions(),
            client
        );
        List<Document> res = client
                .queryDocuments(
                    TestUtils.getCollectionNameLink(databaseId, collectionId),
                    String.format("SELECT * FROM root r where r.id = '%s'", docId),
                    state,
                    Document.class)
                .single().block().getResults();
        if (!res.isEmpty()) {
            deleteDocument(client, TestUtils.getDocumentNameLink(databaseId, collectionId, docId), pk, TestUtils.getCollectionNameLink(databaseId, collectionId));
        }
        safeClose(state);
    }

    public static void deleteDocument(AsyncDocumentClient client, String documentLink, PartitionKey pk, String collectionLink) {
        RequestOptions options = new RequestOptions();
        options.setPartitionKey(pk);
        client.deleteDocument(documentLink, options).block();
    }

    public static void deleteUserIfExists(AsyncDocumentClient client, String databaseId, String userId) {
        QueryFeedOperationState state = TestUtils.createDummyQueryFeedOperationState(
            ResourceType.User,
            OperationType.Query,
            new CosmosQueryRequestOptions(),
            client
        );
        List<User> res = client
                .queryUsers("dbs/" + databaseId, String.format("SELECT * FROM root r where r.id = '%s'", userId), state)
                .single().block().getResults();
        if (!res.isEmpty()) {
            deleteUser(client, TestUtils.getUserNameLink(databaseId, userId));
        }
        safeClose(state);
    }

    public static void deleteUser(AsyncDocumentClient client, String userLink) {
        client.deleteUser(userLink, null).block();
    }

    public static String getDatabaseLink(Database database) {
        return database.getSelfLink();
    }

    static private Database safeCreateDatabase(AsyncDocumentClient client, Database database) {
        safeDeleteDatabase(client, database.getId());
        return createDatabase(client, database);
    }

    static protected Database createDatabase(AsyncDocumentClient client, Database database) {
        Mono<ResourceResponse<Database>> databaseObservable = client.createDatabase(database, null);
        return databaseObservable.block().getResource();
    }

    static protected Database createDatabase(AsyncDocumentClient client, String databaseId) {
        Database databaseDefinition = new Database();
        databaseDefinition.setId(databaseId);
        return createDatabase(client, databaseDefinition);
    }

    static protected Database createDatabaseIfNotExists(AsyncDocumentClient client, String databaseId) {
        QueryFeedOperationState state = TestUtils.createDummyQueryFeedOperationState(
            ResourceType.Database,
            OperationType.Query,
            new CosmosQueryRequestOptions(),
            client
        );
        return client.queryDatabases(String.format("SELECT * FROM r where r.id = '%s'", databaseId), state).flatMap(p -> Flux.fromIterable(p.getResults())).switchIfEmpty(
                Flux.defer(() -> {

                    Database databaseDefinition = new Database();
                    databaseDefinition.setId(databaseId);

                    return client.createDatabase(databaseDefinition, null).map(ResourceResponse::getResource);
                })
        ).doOnComplete(() -> safeClose(state)) .single().block();
    }

    static protected void safeDeleteDatabase(AsyncDocumentClient client, Database database) {
        if (database != null) {
            safeDeleteDatabase(client, database.getId());
        }
    }

    static protected void safeDeleteDatabase(AsyncDocumentClient client, String databaseId) {
        if (client != null) {
            try {
                client.deleteDatabase(TestUtils.getDatabaseNameLink(databaseId), null).block();
            } catch (Exception e) {
            }
        }
    }

    static protected void safeDeleteAllCollections(AsyncDocumentClient client, Database database) {
        if (database != null) {
            QueryFeedOperationState state = TestUtils.createDummyQueryFeedOperationState(
                ResourceType.DocumentCollection,
                OperationType.ReadFeed,
                new CosmosQueryRequestOptions(),
                client
            );
            List<DocumentCollection> collections = client.readCollections(database.getSelfLink(), state)
                    .flatMap(p -> Flux.fromIterable(p.getResults()))
                    .collectList()
                    .single()
                    .block();

            for (DocumentCollection collection : collections) {
                client.deleteCollection(collection.getSelfLink(), null).block().getResource();
            }
            safeClose(state);
        }
    }

    static protected void safeDeleteCollection(AsyncDocumentClient client, DocumentCollection collection) {
        if (client != null && collection != null) {
            try {
                client.deleteCollection(collection.getSelfLink(), null).block();
            } catch (Exception e) {
            }
        }
    }

    static protected void safeDeleteCollection(AsyncDocumentClient client, String databaseId, String collectionId) {
        if (client != null && databaseId != null && collectionId != null) {
            try {
                client.deleteCollection("/dbs/" + databaseId + "/colls/" + collectionId, null).block();
            } catch (Exception e) {
            }
        }
    }

    static protected void safeCloseAsync(AsyncDocumentClient client) {
        if (client != null) {
            new Thread(() -> {
                try {
                    client.close();
                } catch (Exception e) {
                    e.printStackTrace();
                }
            }).start();
        }
    }

    static protected void safeClose(AsyncDocumentClient client) {
        if (client != null) {
            try {
                client.close();
            } catch (Exception e) {
                e.printStackTrace();
            }
        }
    }

    static protected void safeClose(CosmosAsyncClient client) {
        if (client != null) {
            try {
                client.close();
            } catch (Exception e) {
                e.printStackTrace();
            }
        }
    }

    static protected void safeClose(QueryFeedOperationState client) {
        if (client != null) {
            safeClose(client.getClient());
        }
    }

    protected void logMemoryUsage(String name) {
        logger.info("ACTIVE COSMOS CLIENTS");
        logger.info(RxDocumentClientImpl.getActiveClientCallstacks());

        long pooledDirectBytes = PooledByteBufAllocator.DEFAULT.metric()
                                                               .directArenas().stream()
                                                               .mapToLong(io.netty.buffer.PoolArenaMetric::numActiveBytes)
                                                               .sum();

        long used = PlatformDependent.usedDirectMemory();
        long max  = PlatformDependent.maxDirectMemory();
        logger.info("MEMORY USAGE: {}:{}", this.getClass().getCanonicalName(), name);
        logger.info("Netty Direct Memory: {}/{}/{} bytes", used, pooledDirectBytes, max);
        for (BufferPoolMXBean pool : ManagementFactory.getPlatformMXBeans(BufferPoolMXBean.class)) {
            logger.info("Pool {}: used={} bytes, capacity={} bytes, count={}",
                pool.getName(), pool.getMemoryUsed(), pool.getTotalCapacity(), pool.getCount());
        }

    }

    public <T extends Resource> void validateSuccess(Mono<ResourceResponse<T>> observable,
                                                     ResourceResponseValidator<T> validator) {
        validateSuccess(observable, validator, subscriberValidationTimeout);
    }

    public static <T extends Resource> void validateSuccess(Mono<ResourceResponse<T>> observable,
                                                            ResourceResponseValidator<T> validator, long timeout) {

        TestSubscriber<ResourceResponse<T>> testSubscriber = new TestSubscriber<>();

        observable.subscribe(testSubscriber);
        testSubscriber.awaitTerminalEvent(timeout, TimeUnit.MILLISECONDS);
        testSubscriber.assertNoErrors();
        testSubscriber.assertComplete();
        testSubscriber.assertValueCount(1);
        validator.validate(testSubscriber.values().get(0));
    }

    public <T extends Resource> void validateFailure(Mono<ResourceResponse<T>> observable,
                                                     FailureValidator validator) {
        validateFailure(observable, validator, subscriberValidationTimeout);
    }

    public static <T extends Resource> void validateFailure(Mono<ResourceResponse<T>> observable,
                                                            FailureValidator validator, long timeout) {

        TestSubscriber<ResourceResponse<T>> testSubscriber = new TestSubscriber<>();

        observable.subscribe(testSubscriber);
        testSubscriber.awaitTerminalEvent(timeout, TimeUnit.MILLISECONDS);
        testSubscriber.assertNotComplete();
        testSubscriber.assertTerminated();
        assertThat(testSubscriber.errorCount()).isEqualTo(1);
        validator.validate((Throwable) testSubscriber.getEvents().get(1).get(0));
    }

    public <T extends Resource> void validateQuerySuccess(Flux<FeedResponse<T>> observable,
                                                          FeedResponseListValidator<T> validator) {
        validateQuerySuccess(observable, validator, subscriberValidationTimeout);
    }

    public static <T extends Resource> void validateQuerySuccess(Flux<FeedResponse<T>> observable,
                                                                 FeedResponseListValidator<T> validator, long timeout) {

        TestSubscriber<FeedResponse<T>> testSubscriber = new TestSubscriber<>();

        observable.subscribe(testSubscriber);
        testSubscriber.awaitTerminalEvent(timeout, TimeUnit.MILLISECONDS);
        testSubscriber.assertNoErrors();
        testSubscriber.assertComplete();
        validator.validate(testSubscriber.values());
    }

    public <T extends Resource> void validateQueryFailure(Flux<FeedResponse<T>> observable,
                                                          FailureValidator validator) {
        validateQueryFailure(observable, validator, subscriberValidationTimeout);
    }

    public static <T extends Resource> void validateQueryFailure(Flux<FeedResponse<T>> observable,
                                                                 FailureValidator validator, long timeout) {

        TestSubscriber<FeedResponse<T>> testSubscriber = new TestSubscriber<>();

        observable.subscribe(testSubscriber);
        testSubscriber.awaitTerminalEvent(timeout, TimeUnit.MILLISECONDS);
        testSubscriber.assertNotComplete();
        testSubscriber.assertTerminated();
        assertThat(testSubscriber.errorCount()).isEqualTo(1);
        validator.validate((Throwable) testSubscriber.getEvents().get(1).get(0));
    }

    @DataProvider
    public static Object[][] clientBuilders() {
        return new Object[][]{{createGatewayRxDocumentClient(ConsistencyLevel.SESSION, false, null, true)}};
    }

    @DataProvider
    public static Object[][] clientBuildersWithSessionConsistency() {
        return new Object[][]{
                {createGatewayRxDocumentClient(ConsistencyLevel.SESSION, false, null, true)},
                {createDirectRxDocumentClient(ConsistencyLevel.SESSION, Protocol.HTTPS, false, null, true)},
                {createDirectRxDocumentClient(ConsistencyLevel.SESSION, Protocol.TCP, false, null, true)}
        };
    }

    private static ConsistencyLevel parseConsistency(String consistency) {
        if (consistency != null) {
            consistency = CaseFormat.UPPER_CAMEL.to(CaseFormat.UPPER_UNDERSCORE, consistency).trim();
            return ConsistencyLevel.valueOf(consistency);
        }

        logger.error("INVALID configured test consistency [{}].", consistency);
        throw new IllegalStateException("INVALID configured test consistency " + consistency);
    }

    static List<String> parsePreferredLocation(String preferredLocations) {
        if (StringUtils.isEmpty(preferredLocations)) {
            return null;
        }

        try {
            return objectMapper.readValue(preferredLocations, new TypeReference<List<String>>() {
            });
        } catch (Exception e) {
            logger.error("INVALID configured test preferredLocations [{}].", preferredLocations);
            throw new IllegalStateException("INVALID configured test preferredLocations " + preferredLocations);
        }
    }

    static List<Protocol> parseProtocols(String protocols) {
        if (StringUtils.isEmpty(protocols)) {
            return null;
        }
        List<Protocol> protocolList = new ArrayList<>();
        try {
            List<String> protocolStrings = objectMapper.readValue(protocols, new TypeReference<List<String>>() {
            });
            for(String protocol : protocolStrings) {
                protocolList.add(Protocol.valueOf(CaseFormat.UPPER_CAMEL.to(CaseFormat.UPPER_UNDERSCORE, protocol)));
            }
            return protocolList;
        } catch (Exception e) {
            logger.error("INVALID configured test protocols [{}].", protocols);
            throw new IllegalStateException("INVALID configured test protocols " + protocols);
        }
    }

    @DataProvider
    public static Object[][] simpleClientBuildersWithDirect() {
        return simpleClientBuildersWithDirect(true, toArray(protocols));
    }

    @DataProvider
    public static Object[][] simpleClientBuildersWithDirectHttps() {
        return simpleClientBuildersWithDirect(true, Protocol.HTTPS);
    }

    private static Object[][] simpleClientBuildersWithDirect(boolean contentResponseOnWriteEnabled, Protocol... protocols) {
        logger.info("Max test consistency to use is [{}]", accountConsistency);
        List<ConsistencyLevel> testConsistencies = ImmutableList.of(ConsistencyLevel.EVENTUAL);

        boolean isMultiMasterEnabled = preferredLocations != null && accountConsistency == ConsistencyLevel.SESSION;

        List<Builder> builders = new ArrayList<>();
        builders.add(createGatewayRxDocumentClient(ConsistencyLevel.SESSION, false, null, contentResponseOnWriteEnabled));

        for (Protocol protocol : protocols) {
            testConsistencies.forEach(consistencyLevel -> builders.add(createDirectRxDocumentClient(consistencyLevel,
                                                                                                    protocol,
                                                                                                    isMultiMasterEnabled,
                                                                                                    preferredLocations, contentResponseOnWriteEnabled)));
        }

        builders.forEach(b -> logger.info("Will Use ConnectionMode [{}], Consistency [{}], Protocol [{}]",
                                          b.getConnectionPolicy().getConnectionMode(),
                                          b.getDesiredConsistencyLevel(),
                                          b.getConfigs().getProtocol()
        ));

        return builders.stream().map(b -> new Object[]{b}).collect(Collectors.toList()).toArray(new Object[0][]);
    }

    @DataProvider
    public static Object[][] clientBuildersWithDirect() {
        return clientBuildersWithDirectAllConsistencies(toArray(protocols));
    }

    @DataProvider
    public static Object[][] clientBuildersWithDirectHttps() {
        return clientBuildersWithDirectAllConsistencies(Protocol.HTTPS);
    }

    @DataProvider
    public static Object[][] clientBuildersWithDirectSession() {
        return clientBuildersWithDirectSession(toArray(protocols));
    }

    static Protocol[] toArray(List<Protocol> protocols) {
        return protocols.toArray(new Protocol[0]);
    }

    private static Object[][] clientBuildersWithDirectSession(Protocol... protocols) {
        return clientBuildersWithDirect(new ArrayList<ConsistencyLevel>() {{
            add(ConsistencyLevel.SESSION);
        }}, true, protocols);
    }

    private static Object[][] clientBuildersWithDirectAllConsistencies(Protocol... protocols) {
        logger.info("Max test consistency to use is [{}]", accountConsistency);
        return clientBuildersWithDirect(desiredConsistencies, true, protocols);
    }

    static List<ConsistencyLevel> parseDesiredConsistencies(String consistencies) {
        if (StringUtils.isEmpty(consistencies)) {
            return null;
        }
        List<ConsistencyLevel> consistencyLevels = new ArrayList<>();
        try {
            List<String> consistencyStrings = objectMapper.readValue(consistencies, new TypeReference<List<String>>() {});
            for(String consistency : consistencyStrings) {
                consistencyLevels.add(ConsistencyLevel.valueOf(CaseFormat.UPPER_CAMEL.to(CaseFormat.UPPER_UNDERSCORE, consistency)));
            }
            return consistencyLevels;
        } catch (Exception e) {
            logger.error("INVALID consistency test desiredConsistencies [{}].", consistencies);
            throw new IllegalStateException("INVALID configured test desiredConsistencies " + consistencies);
        }
    }

    @SuppressWarnings("fallthrough")
    static List<ConsistencyLevel> allEqualOrLowerConsistencies(ConsistencyLevel accountConsistency) {
        List<ConsistencyLevel> testConsistencies = new ArrayList<>();
        switch (accountConsistency) {
            case STRONG:
                testConsistencies.add(ConsistencyLevel.STRONG);
            case BOUNDED_STALENESS:
                testConsistencies.add(ConsistencyLevel.BOUNDED_STALENESS);
            case SESSION:
                testConsistencies.add(ConsistencyLevel.SESSION);
            case CONSISTENT_PREFIX:
                testConsistencies.add(ConsistencyLevel.CONSISTENT_PREFIX);
            case EVENTUAL:
                testConsistencies.add(ConsistencyLevel.EVENTUAL);
                break;
            default:
                throw new IllegalStateException("INVALID configured test consistency " + accountConsistency);
        }
        return testConsistencies;
    }

    private static Object[][] clientBuildersWithDirect(List<ConsistencyLevel> testConsistencies, boolean contentResponseOnWriteEnabled, Protocol... protocols) {
        boolean isMultiMasterEnabled = preferredLocations != null && accountConsistency == ConsistencyLevel.SESSION;

        List<Builder> builders = new ArrayList<>();
        builders.add(createGatewayRxDocumentClient(ConsistencyLevel.SESSION, isMultiMasterEnabled, preferredLocations, contentResponseOnWriteEnabled));

        for (Protocol protocol : protocols) {
            testConsistencies.forEach(consistencyLevel -> builders.add(createDirectRxDocumentClient(consistencyLevel,
                                                                                                    protocol,
                                                                                                    isMultiMasterEnabled,
                                                                                                    preferredLocations, contentResponseOnWriteEnabled)));
        }

        builders.forEach(b -> logger.info("Will Use ConnectionMode [{}], Consistency [{}], Protocol [{}]",
                                          b.getConnectionPolicy().getConnectionMode(),
                                          b.getDesiredConsistencyLevel(),
                                          b.getConfigs().getProtocol()
        ));

        return builders.stream().map(b -> new Object[]{b}).collect(Collectors.toList()).toArray(new Object[0][]);
    }

    static protected Builder createGatewayHouseKeepingDocumentClient() {
        GatewayConnectionConfig gatewayConnectionConfig = new GatewayConnectionConfig();
        ThrottlingRetryOptions options = new ThrottlingRetryOptions();
        options.setMaxRetryWaitTime(Duration.ofSeconds(SUITE_SETUP_TIMEOUT));
        ConnectionPolicy connectionPolicy = new ConnectionPolicy(gatewayConnectionConfig);
        connectionPolicy.setThrottlingRetryOptions(options);
        return new Builder()
                .withServiceEndpoint(TestConfigurations.HOST)
                .withMasterKeyOrResourceToken(TestConfigurations.MASTER_KEY)
                .withConnectionPolicy(connectionPolicy)
                .withConsistencyLevel(ConsistencyLevel.SESSION)
                .withContentResponseOnWriteEnabled(true)
                .withClientTelemetryConfig(
                            new CosmosClientTelemetryConfig()
                                .sendClientTelemetryToService(ClientTelemetry.DEFAULT_CLIENT_TELEMETRY_ENABLED));
    }

    static protected Builder createGatewayRxDocumentClient(ConsistencyLevel consistencyLevel, boolean multiMasterEnabled, List<String> preferredLocations, boolean contentResponseOnWriteEnabled) {
        GatewayConnectionConfig gatewayConnectionConfig = new GatewayConnectionConfig();
        ConnectionPolicy connectionPolicy = new ConnectionPolicy(gatewayConnectionConfig);
        connectionPolicy.setMultipleWriteRegionsEnabled(multiMasterEnabled);
        connectionPolicy.setPreferredRegions(preferredLocations);
        return new Builder()
                .withServiceEndpoint(TestConfigurations.HOST)
                .withMasterKeyOrResourceToken(TestConfigurations.MASTER_KEY)
                .withConnectionPolicy(connectionPolicy)
                .withConsistencyLevel(consistencyLevel)
                .withContentResponseOnWriteEnabled(contentResponseOnWriteEnabled)
                .withClientTelemetryConfig(
                            new CosmosClientTelemetryConfig()
                                .sendClientTelemetryToService(ClientTelemetry.DEFAULT_CLIENT_TELEMETRY_ENABLED));
    }

    static protected Builder createGatewayRxDocumentClient() {
        return createGatewayRxDocumentClient(ConsistencyLevel.SESSION, false, null, true);
    }

    static protected Builder createDirectRxDocumentClient(ConsistencyLevel consistencyLevel,
                                                          Protocol protocol,
                                                          boolean multiMasterEnabled,
                                                          List<String> preferredRegions,
                                                          boolean contentResponseOnWriteEnabled) {
        DirectConnectionConfig directConnectionConfig = new DirectConnectionConfig();

        ConnectionPolicy connectionPolicy = new ConnectionPolicy(directConnectionConfig);
        if (preferredRegions != null) {
            connectionPolicy.setPreferredRegions(preferredRegions);
        }

        if (multiMasterEnabled && consistencyLevel == ConsistencyLevel.SESSION) {
            connectionPolicy.setMultipleWriteRegionsEnabled(true);
        }
        Configs configs = Mockito.spy(new Configs());
        doAnswer((Answer<Protocol>)invocation -> protocol).when(configs).getProtocol();

        return new Builder().withServiceEndpoint(TestConfigurations.HOST)
                            .withMasterKeyOrResourceToken(TestConfigurations.MASTER_KEY)
                            .withConnectionPolicy(connectionPolicy)
                            .withConsistencyLevel(consistencyLevel)
                            .withConfigs(configs)
                            .withContentResponseOnWriteEnabled(contentResponseOnWriteEnabled)
                            .withClientTelemetryConfig(
                            new CosmosClientTelemetryConfig()
                                .sendClientTelemetryToService(ClientTelemetry.DEFAULT_CLIENT_TELEMETRY_ENABLED));

    }

    protected int expectedNumberOfPages(int totalExpectedResult, int maxPageSize) {
        return Math.max((totalExpectedResult + maxPageSize - 1 ) / maxPageSize, 1);
    }

    @DataProvider(name = "queryMetricsArgProvider")
    public Object[][] queryMetricsArgProvider() {
        return new Object[][]{
                {true},
                {false},
                {null}
        };
    }
}<|MERGE_RESOLUTION|>--- conflicted
+++ resolved
@@ -5,11 +5,7 @@
 import com.azure.cosmos.ConsistencyLevel;
 import com.azure.cosmos.CosmosAsyncClient;
 import com.azure.cosmos.CosmosClientBuilder;
-<<<<<<< HEAD
 import com.azure.cosmos.CustomNettyLeakDetectorFactory;
-=======
-import com.azure.cosmos.CosmosNettyLeakDetectorFactory;
->>>>>>> cb76e68f
 import com.azure.cosmos.DirectConnectionConfig;
 import com.azure.cosmos.DocumentClientTest;
 import com.azure.cosmos.GatewayConnectionConfig;
@@ -95,17 +91,6 @@
     }
 
     static {
-<<<<<<< HEAD
-        // Must run before any Netty ByteBuf is allocated
-        ResourceLeakDetector.setLevel(ResourceLeakDetector.Level.PARANOID);
-        // sample every allocation
-        System.setProperty("io.netty.leakDetection.samplingInterval", "1");
-        // install custom reporter
-        CustomNettyLeakDetectorFactory.setResourceLeakDetectorFactory(new CustomNettyLeakDetectorFactory());
-
-=======
-        CosmosNettyLeakDetectorFactory.ingestIntoNetty();
->>>>>>> cb76e68f
         accountConsistency = parseConsistency(TestConfigurations.CONSISTENCY);
         desiredConsistencies = immutableListOrNull(
                 ObjectUtils.defaultIfNull(parseDesiredConsistencies(TestConfigurations.DESIRED_CONSISTENCIES),
