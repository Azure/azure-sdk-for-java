--- conflicted
+++ resolved
@@ -100,11 +100,7 @@
         LocationCache locationCache = this.getLocationCache(globalEndPointManager);
         Assert.assertEquals(locationCache.getReadEndpoints().size(), 2, "Read endpoints should have 2 values");
 
-<<<<<<< HEAD
-        Map<String, LocationCache.ConsolidatedRegionalEndpoint> availableReadEndpointByLocation = this.getAvailableReadEndpointByLocation(locationCache);
-=======
         Map<String, RegionalRoutingContext> availableReadEndpointByLocation = this.getAvailableReadEndpointByLocation(locationCache);
->>>>>>> ed5ac4b1
         Assert.assertEquals(availableReadEndpointByLocation.size(), 2);
 
         Assert.assertTrue(availableReadEndpointByLocation.keySet().contains("East Asia"));
@@ -160,11 +156,7 @@
         locationCache = this.getLocationCache(globalEndPointManager);
         Assert.assertEquals(locationCache.getReadEndpoints().size(), 2); //Cache will not refresh immediately, other preferred region East Asia is still active
 
-<<<<<<< HEAD
-        Map<String, LocationCache.ConsolidatedRegionalEndpoint> availableReadEndpointByLocation = this.getAvailableReadEndpointByLocation(locationCache);
-=======
         Map<String, RegionalRoutingContext> availableReadEndpointByLocation = this.getAvailableReadEndpointByLocation(locationCache);
->>>>>>> ed5ac4b1
         Assert.assertEquals(availableReadEndpointByLocation.size(), 2);
         Assert.assertTrue(availableReadEndpointByLocation.keySet().iterator().next().equalsIgnoreCase("East Asia"));
 
@@ -204,11 +196,7 @@
         LocationCache locationCache = this.getLocationCache(globalEndPointManager);
         Assert.assertEquals(locationCache.getReadEndpoints().size(), 1);
 
-<<<<<<< HEAD
-        Map<String, LocationCache.ConsolidatedRegionalEndpoint> availableWriteEndpointByLocation = this.getAvailableWriteEndpointByLocation(locationCache);
-=======
         Map<String, RegionalRoutingContext> availableWriteEndpointByLocation = this.getAvailableWriteEndpointByLocation(locationCache);
->>>>>>> ed5ac4b1
         Assert.assertTrue(availableWriteEndpointByLocation.keySet().contains("East Asia"));
 
         AtomicBoolean isRefreshing = getIsRefreshing(globalEndPointManager);
@@ -274,11 +262,9 @@
 
         LocationCache locationCache = this.getLocationCache(globalEndPointManager);
         Assert.assertEquals(locationCache.getReadEndpoints().size(), 1);
-<<<<<<< HEAD
-        Map<String, LocationCache.ConsolidatedRegionalEndpoint> availableReadEndpointByLocation = this.getAvailableReadEndpointByLocation(locationCache);
-=======
+
         Map<String, RegionalRoutingContext> availableReadEndpointByLocation = this.getAvailableReadEndpointByLocation(locationCache);
->>>>>>> ed5ac4b1
+
         Assert.assertEquals(availableReadEndpointByLocation.size(), 1);
         Assert.assertTrue(availableReadEndpointByLocation.keySet().iterator().next().equalsIgnoreCase("East Asia"));
 
@@ -307,11 +293,7 @@
         return locationCache;
     }
 
-<<<<<<< HEAD
-    private Map<String, LocationCache.ConsolidatedRegionalEndpoint> getAvailableWriteEndpointByLocation(LocationCache locationCache) throws Exception {
-=======
     private Map<String, RegionalRoutingContext> getAvailableWriteEndpointByLocation(LocationCache locationCache) throws Exception {
->>>>>>> ed5ac4b1
         Field locationInfoField = LocationCache.class.getDeclaredField("locationInfo");
         locationInfoField.setAccessible(true);
         Object locationInfo = locationInfoField.get(locationCache);
@@ -323,19 +305,11 @@
         availableReadEndpointByLocationField.setAccessible(true);
 
         @SuppressWarnings("unchecked")
-<<<<<<< HEAD
-        Map<String, LocationCache.ConsolidatedRegionalEndpoint> map = (Map<String, LocationCache.ConsolidatedRegionalEndpoint>) availableWriteEndpointByLocationField.get(locationInfo);
-        return map;
-    }
-
-    private Map<String, LocationCache.ConsolidatedRegionalEndpoint> getAvailableReadEndpointByLocation(LocationCache locationCache) throws Exception {
-=======
         Map<String, RegionalRoutingContext> map = (Map<String, RegionalRoutingContext>) availableWriteEndpointByLocationField.get(locationInfo);
         return map;
     }
 
     private Map<String, RegionalRoutingContext> getAvailableReadEndpointByLocation(LocationCache locationCache) throws Exception {
->>>>>>> ed5ac4b1
         Field locationInfoField = LocationCache.class.getDeclaredField("locationInfo");
         locationInfoField.setAccessible(true);
         Object locationInfo = locationInfoField.get(locationCache);
@@ -345,11 +319,7 @@
         availableReadEndpointByLocationField.setAccessible(true);
 
         @SuppressWarnings("unchecked")
-<<<<<<< HEAD
-        Map<String, LocationCache.ConsolidatedRegionalEndpoint> map = (Map<String, LocationCache.ConsolidatedRegionalEndpoint>) availableReadEndpointByLocationField.get(locationInfo);
-=======
         Map<String, RegionalRoutingContext> map = (Map<String, RegionalRoutingContext>) availableReadEndpointByLocationField.get(locationInfo);
->>>>>>> ed5ac4b1
         return map;
     }
 
@@ -386,13 +356,8 @@
         LocationCache locationCache = getLocationCache(globalEndPointManager);
         Assert.assertEquals(locationCache.getReadEndpoints().size(), 2, "Read endpoints should have 2 values");
 
-<<<<<<< HEAD
-        Map<String, LocationCache.ConsolidatedRegionalEndpoint> availableWriteEndpointByLocation = this.getAvailableWriteEndpointByLocation(locationCache);
-        Map<String, LocationCache.ConsolidatedRegionalEndpoint> availableReadEndpointByLocation = this.getAvailableReadEndpointByLocation(locationCache);
-=======
         Map<String, RegionalRoutingContext> availableWriteEndpointByLocation = this.getAvailableWriteEndpointByLocation(locationCache);
         Map<String, RegionalRoutingContext> availableReadEndpointByLocation = this.getAvailableReadEndpointByLocation(locationCache);
->>>>>>> ed5ac4b1
         Assert.assertEquals(availableWriteEndpointByLocation.size(), 1);
         Assert.assertEquals(availableReadEndpointByLocation.size(), 2);
         Assert.assertTrue(availableWriteEndpointByLocation.keySet().contains("East US"));
