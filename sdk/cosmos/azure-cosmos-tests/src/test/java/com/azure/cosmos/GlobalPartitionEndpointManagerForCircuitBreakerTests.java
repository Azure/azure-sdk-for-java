// Copyright (c) Microsoft Corporation. All rights reserved.
// Licensed under the MIT License.

package com.azure.cosmos;

import com.azure.cosmos.implementation.GlobalEndpointManager;
import com.azure.cosmos.implementation.OperationType;
import com.azure.cosmos.implementation.PartitionKeyRange;
import com.azure.cosmos.implementation.PointOperationContextForCircuitBreaker;
import com.azure.cosmos.implementation.ResourceType;
import com.azure.cosmos.implementation.RxDocumentServiceRequest;
import com.azure.cosmos.implementation.SerializationDiagnosticsContext;
import com.azure.cosmos.implementation.apachecommons.collections.list.UnmodifiableList;
import com.azure.cosmos.implementation.circuitBreaker.GlobalPartitionEndpointManagerForCircuitBreaker;
import com.azure.cosmos.implementation.circuitBreaker.LocationHealthStatus;
import com.azure.cosmos.implementation.circuitBreaker.LocationSpecificHealthContext;
import com.azure.cosmos.implementation.circuitBreaker.PartitionKeyRangeWrapper;
import com.azure.cosmos.implementation.guava25.collect.ImmutableList;
<<<<<<< HEAD
import com.azure.cosmos.implementation.routing.LocationCache;
=======
import com.azure.cosmos.implementation.routing.RegionalRoutingContext;
>>>>>>> ed5ac4b1
import org.apache.commons.lang3.tuple.Pair;
import org.mockito.Mockito;
import org.slf4j.Logger;
import org.slf4j.LoggerFactory;
import org.testng.annotations.BeforeClass;
import org.testng.annotations.DataProvider;
import org.testng.annotations.Test;

import java.lang.reflect.Field;
import java.net.URI;
import java.util.ArrayList;
import java.util.Collections;
import java.util.List;
import java.util.concurrent.ConcurrentHashMap;
import java.util.concurrent.ScheduledFuture;
import java.util.concurrent.ScheduledThreadPoolExecutor;
import java.util.concurrent.TimeUnit;
import java.util.concurrent.atomic.AtomicBoolean;
import java.util.stream.Collectors;

import static com.azure.cosmos.implementation.TestUtils.mockDiagnosticsClientContext;
import static org.assertj.core.api.Assertions.assertThat;

public class GlobalPartitionEndpointManagerForCircuitBreakerTests {

    private static final Logger logger = LoggerFactory.getLogger(GlobalPartitionEndpointManagerForCircuitBreakerTests.class);
    private final static Pair<URI, String> LocationEastUsEndpointToLocationPair = Pair.of(createUrl("https://contoso-east-us.documents.azure.com"), "eastus");
    private final static Pair<URI, String> LocationEastUs2EndpointToLocationPair = Pair.of(createUrl("https://contoso-east-us-2.documents.azure.com"), "eastus2");
    private final static Pair<URI, String> LocationCentralUsEndpointToLocationPair = Pair.of(createUrl("https://contoso-central-us.documents.azure.com"), "centralus");

    private static final boolean READ_OPERATION_TRUE = true;

    private GlobalEndpointManager globalEndpointManagerMock;

    @BeforeClass(groups = {"unit"})
    public void beforeClass() {
        this.globalEndpointManagerMock = Mockito.mock(GlobalEndpointManager.class);

        Mockito
            .when(this.globalEndpointManagerMock.getRegionName(LocationEastUsEndpointToLocationPair.getKey(), OperationType.Read))
            .thenReturn(LocationEastUsEndpointToLocationPair.getRight());
        Mockito
            .when(this.globalEndpointManagerMock.getRegionName(LocationEastUsEndpointToLocationPair.getKey(), OperationType.Create))
            .thenReturn(LocationEastUsEndpointToLocationPair.getRight());
        Mockito
            .when(this.globalEndpointManagerMock.getRegionName(LocationCentralUsEndpointToLocationPair.getKey(), OperationType.Read))
            .thenReturn(LocationCentralUsEndpointToLocationPair.getRight());
        Mockito
            .when(this.globalEndpointManagerMock.getRegionName(LocationCentralUsEndpointToLocationPair.getKey(), OperationType.Create))
            .thenReturn(LocationCentralUsEndpointToLocationPair.getRight());
        Mockito
            .when(this.globalEndpointManagerMock.getRegionName(LocationEastUs2EndpointToLocationPair.getKey(), OperationType.Read))
            .thenReturn(LocationEastUs2EndpointToLocationPair.getRight());
        Mockito
            .when(this.globalEndpointManagerMock.getRegionName(LocationEastUs2EndpointToLocationPair.getKey(), OperationType.Create))
            .thenReturn(LocationEastUs2EndpointToLocationPair.getRight());
    }

    @DataProvider(name = "partitionLevelCircuitBreakerConfigs")
    public Object[][] partitionLevelCircuitBreakerConfigs() {
        return new Object[][]{
            new Object[]{
                "{\"isPartitionLevelCircuitBreakerEnabled\": true, "
                    + "\"circuitBreakerType\": \"CONSECUTIVE_EXCEPTION_COUNT_BASED\","
                    + "\"consecutiveExceptionCountToleratedForReads\": 10,"
                    + "\"consecutiveExceptionCountToleratedForWrites\": 5,"
                    + "}",
                READ_OPERATION_TRUE
            },
            new Object[]{
                "{\"isPartitionLevelCircuitBreakerEnabled\": true, "
                    + "\"circuitBreakerType\": \"CONSECUTIVE_EXCEPTION_COUNT_BASED\","
                    + "\"consecutiveExceptionCountToleratedForReads\": 10,"
                    + "\"consecutiveExceptionCountToleratedForWrites\": 5,"
                    + "}",
                !READ_OPERATION_TRUE
            }
        };
    }

    @Test(groups = {"unit"}, dataProvider = "partitionLevelCircuitBreakerConfigs")
    public void recordHealthyStatus(String partitionLevelCircuitBreakerConfigAsJsonString, boolean readOperationTrue) throws IllegalAccessException, NoSuchFieldException {

        System.setProperty("COSMOS.PARTITION_LEVEL_CIRCUIT_BREAKER_CONFIG", partitionLevelCircuitBreakerConfigAsJsonString);

        GlobalPartitionEndpointManagerForCircuitBreaker globalPartitionEndpointManagerForCircuitBreaker
            = new GlobalPartitionEndpointManagerForCircuitBreaker(this.globalEndpointManagerMock);

        String pkRangeId = "0";
        String minInclusive = "AA";
        String maxExclusive = "BB";
        String collectionResourceId = "dbs/db1/colls/coll1";

        RxDocumentServiceRequest request = constructRxDocumentServiceRequestInstance(
            readOperationTrue ? OperationType.Read : OperationType.Create,
            ResourceType.Document,
            collectionResourceId,
            pkRangeId,
            collectionResourceId,
            minInclusive,
            maxExclusive,
            LocationEastUs2EndpointToLocationPair.getKey());

        globalPartitionEndpointManagerForCircuitBreaker
            .handleLocationSuccessForPartitionKeyRange(request);

        Class<?>[] enclosedClasses = GlobalPartitionEndpointManagerForCircuitBreaker.class.getDeclaredClasses();
        Class<?> partitionLevelUnavailabilityInfoClass
            = getClassBySimpleName(enclosedClasses, "PartitionLevelLocationUnavailabilityInfo");
        assertThat(partitionLevelUnavailabilityInfoClass).isNotNull();

        Field partitionKeyRangeToLocationSpecificUnavailabilityInfoField
            = GlobalPartitionEndpointManagerForCircuitBreaker.class.getDeclaredField("partitionKeyRangeToLocationSpecificUnavailabilityInfo");
        partitionKeyRangeToLocationSpecificUnavailabilityInfoField.setAccessible(true);

        Field locationEndpointToLocationSpecificContextForPartitionField
            = partitionLevelUnavailabilityInfoClass.getDeclaredField("locationEndpointToLocationSpecificContextForPartition");
        locationEndpointToLocationSpecificContextForPartitionField.setAccessible(true);

        ConcurrentHashMap<PartitionKeyRangeWrapper, ?> partitionKeyRangeToLocationSpecificUnavailabilityInfo
            = (ConcurrentHashMap<PartitionKeyRangeWrapper, ?>) partitionKeyRangeToLocationSpecificUnavailabilityInfoField.get(globalPartitionEndpointManagerForCircuitBreaker);

        Object partitionAndLocationSpecificUnavailabilityInfo
            = partitionKeyRangeToLocationSpecificUnavailabilityInfo.get(new PartitionKeyRangeWrapper(request.requestContext.resolvedPartitionKeyRange, collectionResourceId));

<<<<<<< HEAD
        ConcurrentHashMap<LocationCache.ConsolidatedRegionalEndpoint, LocationSpecificHealthContext> locationEndpointToLocationSpecificContextForPartition
            = (ConcurrentHashMap<LocationCache.ConsolidatedRegionalEndpoint, LocationSpecificHealthContext>) locationEndpointToLocationSpecificContextForPartitionField.get(partitionAndLocationSpecificUnavailabilityInfo);

        LocationSpecificHealthContext locationSpecificHealthContext
            = locationEndpointToLocationSpecificContextForPartition.get(new LocationCache.ConsolidatedRegionalEndpoint(LocationEastUs2EndpointToLocationPair.getKey(), null));
=======
        ConcurrentHashMap<RegionalRoutingContext, LocationSpecificHealthContext> locationEndpointToLocationSpecificContextForPartition
            = (ConcurrentHashMap<RegionalRoutingContext, LocationSpecificHealthContext>) locationEndpointToLocationSpecificContextForPartitionField.get(partitionAndLocationSpecificUnavailabilityInfo);

        LocationSpecificHealthContext locationSpecificHealthContext
            = locationEndpointToLocationSpecificContextForPartition.get(new RegionalRoutingContext(LocationEastUs2EndpointToLocationPair.getKey()));
>>>>>>> ed5ac4b1

        assertThat(locationSpecificHealthContext.isRegionAvailableToProcessRequests()).isTrue();
        assertThat(locationSpecificHealthContext.isExceptionThresholdBreached()).isFalse();

        System.clearProperty("COSMOS.PARTITION_LEVEL_CIRCUIT_BREAKER_CONFIG");
    }

    @Test(groups = {"unit"}, dataProvider = "partitionLevelCircuitBreakerConfigs")
    public void recordHealthyToHealthyWithFailuresStatusTransition(String partitionLevelCircuitBreakerConfigAsJsonString, boolean readOperationTrue) throws IllegalAccessException, NoSuchFieldException {

        System.setProperty("COSMOS.PARTITION_LEVEL_CIRCUIT_BREAKER_CONFIG", partitionLevelCircuitBreakerConfigAsJsonString);

        GlobalPartitionEndpointManagerForCircuitBreaker globalPartitionEndpointManagerForCircuitBreaker
            = new GlobalPartitionEndpointManagerForCircuitBreaker(this.globalEndpointManagerMock);

        String pkRangeId = "0";
        String minInclusive = "AA";
        String maxExclusive = "BB";
        String collectionResourceId = "dbs/db1/colls/coll1";

<<<<<<< HEAD
        List<LocationCache.ConsolidatedRegionalEndpoint> applicableReadWriteEndpoints = ImmutableList.of(
=======
        List<RegionalRoutingContext> applicableReadWriteEndpoints = ImmutableList.of(
>>>>>>> ed5ac4b1
                LocationEastUs2EndpointToLocationPair,
                LocationEastUsEndpointToLocationPair,
                LocationCentralUsEndpointToLocationPair)
            .stream()
<<<<<<< HEAD
            .map(uriStringPair -> new LocationCache.ConsolidatedRegionalEndpoint(uriStringPair.getLeft(), null))
=======
            .map(uriStringPair -> new RegionalRoutingContext(uriStringPair.getLeft()))
>>>>>>> ed5ac4b1
            .collect(Collectors.toList());

        RxDocumentServiceRequest request = constructRxDocumentServiceRequestInstance(
            readOperationTrue ? OperationType.Read : OperationType.Create,
            ResourceType.Document,
            collectionResourceId,
            pkRangeId,
            collectionResourceId,
            minInclusive,
            maxExclusive,
            LocationEastUs2EndpointToLocationPair.getKey());

<<<<<<< HEAD
        Mockito.when(this.globalEndpointManagerMock.getReadEndpoints()).thenReturn((UnmodifiableList<LocationCache.ConsolidatedRegionalEndpoint>) UnmodifiableList.unmodifiableList(applicableReadWriteEndpoints));
        Mockito.when(this.globalEndpointManagerMock.getWriteEndpoints()).thenReturn((UnmodifiableList<LocationCache.ConsolidatedRegionalEndpoint>) UnmodifiableList.unmodifiableList(applicableReadWriteEndpoints));

        globalPartitionEndpointManagerForCircuitBreaker
            .handleLocationExceptionForPartitionKeyRange(request, new LocationCache.ConsolidatedRegionalEndpoint(LocationEastUs2EndpointToLocationPair.getKey(), null));
=======
        Mockito.when(this.globalEndpointManagerMock.getReadEndpoints()).thenReturn((UnmodifiableList<RegionalRoutingContext>) UnmodifiableList.unmodifiableList(applicableReadWriteEndpoints));
        Mockito.when(this.globalEndpointManagerMock.getWriteEndpoints()).thenReturn((UnmodifiableList<RegionalRoutingContext>) UnmodifiableList.unmodifiableList(applicableReadWriteEndpoints));

        globalPartitionEndpointManagerForCircuitBreaker
            .handleLocationExceptionForPartitionKeyRange(request, new RegionalRoutingContext(LocationEastUs2EndpointToLocationPair.getKey()));
>>>>>>> ed5ac4b1

        Class<?>[] enclosedClasses = GlobalPartitionEndpointManagerForCircuitBreaker.class.getDeclaredClasses();
        Class<?> partitionLevelUnavailabilityInfoClass
            = getClassBySimpleName(enclosedClasses, "PartitionLevelLocationUnavailabilityInfo");
        assertThat(partitionLevelUnavailabilityInfoClass).isNotNull();

        Field partitionKeyRangeToLocationSpecificUnavailabilityInfoField
            = GlobalPartitionEndpointManagerForCircuitBreaker.class.getDeclaredField("partitionKeyRangeToLocationSpecificUnavailabilityInfo");
        partitionKeyRangeToLocationSpecificUnavailabilityInfoField.setAccessible(true);

        Field locationEndpointToLocationSpecificContextForPartitionField
            = partitionLevelUnavailabilityInfoClass.getDeclaredField("locationEndpointToLocationSpecificContextForPartition");
        locationEndpointToLocationSpecificContextForPartitionField.setAccessible(true);

        ConcurrentHashMap<PartitionKeyRangeWrapper, ?> partitionKeyRangeToLocationSpecificUnavailabilityInfo
            = (ConcurrentHashMap<PartitionKeyRangeWrapper, ?>) partitionKeyRangeToLocationSpecificUnavailabilityInfoField.get(globalPartitionEndpointManagerForCircuitBreaker);

        Object partitionAndLocationSpecificUnavailabilityInfo
            = partitionKeyRangeToLocationSpecificUnavailabilityInfo.get(new PartitionKeyRangeWrapper(request.requestContext.resolvedPartitionKeyRange, collectionResourceId));

<<<<<<< HEAD
        ConcurrentHashMap<LocationCache.ConsolidatedRegionalEndpoint, LocationSpecificHealthContext> locationEndpointToLocationSpecificContextForPartition
            = (ConcurrentHashMap<LocationCache.ConsolidatedRegionalEndpoint, LocationSpecificHealthContext>) locationEndpointToLocationSpecificContextForPartitionField.get(partitionAndLocationSpecificUnavailabilityInfo);

        LocationSpecificHealthContext locationSpecificHealthContext
            = locationEndpointToLocationSpecificContextForPartition.get(new LocationCache.ConsolidatedRegionalEndpoint(LocationEastUs2EndpointToLocationPair.getKey(), null));
=======
        ConcurrentHashMap<RegionalRoutingContext, LocationSpecificHealthContext> locationEndpointToLocationSpecificContextForPartition
            = (ConcurrentHashMap<RegionalRoutingContext, LocationSpecificHealthContext>) locationEndpointToLocationSpecificContextForPartitionField.get(partitionAndLocationSpecificUnavailabilityInfo);

        LocationSpecificHealthContext locationSpecificHealthContext
            = locationEndpointToLocationSpecificContextForPartition.get(new RegionalRoutingContext(LocationEastUs2EndpointToLocationPair.getKey()));
>>>>>>> ed5ac4b1

        assertThat(locationSpecificHealthContext.isRegionAvailableToProcessRequests()).isTrue();
        assertThat(locationSpecificHealthContext.isExceptionThresholdBreached()).isFalse();

        System.clearProperty("COSMOS.PARTITION_LEVEL_CIRCUIT_BREAKER_CONFIG");
    }

    @Test(groups = {"unit"}, dataProvider = "partitionLevelCircuitBreakerConfigs")
    public void recordHealthyWithFailuresToUnavailableStatusTransition(String partitionLevelCircuitBreakerConfigAsJsonString, boolean readOperationTrue) throws IllegalAccessException, NoSuchFieldException {

        System.setProperty("COSMOS.PARTITION_LEVEL_CIRCUIT_BREAKER_CONFIG", partitionLevelCircuitBreakerConfigAsJsonString);

        GlobalPartitionEndpointManagerForCircuitBreaker globalPartitionEndpointManagerForCircuitBreaker
            = new GlobalPartitionEndpointManagerForCircuitBreaker(this.globalEndpointManagerMock);

        String pkRangeId = "0";
        String minInclusive = "AA";
        String maxExclusive = "BB";
        String collectionResourceId = "dbs/db1/colls/coll1";

<<<<<<< HEAD
        List<LocationCache.ConsolidatedRegionalEndpoint> applicableReadWriteEndpoints = ImmutableList.of(
=======
        List<RegionalRoutingContext> applicableReadWriteEndpoints = ImmutableList.of(
>>>>>>> ed5ac4b1
                LocationEastUs2EndpointToLocationPair,
                LocationEastUsEndpointToLocationPair,
                LocationCentralUsEndpointToLocationPair)
            .stream()
<<<<<<< HEAD
            .map(uriStringPair -> new LocationCache.ConsolidatedRegionalEndpoint(uriStringPair.getLeft(), null))
=======
            .map(uriStringPair -> new RegionalRoutingContext(uriStringPair.getLeft()))
>>>>>>> ed5ac4b1
            .collect(Collectors.toList());

        RxDocumentServiceRequest request = constructRxDocumentServiceRequestInstance(
            readOperationTrue ? OperationType.Read : OperationType.Create,
            ResourceType.Document,
            collectionResourceId,
            pkRangeId,
            collectionResourceId,
            minInclusive,
            maxExclusive,
            LocationEastUs2EndpointToLocationPair.getKey());

<<<<<<< HEAD
        Mockito.when(this.globalEndpointManagerMock.getApplicableWriteEndpoints(Mockito.anyList())).thenReturn((UnmodifiableList<LocationCache.ConsolidatedRegionalEndpoint>) UnmodifiableList.unmodifiableList(applicableReadWriteEndpoints));
        Mockito.when(this.globalEndpointManagerMock.getApplicableReadEndpoints(Mockito.anyList())).thenReturn((UnmodifiableList<LocationCache.ConsolidatedRegionalEndpoint>) UnmodifiableList.unmodifiableList(applicableReadWriteEndpoints));
=======
        Mockito.when(this.globalEndpointManagerMock.getApplicableWriteEndpoints(Mockito.anyList())).thenReturn((UnmodifiableList<RegionalRoutingContext>) UnmodifiableList.unmodifiableList(applicableReadWriteEndpoints));
        Mockito.when(this.globalEndpointManagerMock.getApplicableReadEndpoints(Mockito.anyList())).thenReturn((UnmodifiableList<RegionalRoutingContext>) UnmodifiableList.unmodifiableList(applicableReadWriteEndpoints));
>>>>>>> ed5ac4b1

        int exceptionCountToHandle
            = globalPartitionEndpointManagerForCircuitBreaker.getConsecutiveExceptionBasedCircuitBreaker().getAllowedExceptionCountToMaintainStatus(LocationHealthStatus.HealthyWithFailures, readOperationTrue);

        for (int i = 1; i <= exceptionCountToHandle; i++) {
            globalPartitionEndpointManagerForCircuitBreaker
<<<<<<< HEAD
                .handleLocationExceptionForPartitionKeyRange(request, new LocationCache.ConsolidatedRegionalEndpoint(LocationEastUs2EndpointToLocationPair.getKey(), null));
=======
                .handleLocationExceptionForPartitionKeyRange(request, new RegionalRoutingContext(LocationEastUs2EndpointToLocationPair.getKey()));
>>>>>>> ed5ac4b1
        }

        Class<?>[] enclosedClasses = GlobalPartitionEndpointManagerForCircuitBreaker.class.getDeclaredClasses();
        Class<?> partitionLevelUnavailabilityInfoClass
            = getClassBySimpleName(enclosedClasses, "PartitionLevelLocationUnavailabilityInfo");
        assertThat(partitionLevelUnavailabilityInfoClass).isNotNull();

        Field partitionKeyRangeToLocationSpecificUnavailabilityInfoField
            = GlobalPartitionEndpointManagerForCircuitBreaker.class.getDeclaredField("partitionKeyRangeToLocationSpecificUnavailabilityInfo");
        partitionKeyRangeToLocationSpecificUnavailabilityInfoField.setAccessible(true);

        Field locationEndpointToLocationSpecificContextForPartitionField
            = partitionLevelUnavailabilityInfoClass.getDeclaredField("locationEndpointToLocationSpecificContextForPartition");
        locationEndpointToLocationSpecificContextForPartitionField.setAccessible(true);

        ConcurrentHashMap<PartitionKeyRangeWrapper, ?> partitionKeyRangeToLocationSpecificUnavailabilityInfo
            = (ConcurrentHashMap<PartitionKeyRangeWrapper, ?>) partitionKeyRangeToLocationSpecificUnavailabilityInfoField.get(globalPartitionEndpointManagerForCircuitBreaker);

        Object partitionAndLocationSpecificUnavailabilityInfo
            = partitionKeyRangeToLocationSpecificUnavailabilityInfo.get(new PartitionKeyRangeWrapper(request.requestContext.resolvedPartitionKeyRange, collectionResourceId));

<<<<<<< HEAD
        ConcurrentHashMap<LocationCache.ConsolidatedRegionalEndpoint, LocationSpecificHealthContext> locationEndpointToLocationSpecificContextForPartition
            = (ConcurrentHashMap<LocationCache.ConsolidatedRegionalEndpoint, LocationSpecificHealthContext>) locationEndpointToLocationSpecificContextForPartitionField.get(partitionAndLocationSpecificUnavailabilityInfo);

        LocationSpecificHealthContext locationSpecificHealthContext
            = locationEndpointToLocationSpecificContextForPartition.get(new LocationCache.ConsolidatedRegionalEndpoint(LocationEastUs2EndpointToLocationPair.getKey(), null));
=======
        ConcurrentHashMap<RegionalRoutingContext, LocationSpecificHealthContext> locationEndpointToLocationSpecificContextForPartition
            = (ConcurrentHashMap<RegionalRoutingContext, LocationSpecificHealthContext>) locationEndpointToLocationSpecificContextForPartitionField.get(partitionAndLocationSpecificUnavailabilityInfo);

        LocationSpecificHealthContext locationSpecificHealthContext
            = locationEndpointToLocationSpecificContextForPartition.get(new RegionalRoutingContext(LocationEastUs2EndpointToLocationPair.getKey()));
>>>>>>> ed5ac4b1

        assertThat(locationSpecificHealthContext.isRegionAvailableToProcessRequests()).isFalse();
        assertThat(locationSpecificHealthContext.isExceptionThresholdBreached()).isTrue();

        System.clearProperty("COSMOS.PARTITION_LEVEL_CIRCUIT_BREAKER_CONFIG");
    }

    @Test(groups = {"unit"}, dataProvider = "partitionLevelCircuitBreakerConfigs")
    public void recordUnavailableToHealthyTentativeStatusTransition(String partitionLevelCircuitBreakerConfigAsJsonString, boolean readOperationTrue) throws IllegalAccessException, NoSuchFieldException {

        System.setProperty("COSMOS.PARTITION_LEVEL_CIRCUIT_BREAKER_CONFIG", partitionLevelCircuitBreakerConfigAsJsonString);

        GlobalPartitionEndpointManagerForCircuitBreaker globalPartitionEndpointManagerForCircuitBreaker
            = new GlobalPartitionEndpointManagerForCircuitBreaker(this.globalEndpointManagerMock);

        globalPartitionEndpointManagerForCircuitBreaker.init();

        String pkRangeId = "0";
        String minInclusive = "AA";
        String maxExclusive = "BB";
        String collectionResourceId = "dbs/db1/colls/coll1";

<<<<<<< HEAD
        List<LocationCache.ConsolidatedRegionalEndpoint> applicableReadWriteEndpoints = ImmutableList.of(
=======
        List<RegionalRoutingContext> applicableReadWriteEndpoints = ImmutableList.of(
>>>>>>> ed5ac4b1
                LocationEastUs2EndpointToLocationPair,
                LocationEastUsEndpointToLocationPair,
                LocationCentralUsEndpointToLocationPair)
            .stream()
<<<<<<< HEAD
            .map(uriStringPair -> new LocationCache.ConsolidatedRegionalEndpoint(uriStringPair.getLeft(), null))
=======
            .map(uriStringPair -> new RegionalRoutingContext(uriStringPair.getLeft()))
>>>>>>> ed5ac4b1
            .collect(Collectors.toList());

        RxDocumentServiceRequest request = constructRxDocumentServiceRequestInstance(
            readOperationTrue ? OperationType.Read : OperationType.Create,
            ResourceType.Document,
            collectionResourceId,
            pkRangeId,
            collectionResourceId,
            minInclusive,
            maxExclusive,
            LocationEastUs2EndpointToLocationPair.getKey());

<<<<<<< HEAD
        Mockito.when(this.globalEndpointManagerMock.getApplicableWriteEndpoints(Mockito.anyList())).thenReturn((UnmodifiableList<LocationCache.ConsolidatedRegionalEndpoint>) UnmodifiableList.unmodifiableList(applicableReadWriteEndpoints));
        Mockito.when(this.globalEndpointManagerMock.getApplicableReadEndpoints(Mockito.anyList())).thenReturn((UnmodifiableList<LocationCache.ConsolidatedRegionalEndpoint>) UnmodifiableList.unmodifiableList(applicableReadWriteEndpoints));
=======
        Mockito.when(this.globalEndpointManagerMock.getApplicableWriteEndpoints(Mockito.anyList())).thenReturn((UnmodifiableList<RegionalRoutingContext>) UnmodifiableList.unmodifiableList(applicableReadWriteEndpoints));
        Mockito.when(this.globalEndpointManagerMock.getApplicableReadEndpoints(Mockito.anyList())).thenReturn((UnmodifiableList<RegionalRoutingContext>) UnmodifiableList.unmodifiableList(applicableReadWriteEndpoints));
>>>>>>> ed5ac4b1

        int exceptionCountToHandle
            = globalPartitionEndpointManagerForCircuitBreaker.getConsecutiveExceptionBasedCircuitBreaker().getAllowedExceptionCountToMaintainStatus(LocationHealthStatus.HealthyWithFailures, readOperationTrue);

        for (int i = 1; i <= exceptionCountToHandle; i++) {
            globalPartitionEndpointManagerForCircuitBreaker
<<<<<<< HEAD
                .handleLocationExceptionForPartitionKeyRange(request, new LocationCache.ConsolidatedRegionalEndpoint(LocationEastUs2EndpointToLocationPair.getKey(), null));
=======
                .handleLocationExceptionForPartitionKeyRange(request, new RegionalRoutingContext(LocationEastUs2EndpointToLocationPair.getKey()));
>>>>>>> ed5ac4b1
        }

        Class<?>[] enclosedClasses = GlobalPartitionEndpointManagerForCircuitBreaker.class.getDeclaredClasses();
        Class<?> partitionLevelUnavailabilityInfoClass
            = getClassBySimpleName(enclosedClasses, "PartitionLevelLocationUnavailabilityInfo");
        assertThat(partitionLevelUnavailabilityInfoClass).isNotNull();

        Field partitionKeyRangeToLocationSpecificUnavailabilityInfoField
            = GlobalPartitionEndpointManagerForCircuitBreaker.class.getDeclaredField("partitionKeyRangeToLocationSpecificUnavailabilityInfo");
        partitionKeyRangeToLocationSpecificUnavailabilityInfoField.setAccessible(true);

        Field locationEndpointToLocationSpecificContextForPartitionField
            = partitionLevelUnavailabilityInfoClass.getDeclaredField("locationEndpointToLocationSpecificContextForPartition");
        locationEndpointToLocationSpecificContextForPartitionField.setAccessible(true);

        ConcurrentHashMap<PartitionKeyRangeWrapper, ?> partitionKeyRangeToLocationSpecificUnavailabilityInfo
            = (ConcurrentHashMap<PartitionKeyRangeWrapper, ?>) partitionKeyRangeToLocationSpecificUnavailabilityInfoField.get(globalPartitionEndpointManagerForCircuitBreaker);

        Object partitionAndLocationSpecificUnavailabilityInfo
            = partitionKeyRangeToLocationSpecificUnavailabilityInfo.get(new PartitionKeyRangeWrapper(request.requestContext.resolvedPartitionKeyRange, collectionResourceId));

<<<<<<< HEAD
        ConcurrentHashMap<LocationCache.ConsolidatedRegionalEndpoint, LocationSpecificHealthContext> locationEndpointToLocationSpecificContextForPartition
            = (ConcurrentHashMap<LocationCache.ConsolidatedRegionalEndpoint, LocationSpecificHealthContext>) locationEndpointToLocationSpecificContextForPartitionField.get(partitionAndLocationSpecificUnavailabilityInfo);

        LocationSpecificHealthContext locationSpecificHealthContext
            = locationEndpointToLocationSpecificContextForPartition.get(new LocationCache.ConsolidatedRegionalEndpoint(LocationEastUs2EndpointToLocationPair.getKey(), null));
=======
        ConcurrentHashMap<RegionalRoutingContext, LocationSpecificHealthContext> locationEndpointToLocationSpecificContextForPartition
            = (ConcurrentHashMap<RegionalRoutingContext, LocationSpecificHealthContext>) locationEndpointToLocationSpecificContextForPartitionField.get(partitionAndLocationSpecificUnavailabilityInfo);

        LocationSpecificHealthContext locationSpecificHealthContext
            = locationEndpointToLocationSpecificContextForPartition.get(new RegionalRoutingContext(LocationEastUs2EndpointToLocationPair.getKey()));
>>>>>>> ed5ac4b1

        assertThat(locationSpecificHealthContext.isRegionAvailableToProcessRequests()).isFalse();
        assertThat(locationSpecificHealthContext.isExceptionThresholdBreached()).isTrue();

        try {
            Thread.sleep(65_000);
        } catch (Exception ex) {
            throw new RuntimeException(ex);
        }

<<<<<<< HEAD
        locationSpecificHealthContext = locationEndpointToLocationSpecificContextForPartition.get(new LocationCache.ConsolidatedRegionalEndpoint(LocationEastUs2EndpointToLocationPair.getKey(), null));
=======
        locationSpecificHealthContext = locationEndpointToLocationSpecificContextForPartition.get(new RegionalRoutingContext(LocationEastUs2EndpointToLocationPair.getKey()));
>>>>>>> ed5ac4b1

        assertThat(locationSpecificHealthContext.isRegionAvailableToProcessRequests()).isTrue();
        assertThat(locationSpecificHealthContext.isExceptionThresholdBreached()).isFalse();

        System.clearProperty("COSMOS.PARTITION_LEVEL_CIRCUIT_BREAKER_CONFIG");
    }

    @Test(groups = {"unit"}, dataProvider = "partitionLevelCircuitBreakerConfigs")
    public void recordHealthyTentativeToHealthyStatusTransition(String partitionLevelCircuitBreakerConfigAsJsonString, boolean readOperationTrue) throws IllegalAccessException, NoSuchFieldException {

        System.setProperty("COSMOS.PARTITION_LEVEL_CIRCUIT_BREAKER_CONFIG", partitionLevelCircuitBreakerConfigAsJsonString);

        GlobalPartitionEndpointManagerForCircuitBreaker globalPartitionEndpointManagerForCircuitBreaker
            = new GlobalPartitionEndpointManagerForCircuitBreaker(this.globalEndpointManagerMock);

        globalPartitionEndpointManagerForCircuitBreaker.init();

        String pkRangeId = "0";
        String minInclusive = "AA";
        String maxExclusive = "BB";
        String collectionResourceId = "dbs/db1/colls/coll1";

<<<<<<< HEAD
        List<LocationCache.ConsolidatedRegionalEndpoint> applicableReadWriteEndpoints = ImmutableList.of(
=======
        List<RegionalRoutingContext> applicableReadWriteEndpoints = ImmutableList.of(
>>>>>>> ed5ac4b1
                LocationEastUs2EndpointToLocationPair,
                LocationEastUsEndpointToLocationPair,
                LocationCentralUsEndpointToLocationPair)
            .stream()
<<<<<<< HEAD
            .map(uriStringPair -> new LocationCache.ConsolidatedRegionalEndpoint(uriStringPair.getLeft(), null))
=======
            .map(uriStringPair -> new RegionalRoutingContext(uriStringPair.getLeft()))
>>>>>>> ed5ac4b1
            .collect(Collectors.toList());

        RxDocumentServiceRequest request = constructRxDocumentServiceRequestInstance(
            readOperationTrue ? OperationType.Read : OperationType.Create,
            ResourceType.Document,
            collectionResourceId,
            pkRangeId,
            collectionResourceId,
            minInclusive,
            maxExclusive,
            LocationEastUs2EndpointToLocationPair.getKey());

<<<<<<< HEAD
        Mockito.when(this.globalEndpointManagerMock.getApplicableWriteEndpoints(Mockito.anyList())).thenReturn((UnmodifiableList<LocationCache.ConsolidatedRegionalEndpoint>) UnmodifiableList.unmodifiableList(applicableReadWriteEndpoints));
        Mockito.when(this.globalEndpointManagerMock.getApplicableReadEndpoints(Mockito.anyList())).thenReturn((UnmodifiableList<LocationCache.ConsolidatedRegionalEndpoint>) UnmodifiableList.unmodifiableList(applicableReadWriteEndpoints));
=======
        Mockito.when(this.globalEndpointManagerMock.getApplicableWriteEndpoints(Mockito.anyList())).thenReturn((UnmodifiableList<RegionalRoutingContext>) UnmodifiableList.unmodifiableList(applicableReadWriteEndpoints));
        Mockito.when(this.globalEndpointManagerMock.getApplicableReadEndpoints(Mockito.anyList())).thenReturn((UnmodifiableList<RegionalRoutingContext>) UnmodifiableList.unmodifiableList(applicableReadWriteEndpoints));
>>>>>>> ed5ac4b1

        int exceptionCountToHandle
            = globalPartitionEndpointManagerForCircuitBreaker.getConsecutiveExceptionBasedCircuitBreaker().getAllowedExceptionCountToMaintainStatus(LocationHealthStatus.HealthyWithFailures, readOperationTrue);

        for (int i = 1; i <= exceptionCountToHandle; i++) {
            globalPartitionEndpointManagerForCircuitBreaker
<<<<<<< HEAD
                .handleLocationExceptionForPartitionKeyRange(request, new LocationCache.ConsolidatedRegionalEndpoint(LocationEastUs2EndpointToLocationPair.getKey(), null));
=======
                .handleLocationExceptionForPartitionKeyRange(request, new RegionalRoutingContext(LocationEastUs2EndpointToLocationPair.getKey()));
>>>>>>> ed5ac4b1
        }

        Class<?>[] enclosedClasses = GlobalPartitionEndpointManagerForCircuitBreaker.class.getDeclaredClasses();
        Class<?> partitionLevelUnavailabilityInfoClass
            = getClassBySimpleName(enclosedClasses, "PartitionLevelLocationUnavailabilityInfo");
        assertThat(partitionLevelUnavailabilityInfoClass).isNotNull();

        Field partitionKeyRangeToLocationSpecificUnavailabilityInfoField
            = GlobalPartitionEndpointManagerForCircuitBreaker.class.getDeclaredField("partitionKeyRangeToLocationSpecificUnavailabilityInfo");
        partitionKeyRangeToLocationSpecificUnavailabilityInfoField.setAccessible(true);

        Field locationEndpointToLocationSpecificContextForPartitionField
            = partitionLevelUnavailabilityInfoClass.getDeclaredField("locationEndpointToLocationSpecificContextForPartition");
        locationEndpointToLocationSpecificContextForPartitionField.setAccessible(true);

        ConcurrentHashMap<PartitionKeyRangeWrapper, ?> partitionKeyRangeToLocationSpecificUnavailabilityInfo
            = (ConcurrentHashMap<PartitionKeyRangeWrapper, ?>) partitionKeyRangeToLocationSpecificUnavailabilityInfoField.get(globalPartitionEndpointManagerForCircuitBreaker);

        Object partitionAndLocationSpecificUnavailabilityInfo
            = partitionKeyRangeToLocationSpecificUnavailabilityInfo.get(new PartitionKeyRangeWrapper(request.requestContext.resolvedPartitionKeyRange, collectionResourceId));

<<<<<<< HEAD
        ConcurrentHashMap<LocationCache.ConsolidatedRegionalEndpoint, LocationSpecificHealthContext> locationEndpointToLocationSpecificContextForPartition
            = (ConcurrentHashMap<LocationCache.ConsolidatedRegionalEndpoint, LocationSpecificHealthContext>) locationEndpointToLocationSpecificContextForPartitionField.get(partitionAndLocationSpecificUnavailabilityInfo);

        LocationSpecificHealthContext locationSpecificHealthContext
            = locationEndpointToLocationSpecificContextForPartition.get(new LocationCache.ConsolidatedRegionalEndpoint(LocationEastUs2EndpointToLocationPair.getKey(), null));
=======
        ConcurrentHashMap<RegionalRoutingContext, LocationSpecificHealthContext> locationEndpointToLocationSpecificContextForPartition
            = (ConcurrentHashMap<RegionalRoutingContext, LocationSpecificHealthContext>) locationEndpointToLocationSpecificContextForPartitionField.get(partitionAndLocationSpecificUnavailabilityInfo);

        LocationSpecificHealthContext locationSpecificHealthContext
            = locationEndpointToLocationSpecificContextForPartition.get(new RegionalRoutingContext(LocationEastUs2EndpointToLocationPair.getKey()));
>>>>>>> ed5ac4b1

        assertThat(locationSpecificHealthContext.isRegionAvailableToProcessRequests()).isFalse();
        assertThat(locationSpecificHealthContext.isExceptionThresholdBreached()).isTrue();

        try {
            Thread.sleep(90_000);
        } catch (Exception ex) {
            throw new RuntimeException(ex);
        }

<<<<<<< HEAD
        locationSpecificHealthContext = locationEndpointToLocationSpecificContextForPartition.get(new LocationCache.ConsolidatedRegionalEndpoint(LocationEastUs2EndpointToLocationPair.getKey(), null));
=======
        locationSpecificHealthContext = locationEndpointToLocationSpecificContextForPartition.get(new RegionalRoutingContext(LocationEastUs2EndpointToLocationPair.getKey()));
>>>>>>> ed5ac4b1

        int successCountToUpgradeStatus = globalPartitionEndpointManagerForCircuitBreaker.getConsecutiveExceptionBasedCircuitBreaker().getMinimumSuccessCountForStatusUpgrade(LocationHealthStatus.HealthyTentative, readOperationTrue);

        for (int i = 1; i <= successCountToUpgradeStatus + 1; i++) {
            globalPartitionEndpointManagerForCircuitBreaker
                .handleLocationSuccessForPartitionKeyRange(request);
        }

        assertThat(locationSpecificHealthContext.isRegionAvailableToProcessRequests()).isTrue();
        assertThat(locationSpecificHealthContext.isExceptionThresholdBreached()).isFalse();

        System.clearProperty("COSMOS.PARTITION_LEVEL_CIRCUIT_BREAKER_CONFIG");
    }

    @Test(groups = {"unit"}, dataProvider = "partitionLevelCircuitBreakerConfigs")
    public void recordHealthyTentativeToUnavailableTransition(String partitionLevelCircuitBreakerConfigAsJsonString, boolean readOperationTrue) throws IllegalAccessException, NoSuchFieldException {

        System.setProperty("COSMOS.PARTITION_LEVEL_CIRCUIT_BREAKER_CONFIG", partitionLevelCircuitBreakerConfigAsJsonString);

        GlobalPartitionEndpointManagerForCircuitBreaker globalPartitionEndpointManagerForCircuitBreaker
            = new GlobalPartitionEndpointManagerForCircuitBreaker(this.globalEndpointManagerMock);

        globalPartitionEndpointManagerForCircuitBreaker.init();

        String pkRangeId = "0";
        String minInclusive = "AA";
        String maxExclusive = "BB";
        String collectionResourceId = "dbs/db1/colls/coll1";

<<<<<<< HEAD
        List<LocationCache.ConsolidatedRegionalEndpoint> applicableReadWriteEndpoints = ImmutableList.of(
=======
        List<RegionalRoutingContext> applicableReadWriteEndpoints = ImmutableList.of(
>>>>>>> ed5ac4b1
                LocationEastUs2EndpointToLocationPair,
                LocationEastUsEndpointToLocationPair,
                LocationCentralUsEndpointToLocationPair)
            .stream()
<<<<<<< HEAD
            .map(uriStringPair -> new LocationCache.ConsolidatedRegionalEndpoint(uriStringPair.getLeft(), null))
=======
            .map(uriStringPair -> new RegionalRoutingContext(uriStringPair.getLeft()))
>>>>>>> ed5ac4b1
            .collect(Collectors.toList());

        RxDocumentServiceRequest request = constructRxDocumentServiceRequestInstance(
            readOperationTrue ? OperationType.Read : OperationType.Create,
            ResourceType.Document,
            collectionResourceId,
            pkRangeId,
            collectionResourceId,
            minInclusive,
            maxExclusive,
            LocationEastUs2EndpointToLocationPair.getKey());

<<<<<<< HEAD
        Mockito.when(this.globalEndpointManagerMock.getApplicableWriteEndpoints(Mockito.anyList())).thenReturn((UnmodifiableList<LocationCache.ConsolidatedRegionalEndpoint>) UnmodifiableList.unmodifiableList(applicableReadWriteEndpoints));
        Mockito.when(this.globalEndpointManagerMock.getApplicableReadEndpoints(Mockito.anyList())).thenReturn((UnmodifiableList<LocationCache.ConsolidatedRegionalEndpoint>) UnmodifiableList.unmodifiableList(applicableReadWriteEndpoints));
=======
        Mockito.when(this.globalEndpointManagerMock.getApplicableWriteEndpoints(Mockito.anyList())).thenReturn((UnmodifiableList<RegionalRoutingContext>) UnmodifiableList.unmodifiableList(applicableReadWriteEndpoints));
        Mockito.when(this.globalEndpointManagerMock.getApplicableReadEndpoints(Mockito.anyList())).thenReturn((UnmodifiableList<RegionalRoutingContext>) UnmodifiableList.unmodifiableList(applicableReadWriteEndpoints));
>>>>>>> ed5ac4b1

        int exceptionCountToHandle
            = globalPartitionEndpointManagerForCircuitBreaker.getConsecutiveExceptionBasedCircuitBreaker().getAllowedExceptionCountToMaintainStatus(LocationHealthStatus.HealthyWithFailures, readOperationTrue);

        for (int i = 1; i <= exceptionCountToHandle; i++) {
            globalPartitionEndpointManagerForCircuitBreaker
<<<<<<< HEAD
                .handleLocationExceptionForPartitionKeyRange(request, new LocationCache.ConsolidatedRegionalEndpoint(LocationEastUs2EndpointToLocationPair.getKey(), null));
=======
                .handleLocationExceptionForPartitionKeyRange(request, new RegionalRoutingContext(LocationEastUs2EndpointToLocationPair.getKey()));
>>>>>>> ed5ac4b1
        }

        Class<?>[] enclosedClasses = GlobalPartitionEndpointManagerForCircuitBreaker.class.getDeclaredClasses();
        Class<?> partitionLevelUnavailabilityInfoClass
            = getClassBySimpleName(enclosedClasses, "PartitionLevelLocationUnavailabilityInfo");
        assertThat(partitionLevelUnavailabilityInfoClass).isNotNull();

        Field partitionKeyRangeToLocationSpecificUnavailabilityInfoField
            = GlobalPartitionEndpointManagerForCircuitBreaker.class.getDeclaredField("partitionKeyRangeToLocationSpecificUnavailabilityInfo");
        partitionKeyRangeToLocationSpecificUnavailabilityInfoField.setAccessible(true);

        Field locationEndpointToLocationSpecificContextForPartitionField
            = partitionLevelUnavailabilityInfoClass.getDeclaredField("locationEndpointToLocationSpecificContextForPartition");
        locationEndpointToLocationSpecificContextForPartitionField.setAccessible(true);

        ConcurrentHashMap<PartitionKeyRangeWrapper, ?> partitionKeyRangeToLocationSpecificUnavailabilityInfo
            = (ConcurrentHashMap<PartitionKeyRangeWrapper, ?>) partitionKeyRangeToLocationSpecificUnavailabilityInfoField.get(globalPartitionEndpointManagerForCircuitBreaker);

        Object partitionAndLocationSpecificUnavailabilityInfo
            = partitionKeyRangeToLocationSpecificUnavailabilityInfo.get(new PartitionKeyRangeWrapper(request.requestContext.resolvedPartitionKeyRange, collectionResourceId));

<<<<<<< HEAD
        ConcurrentHashMap<LocationCache.ConsolidatedRegionalEndpoint, LocationSpecificHealthContext> locationEndpointToLocationSpecificContextForPartition
            = (ConcurrentHashMap<LocationCache.ConsolidatedRegionalEndpoint, LocationSpecificHealthContext>) locationEndpointToLocationSpecificContextForPartitionField.get(partitionAndLocationSpecificUnavailabilityInfo);

        LocationSpecificHealthContext locationSpecificHealthContext
            = locationEndpointToLocationSpecificContextForPartition.get(new LocationCache.ConsolidatedRegionalEndpoint(LocationEastUs2EndpointToLocationPair.getKey(), null));
=======
        ConcurrentHashMap<RegionalRoutingContext, LocationSpecificHealthContext> locationEndpointToLocationSpecificContextForPartition
            = (ConcurrentHashMap<RegionalRoutingContext, LocationSpecificHealthContext>) locationEndpointToLocationSpecificContextForPartitionField.get(partitionAndLocationSpecificUnavailabilityInfo);

        LocationSpecificHealthContext locationSpecificHealthContext
            = locationEndpointToLocationSpecificContextForPartition.get(new RegionalRoutingContext(LocationEastUs2EndpointToLocationPair.getKey()));
>>>>>>> ed5ac4b1

        assertThat(locationSpecificHealthContext.isRegionAvailableToProcessRequests()).isFalse();
        assertThat(locationSpecificHealthContext.isExceptionThresholdBreached()).isTrue();

        try {
            Thread.sleep(65_000);
        } catch (Exception ex) {
            throw new RuntimeException(ex);
        }

        exceptionCountToHandle = globalPartitionEndpointManagerForCircuitBreaker.getConsecutiveExceptionBasedCircuitBreaker().getAllowedExceptionCountToMaintainStatus(LocationHealthStatus.HealthyTentative, readOperationTrue);

        for (int i = 1; i <= exceptionCountToHandle; i++) {
            globalPartitionEndpointManagerForCircuitBreaker
<<<<<<< HEAD
                .handleLocationExceptionForPartitionKeyRange(request, new LocationCache.ConsolidatedRegionalEndpoint(LocationEastUs2EndpointToLocationPair.getKey(), null));
        }

        locationSpecificHealthContext = locationEndpointToLocationSpecificContextForPartition.get(new LocationCache.ConsolidatedRegionalEndpoint(LocationEastUs2EndpointToLocationPair.getKey(), null));
=======
                .handleLocationExceptionForPartitionKeyRange(request, new RegionalRoutingContext(LocationEastUs2EndpointToLocationPair.getKey()));
        }

        locationSpecificHealthContext = locationEndpointToLocationSpecificContextForPartition.get(new RegionalRoutingContext(LocationEastUs2EndpointToLocationPair.getKey()));
>>>>>>> ed5ac4b1

        assertThat(locationSpecificHealthContext.isRegionAvailableToProcessRequests()).isFalse();
        assertThat(locationSpecificHealthContext.isExceptionThresholdBreached()).isTrue();

        System.clearProperty("COSMOS.PARTITION_LEVEL_CIRCUIT_BREAKER_CONFIG");
    }

    @Test(groups = {"unit"}, dataProvider = "partitionLevelCircuitBreakerConfigs")
    public void allRegionsUnavailableHandling(String partitionLevelCircuitBreakerConfigAsJsonString, boolean readOperationTrue) throws IllegalAccessException, NoSuchFieldException {
        System.setProperty("COSMOS.PARTITION_LEVEL_CIRCUIT_BREAKER_CONFIG", partitionLevelCircuitBreakerConfigAsJsonString);

        GlobalPartitionEndpointManagerForCircuitBreaker globalPartitionEndpointManagerForCircuitBreaker
            = new GlobalPartitionEndpointManagerForCircuitBreaker(this.globalEndpointManagerMock);

        globalPartitionEndpointManagerForCircuitBreaker.init();

        String pkRangeId = "0";
        String minInclusive = "AA";
        String maxExclusive = "BB";
        String collectionResourceId = "dbs/db1/colls/coll1";

<<<<<<< HEAD
        List<LocationCache.ConsolidatedRegionalEndpoint> applicableReadWriteEndpoints = ImmutableList.of(
=======
        List<RegionalRoutingContext> applicableReadWriteEndpoints = ImmutableList.of(
>>>>>>> ed5ac4b1
                LocationEastUs2EndpointToLocationPair,
                LocationEastUsEndpointToLocationPair,
                LocationCentralUsEndpointToLocationPair)
            .stream()
<<<<<<< HEAD
            .map(uriStringPair -> new LocationCache.ConsolidatedRegionalEndpoint(uriStringPair.getLeft(), null))
=======
            .map(uriStringPair -> new RegionalRoutingContext(uriStringPair.getLeft()))
>>>>>>> ed5ac4b1
            .collect(Collectors.toList());

        RxDocumentServiceRequest request = constructRxDocumentServiceRequestInstance(
            readOperationTrue ? OperationType.Read : OperationType.Create,
            ResourceType.Document,
            collectionResourceId,
            pkRangeId,
            collectionResourceId,
            minInclusive,
            maxExclusive,
            LocationEastUs2EndpointToLocationPair.getKey());

<<<<<<< HEAD
        Mockito.when(this.globalEndpointManagerMock.getApplicableWriteEndpoints(Mockito.anyList())).thenReturn((UnmodifiableList<LocationCache.ConsolidatedRegionalEndpoint>) UnmodifiableList.unmodifiableList(applicableReadWriteEndpoints));
        Mockito.when(this.globalEndpointManagerMock.getApplicableReadEndpoints(Mockito.anyList())).thenReturn((UnmodifiableList<LocationCache.ConsolidatedRegionalEndpoint>) UnmodifiableList.unmodifiableList(applicableReadWriteEndpoints));
=======
        Mockito.when(this.globalEndpointManagerMock.getApplicableWriteEndpoints(Mockito.anyList())).thenReturn((UnmodifiableList<RegionalRoutingContext>) UnmodifiableList.unmodifiableList(applicableReadWriteEndpoints));
        Mockito.when(this.globalEndpointManagerMock.getApplicableReadEndpoints(Mockito.anyList())).thenReturn((UnmodifiableList<RegionalRoutingContext>) UnmodifiableList.unmodifiableList(applicableReadWriteEndpoints));
>>>>>>> ed5ac4b1

        int exceptionCountToHandle
            = globalPartitionEndpointManagerForCircuitBreaker
            .getConsecutiveExceptionBasedCircuitBreaker()
            .getAllowedExceptionCountToMaintainStatus(LocationHealthStatus.HealthyWithFailures, readOperationTrue);

        for (int i = 1; i <= exceptionCountToHandle; i++) {
            globalPartitionEndpointManagerForCircuitBreaker
<<<<<<< HEAD
                .handleLocationExceptionForPartitionKeyRange(request, new LocationCache.ConsolidatedRegionalEndpoint(LocationEastUs2EndpointToLocationPair.getKey(), null));
            globalPartitionEndpointManagerForCircuitBreaker
                .handleLocationExceptionForPartitionKeyRange(request, new LocationCache.ConsolidatedRegionalEndpoint(LocationEastUsEndpointToLocationPair.getKey(), null));
            globalPartitionEndpointManagerForCircuitBreaker
                .handleLocationExceptionForPartitionKeyRange(request, new LocationCache.ConsolidatedRegionalEndpoint(LocationCentralUsEndpointToLocationPair.getKey(), null));
=======
                .handleLocationExceptionForPartitionKeyRange(request, new RegionalRoutingContext(LocationEastUs2EndpointToLocationPair.getKey()));
            globalPartitionEndpointManagerForCircuitBreaker
                .handleLocationExceptionForPartitionKeyRange(request, new RegionalRoutingContext(LocationEastUsEndpointToLocationPair.getKey()));
            globalPartitionEndpointManagerForCircuitBreaker
                .handleLocationExceptionForPartitionKeyRange(request, new RegionalRoutingContext(LocationCentralUsEndpointToLocationPair.getKey()));
>>>>>>> ed5ac4b1
        }

        Class<?>[] enclosedClasses = GlobalPartitionEndpointManagerForCircuitBreaker.class.getDeclaredClasses();
        Class<?> partitionLevelUnavailabilityInfoClass
            = getClassBySimpleName(enclosedClasses, "PartitionLevelLocationUnavailabilityInfo");
        assertThat(partitionLevelUnavailabilityInfoClass).isNotNull();

        Field partitionKeyRangeToLocationSpecificUnavailabilityInfoField
            = GlobalPartitionEndpointManagerForCircuitBreaker.class.getDeclaredField("partitionKeyRangeToLocationSpecificUnavailabilityInfo");
        partitionKeyRangeToLocationSpecificUnavailabilityInfoField.setAccessible(true);

        Field locationEndpointToLocationSpecificContextForPartitionField
            = partitionLevelUnavailabilityInfoClass.getDeclaredField("locationEndpointToLocationSpecificContextForPartition");
        locationEndpointToLocationSpecificContextForPartitionField.setAccessible(true);

        ConcurrentHashMap<PartitionKeyRangeWrapper, ?> partitionKeyRangeToLocationSpecificUnavailabilityInfo
            = (ConcurrentHashMap<PartitionKeyRangeWrapper, ?>) partitionKeyRangeToLocationSpecificUnavailabilityInfoField.get(globalPartitionEndpointManagerForCircuitBreaker);

        Object partitionAndLocationSpecificUnavailabilityInfo
            = partitionKeyRangeToLocationSpecificUnavailabilityInfo.get(new PartitionKeyRangeWrapper(request.requestContext.resolvedPartitionKeyRange, collectionResourceId));

        assertThat(partitionAndLocationSpecificUnavailabilityInfo).isNull();

        System.clearProperty("COSMOS.PARTITION_LEVEL_CIRCUIT_BREAKER_CONFIG");
    }

    @Test(groups = {"unit"}, dataProvider = "partitionLevelCircuitBreakerConfigs")
    public void multiContainerBothWithSinglePartitionHealthyToUnavailableHandling(String partitionLevelCircuitBreakerConfigAsJsonString, boolean readOperationTrue) throws NoSuchFieldException, IllegalAccessException {
        System.setProperty("COSMOS.PARTITION_LEVEL_CIRCUIT_BREAKER_CONFIG", partitionLevelCircuitBreakerConfigAsJsonString);

        GlobalPartitionEndpointManagerForCircuitBreaker globalPartitionEndpointManagerForCircuitBreaker
            = new GlobalPartitionEndpointManagerForCircuitBreaker(this.globalEndpointManagerMock);

        String pkRangeId = "0";
        String minInclusive = "AA";
        String maxExclusive = "BB";
        String collectionResourceId1 = "dbs/db1/colls/coll1";
        String collectionResourceId2 = "dbs/db1/colls/coll2";

<<<<<<< HEAD
        List<LocationCache.ConsolidatedRegionalEndpoint> applicableReadWriteEndpoints = ImmutableList.of(
=======
        List<RegionalRoutingContext> applicableReadWriteEndpoints = ImmutableList.of(
>>>>>>> ed5ac4b1
                LocationEastUs2EndpointToLocationPair,
                LocationEastUsEndpointToLocationPair,
                LocationCentralUsEndpointToLocationPair)
            .stream()
<<<<<<< HEAD
            .map(uriStringPair -> new LocationCache.ConsolidatedRegionalEndpoint(uriStringPair.getLeft(), null))
=======
            .map(uriStringPair -> new RegionalRoutingContext(uriStringPair.getLeft()))
>>>>>>> ed5ac4b1
            .collect(Collectors.toList());

        RxDocumentServiceRequest request1 = constructRxDocumentServiceRequestInstance(
            readOperationTrue ? OperationType.Read : OperationType.Create,
            ResourceType.Document,
            collectionResourceId1,
            pkRangeId,
            collectionResourceId1,
            minInclusive,
            maxExclusive,
            LocationEastUs2EndpointToLocationPair.getKey());

        RxDocumentServiceRequest request2 = constructRxDocumentServiceRequestInstance(
            readOperationTrue ? OperationType.Read : OperationType.Create,
            ResourceType.Document,
            collectionResourceId2,
            pkRangeId,
            collectionResourceId2,
            minInclusive,
            maxExclusive,
            LocationEastUs2EndpointToLocationPair.getKey());

<<<<<<< HEAD
        Mockito.when(this.globalEndpointManagerMock.getApplicableWriteEndpoints(Mockito.anyList())).thenReturn((UnmodifiableList<LocationCache.ConsolidatedRegionalEndpoint>) UnmodifiableList.unmodifiableList(applicableReadWriteEndpoints));
        Mockito.when(this.globalEndpointManagerMock.getApplicableReadEndpoints(Mockito.anyList())).thenReturn((UnmodifiableList<LocationCache.ConsolidatedRegionalEndpoint>) UnmodifiableList.unmodifiableList(applicableReadWriteEndpoints));
=======
        Mockito.when(this.globalEndpointManagerMock.getApplicableWriteEndpoints(Mockito.anyList())).thenReturn((UnmodifiableList<RegionalRoutingContext>) UnmodifiableList.unmodifiableList(applicableReadWriteEndpoints));
        Mockito.when(this.globalEndpointManagerMock.getApplicableReadEndpoints(Mockito.anyList())).thenReturn((UnmodifiableList<RegionalRoutingContext>) UnmodifiableList.unmodifiableList(applicableReadWriteEndpoints));
>>>>>>> ed5ac4b1

        int exceptionCountToHandle
            = globalPartitionEndpointManagerForCircuitBreaker.getConsecutiveExceptionBasedCircuitBreaker().getAllowedExceptionCountToMaintainStatus(LocationHealthStatus.HealthyWithFailures, readOperationTrue);

        for (int i = 1; i <= exceptionCountToHandle; i++) {
            globalPartitionEndpointManagerForCircuitBreaker
<<<<<<< HEAD
                .handleLocationExceptionForPartitionKeyRange(request1, new LocationCache.ConsolidatedRegionalEndpoint(LocationEastUs2EndpointToLocationPair.getKey(), null));
=======
                .handleLocationExceptionForPartitionKeyRange(request1, new RegionalRoutingContext(LocationEastUs2EndpointToLocationPair.getKey()));
>>>>>>> ed5ac4b1
        }

        globalPartitionEndpointManagerForCircuitBreaker.handleLocationSuccessForPartitionKeyRange(request2);

        Class<?>[] enclosedClasses = GlobalPartitionEndpointManagerForCircuitBreaker.class.getDeclaredClasses();
        Class<?> partitionLevelUnavailabilityInfoClass
            = getClassBySimpleName(enclosedClasses, "PartitionLevelLocationUnavailabilityInfo");
        assertThat(partitionLevelUnavailabilityInfoClass).isNotNull();

        Field partitionKeyRangeToLocationSpecificUnavailabilityInfoField
            = GlobalPartitionEndpointManagerForCircuitBreaker.class.getDeclaredField("partitionKeyRangeToLocationSpecificUnavailabilityInfo");
        partitionKeyRangeToLocationSpecificUnavailabilityInfoField.setAccessible(true);

        Field locationEndpointToLocationSpecificContextForPartitionField
            = partitionLevelUnavailabilityInfoClass.getDeclaredField("locationEndpointToLocationSpecificContextForPartition");
        locationEndpointToLocationSpecificContextForPartitionField.setAccessible(true);

        ConcurrentHashMap<PartitionKeyRangeWrapper, ?> partitionKeyRangeToLocationSpecificUnavailabilityInfo
            = (ConcurrentHashMap<PartitionKeyRangeWrapper, ?>) partitionKeyRangeToLocationSpecificUnavailabilityInfoField.get(globalPartitionEndpointManagerForCircuitBreaker);

        Object partitionLevelLocationUnavailabilityInfoSnapshotForColl1
            = partitionKeyRangeToLocationSpecificUnavailabilityInfo.get(new PartitionKeyRangeWrapper(
            new PartitionKeyRange(pkRangeId, minInclusive, maxExclusive), collectionResourceId1));

<<<<<<< HEAD
        ConcurrentHashMap<LocationCache.ConsolidatedRegionalEndpoint, LocationSpecificHealthContext> locationEndpointToLocationSpecificContextForPartitionForColl1
            = (ConcurrentHashMap<LocationCache.ConsolidatedRegionalEndpoint, LocationSpecificHealthContext>) locationEndpointToLocationSpecificContextForPartitionField.get(partitionLevelLocationUnavailabilityInfoSnapshotForColl1);
=======
        ConcurrentHashMap<RegionalRoutingContext, LocationSpecificHealthContext> locationEndpointToLocationSpecificContextForPartitionForColl1
            = (ConcurrentHashMap<RegionalRoutingContext, LocationSpecificHealthContext>) locationEndpointToLocationSpecificContextForPartitionField.get(partitionLevelLocationUnavailabilityInfoSnapshotForColl1);
>>>>>>> ed5ac4b1

        Object partitionLevelLocationUnavailabilityInfoSnapshotForColl2
            = partitionKeyRangeToLocationSpecificUnavailabilityInfo.get(new PartitionKeyRangeWrapper(
            new PartitionKeyRange(pkRangeId, minInclusive, maxExclusive), collectionResourceId2));

<<<<<<< HEAD
        ConcurrentHashMap<LocationCache.ConsolidatedRegionalEndpoint, LocationSpecificHealthContext> locationEndpointToLocationSpecificContextForPartitionForColl2
            = (ConcurrentHashMap<LocationCache.ConsolidatedRegionalEndpoint, LocationSpecificHealthContext>) locationEndpointToLocationSpecificContextForPartitionField.get(partitionLevelLocationUnavailabilityInfoSnapshotForColl2);

        LocationSpecificHealthContext locationSpecificHealthContext1
            = locationEndpointToLocationSpecificContextForPartitionForColl1.get(new LocationCache.ConsolidatedRegionalEndpoint(LocationEastUs2EndpointToLocationPair.getKey(), null));

        LocationSpecificHealthContext locationSpecificHealthContext2
            = locationEndpointToLocationSpecificContextForPartitionForColl2.get(new LocationCache.ConsolidatedRegionalEndpoint(LocationEastUs2EndpointToLocationPair.getKey(), null));
=======
        ConcurrentHashMap<RegionalRoutingContext, LocationSpecificHealthContext> locationEndpointToLocationSpecificContextForPartitionForColl2
            = (ConcurrentHashMap<RegionalRoutingContext, LocationSpecificHealthContext>) locationEndpointToLocationSpecificContextForPartitionField.get(partitionLevelLocationUnavailabilityInfoSnapshotForColl2);

        LocationSpecificHealthContext locationSpecificHealthContext1
            = locationEndpointToLocationSpecificContextForPartitionForColl1.get(new RegionalRoutingContext(LocationEastUs2EndpointToLocationPair.getKey()));

        LocationSpecificHealthContext locationSpecificHealthContext2
            = locationEndpointToLocationSpecificContextForPartitionForColl2.get(new RegionalRoutingContext(LocationEastUs2EndpointToLocationPair.getKey()));
>>>>>>> ed5ac4b1

        assertThat(locationSpecificHealthContext1.isRegionAvailableToProcessRequests()).isFalse();
        assertThat(locationSpecificHealthContext1.isExceptionThresholdBreached()).isTrue();

        assertThat(locationSpecificHealthContext2.isRegionAvailableToProcessRequests()).isTrue();
        assertThat(locationSpecificHealthContext2.isExceptionThresholdBreached()).isFalse();

        System.clearProperty("COSMOS.PARTITION_LEVEL_CIRCUIT_BREAKER_CONFIG");
    }

    @Test(groups = {"unit"}, dataProvider = "partitionLevelCircuitBreakerConfigs")
    public void allRegionsUnavailableHandlingWithMultiThreading(String partitionLevelCircuitBreakerConfigAsJsonString, boolean readOperationTrue) {

        System.setProperty("COSMOS.PARTITION_LEVEL_CIRCUIT_BREAKER_CONFIG", partitionLevelCircuitBreakerConfigAsJsonString);

        int threadPoolSizeForExecutors = 4;

        ScheduledThreadPoolExecutor executorForEastUs = new ScheduledThreadPoolExecutor(threadPoolSizeForExecutors);
        executorForEastUs.setRemoveOnCancelPolicy(true);
        executorForEastUs.setExecuteExistingDelayedTasksAfterShutdownPolicy(false);

        ScheduledThreadPoolExecutor executorForCentralUs = new ScheduledThreadPoolExecutor(threadPoolSizeForExecutors);
        executorForCentralUs.setRemoveOnCancelPolicy(true);
        executorForCentralUs.setExecuteExistingDelayedTasksAfterShutdownPolicy(false);

        ScheduledThreadPoolExecutor executorForEastUs2 = new ScheduledThreadPoolExecutor(threadPoolSizeForExecutors);
        executorForEastUs2.setRemoveOnCancelPolicy(true);
        executorForEastUs2.setExecuteExistingDelayedTasksAfterShutdownPolicy(false);

        List<ScheduledFuture<?>> scheduledFutures = new ArrayList<>();

        String pkRangeId = "0";
        String minInclusive = "AA";
        String maxExclusive = "BB";
        String collectionResourceId = "dbs/db1/colls/coll1";
        PartitionKeyRange partitionKeyRange = new PartitionKeyRange(pkRangeId, minInclusive, maxExclusive);

<<<<<<< HEAD
        List<LocationCache.ConsolidatedRegionalEndpoint> applicableReadWriteEndpoints = ImmutableList.of(
=======
        List<RegionalRoutingContext> applicableReadWriteEndpoints = ImmutableList.of(
>>>>>>> ed5ac4b1
                LocationEastUs2EndpointToLocationPair,
                LocationEastUsEndpointToLocationPair,
                LocationCentralUsEndpointToLocationPair)
            .stream()
<<<<<<< HEAD
            .map(uriStringPair -> new LocationCache.ConsolidatedRegionalEndpoint(uriStringPair.getLeft(), null))
            .collect(Collectors.toList());

        Mockito.when(this.globalEndpointManagerMock.getApplicableWriteEndpoints(Mockito.anyList())).thenReturn((UnmodifiableList<LocationCache.ConsolidatedRegionalEndpoint>) UnmodifiableList.unmodifiableList(applicableReadWriteEndpoints));
        Mockito.when(this.globalEndpointManagerMock.getApplicableReadEndpoints(Mockito.anyList())).thenReturn((UnmodifiableList<LocationCache.ConsolidatedRegionalEndpoint>) UnmodifiableList.unmodifiableList(applicableReadWriteEndpoints));
=======
            .map(uriStringPair -> new RegionalRoutingContext(uriStringPair.getLeft()))
            .collect(Collectors.toList());

        Mockito.when(this.globalEndpointManagerMock.getApplicableWriteEndpoints(Mockito.anyList())).thenReturn((UnmodifiableList<RegionalRoutingContext>) UnmodifiableList.unmodifiableList(applicableReadWriteEndpoints));
        Mockito.when(this.globalEndpointManagerMock.getApplicableReadEndpoints(Mockito.anyList())).thenReturn((UnmodifiableList<RegionalRoutingContext>) UnmodifiableList.unmodifiableList(applicableReadWriteEndpoints));
>>>>>>> ed5ac4b1

        RxDocumentServiceRequest requestCentralUs = constructRxDocumentServiceRequestInstance(
            readOperationTrue ? OperationType.Read : OperationType.Create,
            ResourceType.Document,
            collectionResourceId,
            pkRangeId,
            collectionResourceId,
            minInclusive,
            maxExclusive,
            LocationCentralUsEndpointToLocationPair.getKey());

        RxDocumentServiceRequest requestEastUs = constructRxDocumentServiceRequestInstance(
            readOperationTrue ? OperationType.Read : OperationType.Create,
            ResourceType.Document,
            collectionResourceId,
            pkRangeId,
            collectionResourceId,
            minInclusive,
            maxExclusive,
            LocationEastUsEndpointToLocationPair.getKey());

        RxDocumentServiceRequest requestEastUs2 = constructRxDocumentServiceRequestInstance(
            readOperationTrue ? OperationType.Read : OperationType.Create,
            ResourceType.Document,
            collectionResourceId,
            pkRangeId,
            collectionResourceId,
            minInclusive,
            maxExclusive,
            LocationEastUs2EndpointToLocationPair.getKey());

        GlobalPartitionEndpointManagerForCircuitBreaker globalPartitionEndpointManagerForCircuitBreaker
            = new GlobalPartitionEndpointManagerForCircuitBreaker(this.globalEndpointManagerMock);

        int exceptionCountToHandle = globalPartitionEndpointManagerForCircuitBreaker
            .getConsecutiveExceptionBasedCircuitBreaker()
            .getAllowedExceptionCountToMaintainStatus(LocationHealthStatus.HealthyWithFailures, readOperationTrue);

        for (int i = 1; i <= exceptionCountToHandle * 10; i++) {

            ScheduledFuture<?> scheduledFutureForEastUs = executorForEastUs.schedule(
                () -> validateAllRegionsAreNotUnavailableAfterExceptionInLocation(
                    globalPartitionEndpointManagerForCircuitBreaker,
                    requestEastUs,
                    LocationEastUsEndpointToLocationPair.getKey(),
                    collectionResourceId,
                    partitionKeyRange,
                    applicableReadWriteEndpoints),
                1,
                TimeUnit.MILLISECONDS);

            ScheduledFuture<?> scheduledFutureForCentralUs = executorForCentralUs.schedule(
                () -> validateAllRegionsAreNotUnavailableAfterExceptionInLocation(
                    globalPartitionEndpointManagerForCircuitBreaker,
                    requestCentralUs,
                    LocationCentralUsEndpointToLocationPair.getKey(),
                    collectionResourceId,
                    partitionKeyRange,
                    applicableReadWriteEndpoints),
                1,
                TimeUnit.MILLISECONDS);

            ScheduledFuture<?> scheduledFutureForEastUs2 = executorForEastUs2.schedule(
                () -> validateAllRegionsAreNotUnavailableAfterExceptionInLocation(
                    globalPartitionEndpointManagerForCircuitBreaker,
                    requestEastUs2,
                    LocationEastUs2EndpointToLocationPair.getKey(),
                    collectionResourceId,
                    partitionKeyRange,
                    applicableReadWriteEndpoints),
                1,
                TimeUnit.MILLISECONDS);

            scheduledFutures.add(scheduledFutureForEastUs);
            scheduledFutures.add(scheduledFutureForCentralUs);
            scheduledFutures.add(scheduledFutureForEastUs2);
        }

        while (true) {

            boolean areTasksStillRunning = false;

            for (ScheduledFuture<?> scheduledFuture : scheduledFutures) {
                if (!scheduledFuture.isDone()) {
                    areTasksStillRunning = true;
                    break;
                }
            }

            if (!areTasksStillRunning) {
                break;
            }
        }

        executorForEastUs.shutdown();
        executorForCentralUs.shutdown();
        executorForEastUs2.shutdown();

        System.clearProperty("COSMOS.PARTITION_LEVEL_CIRCUIT_BREAKER_CONFIG");
    }

    private static void validateAllRegionsAreNotUnavailableAfterExceptionInLocation(
        GlobalPartitionEndpointManagerForCircuitBreaker globalPartitionEndpointManagerForCircuitBreaker,
        RxDocumentServiceRequest request,
        URI locationWithFailure,
        String collectionResourceId,
        PartitionKeyRange partitionKeyRange,
<<<<<<< HEAD
        List<LocationCache.ConsolidatedRegionalEndpoint> applicableReadWriteLocations) {

        logger.warn("Handling exception for {}", locationWithFailure.getPath());
        globalPartitionEndpointManagerForCircuitBreaker.handleLocationExceptionForPartitionKeyRange(request, new LocationCache.ConsolidatedRegionalEndpoint(locationWithFailure, null));
=======
        List<RegionalRoutingContext> applicableReadWriteLocations) {

        logger.warn("Handling exception for {}", locationWithFailure.getPath());
        globalPartitionEndpointManagerForCircuitBreaker.handleLocationExceptionForPartitionKeyRange(request, new RegionalRoutingContext(locationWithFailure));
>>>>>>> ed5ac4b1

        List<String> unavailableRegions
            = globalPartitionEndpointManagerForCircuitBreaker.getUnavailableRegionsForPartitionKeyRange(collectionResourceId, partitionKeyRange, request.getOperationType());

        logger.info("Assert that all regions are not Unavailable!");
        assertThat(unavailableRegions.size()).isLessThan(applicableReadWriteLocations.size());
    }

    private RxDocumentServiceRequest constructRxDocumentServiceRequestInstance(
        OperationType operationType,
        ResourceType resourceType,
        String collectionResourceId,
        String partitionKeyRangeId,
        String collectionLink,
        String minInclusive,
        String maxExclusive,
        URI locationEndpointToRoute) {

        RxDocumentServiceRequest request = RxDocumentServiceRequest.create(
            mockDiagnosticsClientContext(),
            operationType,
            resourceType);

        request.setResourceId(collectionResourceId);

        request.requestContext.resolvedPartitionKeyRange = new PartitionKeyRange(partitionKeyRangeId, minInclusive, maxExclusive);
        request.requestContext.resolvedPartitionKeyRangeForCircuitBreaker = request.requestContext.resolvedPartitionKeyRange;
<<<<<<< HEAD
        request.requestContext.locationEndpointToRoute = locationEndpointToRoute;
        request.requestContext.consolidatedRegionalEndpointToRoute = new LocationCache.ConsolidatedRegionalEndpoint(locationEndpointToRoute, null);
=======

        request.requestContext.regionalRoutingContextToRoute = new RegionalRoutingContext(locationEndpointToRoute);
>>>>>>> ed5ac4b1

        request.requestContext.setExcludeRegions(Collections.emptyList());
        request.requestContext.setPointOperationContext(
            new PointOperationContextForCircuitBreaker(
                new AtomicBoolean(false),
                false,
                collectionLink,
                new SerializationDiagnosticsContext()));

        return request;
    }

    private static URI createUrl(String url) {
        try {
            return new URI(url);
        } catch (Exception e) {
            throw new IllegalArgumentException(e);
        }
    }

    private static Class<?> getClassBySimpleName(Class<?>[] classes, String classSimpleName) {
        for (Class<?> clazz : classes) {
            if (clazz.getSimpleName().equals(classSimpleName)) {
                return clazz;
            }
        }

        logger.warn("Class with simple name {} does not exist!", classSimpleName);
        return null;
    }
}<|MERGE_RESOLUTION|>--- conflicted
+++ resolved
@@ -16,11 +16,7 @@
 import com.azure.cosmos.implementation.circuitBreaker.LocationSpecificHealthContext;
 import com.azure.cosmos.implementation.circuitBreaker.PartitionKeyRangeWrapper;
 import com.azure.cosmos.implementation.guava25.collect.ImmutableList;
-<<<<<<< HEAD
-import com.azure.cosmos.implementation.routing.LocationCache;
-=======
 import com.azure.cosmos.implementation.routing.RegionalRoutingContext;
->>>>>>> ed5ac4b1
 import org.apache.commons.lang3.tuple.Pair;
 import org.mockito.Mockito;
 import org.slf4j.Logger;
@@ -146,19 +142,11 @@
         Object partitionAndLocationSpecificUnavailabilityInfo
             = partitionKeyRangeToLocationSpecificUnavailabilityInfo.get(new PartitionKeyRangeWrapper(request.requestContext.resolvedPartitionKeyRange, collectionResourceId));
 
-<<<<<<< HEAD
-        ConcurrentHashMap<LocationCache.ConsolidatedRegionalEndpoint, LocationSpecificHealthContext> locationEndpointToLocationSpecificContextForPartition
-            = (ConcurrentHashMap<LocationCache.ConsolidatedRegionalEndpoint, LocationSpecificHealthContext>) locationEndpointToLocationSpecificContextForPartitionField.get(partitionAndLocationSpecificUnavailabilityInfo);
-
-        LocationSpecificHealthContext locationSpecificHealthContext
-            = locationEndpointToLocationSpecificContextForPartition.get(new LocationCache.ConsolidatedRegionalEndpoint(LocationEastUs2EndpointToLocationPair.getKey(), null));
-=======
         ConcurrentHashMap<RegionalRoutingContext, LocationSpecificHealthContext> locationEndpointToLocationSpecificContextForPartition
             = (ConcurrentHashMap<RegionalRoutingContext, LocationSpecificHealthContext>) locationEndpointToLocationSpecificContextForPartitionField.get(partitionAndLocationSpecificUnavailabilityInfo);
 
         LocationSpecificHealthContext locationSpecificHealthContext
             = locationEndpointToLocationSpecificContextForPartition.get(new RegionalRoutingContext(LocationEastUs2EndpointToLocationPair.getKey()));
->>>>>>> ed5ac4b1
 
         assertThat(locationSpecificHealthContext.isRegionAvailableToProcessRequests()).isTrue();
         assertThat(locationSpecificHealthContext.isExceptionThresholdBreached()).isFalse();
@@ -179,20 +167,12 @@
         String maxExclusive = "BB";
         String collectionResourceId = "dbs/db1/colls/coll1";
 
-<<<<<<< HEAD
-        List<LocationCache.ConsolidatedRegionalEndpoint> applicableReadWriteEndpoints = ImmutableList.of(
-=======
         List<RegionalRoutingContext> applicableReadWriteEndpoints = ImmutableList.of(
->>>>>>> ed5ac4b1
                 LocationEastUs2EndpointToLocationPair,
                 LocationEastUsEndpointToLocationPair,
                 LocationCentralUsEndpointToLocationPair)
             .stream()
-<<<<<<< HEAD
-            .map(uriStringPair -> new LocationCache.ConsolidatedRegionalEndpoint(uriStringPair.getLeft(), null))
-=======
             .map(uriStringPair -> new RegionalRoutingContext(uriStringPair.getLeft()))
->>>>>>> ed5ac4b1
             .collect(Collectors.toList());
 
         RxDocumentServiceRequest request = constructRxDocumentServiceRequestInstance(
@@ -205,19 +185,11 @@
             maxExclusive,
             LocationEastUs2EndpointToLocationPair.getKey());
 
-<<<<<<< HEAD
-        Mockito.when(this.globalEndpointManagerMock.getReadEndpoints()).thenReturn((UnmodifiableList<LocationCache.ConsolidatedRegionalEndpoint>) UnmodifiableList.unmodifiableList(applicableReadWriteEndpoints));
-        Mockito.when(this.globalEndpointManagerMock.getWriteEndpoints()).thenReturn((UnmodifiableList<LocationCache.ConsolidatedRegionalEndpoint>) UnmodifiableList.unmodifiableList(applicableReadWriteEndpoints));
-
-        globalPartitionEndpointManagerForCircuitBreaker
-            .handleLocationExceptionForPartitionKeyRange(request, new LocationCache.ConsolidatedRegionalEndpoint(LocationEastUs2EndpointToLocationPair.getKey(), null));
-=======
         Mockito.when(this.globalEndpointManagerMock.getReadEndpoints()).thenReturn((UnmodifiableList<RegionalRoutingContext>) UnmodifiableList.unmodifiableList(applicableReadWriteEndpoints));
         Mockito.when(this.globalEndpointManagerMock.getWriteEndpoints()).thenReturn((UnmodifiableList<RegionalRoutingContext>) UnmodifiableList.unmodifiableList(applicableReadWriteEndpoints));
 
         globalPartitionEndpointManagerForCircuitBreaker
             .handleLocationExceptionForPartitionKeyRange(request, new RegionalRoutingContext(LocationEastUs2EndpointToLocationPair.getKey()));
->>>>>>> ed5ac4b1
 
         Class<?>[] enclosedClasses = GlobalPartitionEndpointManagerForCircuitBreaker.class.getDeclaredClasses();
         Class<?> partitionLevelUnavailabilityInfoClass
@@ -238,19 +210,11 @@
         Object partitionAndLocationSpecificUnavailabilityInfo
             = partitionKeyRangeToLocationSpecificUnavailabilityInfo.get(new PartitionKeyRangeWrapper(request.requestContext.resolvedPartitionKeyRange, collectionResourceId));
 
-<<<<<<< HEAD
-        ConcurrentHashMap<LocationCache.ConsolidatedRegionalEndpoint, LocationSpecificHealthContext> locationEndpointToLocationSpecificContextForPartition
-            = (ConcurrentHashMap<LocationCache.ConsolidatedRegionalEndpoint, LocationSpecificHealthContext>) locationEndpointToLocationSpecificContextForPartitionField.get(partitionAndLocationSpecificUnavailabilityInfo);
-
-        LocationSpecificHealthContext locationSpecificHealthContext
-            = locationEndpointToLocationSpecificContextForPartition.get(new LocationCache.ConsolidatedRegionalEndpoint(LocationEastUs2EndpointToLocationPair.getKey(), null));
-=======
         ConcurrentHashMap<RegionalRoutingContext, LocationSpecificHealthContext> locationEndpointToLocationSpecificContextForPartition
             = (ConcurrentHashMap<RegionalRoutingContext, LocationSpecificHealthContext>) locationEndpointToLocationSpecificContextForPartitionField.get(partitionAndLocationSpecificUnavailabilityInfo);
 
         LocationSpecificHealthContext locationSpecificHealthContext
             = locationEndpointToLocationSpecificContextForPartition.get(new RegionalRoutingContext(LocationEastUs2EndpointToLocationPair.getKey()));
->>>>>>> ed5ac4b1
 
         assertThat(locationSpecificHealthContext.isRegionAvailableToProcessRequests()).isTrue();
         assertThat(locationSpecificHealthContext.isExceptionThresholdBreached()).isFalse();
@@ -271,20 +235,12 @@
         String maxExclusive = "BB";
         String collectionResourceId = "dbs/db1/colls/coll1";
 
-<<<<<<< HEAD
-        List<LocationCache.ConsolidatedRegionalEndpoint> applicableReadWriteEndpoints = ImmutableList.of(
-=======
         List<RegionalRoutingContext> applicableReadWriteEndpoints = ImmutableList.of(
->>>>>>> ed5ac4b1
                 LocationEastUs2EndpointToLocationPair,
                 LocationEastUsEndpointToLocationPair,
                 LocationCentralUsEndpointToLocationPair)
             .stream()
-<<<<<<< HEAD
-            .map(uriStringPair -> new LocationCache.ConsolidatedRegionalEndpoint(uriStringPair.getLeft(), null))
-=======
             .map(uriStringPair -> new RegionalRoutingContext(uriStringPair.getLeft()))
->>>>>>> ed5ac4b1
             .collect(Collectors.toList());
 
         RxDocumentServiceRequest request = constructRxDocumentServiceRequestInstance(
@@ -297,24 +253,15 @@
             maxExclusive,
             LocationEastUs2EndpointToLocationPair.getKey());
 
-<<<<<<< HEAD
-        Mockito.when(this.globalEndpointManagerMock.getApplicableWriteEndpoints(Mockito.anyList())).thenReturn((UnmodifiableList<LocationCache.ConsolidatedRegionalEndpoint>) UnmodifiableList.unmodifiableList(applicableReadWriteEndpoints));
-        Mockito.when(this.globalEndpointManagerMock.getApplicableReadEndpoints(Mockito.anyList())).thenReturn((UnmodifiableList<LocationCache.ConsolidatedRegionalEndpoint>) UnmodifiableList.unmodifiableList(applicableReadWriteEndpoints));
-=======
         Mockito.when(this.globalEndpointManagerMock.getApplicableWriteEndpoints(Mockito.anyList())).thenReturn((UnmodifiableList<RegionalRoutingContext>) UnmodifiableList.unmodifiableList(applicableReadWriteEndpoints));
         Mockito.when(this.globalEndpointManagerMock.getApplicableReadEndpoints(Mockito.anyList())).thenReturn((UnmodifiableList<RegionalRoutingContext>) UnmodifiableList.unmodifiableList(applicableReadWriteEndpoints));
->>>>>>> ed5ac4b1
 
         int exceptionCountToHandle
             = globalPartitionEndpointManagerForCircuitBreaker.getConsecutiveExceptionBasedCircuitBreaker().getAllowedExceptionCountToMaintainStatus(LocationHealthStatus.HealthyWithFailures, readOperationTrue);
 
         for (int i = 1; i <= exceptionCountToHandle; i++) {
             globalPartitionEndpointManagerForCircuitBreaker
-<<<<<<< HEAD
-                .handleLocationExceptionForPartitionKeyRange(request, new LocationCache.ConsolidatedRegionalEndpoint(LocationEastUs2EndpointToLocationPair.getKey(), null));
-=======
                 .handleLocationExceptionForPartitionKeyRange(request, new RegionalRoutingContext(LocationEastUs2EndpointToLocationPair.getKey()));
->>>>>>> ed5ac4b1
         }
 
         Class<?>[] enclosedClasses = GlobalPartitionEndpointManagerForCircuitBreaker.class.getDeclaredClasses();
@@ -336,19 +283,11 @@
         Object partitionAndLocationSpecificUnavailabilityInfo
             = partitionKeyRangeToLocationSpecificUnavailabilityInfo.get(new PartitionKeyRangeWrapper(request.requestContext.resolvedPartitionKeyRange, collectionResourceId));
 
-<<<<<<< HEAD
-        ConcurrentHashMap<LocationCache.ConsolidatedRegionalEndpoint, LocationSpecificHealthContext> locationEndpointToLocationSpecificContextForPartition
-            = (ConcurrentHashMap<LocationCache.ConsolidatedRegionalEndpoint, LocationSpecificHealthContext>) locationEndpointToLocationSpecificContextForPartitionField.get(partitionAndLocationSpecificUnavailabilityInfo);
-
-        LocationSpecificHealthContext locationSpecificHealthContext
-            = locationEndpointToLocationSpecificContextForPartition.get(new LocationCache.ConsolidatedRegionalEndpoint(LocationEastUs2EndpointToLocationPair.getKey(), null));
-=======
         ConcurrentHashMap<RegionalRoutingContext, LocationSpecificHealthContext> locationEndpointToLocationSpecificContextForPartition
             = (ConcurrentHashMap<RegionalRoutingContext, LocationSpecificHealthContext>) locationEndpointToLocationSpecificContextForPartitionField.get(partitionAndLocationSpecificUnavailabilityInfo);
 
         LocationSpecificHealthContext locationSpecificHealthContext
             = locationEndpointToLocationSpecificContextForPartition.get(new RegionalRoutingContext(LocationEastUs2EndpointToLocationPair.getKey()));
->>>>>>> ed5ac4b1
 
         assertThat(locationSpecificHealthContext.isRegionAvailableToProcessRequests()).isFalse();
         assertThat(locationSpecificHealthContext.isExceptionThresholdBreached()).isTrue();
@@ -371,20 +310,12 @@
         String maxExclusive = "BB";
         String collectionResourceId = "dbs/db1/colls/coll1";
 
-<<<<<<< HEAD
-        List<LocationCache.ConsolidatedRegionalEndpoint> applicableReadWriteEndpoints = ImmutableList.of(
-=======
         List<RegionalRoutingContext> applicableReadWriteEndpoints = ImmutableList.of(
->>>>>>> ed5ac4b1
                 LocationEastUs2EndpointToLocationPair,
                 LocationEastUsEndpointToLocationPair,
                 LocationCentralUsEndpointToLocationPair)
             .stream()
-<<<<<<< HEAD
-            .map(uriStringPair -> new LocationCache.ConsolidatedRegionalEndpoint(uriStringPair.getLeft(), null))
-=======
             .map(uriStringPair -> new RegionalRoutingContext(uriStringPair.getLeft()))
->>>>>>> ed5ac4b1
             .collect(Collectors.toList());
 
         RxDocumentServiceRequest request = constructRxDocumentServiceRequestInstance(
@@ -397,24 +328,15 @@
             maxExclusive,
             LocationEastUs2EndpointToLocationPair.getKey());
 
-<<<<<<< HEAD
-        Mockito.when(this.globalEndpointManagerMock.getApplicableWriteEndpoints(Mockito.anyList())).thenReturn((UnmodifiableList<LocationCache.ConsolidatedRegionalEndpoint>) UnmodifiableList.unmodifiableList(applicableReadWriteEndpoints));
-        Mockito.when(this.globalEndpointManagerMock.getApplicableReadEndpoints(Mockito.anyList())).thenReturn((UnmodifiableList<LocationCache.ConsolidatedRegionalEndpoint>) UnmodifiableList.unmodifiableList(applicableReadWriteEndpoints));
-=======
         Mockito.when(this.globalEndpointManagerMock.getApplicableWriteEndpoints(Mockito.anyList())).thenReturn((UnmodifiableList<RegionalRoutingContext>) UnmodifiableList.unmodifiableList(applicableReadWriteEndpoints));
         Mockito.when(this.globalEndpointManagerMock.getApplicableReadEndpoints(Mockito.anyList())).thenReturn((UnmodifiableList<RegionalRoutingContext>) UnmodifiableList.unmodifiableList(applicableReadWriteEndpoints));
->>>>>>> ed5ac4b1
 
         int exceptionCountToHandle
             = globalPartitionEndpointManagerForCircuitBreaker.getConsecutiveExceptionBasedCircuitBreaker().getAllowedExceptionCountToMaintainStatus(LocationHealthStatus.HealthyWithFailures, readOperationTrue);
 
         for (int i = 1; i <= exceptionCountToHandle; i++) {
             globalPartitionEndpointManagerForCircuitBreaker
-<<<<<<< HEAD
-                .handleLocationExceptionForPartitionKeyRange(request, new LocationCache.ConsolidatedRegionalEndpoint(LocationEastUs2EndpointToLocationPair.getKey(), null));
-=======
                 .handleLocationExceptionForPartitionKeyRange(request, new RegionalRoutingContext(LocationEastUs2EndpointToLocationPair.getKey()));
->>>>>>> ed5ac4b1
         }
 
         Class<?>[] enclosedClasses = GlobalPartitionEndpointManagerForCircuitBreaker.class.getDeclaredClasses();
@@ -436,19 +358,11 @@
         Object partitionAndLocationSpecificUnavailabilityInfo
             = partitionKeyRangeToLocationSpecificUnavailabilityInfo.get(new PartitionKeyRangeWrapper(request.requestContext.resolvedPartitionKeyRange, collectionResourceId));
 
-<<<<<<< HEAD
-        ConcurrentHashMap<LocationCache.ConsolidatedRegionalEndpoint, LocationSpecificHealthContext> locationEndpointToLocationSpecificContextForPartition
-            = (ConcurrentHashMap<LocationCache.ConsolidatedRegionalEndpoint, LocationSpecificHealthContext>) locationEndpointToLocationSpecificContextForPartitionField.get(partitionAndLocationSpecificUnavailabilityInfo);
-
-        LocationSpecificHealthContext locationSpecificHealthContext
-            = locationEndpointToLocationSpecificContextForPartition.get(new LocationCache.ConsolidatedRegionalEndpoint(LocationEastUs2EndpointToLocationPair.getKey(), null));
-=======
         ConcurrentHashMap<RegionalRoutingContext, LocationSpecificHealthContext> locationEndpointToLocationSpecificContextForPartition
             = (ConcurrentHashMap<RegionalRoutingContext, LocationSpecificHealthContext>) locationEndpointToLocationSpecificContextForPartitionField.get(partitionAndLocationSpecificUnavailabilityInfo);
 
         LocationSpecificHealthContext locationSpecificHealthContext
             = locationEndpointToLocationSpecificContextForPartition.get(new RegionalRoutingContext(LocationEastUs2EndpointToLocationPair.getKey()));
->>>>>>> ed5ac4b1
 
         assertThat(locationSpecificHealthContext.isRegionAvailableToProcessRequests()).isFalse();
         assertThat(locationSpecificHealthContext.isExceptionThresholdBreached()).isTrue();
@@ -459,11 +373,7 @@
             throw new RuntimeException(ex);
         }
 
-<<<<<<< HEAD
-        locationSpecificHealthContext = locationEndpointToLocationSpecificContextForPartition.get(new LocationCache.ConsolidatedRegionalEndpoint(LocationEastUs2EndpointToLocationPair.getKey(), null));
-=======
         locationSpecificHealthContext = locationEndpointToLocationSpecificContextForPartition.get(new RegionalRoutingContext(LocationEastUs2EndpointToLocationPair.getKey()));
->>>>>>> ed5ac4b1
 
         assertThat(locationSpecificHealthContext.isRegionAvailableToProcessRequests()).isTrue();
         assertThat(locationSpecificHealthContext.isExceptionThresholdBreached()).isFalse();
@@ -486,20 +396,12 @@
         String maxExclusive = "BB";
         String collectionResourceId = "dbs/db1/colls/coll1";
 
-<<<<<<< HEAD
-        List<LocationCache.ConsolidatedRegionalEndpoint> applicableReadWriteEndpoints = ImmutableList.of(
-=======
         List<RegionalRoutingContext> applicableReadWriteEndpoints = ImmutableList.of(
->>>>>>> ed5ac4b1
                 LocationEastUs2EndpointToLocationPair,
                 LocationEastUsEndpointToLocationPair,
                 LocationCentralUsEndpointToLocationPair)
             .stream()
-<<<<<<< HEAD
-            .map(uriStringPair -> new LocationCache.ConsolidatedRegionalEndpoint(uriStringPair.getLeft(), null))
-=======
             .map(uriStringPair -> new RegionalRoutingContext(uriStringPair.getLeft()))
->>>>>>> ed5ac4b1
             .collect(Collectors.toList());
 
         RxDocumentServiceRequest request = constructRxDocumentServiceRequestInstance(
@@ -512,24 +414,16 @@
             maxExclusive,
             LocationEastUs2EndpointToLocationPair.getKey());
 
-<<<<<<< HEAD
-        Mockito.when(this.globalEndpointManagerMock.getApplicableWriteEndpoints(Mockito.anyList())).thenReturn((UnmodifiableList<LocationCache.ConsolidatedRegionalEndpoint>) UnmodifiableList.unmodifiableList(applicableReadWriteEndpoints));
-        Mockito.when(this.globalEndpointManagerMock.getApplicableReadEndpoints(Mockito.anyList())).thenReturn((UnmodifiableList<LocationCache.ConsolidatedRegionalEndpoint>) UnmodifiableList.unmodifiableList(applicableReadWriteEndpoints));
-=======
         Mockito.when(this.globalEndpointManagerMock.getApplicableWriteEndpoints(Mockito.anyList())).thenReturn((UnmodifiableList<RegionalRoutingContext>) UnmodifiableList.unmodifiableList(applicableReadWriteEndpoints));
         Mockito.when(this.globalEndpointManagerMock.getApplicableReadEndpoints(Mockito.anyList())).thenReturn((UnmodifiableList<RegionalRoutingContext>) UnmodifiableList.unmodifiableList(applicableReadWriteEndpoints));
->>>>>>> ed5ac4b1
 
         int exceptionCountToHandle
             = globalPartitionEndpointManagerForCircuitBreaker.getConsecutiveExceptionBasedCircuitBreaker().getAllowedExceptionCountToMaintainStatus(LocationHealthStatus.HealthyWithFailures, readOperationTrue);
 
         for (int i = 1; i <= exceptionCountToHandle; i++) {
             globalPartitionEndpointManagerForCircuitBreaker
-<<<<<<< HEAD
-                .handleLocationExceptionForPartitionKeyRange(request, new LocationCache.ConsolidatedRegionalEndpoint(LocationEastUs2EndpointToLocationPair.getKey(), null));
-=======
                 .handleLocationExceptionForPartitionKeyRange(request, new RegionalRoutingContext(LocationEastUs2EndpointToLocationPair.getKey()));
->>>>>>> ed5ac4b1
+
         }
 
         Class<?>[] enclosedClasses = GlobalPartitionEndpointManagerForCircuitBreaker.class.getDeclaredClasses();
@@ -551,19 +445,11 @@
         Object partitionAndLocationSpecificUnavailabilityInfo
             = partitionKeyRangeToLocationSpecificUnavailabilityInfo.get(new PartitionKeyRangeWrapper(request.requestContext.resolvedPartitionKeyRange, collectionResourceId));
 
-<<<<<<< HEAD
-        ConcurrentHashMap<LocationCache.ConsolidatedRegionalEndpoint, LocationSpecificHealthContext> locationEndpointToLocationSpecificContextForPartition
-            = (ConcurrentHashMap<LocationCache.ConsolidatedRegionalEndpoint, LocationSpecificHealthContext>) locationEndpointToLocationSpecificContextForPartitionField.get(partitionAndLocationSpecificUnavailabilityInfo);
-
-        LocationSpecificHealthContext locationSpecificHealthContext
-            = locationEndpointToLocationSpecificContextForPartition.get(new LocationCache.ConsolidatedRegionalEndpoint(LocationEastUs2EndpointToLocationPair.getKey(), null));
-=======
         ConcurrentHashMap<RegionalRoutingContext, LocationSpecificHealthContext> locationEndpointToLocationSpecificContextForPartition
             = (ConcurrentHashMap<RegionalRoutingContext, LocationSpecificHealthContext>) locationEndpointToLocationSpecificContextForPartitionField.get(partitionAndLocationSpecificUnavailabilityInfo);
 
         LocationSpecificHealthContext locationSpecificHealthContext
             = locationEndpointToLocationSpecificContextForPartition.get(new RegionalRoutingContext(LocationEastUs2EndpointToLocationPair.getKey()));
->>>>>>> ed5ac4b1
 
         assertThat(locationSpecificHealthContext.isRegionAvailableToProcessRequests()).isFalse();
         assertThat(locationSpecificHealthContext.isExceptionThresholdBreached()).isTrue();
@@ -574,11 +460,7 @@
             throw new RuntimeException(ex);
         }
 
-<<<<<<< HEAD
-        locationSpecificHealthContext = locationEndpointToLocationSpecificContextForPartition.get(new LocationCache.ConsolidatedRegionalEndpoint(LocationEastUs2EndpointToLocationPair.getKey(), null));
-=======
         locationSpecificHealthContext = locationEndpointToLocationSpecificContextForPartition.get(new RegionalRoutingContext(LocationEastUs2EndpointToLocationPair.getKey()));
->>>>>>> ed5ac4b1
 
         int successCountToUpgradeStatus = globalPartitionEndpointManagerForCircuitBreaker.getConsecutiveExceptionBasedCircuitBreaker().getMinimumSuccessCountForStatusUpgrade(LocationHealthStatus.HealthyTentative, readOperationTrue);
 
@@ -608,20 +490,12 @@
         String maxExclusive = "BB";
         String collectionResourceId = "dbs/db1/colls/coll1";
 
-<<<<<<< HEAD
-        List<LocationCache.ConsolidatedRegionalEndpoint> applicableReadWriteEndpoints = ImmutableList.of(
-=======
         List<RegionalRoutingContext> applicableReadWriteEndpoints = ImmutableList.of(
->>>>>>> ed5ac4b1
                 LocationEastUs2EndpointToLocationPair,
                 LocationEastUsEndpointToLocationPair,
                 LocationCentralUsEndpointToLocationPair)
             .stream()
-<<<<<<< HEAD
-            .map(uriStringPair -> new LocationCache.ConsolidatedRegionalEndpoint(uriStringPair.getLeft(), null))
-=======
             .map(uriStringPair -> new RegionalRoutingContext(uriStringPair.getLeft()))
->>>>>>> ed5ac4b1
             .collect(Collectors.toList());
 
         RxDocumentServiceRequest request = constructRxDocumentServiceRequestInstance(
@@ -634,24 +508,15 @@
             maxExclusive,
             LocationEastUs2EndpointToLocationPair.getKey());
 
-<<<<<<< HEAD
-        Mockito.when(this.globalEndpointManagerMock.getApplicableWriteEndpoints(Mockito.anyList())).thenReturn((UnmodifiableList<LocationCache.ConsolidatedRegionalEndpoint>) UnmodifiableList.unmodifiableList(applicableReadWriteEndpoints));
-        Mockito.when(this.globalEndpointManagerMock.getApplicableReadEndpoints(Mockito.anyList())).thenReturn((UnmodifiableList<LocationCache.ConsolidatedRegionalEndpoint>) UnmodifiableList.unmodifiableList(applicableReadWriteEndpoints));
-=======
         Mockito.when(this.globalEndpointManagerMock.getApplicableWriteEndpoints(Mockito.anyList())).thenReturn((UnmodifiableList<RegionalRoutingContext>) UnmodifiableList.unmodifiableList(applicableReadWriteEndpoints));
         Mockito.when(this.globalEndpointManagerMock.getApplicableReadEndpoints(Mockito.anyList())).thenReturn((UnmodifiableList<RegionalRoutingContext>) UnmodifiableList.unmodifiableList(applicableReadWriteEndpoints));
->>>>>>> ed5ac4b1
 
         int exceptionCountToHandle
             = globalPartitionEndpointManagerForCircuitBreaker.getConsecutiveExceptionBasedCircuitBreaker().getAllowedExceptionCountToMaintainStatus(LocationHealthStatus.HealthyWithFailures, readOperationTrue);
 
         for (int i = 1; i <= exceptionCountToHandle; i++) {
             globalPartitionEndpointManagerForCircuitBreaker
-<<<<<<< HEAD
-                .handleLocationExceptionForPartitionKeyRange(request, new LocationCache.ConsolidatedRegionalEndpoint(LocationEastUs2EndpointToLocationPair.getKey(), null));
-=======
                 .handleLocationExceptionForPartitionKeyRange(request, new RegionalRoutingContext(LocationEastUs2EndpointToLocationPair.getKey()));
->>>>>>> ed5ac4b1
         }
 
         Class<?>[] enclosedClasses = GlobalPartitionEndpointManagerForCircuitBreaker.class.getDeclaredClasses();
@@ -673,19 +538,11 @@
         Object partitionAndLocationSpecificUnavailabilityInfo
             = partitionKeyRangeToLocationSpecificUnavailabilityInfo.get(new PartitionKeyRangeWrapper(request.requestContext.resolvedPartitionKeyRange, collectionResourceId));
 
-<<<<<<< HEAD
-        ConcurrentHashMap<LocationCache.ConsolidatedRegionalEndpoint, LocationSpecificHealthContext> locationEndpointToLocationSpecificContextForPartition
-            = (ConcurrentHashMap<LocationCache.ConsolidatedRegionalEndpoint, LocationSpecificHealthContext>) locationEndpointToLocationSpecificContextForPartitionField.get(partitionAndLocationSpecificUnavailabilityInfo);
-
-        LocationSpecificHealthContext locationSpecificHealthContext
-            = locationEndpointToLocationSpecificContextForPartition.get(new LocationCache.ConsolidatedRegionalEndpoint(LocationEastUs2EndpointToLocationPair.getKey(), null));
-=======
         ConcurrentHashMap<RegionalRoutingContext, LocationSpecificHealthContext> locationEndpointToLocationSpecificContextForPartition
             = (ConcurrentHashMap<RegionalRoutingContext, LocationSpecificHealthContext>) locationEndpointToLocationSpecificContextForPartitionField.get(partitionAndLocationSpecificUnavailabilityInfo);
 
         LocationSpecificHealthContext locationSpecificHealthContext
             = locationEndpointToLocationSpecificContextForPartition.get(new RegionalRoutingContext(LocationEastUs2EndpointToLocationPair.getKey()));
->>>>>>> ed5ac4b1
 
         assertThat(locationSpecificHealthContext.isRegionAvailableToProcessRequests()).isFalse();
         assertThat(locationSpecificHealthContext.isExceptionThresholdBreached()).isTrue();
@@ -700,17 +557,10 @@
 
         for (int i = 1; i <= exceptionCountToHandle; i++) {
             globalPartitionEndpointManagerForCircuitBreaker
-<<<<<<< HEAD
-                .handleLocationExceptionForPartitionKeyRange(request, new LocationCache.ConsolidatedRegionalEndpoint(LocationEastUs2EndpointToLocationPair.getKey(), null));
-        }
-
-        locationSpecificHealthContext = locationEndpointToLocationSpecificContextForPartition.get(new LocationCache.ConsolidatedRegionalEndpoint(LocationEastUs2EndpointToLocationPair.getKey(), null));
-=======
                 .handleLocationExceptionForPartitionKeyRange(request, new RegionalRoutingContext(LocationEastUs2EndpointToLocationPair.getKey()));
         }
 
         locationSpecificHealthContext = locationEndpointToLocationSpecificContextForPartition.get(new RegionalRoutingContext(LocationEastUs2EndpointToLocationPair.getKey()));
->>>>>>> ed5ac4b1
 
         assertThat(locationSpecificHealthContext.isRegionAvailableToProcessRequests()).isFalse();
         assertThat(locationSpecificHealthContext.isExceptionThresholdBreached()).isTrue();
@@ -732,20 +582,12 @@
         String maxExclusive = "BB";
         String collectionResourceId = "dbs/db1/colls/coll1";
 
-<<<<<<< HEAD
-        List<LocationCache.ConsolidatedRegionalEndpoint> applicableReadWriteEndpoints = ImmutableList.of(
-=======
         List<RegionalRoutingContext> applicableReadWriteEndpoints = ImmutableList.of(
->>>>>>> ed5ac4b1
                 LocationEastUs2EndpointToLocationPair,
                 LocationEastUsEndpointToLocationPair,
                 LocationCentralUsEndpointToLocationPair)
             .stream()
-<<<<<<< HEAD
-            .map(uriStringPair -> new LocationCache.ConsolidatedRegionalEndpoint(uriStringPair.getLeft(), null))
-=======
             .map(uriStringPair -> new RegionalRoutingContext(uriStringPair.getLeft()))
->>>>>>> ed5ac4b1
             .collect(Collectors.toList());
 
         RxDocumentServiceRequest request = constructRxDocumentServiceRequestInstance(
@@ -758,13 +600,8 @@
             maxExclusive,
             LocationEastUs2EndpointToLocationPair.getKey());
 
-<<<<<<< HEAD
-        Mockito.when(this.globalEndpointManagerMock.getApplicableWriteEndpoints(Mockito.anyList())).thenReturn((UnmodifiableList<LocationCache.ConsolidatedRegionalEndpoint>) UnmodifiableList.unmodifiableList(applicableReadWriteEndpoints));
-        Mockito.when(this.globalEndpointManagerMock.getApplicableReadEndpoints(Mockito.anyList())).thenReturn((UnmodifiableList<LocationCache.ConsolidatedRegionalEndpoint>) UnmodifiableList.unmodifiableList(applicableReadWriteEndpoints));
-=======
         Mockito.when(this.globalEndpointManagerMock.getApplicableWriteEndpoints(Mockito.anyList())).thenReturn((UnmodifiableList<RegionalRoutingContext>) UnmodifiableList.unmodifiableList(applicableReadWriteEndpoints));
         Mockito.when(this.globalEndpointManagerMock.getApplicableReadEndpoints(Mockito.anyList())).thenReturn((UnmodifiableList<RegionalRoutingContext>) UnmodifiableList.unmodifiableList(applicableReadWriteEndpoints));
->>>>>>> ed5ac4b1
 
         int exceptionCountToHandle
             = globalPartitionEndpointManagerForCircuitBreaker
@@ -773,19 +610,11 @@
 
         for (int i = 1; i <= exceptionCountToHandle; i++) {
             globalPartitionEndpointManagerForCircuitBreaker
-<<<<<<< HEAD
-                .handleLocationExceptionForPartitionKeyRange(request, new LocationCache.ConsolidatedRegionalEndpoint(LocationEastUs2EndpointToLocationPair.getKey(), null));
-            globalPartitionEndpointManagerForCircuitBreaker
-                .handleLocationExceptionForPartitionKeyRange(request, new LocationCache.ConsolidatedRegionalEndpoint(LocationEastUsEndpointToLocationPair.getKey(), null));
-            globalPartitionEndpointManagerForCircuitBreaker
-                .handleLocationExceptionForPartitionKeyRange(request, new LocationCache.ConsolidatedRegionalEndpoint(LocationCentralUsEndpointToLocationPair.getKey(), null));
-=======
                 .handleLocationExceptionForPartitionKeyRange(request, new RegionalRoutingContext(LocationEastUs2EndpointToLocationPair.getKey()));
             globalPartitionEndpointManagerForCircuitBreaker
                 .handleLocationExceptionForPartitionKeyRange(request, new RegionalRoutingContext(LocationEastUsEndpointToLocationPair.getKey()));
             globalPartitionEndpointManagerForCircuitBreaker
                 .handleLocationExceptionForPartitionKeyRange(request, new RegionalRoutingContext(LocationCentralUsEndpointToLocationPair.getKey()));
->>>>>>> ed5ac4b1
         }
 
         Class<?>[] enclosedClasses = GlobalPartitionEndpointManagerForCircuitBreaker.class.getDeclaredClasses();
@@ -825,20 +654,12 @@
         String collectionResourceId1 = "dbs/db1/colls/coll1";
         String collectionResourceId2 = "dbs/db1/colls/coll2";
 
-<<<<<<< HEAD
-        List<LocationCache.ConsolidatedRegionalEndpoint> applicableReadWriteEndpoints = ImmutableList.of(
-=======
         List<RegionalRoutingContext> applicableReadWriteEndpoints = ImmutableList.of(
->>>>>>> ed5ac4b1
                 LocationEastUs2EndpointToLocationPair,
                 LocationEastUsEndpointToLocationPair,
                 LocationCentralUsEndpointToLocationPair)
             .stream()
-<<<<<<< HEAD
-            .map(uriStringPair -> new LocationCache.ConsolidatedRegionalEndpoint(uriStringPair.getLeft(), null))
-=======
             .map(uriStringPair -> new RegionalRoutingContext(uriStringPair.getLeft()))
->>>>>>> ed5ac4b1
             .collect(Collectors.toList());
 
         RxDocumentServiceRequest request1 = constructRxDocumentServiceRequestInstance(
@@ -861,24 +682,15 @@
             maxExclusive,
             LocationEastUs2EndpointToLocationPair.getKey());
 
-<<<<<<< HEAD
-        Mockito.when(this.globalEndpointManagerMock.getApplicableWriteEndpoints(Mockito.anyList())).thenReturn((UnmodifiableList<LocationCache.ConsolidatedRegionalEndpoint>) UnmodifiableList.unmodifiableList(applicableReadWriteEndpoints));
-        Mockito.when(this.globalEndpointManagerMock.getApplicableReadEndpoints(Mockito.anyList())).thenReturn((UnmodifiableList<LocationCache.ConsolidatedRegionalEndpoint>) UnmodifiableList.unmodifiableList(applicableReadWriteEndpoints));
-=======
         Mockito.when(this.globalEndpointManagerMock.getApplicableWriteEndpoints(Mockito.anyList())).thenReturn((UnmodifiableList<RegionalRoutingContext>) UnmodifiableList.unmodifiableList(applicableReadWriteEndpoints));
         Mockito.when(this.globalEndpointManagerMock.getApplicableReadEndpoints(Mockito.anyList())).thenReturn((UnmodifiableList<RegionalRoutingContext>) UnmodifiableList.unmodifiableList(applicableReadWriteEndpoints));
->>>>>>> ed5ac4b1
 
         int exceptionCountToHandle
             = globalPartitionEndpointManagerForCircuitBreaker.getConsecutiveExceptionBasedCircuitBreaker().getAllowedExceptionCountToMaintainStatus(LocationHealthStatus.HealthyWithFailures, readOperationTrue);
 
         for (int i = 1; i <= exceptionCountToHandle; i++) {
             globalPartitionEndpointManagerForCircuitBreaker
-<<<<<<< HEAD
-                .handleLocationExceptionForPartitionKeyRange(request1, new LocationCache.ConsolidatedRegionalEndpoint(LocationEastUs2EndpointToLocationPair.getKey(), null));
-=======
                 .handleLocationExceptionForPartitionKeyRange(request1, new RegionalRoutingContext(LocationEastUs2EndpointToLocationPair.getKey()));
->>>>>>> ed5ac4b1
         }
 
         globalPartitionEndpointManagerForCircuitBreaker.handleLocationSuccessForPartitionKeyRange(request2);
@@ -903,28 +715,13 @@
             = partitionKeyRangeToLocationSpecificUnavailabilityInfo.get(new PartitionKeyRangeWrapper(
             new PartitionKeyRange(pkRangeId, minInclusive, maxExclusive), collectionResourceId1));
 
-<<<<<<< HEAD
-        ConcurrentHashMap<LocationCache.ConsolidatedRegionalEndpoint, LocationSpecificHealthContext> locationEndpointToLocationSpecificContextForPartitionForColl1
-            = (ConcurrentHashMap<LocationCache.ConsolidatedRegionalEndpoint, LocationSpecificHealthContext>) locationEndpointToLocationSpecificContextForPartitionField.get(partitionLevelLocationUnavailabilityInfoSnapshotForColl1);
-=======
         ConcurrentHashMap<RegionalRoutingContext, LocationSpecificHealthContext> locationEndpointToLocationSpecificContextForPartitionForColl1
             = (ConcurrentHashMap<RegionalRoutingContext, LocationSpecificHealthContext>) locationEndpointToLocationSpecificContextForPartitionField.get(partitionLevelLocationUnavailabilityInfoSnapshotForColl1);
->>>>>>> ed5ac4b1
 
         Object partitionLevelLocationUnavailabilityInfoSnapshotForColl2
             = partitionKeyRangeToLocationSpecificUnavailabilityInfo.get(new PartitionKeyRangeWrapper(
             new PartitionKeyRange(pkRangeId, minInclusive, maxExclusive), collectionResourceId2));
 
-<<<<<<< HEAD
-        ConcurrentHashMap<LocationCache.ConsolidatedRegionalEndpoint, LocationSpecificHealthContext> locationEndpointToLocationSpecificContextForPartitionForColl2
-            = (ConcurrentHashMap<LocationCache.ConsolidatedRegionalEndpoint, LocationSpecificHealthContext>) locationEndpointToLocationSpecificContextForPartitionField.get(partitionLevelLocationUnavailabilityInfoSnapshotForColl2);
-
-        LocationSpecificHealthContext locationSpecificHealthContext1
-            = locationEndpointToLocationSpecificContextForPartitionForColl1.get(new LocationCache.ConsolidatedRegionalEndpoint(LocationEastUs2EndpointToLocationPair.getKey(), null));
-
-        LocationSpecificHealthContext locationSpecificHealthContext2
-            = locationEndpointToLocationSpecificContextForPartitionForColl2.get(new LocationCache.ConsolidatedRegionalEndpoint(LocationEastUs2EndpointToLocationPair.getKey(), null));
-=======
         ConcurrentHashMap<RegionalRoutingContext, LocationSpecificHealthContext> locationEndpointToLocationSpecificContextForPartitionForColl2
             = (ConcurrentHashMap<RegionalRoutingContext, LocationSpecificHealthContext>) locationEndpointToLocationSpecificContextForPartitionField.get(partitionLevelLocationUnavailabilityInfoSnapshotForColl2);
 
@@ -933,7 +730,6 @@
 
         LocationSpecificHealthContext locationSpecificHealthContext2
             = locationEndpointToLocationSpecificContextForPartitionForColl2.get(new RegionalRoutingContext(LocationEastUs2EndpointToLocationPair.getKey()));
->>>>>>> ed5ac4b1
 
         assertThat(locationSpecificHealthContext1.isRegionAvailableToProcessRequests()).isFalse();
         assertThat(locationSpecificHealthContext1.isExceptionThresholdBreached()).isTrue();
@@ -971,28 +767,16 @@
         String collectionResourceId = "dbs/db1/colls/coll1";
         PartitionKeyRange partitionKeyRange = new PartitionKeyRange(pkRangeId, minInclusive, maxExclusive);
 
-<<<<<<< HEAD
-        List<LocationCache.ConsolidatedRegionalEndpoint> applicableReadWriteEndpoints = ImmutableList.of(
-=======
         List<RegionalRoutingContext> applicableReadWriteEndpoints = ImmutableList.of(
->>>>>>> ed5ac4b1
                 LocationEastUs2EndpointToLocationPair,
                 LocationEastUsEndpointToLocationPair,
                 LocationCentralUsEndpointToLocationPair)
             .stream()
-<<<<<<< HEAD
-            .map(uriStringPair -> new LocationCache.ConsolidatedRegionalEndpoint(uriStringPair.getLeft(), null))
-            .collect(Collectors.toList());
-
-        Mockito.when(this.globalEndpointManagerMock.getApplicableWriteEndpoints(Mockito.anyList())).thenReturn((UnmodifiableList<LocationCache.ConsolidatedRegionalEndpoint>) UnmodifiableList.unmodifiableList(applicableReadWriteEndpoints));
-        Mockito.when(this.globalEndpointManagerMock.getApplicableReadEndpoints(Mockito.anyList())).thenReturn((UnmodifiableList<LocationCache.ConsolidatedRegionalEndpoint>) UnmodifiableList.unmodifiableList(applicableReadWriteEndpoints));
-=======
             .map(uriStringPair -> new RegionalRoutingContext(uriStringPair.getLeft()))
             .collect(Collectors.toList());
 
         Mockito.when(this.globalEndpointManagerMock.getApplicableWriteEndpoints(Mockito.anyList())).thenReturn((UnmodifiableList<RegionalRoutingContext>) UnmodifiableList.unmodifiableList(applicableReadWriteEndpoints));
         Mockito.when(this.globalEndpointManagerMock.getApplicableReadEndpoints(Mockito.anyList())).thenReturn((UnmodifiableList<RegionalRoutingContext>) UnmodifiableList.unmodifiableList(applicableReadWriteEndpoints));
->>>>>>> ed5ac4b1
 
         RxDocumentServiceRequest requestCentralUs = constructRxDocumentServiceRequestInstance(
             readOperationTrue ? OperationType.Read : OperationType.Create,
@@ -1100,17 +884,10 @@
         URI locationWithFailure,
         String collectionResourceId,
         PartitionKeyRange partitionKeyRange,
-<<<<<<< HEAD
-        List<LocationCache.ConsolidatedRegionalEndpoint> applicableReadWriteLocations) {
-
-        logger.warn("Handling exception for {}", locationWithFailure.getPath());
-        globalPartitionEndpointManagerForCircuitBreaker.handleLocationExceptionForPartitionKeyRange(request, new LocationCache.ConsolidatedRegionalEndpoint(locationWithFailure, null));
-=======
         List<RegionalRoutingContext> applicableReadWriteLocations) {
 
         logger.warn("Handling exception for {}", locationWithFailure.getPath());
         globalPartitionEndpointManagerForCircuitBreaker.handleLocationExceptionForPartitionKeyRange(request, new RegionalRoutingContext(locationWithFailure));
->>>>>>> ed5ac4b1
 
         List<String> unavailableRegions
             = globalPartitionEndpointManagerForCircuitBreaker.getUnavailableRegionsForPartitionKeyRange(collectionResourceId, partitionKeyRange, request.getOperationType());
@@ -1138,13 +915,8 @@
 
         request.requestContext.resolvedPartitionKeyRange = new PartitionKeyRange(partitionKeyRangeId, minInclusive, maxExclusive);
         request.requestContext.resolvedPartitionKeyRangeForCircuitBreaker = request.requestContext.resolvedPartitionKeyRange;
-<<<<<<< HEAD
-        request.requestContext.locationEndpointToRoute = locationEndpointToRoute;
-        request.requestContext.consolidatedRegionalEndpointToRoute = new LocationCache.ConsolidatedRegionalEndpoint(locationEndpointToRoute, null);
-=======
 
         request.requestContext.regionalRoutingContextToRoute = new RegionalRoutingContext(locationEndpointToRoute);
->>>>>>> ed5ac4b1
 
         request.requestContext.setExcludeRegions(Collections.emptyList());
         request.requestContext.setPointOperationContext(
