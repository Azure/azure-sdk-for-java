// Copyright (c) Microsoft Corporation. All rights reserved.
// Licensed under the MIT License.

package com.azure.cosmos.implementation.directconnectivity;

import com.azure.core.credential.AccessToken;
import com.azure.core.credential.TokenCredential;
import com.azure.core.credential.TokenRequestContext;
import com.azure.cosmos.implementation.AsyncDocumentClient;
import com.azure.cosmos.implementation.AuthorizationTokenType;
<<<<<<< HEAD
=======
import com.azure.cosmos.implementation.clienttelemetry.ClientTelemetry;
import com.azure.cosmos.models.CosmosClientTelemetryConfig;
>>>>>>> ecfbba2d
import com.azure.cosmos.implementation.Configs;
import com.azure.cosmos.implementation.Document;
import com.azure.cosmos.implementation.HttpConstants;
import com.azure.cosmos.implementation.IAuthorizationTokenProvider;
import com.azure.cosmos.implementation.OperationType;
import com.azure.cosmos.implementation.ResourceType;
import com.azure.cosmos.implementation.RxDocumentClientImpl;
import com.azure.cosmos.implementation.RxDocumentServiceRequest;
import com.azure.cosmos.implementation.TestConfigurations;
import com.azure.cosmos.implementation.Utils;
<<<<<<< HEAD
import com.azure.cosmos.implementation.clienttelemetry.ClientTelemetry;
=======
>>>>>>> ecfbba2d
import com.azure.cosmos.implementation.routing.PartitionKeyRangeIdentity;
import com.azure.cosmos.models.CosmosClientTelemetryConfig;
import org.testng.annotations.DataProvider;
import org.testng.annotations.Test;
import reactor.core.publisher.Mono;

import java.net.URI;
import java.net.URISyntaxException;
import java.time.OffsetDateTime;
import java.time.ZonedDateTime;
import java.util.Map;
import java.util.UUID;

import static com.azure.cosmos.implementation.TestUtils.mockDiagnosticsClientContext;
import static org.assertj.core.api.Assertions.assertThat;
import static org.assertj.core.api.Fail.fail;

public class BarrierRequestHelperTest {
    @Test(groups = "direct")
    public void barrierBasic() {
        IAuthorizationTokenProvider authTokenProvider = getIAuthorizationTokenProvider();

        for (ResourceType resourceType : ResourceType.values()) {

            for (OperationType operationType : OperationType.values()) {
                Document randomResource = new Document();
                randomResource.setId(UUID.randomUUID().toString());
                RxDocumentServiceRequest request =
                        RxDocumentServiceRequest.create(mockDiagnosticsClientContext(), operationType, resourceType, "/dbs/7mVFAA==/colls/7mVFAP1jpeU=", randomResource, (Map<String, String>) null);

                BarrierRequestHelper.createAsync(mockDiagnosticsClientContext(), request, authTokenProvider, 10l, 10l).block();
                request =
                        RxDocumentServiceRequest.create(mockDiagnosticsClientContext(), operationType, resourceType, "/dbs/7mVFAA==", randomResource, null);

                request.setResourceId("3");
                try {
                    BarrierRequestHelper.createAsync(mockDiagnosticsClientContext(), request, authTokenProvider, 10l, 10l).block();
                } catch (Exception e) {
                    if (!BarrierRequestHelper.isCollectionHeadBarrierRequest(resourceType, operationType)) {
                        fail("Should not fail for non-collection head combinations");
                    }
                }
            }
        }
    }

    @Test(groups = "direct")
    public void barrierDBFeed() {
        IAuthorizationTokenProvider authTokenProvider = getIAuthorizationTokenProvider();

        ResourceType resourceType = ResourceType.DocumentCollection;
        OperationType operationType = OperationType.Query;

        Document randomResource = new Document();
        randomResource.setId(UUID.randomUUID().toString());
        RxDocumentServiceRequest request =
                RxDocumentServiceRequest.create(mockDiagnosticsClientContext(), operationType, resourceType, "/dbs/7mVFAA==/colls/7mVFAP1jpeU=", randomResource, (Map<String, String>) null);

        RxDocumentServiceRequest barrierRequest = BarrierRequestHelper.createAsync(mockDiagnosticsClientContext(), request, authTokenProvider, 11l, 10l).block();

        assertThat(barrierRequest.getOperationType()).isEqualTo(OperationType.HeadFeed);
        assertThat(barrierRequest.getResourceType()).isEqualTo(ResourceType.Database);


        assertThat(getTargetGlobalLsn(barrierRequest)).isEqualTo(10l);
        assertThat(getTargetLsn(barrierRequest)).isEqualTo(11l);
    }

    @Test(groups = "direct")
    public void barrierDocumentQueryNameBasedRequest() {
        IAuthorizationTokenProvider authTokenProvider = getIAuthorizationTokenProvider();

        ResourceType resourceType = ResourceType.Document;
        OperationType operationType = OperationType.Query;

        Document randomResource = new Document();
        randomResource.setId(UUID.randomUUID().toString());
        RxDocumentServiceRequest request =
                RxDocumentServiceRequest.create(mockDiagnosticsClientContext(), operationType, resourceType, "/dbs/dbname/colls/collname", randomResource, (Map<String, String>) null);

        RxDocumentServiceRequest barrierRequest = BarrierRequestHelper.createAsync(mockDiagnosticsClientContext(), request, authTokenProvider, 11l, 10l).block();

        assertThat(barrierRequest.getOperationType()).isEqualTo(OperationType.Head);
        assertThat(barrierRequest.getResourceType()).isEqualTo(ResourceType.DocumentCollection);
        assertThat(barrierRequest.getResourceAddress()).isEqualTo("dbs/dbname/colls/collname");

        assertThat(getTargetGlobalLsn(barrierRequest)).isEqualTo(10l);
        assertThat(getTargetLsn(barrierRequest)).isEqualTo(11l);
    }

    @Test(groups = "direct")
    public void barrierDocumentReadNameBasedRequest() {
        IAuthorizationTokenProvider authTokenProvider = getIAuthorizationTokenProvider();

        ResourceType resourceType = ResourceType.Document;
        OperationType operationType = OperationType.Read;

        Document randomResource = new Document();
        randomResource.setId(UUID.randomUUID().toString());
        RxDocumentServiceRequest request =
                RxDocumentServiceRequest.create(mockDiagnosticsClientContext(), operationType, resourceType, "/dbs/dbname/colls/collname", randomResource, (Map<String, String>) null);

        RxDocumentServiceRequest barrierRequest = BarrierRequestHelper.createAsync(mockDiagnosticsClientContext(), request, authTokenProvider, 11l, 10l).block();

        assertThat(barrierRequest.getOperationType()).isEqualTo(OperationType.Head);
        assertThat(barrierRequest.getResourceType()).isEqualTo(ResourceType.DocumentCollection);
        assertThat(barrierRequest.getResourceAddress()).isEqualTo("dbs/dbname/colls/collname");

        assertThat(getTargetGlobalLsn(barrierRequest)).isEqualTo(10l);
        assertThat(getTargetLsn(barrierRequest)).isEqualTo(11l);
        assertThat(barrierRequest.getIsNameBased()).isEqualTo(true);

    }

    @Test(groups = "direct")
    public void barrierDocumentReadRidBasedRequest() {
        IAuthorizationTokenProvider authTokenProvider = getIAuthorizationTokenProvider();

        ResourceType resourceType = ResourceType.Document;
        OperationType operationType = OperationType.Read;

        Document randomResource = new Document();
        randomResource.setId(UUID.randomUUID().toString());
        RxDocumentServiceRequest request =
                RxDocumentServiceRequest.create(mockDiagnosticsClientContext(), operationType, "7mVFAA==", resourceType, (Map<String, String>) null);

        RxDocumentServiceRequest barrierRequest = BarrierRequestHelper.createAsync(mockDiagnosticsClientContext(), request, authTokenProvider, 11l, 10l).block();

        assertThat(barrierRequest.getOperationType()).isEqualTo(OperationType.Head);
        assertThat(barrierRequest.getResourceType()).isEqualTo(ResourceType.DocumentCollection);
        assertThat(barrierRequest.getResourceAddress()).isEqualTo("7mVFAA==");

        assertThat(getTargetGlobalLsn(barrierRequest)).isEqualTo(10l);
        assertThat(getTargetLsn(barrierRequest)).isEqualTo(11l);
        assertThat(barrierRequest.getIsNameBased()).isEqualTo(false);
    }

    @Test(groups = "direct")
    public void barrierWithAadAuthorizationTokenProviderType() throws URISyntaxException {

        TokenCredential tokenCredential = new AadSimpleTokenCredential(TestConfigurations.MASTER_KEY);
        IAuthorizationTokenProvider authTokenProvider = new RxDocumentClientImpl(
                new URI(TestConfigurations.HOST),
                null,
                null,
                null,
                null,
                new Configs(),
                null,
                null,
                tokenCredential,
                false,
                false,
                false,
                null,
                null,
                new CosmosClientTelemetryConfig().sendClientTelemetryToService(false),
                null,
                null,
                null,
                null,
<<<<<<< HEAD
                false);
=======
                null);
>>>>>>> ecfbba2d

        ResourceType resourceType = ResourceType.DocumentCollection;
        OperationType operationType = OperationType.Read;

        Document randomResource = new Document();
        randomResource.setId(UUID.randomUUID().toString());
        RxDocumentServiceRequest request =
            RxDocumentServiceRequest.create(mockDiagnosticsClientContext(), operationType, resourceType, "/dbs/7mVFAA==/colls/7mVFAP1jpeU=", randomResource, (Map<String, String>) null);

        RxDocumentServiceRequest barrierRequest = BarrierRequestHelper.createAsync(mockDiagnosticsClientContext(), request, authTokenProvider, 11l, 10l).block();

        assertThat(authTokenProvider.getAuthorizationTokenType()).isEqualTo(AuthorizationTokenType.AadToken);
        assertThat(barrierRequest.authorizationTokenType).isEqualTo(AuthorizationTokenType.AadToken);
        assertThat(request.authorizationTokenType).isEqualTo(AuthorizationTokenType.PrimaryMasterKey);
    }


    @DataProvider(name = "isCollectionHeadBarrierRequestArgProvider")
    public Object[][] isCollectionHeadBarrierRequestArgProvider() {
        return new Object[][]{
                // resourceType, operationType, isCollectionHeadBarrierRequest

                {ResourceType.Attachment, null, true},
                {ResourceType.Document, null, true},
                {ResourceType.Conflict, null, true},
                {ResourceType.StoredProcedure, null, true},
                {ResourceType.Attachment, null, true},
                {ResourceType.Trigger, null, true},

                {ResourceType.DocumentCollection, OperationType.ReadFeed, false},
                {ResourceType.DocumentCollection, OperationType.Query, false},
                {ResourceType.DocumentCollection, OperationType.SqlQuery, false},

                {ResourceType.DocumentCollection, OperationType.Create, true},
                {ResourceType.DocumentCollection, OperationType.Read, true},
                {ResourceType.DocumentCollection, OperationType.Replace, true},
                {ResourceType.DocumentCollection, OperationType.ExecuteJavaScript, true},

                {ResourceType.PartitionKeyRange, null, false},
        };
    }

    @Test(groups = "direct", dataProvider = "isCollectionHeadBarrierRequestArgProvider")
    public void isCollectionHeadBarrierRequest(ResourceType resourceType,
                                               OperationType operationType,
                                               boolean expectedResult) {
        if (operationType != null) {
            boolean actual = BarrierRequestHelper.isCollectionHeadBarrierRequest(resourceType, operationType);
            assertThat(actual).isEqualTo(expectedResult);
        } else {
            for (OperationType type : OperationType.values()) {
                boolean actual = BarrierRequestHelper.isCollectionHeadBarrierRequest(resourceType, type);
                assertThat(actual).isEqualTo(expectedResult);
            }
        }
    }

    private IAuthorizationTokenProvider getIAuthorizationTokenProvider() {
        return (RxDocumentClientImpl)
                new AsyncDocumentClient.Builder()
                        .withMasterKeyOrResourceToken(TestConfigurations.MASTER_KEY)
                        .withServiceEndpoint(TestConfigurations.HOST)
                        .withClientTelemetryConfig(
                            new CosmosClientTelemetryConfig()
                                .sendClientTelemetryToService(ClientTelemetry.DEFAULT_CLIENT_TELEMETRY_ENABLED))
                        .build();
    }

    private String getHeaderValue(RxDocumentServiceRequest req, String name) {
        return req.getHeaders().get(name);
    }

    private String getPartitionKey(RxDocumentServiceRequest req) {
        return getHeaderValue(req, HttpConstants.HttpHeaders.PARTITION_KEY);
    }

    private String getCollectionRid(RxDocumentServiceRequest req) {
        return getHeaderValue(req, WFConstants.BackendHeaders.COLLECTION_RID);
    }

    private PartitionKeyRangeIdentity getPartitionKeyRangeIdentity(RxDocumentServiceRequest req) {
        return req.getPartitionKeyRangeIdentity();
    }

    private Long getTargetLsn(RxDocumentServiceRequest req) {
        return Long.parseLong(getHeaderValue(req, HttpConstants.HttpHeaders.TARGET_LSN));
    }

    private Long getTargetGlobalLsn(RxDocumentServiceRequest req) {
        return Long.parseLong(getHeaderValue(req, HttpConstants.HttpHeaders.TARGET_GLOBAL_COMMITTED_LSN));
    }

    class AadSimpleTokenCredential implements TokenCredential {
        private final String keyEncoded;
        private final String AAD_HEADER_COSMOS_EMULATOR = "{\"typ\":\"JWT\",\"alg\":\"RS256\",\"x5t\":\"CosmosEmulatorPrimaryMaster\",\"kid\":\"CosmosEmulatorPrimaryMaster\"}";
        private final String AAD_CLAIM_COSMOS_EMULATOR_FORMAT = "{\"aud\":\"https://localhost.localhost\",\"iss\":\"https://sts.fake-issuer.net/7b1999a1-dfd7-440e-8204-00170979b984\",\"iat\":%d,\"nbf\":%d,\"exp\":%d,\"aio\":\"\",\"appid\":\"localhost\",\"appidacr\":\"1\",\"idp\":\"https://localhost:8081/\",\"oid\":\"96313034-4739-43cb-93cd-74193adbe5b6\",\"rh\":\"\",\"sub\":\"localhost\",\"tid\":\"EmulatorFederation\",\"uti\":\"\",\"ver\":\"1.0\",\"scp\":\"user_impersonation\",\"groups\":[\"7ce1d003-4cb3-4879-b7c5-74062a35c66e\",\"e99ff30c-c229-4c67-ab29-30a6aebc3e58\",\"5549bb62-c77b-4305-bda9-9ec66b85d9e4\",\"c44fd685-5c58-452c-aaf7-13ce75184f65\",\"be895215-eab5-43b7-9536-9ef8fe130330\"]}";

        public AadSimpleTokenCredential(String emulatorKey) {
            if (emulatorKey == null || emulatorKey.isEmpty()) {
                throw new IllegalArgumentException("emulatorKey");
            }

            this.keyEncoded = Utils.encodeUrlBase64String(emulatorKey.getBytes());
        }

        @Override
        public Mono<AccessToken> getToken(TokenRequestContext tokenRequestContext) {
            String aadToken = emulatorKey_based_AAD_String();
            return Mono.just(new AccessToken(aadToken, OffsetDateTime.now().plusHours(2)));
        }

        String emulatorKey_based_AAD_String() {
            ZonedDateTime currentTime = ZonedDateTime.now();
            String part1Encoded = Utils.encodeUrlBase64String(AAD_HEADER_COSMOS_EMULATOR.getBytes());
            String part2 = String.format(AAD_CLAIM_COSMOS_EMULATOR_FORMAT,
                currentTime.toEpochSecond(),
                currentTime.toEpochSecond(),
                currentTime.plusHours(2).toEpochSecond());
            String part2Encoded = Utils.encodeUrlBase64String(part2.getBytes());
            return part1Encoded + "." + part2Encoded + "." + this.keyEncoded;
        }
    }
}
<|MERGE_RESOLUTION|>--- conflicted
+++ resolved
@@ -8,11 +8,8 @@
 import com.azure.core.credential.TokenRequestContext;
 import com.azure.cosmos.implementation.AsyncDocumentClient;
 import com.azure.cosmos.implementation.AuthorizationTokenType;
-<<<<<<< HEAD
-=======
 import com.azure.cosmos.implementation.clienttelemetry.ClientTelemetry;
 import com.azure.cosmos.models.CosmosClientTelemetryConfig;
->>>>>>> ecfbba2d
 import com.azure.cosmos.implementation.Configs;
 import com.azure.cosmos.implementation.Document;
 import com.azure.cosmos.implementation.HttpConstants;
@@ -23,10 +20,7 @@
 import com.azure.cosmos.implementation.RxDocumentServiceRequest;
 import com.azure.cosmos.implementation.TestConfigurations;
 import com.azure.cosmos.implementation.Utils;
-<<<<<<< HEAD
 import com.azure.cosmos.implementation.clienttelemetry.ClientTelemetry;
-=======
->>>>>>> ecfbba2d
 import com.azure.cosmos.implementation.routing.PartitionKeyRangeIdentity;
 import com.azure.cosmos.models.CosmosClientTelemetryConfig;
 import org.testng.annotations.DataProvider;
@@ -188,11 +182,8 @@
                 null,
                 null,
                 null,
-<<<<<<< HEAD
+                null,
                 false);
-=======
-                null);
->>>>>>> ecfbba2d
 
         ResourceType resourceType = ResourceType.DocumentCollection;
         OperationType operationType = OperationType.Read;
