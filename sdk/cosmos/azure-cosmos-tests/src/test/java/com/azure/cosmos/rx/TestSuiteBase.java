// Copyright (c) Microsoft Corporation. All rights reserved.
// Licensed under the MIT License.
package com.azure.cosmos.rx;

import com.azure.core.credential.AzureKeyCredential;
import com.azure.cosmos.BridgeInternal;
import com.azure.cosmos.ConsistencyLevel;
import com.azure.cosmos.CosmosAsyncClient;
import com.azure.cosmos.CosmosAsyncClientTest;
import com.azure.cosmos.CosmosAsyncContainer;
import com.azure.cosmos.CosmosAsyncDatabase;
import com.azure.cosmos.CosmosAsyncUser;
import com.azure.cosmos.CosmosBridgeInternal;
import com.azure.cosmos.CosmosClient;
import com.azure.cosmos.CosmosClientBuilder;
import com.azure.cosmos.CosmosDatabase;
import com.azure.cosmos.CosmosDatabaseForTest;
import com.azure.cosmos.CosmosEndToEndOperationLatencyPolicyConfigBuilder;
import com.azure.cosmos.CosmosException;
import com.azure.cosmos.CosmosResponseValidator;
import com.azure.cosmos.DirectConnectionConfig;
import com.azure.cosmos.GatewayConnectionConfig;
import com.azure.cosmos.Http2ConnectionConfig;
import com.azure.cosmos.TestNGLogListener;
import com.azure.cosmos.ThrottlingRetryOptions;
import com.azure.cosmos.implementation.Configs;
import com.azure.cosmos.implementation.ConnectionPolicy;
import com.azure.cosmos.implementation.FailureValidator;
import com.azure.cosmos.implementation.FeedResponseListValidator;
import com.azure.cosmos.implementation.HttpConstants;
import com.azure.cosmos.implementation.ImplementationBridgeHelpers;
import com.azure.cosmos.implementation.InternalObjectNode;
import com.azure.cosmos.implementation.PathParser;
import com.azure.cosmos.implementation.Resource;
import com.azure.cosmos.implementation.TestConfigurations;
import com.azure.cosmos.implementation.Utils;
import com.azure.cosmos.implementation.directconnectivity.Protocol;
import com.azure.cosmos.implementation.guava25.base.CaseFormat;
import com.azure.cosmos.implementation.guava25.collect.ImmutableList;
import com.azure.cosmos.models.ChangeFeedPolicy;
import com.azure.cosmos.models.CompositePath;
import com.azure.cosmos.models.CompositePathSortOrder;
import com.azure.cosmos.models.CosmosContainerProperties;
import com.azure.cosmos.models.CosmosContainerRequestOptions;
import com.azure.cosmos.models.CosmosDatabaseProperties;
import com.azure.cosmos.models.CosmosDatabaseResponse;
import com.azure.cosmos.models.CosmosItemRequestOptions;
import com.azure.cosmos.models.CosmosItemResponse;
import com.azure.cosmos.models.CosmosQueryRequestOptions;
import com.azure.cosmos.models.CosmosResponse;
import com.azure.cosmos.models.CosmosStoredProcedureRequestOptions;
import com.azure.cosmos.models.CosmosUserProperties;
import com.azure.cosmos.models.CosmosUserResponse;
import com.azure.cosmos.models.FeedResponse;
import com.azure.cosmos.models.IncludedPath;
import com.azure.cosmos.models.IndexingPolicy;
import com.azure.cosmos.models.PartitionKey;
import com.azure.cosmos.models.PartitionKeyDefinition;
import com.azure.cosmos.models.PartitionKeyDefinitionVersion;
import com.azure.cosmos.models.PartitionKind;
import com.azure.cosmos.models.SqlQuerySpec;
import com.azure.cosmos.models.ThroughputProperties;
import com.azure.cosmos.util.CosmosPagedFlux;
import com.fasterxml.jackson.core.JsonParser;
import com.fasterxml.jackson.core.type.TypeReference;
import com.fasterxml.jackson.databind.DeserializationFeature;
import com.fasterxml.jackson.databind.ObjectMapper;
import io.reactivex.subscribers.TestSubscriber;
import org.apache.commons.lang3.ObjectUtils;
import org.apache.commons.lang3.StringUtils;
import org.mockito.stubbing.Answer;
import org.slf4j.Logger;
import org.slf4j.LoggerFactory;
import org.testng.ITestContext;
import org.testng.annotations.AfterSuite;
import org.testng.annotations.BeforeSuite;
import org.testng.annotations.DataProvider;
import org.testng.annotations.Listeners;
import reactor.core.publisher.Flux;
import reactor.core.publisher.Mono;
import reactor.core.scheduler.Schedulers;

import java.io.ByteArrayOutputStream;
import java.time.Duration;
import java.util.ArrayList;
import java.util.Arrays;
import java.util.Collections;
import java.util.List;
import java.util.UUID;
import java.util.concurrent.TimeUnit;
import java.util.stream.Collectors;

import static com.azure.cosmos.BridgeInternal.extractConfigs;
import static com.azure.cosmos.BridgeInternal.injectConfigs;
import static org.assertj.core.api.Assertions.assertThat;
import static org.mockito.Mockito.doAnswer;
import static org.mockito.Mockito.spy;

@Listeners({TestNGLogListener.class})
public class TestSuiteBase extends CosmosAsyncClientTest {

    private static final int DEFAULT_BULK_INSERT_CONCURRENCY_LEVEL = 500;
    private static final ObjectMapper objectMapper = new ObjectMapper();

    protected static Logger logger = LoggerFactory.getLogger(TestSuiteBase.class.getSimpleName());
    protected static final int TIMEOUT = 40000;
    protected static final int FEED_TIMEOUT = 40000;
    protected static final int SETUP_TIMEOUT = 60000;
    protected static final int SHUTDOWN_TIMEOUT = 24000;

    protected static final int SUITE_SETUP_TIMEOUT = 120000;
    protected static final int SUITE_SHUTDOWN_TIMEOUT = 60000;

    protected static final int WAIT_REPLICA_CATCH_UP_IN_MILLIS = 4000;

    protected final static ConsistencyLevel accountConsistency;
    protected static final ImmutableList<String> preferredLocations;
    private static final ImmutableList<ConsistencyLevel> desiredConsistencies;
    protected static final ImmutableList<Protocol> protocols;

    protected static final AzureKeyCredential credential;

    protected int subscriberValidationTimeout = TIMEOUT;

    private static CosmosAsyncDatabase SHARED_DATABASE;
    private static CosmosAsyncContainer SHARED_MULTI_PARTITION_COLLECTION_WITH_ID_AS_PARTITION_KEY;
    private static CosmosAsyncContainer SHARED_MULTI_PARTITION_COLLECTION;
    private static CosmosAsyncContainer SHARED_MULTI_PARTITION_COLLECTION_WITH_COMPOSITE_AND_SPATIAL_INDEXES;
    private static CosmosAsyncContainer SHARED_SINGLE_PARTITION_COLLECTION;

    public TestSuiteBase(CosmosClientBuilder clientBuilder) {
        super(clientBuilder);
    }

    protected static CosmosAsyncDatabase getSharedCosmosDatabase(CosmosAsyncClient client) {
        return CosmosBridgeInternal.getCosmosDatabaseWithNewClient(SHARED_DATABASE, client);
    }

    protected static CosmosAsyncContainer getSharedMultiPartitionCosmosContainerWithIdAsPartitionKey(CosmosAsyncClient client) {
        return CosmosBridgeInternal.getCosmosContainerWithNewClient(SHARED_MULTI_PARTITION_COLLECTION_WITH_ID_AS_PARTITION_KEY, SHARED_DATABASE, client);
    }

    protected static CosmosAsyncContainer getSharedMultiPartitionCosmosContainer(CosmosAsyncClient client) {
        return CosmosBridgeInternal.getCosmosContainerWithNewClient(SHARED_MULTI_PARTITION_COLLECTION, SHARED_DATABASE, client);
    }

    protected static CosmosAsyncContainer getSharedMultiPartitionCosmosContainerWithCompositeAndSpatialIndexes(CosmosAsyncClient client) {
        return CosmosBridgeInternal.getCosmosContainerWithNewClient(SHARED_MULTI_PARTITION_COLLECTION_WITH_COMPOSITE_AND_SPATIAL_INDEXES, SHARED_DATABASE, client);
    }

    protected static CosmosAsyncContainer getSharedSinglePartitionCosmosContainer(CosmosAsyncClient client) {
        return CosmosBridgeInternal.getCosmosContainerWithNewClient(SHARED_SINGLE_PARTITION_COLLECTION, SHARED_DATABASE, client);
    }

    static {
        accountConsistency = parseConsistency(TestConfigurations.CONSISTENCY);
        desiredConsistencies = immutableListOrNull(
            ObjectUtils.defaultIfNull(parseDesiredConsistencies(TestConfigurations.DESIRED_CONSISTENCIES),
                allEqualOrLowerConsistencies(accountConsistency)));
        preferredLocations = immutableListOrNull(parsePreferredLocation(TestConfigurations.PREFERRED_LOCATIONS));
        protocols = ObjectUtils.defaultIfNull(immutableListOrNull(parseProtocols(TestConfigurations.PROTOCOLS)),
            ImmutableList.of(Protocol.TCP));

        //  Object mapper configurations
        objectMapper.configure(DeserializationFeature.FAIL_ON_UNKNOWN_PROPERTIES, false);
        objectMapper.configure(JsonParser.Feature.ALLOW_SINGLE_QUOTES, true);
        objectMapper.configure(JsonParser.Feature.ALLOW_TRAILING_COMMA, true);
        objectMapper.configure(JsonParser.Feature.STRICT_DUPLICATE_DETECTION, true);

        credential = new AzureKeyCredential(TestConfigurations.MASTER_KEY);
    }

    protected TestSuiteBase() {
        logger.debug("Initializing {} ...", this.getClass().getSimpleName());
    }

    private static <T> ImmutableList<T> immutableListOrNull(List<T> list) {
        return list != null ? ImmutableList.copyOf(list) : null;
    }

    private static class DatabaseManagerImpl implements CosmosDatabaseForTest.DatabaseManager {
        public static DatabaseManagerImpl getInstance(CosmosAsyncClient client) {
            return new DatabaseManagerImpl(client);
        }

        private final CosmosAsyncClient client;

        private DatabaseManagerImpl(CosmosAsyncClient client) {
            this.client = client;
        }

        @Override
        public CosmosPagedFlux<CosmosDatabaseProperties> queryDatabases(SqlQuerySpec query) {
            return client.queryDatabases(query, null);
        }

        @Override
        public Mono<CosmosDatabaseResponse> createDatabase(CosmosDatabaseProperties databaseDefinition) {
            return client.createDatabase(databaseDefinition);
        }

        @Override
        public CosmosAsyncDatabase getDatabase(String id) {
            return client.getDatabase(id);
        }
    }

<<<<<<< HEAD
    @BeforeSuite(groups = {"thinclient", "fast", "long", "direct", "multi-region", "multi-master", "flaky-multi-master", "emulator", "emulator-vnext", "split", "query", "cfp-split", "circuit-breaker-misc-gateway", "circuit-breaker-misc-direct", "circuit-breaker-read-all-read-many", "fi-multi-master", "fi-thinclient-multi-region", "fi-thinclient-multi-master"}, timeOut = SUITE_SETUP_TIMEOUT)
=======
    @BeforeSuite(groups = {"thinclient", "fast", "long", "direct", "multi-region", "multi-master", "flaky-multi-master", "emulator",
        "emulator-vnext", "split", "query", "cfp-split", "circuit-breaker-misc-gateway", "circuit-breaker-misc-direct",
        "circuit-breaker-read-all-read-many", "fi-multi-master", "long-emulator"}, timeOut = SUITE_SETUP_TIMEOUT)
>>>>>>> 6b544350
    public void beforeSuite() {

        logger.info("beforeSuite Started");

        try (CosmosAsyncClient houseKeepingClient = createGatewayHouseKeepingDocumentClient(true).buildAsyncClient()) {
            CosmosDatabaseForTest dbForTest = CosmosDatabaseForTest.create(DatabaseManagerImpl.getInstance(houseKeepingClient));
            SHARED_DATABASE = dbForTest.createdDatabase;
            CosmosContainerRequestOptions options = new CosmosContainerRequestOptions();
            SHARED_MULTI_PARTITION_COLLECTION = createCollection(SHARED_DATABASE, getCollectionDefinitionWithRangeRangeIndex(), options, 10100);
            SHARED_MULTI_PARTITION_COLLECTION_WITH_ID_AS_PARTITION_KEY = createCollection(SHARED_DATABASE, getCollectionDefinitionWithRangeRangeIndexWithIdAsPartitionKey(), options, 10100);
            SHARED_MULTI_PARTITION_COLLECTION_WITH_COMPOSITE_AND_SPATIAL_INDEXES = createCollection(SHARED_DATABASE, getCollectionDefinitionMultiPartitionWithCompositeAndSpatialIndexes(), options);
            SHARED_SINGLE_PARTITION_COLLECTION = createCollection(SHARED_DATABASE, getCollectionDefinitionWithRangeRangeIndex(), options, 6000);
        }
    }

    @BeforeSuite(groups = {"unit"})
    public static void parallelizeUnitTests(ITestContext context) {
        // TODO: Parallelization was disabled due to flaky tests. Re-enable after fixing the flaky tests.
//        context.getSuite().getXmlSuite().setParallel(XmlSuite.ParallelMode.CLASSES);
//        context.getSuite().getXmlSuite().setThreadCount(Runtime.getRuntime().availableProcessors());
    }

<<<<<<< HEAD
    @AfterSuite(groups = {"thinclient", "fast", "long", "direct", "multi-region", "multi-master", "flaky-multi-master", "emulator", "split", "query", "cfp-split", "circuit-breaker-misc-gateway", "circuit-breaker-misc-direct", "circuit-breaker-read-all-read-many", "fi-multi-master", "fi-thinclient-multi-region", "fi-thinclient-multi-master"}, timeOut = SUITE_SHUTDOWN_TIMEOUT)
=======
    @AfterSuite(groups = {"thinclient", "fast", "long", "direct", "multi-region", "multi-master", "flaky-multi-master",
        "emulator", "split", "query", "cfp-split", "circuit-breaker-misc-gateway", "circuit-breaker-misc-direct",
        "circuit-breaker-read-all-read-many", "fi-multi-master", "long-emulator"}, timeOut = SUITE_SHUTDOWN_TIMEOUT)
>>>>>>> 6b544350
    public void afterSuite() {

        logger.info("afterSuite Started");

        try (CosmosAsyncClient houseKeepingClient = createGatewayHouseKeepingDocumentClient(true).buildAsyncClient()) {
            safeDeleteDatabase(SHARED_DATABASE);
            CosmosDatabaseForTest.cleanupStaleTestDatabases(DatabaseManagerImpl.getInstance(houseKeepingClient));
        }
    }

    @AfterSuite(groups = { "emulator-vnext" }, timeOut = SUITE_SHUTDOWN_TIMEOUT)
    public void afterSuitEmulatorVNext() {
        // can not use the after suite method directly as for vnext, query databases is not implemented, so it will error out
        logger.info("afterSuite for emulator vnext group started. ");
        safeDeleteDatabase(SHARED_DATABASE);
    }

    protected static void cleanUpContainer(CosmosAsyncContainer cosmosContainer) {
        CosmosContainerProperties cosmosContainerProperties = cosmosContainer.read().block().getProperties();
        String cosmosContainerId = cosmosContainerProperties.getId();
        logger.info("Truncating collection {} ...", cosmosContainerId);
        List<String> paths = cosmosContainerProperties.getPartitionKeyDefinition().getPaths();
        CosmosQueryRequestOptions options = new CosmosQueryRequestOptions();
        options.setCosmosEndToEndOperationLatencyPolicyConfig(
            new CosmosEndToEndOperationLatencyPolicyConfigBuilder(Duration.ofHours(1))
                .build()
        );
        options.setMaxDegreeOfParallelism(-1);
        int maxItemCount = 100;

        cosmosContainer.queryItems("SELECT * FROM root", options, InternalObjectNode.class)
            .byPage(maxItemCount)
            .publishOn(Schedulers.parallel())
            .flatMap(page -> Flux.fromIterable(page.getResults()))
            .flatMap(doc -> {

                PartitionKey partitionKey = null;

                Object propertyValue = null;
                if (paths != null && !paths.isEmpty()) {
                    List<String> pkPath = PathParser.getPathParts(paths.get(0));
                    propertyValue = doc.getObjectByPath(pkPath);
                    if (propertyValue == null) {
                        partitionKey = PartitionKey.NONE;
                    } else {
                        partitionKey = new PartitionKey(propertyValue);
                    }
                } else {
                    partitionKey = new PartitionKey(null);
                }

                return cosmosContainer.deleteItem(doc.getId(), partitionKey);
            }).then().block();
    }

    protected static void truncateCollection(CosmosAsyncContainer cosmosContainer) {
        int i = 0;
        while (i < 100) {
            try {
                truncateCollectionInternal(cosmosContainer);
                return;
            } catch (CosmosException exception) {
                if (exception.getStatusCode() != HttpConstants.StatusCodes.TOO_MANY_REQUESTS
                    || exception.getSubStatusCode() != 3200) {

                    logger.error("No retry of exception", exception);
                    throw exception;
                }

                i++;
                logger.info("Retrying truncation after 100ms - iteration " + i);
                try {
                    Thread.sleep(100);
                } catch (InterruptedException e) {
                    throw new RuntimeException(e);
                }
            }
        }
    }

    private static void truncateCollectionInternal(CosmosAsyncContainer cosmosContainer) {
        CosmosContainerProperties cosmosContainerProperties = cosmosContainer.read().block().getProperties();
        String cosmosContainerId = cosmosContainerProperties.getId();
        logger.info("Truncating collection {} ...", cosmosContainerId);
        List<String> paths = cosmosContainerProperties.getPartitionKeyDefinition().getPaths();
        CosmosQueryRequestOptions options = new CosmosQueryRequestOptions();
        options.setCosmosEndToEndOperationLatencyPolicyConfig(
            new CosmosEndToEndOperationLatencyPolicyConfigBuilder(Duration.ofHours(1))
                .build()
        );
        options.setMaxDegreeOfParallelism(-1);
        int maxItemCount = 100;

        logger.info("Truncating collection {} documents ...", cosmosContainer.getId());

        cosmosContainer.queryItems("SELECT * FROM root", options, InternalObjectNode.class)
                       .byPage(maxItemCount)
                       .publishOn(Schedulers.parallel())
                       .flatMap(page -> Flux.fromIterable(page.getResults()))
                       .flatMap(doc -> {

                           PartitionKey partitionKey = null;

                           Object propertyValue = null;
                           if (paths != null && !paths.isEmpty()) {
                               List<String> pkPath = PathParser.getPathParts(paths.get(0));
                               propertyValue = doc.getObjectByPath(pkPath);
                               if (propertyValue == null) {
                                   partitionKey = PartitionKey.NONE;
                               } else {
                                   partitionKey = new PartitionKey(propertyValue);
                               }
                           } else {
                               partitionKey = new PartitionKey(null);
                           }

                           return cosmosContainer.deleteItem(doc.getId(), partitionKey);
                       }).then().block();
        logger.info("Truncating collection {} triggers ...", cosmosContainerId);

        cosmosContainer.getScripts().queryTriggers("SELECT * FROM root", options)
                       .byPage(maxItemCount)
                       .publishOn(Schedulers.parallel())
                       .flatMap(page -> Flux.fromIterable(page.getResults()))
                       .flatMap(trigger -> {
                           //                    if (paths != null && !paths.isEmpty()) {
                           //                        Object propertyValue = trigger.getObjectByPath(PathParser.getPathParts(paths.get(0)));
                           //                        requestOptions.partitionKey(new PartitionKey(propertyValue));
                           //                        Object propertyValue = getTrigger.getObjectByPath(PathParser.getPathParts(getPaths.get(0)));
                           //                        requestOptions.getPartitionKey(new PartitionKey(propertyValue));
                           //                    }

                           return cosmosContainer.getScripts().getTrigger(trigger.getId()).delete();
                       }).then().block();

        logger.info("Truncating collection {} storedProcedures ...", cosmosContainerId);

        cosmosContainer.getScripts().queryStoredProcedures("SELECT * FROM root", options)
                       .byPage(maxItemCount)
                       .publishOn(Schedulers.parallel())
                       .flatMap(page -> Flux.fromIterable(page.getResults()))
                       .flatMap(storedProcedure -> {

                           //                    if (getPaths != null && !getPaths.isEmpty()) {
                           //                    if (paths != null && !paths.isEmpty()) {
                           //                        Object propertyValue = storedProcedure.getObjectByPath(PathParser.getPathParts(paths.get(0)));
                           //                        requestOptions.partitionKey(new PartitionKey(propertyValue));
                           //                        requestOptions.getPartitionKey(new PartitionKey(propertyValue));
                           //                    }

                           return cosmosContainer.getScripts().getStoredProcedure(storedProcedure.getId()).delete(new CosmosStoredProcedureRequestOptions());
                       }).then().block();

        logger.info("Truncating collection {} udfs ...", cosmosContainerId);

        cosmosContainer.getScripts().queryUserDefinedFunctions("SELECT * FROM root", options)
                       .byPage(maxItemCount)
                       .publishOn(Schedulers.parallel())
                       .flatMap(page -> Flux.fromIterable(page.getResults()))
                       .flatMap(udf -> {

                           //                    if (getPaths != null && !getPaths.isEmpty()) {
                           //                    if (paths != null && !paths.isEmpty()) {
                           //                        Object propertyValue = udf.getObjectByPath(PathParser.getPathParts(paths.get(0)));
                           //                        requestOptions.partitionKey(new PartitionKey(propertyValue));
                           //                        requestOptions.getPartitionKey(new PartitionKey(propertyValue));
                           //                    }

                           return cosmosContainer.getScripts().getUserDefinedFunction(udf.getId()).delete();
                       }).then().block();

        logger.info("Finished truncating collection {}.", cosmosContainerId);
    }

    @SuppressWarnings({"fallthrough"})
    protected static void waitIfNeededForReplicasToCatchUp(CosmosClientBuilder clientBuilder) {
        switch (CosmosBridgeInternal.getConsistencyLevel(clientBuilder)) {
            case EVENTUAL:
            case CONSISTENT_PREFIX:
                logger.info(" additional wait in EVENTUAL mode so the replica catch up");
                // give times to replicas to catch up after a write
                try {
                    TimeUnit.MILLISECONDS.sleep(WAIT_REPLICA_CATCH_UP_IN_MILLIS);
                } catch (Exception e) {
                    logger.error("unexpected failure", e);
                }

            case SESSION:
            case BOUNDED_STALENESS:
            case STRONG:
            default:
                break;
        }
    }

    public static CosmosAsyncContainer createCollection(CosmosAsyncDatabase database, CosmosContainerProperties cosmosContainerProperties,
                                                        CosmosContainerRequestOptions options, int throughput) {
        database.createContainer(cosmosContainerProperties, ThroughputProperties.createManualThroughput(throughput), options).block();

        // Creating a container is async - especially on multi-partition or multi-region accounts
        CosmosAsyncClient client = ImplementationBridgeHelpers
            .CosmosAsyncDatabaseHelper
            .getCosmosAsyncDatabaseAccessor()
            .getCosmosAsyncClient(database);
        boolean isMultiRegional = ImplementationBridgeHelpers
            .CosmosAsyncClientHelper
            .getCosmosAsyncClientAccessor()
            .getPreferredRegions(client).size() > 1;
        if (throughput > 6000 || isMultiRegional) {
            try {
                Thread.sleep(3000);
            } catch (InterruptedException e) {
                throw new RuntimeException(e);
            }
        }

        return database.getContainer(cosmosContainerProperties.getId());
    }

    public static CosmosAsyncContainer createCollection(CosmosAsyncDatabase database, CosmosContainerProperties cosmosContainerProperties,
                                                        CosmosContainerRequestOptions options) {
        database.createContainer(cosmosContainerProperties, options).block();
        return database.getContainer(cosmosContainerProperties.getId());
    }

    private static CosmosContainerProperties getCollectionDefinitionMultiPartitionWithCompositeAndSpatialIndexes() {
        final String NUMBER_FIELD = "numberField";
        final String STRING_FIELD = "stringField";
        final String NUMBER_FIELD_2 = "numberField2";
        final String STRING_FIELD_2 = "stringField2";
        final String BOOL_FIELD = "boolField";
        final String NULL_FIELD = "nullField";
        final String OBJECT_FIELD = "objectField";
        final String ARRAY_FIELD = "arrayField";
        final String SHORT_STRING_FIELD = "shortStringField";
        final String MEDIUM_STRING_FIELD = "mediumStringField";
        final String LONG_STRING_FIELD = "longStringField";
        final String PARTITION_KEY = "pk";

        PartitionKeyDefinition partitionKeyDefinition = new PartitionKeyDefinition();
        ArrayList<String> partitionKeyPaths = new ArrayList<String>();
        partitionKeyPaths.add("/" + PARTITION_KEY);
        partitionKeyDefinition.setPaths(partitionKeyPaths);

        CosmosContainerProperties cosmosContainerProperties = new CosmosContainerProperties(UUID.randomUUID().toString(), partitionKeyDefinition);

        IndexingPolicy indexingPolicy = new IndexingPolicy();
        List<List<CompositePath>> compositeIndexes = new ArrayList<>();

        //Simple
        ArrayList<CompositePath> compositeIndexSimple = new ArrayList<CompositePath>();
        CompositePath compositePath1 = new CompositePath();
        compositePath1.setPath("/" + NUMBER_FIELD);
        compositePath1.setOrder(CompositePathSortOrder.ASCENDING);

        CompositePath compositePath2 = new CompositePath();
        compositePath2.setPath("/" + STRING_FIELD);
        compositePath2.setOrder(CompositePathSortOrder.DESCENDING);

        compositeIndexSimple.add(compositePath1);
        compositeIndexSimple.add(compositePath2);

        //Max Columns
        ArrayList<CompositePath> compositeIndexMaxColumns = new ArrayList<CompositePath>();
        CompositePath compositePath3 = new CompositePath();
        compositePath3.setPath("/" + NUMBER_FIELD);
        compositePath3.setOrder(CompositePathSortOrder.DESCENDING);

        CompositePath compositePath4 = new CompositePath();
        compositePath4.setPath("/" + STRING_FIELD);
        compositePath4.setOrder(CompositePathSortOrder.ASCENDING);

        CompositePath compositePath5 = new CompositePath();
        compositePath5.setPath("/" + NUMBER_FIELD_2);
        compositePath5.setOrder(CompositePathSortOrder.DESCENDING);

        CompositePath compositePath6 = new CompositePath();
        compositePath6.setPath("/" + STRING_FIELD_2);
        compositePath6.setOrder(CompositePathSortOrder.ASCENDING);

        compositeIndexMaxColumns.add(compositePath3);
        compositeIndexMaxColumns.add(compositePath4);
        compositeIndexMaxColumns.add(compositePath5);
        compositeIndexMaxColumns.add(compositePath6);

        //Primitive Values
        ArrayList<CompositePath> compositeIndexPrimitiveValues = new ArrayList<CompositePath>();
        CompositePath compositePath7 = new CompositePath();
        compositePath7.setPath("/" + NUMBER_FIELD);
        compositePath7.setOrder(CompositePathSortOrder.DESCENDING);

        CompositePath compositePath8 = new CompositePath();
        compositePath8.setPath("/" + STRING_FIELD);
        compositePath8.setOrder(CompositePathSortOrder.ASCENDING);

        CompositePath compositePath9 = new CompositePath();
        compositePath9.setPath("/" + BOOL_FIELD);
        compositePath9.setOrder(CompositePathSortOrder.DESCENDING);

        CompositePath compositePath10 = new CompositePath();
        compositePath10.setPath("/" + NULL_FIELD);
        compositePath10.setOrder(CompositePathSortOrder.ASCENDING);

        compositeIndexPrimitiveValues.add(compositePath7);
        compositeIndexPrimitiveValues.add(compositePath8);
        compositeIndexPrimitiveValues.add(compositePath9);
        compositeIndexPrimitiveValues.add(compositePath10);

        //Long Strings
        ArrayList<CompositePath> compositeIndexLongStrings = new ArrayList<CompositePath>();
        CompositePath compositePath11 = new CompositePath();
        compositePath11.setPath("/" + STRING_FIELD);

        CompositePath compositePath12 = new CompositePath();
        compositePath12.setPath("/" + SHORT_STRING_FIELD);

        CompositePath compositePath13 = new CompositePath();
        compositePath13.setPath("/" + MEDIUM_STRING_FIELD);

        CompositePath compositePath14 = new CompositePath();
        compositePath14.setPath("/" + LONG_STRING_FIELD);

        compositeIndexLongStrings.add(compositePath11);
        compositeIndexLongStrings.add(compositePath12);
        compositeIndexLongStrings.add(compositePath13);
        compositeIndexLongStrings.add(compositePath14);

        compositeIndexes.add(compositeIndexSimple);
        compositeIndexes.add(compositeIndexMaxColumns);
        compositeIndexes.add(compositeIndexPrimitiveValues);
        compositeIndexes.add(compositeIndexLongStrings);

        indexingPolicy.setCompositeIndexes(compositeIndexes);
        cosmosContainerProperties.setIndexingPolicy(indexingPolicy);

        return cosmosContainerProperties;
    }

    public static CosmosAsyncContainer createCollection(CosmosAsyncClient client, String dbId, CosmosContainerProperties collectionDefinition) {
        CosmosAsyncDatabase database = client.getDatabase(dbId);
        database.createContainer(collectionDefinition).block();
        return database.getContainer(collectionDefinition.getId());
    }

    public static void deleteCollection(CosmosAsyncClient client, String dbId, String collectionId) {
        client.getDatabase(dbId).getContainer(collectionId).delete().block();
    }

    public static InternalObjectNode createDocument(CosmosAsyncContainer cosmosContainer, InternalObjectNode item) {
        CosmosItemRequestOptions options = new CosmosItemRequestOptions()
            .setCosmosEndToEndOperationLatencyPolicyConfig(
                new CosmosEndToEndOperationLatencyPolicyConfigBuilder(Duration.ofHours(1))
                    .build()
            );

        return BridgeInternal.getProperties(cosmosContainer.createItem(item, options).block());
    }

    public <T> Flux<CosmosItemResponse<T>> bulkInsert(CosmosAsyncContainer cosmosContainer,
                                                      List<T> documentDefinitionList,
                                                      int concurrencyLevel) {

        CosmosItemRequestOptions options = new CosmosItemRequestOptions()
            .setCosmosEndToEndOperationLatencyPolicyConfig(
                new CosmosEndToEndOperationLatencyPolicyConfigBuilder(Duration.ofHours(1))
                    .build()
            );
        List<Mono<CosmosItemResponse<T>>> result =
            new ArrayList<>(documentDefinitionList.size());
        for (T docDef : documentDefinitionList) {
            result.add(cosmosContainer.createItem(docDef, options));
        }

        return Flux.merge(Flux.fromIterable(result), concurrencyLevel);
    }
    public <T> List<T> bulkInsertBlocking(CosmosAsyncContainer cosmosContainer,
                                                         List<T> documentDefinitionList) {
        return bulkInsert(cosmosContainer, documentDefinitionList, DEFAULT_BULK_INSERT_CONCURRENCY_LEVEL)
            .publishOn(Schedulers.parallel())
            .map(itemResponse -> itemResponse.getItem())
            .collectList()
            .block();
    }

    public <T> void voidBulkInsertBlocking(CosmosAsyncContainer cosmosContainer, List<T> documentDefinitionList) {
        bulkInsert(cosmosContainer, documentDefinitionList, DEFAULT_BULK_INSERT_CONCURRENCY_LEVEL)
            .publishOn(Schedulers.parallel())
            .then()
            .block();
    }

    public static CosmosAsyncUser createUser(CosmosAsyncClient client, String databaseId, CosmosUserProperties userSettings) {
        CosmosAsyncDatabase database = client.getDatabase(databaseId);
        CosmosUserResponse userResponse = database.createUser(userSettings).block();
        return database.getUser(userResponse.getProperties().getId());
    }

    public static CosmosAsyncUser safeCreateUser(CosmosAsyncClient client, String databaseId, CosmosUserProperties user) {
        deleteUserIfExists(client, databaseId, user.getId());
        return createUser(client, databaseId, user);
    }

    private static CosmosAsyncContainer safeCreateCollection(CosmosAsyncClient client, String databaseId, CosmosContainerProperties collection, CosmosContainerRequestOptions options) {
        deleteCollectionIfExists(client, databaseId, collection.getId());
        return createCollection(client.getDatabase(databaseId), collection, options);
    }

    static protected CosmosContainerProperties getCollectionDefinitionWithFullFidelity() {
        CosmosContainerProperties cosmosContainerProperties = getCollectionDefinition(UUID.randomUUID().toString());
        cosmosContainerProperties.setChangeFeedPolicy(ChangeFeedPolicy.createAllVersionsAndDeletesPolicy(Duration.ofMinutes(5)));
        return cosmosContainerProperties;
    }

    static protected CosmosContainerProperties getCollectionDefinition() {
        return getCollectionDefinition(UUID.randomUUID().toString());
    }

    static protected CosmosContainerProperties getCollectionDefinition(String collectionId) {
        PartitionKeyDefinition partitionKeyDef = new PartitionKeyDefinition();
        ArrayList<String> paths = new ArrayList<>();
        paths.add("/mypk");
        partitionKeyDef.setPaths(paths);

        CosmosContainerProperties collectionDefinition = new CosmosContainerProperties(collectionId, partitionKeyDef);

        return collectionDefinition;
    }

    static protected CosmosContainerProperties getCollectionDefinition(String collectionId, PartitionKeyDefinition partitionKeyDefinition) {
        return new CosmosContainerProperties(collectionId, partitionKeyDefinition);
    }

    static protected CosmosContainerProperties getCollectionDefinitionForHashV2(String collectionId) {
        PartitionKeyDefinition partitionKeyDef = new PartitionKeyDefinition();
        ArrayList<String> paths = new ArrayList<>();
        paths.add("/mypk");
        partitionKeyDef.setPaths(paths);
        partitionKeyDef.setVersion(PartitionKeyDefinitionVersion.V2);

        CosmosContainerProperties collectionDefinition = new CosmosContainerProperties(collectionId, partitionKeyDef);

        return collectionDefinition;
    }

    static protected CosmosContainerProperties getCollectionDefinitionForHashV2WithHpk(String collectionId) {
        PartitionKeyDefinition partitionKeyDef = new PartitionKeyDefinition();
        ArrayList<String> paths = new ArrayList<>();
        paths.add("/state");
        paths.add("/city");
        paths.add("/zipcode");
        partitionKeyDef.setPaths(paths);
        partitionKeyDef.setVersion(PartitionKeyDefinitionVersion.V2);
        partitionKeyDef.setKind(PartitionKind.MULTI_HASH);

        return new CosmosContainerProperties(collectionId, partitionKeyDef);
    }


    static protected CosmosContainerProperties getCollectionDefinitionWithHpk(String collectionId) {
        PartitionKeyDefinition partitionKeyDef = new PartitionKeyDefinition();
        ArrayList<String> paths = new ArrayList<>();
        paths.add("/state");
        paths.add("/city");
        paths.add("/zipcode");
        partitionKeyDef.setPaths(paths);
        partitionKeyDef.setKind(PartitionKind.MULTI_HASH);

        return new CosmosContainerProperties(collectionId, partitionKeyDef);
    }

    static protected CosmosContainerProperties getCollectionDefinitionWithRangeRangeIndexWithIdAsPartitionKey() {
        return getCollectionDefinitionWithRangeRangeIndex(Collections.singletonList("/id"));
    }

    static protected CosmosContainerProperties getCollectionDefinitionWithRangeRangeIndex() {
        return getCollectionDefinitionWithRangeRangeIndex(Collections.singletonList("/mypk"));
    }

    static protected CosmosContainerProperties getCollectionDefinitionWithRangeRangeIndex(List<String> partitionKeyPath) {
        PartitionKeyDefinition partitionKeyDef = new PartitionKeyDefinition();

        partitionKeyDef.setPaths(partitionKeyPath);
        IndexingPolicy indexingPolicy = new IndexingPolicy();
        List<IncludedPath> includedPaths = new ArrayList<>();
        IncludedPath includedPath = new IncludedPath("/*");
        includedPaths.add(includedPath);
        indexingPolicy.setIncludedPaths(includedPaths);

        CosmosContainerProperties cosmosContainerProperties = new CosmosContainerProperties(UUID.randomUUID().toString(), partitionKeyDef);
        cosmosContainerProperties.setIndexingPolicy(indexingPolicy);

        return cosmosContainerProperties;
    }

    public static void deleteCollectionIfExists(CosmosAsyncClient client, String databaseId, String collectionId) {
        CosmosAsyncDatabase database = client.getDatabase(databaseId);
        database.read().block();
        List<CosmosContainerProperties> res = database.queryContainers(String.format("SELECT * FROM root r where r.id = '%s'", collectionId), null)
            .collectList()
            .block();

        if (!res.isEmpty()) {
            deleteCollection(database, collectionId);
        }
    }

    public static void deleteCollection(CosmosAsyncDatabase cosmosDatabase, String collectionId) {
        cosmosDatabase.getContainer(collectionId).delete().block();
    }

    public static void deleteCollection(CosmosAsyncContainer cosmosContainer) {
        cosmosContainer.delete().block();
    }

    public static void deleteDocumentIfExists(CosmosAsyncClient client, String databaseId, String collectionId, String docId) {
        CosmosQueryRequestOptions options = new CosmosQueryRequestOptions();
        options.setPartitionKey(new PartitionKey(docId));
        CosmosAsyncContainer cosmosContainer = client.getDatabase(databaseId).getContainer(collectionId);

        List<InternalObjectNode> res = cosmosContainer
            .queryItems(String.format("SELECT * FROM root r where r.id = '%s'", docId), options, InternalObjectNode.class)
            .byPage()
            .flatMap(page -> Flux.fromIterable(page.getResults()))
            .collectList().block();

        if (!res.isEmpty()) {
            deleteDocument(cosmosContainer, docId);
        }
    }

    public static void safeDeleteDocument(CosmosAsyncContainer cosmosContainer, String documentId, Object partitionKey) {
        if (cosmosContainer != null && documentId != null) {
            try {
                CosmosItemRequestOptions options = new CosmosItemRequestOptions()
                    .setCosmosEndToEndOperationLatencyPolicyConfig(
                        new CosmosEndToEndOperationLatencyPolicyConfigBuilder(Duration.ofHours(1))
                            .build()
                    );
                cosmosContainer.deleteItem(documentId, new PartitionKey(partitionKey), options).block();
            } catch (Exception e) {
                CosmosException dce = Utils.as(e, CosmosException.class);
                if (dce == null || dce.getStatusCode() != 404) {
                    throw e;
                }
            }
        }
    }

    public static void deleteDocument(CosmosAsyncContainer cosmosContainer, String documentId) {
        CosmosItemRequestOptions options = new CosmosItemRequestOptions()
            .setCosmosEndToEndOperationLatencyPolicyConfig(
                new CosmosEndToEndOperationLatencyPolicyConfigBuilder(Duration.ofHours(1))
                    .build()
            );
        cosmosContainer.deleteItem(documentId, PartitionKey.NONE, options).block();
    }

    public static void deleteUserIfExists(CosmosAsyncClient client, String databaseId, String userId) {
        CosmosAsyncDatabase database = client.getDatabase(databaseId);
        client.getDatabase(databaseId).read().block();
        List<CosmosUserProperties> res = database
            .queryUsers(String.format("SELECT * FROM root r where r.id = '%s'", userId), null)
            .collectList().block();
        if (!res.isEmpty()) {
            deleteUser(database, userId);
        }
    }

    public static void deleteUser(CosmosAsyncDatabase database, String userId) {
        database.getUser(userId).delete().block();
    }

    static private CosmosAsyncDatabase safeCreateDatabase(CosmosAsyncClient client, CosmosDatabaseProperties databaseSettings) {
        safeDeleteDatabase(client.getDatabase(databaseSettings.getId()));
        client.createDatabase(databaseSettings).block();
        return client.getDatabase(databaseSettings.getId());
    }

    static protected CosmosAsyncDatabase createDatabase(CosmosAsyncClient client, String databaseId) {
        CosmosDatabaseProperties databaseSettings = new CosmosDatabaseProperties(databaseId);
        client.createDatabase(databaseSettings).block();
        return client.getDatabase(databaseSettings.getId());
    }

    static protected CosmosDatabase createSyncDatabase(CosmosClient client, String databaseId) {
        CosmosDatabaseProperties databaseSettings = new CosmosDatabaseProperties(databaseId);
        try {
            client.createDatabase(databaseSettings);
            return client.getDatabase(databaseSettings.getId());
        } catch (CosmosException e) {
            e.printStackTrace();
        }
        return null;
    }

    static protected CosmosAsyncDatabase createDatabaseIfNotExists(CosmosAsyncClient client, String databaseId) {
        List<CosmosDatabaseProperties> res = client.queryDatabases(String.format("SELECT * FROM r where r.id = '%s'", databaseId), null)
            .collectList()
            .block();
        if (res.size() != 0) {
            CosmosAsyncDatabase database = client.getDatabase(databaseId);
            database.read().block();
            return database;
        } else {
            CosmosDatabaseProperties databaseSettings = new CosmosDatabaseProperties(databaseId);
            client.createDatabase(databaseSettings).block();
            return client.getDatabase(databaseSettings.getId());
        }
    }

    static protected void safeDeleteDatabase(CosmosAsyncDatabase database) {
        if (database != null) {
            try {
                database.delete().block();
            } catch (Exception e) {
            }
        }
    }

    static protected void safeDeleteSyncDatabase(CosmosDatabase database) {
        if (database != null) {
            try {
                logger.info("attempting to delete database ....");
                database.delete();
                logger.info("database deletion completed");
            } catch (Exception e) {
                logger.error("failed to delete sync database", e);
            }
        }
    }

    static protected void safeDeleteAllCollections(CosmosAsyncDatabase database) {
        if (database != null) {
            List<CosmosContainerProperties> collections = database.readAllContainers()
                .collectList()
                .block();

            for(CosmosContainerProperties collection: collections) {
                database.getContainer(collection.getId()).delete().block();
            }
        }
    }

    static protected void safeDeleteCollection(CosmosAsyncContainer collection) {

        if (collection != null) {
            try {
                logger.info("attempting to delete container {}.{}....",
                    collection.getDatabase().getId(),
                    collection.getId());
                collection.delete().block();
                logger.info("Container {}.{} deletion completed",
                    collection.getDatabase().getId(),
                    collection.getId());
            } catch (Exception e) {
                boolean shouldLogAsError = true;
                if (e  instanceof CosmosException) {
                    CosmosException cosmosException = (CosmosException) e;
                    if (cosmosException.getStatusCode() == 404) {
                        shouldLogAsError = false;
                        logger.info(
                            "Container {}.{} does not exist anymore.",
                            collection.getDatabase().getId(),
                            collection.getId());
                    }
                }

                if (shouldLogAsError) {
                    logger.error("failed to delete sync container {}.{}",
                        collection.getDatabase().getId(),
                        collection.getId(),
                        e);
                }
            }
            finally {
                try {
                    Thread.sleep(100);
                } catch (InterruptedException e) {
                    throw new RuntimeException(e);
                }
            }
        }
    }

    static protected void safeDeleteCollection(CosmosAsyncDatabase database, String collectionId) {
        if (database != null && collectionId != null) {
            try {
                safeDeleteCollection(database.getContainer(collectionId));
            } catch (Exception e) {
            }
        }
    }

    static protected void safeCloseAsync(CosmosAsyncClient client) {
        if (client != null) {
            new Thread(() -> {
                try {
                    client.close();
                } catch (Exception e) {
                    logger.error("failed to close client", e);
                }
            }).start();
        }
    }

    static protected void safeClose(CosmosAsyncClient client) {
        if (client != null) {
            try {
                client.close();
            } catch (Exception e) {
                logger.error("failed to close client", e);
            }
        }
    }

    static protected void safeCloseSyncClient(CosmosClient client) {
        if (client != null) {
            try {
                logger.info("closing client ...");
                client.close();
                logger.info("closing client completed");
            } catch (Exception e) {
                logger.error("failed to close client", e);
            }
        }
    }

    @SuppressWarnings("rawtypes")
    public <T extends CosmosResponse> void validateSuccess(Mono<T> single, CosmosResponseValidator<T> validator) {
        validateSuccess(single, validator, subscriberValidationTimeout);
    }

    @SuppressWarnings("rawtypes")
    public <T extends CosmosResponse> void validateSuccess(Mono<T> single, CosmosResponseValidator<T> validator, long timeout) {
        validateSuccess(single.flux(), validator, timeout);
    }

    @SuppressWarnings("rawtypes")
    public static <T extends CosmosResponse> void validateSuccess(Flux<T> flowable,
                                                                  CosmosResponseValidator<T> validator, long timeout) {

        TestSubscriber<T> testSubscriber = new TestSubscriber<>();

        flowable.subscribe(testSubscriber);
        testSubscriber.awaitTerminalEvent(timeout, TimeUnit.MILLISECONDS);
        testSubscriber.assertNoErrors();
        testSubscriber.assertComplete();
        testSubscriber.assertValueCount(1);
        validator.validate(testSubscriber.values().get(0));
    }

    @SuppressWarnings("rawtypes")
    public <T, U extends CosmosResponse> void validateFailure(Mono<U> mono, FailureValidator validator)
        throws InterruptedException {
        validateFailure(mono.flux(), validator, subscriberValidationTimeout);
    }

    @SuppressWarnings("rawtypes")
    public static <T extends Resource, U extends CosmosResponse> void validateFailure(Flux<U> flowable,
                                                                                      FailureValidator validator, long timeout) throws InterruptedException {

        TestSubscriber<CosmosResponse> testSubscriber = new TestSubscriber<>();

        flowable.subscribe(testSubscriber);
        testSubscriber.awaitTerminalEvent(timeout, TimeUnit.MILLISECONDS);
        testSubscriber.assertNotComplete();
        testSubscriber.assertTerminated();
        assertThat(testSubscriber.errors()).hasSize(1);
        validator.validate((Throwable) testSubscriber.getEvents().get(1).get(0));
    }

    @SuppressWarnings("rawtypes")
    public <T extends CosmosItemResponse> void validateItemSuccess(
        Mono<T> responseMono, CosmosItemResponseValidator validator) {

        TestSubscriber<CosmosItemResponse> testSubscriber = new TestSubscriber<>();
        responseMono.subscribe(testSubscriber);
        testSubscriber.awaitTerminalEvent(subscriberValidationTimeout, TimeUnit.MILLISECONDS);
        testSubscriber.assertNoErrors();
        testSubscriber.assertComplete();
        testSubscriber.assertValueCount(1);
        validator.validate(testSubscriber.values().get(0));
    }

    @SuppressWarnings("rawtypes")
    public <T extends CosmosItemResponse> void validateItemFailure(
        Mono<T> responseMono, FailureValidator validator) {
        TestSubscriber<CosmosItemResponse> testSubscriber = new TestSubscriber<>();
        responseMono.subscribe(testSubscriber);
        testSubscriber.awaitTerminalEvent(subscriberValidationTimeout, TimeUnit.MILLISECONDS);
        testSubscriber.assertNotComplete();
        testSubscriber.assertTerminated();
        assertThat(testSubscriber.errors()).hasSize(1);
        validator.validate((Throwable) testSubscriber.getEvents().get(1).get(0));
    }

    public <T> void validateQuerySuccess(Flux<FeedResponse<T>> flowable,
                                                          FeedResponseListValidator<T> validator) {
        validateQuerySuccess(flowable, validator, subscriberValidationTimeout);
    }

    public static <T> void validateQuerySuccess(Flux<FeedResponse<T>> flowable,
                                                                 FeedResponseListValidator<T> validator, long timeout) {

        TestSubscriber<FeedResponse<T>> testSubscriber = new TestSubscriber<>();

        flowable.subscribe(testSubscriber);
        testSubscriber.awaitTerminalEvent(timeout, TimeUnit.MILLISECONDS);
        testSubscriber.assertNoErrors();
        testSubscriber.assertComplete();
        validator.validate(testSubscriber.values());
    }

    public static <T> void validateQuerySuccessWithContinuationTokenAndSizes(
        String query,
        CosmosAsyncContainer container,
        int[] pageSizes,
        FeedResponseListValidator<T> validator,
        Class<T> classType) {

        for (int pageSize : pageSizes) {
            List<FeedResponse<T>> receivedDocuments = queryWithContinuationTokens(query, container, pageSize, classType);
            validator.validate(receivedDocuments);
        }
    }

    public static <T> List<FeedResponse<T>> queryWithContinuationTokens(
        String query,
        CosmosAsyncContainer container,
        int pageSize,
        Class<T> classType) {

        String requestContinuation = null;
        List<String> continuationTokens = new ArrayList<String>();
        List<FeedResponse<T>> responseList = new ArrayList<>();
        do {
            CosmosQueryRequestOptions options = new CosmosQueryRequestOptions();

            options.setMaxDegreeOfParallelism(2);
            CosmosPagedFlux<T> queryObservable = container.queryItems(query, options, classType);

            TestSubscriber<FeedResponse<T>> testSubscriber = new TestSubscriber<>();
            queryObservable.byPage(requestContinuation, pageSize).subscribe(testSubscriber);
            testSubscriber.awaitTerminalEvent(TIMEOUT, TimeUnit.MILLISECONDS);
            testSubscriber.assertNoErrors();
            testSubscriber.assertComplete();

            @SuppressWarnings("unchecked")
            FeedResponse<T> firstPage = (FeedResponse<T>) testSubscriber.getEvents().get(0).get(0);
            requestContinuation = firstPage.getContinuationToken();
            responseList.add(firstPage);

            continuationTokens.add(requestContinuation);
        } while (requestContinuation != null);

        return responseList;
    }

    public <T> void validateQueryFailure(Flux<FeedResponse<T>> flowable, FailureValidator validator) {
        validateQueryFailure(flowable, validator, subscriberValidationTimeout);
    }

    public static <T> void validateQueryFailure(Flux<FeedResponse<T>> flowable,
                                                                 FailureValidator validator, long timeout) {

        TestSubscriber<FeedResponse<T>> testSubscriber = new TestSubscriber<>();

        flowable.subscribe(testSubscriber);
        testSubscriber.awaitTerminalEvent(timeout, TimeUnit.MILLISECONDS);
        testSubscriber.assertNotComplete();
        testSubscriber.assertTerminated();
        assertThat(testSubscriber.getEvents().get(1)).hasSize(1);
        validator.validate((Throwable) testSubscriber.getEvents().get(1).get(0));
    }

    @DataProvider
    public static Object[][] clientBuilders() {
        return new Object[][]{{createGatewayRxDocumentClient(ConsistencyLevel.SESSION, false, null, true, true)}};
    }

    @DataProvider
    public static Object[][] clientBuildersWithGateway() {
        return new Object[][]{{createGatewayRxDocumentClient(ConsistencyLevel.SESSION, false, null, true, true)}};
    }

    @DataProvider
    public static Object[][] clientBuildersWithGatewayAndHttp2() {
        return new Object[][]{
            {createGatewayRxDocumentClient(TestConfigurations.HOST, null, true, null, true, true, true)},
        };
    }

    @DataProvider
    public static Object[][] clientBuildersWithSessionConsistency() {
        return new Object[][]{
            {createDirectRxDocumentClient(ConsistencyLevel.SESSION, Protocol.TCP, false, null, true, true)},
            {createGatewayRxDocumentClient(ConsistencyLevel.SESSION, false, null, true, true)}
        };
    }

    @DataProvider
    public static Object[][] clientBuilderSolelyDirectWithSessionConsistency() {
        return new Object[][]{
                {createDirectRxDocumentClient(ConsistencyLevel.SESSION, Protocol.TCP, false, null, true, true)}
        };
    }

    static ConsistencyLevel parseConsistency(String consistency) {
        if (consistency != null) {
            consistency = CaseFormat.UPPER_CAMEL.to(CaseFormat.UPPER_UNDERSCORE, consistency).trim();
            return ConsistencyLevel.valueOf(consistency);
        }

        logger.error("INVALID configured test consistency [{}].", consistency);
        throw new IllegalStateException("INVALID configured test consistency " + consistency);
    }

    static List<String> parsePreferredLocation(String preferredLocations) {
        if (StringUtils.isEmpty(preferredLocations)) {
            return null;
        }

        try {
            return objectMapper.readValue(preferredLocations, new TypeReference<List<String>>() {
            });
        } catch (Exception e) {
            logger.error("INVALID configured test preferredLocations [{}].", preferredLocations);
            throw new IllegalStateException("INVALID configured test preferredLocations " + preferredLocations);
        }
    }

    static List<Protocol> parseProtocols(String protocols) {
        if (StringUtils.isEmpty(protocols)) {
            return null;
        }
        List<Protocol> protocolList = new ArrayList<>();
        try {
            List<String> protocolStrings = objectMapper.readValue(protocols, new TypeReference<List<String>>() {
            });
            for(String protocol : protocolStrings) {
                protocolList.add(Protocol.valueOf(CaseFormat.UPPER_CAMEL.to(CaseFormat.UPPER_UNDERSCORE, protocol)));
            }
            return protocolList;
        } catch (Exception e) {
            logger.error("INVALID configured test protocols [{}].", protocols);
            throw new IllegalStateException("INVALID configured test protocols " + protocols);
        }
    }

    @DataProvider
    public static Object[][] simpleClientBuildersWithDirect() {
        return simpleClientBuildersWithDirect(true, true, true, toArray(protocols));
    }

    @DataProvider
    public static Object[][] simpleClientBuildersWithDirectHttps() {
        return simpleClientBuildersWithDirect(true, true, true, Protocol.HTTPS);
    }

    @DataProvider
    public static Object[][] simpleClientBuildersWithDirectTcp() {
        return simpleClientBuildersWithDirect(true, true, true, Protocol.TCP);
    }

    @DataProvider
    public static Object[][] simpleClientBuildersWithJustDirectTcp() {
        return simpleClientBuildersWithDirect(false, true, true, Protocol.TCP);
    }

    @DataProvider
    public static Object[][] simpleClientBuildersWithDirectTcpWithContentResponseOnWriteDisabled() {
        return simpleClientBuildersWithDirect(false, true, true, Protocol.TCP);
    }

    @DataProvider
    public static Object[][] simpleClientBuildersWithoutRetryOnThrottledRequests() {
        return new Object[][]{
            { createDirectRxDocumentClient(ConsistencyLevel.SESSION, Protocol.TCP, false, null, true, false) },
            { createGatewayRxDocumentClient(ConsistencyLevel.SESSION, false, null, true, false) }
        };
    }

    @DataProvider
    public static Object[][] simpleGatewayClient() {
        return new Object[][] {
            { createGatewayRxDocumentClient(ConsistencyLevel.SESSION, false, null, true, true) }
        };
    }

    private static Object[][] simpleClientBuildersWithDirect(
        boolean contentResponseOnWriteEnabled,
        Protocol... protocols) {

        return simpleClientBuildersWithDirect(true, contentResponseOnWriteEnabled, true, protocols);
    }

    private static Object[][] simpleClientBuildersWithDirect(
        boolean includeGateway,
        boolean contentResponseOnWriteEnabled,
        boolean retryOnThrottledRequests,
        Protocol... protocols) {

        logger.info("Max test consistency to use is [{}]", accountConsistency);
        List<ConsistencyLevel> testConsistencies = ImmutableList.of(ConsistencyLevel.EVENTUAL);

        boolean isMultiMasterEnabled = preferredLocations != null && accountConsistency == ConsistencyLevel.SESSION;

        List<CosmosClientBuilder> cosmosConfigurations = new ArrayList<>();

        for (Protocol protocol : protocols) {
            testConsistencies.forEach(consistencyLevel -> cosmosConfigurations.add(createDirectRxDocumentClient(
                consistencyLevel,
                protocol,
                isMultiMasterEnabled,
                preferredLocations,
                contentResponseOnWriteEnabled,
                retryOnThrottledRequests)));
        }

        cosmosConfigurations.forEach(c -> {
            ConnectionPolicy connectionPolicy = CosmosBridgeInternal.getConnectionPolicy(c);
            ConsistencyLevel consistencyLevel = CosmosBridgeInternal.getConsistencyLevel(c);
            logger.info("Will Use ConnectionMode [{}], Consistency [{}], Protocol [{}]",
                connectionPolicy.getConnectionMode(),
                consistencyLevel,
                extractConfigs(c).getProtocol()
            );
        });

        if (includeGateway) {
            cosmosConfigurations.add(
                createGatewayRxDocumentClient(
                    ConsistencyLevel.SESSION,
                    false,
                    null,
                    contentResponseOnWriteEnabled,
                    retryOnThrottledRequests));
        }

        return cosmosConfigurations.stream().map(b -> new Object[]{b}).collect(Collectors.toList()).toArray(new Object[0][]);
    }

    @DataProvider
    public static Object[][] clientBuildersWithDirect() {
        return clientBuildersWithDirectAllConsistencies(true, true, toArray(protocols));
    }

    @DataProvider
    public static Object[][] clientBuildersWithDirectHttps() {
        return clientBuildersWithDirectAllConsistencies(true, true, Protocol.HTTPS);
    }

    @DataProvider
    public static Object[][] clientBuildersWithDirectTcp() {
        return clientBuildersWithDirectAllConsistencies(true, true, Protocol.TCP);
    }

    @DataProvider
    public static Object[][] clientBuildersWithDirectTcpWithContentResponseOnWriteDisabled() {
        return clientBuildersWithDirectAllConsistencies(false, true, Protocol.TCP);
    }

    @DataProvider
    public static Object[][] clientBuildersWithContentResponseOnWriteEnabledAndDisabled() {
        Object[][] clientBuildersWithDisabledContentResponseOnWrite =
            clientBuildersWithDirectSession(false, true, Protocol.TCP);
        Object[][] clientBuildersWithEnabledContentResponseOnWrite =
            clientBuildersWithDirectSession(true, true, Protocol.TCP);
        int length = clientBuildersWithDisabledContentResponseOnWrite.length
            + clientBuildersWithEnabledContentResponseOnWrite.length;
        Object[][] clientBuilders = new Object[length][];
        int index = 0;
        for (int i = 0; i < clientBuildersWithDisabledContentResponseOnWrite.length; i++, index++) {
            clientBuilders[index] = clientBuildersWithDisabledContentResponseOnWrite[i];
        }
        for (int i = 0; i < clientBuildersWithEnabledContentResponseOnWrite.length; i++, index++) {
            clientBuilders[index] = clientBuildersWithEnabledContentResponseOnWrite[i];
        }
        return clientBuilders;
    }

    @DataProvider
    public static Object[][] clientBuildersWithDirectSession() {
        return clientBuildersWithDirectSession(true, true, toArray(protocols));
    }

    @DataProvider
    public static Object[][] clientBuildersWithDirectSessionIncludeComputeGateway() {
        Object[][] originalProviders = clientBuildersWithDirectSession(
            true,
            true,
            toArray(protocols));
        List<Object[]> providers = new ArrayList<>(Arrays.asList(originalProviders));
        Object[] injectedProviderParameters = new Object[1];
        CosmosClientBuilder builder = createGatewayRxDocumentClient(
            TestConfigurations.HOST.replace(ROUTING_GATEWAY_EMULATOR_PORT, COMPUTE_GATEWAY_EMULATOR_PORT),
            ConsistencyLevel.SESSION,
            false,
            null,
            true,
            true,
            false);
        injectedProviderParameters[0] = builder;

        providers.add(injectedProviderParameters);

        Object[][] array = new Object[providers.size()][];

        return providers.toArray(array);
    }

    @DataProvider
    public static Object[][] clientBuildersWithDirectTcpSession() {
        return clientBuildersWithDirectSession(true, true, Protocol.TCP);
    }

    @DataProvider
    public static Object[][] simpleClientBuilderGatewaySession() {
        return clientBuildersWithDirectSession(true, true);
    }

    protected static Protocol[] toArray(List<Protocol> protocols) {
        return protocols.toArray(new Protocol[protocols.size()]);
    }

    protected static Object[][] clientBuildersWithDirectSession(boolean contentResponseOnWriteEnabled, boolean retryOnThrottledRequests, Protocol... protocols) {
        return clientBuildersWithDirect(new ArrayList<ConsistencyLevel>() {{
            add(ConsistencyLevel.SESSION);
        }}, contentResponseOnWriteEnabled, retryOnThrottledRequests, protocols);
    }

    private static Object[][] clientBuildersWithDirectAllConsistencies(boolean contentResponseOnWriteEnabled, boolean retryOnThrottledRequests, Protocol... protocols) {
        logger.info("Max test consistency to use is [{}]", accountConsistency);
        return clientBuildersWithDirect(desiredConsistencies, contentResponseOnWriteEnabled, retryOnThrottledRequests, protocols);
    }

    static List<ConsistencyLevel> parseDesiredConsistencies(String consistencies) {
        if (StringUtils.isEmpty(consistencies)) {
            return null;
        }
        List<ConsistencyLevel> consistencyLevels = new ArrayList<>();
        try {
            List<String> consistencyStrings = objectMapper.readValue(consistencies, new TypeReference<List<String>>() {});
            for(String consistency : consistencyStrings) {
                consistencyLevels.add(ConsistencyLevel.valueOf(CaseFormat.UPPER_CAMEL.to(CaseFormat.UPPER_UNDERSCORE, consistency)));
            }
            return consistencyLevels;
        } catch (Exception e) {
            logger.error("INVALID consistency test desiredConsistencies [{}].", consistencies);
            throw new IllegalStateException("INVALID configured test desiredConsistencies " + consistencies);
        }
    }

    @SuppressWarnings("fallthrough")
    static List<ConsistencyLevel> allEqualOrLowerConsistencies(ConsistencyLevel accountConsistency) {
        List<ConsistencyLevel> testConsistencies = new ArrayList<>();
        switch (accountConsistency) {

            case STRONG:
                testConsistencies.add(ConsistencyLevel.STRONG);
            case BOUNDED_STALENESS:
                testConsistencies.add(ConsistencyLevel.BOUNDED_STALENESS);
            case SESSION:
                testConsistencies.add(ConsistencyLevel.SESSION);
            case CONSISTENT_PREFIX:
                testConsistencies.add(ConsistencyLevel.CONSISTENT_PREFIX);
            case EVENTUAL:
                testConsistencies.add(ConsistencyLevel.EVENTUAL);
                break;
            default:
                throw new IllegalStateException("INVALID configured test consistency " + accountConsistency);
        }
        return testConsistencies;
    }

    private static Object[][] clientBuildersWithDirect(
        List<ConsistencyLevel> testConsistencies,
        boolean contentResponseOnWriteEnabled,
        boolean retryOnThrottledRequests,
        Protocol... protocols) {
        boolean isMultiMasterEnabled = preferredLocations != null && accountConsistency == ConsistencyLevel.SESSION;

        List<CosmosClientBuilder> cosmosConfigurations = new ArrayList<>();

        for (Protocol protocol : protocols) {
            testConsistencies.forEach(consistencyLevel -> cosmosConfigurations.add(createDirectRxDocumentClient(consistencyLevel,
                protocol,
                isMultiMasterEnabled,
                preferredLocations,
                contentResponseOnWriteEnabled,
                retryOnThrottledRequests)));
        }

        cosmosConfigurations.forEach(c -> {
            ConnectionPolicy connectionPolicy = CosmosBridgeInternal.getConnectionPolicy(c);
            ConsistencyLevel consistencyLevel = CosmosBridgeInternal.getConsistencyLevel(c);
            logger.info("Will Use ConnectionMode [{}], Consistency [{}], Protocol [{}]",
                connectionPolicy.getConnectionMode(),
                consistencyLevel,
                extractConfigs(c).getProtocol()
            );
        });

        cosmosConfigurations.add(
            createGatewayRxDocumentClient(
                ConsistencyLevel.SESSION,
                isMultiMasterEnabled,
                preferredLocations,
                contentResponseOnWriteEnabled,
                retryOnThrottledRequests));

        return cosmosConfigurations.stream().map(c -> new Object[]{c}).collect(Collectors.toList()).toArray(new Object[0][]);
    }

    static protected CosmosClientBuilder createGatewayHouseKeepingDocumentClient(boolean contentResponseOnWriteEnabled) {
        ThrottlingRetryOptions options = new ThrottlingRetryOptions();
        options.setMaxRetryWaitTime(Duration.ofSeconds(SUITE_SETUP_TIMEOUT));
        GatewayConnectionConfig gatewayConnectionConfig = new GatewayConnectionConfig();
        return new CosmosClientBuilder().endpoint(TestConfigurations.HOST)
                                        .credential(credential)
                                        .gatewayMode(gatewayConnectionConfig)
                                        .throttlingRetryOptions(options)
                                        .contentResponseOnWriteEnabled(contentResponseOnWriteEnabled)
                                        .consistencyLevel(ConsistencyLevel.SESSION);
    }

    static protected CosmosClientBuilder createGatewayRxDocumentClient(
        ConsistencyLevel consistencyLevel,
        boolean multiMasterEnabled,
        List<String> preferredRegions,
        boolean contentResponseOnWriteEnabled,
        boolean retryOnThrottledRequests) {

        return createGatewayRxDocumentClient(
            TestConfigurations.HOST,
            consistencyLevel,
            multiMasterEnabled,
            preferredRegions,
            contentResponseOnWriteEnabled,
            retryOnThrottledRequests,
            false);
    }

    static protected CosmosClientBuilder createGatewayRxDocumentClient(
        String endpoint,
        ConsistencyLevel consistencyLevel,
        boolean multiMasterEnabled,
        List<String> preferredRegions,
        boolean contentResponseOnWriteEnabled,
        boolean retryOnThrottledRequests,
        boolean isHttp2TransportRequired) {

        GatewayConnectionConfig gatewayConnectionConfig = new GatewayConnectionConfig();
        if (Configs.isHttp2Enabled() || isHttp2TransportRequired) {
            Http2ConnectionConfig http2ConnectionConfig = new Http2ConnectionConfig()
                .setEnabled(true)
                .setMaxConnectionPoolSize(10)
                .setMinConnectionPoolSize(1)
                .setMaxConcurrentStreams(30);
            gatewayConnectionConfig.setHttp2ConnectionConfig(http2ConnectionConfig);
        }

        CosmosClientBuilder builder = new CosmosClientBuilder().endpoint(endpoint)
            .credential(credential)
            .gatewayMode(gatewayConnectionConfig)
            .multipleWriteRegionsEnabled(multiMasterEnabled)
            .preferredRegions(preferredRegions)
            .contentResponseOnWriteEnabled(contentResponseOnWriteEnabled)
            .consistencyLevel(consistencyLevel);
        ImplementationBridgeHelpers
            .CosmosClientBuilderHelper
            .getCosmosClientBuilderAccessor()
            .buildConnectionPolicy(builder);

        if (!retryOnThrottledRequests) {
            builder.throttlingRetryOptions(new ThrottlingRetryOptions().setMaxRetryAttemptsOnThrottledRequests(0));
        }

        return builder;
    }

    static protected CosmosClientBuilder createGatewayRxDocumentClient() {
        return createGatewayRxDocumentClient(ConsistencyLevel.SESSION, false, null, true, true);
    }

    static protected CosmosClientBuilder createDirectRxDocumentClient(ConsistencyLevel consistencyLevel,
                                                                      Protocol protocol,
                                                                      boolean multiMasterEnabled,
                                                                      List<String> preferredRegions,
                                                                      boolean contentResponseOnWriteEnabled,
                                                                      boolean retryOnThrottledRequests) {
        CosmosClientBuilder builder = new CosmosClientBuilder().endpoint(TestConfigurations.HOST)
                                                               .credential(credential)
                                                               .directMode(DirectConnectionConfig.getDefaultConfig())
                                                               .contentResponseOnWriteEnabled(contentResponseOnWriteEnabled)
                                                               .consistencyLevel(consistencyLevel);

        if (preferredRegions != null) {
            builder.preferredRegions(preferredRegions);
        }

        if (multiMasterEnabled && consistencyLevel == ConsistencyLevel.SESSION) {
            builder.multipleWriteRegionsEnabled(true);
        }

        if (!retryOnThrottledRequests) {
            builder.throttlingRetryOptions(new ThrottlingRetryOptions().setMaxRetryAttemptsOnThrottledRequests(0));
        }

        Configs configs = spy(new Configs());
        doAnswer((Answer<Protocol>)invocation -> protocol).when(configs).getProtocol();

        return injectConfigs(builder, configs);
    }

    protected int expectedNumberOfPages(int totalExpectedResult, int maxPageSize) {
        return Math.max((totalExpectedResult + maxPageSize - 1 ) / maxPageSize, 1);
    }

    @DataProvider(name = "queryMetricsArgProvider")
    public Object[][] queryMetricsArgProvider() {
        return new Object[][]{
            {true},
            {false},
            {null}
        };
    }

    @DataProvider(name = "queryWithOrderByProvider")
    public Object[][] queryWithOrderBy() {
        return new Object[][]{
            // query wit orderby, matchedOrderByQuery
            { "SELECT DISTINCT VALUE c.id from c ORDER BY c.id DESC", true },
            { "SELECT DISTINCT VALUE c.id from c ORDER BY c._ts DESC", false }
        };
    }

    public static CosmosClientBuilder copyCosmosClientBuilder(CosmosClientBuilder builder) {
        return CosmosBridgeInternal.cloneCosmosClientBuilder(builder);
    }

    public byte[] decodeHexString(String string) {
        ByteArrayOutputStream outputStream = new ByteArrayOutputStream();
        for (int i = 0; i < string.length(); i+=2) {
            int b = Integer.parseInt(string.substring(i, i + 2), 16);
            outputStream.write(b);
        }
        return outputStream.toByteArray();
    }
}<|MERGE_RESOLUTION|>--- conflicted
+++ resolved
@@ -205,13 +205,9 @@
         }
     }
 
-<<<<<<< HEAD
-    @BeforeSuite(groups = {"thinclient", "fast", "long", "direct", "multi-region", "multi-master", "flaky-multi-master", "emulator", "emulator-vnext", "split", "query", "cfp-split", "circuit-breaker-misc-gateway", "circuit-breaker-misc-direct", "circuit-breaker-read-all-read-many", "fi-multi-master", "fi-thinclient-multi-region", "fi-thinclient-multi-master"}, timeOut = SUITE_SETUP_TIMEOUT)
-=======
     @BeforeSuite(groups = {"thinclient", "fast", "long", "direct", "multi-region", "multi-master", "flaky-multi-master", "emulator",
         "emulator-vnext", "split", "query", "cfp-split", "circuit-breaker-misc-gateway", "circuit-breaker-misc-direct",
-        "circuit-breaker-read-all-read-many", "fi-multi-master", "long-emulator"}, timeOut = SUITE_SETUP_TIMEOUT)
->>>>>>> 6b544350
+        "circuit-breaker-read-all-read-many", "fi-multi-master", "long-emulator", "fi-thinclient-multi-region", "fi-thinclient-multi-master"}, timeOut = SUITE_SETUP_TIMEOUT)
     public void beforeSuite() {
 
         logger.info("beforeSuite Started");
@@ -234,13 +230,9 @@
 //        context.getSuite().getXmlSuite().setThreadCount(Runtime.getRuntime().availableProcessors());
     }
 
-<<<<<<< HEAD
-    @AfterSuite(groups = {"thinclient", "fast", "long", "direct", "multi-region", "multi-master", "flaky-multi-master", "emulator", "split", "query", "cfp-split", "circuit-breaker-misc-gateway", "circuit-breaker-misc-direct", "circuit-breaker-read-all-read-many", "fi-multi-master", "fi-thinclient-multi-region", "fi-thinclient-multi-master"}, timeOut = SUITE_SHUTDOWN_TIMEOUT)
-=======
     @AfterSuite(groups = {"thinclient", "fast", "long", "direct", "multi-region", "multi-master", "flaky-multi-master",
         "emulator", "split", "query", "cfp-split", "circuit-breaker-misc-gateway", "circuit-breaker-misc-direct",
-        "circuit-breaker-read-all-read-many", "fi-multi-master", "long-emulator"}, timeOut = SUITE_SHUTDOWN_TIMEOUT)
->>>>>>> 6b544350
+        "circuit-breaker-read-all-read-many", "fi-multi-master", "long-emulator", "fi-thinclient-multi-region", "fi-thinclient-multi-master"}, timeOut = SUITE_SHUTDOWN_TIMEOUT)
     public void afterSuite() {
 
         logger.info("afterSuite Started");
