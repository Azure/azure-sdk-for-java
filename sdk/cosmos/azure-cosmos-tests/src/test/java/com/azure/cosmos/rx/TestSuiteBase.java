// Copyright (c) Microsoft Corporation. All rights reserved.
// Licensed under the MIT License.
package com.azure.cosmos.rx;

import com.azure.core.credential.AzureKeyCredential;
import com.azure.cosmos.BridgeInternal;
import com.azure.cosmos.ConsistencyLevel;
import com.azure.cosmos.CosmosAsyncClient;
import com.azure.cosmos.CosmosAsyncClientTest;
import com.azure.cosmos.CosmosAsyncContainer;
import com.azure.cosmos.CosmosAsyncDatabase;
import com.azure.cosmos.CosmosAsyncUser;
import com.azure.cosmos.CosmosBridgeInternal;
import com.azure.cosmos.CosmosClient;
import com.azure.cosmos.CosmosClientBuilder;
import com.azure.cosmos.CosmosDatabase;
import com.azure.cosmos.CosmosDatabaseForTest;
import com.azure.cosmos.CosmosEndToEndOperationLatencyPolicyConfigBuilder;
import com.azure.cosmos.CosmosException;
import com.azure.cosmos.CosmosResponseValidator;
import com.azure.cosmos.DirectConnectionConfig;
import com.azure.cosmos.GatewayConnectionConfig;
import com.azure.cosmos.TestNGLogListener;
import com.azure.cosmos.ThrottlingRetryOptions;
import com.azure.cosmos.implementation.Configs;
import com.azure.cosmos.implementation.ConnectionPolicy;
import com.azure.cosmos.implementation.FailureValidator;
import com.azure.cosmos.implementation.FeedResponseListValidator;
import com.azure.cosmos.implementation.HttpConstants;
import com.azure.cosmos.implementation.ImplementationBridgeHelpers;
import com.azure.cosmos.implementation.InternalObjectNode;
import com.azure.cosmos.implementation.PathParser;
import com.azure.cosmos.implementation.Resource;
import com.azure.cosmos.implementation.TestConfigurations;
import com.azure.cosmos.implementation.Utils;
import com.azure.cosmos.implementation.directconnectivity.Protocol;
import com.azure.cosmos.implementation.guava25.base.CaseFormat;
import com.azure.cosmos.implementation.guava25.collect.ImmutableList;
import com.azure.cosmos.models.ChangeFeedPolicy;
import com.azure.cosmos.models.CompositePath;
import com.azure.cosmos.models.CompositePathSortOrder;
import com.azure.cosmos.models.CosmosContainerProperties;
import com.azure.cosmos.models.CosmosContainerRequestOptions;
import com.azure.cosmos.models.CosmosDatabaseProperties;
import com.azure.cosmos.models.CosmosDatabaseResponse;
import com.azure.cosmos.models.CosmosItemRequestOptions;
import com.azure.cosmos.models.CosmosItemResponse;
import com.azure.cosmos.models.CosmosQueryRequestOptions;
import com.azure.cosmos.models.CosmosResponse;
import com.azure.cosmos.models.CosmosStoredProcedureRequestOptions;
import com.azure.cosmos.models.CosmosUserProperties;
import com.azure.cosmos.models.CosmosUserResponse;
import com.azure.cosmos.models.FeedResponse;
import com.azure.cosmos.models.IncludedPath;
import com.azure.cosmos.models.IndexingPolicy;
import com.azure.cosmos.models.PartitionKey;
import com.azure.cosmos.models.PartitionKeyDefinition;
import com.azure.cosmos.models.PartitionKeyDefinitionVersion;
import com.azure.cosmos.models.SqlQuerySpec;
import com.azure.cosmos.models.ThroughputProperties;
import com.azure.cosmos.util.CosmosPagedFlux;
import com.fasterxml.jackson.core.JsonParser;
import com.fasterxml.jackson.core.type.TypeReference;
import com.fasterxml.jackson.databind.DeserializationFeature;
import com.fasterxml.jackson.databind.ObjectMapper;
import io.reactivex.subscribers.TestSubscriber;
import org.apache.commons.lang3.ObjectUtils;
import org.apache.commons.lang3.StringUtils;
import org.mockito.stubbing.Answer;
import org.slf4j.Logger;
import org.slf4j.LoggerFactory;
import org.testng.ITestContext;
import org.testng.annotations.AfterSuite;
import org.testng.annotations.BeforeSuite;
import org.testng.annotations.DataProvider;
import org.testng.annotations.Listeners;
import org.testng.xml.XmlSuite;
import reactor.core.publisher.Flux;
import reactor.core.publisher.Mono;
import reactor.core.scheduler.Schedulers;

import java.io.ByteArrayOutputStream;
import java.time.Duration;
import java.util.ArrayList;
import java.util.Arrays;
import java.util.Collections;
import java.util.List;
import java.util.UUID;
import java.util.concurrent.TimeUnit;
import java.util.stream.Collectors;

import static com.azure.cosmos.BridgeInternal.extractConfigs;
import static com.azure.cosmos.BridgeInternal.injectConfigs;
import static org.assertj.core.api.Assertions.assertThat;
import static org.mockito.Mockito.doAnswer;
import static org.mockito.Mockito.spy;

@Listeners({TestNGLogListener.class})
public class TestSuiteBase extends CosmosAsyncClientTest {

    private static final int DEFAULT_BULK_INSERT_CONCURRENCY_LEVEL = 500;
    private static final ObjectMapper objectMapper = new ObjectMapper();

    protected static Logger logger = LoggerFactory.getLogger(TestSuiteBase.class.getSimpleName());
    protected static final int TIMEOUT = 40000;
    protected static final int FEED_TIMEOUT = 40000;
    protected static final int SETUP_TIMEOUT = 60000;
    protected static final int SHUTDOWN_TIMEOUT = 24000;

    protected static final int SUITE_SETUP_TIMEOUT = 120000;
    protected static final int SUITE_SHUTDOWN_TIMEOUT = 60000;

    protected static final int WAIT_REPLICA_CATCH_UP_IN_MILLIS = 4000;

    protected final static ConsistencyLevel accountConsistency;
    protected static final ImmutableList<String> preferredLocations;
    private static final ImmutableList<ConsistencyLevel> desiredConsistencies;
    protected static final ImmutableList<Protocol> protocols;

    protected static final AzureKeyCredential credential;

    protected int subscriberValidationTimeout = TIMEOUT;

    private static CosmosAsyncDatabase SHARED_DATABASE;
    private static CosmosAsyncContainer SHARED_MULTI_PARTITION_COLLECTION_WITH_ID_AS_PARTITION_KEY;
    private static CosmosAsyncContainer SHARED_MULTI_PARTITION_COLLECTION;
    private static CosmosAsyncContainer SHARED_MULTI_PARTITION_COLLECTION_WITH_COMPOSITE_AND_SPATIAL_INDEXES;
    private static CosmosAsyncContainer SHARED_SINGLE_PARTITION_COLLECTION;

    public TestSuiteBase(CosmosClientBuilder clientBuilder) {
        super(clientBuilder);
    }

    protected static CosmosAsyncDatabase getSharedCosmosDatabase(CosmosAsyncClient client) {
        return CosmosBridgeInternal.getCosmosDatabaseWithNewClient(SHARED_DATABASE, client);
    }

    protected static CosmosAsyncContainer getSharedMultiPartitionCosmosContainerWithIdAsPartitionKey(CosmosAsyncClient client) {
        return CosmosBridgeInternal.getCosmosContainerWithNewClient(SHARED_MULTI_PARTITION_COLLECTION_WITH_ID_AS_PARTITION_KEY, SHARED_DATABASE, client);
    }

    protected static CosmosAsyncContainer getSharedMultiPartitionCosmosContainer(CosmosAsyncClient client) {
        return CosmosBridgeInternal.getCosmosContainerWithNewClient(SHARED_MULTI_PARTITION_COLLECTION, SHARED_DATABASE, client);
    }

    protected static CosmosAsyncContainer getSharedMultiPartitionCosmosContainerWithCompositeAndSpatialIndexes(CosmosAsyncClient client) {
        return CosmosBridgeInternal.getCosmosContainerWithNewClient(SHARED_MULTI_PARTITION_COLLECTION_WITH_COMPOSITE_AND_SPATIAL_INDEXES, SHARED_DATABASE, client);
    }

    protected static CosmosAsyncContainer getSharedSinglePartitionCosmosContainer(CosmosAsyncClient client) {
        return CosmosBridgeInternal.getCosmosContainerWithNewClient(SHARED_SINGLE_PARTITION_COLLECTION, SHARED_DATABASE, client);
    }

    static {
        accountConsistency = parseConsistency(TestConfigurations.CONSISTENCY);
        desiredConsistencies = immutableListOrNull(
            ObjectUtils.defaultIfNull(parseDesiredConsistencies(TestConfigurations.DESIRED_CONSISTENCIES),
                allEqualOrLowerConsistencies(accountConsistency)));
        preferredLocations = immutableListOrNull(parsePreferredLocation(TestConfigurations.PREFERRED_LOCATIONS));
        protocols = ObjectUtils.defaultIfNull(immutableListOrNull(parseProtocols(TestConfigurations.PROTOCOLS)),
            ImmutableList.of(Protocol.TCP));

        //  Object mapper configurations
        objectMapper.configure(DeserializationFeature.FAIL_ON_UNKNOWN_PROPERTIES, false);
        objectMapper.configure(JsonParser.Feature.ALLOW_SINGLE_QUOTES, true);
        objectMapper.configure(JsonParser.Feature.ALLOW_TRAILING_COMMA, true);
        objectMapper.configure(JsonParser.Feature.STRICT_DUPLICATE_DETECTION, true);

        credential = new AzureKeyCredential(TestConfigurations.MASTER_KEY);
    }

    protected TestSuiteBase() {
        logger.debug("Initializing {} ...", this.getClass().getSimpleName());
    }

    private static <T> ImmutableList<T> immutableListOrNull(List<T> list) {
        return list != null ? ImmutableList.copyOf(list) : null;
    }

    private static class DatabaseManagerImpl implements CosmosDatabaseForTest.DatabaseManager {
        public static DatabaseManagerImpl getInstance(CosmosAsyncClient client) {
            return new DatabaseManagerImpl(client);
        }

        private final CosmosAsyncClient client;

        private DatabaseManagerImpl(CosmosAsyncClient client) {
            this.client = client;
        }

        @Override
        public CosmosPagedFlux<CosmosDatabaseProperties> queryDatabases(SqlQuerySpec query) {
            return client.queryDatabases(query, null);
        }

        @Override
        public Mono<CosmosDatabaseResponse> createDatabase(CosmosDatabaseProperties databaseDefinition) {
            return client.createDatabase(databaseDefinition);
        }

        @Override
        public CosmosAsyncDatabase getDatabase(String id) {
            return client.getDatabase(id);
        }
    }

    @BeforeSuite(groups = {"fast", "long", "direct", "multi-region", "multi-master", "flaky-multi-master", "circuit-breaker-misc-gateway", "circuit-breaker-misc-direct", "circuit-breaker-read-all-read-many",  "emulator", "split", "query", "cfp-split"}, timeOut = SUITE_SETUP_TIMEOUT)
    public void beforeSuite() {

        logger.info("beforeSuite Started");

        try (CosmosAsyncClient houseKeepingClient = createGatewayHouseKeepingDocumentClient(true).buildAsyncClient()) {
            CosmosDatabaseForTest dbForTest = CosmosDatabaseForTest.create(DatabaseManagerImpl.getInstance(houseKeepingClient));
            SHARED_DATABASE = dbForTest.createdDatabase;
            CosmosContainerRequestOptions options = new CosmosContainerRequestOptions();
            SHARED_MULTI_PARTITION_COLLECTION = createCollection(SHARED_DATABASE, getCollectionDefinitionWithRangeRangeIndex(), options, 10100);
            SHARED_MULTI_PARTITION_COLLECTION_WITH_ID_AS_PARTITION_KEY = createCollection(SHARED_DATABASE, getCollectionDefinitionWithRangeRangeIndexWithIdAsPartitionKey(), options, 10100);
            SHARED_MULTI_PARTITION_COLLECTION_WITH_COMPOSITE_AND_SPATIAL_INDEXES = createCollection(SHARED_DATABASE, getCollectionDefinitionMultiPartitionWithCompositeAndSpatialIndexes(), options);
            SHARED_SINGLE_PARTITION_COLLECTION = createCollection(SHARED_DATABASE, getCollectionDefinitionWithRangeRangeIndex(), options, 6000);
        }
    }

<<<<<<< HEAD
    @AfterSuite(groups = {"fast", "long", "direct", "multi-region", "multi-master", "flaky-multi-master", "circuit-breaker-misc-gateway", "circuit-breaker-misc-direct", "circuit-breaker-read-all-read-many", "emulator", "split", "query", "cfp-split"}, timeOut = SUITE_SHUTDOWN_TIMEOUT)
=======
    @BeforeSuite(groups = {"unit"})
    public static void parallelizeUnitTests(ITestContext context) {
        context.getSuite().getXmlSuite().setParallel(XmlSuite.ParallelMode.CLASSES);
        context.getSuite().getXmlSuite().setThreadCount(Runtime.getRuntime().availableProcessors());
    }

    @AfterSuite(groups = {"fast", "long", "direct", "multi-region", "multi-master", "flaky-multi-master", "emulator", "split", "query", "cfp-split"}, timeOut = SUITE_SHUTDOWN_TIMEOUT)
>>>>>>> 011642a1
    public void afterSuite() {

        logger.info("afterSuite Started");

        try (CosmosAsyncClient houseKeepingClient = createGatewayHouseKeepingDocumentClient(true).buildAsyncClient()) {
            safeDeleteDatabase(SHARED_DATABASE);
            CosmosDatabaseForTest.cleanupStaleTestDatabases(DatabaseManagerImpl.getInstance(houseKeepingClient));
        }
    }

    protected static void cleanUpContainer(CosmosAsyncContainer cosmosContainer) {
        CosmosContainerProperties cosmosContainerProperties = cosmosContainer.read().block().getProperties();
        String cosmosContainerId = cosmosContainerProperties.getId();
        logger.info("Truncating collection {} ...", cosmosContainerId);
        List<String> paths = cosmosContainerProperties.getPartitionKeyDefinition().getPaths();
        CosmosQueryRequestOptions options = new CosmosQueryRequestOptions();
        options.setCosmosEndToEndOperationLatencyPolicyConfig(
            new CosmosEndToEndOperationLatencyPolicyConfigBuilder(Duration.ofHours(1))
                .build()
        );
        options.setMaxDegreeOfParallelism(-1);
        int maxItemCount = 100;

        cosmosContainer.queryItems("SELECT * FROM root", options, InternalObjectNode.class)
            .byPage(maxItemCount)
            .publishOn(Schedulers.parallel())
            .flatMap(page -> Flux.fromIterable(page.getResults()))
            .flatMap(doc -> {

                PartitionKey partitionKey = null;

                Object propertyValue = null;
                if (paths != null && !paths.isEmpty()) {
                    List<String> pkPath = PathParser.getPathParts(paths.get(0));
                    propertyValue = doc.getObjectByPath(pkPath);
                    if (propertyValue == null) {
                        partitionKey = PartitionKey.NONE;
                    } else {
                        partitionKey = new PartitionKey(propertyValue);
                    }
                } else {
                    partitionKey = new PartitionKey(null);
                }

                return cosmosContainer.deleteItem(doc.getId(), partitionKey);
            }).then().block();
    }

    protected static void truncateCollection(CosmosAsyncContainer cosmosContainer) {
        int i = 0;
        while (i < 100) {
            try {
                truncateCollectionInternal(cosmosContainer);
                return;
            } catch (CosmosException exception) {
                if (exception.getStatusCode() != HttpConstants.StatusCodes.TOO_MANY_REQUESTS
                    || exception.getSubStatusCode() != 3200) {

                    logger.error("No retry of exception", exception);
                    throw exception;
                }

                i++;
                logger.info("Retrying truncation after 100ms - iteration " + i);
                try {
                    Thread.sleep(100);
                } catch (InterruptedException e) {
                    throw new RuntimeException(e);
                }
            }
        }
    }

    private static void truncateCollectionInternal(CosmosAsyncContainer cosmosContainer) {
        CosmosContainerProperties cosmosContainerProperties = cosmosContainer.read().block().getProperties();
        String cosmosContainerId = cosmosContainerProperties.getId();
        logger.info("Truncating collection {} ...", cosmosContainerId);
        List<String> paths = cosmosContainerProperties.getPartitionKeyDefinition().getPaths();
        CosmosQueryRequestOptions options = new CosmosQueryRequestOptions();
        options.setCosmosEndToEndOperationLatencyPolicyConfig(
            new CosmosEndToEndOperationLatencyPolicyConfigBuilder(Duration.ofHours(1))
                .build()
        );
        options.setMaxDegreeOfParallelism(-1);
        int maxItemCount = 100;

        logger.info("Truncating collection {} documents ...", cosmosContainer.getId());

        cosmosContainer.queryItems("SELECT * FROM root", options, InternalObjectNode.class)
                       .byPage(maxItemCount)
                       .publishOn(Schedulers.parallel())
                       .flatMap(page -> Flux.fromIterable(page.getResults()))
                       .flatMap(doc -> {

                           PartitionKey partitionKey = null;

                           Object propertyValue = null;
                           if (paths != null && !paths.isEmpty()) {
                               List<String> pkPath = PathParser.getPathParts(paths.get(0));
                               propertyValue = doc.getObjectByPath(pkPath);
                               if (propertyValue == null) {
                                   partitionKey = PartitionKey.NONE;
                               } else {
                                   partitionKey = new PartitionKey(propertyValue);
                               }
                           } else {
                               partitionKey = new PartitionKey(null);
                           }

                           return cosmosContainer.deleteItem(doc.getId(), partitionKey);
                       }).then().block();
        logger.info("Truncating collection {} triggers ...", cosmosContainerId);

        cosmosContainer.getScripts().queryTriggers("SELECT * FROM root", options)
                       .byPage(maxItemCount)
                       .publishOn(Schedulers.parallel())
                       .flatMap(page -> Flux.fromIterable(page.getResults()))
                       .flatMap(trigger -> {
                           //                    if (paths != null && !paths.isEmpty()) {
                           //                        Object propertyValue = trigger.getObjectByPath(PathParser.getPathParts(paths.get(0)));
                           //                        requestOptions.partitionKey(new PartitionKey(propertyValue));
                           //                        Object propertyValue = getTrigger.getObjectByPath(PathParser.getPathParts(getPaths.get(0)));
                           //                        requestOptions.getPartitionKey(new PartitionKey(propertyValue));
                           //                    }

                           return cosmosContainer.getScripts().getTrigger(trigger.getId()).delete();
                       }).then().block();

        logger.info("Truncating collection {} storedProcedures ...", cosmosContainerId);

        cosmosContainer.getScripts().queryStoredProcedures("SELECT * FROM root", options)
                       .byPage(maxItemCount)
                       .publishOn(Schedulers.parallel())
                       .flatMap(page -> Flux.fromIterable(page.getResults()))
                       .flatMap(storedProcedure -> {

                           //                    if (getPaths != null && !getPaths.isEmpty()) {
                           //                    if (paths != null && !paths.isEmpty()) {
                           //                        Object propertyValue = storedProcedure.getObjectByPath(PathParser.getPathParts(paths.get(0)));
                           //                        requestOptions.partitionKey(new PartitionKey(propertyValue));
                           //                        requestOptions.getPartitionKey(new PartitionKey(propertyValue));
                           //                    }

                           return cosmosContainer.getScripts().getStoredProcedure(storedProcedure.getId()).delete(new CosmosStoredProcedureRequestOptions());
                       }).then().block();

        logger.info("Truncating collection {} udfs ...", cosmosContainerId);

        cosmosContainer.getScripts().queryUserDefinedFunctions("SELECT * FROM root", options)
                       .byPage(maxItemCount)
                       .publishOn(Schedulers.parallel())
                       .flatMap(page -> Flux.fromIterable(page.getResults()))
                       .flatMap(udf -> {

                           //                    if (getPaths != null && !getPaths.isEmpty()) {
                           //                    if (paths != null && !paths.isEmpty()) {
                           //                        Object propertyValue = udf.getObjectByPath(PathParser.getPathParts(paths.get(0)));
                           //                        requestOptions.partitionKey(new PartitionKey(propertyValue));
                           //                        requestOptions.getPartitionKey(new PartitionKey(propertyValue));
                           //                    }

                           return cosmosContainer.getScripts().getUserDefinedFunction(udf.getId()).delete();
                       }).then().block();

        logger.info("Finished truncating collection {}.", cosmosContainerId);
    }

    @SuppressWarnings({"fallthrough"})
    protected static void waitIfNeededForReplicasToCatchUp(CosmosClientBuilder clientBuilder) {
        switch (CosmosBridgeInternal.getConsistencyLevel(clientBuilder)) {
            case EVENTUAL:
            case CONSISTENT_PREFIX:
                logger.info(" additional wait in EVENTUAL mode so the replica catch up");
                // give times to replicas to catch up after a write
                try {
                    TimeUnit.MILLISECONDS.sleep(WAIT_REPLICA_CATCH_UP_IN_MILLIS);
                } catch (Exception e) {
                    logger.error("unexpected failure", e);
                }

            case SESSION:
            case BOUNDED_STALENESS:
            case STRONG:
            default:
                break;
        }
    }

    public static CosmosAsyncContainer createCollection(CosmosAsyncDatabase database, CosmosContainerProperties cosmosContainerProperties,
                                                        CosmosContainerRequestOptions options, int throughput) {
        database.createContainer(cosmosContainerProperties, ThroughputProperties.createManualThroughput(throughput), options).block();

        // Creating a container is async - especially on multi-partition or multi-region accounts
        CosmosAsyncClient client = ImplementationBridgeHelpers
            .CosmosAsyncDatabaseHelper
            .getCosmosAsyncDatabaseAccessor()
            .getCosmosAsyncClient(database);
        boolean isMultiRegional = ImplementationBridgeHelpers
            .CosmosAsyncClientHelper
            .getCosmosAsyncClientAccessor()
            .getPreferredRegions(client).size() > 1;
        if (throughput > 6000 || isMultiRegional) {
            try {
                Thread.sleep(3000);
            } catch (InterruptedException e) {
                throw new RuntimeException(e);
            }
        }

        return database.getContainer(cosmosContainerProperties.getId());
    }

    public static CosmosAsyncContainer createCollection(CosmosAsyncDatabase database, CosmosContainerProperties cosmosContainerProperties,
                                                        CosmosContainerRequestOptions options) {
        database.createContainer(cosmosContainerProperties, options).block();
        return database.getContainer(cosmosContainerProperties.getId());
    }

    private static CosmosContainerProperties getCollectionDefinitionMultiPartitionWithCompositeAndSpatialIndexes() {
        final String NUMBER_FIELD = "numberField";
        final String STRING_FIELD = "stringField";
        final String NUMBER_FIELD_2 = "numberField2";
        final String STRING_FIELD_2 = "stringField2";
        final String BOOL_FIELD = "boolField";
        final String NULL_FIELD = "nullField";
        final String OBJECT_FIELD = "objectField";
        final String ARRAY_FIELD = "arrayField";
        final String SHORT_STRING_FIELD = "shortStringField";
        final String MEDIUM_STRING_FIELD = "mediumStringField";
        final String LONG_STRING_FIELD = "longStringField";
        final String PARTITION_KEY = "pk";

        PartitionKeyDefinition partitionKeyDefinition = new PartitionKeyDefinition();
        ArrayList<String> partitionKeyPaths = new ArrayList<String>();
        partitionKeyPaths.add("/" + PARTITION_KEY);
        partitionKeyDefinition.setPaths(partitionKeyPaths);

        CosmosContainerProperties cosmosContainerProperties = new CosmosContainerProperties(UUID.randomUUID().toString(), partitionKeyDefinition);

        IndexingPolicy indexingPolicy = new IndexingPolicy();
        List<List<CompositePath>> compositeIndexes = new ArrayList<>();

        //Simple
        ArrayList<CompositePath> compositeIndexSimple = new ArrayList<CompositePath>();
        CompositePath compositePath1 = new CompositePath();
        compositePath1.setPath("/" + NUMBER_FIELD);
        compositePath1.setOrder(CompositePathSortOrder.ASCENDING);

        CompositePath compositePath2 = new CompositePath();
        compositePath2.setPath("/" + STRING_FIELD);
        compositePath2.setOrder(CompositePathSortOrder.DESCENDING);

        compositeIndexSimple.add(compositePath1);
        compositeIndexSimple.add(compositePath2);

        //Max Columns
        ArrayList<CompositePath> compositeIndexMaxColumns = new ArrayList<CompositePath>();
        CompositePath compositePath3 = new CompositePath();
        compositePath3.setPath("/" + NUMBER_FIELD);
        compositePath3.setOrder(CompositePathSortOrder.DESCENDING);

        CompositePath compositePath4 = new CompositePath();
        compositePath4.setPath("/" + STRING_FIELD);
        compositePath4.setOrder(CompositePathSortOrder.ASCENDING);

        CompositePath compositePath5 = new CompositePath();
        compositePath5.setPath("/" + NUMBER_FIELD_2);
        compositePath5.setOrder(CompositePathSortOrder.DESCENDING);

        CompositePath compositePath6 = new CompositePath();
        compositePath6.setPath("/" + STRING_FIELD_2);
        compositePath6.setOrder(CompositePathSortOrder.ASCENDING);

        compositeIndexMaxColumns.add(compositePath3);
        compositeIndexMaxColumns.add(compositePath4);
        compositeIndexMaxColumns.add(compositePath5);
        compositeIndexMaxColumns.add(compositePath6);

        //Primitive Values
        ArrayList<CompositePath> compositeIndexPrimitiveValues = new ArrayList<CompositePath>();
        CompositePath compositePath7 = new CompositePath();
        compositePath7.setPath("/" + NUMBER_FIELD);
        compositePath7.setOrder(CompositePathSortOrder.DESCENDING);

        CompositePath compositePath8 = new CompositePath();
        compositePath8.setPath("/" + STRING_FIELD);
        compositePath8.setOrder(CompositePathSortOrder.ASCENDING);

        CompositePath compositePath9 = new CompositePath();
        compositePath9.setPath("/" + BOOL_FIELD);
        compositePath9.setOrder(CompositePathSortOrder.DESCENDING);

        CompositePath compositePath10 = new CompositePath();
        compositePath10.setPath("/" + NULL_FIELD);
        compositePath10.setOrder(CompositePathSortOrder.ASCENDING);

        compositeIndexPrimitiveValues.add(compositePath7);
        compositeIndexPrimitiveValues.add(compositePath8);
        compositeIndexPrimitiveValues.add(compositePath9);
        compositeIndexPrimitiveValues.add(compositePath10);

        //Long Strings
        ArrayList<CompositePath> compositeIndexLongStrings = new ArrayList<CompositePath>();
        CompositePath compositePath11 = new CompositePath();
        compositePath11.setPath("/" + STRING_FIELD);

        CompositePath compositePath12 = new CompositePath();
        compositePath12.setPath("/" + SHORT_STRING_FIELD);

        CompositePath compositePath13 = new CompositePath();
        compositePath13.setPath("/" + MEDIUM_STRING_FIELD);

        CompositePath compositePath14 = new CompositePath();
        compositePath14.setPath("/" + LONG_STRING_FIELD);

        compositeIndexLongStrings.add(compositePath11);
        compositeIndexLongStrings.add(compositePath12);
        compositeIndexLongStrings.add(compositePath13);
        compositeIndexLongStrings.add(compositePath14);

        compositeIndexes.add(compositeIndexSimple);
        compositeIndexes.add(compositeIndexMaxColumns);
        compositeIndexes.add(compositeIndexPrimitiveValues);
        compositeIndexes.add(compositeIndexLongStrings);

        indexingPolicy.setCompositeIndexes(compositeIndexes);
        cosmosContainerProperties.setIndexingPolicy(indexingPolicy);

        return cosmosContainerProperties;
    }

    public static CosmosAsyncContainer createCollection(CosmosAsyncClient client, String dbId, CosmosContainerProperties collectionDefinition) {
        CosmosAsyncDatabase database = client.getDatabase(dbId);
        database.createContainer(collectionDefinition).block();
        return database.getContainer(collectionDefinition.getId());
    }

    public static void deleteCollection(CosmosAsyncClient client, String dbId, String collectionId) {
        client.getDatabase(dbId).getContainer(collectionId).delete().block();
    }

    public static InternalObjectNode createDocument(CosmosAsyncContainer cosmosContainer, InternalObjectNode item) {
        CosmosItemRequestOptions options = new CosmosItemRequestOptions()
            .setCosmosEndToEndOperationLatencyPolicyConfig(
                new CosmosEndToEndOperationLatencyPolicyConfigBuilder(Duration.ofHours(1))
                    .build()
            );

        return BridgeInternal.getProperties(cosmosContainer.createItem(item, options).block());
    }

    public <T> Flux<CosmosItemResponse<T>> bulkInsert(CosmosAsyncContainer cosmosContainer,
                                                      List<T> documentDefinitionList,
                                                      int concurrencyLevel) {

        CosmosItemRequestOptions options = new CosmosItemRequestOptions()
            .setCosmosEndToEndOperationLatencyPolicyConfig(
                new CosmosEndToEndOperationLatencyPolicyConfigBuilder(Duration.ofHours(1))
                    .build()
            );
        List<Mono<CosmosItemResponse<T>>> result =
            new ArrayList<>(documentDefinitionList.size());
        for (T docDef : documentDefinitionList) {
            result.add(cosmosContainer.createItem(docDef, options));
        }

        return Flux.merge(Flux.fromIterable(result), concurrencyLevel);
    }
    public <T> List<T> bulkInsertBlocking(CosmosAsyncContainer cosmosContainer,
                                                         List<T> documentDefinitionList) {
        return bulkInsert(cosmosContainer, documentDefinitionList, DEFAULT_BULK_INSERT_CONCURRENCY_LEVEL)
            .publishOn(Schedulers.parallel())
            .map(itemResponse -> itemResponse.getItem())
            .collectList()
            .block();
    }

    public <T> void voidBulkInsertBlocking(CosmosAsyncContainer cosmosContainer, List<T> documentDefinitionList) {
        bulkInsert(cosmosContainer, documentDefinitionList, DEFAULT_BULK_INSERT_CONCURRENCY_LEVEL)
            .publishOn(Schedulers.parallel())
            .then()
            .block();
    }

    public static CosmosAsyncUser createUser(CosmosAsyncClient client, String databaseId, CosmosUserProperties userSettings) {
        CosmosAsyncDatabase database = client.getDatabase(databaseId);
        CosmosUserResponse userResponse = database.createUser(userSettings).block();
        return database.getUser(userResponse.getProperties().getId());
    }

    public static CosmosAsyncUser safeCreateUser(CosmosAsyncClient client, String databaseId, CosmosUserProperties user) {
        deleteUserIfExists(client, databaseId, user.getId());
        return createUser(client, databaseId, user);
    }

    private static CosmosAsyncContainer safeCreateCollection(CosmosAsyncClient client, String databaseId, CosmosContainerProperties collection, CosmosContainerRequestOptions options) {
        deleteCollectionIfExists(client, databaseId, collection.getId());
        return createCollection(client.getDatabase(databaseId), collection, options);
    }

    static protected CosmosContainerProperties getCollectionDefinitionWithFullFidelity() {
        CosmosContainerProperties cosmosContainerProperties = getCollectionDefinition(UUID.randomUUID().toString());
        cosmosContainerProperties.setChangeFeedPolicy(ChangeFeedPolicy.createAllVersionsAndDeletesPolicy(Duration.ofMinutes(5)));
        return cosmosContainerProperties;
    }

    static protected CosmosContainerProperties getCollectionDefinition() {
        return getCollectionDefinition(UUID.randomUUID().toString());
    }

    static protected CosmosContainerProperties getCollectionDefinition(String collectionId) {
        PartitionKeyDefinition partitionKeyDef = new PartitionKeyDefinition();
        ArrayList<String> paths = new ArrayList<>();
        paths.add("/mypk");
        partitionKeyDef.setPaths(paths);

        CosmosContainerProperties collectionDefinition = new CosmosContainerProperties(collectionId, partitionKeyDef);

        return collectionDefinition;
    }

    static protected CosmosContainerProperties getCollectionDefinition(String collectionId, PartitionKeyDefinition partitionKeyDefinition) {
        return new CosmosContainerProperties(collectionId, partitionKeyDefinition);
    }

    static protected CosmosContainerProperties getCollectionDefinitionForHashV2(String collectionId) {
        PartitionKeyDefinition partitionKeyDef = new PartitionKeyDefinition();
        ArrayList<String> paths = new ArrayList<>();
        paths.add("/mypk");
        partitionKeyDef.setPaths(paths);
        partitionKeyDef.setVersion(PartitionKeyDefinitionVersion.V2);

        CosmosContainerProperties collectionDefinition = new CosmosContainerProperties(collectionId, partitionKeyDef);

        return collectionDefinition;
    }

    static protected CosmosContainerProperties getCollectionDefinitionWithRangeRangeIndexWithIdAsPartitionKey() {
        return getCollectionDefinitionWithRangeRangeIndex(Collections.singletonList("/id"));
    }

    static protected CosmosContainerProperties getCollectionDefinitionWithRangeRangeIndex() {
        return getCollectionDefinitionWithRangeRangeIndex(Collections.singletonList("/mypk"));
    }

    static protected CosmosContainerProperties getCollectionDefinitionWithRangeRangeIndex(List<String> partitionKeyPath) {
        PartitionKeyDefinition partitionKeyDef = new PartitionKeyDefinition();

        partitionKeyDef.setPaths(partitionKeyPath);
        IndexingPolicy indexingPolicy = new IndexingPolicy();
        List<IncludedPath> includedPaths = new ArrayList<>();
        IncludedPath includedPath = new IncludedPath("/*");
        includedPaths.add(includedPath);
        indexingPolicy.setIncludedPaths(includedPaths);

        CosmosContainerProperties cosmosContainerProperties = new CosmosContainerProperties(UUID.randomUUID().toString(), partitionKeyDef);
        cosmosContainerProperties.setIndexingPolicy(indexingPolicy);

        return cosmosContainerProperties;
    }

    public static void deleteCollectionIfExists(CosmosAsyncClient client, String databaseId, String collectionId) {
        CosmosAsyncDatabase database = client.getDatabase(databaseId);
        database.read().block();
        List<CosmosContainerProperties> res = database.queryContainers(String.format("SELECT * FROM root r where r.id = '%s'", collectionId), null)
            .collectList()
            .block();

        if (!res.isEmpty()) {
            deleteCollection(database, collectionId);
        }
    }

    public static void deleteCollection(CosmosAsyncDatabase cosmosDatabase, String collectionId) {
        cosmosDatabase.getContainer(collectionId).delete().block();
    }

    public static void deleteCollection(CosmosAsyncContainer cosmosContainer) {
        cosmosContainer.delete().block();
    }

    public static void deleteDocumentIfExists(CosmosAsyncClient client, String databaseId, String collectionId, String docId) {
        CosmosQueryRequestOptions options = new CosmosQueryRequestOptions();
        options.setPartitionKey(new PartitionKey(docId));
        CosmosAsyncContainer cosmosContainer = client.getDatabase(databaseId).getContainer(collectionId);

        List<InternalObjectNode> res = cosmosContainer
            .queryItems(String.format("SELECT * FROM root r where r.id = '%s'", docId), options, InternalObjectNode.class)
            .byPage()
            .flatMap(page -> Flux.fromIterable(page.getResults()))
            .collectList().block();

        if (!res.isEmpty()) {
            deleteDocument(cosmosContainer, docId);
        }
    }

    public static void safeDeleteDocument(CosmosAsyncContainer cosmosContainer, String documentId, Object partitionKey) {
        if (cosmosContainer != null && documentId != null) {
            try {
                CosmosItemRequestOptions options = new CosmosItemRequestOptions()
                    .setCosmosEndToEndOperationLatencyPolicyConfig(
                        new CosmosEndToEndOperationLatencyPolicyConfigBuilder(Duration.ofHours(1))
                            .build()
                    );
                cosmosContainer.deleteItem(documentId, new PartitionKey(partitionKey), options).block();
            } catch (Exception e) {
                CosmosException dce = Utils.as(e, CosmosException.class);
                if (dce == null || dce.getStatusCode() != 404) {
                    throw e;
                }
            }
        }
    }

    public static void deleteDocument(CosmosAsyncContainer cosmosContainer, String documentId) {
        CosmosItemRequestOptions options = new CosmosItemRequestOptions()
            .setCosmosEndToEndOperationLatencyPolicyConfig(
                new CosmosEndToEndOperationLatencyPolicyConfigBuilder(Duration.ofHours(1))
                    .build()
            );
        cosmosContainer.deleteItem(documentId, PartitionKey.NONE, options).block();
    }

    public static void deleteUserIfExists(CosmosAsyncClient client, String databaseId, String userId) {
        CosmosAsyncDatabase database = client.getDatabase(databaseId);
        client.getDatabase(databaseId).read().block();
        List<CosmosUserProperties> res = database
            .queryUsers(String.format("SELECT * FROM root r where r.id = '%s'", userId), null)
            .collectList().block();
        if (!res.isEmpty()) {
            deleteUser(database, userId);
        }
    }

    public static void deleteUser(CosmosAsyncDatabase database, String userId) {
        database.getUser(userId).delete().block();
    }

    static private CosmosAsyncDatabase safeCreateDatabase(CosmosAsyncClient client, CosmosDatabaseProperties databaseSettings) {
        safeDeleteDatabase(client.getDatabase(databaseSettings.getId()));
        client.createDatabase(databaseSettings).block();
        return client.getDatabase(databaseSettings.getId());
    }

    static protected CosmosAsyncDatabase createDatabase(CosmosAsyncClient client, String databaseId) {
        CosmosDatabaseProperties databaseSettings = new CosmosDatabaseProperties(databaseId);
        client.createDatabase(databaseSettings).block();
        return client.getDatabase(databaseSettings.getId());
    }

    static protected CosmosDatabase createSyncDatabase(CosmosClient client, String databaseId) {
        CosmosDatabaseProperties databaseSettings = new CosmosDatabaseProperties(databaseId);
        try {
            client.createDatabase(databaseSettings);
            return client.getDatabase(databaseSettings.getId());
        } catch (CosmosException e) {
            e.printStackTrace();
        }
        return null;
    }

    static protected CosmosAsyncDatabase createDatabaseIfNotExists(CosmosAsyncClient client, String databaseId) {
        List<CosmosDatabaseProperties> res = client.queryDatabases(String.format("SELECT * FROM r where r.id = '%s'", databaseId), null)
            .collectList()
            .block();
        if (res.size() != 0) {
            CosmosAsyncDatabase database = client.getDatabase(databaseId);
            database.read().block();
            return database;
        } else {
            CosmosDatabaseProperties databaseSettings = new CosmosDatabaseProperties(databaseId);
            client.createDatabase(databaseSettings).block();
            return client.getDatabase(databaseSettings.getId());
        }
    }

    static protected void safeDeleteDatabase(CosmosAsyncDatabase database) {
        if (database != null) {
            try {
                database.delete().block();
            } catch (Exception e) {
            }
        }
    }

    static protected void safeDeleteSyncDatabase(CosmosDatabase database) {
        if (database != null) {
            try {
                logger.info("attempting to delete database ....");
                database.delete();
                logger.info("database deletion completed");
            } catch (Exception e) {
                logger.error("failed to delete sync database", e);
            }
        }
    }

    static protected void safeDeleteAllCollections(CosmosAsyncDatabase database) {
        if (database != null) {
            List<CosmosContainerProperties> collections = database.readAllContainers()
                .collectList()
                .block();

            for(CosmosContainerProperties collection: collections) {
                database.getContainer(collection.getId()).delete().block();
            }
        }
    }

    static protected void safeDeleteCollection(CosmosAsyncContainer collection) {

        if (collection != null) {
            try {
                logger.info("attempting to delete container {}.{}....",
                    collection.getDatabase().getId(),
                    collection.getId());
                collection.delete().block();
                logger.info("Container {}.{} deletion completed",
                    collection.getDatabase().getId(),
                    collection.getId());
            } catch (Exception e) {
                boolean shouldLogAsError = true;
                if (e  instanceof CosmosException) {
                    CosmosException cosmosException = (CosmosException) e;
                    if (cosmosException.getStatusCode() == 404) {
                        shouldLogAsError = false;
                        logger.info(
                            "Container {}.{} does not exist anymore.",
                            collection.getDatabase().getId(),
                            collection.getId());
                    }
                }

                if (shouldLogAsError) {
                    logger.error("failed to delete sync container {}.{}",
                        collection.getDatabase().getId(),
                        collection.getId(),
                        e);
                }
            }
            finally {
                try {
                    Thread.sleep(100);
                } catch (InterruptedException e) {
                    throw new RuntimeException(e);
                }
            }
        }
    }

    static protected void safeDeleteCollection(CosmosAsyncDatabase database, String collectionId) {
        if (database != null && collectionId != null) {
            try {
                safeDeleteCollection(database.getContainer(collectionId));
            } catch (Exception e) {
            }
        }
    }

    static protected void safeCloseAsync(CosmosAsyncClient client) {
        if (client != null) {
            new Thread(() -> {
                try {
                    client.close();
                } catch (Exception e) {
                    logger.error("failed to close client", e);
                }
            }).start();
        }
    }

    static protected void safeClose(CosmosAsyncClient client) {
        if (client != null) {
            try {
                client.close();
            } catch (Exception e) {
                logger.error("failed to close client", e);
            }
        }
    }

    static protected void safeCloseSyncClient(CosmosClient client) {
        if (client != null) {
            try {
                logger.info("closing client ...");
                client.close();
                logger.info("closing client completed");
            } catch (Exception e) {
                logger.error("failed to close client", e);
            }
        }
    }

    @SuppressWarnings("rawtypes")
    public <T extends CosmosResponse> void validateSuccess(Mono<T> single, CosmosResponseValidator<T> validator) {
        validateSuccess(single, validator, subscriberValidationTimeout);
    }

    @SuppressWarnings("rawtypes")
    public <T extends CosmosResponse> void validateSuccess(Mono<T> single, CosmosResponseValidator<T> validator, long timeout) {
        validateSuccess(single.flux(), validator, timeout);
    }

    @SuppressWarnings("rawtypes")
    public static <T extends CosmosResponse> void validateSuccess(Flux<T> flowable,
                                                                  CosmosResponseValidator<T> validator, long timeout) {

        TestSubscriber<T> testSubscriber = new TestSubscriber<>();

        flowable.subscribe(testSubscriber);
        testSubscriber.awaitTerminalEvent(timeout, TimeUnit.MILLISECONDS);
        testSubscriber.assertNoErrors();
        testSubscriber.assertComplete();
        testSubscriber.assertValueCount(1);
        validator.validate(testSubscriber.values().get(0));
    }

    @SuppressWarnings("rawtypes")
    public <T, U extends CosmosResponse> void validateFailure(Mono<U> mono, FailureValidator validator)
        throws InterruptedException {
        validateFailure(mono.flux(), validator, subscriberValidationTimeout);
    }

    @SuppressWarnings("rawtypes")
    public static <T extends Resource, U extends CosmosResponse> void validateFailure(Flux<U> flowable,
                                                                                      FailureValidator validator, long timeout) throws InterruptedException {

        TestSubscriber<CosmosResponse> testSubscriber = new TestSubscriber<>();

        flowable.subscribe(testSubscriber);
        testSubscriber.awaitTerminalEvent(timeout, TimeUnit.MILLISECONDS);
        testSubscriber.assertNotComplete();
        testSubscriber.assertTerminated();
        assertThat(testSubscriber.errors()).hasSize(1);
        validator.validate((Throwable) testSubscriber.getEvents().get(1).get(0));
    }

    @SuppressWarnings("rawtypes")
    public <T extends CosmosItemResponse> void validateItemSuccess(
        Mono<T> responseMono, CosmosItemResponseValidator validator) {

        TestSubscriber<CosmosItemResponse> testSubscriber = new TestSubscriber<>();
        responseMono.subscribe(testSubscriber);
        testSubscriber.awaitTerminalEvent(subscriberValidationTimeout, TimeUnit.MILLISECONDS);
        testSubscriber.assertNoErrors();
        testSubscriber.assertComplete();
        testSubscriber.assertValueCount(1);
        validator.validate(testSubscriber.values().get(0));
    }

    @SuppressWarnings("rawtypes")
    public <T extends CosmosItemResponse> void validateItemFailure(
        Mono<T> responseMono, FailureValidator validator) {
        TestSubscriber<CosmosItemResponse> testSubscriber = new TestSubscriber<>();
        responseMono.subscribe(testSubscriber);
        testSubscriber.awaitTerminalEvent(subscriberValidationTimeout, TimeUnit.MILLISECONDS);
        testSubscriber.assertNotComplete();
        testSubscriber.assertTerminated();
        assertThat(testSubscriber.errors()).hasSize(1);
        validator.validate((Throwable) testSubscriber.getEvents().get(1).get(0));
    }

    public <T> void validateQuerySuccess(Flux<FeedResponse<T>> flowable,
                                                          FeedResponseListValidator<T> validator) {
        validateQuerySuccess(flowable, validator, subscriberValidationTimeout);
    }

    public static <T> void validateQuerySuccess(Flux<FeedResponse<T>> flowable,
                                                                 FeedResponseListValidator<T> validator, long timeout) {

        TestSubscriber<FeedResponse<T>> testSubscriber = new TestSubscriber<>();

        flowable.subscribe(testSubscriber);
        testSubscriber.awaitTerminalEvent(timeout, TimeUnit.MILLISECONDS);
        testSubscriber.assertNoErrors();
        testSubscriber.assertComplete();
        validator.validate(testSubscriber.values());
    }

    public static <T> void validateQuerySuccessWithContinuationTokenAndSizes(
        String query,
        CosmosAsyncContainer container,
        int[] pageSizes,
        FeedResponseListValidator<T> validator,
        Class<T> classType) {

        for (int pageSize : pageSizes) {
            List<FeedResponse<T>> receivedDocuments = queryWithContinuationTokens(query, container, pageSize, classType);
            validator.validate(receivedDocuments);
        }
    }

    public static <T> List<FeedResponse<T>> queryWithContinuationTokens(
        String query,
        CosmosAsyncContainer container,
        int pageSize,
        Class<T> classType) {

        String requestContinuation = null;
        List<String> continuationTokens = new ArrayList<String>();
        List<FeedResponse<T>> responseList = new ArrayList<>();
        do {
            CosmosQueryRequestOptions options = new CosmosQueryRequestOptions();

            options.setMaxDegreeOfParallelism(2);
            CosmosPagedFlux<T> queryObservable = container.queryItems(query, options, classType);

            TestSubscriber<FeedResponse<T>> testSubscriber = new TestSubscriber<>();
            queryObservable.byPage(requestContinuation, pageSize).subscribe(testSubscriber);
            testSubscriber.awaitTerminalEvent(TIMEOUT, TimeUnit.MILLISECONDS);
            testSubscriber.assertNoErrors();
            testSubscriber.assertComplete();

            @SuppressWarnings("unchecked")
            FeedResponse<T> firstPage = (FeedResponse<T>) testSubscriber.getEvents().get(0).get(0);
            requestContinuation = firstPage.getContinuationToken();
            responseList.add(firstPage);

            continuationTokens.add(requestContinuation);
        } while (requestContinuation != null);

        return responseList;
    }

    public <T> void validateQueryFailure(Flux<FeedResponse<T>> flowable, FailureValidator validator) {
        validateQueryFailure(flowable, validator, subscriberValidationTimeout);
    }

    public static <T> void validateQueryFailure(Flux<FeedResponse<T>> flowable,
                                                                 FailureValidator validator, long timeout) {

        TestSubscriber<FeedResponse<T>> testSubscriber = new TestSubscriber<>();

        flowable.subscribe(testSubscriber);
        testSubscriber.awaitTerminalEvent(timeout, TimeUnit.MILLISECONDS);
        testSubscriber.assertNotComplete();
        testSubscriber.assertTerminated();
        assertThat(testSubscriber.getEvents().get(1)).hasSize(1);
        validator.validate((Throwable) testSubscriber.getEvents().get(1).get(0));
    }

    @DataProvider
    public static Object[][] clientBuilders() {
        return new Object[][]{{createGatewayRxDocumentClient(ConsistencyLevel.SESSION, false, null, true, true)}};
    }

    @DataProvider
    public static Object[][] clientBuildersWithGateway() {
        return new Object[][]{{createGatewayRxDocumentClient(ConsistencyLevel.SESSION, false, null, true, true)}};
    }

    @DataProvider
    public static Object[][] clientBuildersWithSessionConsistency() {
        return new Object[][]{
            {createDirectRxDocumentClient(ConsistencyLevel.SESSION, Protocol.TCP, false, null, true, true)},
            {createGatewayRxDocumentClient(ConsistencyLevel.SESSION, false, null, true, true)}
        };
    }

    @DataProvider
    public static Object[][] clientBuilderSolelyDirectWithSessionConsistency() {
        return new Object[][]{
                {createDirectRxDocumentClient(ConsistencyLevel.SESSION, Protocol.TCP, false, null, true, true)}
        };
    }

    static ConsistencyLevel parseConsistency(String consistency) {
        if (consistency != null) {
            consistency = CaseFormat.UPPER_CAMEL.to(CaseFormat.UPPER_UNDERSCORE, consistency).trim();
            return ConsistencyLevel.valueOf(consistency);
        }

        logger.error("INVALID configured test consistency [{}].", consistency);
        throw new IllegalStateException("INVALID configured test consistency " + consistency);
    }

    static List<String> parsePreferredLocation(String preferredLocations) {
        if (StringUtils.isEmpty(preferredLocations)) {
            return null;
        }

        try {
            return objectMapper.readValue(preferredLocations, new TypeReference<List<String>>() {
            });
        } catch (Exception e) {
            logger.error("INVALID configured test preferredLocations [{}].", preferredLocations);
            throw new IllegalStateException("INVALID configured test preferredLocations " + preferredLocations);
        }
    }

    static List<Protocol> parseProtocols(String protocols) {
        if (StringUtils.isEmpty(protocols)) {
            return null;
        }
        List<Protocol> protocolList = new ArrayList<>();
        try {
            List<String> protocolStrings = objectMapper.readValue(protocols, new TypeReference<List<String>>() {
            });
            for(String protocol : protocolStrings) {
                protocolList.add(Protocol.valueOf(CaseFormat.UPPER_CAMEL.to(CaseFormat.UPPER_UNDERSCORE, protocol)));
            }
            return protocolList;
        } catch (Exception e) {
            logger.error("INVALID configured test protocols [{}].", protocols);
            throw new IllegalStateException("INVALID configured test protocols " + protocols);
        }
    }

    @DataProvider
    public static Object[][] simpleClientBuildersWithDirect() {
        return simpleClientBuildersWithDirect(true, true, true, toArray(protocols));
    }

    @DataProvider
    public static Object[][] simpleClientBuildersWithDirectHttps() {
        return simpleClientBuildersWithDirect(true, true, true, Protocol.HTTPS);
    }

    @DataProvider
    public static Object[][] simpleClientBuildersWithDirectTcp() {
        return simpleClientBuildersWithDirect(true, true, true, Protocol.TCP);
    }

    @DataProvider
    public static Object[][] simpleClientBuildersWithJustDirectTcp() {
        return simpleClientBuildersWithDirect(false, true, true, Protocol.TCP);
    }

    @DataProvider
    public static Object[][] simpleClientBuildersWithDirectTcpWithContentResponseOnWriteDisabled() {
        return simpleClientBuildersWithDirect(false, true, true, Protocol.TCP);
    }

    @DataProvider
    public static Object[][] simpleClientBuildersWithoutRetryOnThrottledRequests() {
        return new Object[][]{
            { createDirectRxDocumentClient(ConsistencyLevel.SESSION, Protocol.TCP, false, null, true, false) },
            { createGatewayRxDocumentClient(ConsistencyLevel.SESSION, false, null, true, false) }
        };
    }

    @DataProvider
    public static Object[][] simpleGatewayClient() {
        return new Object[][] {
            { createGatewayRxDocumentClient(ConsistencyLevel.SESSION, false, null, true, true) }
        };
    }

    private static Object[][] simpleClientBuildersWithDirect(
        boolean contentResponseOnWriteEnabled,
        Protocol... protocols) {

        return simpleClientBuildersWithDirect(true, contentResponseOnWriteEnabled, true, protocols);
    }

    private static Object[][] simpleClientBuildersWithDirect(
        boolean includeGateway,
        boolean contentResponseOnWriteEnabled,
        boolean retryOnThrottledRequests,
        Protocol... protocols) {

        logger.info("Max test consistency to use is [{}]", accountConsistency);
        List<ConsistencyLevel> testConsistencies = ImmutableList.of(ConsistencyLevel.EVENTUAL);

        boolean isMultiMasterEnabled = preferredLocations != null && accountConsistency == ConsistencyLevel.SESSION;

        List<CosmosClientBuilder> cosmosConfigurations = new ArrayList<>();

        for (Protocol protocol : protocols) {
            testConsistencies.forEach(consistencyLevel -> cosmosConfigurations.add(createDirectRxDocumentClient(
                consistencyLevel,
                protocol,
                isMultiMasterEnabled,
                preferredLocations,
                contentResponseOnWriteEnabled,
                retryOnThrottledRequests)));
        }

        cosmosConfigurations.forEach(c -> {
            ConnectionPolicy connectionPolicy = CosmosBridgeInternal.getConnectionPolicy(c);
            ConsistencyLevel consistencyLevel = CosmosBridgeInternal.getConsistencyLevel(c);
            logger.info("Will Use ConnectionMode [{}], Consistency [{}], Protocol [{}]",
                connectionPolicy.getConnectionMode(),
                consistencyLevel,
                extractConfigs(c).getProtocol()
            );
        });

        if (includeGateway) {
            cosmosConfigurations.add(
                createGatewayRxDocumentClient(
                    ConsistencyLevel.SESSION,
                    false,
                    null,
                    contentResponseOnWriteEnabled,
                    retryOnThrottledRequests));
        }

        return cosmosConfigurations.stream().map(b -> new Object[]{b}).collect(Collectors.toList()).toArray(new Object[0][]);
    }

    @DataProvider
    public static Object[][] clientBuildersWithDirect() {
        return clientBuildersWithDirectAllConsistencies(true, true, toArray(protocols));
    }

    @DataProvider
    public static Object[][] clientBuildersWithDirectHttps() {
        return clientBuildersWithDirectAllConsistencies(true, true, Protocol.HTTPS);
    }

    @DataProvider
    public static Object[][] clientBuildersWithDirectTcp() {
        return clientBuildersWithDirectAllConsistencies(true, true, Protocol.TCP);
    }

    @DataProvider
    public static Object[][] clientBuildersWithDirectTcpWithContentResponseOnWriteDisabled() {
        return clientBuildersWithDirectAllConsistencies(false, true, Protocol.TCP);
    }

    @DataProvider
    public static Object[][] clientBuildersWithContentResponseOnWriteEnabledAndDisabled() {
        Object[][] clientBuildersWithDisabledContentResponseOnWrite =
            clientBuildersWithDirectSession(false, true, Protocol.TCP);
        Object[][] clientBuildersWithEnabledContentResponseOnWrite =
            clientBuildersWithDirectSession(true, true, Protocol.TCP);
        int length = clientBuildersWithDisabledContentResponseOnWrite.length
            + clientBuildersWithEnabledContentResponseOnWrite.length;
        Object[][] clientBuilders = new Object[length][];
        int index = 0;
        for (int i = 0; i < clientBuildersWithDisabledContentResponseOnWrite.length; i++, index++) {
            clientBuilders[index] = clientBuildersWithDisabledContentResponseOnWrite[i];
        }
        for (int i = 0; i < clientBuildersWithEnabledContentResponseOnWrite.length; i++, index++) {
            clientBuilders[index] = clientBuildersWithEnabledContentResponseOnWrite[i];
        }
        return clientBuilders;
    }

    @DataProvider
    public static Object[][] clientBuildersWithDirectSession() {
        return clientBuildersWithDirectSession(true, true, toArray(protocols));
    }

    @DataProvider
    public static Object[][] clientBuildersWithDirectSessionIncludeComputeGateway() {
        Object[][] originalProviders = clientBuildersWithDirectSession(
            true,
            true,
            toArray(protocols));
        List<Object[]> providers = new ArrayList<>(Arrays.asList(originalProviders));
        Object[] injectedProviderParameters = new Object[1];
        CosmosClientBuilder builder = createGatewayRxDocumentClient(
            TestConfigurations.HOST.replace(ROUTING_GATEWAY_EMULATOR_PORT, COMPUTE_GATEWAY_EMULATOR_PORT),
            ConsistencyLevel.SESSION,
            false,
            null,
            true,
            true);
        injectedProviderParameters[0] = builder;

        providers.add(injectedProviderParameters);

        Object[][] array = new Object[providers.size()][];

        return providers.toArray(array);
    }

    @DataProvider
    public static Object[][] clientBuildersWithDirectTcpSession() {
        return clientBuildersWithDirectSession(true, true, Protocol.TCP);
    }

    @DataProvider
    public static Object[][] simpleClientBuilderGatewaySession() {
        return clientBuildersWithDirectSession(true, true);
    }

    protected static Protocol[] toArray(List<Protocol> protocols) {
        return protocols.toArray(new Protocol[protocols.size()]);
    }

    protected static Object[][] clientBuildersWithDirectSession(boolean contentResponseOnWriteEnabled, boolean retryOnThrottledRequests, Protocol... protocols) {
        return clientBuildersWithDirect(new ArrayList<ConsistencyLevel>() {{
            add(ConsistencyLevel.SESSION);
        }}, contentResponseOnWriteEnabled, retryOnThrottledRequests, protocols);
    }

    private static Object[][] clientBuildersWithDirectAllConsistencies(boolean contentResponseOnWriteEnabled, boolean retryOnThrottledRequests, Protocol... protocols) {
        logger.info("Max test consistency to use is [{}]", accountConsistency);
        return clientBuildersWithDirect(desiredConsistencies, contentResponseOnWriteEnabled, retryOnThrottledRequests, protocols);
    }

    static List<ConsistencyLevel> parseDesiredConsistencies(String consistencies) {
        if (StringUtils.isEmpty(consistencies)) {
            return null;
        }
        List<ConsistencyLevel> consistencyLevels = new ArrayList<>();
        try {
            List<String> consistencyStrings = objectMapper.readValue(consistencies, new TypeReference<List<String>>() {});
            for(String consistency : consistencyStrings) {
                consistencyLevels.add(ConsistencyLevel.valueOf(CaseFormat.UPPER_CAMEL.to(CaseFormat.UPPER_UNDERSCORE, consistency)));
            }
            return consistencyLevels;
        } catch (Exception e) {
            logger.error("INVALID consistency test desiredConsistencies [{}].", consistencies);
            throw new IllegalStateException("INVALID configured test desiredConsistencies " + consistencies);
        }
    }

    @SuppressWarnings("fallthrough")
    static List<ConsistencyLevel> allEqualOrLowerConsistencies(ConsistencyLevel accountConsistency) {
        List<ConsistencyLevel> testConsistencies = new ArrayList<>();
        switch (accountConsistency) {

            case STRONG:
                testConsistencies.add(ConsistencyLevel.STRONG);
            case BOUNDED_STALENESS:
                testConsistencies.add(ConsistencyLevel.BOUNDED_STALENESS);
            case SESSION:
                testConsistencies.add(ConsistencyLevel.SESSION);
            case CONSISTENT_PREFIX:
                testConsistencies.add(ConsistencyLevel.CONSISTENT_PREFIX);
            case EVENTUAL:
                testConsistencies.add(ConsistencyLevel.EVENTUAL);
                break;
            default:
                throw new IllegalStateException("INVALID configured test consistency " + accountConsistency);
        }
        return testConsistencies;
    }

    private static Object[][] clientBuildersWithDirect(
        List<ConsistencyLevel> testConsistencies,
        boolean contentResponseOnWriteEnabled,
        boolean retryOnThrottledRequests,
        Protocol... protocols) {
        boolean isMultiMasterEnabled = preferredLocations != null && accountConsistency == ConsistencyLevel.SESSION;

        List<CosmosClientBuilder> cosmosConfigurations = new ArrayList<>();

        for (Protocol protocol : protocols) {
            testConsistencies.forEach(consistencyLevel -> cosmosConfigurations.add(createDirectRxDocumentClient(consistencyLevel,
                protocol,
                isMultiMasterEnabled,
                preferredLocations,
                contentResponseOnWriteEnabled,
                retryOnThrottledRequests)));
        }

        cosmosConfigurations.forEach(c -> {
            ConnectionPolicy connectionPolicy = CosmosBridgeInternal.getConnectionPolicy(c);
            ConsistencyLevel consistencyLevel = CosmosBridgeInternal.getConsistencyLevel(c);
            logger.info("Will Use ConnectionMode [{}], Consistency [{}], Protocol [{}]",
                connectionPolicy.getConnectionMode(),
                consistencyLevel,
                extractConfigs(c).getProtocol()
            );
        });

        cosmosConfigurations.add(
            createGatewayRxDocumentClient(
                ConsistencyLevel.SESSION,
                isMultiMasterEnabled,
                preferredLocations,
                contentResponseOnWriteEnabled,
                retryOnThrottledRequests));

        return cosmosConfigurations.stream().map(c -> new Object[]{c}).collect(Collectors.toList()).toArray(new Object[0][]);
    }

    static protected CosmosClientBuilder createGatewayHouseKeepingDocumentClient(boolean contentResponseOnWriteEnabled) {
        ThrottlingRetryOptions options = new ThrottlingRetryOptions();
        options.setMaxRetryWaitTime(Duration.ofSeconds(SUITE_SETUP_TIMEOUT));
        GatewayConnectionConfig gatewayConnectionConfig = new GatewayConnectionConfig();
        return new CosmosClientBuilder().endpoint(TestConfigurations.HOST)
                                        .credential(credential)
                                        .gatewayMode(gatewayConnectionConfig)
                                        .throttlingRetryOptions(options)
                                        .contentResponseOnWriteEnabled(contentResponseOnWriteEnabled)
                                        .consistencyLevel(ConsistencyLevel.SESSION);
    }

    static protected CosmosClientBuilder createGatewayRxDocumentClient(
        ConsistencyLevel consistencyLevel,
        boolean multiMasterEnabled,
        List<String> preferredRegions,
        boolean contentResponseOnWriteEnabled,
        boolean retryOnThrottledRequests) {

        return createGatewayRxDocumentClient(
            TestConfigurations.HOST,
            consistencyLevel,
            multiMasterEnabled,
            preferredRegions,
            contentResponseOnWriteEnabled,
            retryOnThrottledRequests);
    }

    static protected CosmosClientBuilder createGatewayRxDocumentClient(
        String endpoint,
        ConsistencyLevel consistencyLevel,
        boolean multiMasterEnabled,
        List<String> preferredRegions,
        boolean contentResponseOnWriteEnabled,
        boolean retryOnThrottledRequests) {

        GatewayConnectionConfig gatewayConnectionConfig = new GatewayConnectionConfig();
        CosmosClientBuilder builder = new CosmosClientBuilder().endpoint(endpoint)
            .credential(credential)
            .gatewayMode(gatewayConnectionConfig)
            .multipleWriteRegionsEnabled(multiMasterEnabled)
            .preferredRegions(preferredRegions)
            .contentResponseOnWriteEnabled(contentResponseOnWriteEnabled)
            .consistencyLevel(consistencyLevel);
        ImplementationBridgeHelpers
            .CosmosClientBuilderHelper
            .getCosmosClientBuilderAccessor()
            .buildConnectionPolicy(builder);

        if (!retryOnThrottledRequests) {
            builder.throttlingRetryOptions(new ThrottlingRetryOptions().setMaxRetryAttemptsOnThrottledRequests(0));
        }

        return builder;
    }

    static protected CosmosClientBuilder createGatewayRxDocumentClient() {
        return createGatewayRxDocumentClient(ConsistencyLevel.SESSION, false, null, true, true);
    }

    static protected CosmosClientBuilder createDirectRxDocumentClient(ConsistencyLevel consistencyLevel,
                                                                      Protocol protocol,
                                                                      boolean multiMasterEnabled,
                                                                      List<String> preferredRegions,
                                                                      boolean contentResponseOnWriteEnabled,
                                                                      boolean retryOnThrottledRequests) {
        CosmosClientBuilder builder = new CosmosClientBuilder().endpoint(TestConfigurations.HOST)
                                                               .credential(credential)
                                                               .directMode(DirectConnectionConfig.getDefaultConfig())
                                                               .contentResponseOnWriteEnabled(contentResponseOnWriteEnabled)
                                                               .consistencyLevel(consistencyLevel);

        if (preferredRegions != null) {
            builder.preferredRegions(preferredRegions);
        }

        if (multiMasterEnabled && consistencyLevel == ConsistencyLevel.SESSION) {
            builder.multipleWriteRegionsEnabled(true);
        }

        if (!retryOnThrottledRequests) {
            builder.throttlingRetryOptions(new ThrottlingRetryOptions().setMaxRetryAttemptsOnThrottledRequests(0));
        }

        Configs configs = spy(new Configs());
        doAnswer((Answer<Protocol>)invocation -> protocol).when(configs).getProtocol();

        return injectConfigs(builder, configs);
    }

    protected int expectedNumberOfPages(int totalExpectedResult, int maxPageSize) {
        return Math.max((totalExpectedResult + maxPageSize - 1 ) / maxPageSize, 1);
    }

    @DataProvider(name = "queryMetricsArgProvider")
    public Object[][] queryMetricsArgProvider() {
        return new Object[][]{
            {true},
            {false},
            {null}
        };
    }

    @DataProvider(name = "queryWithOrderByProvider")
    public Object[][] queryWithOrderBy() {
        return new Object[][]{
            // query wit orderby, matchedOrderByQuery
            { "SELECT DISTINCT VALUE c.id from c ORDER BY c.id DESC", true },
            { "SELECT DISTINCT VALUE c.id from c ORDER BY c._ts DESC", false }
        };
    }

    public static CosmosClientBuilder copyCosmosClientBuilder(CosmosClientBuilder builder) {
        return CosmosBridgeInternal.cloneCosmosClientBuilder(builder);
    }

    public byte[] decodeHexString(String string) {
        ByteArrayOutputStream outputStream = new ByteArrayOutputStream();
        for (int i = 0; i < string.length(); i+=2) {
            int b = Integer.parseInt(string.substring(i, i + 2), 16);
            outputStream.write(b);
        }
        return outputStream.toByteArray();
    }
}<|MERGE_RESOLUTION|>--- conflicted
+++ resolved
@@ -204,7 +204,7 @@
         }
     }
 
-    @BeforeSuite(groups = {"fast", "long", "direct", "multi-region", "multi-master", "flaky-multi-master", "circuit-breaker-misc-gateway", "circuit-breaker-misc-direct", "circuit-breaker-read-all-read-many",  "emulator", "split", "query", "cfp-split"}, timeOut = SUITE_SETUP_TIMEOUT)
+    @BeforeSuite(groups = {"fast", "long", "direct", "multi-region", "multi-master", "flaky-multi-master", "emulator", "split", "query", "cfp-split"}, timeOut = SUITE_SETUP_TIMEOUT)
     public void beforeSuite() {
 
         logger.info("beforeSuite Started");
@@ -220,9 +220,6 @@
         }
     }
 
-<<<<<<< HEAD
-    @AfterSuite(groups = {"fast", "long", "direct", "multi-region", "multi-master", "flaky-multi-master", "circuit-breaker-misc-gateway", "circuit-breaker-misc-direct", "circuit-breaker-read-all-read-many", "emulator", "split", "query", "cfp-split"}, timeOut = SUITE_SHUTDOWN_TIMEOUT)
-=======
     @BeforeSuite(groups = {"unit"})
     public static void parallelizeUnitTests(ITestContext context) {
         context.getSuite().getXmlSuite().setParallel(XmlSuite.ParallelMode.CLASSES);
@@ -230,7 +227,6 @@
     }
 
     @AfterSuite(groups = {"fast", "long", "direct", "multi-region", "multi-master", "flaky-multi-master", "emulator", "split", "query", "cfp-split"}, timeOut = SUITE_SHUTDOWN_TIMEOUT)
->>>>>>> 011642a1
     public void afterSuite() {
 
         logger.info("afterSuite Started");
