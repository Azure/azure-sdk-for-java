package com.azure.cosmos.implementation;

import com.azure.cosmos.ConsistencyLevel;
import com.azure.cosmos.implementation.http.HttpClient;
<<<<<<< HEAD
import com.azure.cosmos.implementation.routing.LocationCache;
=======
import com.azure.cosmos.implementation.routing.RegionalRoutingContext;
>>>>>>> ed5ac4b1
import io.netty.channel.ConnectTimeoutException;
import org.mockito.Mockito;
import org.testng.annotations.Test;
import reactor.core.publisher.Mono;

import java.net.URI;

import static org.mockito.ArgumentMatchers.any;

public class ThinClientStoreModelTest {
    @Test(groups = "unit")
    public void testThinClientStoreModel() throws Exception {
        DiagnosticsClientContext clientContext = Mockito.mock(DiagnosticsClientContext.class);
        Mockito.doReturn(new DiagnosticsClientContext.DiagnosticsClientConfig()).when(clientContext).getConfig();
        Mockito
            .doReturn(ImplementationBridgeHelpers
                .CosmosDiagnosticsHelper
                .getCosmosDiagnosticsAccessor()
                .create(clientContext, 1d))
            .when(clientContext).createDiagnostics();

        String sdkGlobalSessionToken = "1#100#1=20#2=5#3=30";
        ISessionContainer sessionContainer = Mockito.mock(ISessionContainer.class);
        Mockito.doReturn(sdkGlobalSessionToken).when(sessionContainer).resolveGlobalSessionToken(any());

        GlobalEndpointManager globalEndpointManager = Mockito.mock(GlobalEndpointManager.class);

<<<<<<< HEAD
        Mockito.doReturn(new LocationCache.ConsolidatedRegionalEndpoint(new URI("https://localhost"), null))
=======
        Mockito.doReturn(new RegionalRoutingContext(new URI("https://localhost:8080")))
>>>>>>> ed5ac4b1
            .when(globalEndpointManager).resolveServiceEndpoint(any());

        // mocking with HTTP/1.1 client, just using this test as basic store model validation. e2e request flow
        // with HTTP/2 will be tested in future PR once the wiring is all connected
        HttpClient httpClient = Mockito.mock(HttpClient.class);
        Mockito.when(httpClient.send(any(), any())).thenReturn(Mono.error(new ConnectTimeoutException()));

        ThinClientStoreModel storeModel = new ThinClientStoreModel(
            clientContext,
            sessionContainer,
            ConsistencyLevel.SESSION,
            new UserAgentContainer(),
            globalEndpointManager,
            httpClient);

        RxDocumentServiceRequest dsr = RxDocumentServiceRequest.createFromName(
            clientContext,
            OperationType.Read,
            "/fakeResourceFullName",
            ResourceType.Document);

        try {
            storeModel.performRequest(dsr).block();
        } catch (Exception e) {
            //no-op
        }
    }
}<|MERGE_RESOLUTION|>--- conflicted
+++ resolved
@@ -2,11 +2,7 @@
 
 import com.azure.cosmos.ConsistencyLevel;
 import com.azure.cosmos.implementation.http.HttpClient;
-<<<<<<< HEAD
-import com.azure.cosmos.implementation.routing.LocationCache;
-=======
 import com.azure.cosmos.implementation.routing.RegionalRoutingContext;
->>>>>>> ed5ac4b1
 import io.netty.channel.ConnectTimeoutException;
 import org.mockito.Mockito;
 import org.testng.annotations.Test;
@@ -34,11 +30,7 @@
 
         GlobalEndpointManager globalEndpointManager = Mockito.mock(GlobalEndpointManager.class);
 
-<<<<<<< HEAD
-        Mockito.doReturn(new LocationCache.ConsolidatedRegionalEndpoint(new URI("https://localhost"), null))
-=======
         Mockito.doReturn(new RegionalRoutingContext(new URI("https://localhost:8080")))
->>>>>>> ed5ac4b1
             .when(globalEndpointManager).resolveServiceEndpoint(any());
 
         // mocking with HTTP/1.1 client, just using this test as basic store model validation. e2e request flow
