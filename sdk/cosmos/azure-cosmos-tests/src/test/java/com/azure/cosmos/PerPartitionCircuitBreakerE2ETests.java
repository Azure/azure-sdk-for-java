--- conflicted
+++ resolved
@@ -182,15 +182,6 @@
         assertThat(responseWrapper.cosmosException.getStatusCode()).isEqualTo(HttpConstants.StatusCodes.INTERNAL_SERVER_ERROR);
     };
 
-<<<<<<< HEAD
-    Consumer<ResponseWrapper<?>> validateResponseHasRequestTimeoutException = (responseWrapper) -> {
-        assertThat(responseWrapper.cosmosException).isNotNull();
-        assertThat(responseWrapper.cosmosException.getStatusCode()).isEqualTo(HttpConstants.StatusCodes.REQUEST_TIMEOUT);
-        assertThat(responseWrapper.cosmosException.getSubStatusCode()).isNotEqualTo(HttpConstants.SubStatusCodes.CLIENT_OPERATION_TIMEOUT);
-    };
-
-=======
->>>>>>> 312532e9
     private final Function<FaultInjectionRuleParamsWrapper, List<FaultInjectionRule>> buildServiceUnavailableFaultInjectionRules
         = PerPartitionCircuitBreakerE2ETests::buildServiceUnavailableFaultInjectionRules;
 
@@ -248,7 +239,6 @@
             DatabaseAccount databaseAccount = globalEndpointManager.getLatestDatabaseAccount();
 
             this.writeRegions = new ArrayList<>(this.getAccountLevelLocationContext(databaseAccount, true).serviceOrderedWriteableRegions);
-            this.readRegions = new ArrayList<>(this.getAccountLevelLocationContext(databaseAccount, false).serviceOrderedReadableRegions);
 
             CosmosAsyncDatabase sharedAsyncDatabase = getSharedCosmosDatabase(testClient);
             CosmosAsyncContainer sharedMultiPartitionCosmosContainerWithIdAsPartitionKey = getSharedMultiPartitionCosmosContainerWithIdAsPartitionKey(testClient);
@@ -4961,13 +4951,16 @@
     private static class AccountLevelLocationContext {
         private final List<String> serviceOrderedReadableRegions;
         private final List<String> serviceOrderedWriteableRegions;
+        private final Map<String, String> regionNameToEndpoint;
 
         public AccountLevelLocationContext(
             List<String> serviceOrderedReadableRegions,
-            List<String> serviceOrderedWriteableRegions) {
+            List<String> serviceOrderedWriteableRegions,
+            Map<String, String> regionNameToEndpoint) {
 
             this.serviceOrderedReadableRegions = serviceOrderedReadableRegions;
             this.serviceOrderedWriteableRegions = serviceOrderedWriteableRegions;
+            this.regionNameToEndpoint = regionNameToEndpoint;
         }
     }
 }