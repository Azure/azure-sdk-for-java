// Copyright (c) Microsoft Corporation. All rights reserved.
// Licensed under the MIT License.
package com.azure.cosmos.rx.changefeed.epkversion;

import com.azure.cosmos.ChangeFeedProcessor;
import com.azure.cosmos.ChangeFeedProcessorBuilder;
import com.azure.cosmos.ChangeFeedProcessorContext;
import com.azure.cosmos.CosmosAsyncClient;
import com.azure.cosmos.CosmosAsyncContainer;
import com.azure.cosmos.CosmosAsyncDatabase;
import com.azure.cosmos.CosmosClientBuilder;
import com.azure.cosmos.CosmosEndToEndOperationLatencyPolicyConfigBuilder;
import com.azure.cosmos.implementation.AsyncDocumentClient;
import com.azure.cosmos.implementation.InternalObjectNode;
import com.azure.cosmos.implementation.TestConfigurations;
import com.azure.cosmos.implementation.Utils;
import com.azure.cosmos.implementation.apachecommons.lang.StringUtils;
import com.azure.cosmos.implementation.changefeed.common.ChangeFeedState;
import com.azure.cosmos.implementation.changefeed.epkversion.ServiceItemLeaseV1;
import com.azure.cosmos.models.ChangeFeedProcessorItem;
import com.azure.cosmos.models.ChangeFeedProcessorOptions;
import com.azure.cosmos.models.ChangeFeedProcessorState;
import com.azure.cosmos.models.CosmosContainerProperties;
import com.azure.cosmos.models.CosmosContainerRequestOptions;
import com.azure.cosmos.models.CosmosItemRequestOptions;
import com.azure.cosmos.models.CosmosItemResponse;
import com.azure.cosmos.models.CosmosQueryRequestOptions;
import com.azure.cosmos.models.PartitionKey;
import com.azure.cosmos.models.SqlParameter;
import com.azure.cosmos.models.SqlQuerySpec;
import com.azure.cosmos.models.ThroughputProperties;
import com.azure.cosmos.rx.TestSuiteBase;
import com.fasterxml.jackson.core.JsonProcessingException;
import com.fasterxml.jackson.databind.JsonNode;
import com.fasterxml.jackson.databind.ObjectMapper;
import org.apache.commons.lang3.RandomStringUtils;
import org.slf4j.Logger;
import org.slf4j.LoggerFactory;
import org.testng.annotations.AfterClass;
import org.testng.annotations.BeforeClass;
import org.testng.annotations.DataProvider;
import org.testng.annotations.Factory;
import org.testng.annotations.Test;
import reactor.core.publisher.Flux;
import reactor.core.publisher.Mono;
import reactor.core.scheduler.Schedulers;
import reactor.util.retry.Retry;

import java.time.Duration;
import java.util.ArrayList;
import java.util.Arrays;
import java.util.Collections;
import java.util.List;
import java.util.Map;
import java.util.Set;
import java.util.UUID;
import java.util.concurrent.ConcurrentHashMap;
import java.util.function.BiConsumer;
import java.util.function.Consumer;
import java.util.stream.Collectors;

import static com.azure.cosmos.BridgeInternal.extractContainerSelfLink;
import static com.azure.cosmos.CosmosBridgeInternal.getContextClient;
import static org.assertj.core.api.Assertions.assertThat;
import static org.assertj.core.api.Assertions.fail;

public class FullFidelityChangeFeedProcessorTest extends TestSuiteBase {
    private final static Logger log = LoggerFactory.getLogger(FullFidelityChangeFeedProcessorTest.class);
    private static final ObjectMapper OBJECT_MAPPER = Utils.getSimpleObjectMapper();

    private CosmosAsyncDatabase createdDatabase;
    private final String hostName = RandomStringUtils.randomAlphabetic(6);
    private final int FEED_COUNT = 10;
    private final int CHANGE_FEED_PROCESSOR_TIMEOUT = 5000;
    private final int FEED_COLLECTION_THROUGHPUT = 400;
    private final int FEED_COLLECTION_THROUGHPUT_FOR_SPLIT = 10100;
    private final int LEASE_COLLECTION_THROUGHPUT = 400;

    private CosmosAsyncClient client;

    @Factory(dataProvider = "clientBuilders")
    public FullFidelityChangeFeedProcessorTest(CosmosClientBuilder clientBuilder) {
        super(clientBuilder);
    }

    @DataProvider
    public Object[] contextTestConfigs() {
        return new Object[] {true, false};
    }

    // Using this test to verify basic functionality
    @Test(groups = { "emulator" }, dataProvider = "contextTestConfigs", timeOut = 50 * CHANGE_FEED_PROCESSOR_TIMEOUT)
    public void fullFidelityChangeFeedProcessorStartFromNow(boolean isContextRequired) throws InterruptedException {
        CosmosAsyncContainer createdFeedCollection = createFeedCollection(FEED_COLLECTION_THROUGHPUT);
        CosmosAsyncContainer createdLeaseCollection = createLeaseCollection(LEASE_COLLECTION_THROUGHPUT);

        try {
            List<InternalObjectNode> createdDocuments = new ArrayList<>();
            Map<String, ChangeFeedProcessorItem> receivedDocuments = new ConcurrentHashMap<>();
            Set<String> receivedLeaseTokensFromContext = ConcurrentHashMap.newKeySet();
            ChangeFeedProcessorOptions changeFeedProcessorOptions = new ChangeFeedProcessorOptions();

            ChangeFeedProcessorBuilder changeFeedProcessorBuilder = new ChangeFeedProcessorBuilder()
                .options(changeFeedProcessorOptions)
                .hostName(hostName)
                .feedContainer(createdFeedCollection)
                .leaseContainer(createdLeaseCollection);

            if (isContextRequired) {
                changeFeedProcessorBuilder = changeFeedProcessorBuilder
                    .handleAllVersionsAndDeletesChanges(changeFeedProcessorHandlerWithContext(receivedDocuments, receivedLeaseTokensFromContext));
            } else {
                changeFeedProcessorBuilder = changeFeedProcessorBuilder
                    .handleAllVersionsAndDeletesChanges(changeFeedProcessorHandler(receivedDocuments));
            }

            ChangeFeedProcessor changeFeedProcessor = changeFeedProcessorBuilder.buildChangeFeedProcessor();

            try {
                changeFeedProcessor.start().subscribeOn(Schedulers.boundedElastic())
                                   .timeout(Duration.ofMillis(2 * CHANGE_FEED_PROCESSOR_TIMEOUT))
                                   .subscribe();
                logger.info("Starting ChangeFeed processor");

                // Wait for the feed processor to receive and process the documents.
                Thread.sleep(2 * CHANGE_FEED_PROCESSOR_TIMEOUT);

                logger.info("Finished starting ChangeFeed processor");

                setupReadFeedDocuments(createdDocuments, receivedDocuments, createdFeedCollection, FEED_COUNT);
                logger.info("Set up read feed documents");

                // Wait for the feed processor to receive and process the documents.
                Thread.sleep(2 * CHANGE_FEED_PROCESSOR_TIMEOUT);
                logger.info("Validating changes now");

                validateChangeFeedProcessing(changeFeedProcessor, createdDocuments, receivedDocuments, 10 * CHANGE_FEED_PROCESSOR_TIMEOUT);

                changeFeedProcessor.stop().subscribeOn(Schedulers.boundedElastic()).timeout(Duration.ofMillis(CHANGE_FEED_PROCESSOR_TIMEOUT)).subscribe();

                // query for leases from the createdLeaseCollection
                String leaseQuery = "select * from c where not contains(c.id, \"info\")";
                List<JsonNode> leaseDocuments =
                    createdLeaseCollection
                        .queryItems(leaseQuery, JsonNode.class)
                        .byPage()
                        .blockFirst()
                        .getResults();

                List<String> leaseTokensCollectedFromLeaseCollection =
                    leaseDocuments.stream().map(lease -> lease.get("LeaseToken").asText()).collect(Collectors.toList());

                if (isContextRequired) {
                    assertThat(leaseTokensCollectedFromLeaseCollection).isNotNull();
                    assertThat(receivedLeaseTokensFromContext.size()).isEqualTo(leaseTokensCollectedFromLeaseCollection.size());

                    assertThat(receivedLeaseTokensFromContext.containsAll(leaseTokensCollectedFromLeaseCollection)).isTrue();
                }

                // Wait for the feed processor to shut down.
                Thread.sleep(2 * CHANGE_FEED_PROCESSOR_TIMEOUT);

            } catch (Exception ex) {
                log.error("Change feed processor did not start and stopped in the expected time", ex);
                throw ex;
            }

        } finally {
            safeDeleteCollection(createdFeedCollection);
            safeDeleteCollection(createdLeaseCollection);
            // Allow some time for the collections to be deleted before exiting.
            Thread.sleep(500);
        }
    }

    // Using this test to verify basic functionality
    @Test(groups = { "emulator" }, dataProvider = "contextTestConfigs", timeOut = 50 * CHANGE_FEED_PROCESSOR_TIMEOUT)
    public void fullFidelityChangeFeedProcessorStartFromContinuationToken(boolean isContextRequired) throws InterruptedException {
        CosmosAsyncContainer createdFeedCollection = createFeedCollection(FEED_COLLECTION_THROUGHPUT);
        CosmosAsyncContainer createdLeaseCollection = createLeaseCollection(LEASE_COLLECTION_THROUGHPUT);

        try {
            List<InternalObjectNode> createdDocuments = new ArrayList<>();
            Map<String, ChangeFeedProcessorItem> receivedDocuments = new ConcurrentHashMap<>();
            Set<String> receivedLeaseTokensFromContext = ConcurrentHashMap.newKeySet();
            ChangeFeedProcessorOptions changeFeedProcessorOptions = new ChangeFeedProcessorOptions();

            ChangeFeedProcessorBuilder changeFeedProcessorBuilder = new ChangeFeedProcessorBuilder()
                .options(changeFeedProcessorOptions)
                .hostName(hostName)
                .feedContainer(createdFeedCollection)
                .leaseContainer(createdLeaseCollection);

            if (isContextRequired) {
                changeFeedProcessorBuilder = changeFeedProcessorBuilder.handleAllVersionsAndDeletesChanges(
                    changeFeedProcessorHandlerWithContext(receivedDocuments, receivedLeaseTokensFromContext));
            } else {
                changeFeedProcessorBuilder = changeFeedProcessorBuilder.handleAllVersionsAndDeletesChanges(
                    changeFeedProcessorHandler(receivedDocuments));
            }

            ChangeFeedProcessor changeFeedProcessor = changeFeedProcessorBuilder.buildChangeFeedProcessor();

            try {
                changeFeedProcessor.start().subscribeOn(Schedulers.boundedElastic())
                                   .timeout(Duration.ofMillis(2 * CHANGE_FEED_PROCESSOR_TIMEOUT))
                                   .subscribe();
                logger.info("Starting ChangeFeed processor");

                // Wait for the feed processor to receive and process the documents.
                Thread.sleep(2 * CHANGE_FEED_PROCESSOR_TIMEOUT);

                logger.info("Finished starting ChangeFeed processor");

                setupReadFeedDocuments(createdDocuments, receivedDocuments, createdFeedCollection, FEED_COUNT);
                logger.info("Set up read feed documents");

                // Wait for the feed processor to receive and process the documents.
                Thread.sleep(2 * CHANGE_FEED_PROCESSOR_TIMEOUT);
                logger.info("Validating changes now");

                validateChangeFeedProcessing(changeFeedProcessor, createdDocuments, receivedDocuments, 10 * CHANGE_FEED_PROCESSOR_TIMEOUT);

                changeFeedProcessor.stop().subscribeOn(Schedulers.boundedElastic()).timeout(Duration.ofMillis(CHANGE_FEED_PROCESSOR_TIMEOUT)).subscribe();

                // query for leases from the createdLeaseCollection
                String leaseQuery = "select * from c where not contains(c.id, \"info\")";
                List<JsonNode> leaseDocuments =
                    createdLeaseCollection
                        .queryItems(leaseQuery, JsonNode.class)
                        .byPage()
                        .blockFirst()
                        .getResults();

                List<String> leaseTokensCollectedFromLeaseCollection =
                    leaseDocuments.stream().map(lease -> lease.get("LeaseToken").asText()).collect(Collectors.toList());

                if (isContextRequired) {
                    assertThat(leaseTokensCollectedFromLeaseCollection).isNotNull();
                    assertThat(receivedLeaseTokensFromContext.size()).isEqualTo(leaseTokensCollectedFromLeaseCollection.size());

                    assertThat(receivedLeaseTokensFromContext.containsAll(leaseTokensCollectedFromLeaseCollection)).isTrue();

                }

                // Wait for the feed processor to shut down.
                Thread.sleep(2 * CHANGE_FEED_PROCESSOR_TIMEOUT);

            } catch (Exception ex) {
                log.error("Change feed processor did not start and stopped in the expected time", ex);
                throw ex;
            }

        } finally {
            safeDeleteCollection(createdFeedCollection);
            safeDeleteCollection(createdLeaseCollection);
            // Allow some time for the collections to be deleted before exiting.
            Thread.sleep(500);
        }
    }

    @Test(groups = { "emulator" }, timeOut = 50 * CHANGE_FEED_PROCESSOR_TIMEOUT, enabled = false)
    public void getCurrentState() throws InterruptedException {
        CosmosAsyncContainer createdFeedCollection = createFeedCollection(FEED_COLLECTION_THROUGHPUT);
        CosmosAsyncContainer createdLeaseCollection = createLeaseCollection(LEASE_COLLECTION_THROUGHPUT);

        try {
            List<InternalObjectNode> createdDocuments = new ArrayList<>();
            Map<String, ChangeFeedProcessorItem> receivedDocuments = new ConcurrentHashMap<>();
            ChangeFeedProcessor changeFeedProcessorMain = new ChangeFeedProcessorBuilder()
                .hostName(hostName)
                .handleAllVersionsAndDeletesChanges((List<ChangeFeedProcessorItem> docs) -> {
                    log.info("START processing from thread {}", Thread.currentThread().getId());
                    for (ChangeFeedProcessorItem item : docs) {
                        processItem(item, receivedDocuments);
                    }
                    log.info("END processing from thread {}", Thread.currentThread().getId());
                })
                .feedContainer(createdFeedCollection)
                .leaseContainer(createdLeaseCollection)
                .buildChangeFeedProcessor();

            ChangeFeedProcessor changeFeedProcessorSideCart = new ChangeFeedProcessorBuilder()
                .hostName("side-cart")
                .handleAllVersionsAndDeletesChanges((List<ChangeFeedProcessorItem> docs) -> {
                    fail("ERROR - we should not execute this handler");
                })
                .feedContainer(createdFeedCollection)
                .leaseContainer(createdLeaseCollection)
                .buildChangeFeedProcessor();

            try {
                changeFeedProcessorMain.start().subscribeOn(Schedulers.boundedElastic())
                                       .timeout(Duration.ofMillis(2 * CHANGE_FEED_PROCESSOR_TIMEOUT))
                                       .then(Mono.just(changeFeedProcessorMain)
                                                 .delayElement(Duration.ofMillis(2 * CHANGE_FEED_PROCESSOR_TIMEOUT))
                                                 .flatMap(value -> changeFeedProcessorMain.stop()
                                                                                          .subscribeOn(Schedulers.boundedElastic())
                                                                                          .timeout(Duration.ofMillis(2 * CHANGE_FEED_PROCESSOR_TIMEOUT))
                                                 ))
                                       .subscribe();
            } catch (Exception ex) {
                log.error("Change feed processor did not start and stopped in the expected time", ex);
                throw ex;
            }

            Thread.sleep(4 * CHANGE_FEED_PROCESSOR_TIMEOUT);

            // Test for "zero" lag
            List<ChangeFeedProcessorState> cfpCurrentState = changeFeedProcessorMain.getCurrentState()
                                                                                    .map(state -> {
                                                                                        try {
                                                                                            log.info(OBJECT_MAPPER.writeValueAsString(state));
                                                                                        } catch (JsonProcessingException ex) {
                                                                                            log.error("Unexpected", ex);
                                                                                        }
                                                                                        return state;
                                                                                    }).block();

            assertThat(cfpCurrentState.size()).isNotZero().as("Change Feed Processor number of leases should not be 0.");

            int totalLag = 0;
            for (ChangeFeedProcessorState item : cfpCurrentState) {
                totalLag += item.getEstimatedLag();
            }

            assertThat(totalLag).isEqualTo(0).as("Change Feed Processor Main estimated total lag at start");

            // check the side cart CFP instance
            List<ChangeFeedProcessorState> cfpCurrentStateSideCart = changeFeedProcessorSideCart.getCurrentState()
                                                                                                .map(state -> {
                                                                                                    try {
                                                                                                        log.info(OBJECT_MAPPER.writeValueAsString(state));
                                                                                                    } catch (JsonProcessingException ex) {
                                                                                                        log.error("Unexpected", ex);
                                                                                                    }
                                                                                                    return state;
                                                                                                }).block();

            assertThat(cfpCurrentStateSideCart.size()).isNotZero().as("Change Feed Processor side cart number of leases should not be 0.");

            totalLag = 0;
            for (ChangeFeedProcessorState item : cfpCurrentStateSideCart) {
                totalLag += item.getEstimatedLag();
            }

            assertThat(totalLag).isEqualTo(0).as("Change Feed Processor Side Cart estimated total lag at start");


            // Test for "FEED_COUNT total lag
            setupReadFeedDocuments(createdDocuments, receivedDocuments, createdFeedCollection, FEED_COUNT);

            cfpCurrentState = changeFeedProcessorMain.getCurrentState()
                                                     .map(state -> {
                                                         try {
                                                             log.info(OBJECT_MAPPER.writeValueAsString(state));
                                                         } catch (JsonProcessingException ex) {
                                                             log.error("Unexpected", ex);
                                                         }
                                                         return state;
                                                     }).block();

            totalLag = 0;
            for (ChangeFeedProcessorState item : cfpCurrentState) {
                totalLag += item.getEstimatedLag();
            }

            assertThat(totalLag).isEqualTo(FEED_COUNT).as("Change Feed Processor Main estimated total lag");

            // check the side cart CFP instance
            cfpCurrentStateSideCart = changeFeedProcessorSideCart.getCurrentState()
                                                                 .map(state -> {
                                                                     try {
                                                                         log.info(OBJECT_MAPPER.writeValueAsString(state));
                                                                     } catch (JsonProcessingException ex) {
                                                                         log.error("Unexpected", ex);
                                                                     }
                                                                     return state;
                                                                 }).block();

            assertThat(cfpCurrentStateSideCart.size()).isNotZero().as("Change Feed Processor side cart number of leases should not be 0.");

            totalLag = 0;
            for (ChangeFeedProcessorState item : cfpCurrentStateSideCart) {
                totalLag += item.getEstimatedLag();
            }

            assertThat(totalLag).isEqualTo(FEED_COUNT).as("Change Feed Processor Side Cart estimated total lag");


        } finally {
            safeDeleteCollection(createdFeedCollection);
            safeDeleteCollection(createdLeaseCollection);

            // Allow some time for the collections to be deleted before exiting.
            Thread.sleep(500);
        }
    }

    @Test(groups = { "emulator" }, timeOut = 50 * CHANGE_FEED_PROCESSOR_TIMEOUT, enabled = false)
    public void getCurrentStateWithInsertedDocuments() throws InterruptedException {
        CosmosAsyncContainer createdFeedCollection = createFeedCollection(FEED_COLLECTION_THROUGHPUT);
        CosmosAsyncContainer createdLeaseCollection = createLeaseCollection(LEASE_COLLECTION_THROUGHPUT);

        try {
            List<InternalObjectNode> createdDocuments = new ArrayList<>();
            Map<String, ChangeFeedProcessorItem> receivedDocuments = new ConcurrentHashMap<>();
            ChangeFeedProcessor changeFeedProcessorMain = new ChangeFeedProcessorBuilder()
                .hostName(hostName)
                .handleAllVersionsAndDeletesChanges((List<ChangeFeedProcessorItem> docs) -> {
                    log.info("START processing from thread {}", Thread.currentThread().getId());
                    for (ChangeFeedProcessorItem item : docs) {
                        processItem(item, receivedDocuments);
                    }
                    log.info("END processing from thread {}", Thread.currentThread().getId());
                })
                .feedContainer(createdFeedCollection)
                .leaseContainer(createdLeaseCollection)
                .buildChangeFeedProcessor();

            ChangeFeedProcessor changeFeedProcessorSideCart = new ChangeFeedProcessorBuilder()
                .hostName("side-cart")
                .handleAllVersionsAndDeletesChanges((List<ChangeFeedProcessorItem> docs) -> {
                    fail("ERROR - we should not execute this handler");
                })
                .feedContainer(createdFeedCollection)
                .leaseContainer(createdLeaseCollection)
                .buildChangeFeedProcessor();

            try {
                changeFeedProcessorMain.start().subscribeOn(Schedulers.boundedElastic())
                                       .timeout(Duration.ofMillis(2 * CHANGE_FEED_PROCESSOR_TIMEOUT))
                                       .subscribe();
            } catch (Exception ex) {
                log.error("Change feed processor did not start and stopped in the expected time", ex);
                throw ex;
            }

            Thread.sleep(4 * CHANGE_FEED_PROCESSOR_TIMEOUT);

            // Test for "zero" lag
            List<ChangeFeedProcessorState> cfpCurrentState = changeFeedProcessorMain.getCurrentState()
                                                                                    .map(state -> {
                                                                                        try {
                                                                                            log.info(OBJECT_MAPPER.writeValueAsString(state));
                                                                                        } catch (JsonProcessingException ex) {
                                                                                            log.error("Unexpected", ex);
                                                                                        }
                                                                                        return state;
                                                                                    }).block();

            assertThat(cfpCurrentState.size()).isNotZero().as("Change Feed Processor number of leases should not be 0.");

            int totalLag = 0;
            for (ChangeFeedProcessorState item : cfpCurrentState) {
                totalLag += item.getEstimatedLag();
            }

            assertThat(totalLag).isEqualTo(0).as("Change Feed Processor Main estimated total lag at start");

            // check the side cart CFP instance
            List<ChangeFeedProcessorState> cfpCurrentStateSideCart = changeFeedProcessorSideCart.getCurrentState()
                                                                                                .map(state -> {
                                                                                                    try {
                                                                                                        log.info(OBJECT_MAPPER.writeValueAsString(state));
                                                                                                    } catch (JsonProcessingException ex) {
                                                                                                        log.error("Unexpected", ex);
                                                                                                    }
                                                                                                    return state;
                                                                                                }).block();

            assertThat(cfpCurrentStateSideCart.size()).isNotZero().as("Change Feed Processor side cart number of leases should not be 0.");

            totalLag = 0;
            for (ChangeFeedProcessorState item : cfpCurrentStateSideCart) {
                totalLag += item.getEstimatedLag();
            }

            assertThat(totalLag).isEqualTo(0).as("Change Feed Processor Side Cart estimated total lag at start");


            // Test for "FEED_COUNT total lag
            setupReadFeedDocuments(createdDocuments, receivedDocuments, createdFeedCollection, FEED_COUNT);

            //  Waiting for change feed processor to process documents
            Thread.sleep(2 * CHANGE_FEED_PROCESSOR_TIMEOUT);

            cfpCurrentState = changeFeedProcessorMain.getCurrentState()
                                                     .map(state -> {
                                                         try {
                                                             log.info("Current state of main after inserting documents is : {}",
                                                                 OBJECT_MAPPER.writeValueAsString(state));
                                                         } catch (JsonProcessingException ex) {
                                                             log.error("Unexpected", ex);
                                                         }
                                                         return state;
                                                     }).block();

            totalLag = 0;
            for (ChangeFeedProcessorState item : cfpCurrentState) {
                totalLag += item.getEstimatedLag();
            }

            assertThat(totalLag).isEqualTo(0).as("Change Feed Processor Main estimated total lag");

            // check the side cart CFP instance
            cfpCurrentStateSideCart = changeFeedProcessorSideCart.getCurrentState()
                                                                 .map(state -> {
                                                                     try {
                                                                         log.info("Current state of side cart after inserting documents is : {}",
                                                                             OBJECT_MAPPER.writeValueAsString(state));
                                                                     } catch (JsonProcessingException ex) {
                                                                         log.error("Unexpected", ex);
                                                                     }
                                                                     return state;
                                                                 }).block();

            assertThat(cfpCurrentStateSideCart.size()).isNotZero().as("Change Feed Processor side cart number of leases should not be 0.");

            totalLag = 0;
            for (ChangeFeedProcessorState item : cfpCurrentStateSideCart) {
                totalLag += item.getEstimatedLag();
            }

            assertThat(totalLag).isEqualTo(0).as("Change Feed Processor Side Cart estimated total lag");

            changeFeedProcessorMain.stop().subscribe();

            //  Waiting for change feed processor to stop
            Thread.sleep(2 * CHANGE_FEED_PROCESSOR_TIMEOUT);

            // Test for "FEED_COUNT total lag
            setupReadFeedDocuments(createdDocuments, receivedDocuments, createdFeedCollection, FEED_COUNT);

            cfpCurrentState = changeFeedProcessorMain.getCurrentState()
                                                     .map(state -> {
                                                         try {
                                                             log.info("Current state of main after stopping is : {}",
                                                                 OBJECT_MAPPER.writeValueAsString(state));
                                                         } catch (JsonProcessingException ex) {
                                                             log.error("Unexpected", ex);
                                                         }
                                                         return state;
                                                     }).block();

            totalLag = 0;
            for (ChangeFeedProcessorState item : cfpCurrentState) {
                totalLag += item.getEstimatedLag();
            }

            assertThat(totalLag).isEqualTo(FEED_COUNT).as("Change Feed Processor Main estimated total lag");

            // check the side cart CFP instance
            cfpCurrentStateSideCart = changeFeedProcessorSideCart.getCurrentState()
                                                                 .map(state -> {
                                                                     try {
                                                                         log.info("Current state of side cart after stopping is : {}",
                                                                             OBJECT_MAPPER.writeValueAsString(state));
                                                                     } catch (JsonProcessingException ex) {
                                                                         log.error("Unexpected", ex);
                                                                     }
                                                                     return state;
                                                                 }).block();

            assertThat(cfpCurrentStateSideCart.size()).isNotZero().as("Change Feed Processor side cart number of leases should not be 0.");

            totalLag = 0;
            for (ChangeFeedProcessorState item : cfpCurrentStateSideCart) {
                totalLag += item.getEstimatedLag();
            }

            assertThat(totalLag).isEqualTo(FEED_COUNT).as("Change Feed Processor Side Cart estimated total lag");


        } finally {
            safeDeleteCollection(createdFeedCollection);
            safeDeleteCollection(createdLeaseCollection);

            // Allow some time for the collections to be deleted before exiting.
            Thread.sleep(500);
        }
    }

    @Test(groups = { "emulator" }, timeOut = 50 * CHANGE_FEED_PROCESSOR_TIMEOUT, enabled = false)
    public void staledLeaseAcquiring() throws InterruptedException {
        final String ownerFirst = "Owner_First";
        final String ownerSecond = "Owner_Second";
        final String leasePrefix = "TEST";
        CosmosAsyncContainer createdFeedCollection = createFeedCollection(FEED_COLLECTION_THROUGHPUT);
        CosmosAsyncContainer createdLeaseCollection = createLeaseCollection(LEASE_COLLECTION_THROUGHPUT);

        try {
            Map<String, ChangeFeedProcessorItem> receivedDocuments = new ConcurrentHashMap<>();

            ChangeFeedProcessor changeFeedProcessorFirst = new ChangeFeedProcessorBuilder()
                .hostName(ownerFirst)
                .handleAllVersionsAndDeletesChanges(docs -> {
                    log.info("START processing from thread {} using host {}", Thread.currentThread().getId(), ownerFirst);
                    log.info("END processing from thread {} using host {}", Thread.currentThread().getId(), ownerFirst);
                })
                .feedContainer(createdFeedCollection)
                .leaseContainer(createdLeaseCollection)
                .options(new ChangeFeedProcessorOptions()
                    .setLeasePrefix(leasePrefix)
                )
                .buildChangeFeedProcessor();

            ChangeFeedProcessor changeFeedProcessorSecond = new ChangeFeedProcessorBuilder()
                .hostName(ownerSecond)
                .handleAllVersionsAndDeletesChanges((List<ChangeFeedProcessorItem> docs) -> {
                    log.info("START processing from thread {} using host {}", Thread.currentThread().getId(), ownerSecond);
                    for (ChangeFeedProcessorItem item : docs) {
                        processItem(item, receivedDocuments);
                    }
                    log.info("END processing from thread {} using host {}", Thread.currentThread().getId(), ownerSecond);
                })
                .feedContainer(createdFeedCollection)
                .leaseContainer(createdLeaseCollection)
                .options(new ChangeFeedProcessorOptions()
                    .setLeaseRenewInterval(Duration.ofSeconds(10))
                    .setLeaseAcquireInterval(Duration.ofSeconds(5))
                    .setLeaseExpirationInterval(Duration.ofSeconds(20))
                    .setFeedPollDelay(Duration.ofSeconds(2))
                    .setLeasePrefix(leasePrefix)
                    .setMaxItemCount(10)
                    .setMaxScaleCount(0) // unlimited
                )
                .buildChangeFeedProcessor();

            changeFeedProcessorFirst
                .start()
                .subscribeOn(Schedulers.boundedElastic())
                .timeout(Duration.ofMillis(2 * CHANGE_FEED_PROCESSOR_TIMEOUT))
                .then(Mono.just(changeFeedProcessorFirst)
                          .delayElement(Duration.ofMillis(2 * CHANGE_FEED_PROCESSOR_TIMEOUT))
                          .flatMap(value ->
                              changeFeedProcessorFirst.stop()
                                                      .subscribeOn(Schedulers.boundedElastic())
                                                      .timeout(Duration.ofMillis(2 * CHANGE_FEED_PROCESSOR_TIMEOUT))
                          ))
                .subscribe();

            try {
                // Wait for the feed processor to shut down.
                Thread.sleep(2 * CHANGE_FEED_PROCESSOR_TIMEOUT);
            } catch (InterruptedException e) {
                throw new RuntimeException("Interrupted exception", e);
            }
            log.info("Update leases for Change feed processor in thread {} using host {}", Thread.currentThread().getId(), "Owner_first");

            SqlParameter param = new SqlParameter();
            param.setName("@PartitionLeasePrefix");
            param.setValue(leasePrefix);
            SqlQuerySpec querySpec = new SqlQuerySpec(
                "SELECT * FROM c WHERE STARTSWITH(c.id, @PartitionLeasePrefix)", Collections.singletonList(param));

            CosmosQueryRequestOptions cosmosQueryRequestOptions = new CosmosQueryRequestOptions();

            createdLeaseCollection
                .queryItems(querySpec, cosmosQueryRequestOptions, InternalObjectNode.class).byPage()
                .flatMap(documentFeedResponse -> Flux.fromIterable(documentFeedResponse.getResults()))
                .flatMap(doc -> {
                    ServiceItemLeaseV1 leaseDocument = ServiceItemLeaseV1.fromDocument(doc);
                    leaseDocument.setOwner("TEMP_OWNER");
                    CosmosItemRequestOptions options = new CosmosItemRequestOptions();
                    return createdLeaseCollection.replaceItem(leaseDocument, leaseDocument.getId(), new PartitionKey(leaseDocument.getId()), options)
                                                 .map(CosmosItemResponse::getItem);
                })
                .map(leaseDocument -> {
                    log.info("QueryItems after Change feed processor processing; found host {}", leaseDocument.getOwner());
                    return leaseDocument;
                })
                .blockLast();

            changeFeedProcessorSecond
                .start()
                .subscribeOn(Schedulers.boundedElastic())
                .timeout(Duration.ofMillis(2 * CHANGE_FEED_PROCESSOR_TIMEOUT))
                .subscribe();

            // Wait for the feed processor to start.
            Thread.sleep(4 * CHANGE_FEED_PROCESSOR_TIMEOUT);

            List<InternalObjectNode> docDefList = new ArrayList<>();
            for (int i = 0; i < FEED_COUNT; i++) {
                docDefList.add(getDocumentDefinition());
            }

            bulkInsert(createdFeedCollection, docDefList, FEED_COUNT).blockLast();

            // Wait for the feed processor to receive and process the documents.
            Thread.sleep(2 * CHANGE_FEED_PROCESSOR_TIMEOUT);

            long remainingWork = 10 * CHANGE_FEED_PROCESSOR_TIMEOUT;
            while (remainingWork > 0 && changeFeedProcessorFirst.isStarted() && !changeFeedProcessorSecond.isStarted()) {
                remainingWork -= 100;
                Thread.sleep(100);
            }
            assertThat(changeFeedProcessorSecond.isStarted()).as("Change Feed Processor instance is running").isTrue();

            // Wait for the feed processor to receive and process the documents.
            waitToReceiveDocuments(receivedDocuments, 30 * CHANGE_FEED_PROCESSOR_TIMEOUT, FEED_COUNT);

            changeFeedProcessorSecond.stop().subscribeOn(Schedulers.boundedElastic()).timeout(Duration.ofMillis(2 * CHANGE_FEED_PROCESSOR_TIMEOUT)).subscribe();

            // Wait for the feed processor to shut down.
            Thread.sleep(2 * CHANGE_FEED_PROCESSOR_TIMEOUT);

            logger.info("DONE");
        } finally {
            safeDeleteCollection(createdFeedCollection);
            safeDeleteCollection(createdLeaseCollection);

            // Allow some time for the collections to be deleted before exiting.
            Thread.sleep(500);
        }
    }

    @Test(groups = { "emulator" }, timeOut = 50 * CHANGE_FEED_PROCESSOR_TIMEOUT, enabled = false)
    public void ownerNullAcquiring() throws InterruptedException {
        final String ownerFirst = "Owner_First";
        final String leasePrefix = "TEST";
        CosmosAsyncContainer createdFeedCollection = createFeedCollection(FEED_COLLECTION_THROUGHPUT);
        CosmosAsyncContainer createdLeaseCollection = createLeaseCollection(LEASE_COLLECTION_THROUGHPUT);

        try {
            List<InternalObjectNode> createdDocuments = new ArrayList<>();
            Map<String, ChangeFeedProcessorItem> receivedDocuments = new ConcurrentHashMap<>();

            ChangeFeedProcessor changeFeedProcessorFirst = new ChangeFeedProcessorBuilder()
                .hostName(ownerFirst)
                .handleAllVersionsAndDeletesChanges(docs -> {
                    logger.info("START processing from thread {} using host {}", Thread.currentThread().getId(), ownerFirst);
                    for (ChangeFeedProcessorItem item : docs) {
                        try {
                            Thread.sleep(1000);
                        } catch (InterruptedException ignored) {
                        }
                        processItem(item, receivedDocuments);
                    }
                    logger.info("END processing from thread {} using host {}", Thread.currentThread().getId(), ownerFirst);
                })
                .feedContainer(createdFeedCollection)
                .leaseContainer(createdLeaseCollection)
                .options(new ChangeFeedProcessorOptions()
                    .setLeasePrefix(leasePrefix)
                    .setLeaseRenewInterval(Duration.ofMillis(2 * CHANGE_FEED_PROCESSOR_TIMEOUT))
                    .setLeaseAcquireInterval(Duration.ofMillis(5 * CHANGE_FEED_PROCESSOR_TIMEOUT))
                    .setLeaseExpirationInterval(Duration.ofMillis(6 * CHANGE_FEED_PROCESSOR_TIMEOUT))
                    .setFeedPollDelay(Duration.ofSeconds(5))
                )
                .buildChangeFeedProcessor();

            try {
                logger.info("Start more creating documents");
                List<InternalObjectNode> docDefList = new ArrayList<>();

                for (int i = 0; i < FEED_COUNT; i++) {
                    docDefList.add(getDocumentDefinition());
                }

                bulkInsert(createdFeedCollection, docDefList, FEED_COUNT)
                    .last()
                    .flatMap(cosmosItemResponse -> {
                        logger.info("Start first Change feed processor");
                        return changeFeedProcessorFirst.start().subscribeOn(Schedulers.boundedElastic())
                                                       .timeout(Duration.ofMillis(2 * CHANGE_FEED_PROCESSOR_TIMEOUT));
                    })
                    .then(
                        Mono.just(changeFeedProcessorFirst)
                            .flatMap( value -> {
                                logger.info("Update leases for Change feed processor in thread {} using host {}", Thread.currentThread().getId(), "Owner_first");
                                try {
                                    Thread.sleep(CHANGE_FEED_PROCESSOR_TIMEOUT);
                                } catch (InterruptedException ignored) {
                                }

                                logger.info("QueryItems before Change feed processor processing");

                                SqlParameter param1 = new SqlParameter();
                                param1.setName("@PartitionLeasePrefix");
                                param1.setValue(leasePrefix);
                                SqlParameter param2 = new SqlParameter();
                                param2.setName("@Owner");
                                param2.setValue(ownerFirst);

                                SqlQuerySpec querySpec = new SqlQuerySpec(
                                    "SELECT * FROM c WHERE STARTSWITH(c.id, @PartitionLeasePrefix) AND c.Owner=@Owner", Arrays.asList(param1, param2));

                                CosmosQueryRequestOptions cosmosQueryRequestOptions = new CosmosQueryRequestOptions();

                                return createdLeaseCollection.queryItems(querySpec, cosmosQueryRequestOptions, InternalObjectNode.class).byPage()
                                                             .flatMap(documentFeedResponse -> reactor.core.publisher.Flux.fromIterable(documentFeedResponse.getResults()))
                                                             .flatMap(doc -> {
                                                                 ServiceItemLeaseV1 leaseDocument = ServiceItemLeaseV1.fromDocument(doc);
                                                                 leaseDocument.setOwner(null);
                                                                 CosmosItemRequestOptions options = new CosmosItemRequestOptions();
                                                                 return createdLeaseCollection.replaceItem(leaseDocument, leaseDocument.getId(), new PartitionKey(leaseDocument.getId()), options)
                                                                                              .map(CosmosItemResponse::getItem);
                                                             })
                                                             .map(leaseDocument -> {
                                                                 logger.info("QueryItems after Change feed processor processing; current Owner is'{}'", leaseDocument.getOwner());
                                                                 return leaseDocument;
                                                             })
                                                             .last()
                                                             .flatMap(leaseDocument -> {
                                                                 logger.info("Start creating more documents");
                                                                 List<InternalObjectNode> docDefList1 = new ArrayList<>();

                                                                 for (int i = 0; i < FEED_COUNT; i++) {
                                                                     docDefList1.add(getDocumentDefinition());
                                                                 }

                                                                 return bulkInsert(createdFeedCollection, docDefList1, FEED_COUNT)
                                                                     .last();
                                                             });
                            }))
                    .subscribe();
            } catch (Exception ex) {
                log.error("First change feed processor did not start in the expected time", ex);
                throw ex;
            }

            long remainingWork = 20 * CHANGE_FEED_PROCESSOR_TIMEOUT;
            while (remainingWork > 0 && !changeFeedProcessorFirst.isStarted()) {
                remainingWork -= 100;
                Thread.sleep(100);
            }

            // Wait for the feed processor to receive and process the documents.
            waitToReceiveDocuments(receivedDocuments, 30 * CHANGE_FEED_PROCESSOR_TIMEOUT, FEED_COUNT);

            assertThat(changeFeedProcessorFirst.isStarted()).as("Change Feed Processor instance is running").isTrue();

            Thread.sleep(2 * CHANGE_FEED_PROCESSOR_TIMEOUT);

            changeFeedProcessorFirst.stop().subscribeOn(Schedulers.boundedElastic()).timeout(Duration.ofMillis(2 * CHANGE_FEED_PROCESSOR_TIMEOUT)).subscribe();

            // Wait for the feed processor to shutdown.
            Thread.sleep(2 * CHANGE_FEED_PROCESSOR_TIMEOUT);

        } finally {
            safeDeleteCollection(createdFeedCollection);
            safeDeleteCollection(createdLeaseCollection);

            // Allow some time for the collections to be deleted before exiting.
            Thread.sleep(500);
        }
    }

    @Test(groups = { "emulator" }, timeOut = 20 * TIMEOUT, enabled = false)
    public void inactiveOwnersRecovery() throws InterruptedException {
        CosmosAsyncContainer createdFeedCollection = createFeedCollection(FEED_COLLECTION_THROUGHPUT);
        CosmosAsyncContainer createdLeaseCollection = createLeaseCollection(LEASE_COLLECTION_THROUGHPUT);

        try {
            List<InternalObjectNode> createdDocuments = new ArrayList<>();
            Map<String, ChangeFeedProcessorItem> receivedDocuments = new ConcurrentHashMap<>();
            String leasePrefix = "TEST";

            ChangeFeedProcessor changeFeedProcessor = new ChangeFeedProcessorBuilder()
                .hostName(hostName)
                .handleAllVersionsAndDeletesChanges(fullFidelityChangeFeedProcessorHandler(receivedDocuments))
                .feedContainer(createdFeedCollection)
                .leaseContainer(createdLeaseCollection)
                .options(new ChangeFeedProcessorOptions()
                    .setLeaseRenewInterval(Duration.ofSeconds(1))
                    .setLeaseAcquireInterval(Duration.ofSeconds(1))
                    .setLeaseExpirationInterval(Duration.ofSeconds(5))
                    .setFeedPollDelay(Duration.ofSeconds(1))
                    .setLeasePrefix(leasePrefix)
                    .setMaxItemCount(100)
                    .setMaxScaleCount(0) // unlimited
                    //.setScheduler(Schedulers.boundedElastic())
                    .setScheduler(Schedulers.newParallel("CFP parallel",
                        10 * Schedulers.DEFAULT_POOL_SIZE,
                        true))
                )
                .buildChangeFeedProcessor();

            try {
                changeFeedProcessor.start().subscribeOn(Schedulers.boundedElastic())
                                   .timeout(Duration.ofMillis(2 * CHANGE_FEED_PROCESSOR_TIMEOUT))
                                   .subscribe();

                // Wait for the feed processor to receive and process the documents.
                Thread.sleep(2 * CHANGE_FEED_PROCESSOR_TIMEOUT);
            } catch (Exception ex) {
                log.error("Change feed processor did not start in the expected time", ex);
                throw ex;
            }

            setupReadFeedDocuments(createdDocuments, receivedDocuments, createdFeedCollection, FEED_COUNT);

            // Wait for the feed processor to receive and process the documents.
            Thread.sleep(2 * CHANGE_FEED_PROCESSOR_TIMEOUT);

            validateChangeFeedProcessing(changeFeedProcessor, createdDocuments, receivedDocuments,2 * CHANGE_FEED_PROCESSOR_TIMEOUT);

            Thread.sleep(CHANGE_FEED_PROCESSOR_TIMEOUT);

            log.info("Update leases with random owners");

            SqlParameter param1 = new SqlParameter();
            param1.setName("@PartitionLeasePrefix");
            param1.setValue(leasePrefix);

            SqlQuerySpec querySpec = new SqlQuerySpec(
                "SELECT * FROM c WHERE STARTSWITH(c.id, @PartitionLeasePrefix)", Arrays.asList(param1));

            CosmosQueryRequestOptions cosmosQueryRequestOptions = new CosmosQueryRequestOptions();

            createdLeaseCollection.queryItems(querySpec, cosmosQueryRequestOptions, InternalObjectNode.class).byPage()
                                  .flatMap(documentFeedResponse -> Flux.fromIterable(documentFeedResponse.getResults()))
                                  .flatMap(doc -> {
                                      ServiceItemLeaseV1 leaseDocument = ServiceItemLeaseV1.fromDocument(doc);
                                      leaseDocument.setOwner(RandomStringUtils.randomAlphabetic(10));
                                      CosmosItemRequestOptions options = new CosmosItemRequestOptions();
                                      return createdLeaseCollection.replaceItem(leaseDocument, leaseDocument.getId(), new PartitionKey(leaseDocument.getId()), options)
                                                                   .map(CosmosItemResponse::getItem);
                                  })
                                  .flatMap(leaseDocument -> createdLeaseCollection.readItem(leaseDocument.getId(), new PartitionKey(leaseDocument.getId()), InternalObjectNode.class))
                                  .map(doc -> {
                                      ServiceItemLeaseV1 leaseDocument = ServiceItemLeaseV1.fromDocument(doc.getItem());
                                      log.info("Change feed processor current Owner is'{}'", leaseDocument.getOwner());
                                      return leaseDocument;
                                  })
                                  .blockLast();

            createdDocuments.clear();
            receivedDocuments.clear();
            setupReadFeedDocuments(createdDocuments, receivedDocuments, createdFeedCollection, FEED_COUNT);

            // Wait for the feed processor to receive and process the documents.
            Thread.sleep(2 * CHANGE_FEED_PROCESSOR_TIMEOUT);
            validateChangeFeedProcessing(changeFeedProcessor, createdDocuments, receivedDocuments, 10 * CHANGE_FEED_PROCESSOR_TIMEOUT);

            // Wait for the feed processor to shutdown.
            Thread.sleep(CHANGE_FEED_PROCESSOR_TIMEOUT);
        } finally {
            safeDeleteCollection(createdFeedCollection);
            safeDeleteCollection(createdLeaseCollection);

            // Allow some time for the collections to be deleted before exiting.
            Thread.sleep(500);
        }
    }

    @Test(groups = { "emulator" }, timeOut = 50 * CHANGE_FEED_PROCESSOR_TIMEOUT)
    public void endToEndTimeoutConfigShouldBeSuppressed() throws InterruptedException {
        CosmosAsyncClient clientWithE2ETimeoutConfig = null;
        CosmosAsyncContainer createdFeedCollection = createFeedCollection(FEED_COLLECTION_THROUGHPUT);
        CosmosAsyncContainer createdLeaseCollection = createLeaseCollection(LEASE_COLLECTION_THROUGHPUT);

        try {
            clientWithE2ETimeoutConfig = this.getClientBuilder()
                .endToEndOperationLatencyPolicyConfig(new CosmosEndToEndOperationLatencyPolicyConfigBuilder(Duration.ofMillis(1)).build())
                .contentResponseOnWriteEnabled(true)
                .buildAsyncClient();

            CosmosAsyncDatabase testDatabase = clientWithE2ETimeoutConfig.getDatabase(this.createdDatabase.getId());
            CosmosAsyncContainer createdFeedCollectionDuplicate = testDatabase.getContainer(createdFeedCollection.getId());
            CosmosAsyncContainer createdLeaseCollectionDuplicate = testDatabase.getContainer(createdLeaseCollection.getId());

            List<InternalObjectNode> createdDocuments = new ArrayList<>();
            Map<String, ChangeFeedProcessorItem> receivedDocuments = new ConcurrentHashMap<>();
            ChangeFeedProcessorOptions changeFeedProcessorOptions = new ChangeFeedProcessorOptions();
            ChangeFeedProcessor changeFeedProcessor = new ChangeFeedProcessorBuilder()
                .options(changeFeedProcessorOptions)
                .hostName(hostName)
                .handleAllVersionsAndDeletesChanges((List<ChangeFeedProcessorItem> docs) -> {
                    log.info("START processing from thread {}", Thread.currentThread().getId());
                    for (ChangeFeedProcessorItem item : docs) {
                        processItem(item, receivedDocuments);
                    }
                    log.info("END processing from thread {}", Thread.currentThread().getId());
                })
                .feedContainer(createdFeedCollectionDuplicate)
                .leaseContainer(createdLeaseCollectionDuplicate)
                .buildChangeFeedProcessor();

            try {
                changeFeedProcessor.start().subscribeOn(Schedulers.boundedElastic())
                    .timeout(Duration.ofMillis(2 * CHANGE_FEED_PROCESSOR_TIMEOUT))
                    .subscribe();
                logger.info("Starting ChangeFeed processor");

                // Wait for the feed processor to receive and process the documents.
                Thread.sleep(2 * CHANGE_FEED_PROCESSOR_TIMEOUT);

                logger.info("Finished starting ChangeFeed processor");

                setupReadFeedDocuments(createdDocuments, receivedDocuments, createdFeedCollection, FEED_COUNT);
                logger.info("Set up read feed documents");

                // Wait for the feed processor to receive and process the documents.
                Thread.sleep(2 * CHANGE_FEED_PROCESSOR_TIMEOUT);
                logger.info("Validating changes now");

                validateChangeFeedProcessing(changeFeedProcessor, createdDocuments, receivedDocuments, 10 * CHANGE_FEED_PROCESSOR_TIMEOUT);

                changeFeedProcessor.stop().subscribeOn(Schedulers.boundedElastic()).timeout(Duration.ofMillis(CHANGE_FEED_PROCESSOR_TIMEOUT)).subscribe();

                // Wait for the feed processor to shut down.
                Thread.sleep(2 * CHANGE_FEED_PROCESSOR_TIMEOUT);

            } catch (Exception ex) {
                log.error("Change feed processor did not start and stopped in the expected time", ex);
                throw ex;
            }

        } finally {
            safeDeleteCollection(createdFeedCollection);
            safeDeleteCollection(createdLeaseCollection);
            safeClose(clientWithE2ETimeoutConfig);
            // Allow some time for the collections to be deleted before exiting.
            Thread.sleep(500);
        }
    }

    // todo: this test was run against an FFCF account, worth re-enabling
    //  when we have such an account for the live tests pipeline
<<<<<<< HEAD
    @Test(groups = { "split" }, dataProvider = "contextTestConfigs", timeOut = 160 * CHANGE_FEED_PROCESSOR_TIMEOUT, enabled = true)
=======
    @Test(groups = { "cfp-split" }, dataProvider = "contextTestConfigs", timeOut = 160 * CHANGE_FEED_PROCESSOR_TIMEOUT, enabled = false)
>>>>>>> b654775c
    public void readFeedDocumentsAfterSplit(boolean isContextRequired) throws InterruptedException {
        CosmosAsyncContainer createdFeedCollectionForSplit = createFeedCollection(FEED_COLLECTION_THROUGHPUT);
        CosmosAsyncContainer createdLeaseCollection = createLeaseCollection(2 * LEASE_COLLECTION_THROUGHPUT);
        CosmosAsyncContainer createdLeaseMonitorCollection = createLeaseMonitorCollection(LEASE_COLLECTION_THROUGHPUT);

        CosmosAsyncClient clientWithStaleCache = null;

        try {

            clientWithStaleCache = new CosmosClientBuilder()
                .endpoint(TestConfigurations.HOST)
                .key(TestConfigurations.MASTER_KEY)
                .contentResponseOnWriteEnabled(true)
                .buildAsyncClient();

            CosmosAsyncDatabase databaseFromStaleClient =
                clientWithStaleCache.getDatabase(createdFeedCollectionForSplit.getDatabase().getId());
            CosmosAsyncContainer feedCollectionFromStaleClient =
                databaseFromStaleClient.getContainer(createdFeedCollectionForSplit.getId());
            CosmosAsyncContainer leaseCollectionFromStaleClient =
                databaseFromStaleClient.getContainer(createdLeaseCollection.getId());

            ChangeFeedProcessor staleChangeFeedProcessor = new ChangeFeedProcessorBuilder()
                .hostName(hostName)
                .feedContainer(feedCollectionFromStaleClient)
                .leaseContainer(leaseCollectionFromStaleClient)
                .handleAllVersionsAndDeletesChanges(changeFeedProcessorItems -> {})
                .options(new ChangeFeedProcessorOptions()
                    .setLeasePrefix("TEST")
                    .setStartFromBeginning(false))
                .buildChangeFeedProcessor();

            List<InternalObjectNode> createdDocuments = new ArrayList<>();
            Map<String, ChangeFeedProcessorItem> receivedDocuments = new ConcurrentHashMap<>();
            Set<String> receivedLeaseTokensFromContext = ConcurrentHashMap.newKeySet();
            Set<String> queriedLeaseTokensFromLeaseCollection = ConcurrentHashMap.newKeySet();

            LeaseStateMonitor leaseStateMonitor = new LeaseStateMonitor();

            // create a monitoring CFP for ensuring the leases are updating as expected
            ChangeFeedProcessor leaseMonitoringChangeFeedProcessor = new ChangeFeedProcessorBuilder()
                .hostName(hostName)
                .handleLatestVersionChanges(leasesChangeFeedProcessorHandler(leaseStateMonitor))
                .feedContainer(createdLeaseCollection)
                .leaseContainer(createdLeaseMonitorCollection)
                .options(new ChangeFeedProcessorOptions()
                    .setLeasePrefix("MONITOR")
                    .setStartFromBeginning(true)
                    .setMaxItemCount(10)
                    .setLeaseRenewInterval(Duration.ofSeconds(2))
                ).buildChangeFeedProcessor();

            ChangeFeedProcessorBuilder changeFeedProcessorBuilderForFeedMonitoring = new ChangeFeedProcessorBuilder()
                .hostName(hostName)
                .feedContainer(createdFeedCollectionForSplit)
                .leaseContainer(createdLeaseCollection)
                .options(new ChangeFeedProcessorOptions()
                    .setLeasePrefix("TEST")
                    .setStartFromBeginning(false));

            if (isContextRequired) {
                changeFeedProcessorBuilderForFeedMonitoring = changeFeedProcessorBuilderForFeedMonitoring
                    .handleAllVersionsAndDeletesChanges(changeFeedProcessorHandlerWithContext(receivedDocuments, receivedLeaseTokensFromContext));
            } else {
                changeFeedProcessorBuilderForFeedMonitoring = changeFeedProcessorBuilderForFeedMonitoring
                    .handleAllVersionsAndDeletesChanges(changeFeedProcessorHandler(receivedDocuments));
            }

            ChangeFeedProcessor changeFeedProcessor = changeFeedProcessorBuilderForFeedMonitoring.buildChangeFeedProcessor();

            leaseMonitoringChangeFeedProcessor.start().subscribeOn(Schedulers.boundedElastic())
                                              .timeout(Duration.ofMillis(200 * CHANGE_FEED_PROCESSOR_TIMEOUT))
                                              .onErrorResume(throwable -> {
                                                  logger.error("Change feed processor for lease monitoring did not start in the expected time", throwable);
                                                  return Mono.error(throwable);
                                              })
                                              .then(
                                                  changeFeedProcessor.start().subscribeOn(Schedulers.boundedElastic())
                                                                     .timeout(Duration.ofMillis(2 * CHANGE_FEED_PROCESSOR_TIMEOUT))
                                                                     .onErrorResume(throwable -> {
                                                                         logger.error("Change feed processor did not start in the expected time", throwable);
                                                                         return Mono.error(throwable);
                                                                     }))
                                              .subscribe();

            // allow time for both the lease monitoring CFP and
            // feed monitoring CFP to start
            Thread.sleep(2 * CHANGE_FEED_PROCESSOR_TIMEOUT);

            // generate a first batch of documents on the feed collection to be split
            setupReadFeedDocuments(createdDocuments, receivedDocuments, createdFeedCollectionForSplit, FEED_COUNT);

            // this call populates the pkRangeCache being the first data-plane request
            // this will force using a stale pkRangeCache
            // in the getCurrentState call after the split
            staleChangeFeedProcessor.getCurrentState().block();

            // Wait for the feed processor to receive and process the first batch of documents and apply throughput change.
            Thread.sleep(4 * CHANGE_FEED_PROCESSOR_TIMEOUT);
            validateChangeFeedProcessing(changeFeedProcessor, createdDocuments, receivedDocuments, 10 * CHANGE_FEED_PROCESSOR_TIMEOUT);

            // query for leases from the createdLeaseCollection
            String leaseQuery = "select * from c where not contains(c.id, \"info\")";
            List<JsonNode> leaseDocuments =
                createdLeaseCollection
                    .queryItems(leaseQuery, JsonNode.class)
                    .byPage()
                    .blockFirst()
                    .getResults();

            // collect lease documents before the monitored collection undergoes a split
            queriedLeaseTokensFromLeaseCollection
                .addAll(leaseDocuments.stream().map(lease -> lease.get("LeaseToken").asText()).collect(Collectors.toList()));

            createdFeedCollectionForSplit
                .readThroughput().subscribeOn(Schedulers.boundedElastic())
                .flatMap(currentThroughput ->
                    createdFeedCollectionForSplit
                        .replaceThroughput(ThroughputProperties.createManualThroughput(FEED_COLLECTION_THROUGHPUT_FOR_SPLIT))
                        .subscribeOn(Schedulers.boundedElastic())
                ).subscribe();

            // Retrieve the latest continuation token value.
            long continuationToken = Long.MAX_VALUE;
            for (JsonNode item : leaseStateMonitor.receivedLeases.values()) {
                JsonNode tempToken = item.get("ContinuationToken");

                long continuationTokenValue = 0;
                if (tempToken != null && StringUtils.isNotEmpty(tempToken.asText())) {
                    ChangeFeedState changeFeedState = ChangeFeedState.fromString(tempToken.asText());
                    continuationTokenValue =
                        Long.parseLong(changeFeedState.getContinuation().getCurrentContinuationToken().getToken().replace("\"", ""));
                }
                if (tempToken == null || continuationTokenValue == 0) {
                    logger.error("Found unexpected lease with continuation token value of null or 0");
                    try {
                        logger.info("ERROR LEASE FOUND {}", OBJECT_MAPPER.writerWithDefaultPrettyPrinter().writeValueAsString(item));
                    } catch (JsonProcessingException e) {
                        logger.error("Failure in processing json [{}]", e.getMessage(), e);
                    }
                    leaseStateMonitor.isContinuationTokenAdvancing = false;
                }
                else {
                    // keep the lowest continuation token value
                    if (continuationToken > continuationTokenValue) {
                        continuationToken = continuationTokenValue;
                    }
                }
            }
            if (continuationToken == Long.MAX_VALUE) {
                // something went wrong; we could not find any valid leases.
                logger.error("Could not find any valid lease documents");
                leaseStateMonitor.isContinuationTokenAdvancing = false;
            }
            else {
                leaseStateMonitor.parentContinuationToken = continuationToken;
            }
            leaseStateMonitor.isAfterLeaseInitialization = true;

            // Loop through reading the current partition count until we get a split
            //   This can take up to two minute or more.
            String partitionKeyRangesPath = extractContainerSelfLink(createdFeedCollectionForSplit);

            AsyncDocumentClient contextClient = getContextClient(createdDatabase);
            Flux.just(1).subscribeOn(Schedulers.boundedElastic())
                .flatMap(value -> {
                    logger.warn("Reading current throughput change.");
                    return contextClient.readPartitionKeyRanges(partitionKeyRangesPath, (CosmosQueryRequestOptions) null);
                })
                .map(partitionKeyRangeFeedResponse -> {
                    int count = partitionKeyRangeFeedResponse.getResults().size();

                    if (count < 2) {
                        logger.warn("Throughput change is pending.");
                        throw new RuntimeException("Throughput change is not done.");
                    }
                    return count;
                })
                // this will timeout approximately after 30 minutes
                .retryWhen(Retry.max(40).filter(throwable -> {
                    try {
                        logger.warn("Retrying...");
                        // Splits are taking longer, so increasing sleep time between retries
                        Thread.sleep(10 * CHANGE_FEED_PROCESSOR_TIMEOUT);
                    } catch (InterruptedException e) {
                        throw new RuntimeException("Interrupted exception", e);
                    }
                    return true;
                }))
                .last()
                .doOnSuccess(partitionCount -> {
                    leaseStateMonitor.isAfterSplits = true;
                })
                .block();

            assertThat(changeFeedProcessor.isStarted()).as("Change Feed Processor instance is running").isTrue();

            // generate the second batch of documents
            createReadFeedDocuments(createdDocuments, createdFeedCollectionForSplit, FEED_COUNT);

            // Wait for the feed processor to receive and process the second batch of documents.
            waitToReceiveDocuments(receivedDocuments, 2 * CHANGE_FEED_PROCESSOR_TIMEOUT, FEED_COUNT * 2);

            changeFeedProcessor.stop().subscribeOn(Schedulers.boundedElastic()).timeout(Duration.ofMillis(CHANGE_FEED_PROCESSOR_TIMEOUT)).subscribe();
            leaseMonitoringChangeFeedProcessor.stop().subscribeOn(Schedulers.boundedElastic()).timeout(Duration.ofMillis(CHANGE_FEED_PROCESSOR_TIMEOUT)).subscribe();

            int leaseCount = changeFeedProcessor.getCurrentState().map(List::size).block();
            assertThat(leaseCount > 1).as("Found %d leases", leaseCount).isTrue();

            int leaseCountFromStaleCfp = staleChangeFeedProcessor.getCurrentState().map(List::size).block();
            assertThat(leaseCountFromStaleCfp).isEqualTo(leaseCount);

            assertThat(receivedDocuments.size()).isEqualTo(createdDocuments.size());
            for (InternalObjectNode item : createdDocuments) {
                assertThat(receivedDocuments.containsKey(item.getId())).as("Document with getId: " + item.getId()).isTrue();
            }

            // check the continuation tokens have advanced after splits
            assertThat(leaseStateMonitor.isContinuationTokenAdvancing && leaseStateMonitor.parentContinuationToken > 0)
                .as("Continuation tokens for the leases after split should advance from parent value; parent: %d", leaseStateMonitor.parentContinuationToken).isTrue();

            // query for leases from the createdLeaseCollection after monitored collection undergoes a split
            leaseDocuments = createdLeaseCollection
                    .queryItems(leaseQuery, JsonNode.class)
                    .byPage()
                    .blockFirst()
                    .getResults();

            queriedLeaseTokensFromLeaseCollection.addAll(
                leaseDocuments.stream().map(lease -> lease.get("LeaseToken").asText()).collect(Collectors.toList()));

            if (isContextRequired) {
                assertThat(receivedLeaseTokensFromContext.size())
                    .isEqualTo(queriedLeaseTokensFromLeaseCollection.size());

                assertThat(receivedLeaseTokensFromContext.containsAll(queriedLeaseTokensFromLeaseCollection)).isTrue();
            }

            // Wait for the feed processor to shutdown.
            Thread.sleep(2 * CHANGE_FEED_PROCESSOR_TIMEOUT);

        } finally {
            System.out.println("Start to delete FeedCollectionForSplit");
            safeDeleteCollection(createdFeedCollectionForSplit);
            safeDeleteCollection(createdLeaseCollection);

            // Allow some time for the collections to be deleted before exiting.
            Thread.sleep(500);
        }
    }

    private Consumer<List<ChangeFeedProcessorItem>> changeFeedProcessorHandler(Map<String, ChangeFeedProcessorItem> receivedDocuments) {
        return docs -> {
            logger.info("START processing from thread in test {}", Thread.currentThread().getId());
            for (ChangeFeedProcessorItem item : docs) {
                processItem(item, receivedDocuments);
            }
            logger.info("END processing from thread {}", Thread.currentThread().getId());
        };
    }

    private BiConsumer<List<ChangeFeedProcessorItem>, ChangeFeedProcessorContext> changeFeedProcessorHandlerWithContext(
        Map<String, ChangeFeedProcessorItem> receivedDocuments, Set<String> receivedLeaseTokensFromContext) {
        return (docs, context) -> {
            logger.info("START processing from thread in test {}", Thread.currentThread().getId());
            for (ChangeFeedProcessorItem item : docs) {
                processItem(item, receivedDocuments);
            }
            validateChangeFeedProcessorContext(context);
            processChangeFeedProcessorContext(context, receivedLeaseTokensFromContext);
            logger.info("END processing from thread {}", Thread.currentThread().getId());
        };
    }

    void validateChangeFeedProcessing(ChangeFeedProcessor changeFeedProcessor, List<InternalObjectNode> createdDocuments, Map<String, ChangeFeedProcessorItem> receivedDocuments, int sleepTime) throws InterruptedException {
        assertThat(changeFeedProcessor.isStarted()).as("Change Feed Processor instance is running").isTrue();

        List<ChangeFeedProcessorState> cfpCurrentState = changeFeedProcessor
            .getCurrentState()
            .map(state -> {
                try {
                    log.info(OBJECT_MAPPER.writerWithDefaultPrettyPrinter().writeValueAsString(state));
                } catch (JsonProcessingException ex) {
                    log.error("Unexpected", ex);
                }
                return state;
            })
            .block();

        assertThat(cfpCurrentState).isNotNull().as("Change Feed Processor current state");

        for (ChangeFeedProcessorState item : cfpCurrentState) {
            assertThat(item.getHostName()).isEqualTo(hostName).as("Change Feed Processor ownership");
        }

        // Added this validation for now to verify received list has something - easy way to see size not being 10
        assertThat(receivedDocuments.size()).isEqualTo(FEED_COUNT);

        for (InternalObjectNode item : createdDocuments) {
            assertThat(receivedDocuments.containsKey(item.getId())).as("Document with getId: " + item.getId()).isTrue();
        }
    }

    void validateChangeFeedProcessorContext(ChangeFeedProcessorContext changeFeedProcessorContext) {

        String leaseToken = changeFeedProcessorContext.getLeaseToken();

        assertThat(leaseToken).isNotNull();
    }

    private Consumer<List<ChangeFeedProcessorItem>> fullFidelityChangeFeedProcessorHandler(Map<String, ChangeFeedProcessorItem> receivedDocuments) {
        return docs -> {
            log.info("START processing from thread in test {}", Thread.currentThread().getId());
            for (ChangeFeedProcessorItem item : docs) {
                processItem(item, receivedDocuments);
            }
            log.info("END processing from thread {}", Thread.currentThread().getId());
        };
    }

    private void waitToReceiveDocuments(Map<String, ChangeFeedProcessorItem> receivedDocuments, long timeoutInMillisecond, long count) throws InterruptedException {
        long remainingWork = timeoutInMillisecond;
        while (remainingWork > 0 && receivedDocuments.size() < count) {
            remainingWork -= 100;
            Thread.sleep(200);
        }

        assertThat(remainingWork > 0).as("Failed to receive all the feed documents").isTrue();
    }

    @BeforeClass(groups = { "emulator" }, timeOut = SETUP_TIMEOUT)
    public void before_ChangeFeedProcessorTest() {
        client = getClientBuilder().buildAsyncClient();
        createdDatabase = getSharedCosmosDatabase(client);
    }

    @AfterClass(groups = { "emulator" }, timeOut = 2 * SHUTDOWN_TIMEOUT, alwaysRun = true)
    public void afterClass() {
        safeClose(client);
    }

    private void setupReadFeedDocuments(List<InternalObjectNode> createdDocuments, Map<String, ChangeFeedProcessorItem> receivedDocuments, CosmosAsyncContainer feedCollection, long count) {
        List<InternalObjectNode> docDefList = new ArrayList<>();

        for(int i = 0; i < count; i++) {
            InternalObjectNode item = getDocumentDefinition();
            docDefList.add(item);
            logger.info("Adding the following item to bulk list: {}", item);
        }

        createdDocuments.addAll(bulkInsertBlocking(feedCollection, docDefList));
        waitIfNeededForReplicasToCatchUp(getClientBuilder());
    }

    private void createReadFeedDocuments(List<InternalObjectNode> createdDocuments, CosmosAsyncContainer feedCollection, long count) {
        List<InternalObjectNode> docDefList = new ArrayList<>();

        for(int i = 0; i < count; i++) {
            docDefList.add(getDocumentDefinition());
        }

        createdDocuments.addAll(bulkInsertBlocking(feedCollection, docDefList));
        waitIfNeededForReplicasToCatchUp(getClientBuilder());
    }

    private InternalObjectNode getDocumentDefinition() {
        String uuid = UUID.randomUUID().toString();
        InternalObjectNode doc = new InternalObjectNode(String.format("{ "
                + "\"id\": \"%s\", "
                + "\"mypk\": \"%s\", "
                + "\"sgmts\": [[6519456, 1471916863], [2498434, 1455671440]]"
                + "}"
            , uuid, uuid));
        return doc;
    }

    private CosmosAsyncContainer createFeedCollection(int provisionedThroughput) {
        CosmosContainerRequestOptions optionsFeedCollection = new CosmosContainerRequestOptions();
        return createCollection(createdDatabase, getCollectionDefinitionWithFullFidelity(), optionsFeedCollection, provisionedThroughput);
    }

    private CosmosAsyncContainer createLeaseCollection(int provisionedThroughput) {
        CosmosContainerRequestOptions options = new CosmosContainerRequestOptions();
        CosmosContainerProperties collectionDefinition = new CosmosContainerProperties(
            "leases_" + UUID.randomUUID(),
            "/id");
        return createCollection(createdDatabase, collectionDefinition, options, provisionedThroughput);
    }

    private CosmosAsyncContainer createLeaseMonitorCollection(int provisionedThroughput) {
        CosmosContainerRequestOptions options = new CosmosContainerRequestOptions();
        CosmosContainerProperties collectionDefinition = new CosmosContainerProperties(
            "monitor_" + UUID.randomUUID(),
            "/id");
        return createCollection(createdDatabase, collectionDefinition, options, provisionedThroughput);
    }

    private Consumer<List<ChangeFeedProcessorItem>> leasesChangeFeedProcessorHandler(LeaseStateMonitor leaseStateMonitor) {
        return docs -> {
            log.info("LEASES processing from thread in test {}", Thread.currentThread().getId());
            for (ChangeFeedProcessorItem item : docs) {
                try {
                    log
                        .debug("LEASE RECEIVED {}", OBJECT_MAPPER.writerWithDefaultPrettyPrinter().writeValueAsString(item));
                } catch (JsonProcessingException e) {
                    log.error("Failure in processing json [{}]", e.getMessage(), e);
                }

                JsonNode leaseToken = item.getCurrent().get("LeaseToken");

                if (leaseToken != null) {
                    JsonNode continuationTokenNode = item.getCurrent().get("ContinuationToken");
                    if (continuationTokenNode == null) {
                        // Something catastrophic went wrong and the lease is malformed.
                        log.error("Found invalid lease document");
                        leaseStateMonitor.isContinuationTokenAdvancing = false;
                    }
                    else {
                        log.info("LEASE {} with continuation {}", leaseToken.asText(), continuationTokenNode.asText());
                        if (leaseStateMonitor.isAfterLeaseInitialization) {
                            String value = continuationTokenNode.asText().replaceAll("[^0-9]", "");
                            if (value.isEmpty()) {
                                log.error("Found unexpected continuation token that does not conform to the expected format");
                                leaseStateMonitor.isContinuationTokenAdvancing = false;
                            }
                            long continuationToken = Long.parseLong(value);
                            if (leaseStateMonitor.parentContinuationToken > continuationToken) {
                                log.error("Found unexpected continuation token that did not advance after the split; parent: {}, current: {}");
                                leaseStateMonitor.isContinuationTokenAdvancing = false;
                            }
                        }
                    }
                    leaseStateMonitor.receivedLeases.put(item.getCurrent().get("id").asText(), item.getCurrent());
                }
            }
            log.info("LEASES processing from thread {}", Thread.currentThread().getId());
        };
    }

    private static synchronized void processItem(ChangeFeedProcessorItem item, Map<String, ChangeFeedProcessorItem> receivedDocuments) {
        log.info("RECEIVED {}", item);
        receivedDocuments.put(item.getCurrent().get("id").asText(), item);
    }

    private static synchronized void processChangeFeedProcessorContext(
        ChangeFeedProcessorContext context,
        Set<String> receivedLeaseTokens) {

        if (context == null) {
            fail("The context cannot be null.");
        }

        if (context.getLeaseToken() == null || context.getLeaseToken().isEmpty()) {
            fail("The lease token cannot be null or empty.");
        }

        receivedLeaseTokens.add(context.getLeaseToken());
    }

    class LeaseStateMonitor {
        public Map<String, JsonNode> receivedLeases = new ConcurrentHashMap<>();
        public volatile boolean isAfterLeaseInitialization = false;
        public volatile boolean isAfterSplits = false;
        public volatile long parentContinuationToken = 0;
        public volatile boolean isContinuationTokenAdvancing = true;
    }
}<|MERGE_RESOLUTION|>--- conflicted
+++ resolved
@@ -1020,11 +1020,7 @@
 
     // todo: this test was run against an FFCF account, worth re-enabling
     //  when we have such an account for the live tests pipeline
-<<<<<<< HEAD
-    @Test(groups = { "split" }, dataProvider = "contextTestConfigs", timeOut = 160 * CHANGE_FEED_PROCESSOR_TIMEOUT, enabled = true)
-=======
     @Test(groups = { "cfp-split" }, dataProvider = "contextTestConfigs", timeOut = 160 * CHANGE_FEED_PROCESSOR_TIMEOUT, enabled = false)
->>>>>>> b654775c
     public void readFeedDocumentsAfterSplit(boolean isContextRequired) throws InterruptedException {
         CosmosAsyncContainer createdFeedCollectionForSplit = createFeedCollection(FEED_COLLECTION_THROUGHPUT);
         CosmosAsyncContainer createdLeaseCollection = createLeaseCollection(2 * LEASE_COLLECTION_THROUGHPUT);
