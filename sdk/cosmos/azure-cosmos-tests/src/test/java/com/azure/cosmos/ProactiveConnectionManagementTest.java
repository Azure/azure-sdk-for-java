// Copyright (c) Microsoft Corporation. All rights reserved.
// Licensed under the MIT License.

package com.azure.cosmos;

import com.azure.cosmos.implementation.AsyncDocumentClient;
import com.azure.cosmos.implementation.DatabaseAccount;
import com.azure.cosmos.implementation.DatabaseAccountLocation;
import com.azure.cosmos.implementation.DocumentCollection;
import com.azure.cosmos.implementation.GlobalEndpointManager;
import com.azure.cosmos.implementation.OperationType;
import com.azure.cosmos.implementation.PartitionKeyRange;
import com.azure.cosmos.implementation.ResourceType;
import com.azure.cosmos.implementation.RxDocumentClientImpl;
import com.azure.cosmos.implementation.RxDocumentServiceRequest;
import com.azure.cosmos.implementation.TestConfigurations;
import com.azure.cosmos.implementation.Utils;
import com.azure.cosmos.implementation.apachecommons.collections.list.UnmodifiableList;
import com.azure.cosmos.implementation.apachecommons.lang.tuple.ImmutablePair;
import com.azure.cosmos.implementation.caches.AsyncCache;
import com.azure.cosmos.implementation.caches.AsyncCacheNonBlocking;
import com.azure.cosmos.implementation.caches.RxClientCollectionCache;
import com.azure.cosmos.implementation.caches.RxPartitionKeyRangeCache;
import com.azure.cosmos.implementation.directconnectivity.AddressInformation;
import com.azure.cosmos.implementation.directconnectivity.GlobalAddressResolver;
import com.azure.cosmos.implementation.directconnectivity.ReflectionUtils;
import com.azure.cosmos.implementation.directconnectivity.RntbdTransportClient;
import com.azure.cosmos.implementation.directconnectivity.rntbd.RntbdEndpoint;
import com.azure.cosmos.implementation.routing.CollectionRoutingMap;
import com.azure.cosmos.implementation.routing.LocationCache;
import com.azure.cosmos.implementation.routing.PartitionKeyInternalHelper;
import com.azure.cosmos.implementation.routing.PartitionKeyRangeIdentity;
import com.azure.cosmos.implementation.routing.RegionalRoutingContext;
import com.azure.cosmos.models.CosmosContainerIdentity;
import com.azure.cosmos.rx.TestSuiteBase;
import org.testng.annotations.BeforeClass;
import org.testng.annotations.DataProvider;
import org.testng.annotations.Test;
import reactor.core.publisher.Flux;
import reactor.core.publisher.Mono;

import java.net.URI;
import java.time.Duration;
import java.time.Instant;
import java.util.ArrayList;
import java.util.Arrays;
import java.util.Collections;
import java.util.Iterator;
import java.util.List;
import java.util.Set;
import java.util.UUID;
import java.util.concurrent.ConcurrentHashMap;
import java.util.stream.Collectors;

import static com.azure.cosmos.implementation.TestUtils.mockDiagnosticsClientContext;
import static org.assertj.core.api.Assertions.assertThat;
import static org.assertj.core.api.Assertions.fail;

public class ProactiveConnectionManagementTest extends TestSuiteBase {

    private CosmosClientBuilder clientBuilder;
    private DatabaseAccount databaseAccount;
    private CosmosAsyncDatabase cosmosAsyncDatabase;

    @BeforeClass(groups = {"multi-master", "flaky-multi-master"})
    public void beforeClass() {
        clientBuilder = new CosmosClientBuilder()
                .endpoint(TestConfigurations.HOST)
                .key(TestConfigurations.MASTER_KEY)
                .contentResponseOnWriteEnabled(true)
                .directMode();

        CosmosAsyncClient dummyClient = new CosmosClientBuilder()
                .endpoint(TestConfigurations.HOST)
                .key(TestConfigurations.MASTER_KEY)
                .contentResponseOnWriteEnabled(true)
                .directMode().buildAsyncClient();

        this.cosmosAsyncDatabase = getSharedCosmosDatabase(dummyClient);

        AsyncDocumentClient asyncDocumentClient = ReflectionUtils.getAsyncDocumentClient(dummyClient);
        RxDocumentClientImpl rxDocumentClient = (RxDocumentClientImpl) asyncDocumentClient;
        GlobalEndpointManager globalEndpointManager =
                ReflectionUtils.getGlobalEndpointManager(rxDocumentClient);
        this.databaseAccount = globalEndpointManager.getLatestDatabaseAccount();

        safeClose(dummyClient);
    }

    @Test(groups = {"multi-master"}, dataProvider = "invalidProactiveContainerInitConfigs")
    public void openConnectionsAndInitCachesWithInvalidCosmosClientConfig(List<String> preferredRegions, int numProactiveConnectionRegions, int numContainers, Duration aggressiveWarmupDuration) {

        List<CosmosAsyncContainer> asyncContainers = new ArrayList<>();
        List<CosmosContainerIdentity> cosmosContainerIdentities = new ArrayList<>();

        for (int i = 1; i <= numContainers; i++) {
            String containerId = String.format("id%d", i);
            cosmosAsyncDatabase.createContainerIfNotExists(containerId, "/mypk").block();
            asyncContainers.add(cosmosAsyncDatabase.getContainer(containerId));
            cosmosContainerIdentities.add(new CosmosContainerIdentity(cosmosAsyncDatabase.getId(), containerId));
        }

        if (aggressiveWarmupDuration.compareTo(Duration.ZERO) <= 0) {
            try {
                new CosmosContainerProactiveInitConfigBuilder(cosmosContainerIdentities)
                        .setAggressiveWarmupDuration(aggressiveWarmupDuration)
                        .build();
                fail("Should have thrown exception");
            } catch (IllegalArgumentException illegalArgEx) {}
        }

        if (numProactiveConnectionRegions > 5) {
            try {
                new CosmosContainerProactiveInitConfigBuilder(cosmosContainerIdentities)
                    .setProactiveConnectionRegionsCount(numProactiveConnectionRegions)
                    .build();
                fail("Should have thrown exception");
            } catch (IllegalArgumentException illegalArgEx) {}

        } else {
            CosmosContainerProactiveInitConfig proactiveContainerInitConfig = new CosmosContainerProactiveInitConfigBuilder(cosmosContainerIdentities)
                .setProactiveConnectionRegionsCount(numProactiveConnectionRegions)
                .build();

            try {
                CosmosAsyncClient clientWithOpenConnections = new CosmosClientBuilder()
                    .endpoint(TestConfigurations.HOST)
                    .key(TestConfigurations.MASTER_KEY)
                    .endpointDiscoveryEnabled(true)
                    .preferredRegions(preferredRegions)
                    .openConnectionsAndInitCaches(proactiveContainerInitConfig)
                    .directMode()
                    .buildAsyncClient();
                fail("Should have thrown exception");
            } catch (IllegalArgumentException illegalArgEx) {}
        }
    }

    @Test(groups = {"multi-master"}, dataProvider = "proactiveContainerInitConfigs")
    public void openConnectionsAndInitCachesWithContainer(ProactiveConnectionManagementTestConfig proactiveConnectionManagementTestConfig) {
        CosmosAsyncClient asyncClient = null;

        List<String> preferredRegions = proactiveConnectionManagementTestConfig.preferredRegions;
        int proactiveConnectionRegionCount = proactiveConnectionManagementTestConfig.proactiveConnectionRegionsCount;

        CosmosAsyncContainer cosmosAsyncContainer = null;
        try {

            asyncClient = new CosmosClientBuilder()
                    .endpoint(TestConfigurations.HOST)
                    .key(TestConfigurations.MASTER_KEY)
                    .endpointDiscoveryEnabled(true)
                    .preferredRegions(preferredRegions)
                    .directMode()
                    .buildAsyncClient();

            cosmosAsyncDatabase = getSharedCosmosDatabase(asyncClient);

            List<CosmosContainerIdentity> cosmosContainerIdentities = new ArrayList<>();

            String containerId = "id1" + UUID.randomUUID();
            cosmosAsyncDatabase.createContainerIfNotExists(containerId, "/mypk").block();

            cosmosAsyncContainer = cosmosAsyncDatabase.getContainer(containerId);

            cosmosContainerIdentities.add(new CosmosContainerIdentity(cosmosAsyncDatabase.getId(), containerId));

            CosmosContainerProactiveInitConfig proactiveContainerInitConfig = new CosmosContainerProactiveInitConfigBuilder(cosmosContainerIdentities)
                .setProactiveConnectionRegionsCount(proactiveConnectionRegionCount)
                .build();

            RntbdTransportClient rntbdTransportClient = (RntbdTransportClient) ReflectionUtils.getTransportClient(asyncClient);
            AsyncDocumentClient asyncDocumentClient = ReflectionUtils.getAsyncDocumentClient(asyncClient);
            RxDocumentClientImpl rxDocumentClient = (RxDocumentClientImpl) asyncDocumentClient;
            GlobalAddressResolver globalAddressResolver = ReflectionUtils.getGlobalAddressResolver(rxDocumentClient);
            GlobalEndpointManager globalEndpointManager = ReflectionUtils.getGlobalEndpointManager(rxDocumentClient);
            RntbdEndpoint.Provider provider = ReflectionUtils.getRntbdEndpointProvider(rntbdTransportClient);

            ConcurrentHashMap<String, ?> routingMap = getRoutingMap(rxDocumentClient);
            ConcurrentHashMap<String, ?> collectionInfoByNameMap = getCollectionInfoByNameMap(rxDocumentClient);
            Set<String> endpoints = ConcurrentHashMap.newKeySet();

            cosmosAsyncContainer.openConnectionsAndInitCaches(proactiveConnectionRegionCount).block();

<<<<<<< HEAD
            UnmodifiableList<LocationCache.ConsolidatedRegionalEndpoint> readEndpoints =
=======
            UnmodifiableList<RegionalRoutingContext> readEndpoints =
>>>>>>> ed5ac4b1
                globalEndpointManager.getReadEndpoints();

            List<URI> proactiveConnectionEndpoints = readEndpoints.subList(
                0,
                Math.min(readEndpoints.size(),proactiveContainerInitConfig.getProactiveConnectionRegionsCount()))
<<<<<<< HEAD
                .stream().map(LocationCache.ConsolidatedRegionalEndpoint::getGatewayLocationEndpoint).collect(Collectors.toList());
=======
                .stream().map(RegionalRoutingContext::getGatewayRegionalEndpoint).collect(Collectors.toList());
>>>>>>> ed5ac4b1

            Mono<CosmosAsyncContainer> asyncContainerMono = Mono.just(cosmosAsyncContainer);

            Mono<Utils.ValueHolder<List<PartitionKeyRange>>> partitionKeyRangeMono = this.buildPartitionKeyRangeRequestFromAsyncContainerAsMono(cosmosAsyncContainer, rxDocumentClient);

            // 1. Extract all preferred read regions to proactively connect to.
            // 2. Obtain partition addresses for a container for one read region, then mark that read region as unavailable.
            // 3. This will force resolveAsync to use the next preferred read region in the next invocation.
            // 4. This way we can verify that connections have been opened to all replicas across all proactive connection regions.
            for (URI proactiveConnectionEndpoint : proactiveConnectionEndpoints) {
                Mono.zip(asyncContainerMono, partitionKeyRangeMono)
                        .flatMapIterable(containerToPartitionKeyRanges -> {
                            assertThat(containerToPartitionKeyRanges).isNotNull();
                            assertThat(containerToPartitionKeyRanges.getT2()).isNotNull();
                            assertThat(containerToPartitionKeyRanges.getT2().v).isNotNull();
                            List<ImmutablePair<PartitionKeyRange, CosmosAsyncContainer>> pkrToContainer = new ArrayList<>();
                            for (PartitionKeyRange pkr : containerToPartitionKeyRanges.getT2().v) {
                                pkrToContainer.add(new ImmutablePair<>(pkr, containerToPartitionKeyRanges.getT1()));
                            }
                            return pkrToContainer;
                        })
                        .flatMap(partitionKeyRangeToContainer -> {
                            RxDocumentServiceRequest dummyRequest = RxDocumentServiceRequest.createFromName(
                                    mockDiagnosticsClientContext(),
                                    OperationType.Read,
                                    partitionKeyRangeToContainer.getRight().getLink() + "/docId",
                                    ResourceType.Document);
                            dummyRequest.setPartitionKeyRangeIdentity(new PartitionKeyRangeIdentity(partitionKeyRangeToContainer.getLeft().getId()));
                            return globalAddressResolver.resolveAsync(dummyRequest, false);
                        })
                        .delayElements(Duration.ofSeconds(3))
                        .doOnNext(addressInformations -> {
                            for (AddressInformation address : addressInformations) {
                                endpoints.add(address.getPhysicalUri().getURI().getAuthority());
                            }
                        })
                        .blockLast();

                globalEndpointManager.markEndpointUnavailableForRead(proactiveConnectionEndpoint);
            }

            assertThat(provider.count()).isEqualTo(endpoints.size());
            assertThat(collectionInfoByNameMap.size()).isEqualTo(cosmosContainerIdentities.size());
            assertThat(routingMap.size()).isEqualTo(cosmosContainerIdentities.size());
        } finally {
            if (cosmosAsyncContainer != null) {
                safeDeleteCollection(cosmosAsyncContainer);
            }
            safeClose(asyncClient);
        }
    }

    @Test(groups = {"multi-master"}, dataProvider = "proactiveContainerInitConfigs")
    public void openConnectionsAndInitCachesWithCosmosClient_And_PerContainerConnectionPoolSize_ThroughSystemConfig(
        ProactiveConnectionManagementTestConfig proactiveConnectionManagementTestConfig) throws InterruptedException {

        CosmosAsyncClient asyncClientWithOpenConnections = null;
        CosmosClient syncClientWithOpenConnections = null;

        List<CosmosAsyncContainer> asyncContainers = new ArrayList<>();

        // test config parameters
        List<String> preferredRegions = proactiveConnectionManagementTestConfig.preferredRegions;

        int containerCount = proactiveConnectionManagementTestConfig.containerCount;
        int minConnectionPoolSizePerEndpoint = proactiveConnectionManagementTestConfig.minConnectionPoolSizePerEndpoint;
        int proactiveConnectionRegionsCount = proactiveConnectionManagementTestConfig.proactiveConnectionRegionsCount;

        boolean isSystemPropertySetBeforeDirectConnectionConfig = proactiveConnectionManagementTestConfig.isSystemPropertySetBeforeDirectConnectionConfig;

        try {
            List<CosmosContainerIdentity> cosmosContainerIdentities = new ArrayList<>();

            for (int i = 1; i <= containerCount; i++) {
                String containerId = String.format("id%d", i);
                cosmosAsyncDatabase.createContainerIfNotExists(containerId, "/mypk").block();
                asyncContainers.add(cosmosAsyncDatabase.getContainer(containerId));
                cosmosContainerIdentities.add(new CosmosContainerIdentity(cosmosAsyncDatabase.getId(), containerId));
            }

            CosmosContainerProactiveInitConfig proactiveContainerInitConfig = new
                    CosmosContainerProactiveInitConfigBuilder(cosmosContainerIdentities)
                    .setProactiveConnectionRegionsCount(proactiveConnectionRegionsCount)
                    .build();

            // allow enough time for the container to be available for reads
            Thread.sleep(5_000);

            if (isSystemPropertySetBeforeDirectConnectionConfig) {
                System.setProperty("COSMOS.MIN_CONNECTION_POOL_SIZE_PER_ENDPOINT", String.valueOf(minConnectionPoolSizePerEndpoint));

                if (proactiveConnectionManagementTestConfig.isSyncClient) {
                    syncClientWithOpenConnections = new CosmosClientBuilder()
                        .endpoint(TestConfigurations.HOST)
                        .key(TestConfigurations.MASTER_KEY)
                        .endpointDiscoveryEnabled(true)
                        .preferredRegions(preferredRegions)
                        .openConnectionsAndInitCaches(proactiveContainerInitConfig)
                        .directMode(DirectConnectionConfig.getDefaultConfig())
                        .buildClient();
                } else {
                    asyncClientWithOpenConnections = new CosmosClientBuilder()
                        .endpoint(TestConfigurations.HOST)
                        .key(TestConfigurations.MASTER_KEY)
                        .endpointDiscoveryEnabled(true)
                        .preferredRegions(preferredRegions)
                        .openConnectionsAndInitCaches(proactiveContainerInitConfig)
                        .directMode(DirectConnectionConfig.getDefaultConfig())
                        .buildAsyncClient();
                }
            } else {
                DirectConnectionConfig directConnectionConfig = DirectConnectionConfig.getDefaultConfig();

                System.setProperty("COSMOS.MIN_CONNECTION_POOL_SIZE_PER_ENDPOINT", String.valueOf(minConnectionPoolSizePerEndpoint));

                if (proactiveConnectionManagementTestConfig.isSyncClient) {
                    syncClientWithOpenConnections = new CosmosClientBuilder()
                        .endpoint(TestConfigurations.HOST)
                        .key(TestConfigurations.MASTER_KEY)
                        .endpointDiscoveryEnabled(true)
                        .preferredRegions(preferredRegions)
                        .openConnectionsAndInitCaches(proactiveContainerInitConfig)
                        .directMode(directConnectionConfig)
                        .buildClient();
                } else {
                    asyncClientWithOpenConnections = new CosmosClientBuilder()
                        .endpoint(TestConfigurations.HOST)
                        .key(TestConfigurations.MASTER_KEY)
                        .endpointDiscoveryEnabled(true)
                        .preferredRegions(preferredRegions)
                        .openConnectionsAndInitCaches(proactiveContainerInitConfig)
                        .directMode(directConnectionConfig)
                        .buildAsyncClient();
                }
            }

            RntbdTransportClient rntbdTransportClient;
            AsyncDocumentClient asyncDocumentClient;

            if (proactiveConnectionManagementTestConfig.isSyncClient) {
                rntbdTransportClient =
                    (RntbdTransportClient) ReflectionUtils.getTransportClient(syncClientWithOpenConnections);
                asyncDocumentClient = ReflectionUtils.getAsyncDocumentClient(syncClientWithOpenConnections.asyncClient());
            } else {
                rntbdTransportClient =
                    (RntbdTransportClient) ReflectionUtils.getTransportClient(asyncClientWithOpenConnections);
                asyncDocumentClient = ReflectionUtils.getAsyncDocumentClient(asyncClientWithOpenConnections);
            }

            RxDocumentClientImpl rxDocumentClient = (RxDocumentClientImpl) asyncDocumentClient;
            GlobalAddressResolver globalAddressResolver = ReflectionUtils.getGlobalAddressResolver(rxDocumentClient);
            GlobalEndpointManager globalEndpointManager = ReflectionUtils.getGlobalEndpointManager(rxDocumentClient);
            RntbdEndpoint.Provider provider = ReflectionUtils.getRntbdEndpointProvider(rntbdTransportClient);

            ConcurrentHashMap<String, ?> routingMap = getRoutingMap(rxDocumentClient);
            ConcurrentHashMap<String, ?> collectionInfoByNameMap = getCollectionInfoByNameMap(rxDocumentClient);
            Set<String> endpoints = ConcurrentHashMap.newKeySet();
<<<<<<< HEAD
            UnmodifiableList<LocationCache.ConsolidatedRegionalEndpoint> readEndpoints = globalEndpointManager.getReadEndpoints();
=======
            UnmodifiableList<RegionalRoutingContext> readEndpoints = globalEndpointManager.getReadEndpoints();
>>>>>>> ed5ac4b1

            List<URI> proactiveConnectionEndpoints = readEndpoints.subList(
                    0,
                    Math.min(readEndpoints.size(), proactiveContainerInitConfig.getProactiveConnectionRegionsCount()))
                .stream()
<<<<<<< HEAD
                .map(LocationCache.ConsolidatedRegionalEndpoint::getGatewayLocationEndpoint)
=======
                .map(RegionalRoutingContext::getGatewayRegionalEndpoint)
>>>>>>> ed5ac4b1
                .collect(Collectors.toList());

            Flux<CosmosAsyncContainer> asyncContainerFlux = Flux.fromIterable(asyncContainers);
            Flux<Utils.ValueHolder<List<PartitionKeyRange>>> partitionKeyRangeFlux =
                    buildPartitionKeyRangeRequestFromAsyncContainersAsFlux(asyncContainers, rxDocumentClient);

            // 1. Extract all preferred read regions to proactively connect to.
            // 2. Obtain partition addresses for a container for one read region, then mark that read region as unavailable.
            // 3. This will force resolveAsync to use the next preferred read region in the next invocation.
            // 4. This way we can verify that connections have been opened to all replicas across all proactive connection regions.
            for (URI proactiveConnectionEndpoint : proactiveConnectionEndpoints) {
                Flux.zip(asyncContainerFlux, partitionKeyRangeFlux)
                        .flatMapIterable(containerToPartitionKeyRanges -> {
                            List<ImmutablePair<PartitionKeyRange, CosmosAsyncContainer>> pkrToContainer = new ArrayList<>();
                            for (PartitionKeyRange pkr : containerToPartitionKeyRanges.getT2().v) {
                                pkrToContainer.add(new ImmutablePair<>(pkr, containerToPartitionKeyRanges.getT1()));
                            }
                            return pkrToContainer;
                        })
                        .flatMap(partitionKeyRangeToContainer -> {
                            RxDocumentServiceRequest dummyRequest = RxDocumentServiceRequest.createFromName(
                                    mockDiagnosticsClientContext(),
                                    OperationType.Read,
                                    partitionKeyRangeToContainer.getRight().getLink() + "/docId",
                                    ResourceType.Document);
                            dummyRequest.setPartitionKeyRangeIdentity(new PartitionKeyRangeIdentity(partitionKeyRangeToContainer.getLeft().getId()));
                            return globalAddressResolver.resolveAsync(dummyRequest, false);
                        })
                        .delayElements(Duration.ofMillis(300))
                        .doOnNext(addressInformations -> {
                            for (AddressInformation address : addressInformations) {
                                endpoints.add(address.getPhysicalUri().getURI().getAuthority());
                            }
                        })
                        .blockLast();

                globalEndpointManager.markEndpointUnavailableForRead(proactiveConnectionEndpoint);
            }

            assertThat(provider.count()).isEqualTo(endpoints.size());
            assertThat(collectionInfoByNameMap.size()).isEqualTo(cosmosContainerIdentities.size());
            assertThat(routingMap.size()).isEqualTo(cosmosContainerIdentities.size());

            int totalConnectionCountForAllEndpoints = 0;

            for (RntbdEndpoint endpoint : provider.list().collect(Collectors.toList())) {
                totalConnectionCountForAllEndpoints += endpoint.channelsMetrics();
            }

            assertThat(totalConnectionCountForAllEndpoints).isEqualTo(endpoints.size() * minConnectionPoolSizePerEndpoint);

        } finally {

            for (CosmosAsyncContainer asyncContainer : asyncContainers) {
                asyncContainer.delete().block();
            }
            System.clearProperty("COSMOS.MIN_CONNECTION_POOL_SIZE_PER_ENDPOINT");
            safeClose(asyncClientWithOpenConnections);
            safeCloseSyncClient(syncClientWithOpenConnections);
        }
    }

    @Test(groups = {"multi-master"}, dataProvider = "proactiveContainerInitConfigs")
    public void openConnectionsAndInitCachesWithCosmosClient_And_PerContainerConnectionPoolSize_ThroughProactiveContainerInitConfig(
        ProactiveConnectionManagementTestConfig proactiveConnectionManagementTestConfig) throws InterruptedException {

        CosmosAsyncClient asyncClientWithOpenConnections = null;
        CosmosClient syncClientWithOpenConnections = null;

        List<CosmosAsyncContainer> asyncContainers = new ArrayList<>();

        // test config parameters
        List<String> preferredRegions = proactiveConnectionManagementTestConfig.preferredRegions;

        int containerCount = proactiveConnectionManagementTestConfig.containerCount;
        int minConnectionPoolSizePerEndpoint = proactiveConnectionManagementTestConfig.minConnectionPoolSizePerEndpoint;
        int proactiveConnectionRegionsCount = proactiveConnectionManagementTestConfig.proactiveConnectionRegionsCount;

        try {

            List<CosmosContainerIdentity> cosmosContainerIdentities = new ArrayList<>();

            for (int i = 1; i <= containerCount; i++) {
                String containerId = String.format("id%d", i);
                cosmosAsyncDatabase.createContainerIfNotExists(containerId, "/mypk").block();
                asyncContainers.add(cosmosAsyncDatabase.getContainer(containerId));
                cosmosContainerIdentities.add(new CosmosContainerIdentity(cosmosAsyncDatabase.getId(), containerId));
            }

            CosmosContainerProactiveInitConfigBuilder proactiveContainerInitConfigBuilder = new
                    CosmosContainerProactiveInitConfigBuilder(cosmosContainerIdentities)
                    .setProactiveConnectionRegionsCount(proactiveConnectionRegionsCount);

            for (int i = 0; i < cosmosContainerIdentities.size(); i++) {
                proactiveContainerInitConfigBuilder = proactiveContainerInitConfigBuilder
                        .setMinConnectionPoolSizePerEndpointForContainer(cosmosContainerIdentities.get(i), minConnectionPoolSizePerEndpoint);
            }

            CosmosContainerProactiveInitConfig proactiveContainerInitConfig = proactiveContainerInitConfigBuilder
                    .build();

            RntbdTransportClient rntbdTransportClient;
            AsyncDocumentClient asyncDocumentClient;

            // allow enough time for the container to be available for reads
            Thread.sleep(5_000);

            if (proactiveConnectionManagementTestConfig.isSyncClient) {
                syncClientWithOpenConnections = new CosmosClientBuilder()
                    .endpoint(TestConfigurations.HOST)
                    .key(TestConfigurations.MASTER_KEY)
                    .endpointDiscoveryEnabled(true)
                    .preferredRegions(preferredRegions)
                    .openConnectionsAndInitCaches(proactiveContainerInitConfig)
                    .directMode()
                    .buildClient();

                rntbdTransportClient =
                    (RntbdTransportClient) ReflectionUtils.getTransportClient(syncClientWithOpenConnections);
                asyncDocumentClient = ReflectionUtils.getAsyncDocumentClient(syncClientWithOpenConnections.asyncClient());
            } else {
                asyncClientWithOpenConnections = new CosmosClientBuilder()
                    .endpoint(TestConfigurations.HOST)
                    .key(TestConfigurations.MASTER_KEY)
                    .endpointDiscoveryEnabled(true)
                    .preferredRegions(preferredRegions)
                    .openConnectionsAndInitCaches(proactiveContainerInitConfig)
                    .directMode()
                    .buildAsyncClient();

                rntbdTransportClient =
                    (RntbdTransportClient) ReflectionUtils.getTransportClient(asyncClientWithOpenConnections);
                asyncDocumentClient = ReflectionUtils.getAsyncDocumentClient(asyncClientWithOpenConnections);
            }

            RxDocumentClientImpl rxDocumentClient = (RxDocumentClientImpl) asyncDocumentClient;
            GlobalAddressResolver globalAddressResolver = ReflectionUtils.getGlobalAddressResolver(rxDocumentClient);
            GlobalEndpointManager globalEndpointManager = ReflectionUtils.getGlobalEndpointManager(rxDocumentClient);
            RntbdEndpoint.Provider provider = ReflectionUtils.getRntbdEndpointProvider(rntbdTransportClient);

            ConcurrentHashMap<String, ?> routingMap = getRoutingMap(rxDocumentClient);
            ConcurrentHashMap<String, ?> collectionInfoByNameMap = getCollectionInfoByNameMap(rxDocumentClient);
            Set<String> endpoints = ConcurrentHashMap.newKeySet();
<<<<<<< HEAD
            UnmodifiableList<LocationCache.ConsolidatedRegionalEndpoint> readEndpoints = globalEndpointManager.getReadEndpoints();
=======
            UnmodifiableList<RegionalRoutingContext> readEndpoints = globalEndpointManager.getReadEndpoints();
>>>>>>> ed5ac4b1
            List<URI> proactiveConnectionEndpoints = readEndpoints.subList(
                0,
                Math.min(readEndpoints.size(), proactiveContainerInitConfig.getProactiveConnectionRegionsCount()))
                .stream()
<<<<<<< HEAD
                .map(LocationCache.ConsolidatedRegionalEndpoint::getGatewayLocationEndpoint)
=======
                .map(RegionalRoutingContext::getGatewayRegionalEndpoint)
>>>>>>> ed5ac4b1
                .collect(Collectors.toList());;

            Flux<CosmosAsyncContainer> asyncContainerFlux = Flux.fromIterable(asyncContainers);
            Flux<Utils.ValueHolder<List<PartitionKeyRange>>> partitionKeyRangeFlux =
                    buildPartitionKeyRangeRequestFromAsyncContainersAsFlux(asyncContainers, rxDocumentClient);

            // 1. Extract all preferred read regions to proactively connect to.
            // 2. Obtain partition addresses for a container for one read region, then mark that read region as unavailable.
            // 3. This will force resolveAsync to use the next preferred read region in the next invocation.
            // 4. This way we can verify that connections have been opened to all replicas across all proactive connection regions.
            for (URI proactiveConnectionEndpoint : proactiveConnectionEndpoints) {
                Flux.zip(asyncContainerFlux, partitionKeyRangeFlux)
                        .flatMapIterable(containerToPartitionKeyRanges -> {
                            List<ImmutablePair<PartitionKeyRange, CosmosAsyncContainer>> pkrToContainer = new ArrayList<>();
                            for (PartitionKeyRange pkr : containerToPartitionKeyRanges.getT2().v) {
                                pkrToContainer.add(new ImmutablePair<>(pkr, containerToPartitionKeyRanges.getT1()));
                            }
                            return pkrToContainer;
                        })
                        .flatMap(partitionKeyRangeToContainer -> {
                            RxDocumentServiceRequest dummyRequest = RxDocumentServiceRequest.createFromName(
                                    mockDiagnosticsClientContext(),
                                    OperationType.Read,
                                    partitionKeyRangeToContainer.getRight().getLink() + "/docId",
                                    ResourceType.Document);
                            dummyRequest.setPartitionKeyRangeIdentity(new PartitionKeyRangeIdentity(partitionKeyRangeToContainer.getLeft().getId()));
                            return globalAddressResolver.resolveAsync(dummyRequest, false);
                        })
                        .delayElements(Duration.ofMillis(300))
                        .doOnNext(addressInformations -> {
                            for (AddressInformation address : addressInformations) {
                                endpoints.add(address.getPhysicalUri().getURI().getAuthority());
                            }
                        })
                        .blockLast();

                globalEndpointManager.markEndpointUnavailableForRead(proactiveConnectionEndpoint);
            }

            assertThat(provider.count()).isEqualTo(endpoints.size());
            assertThat(collectionInfoByNameMap.size()).isEqualTo(cosmosContainerIdentities.size());
            assertThat(routingMap.size()).isEqualTo(cosmosContainerIdentities.size());

            int totalConnectionCountForAllEndpoints = 0;

            for (RntbdEndpoint endpoint : provider.list().collect(Collectors.toList())) {
                totalConnectionCountForAllEndpoints += endpoint.channelsMetrics();
            }

            assertThat(totalConnectionCountForAllEndpoints).isEqualTo(endpoints.size() * minConnectionPoolSizePerEndpoint);

            provider.list().forEach(rntbdEndpoint -> assertThat(rntbdEndpoint.channelsMetrics()).isEqualTo(minConnectionPoolSizePerEndpoint));

        } finally {

            for (CosmosAsyncContainer asyncContainer : asyncContainers) {
                asyncContainer.delete().block();
            }

            safeClose(asyncClientWithOpenConnections);
            safeCloseSyncClient(syncClientWithOpenConnections);
        }
    }

    @Test(groups = {"flaky-multi-master"}, dataProvider = "proactiveContainerInitConfigs")
    public void openConnectionsAndInitCachesWithCosmosClient_And_PerContainerConnectionPoolSize_ThroughProactiveContainerInitConfig_WithTimeout(
        ProactiveConnectionManagementTestConfig proactiveConnectionManagementTestConfig) {

        CosmosAsyncClient asyncClientWithOpenConnections = null;
        CosmosClient syncClientWithOpenConnections = null;

        List<CosmosAsyncContainer> asyncContainers = new ArrayList<>();

        // test config parameters
        List<String> preferredRegions = proactiveConnectionManagementTestConfig.preferredRegions;

        int containerCount = proactiveConnectionManagementTestConfig.containerCount;
        int minConnectionPoolSizePerEndpoint = proactiveConnectionManagementTestConfig.minConnectionPoolSizePerEndpoint;
        int proactiveConnectionRegionsCount = proactiveConnectionManagementTestConfig.proactiveConnectionRegionsCount;

        Duration aggressiveWarmupDuration = proactiveConnectionManagementTestConfig.aggressiveWarmupDuration;

        try {

            List<CosmosContainerIdentity> cosmosContainerIdentities = new ArrayList<>();

            for (int i = 0; i < containerCount; i++) {
                String containerId = String.format("id%d", i);
                cosmosAsyncDatabase.createContainerIfNotExists(containerId, "/mypk").block();
                asyncContainers.add(cosmosAsyncDatabase.getContainer(containerId));
                cosmosContainerIdentities.add(new CosmosContainerIdentity(cosmosAsyncDatabase.getId(), containerId));
            }

            CosmosContainerProactiveInitConfigBuilder proactiveContainerInitConfigBuilder = new
                CosmosContainerProactiveInitConfigBuilder(cosmosContainerIdentities)
                .setProactiveConnectionRegionsCount(proactiveConnectionRegionsCount);

            for (int i = 0; i < containerCount; i++) {
                proactiveContainerInitConfigBuilder = proactiveContainerInitConfigBuilder
                        .setMinConnectionPoolSizePerEndpointForContainer(cosmosContainerIdentities.get(i), minConnectionPoolSizePerEndpoint);
            }

            CosmosContainerProactiveInitConfig proactiveContainerInitConfig = proactiveContainerInitConfigBuilder
                    .setAggressiveWarmupDuration(aggressiveWarmupDuration)
                    .build();

            RntbdTransportClient rntbdTransportClient;
            AsyncDocumentClient asyncDocumentClient;

            // allow enough time for the container to be available for reads
            Thread.sleep(5_000);

            Instant clientBuildStartTime = Instant.now();

            if (proactiveConnectionManagementTestConfig.isSyncClient) {
                syncClientWithOpenConnections = new CosmosClientBuilder()
                    .endpoint(TestConfigurations.HOST)
                    .key(TestConfigurations.MASTER_KEY)
                    .endpointDiscoveryEnabled(true)
                    .preferredRegions(preferredRegions)
                    .openConnectionsAndInitCaches(proactiveContainerInitConfig)
                    .directMode()
                    .buildClient();

                rntbdTransportClient =
                    (RntbdTransportClient) ReflectionUtils.getTransportClient(syncClientWithOpenConnections);
                asyncDocumentClient = ReflectionUtils.getAsyncDocumentClient(syncClientWithOpenConnections.asyncClient());
            } else {
                asyncClientWithOpenConnections = new CosmosClientBuilder()
                    .endpoint(TestConfigurations.HOST)
                    .key(TestConfigurations.MASTER_KEY)
                    .endpointDiscoveryEnabled(true)
                    .preferredRegions(preferredRegions)
                    .openConnectionsAndInitCaches(proactiveContainerInitConfig)
                    .directMode()
                    .buildAsyncClient();

                rntbdTransportClient =
                    (RntbdTransportClient) ReflectionUtils.getTransportClient(asyncClientWithOpenConnections);
                asyncDocumentClient = ReflectionUtils.getAsyncDocumentClient(asyncClientWithOpenConnections);
            }

            Instant clientBuildEndTime = Instant.now();

            Duration approxClientBuildTime = Duration.between(clientBuildStartTime, clientBuildEndTime);

            // delta b/w connection warm up and everything else part of building
            // a client should ideally not be greater than 5s
            Duration delta = Duration.ofSeconds(5);

            boolean clientBuildTimeIsApproximatelyAggressiveWarmUpDuration = approxClientBuildTime.minus(delta).compareTo(aggressiveWarmupDuration) < 0;

            // case where the aggressive warmup duration is set too a high value than is required to warmup containers
            boolean clientBuildTimeIsLesserThanAggressiveWarmUpDuration = approxClientBuildTime.compareTo(aggressiveWarmupDuration) < 0;

            assertThat(clientBuildTimeIsApproximatelyAggressiveWarmUpDuration || clientBuildTimeIsLesserThanAggressiveWarmUpDuration).isTrue();

            RxDocumentClientImpl rxDocumentClient = (RxDocumentClientImpl) asyncDocumentClient;
            GlobalAddressResolver globalAddressResolver = ReflectionUtils.getGlobalAddressResolver(rxDocumentClient);
            GlobalEndpointManager globalEndpointManager = ReflectionUtils.getGlobalEndpointManager(rxDocumentClient);
            RntbdEndpoint.Provider provider = ReflectionUtils.getRntbdEndpointProvider(rntbdTransportClient);

            ConcurrentHashMap<String, ?> routingMap = getRoutingMap(rxDocumentClient);
            ConcurrentHashMap<String, ?> collectionInfoByNameMap = getCollectionInfoByNameMap(rxDocumentClient);
            Set<String> endpoints = ConcurrentHashMap.newKeySet();
<<<<<<< HEAD
            UnmodifiableList<LocationCache.ConsolidatedRegionalEndpoint> readEndpoints = globalEndpointManager.getReadEndpoints();
=======
            UnmodifiableList<RegionalRoutingContext> readEndpoints = globalEndpointManager.getReadEndpoints();
>>>>>>> ed5ac4b1
            List<URI> proactiveConnectionEndpoints = readEndpoints.subList(
                    0,
                    Math.min(readEndpoints.size(), proactiveContainerInitConfig.getProactiveConnectionRegionsCount()))
                .stream()
<<<<<<< HEAD
                .map(LocationCache.ConsolidatedRegionalEndpoint::getGatewayLocationEndpoint)
=======
                .map(RegionalRoutingContext::getGatewayRegionalEndpoint)
>>>>>>> ed5ac4b1
                .collect(Collectors.toList());;

            Flux<CosmosAsyncContainer> asyncContainerFlux = Flux.fromIterable(asyncContainers);
            Flux<Utils.ValueHolder<List<PartitionKeyRange>>> partitionKeyRangeFlux =
                    buildPartitionKeyRangeRequestFromAsyncContainersAsFlux(asyncContainers, rxDocumentClient);

            // 1. Extract all preferred read regions to proactively connect to.
            // 2. Obtain partition addresses for a container for one read region, then mark that read region as unavailable.
            // 3. This will force resolveAsync to use the next preferred read region in the next invocation.
            // 4. This way we can verify that connections have been opened to all replicas across all proactive connection regions.
            for (URI proactiveConnectionEndpoint : proactiveConnectionEndpoints) {
                Flux.zip(asyncContainerFlux, partitionKeyRangeFlux)
                        .flatMapIterable(containerToPartitionKeyRanges -> {
                            List<ImmutablePair<PartitionKeyRange, CosmosAsyncContainer>> pkrToContainer = new ArrayList<>();
                            for (PartitionKeyRange pkr : containerToPartitionKeyRanges.getT2().v) {
                                pkrToContainer.add(new ImmutablePair<>(pkr, containerToPartitionKeyRanges.getT1()));
                            }
                            return pkrToContainer;
                        })
                        .flatMap(partitionKeyRangeToContainer -> {
                            RxDocumentServiceRequest dummyRequest = RxDocumentServiceRequest.createFromName(
                                    mockDiagnosticsClientContext(),
                                    OperationType.Read,
                                    partitionKeyRangeToContainer.getRight().getLink() + "/docId",
                                    ResourceType.Document);
                            dummyRequest.setPartitionKeyRangeIdentity(new PartitionKeyRangeIdentity(partitionKeyRangeToContainer.getLeft().getId()));
                            return globalAddressResolver.resolveAsync(dummyRequest, false);
                        })
                        .delayElements(Duration.ofMillis(300))
                        .doOnNext(addressInformations -> {
                            for (AddressInformation address : addressInformations) {
                                endpoints.add(address.getPhysicalUri().getURI().getAuthority());
                            }
                        })
                        .blockLast();

                globalEndpointManager.markEndpointUnavailableForRead(proactiveConnectionEndpoint);
            }

            // let connection counts catch up
            Thread.sleep(50_000);

            assertThat(provider.count()).isEqualTo(endpoints.size());
            assertThat(collectionInfoByNameMap.size()).isEqualTo(cosmosContainerIdentities.size());
            assertThat(routingMap.size()).isEqualTo(cosmosContainerIdentities.size());

            int totalConnectionCountForAllEndpoints = 0;

            for (RntbdEndpoint endpoint : provider.list().collect(Collectors.toList())) {
                totalConnectionCountForAllEndpoints += endpoint.channelsMetrics();
            }

            assertThat(totalConnectionCountForAllEndpoints).isEqualTo(endpoints.size() * minConnectionPoolSizePerEndpoint);

            provider.list().forEach(rntbdEndpoint -> assertThat(rntbdEndpoint.channelsMetrics()).isEqualTo(minConnectionPoolSizePerEndpoint));

        } catch (InterruptedException e) {
            throw new RuntimeException(e);
        } finally {

            for (CosmosAsyncContainer asyncContainer : asyncContainers) {
                asyncContainer.delete().block();
            }

            safeClose(asyncClientWithOpenConnections);
            safeCloseSyncClient(syncClientWithOpenConnections);
        }
    }

    @DataProvider(name = "proactiveContainerInitConfigs")
    private Object[] proactiveContainerInitConfigs() {
        Iterator<DatabaseAccountLocation> locationIterator = this.databaseAccount.getReadableLocations().iterator();
        List<String> preferredRegions = new ArrayList<>();

        while (locationIterator.hasNext()) {
            DatabaseAccountLocation accountLocation = locationIterator.next();
            preferredRegions.add(accountLocation.getName());
        }

        return new Object[] {
            new ProactiveConnectionManagementTestConfig()
                .withPreferredRegions(preferredRegions)
                .withProactiveConnectionRegionsCount(2)
                .withContainerCount(3)
                .withMinConnectionPoolSizePerEndpoint(4)
                .withAggressiveWarmupDuration(Duration.ofMillis(250))
                .withIsSystemPropertySetBeforeDirectConnectionConfig(true)
                .withIsSyncClient(false),
            new ProactiveConnectionManagementTestConfig()
                .withPreferredRegions(preferredRegions)
                .withProactiveConnectionRegionsCount(2)
                .withContainerCount(3)
                .withMinConnectionPoolSizePerEndpoint(5)
                .withAggressiveWarmupDuration(Duration.ofMillis(1000))
                .withIsSystemPropertySetBeforeDirectConnectionConfig(false)
                .withIsSyncClient(false),
            // in this test config the aggressive warmup duration is set to an unreasonably high value
            // the client build should not block until this aggressive warm up duration time
            new ProactiveConnectionManagementTestConfig()
                .withPreferredRegions(preferredRegions)
                .withProactiveConnectionRegionsCount(2)
                .withContainerCount(3)
                .withMinConnectionPoolSizePerEndpoint(5)
                .withAggressiveWarmupDuration(Duration.ofMinutes(1000))
                .withIsSystemPropertySetBeforeDirectConnectionConfig(false)
                .withIsSyncClient(false),
            new ProactiveConnectionManagementTestConfig()
                .withPreferredRegions(preferredRegions)
                .withProactiveConnectionRegionsCount(2)
                .withContainerCount(3)
                .withMinConnectionPoolSizePerEndpoint(4)
                .withAggressiveWarmupDuration(Duration.ofMillis(250))
                .withIsSystemPropertySetBeforeDirectConnectionConfig(true)
                .withIsSyncClient(true),
            new ProactiveConnectionManagementTestConfig()
                .withPreferredRegions(preferredRegions)
                .withProactiveConnectionRegionsCount(2)
                .withContainerCount(3)
                .withMinConnectionPoolSizePerEndpoint(5)
                .withAggressiveWarmupDuration(Duration.ofMillis(1000))
                .withIsSystemPropertySetBeforeDirectConnectionConfig(false)
                .withIsSyncClient(true),
            new ProactiveConnectionManagementTestConfig()
                .withPreferredRegions(preferredRegions)
                .withProactiveConnectionRegionsCount(2)
                .withContainerCount(3)
                .withMinConnectionPoolSizePerEndpoint(5)
                .withAggressiveWarmupDuration(Duration.ofMinutes(1000))
                .withIsSystemPropertySetBeforeDirectConnectionConfig(false)
                .withIsSyncClient(true)
        };
    }

    @DataProvider(name = "invalidProactiveContainerInitConfigs")
    private Object[][] invalidProactiveContainerInitConfigs() {
        Iterator<DatabaseAccountLocation> locationIterator = this.databaseAccount.getReadableLocations().iterator();
        List<String> preferredLocations = new ArrayList<>();

        while (locationIterator.hasNext()) {
            DatabaseAccountLocation accountLocation = locationIterator.next();
            preferredLocations.add(accountLocation.getName());
        }

        // configure preferredLocation, no of proactive connection regions, no of containers
        return new Object[][] {
            new Object[]{preferredLocations, preferredLocations.size() + 1, 1, Duration.ofSeconds(2)},
            new Object[]{
                Collections.unmodifiableList(
                    Arrays.asList("R1", "R2", "R3", "R4", "R5", "R6")),
                6,
                1,
                    Duration.ofSeconds(2)
            },
                new Object[]{preferredLocations, preferredLocations.size() + 1, 1, Duration.ofSeconds(0)},
                new Object[]{preferredLocations, preferredLocations.size() + 1, 1, Duration.ofSeconds(-1)},

        };
    }

    private ConcurrentHashMap<String, ?> getCollectionInfoByNameMap(RxDocumentClientImpl rxDocumentClient) {
        RxClientCollectionCache collectionCache =
                ReflectionUtils.getClientCollectionCache(rxDocumentClient);
        AsyncCache<String, DocumentCollection> collectionInfoByNameCache =
                ReflectionUtils.getCollectionInfoByNameCache(collectionCache);

        return ReflectionUtils.getValueMap(collectionInfoByNameCache);
    }

    private ConcurrentHashMap<String, ?> getRoutingMap(RxDocumentClientImpl rxDocumentClient) {
        RxPartitionKeyRangeCache partitionKeyRangeCache =
                ReflectionUtils.getPartitionKeyRangeCache(rxDocumentClient);
        AsyncCacheNonBlocking<String, CollectionRoutingMap> routingMapAsyncCache =
                ReflectionUtils.getRoutingMapAsyncCacheNonBlocking(partitionKeyRangeCache);

        return ReflectionUtils.getValueMapNonBlockingCache(routingMapAsyncCache);
    }

    private Flux<Utils.ValueHolder<List<PartitionKeyRange>>> buildPartitionKeyRangeRequestFromAsyncContainersAsFlux(
            List<CosmosAsyncContainer> cosmosAsyncContainers, RxDocumentClientImpl rxDocumentClient) {
        return Flux.fromIterable(cosmosAsyncContainers)
                .flatMap(CosmosAsyncContainer::read)
                .flatMap(containerResponse -> rxDocumentClient
                        .getPartitionKeyRangeCache()
                        .tryGetOverlappingRangesAsync(
                                null,
                                containerResponse.getProperties().getResourceId(),
                                PartitionKeyInternalHelper.FullRange,
                                false,
                                null));
    }

    private Mono<Utils.ValueHolder<List<PartitionKeyRange>>> buildPartitionKeyRangeRequestFromAsyncContainerAsMono(
            CosmosAsyncContainer cosmosAsyncContainer, RxDocumentClientImpl rxDocumentClient) {
        return Mono.just(cosmosAsyncContainer)
                .flatMap(CosmosAsyncContainer::read)
                .flatMap(containerResponse -> rxDocumentClient
                        .getPartitionKeyRangeCache()
                        .tryGetOverlappingRangesAsync(
                                null,
                                containerResponse.getProperties().getResourceId(),
                                PartitionKeyInternalHelper.FullRange,
                                false,
                                null));
    }

    private class ProactiveConnectionManagementTestConfig {
        private List<String> preferredRegions;
        private int proactiveConnectionRegionsCount;
        private int minConnectionPoolSizePerEndpoint;
        private int containerCount;
        private Duration aggressiveWarmupDuration;
        private boolean isSystemPropertySetBeforeDirectConnectionConfig;
        private boolean isSyncClient;

        public ProactiveConnectionManagementTestConfig() {
            this.preferredRegions = new ArrayList<>();
            this.proactiveConnectionRegionsCount = 0;
            this.minConnectionPoolSizePerEndpoint = 0;
            this.containerCount = 0;
            this.aggressiveWarmupDuration = Duration.ofHours(24);
            this.isSystemPropertySetBeforeDirectConnectionConfig = false;
            this.isSyncClient = false;
        }

        public ProactiveConnectionManagementTestConfig withPreferredRegions(List<String> preferredRegions) {
            this.preferredRegions = preferredRegions;
            return this;
        }

        public ProactiveConnectionManagementTestConfig withProactiveConnectionRegionsCount(int proactiveConnectionRegionsCount) {
            this.proactiveConnectionRegionsCount = proactiveConnectionRegionsCount;
            return this;
        }

        public ProactiveConnectionManagementTestConfig withMinConnectionPoolSizePerEndpoint(int minConnectionPoolSizePerEndpoint) {
            this.minConnectionPoolSizePerEndpoint = minConnectionPoolSizePerEndpoint;
            return this;
        }

        public ProactiveConnectionManagementTestConfig withContainerCount(int containerCount) {
            this.containerCount = containerCount;
            return this;
        }

        public ProactiveConnectionManagementTestConfig withAggressiveWarmupDuration(Duration aggressiveWarmupDuration) {
            this.aggressiveWarmupDuration = aggressiveWarmupDuration;
            return this;
        }

        public ProactiveConnectionManagementTestConfig withIsSystemPropertySetBeforeDirectConnectionConfig(
            boolean isSystemPropertySetBeforeDirectConnectionConfig) {
            this.isSystemPropertySetBeforeDirectConnectionConfig = isSystemPropertySetBeforeDirectConnectionConfig;
            return this;
        }

        public ProactiveConnectionManagementTestConfig withIsSyncClient(boolean isSyncClient) {
            this.isSyncClient = isSyncClient;
            return this;
        }
    }
}<|MERGE_RESOLUTION|>--- conflicted
+++ resolved
@@ -182,21 +182,13 @@
 
             cosmosAsyncContainer.openConnectionsAndInitCaches(proactiveConnectionRegionCount).block();
 
-<<<<<<< HEAD
-            UnmodifiableList<LocationCache.ConsolidatedRegionalEndpoint> readEndpoints =
-=======
             UnmodifiableList<RegionalRoutingContext> readEndpoints =
->>>>>>> ed5ac4b1
                 globalEndpointManager.getReadEndpoints();
 
             List<URI> proactiveConnectionEndpoints = readEndpoints.subList(
                 0,
                 Math.min(readEndpoints.size(),proactiveContainerInitConfig.getProactiveConnectionRegionsCount()))
-<<<<<<< HEAD
-                .stream().map(LocationCache.ConsolidatedRegionalEndpoint::getGatewayLocationEndpoint).collect(Collectors.toList());
-=======
                 .stream().map(RegionalRoutingContext::getGatewayRegionalEndpoint).collect(Collectors.toList());
->>>>>>> ed5ac4b1
 
             Mono<CosmosAsyncContainer> asyncContainerMono = Mono.just(cosmosAsyncContainer);
 
@@ -354,21 +346,13 @@
             ConcurrentHashMap<String, ?> routingMap = getRoutingMap(rxDocumentClient);
             ConcurrentHashMap<String, ?> collectionInfoByNameMap = getCollectionInfoByNameMap(rxDocumentClient);
             Set<String> endpoints = ConcurrentHashMap.newKeySet();
-<<<<<<< HEAD
-            UnmodifiableList<LocationCache.ConsolidatedRegionalEndpoint> readEndpoints = globalEndpointManager.getReadEndpoints();
-=======
             UnmodifiableList<RegionalRoutingContext> readEndpoints = globalEndpointManager.getReadEndpoints();
->>>>>>> ed5ac4b1
 
             List<URI> proactiveConnectionEndpoints = readEndpoints.subList(
                     0,
                     Math.min(readEndpoints.size(), proactiveContainerInitConfig.getProactiveConnectionRegionsCount()))
                 .stream()
-<<<<<<< HEAD
-                .map(LocationCache.ConsolidatedRegionalEndpoint::getGatewayLocationEndpoint)
-=======
                 .map(RegionalRoutingContext::getGatewayRegionalEndpoint)
->>>>>>> ed5ac4b1
                 .collect(Collectors.toList());
 
             Flux<CosmosAsyncContainer> asyncContainerFlux = Flux.fromIterable(asyncContainers);
@@ -512,20 +496,12 @@
             ConcurrentHashMap<String, ?> routingMap = getRoutingMap(rxDocumentClient);
             ConcurrentHashMap<String, ?> collectionInfoByNameMap = getCollectionInfoByNameMap(rxDocumentClient);
             Set<String> endpoints = ConcurrentHashMap.newKeySet();
-<<<<<<< HEAD
-            UnmodifiableList<LocationCache.ConsolidatedRegionalEndpoint> readEndpoints = globalEndpointManager.getReadEndpoints();
-=======
             UnmodifiableList<RegionalRoutingContext> readEndpoints = globalEndpointManager.getReadEndpoints();
->>>>>>> ed5ac4b1
             List<URI> proactiveConnectionEndpoints = readEndpoints.subList(
                 0,
                 Math.min(readEndpoints.size(), proactiveContainerInitConfig.getProactiveConnectionRegionsCount()))
                 .stream()
-<<<<<<< HEAD
-                .map(LocationCache.ConsolidatedRegionalEndpoint::getGatewayLocationEndpoint)
-=======
                 .map(RegionalRoutingContext::getGatewayRegionalEndpoint)
->>>>>>> ed5ac4b1
                 .collect(Collectors.toList());;
 
             Flux<CosmosAsyncContainer> asyncContainerFlux = Flux.fromIterable(asyncContainers);
@@ -691,20 +667,12 @@
             ConcurrentHashMap<String, ?> routingMap = getRoutingMap(rxDocumentClient);
             ConcurrentHashMap<String, ?> collectionInfoByNameMap = getCollectionInfoByNameMap(rxDocumentClient);
             Set<String> endpoints = ConcurrentHashMap.newKeySet();
-<<<<<<< HEAD
-            UnmodifiableList<LocationCache.ConsolidatedRegionalEndpoint> readEndpoints = globalEndpointManager.getReadEndpoints();
-=======
             UnmodifiableList<RegionalRoutingContext> readEndpoints = globalEndpointManager.getReadEndpoints();
->>>>>>> ed5ac4b1
             List<URI> proactiveConnectionEndpoints = readEndpoints.subList(
                     0,
                     Math.min(readEndpoints.size(), proactiveContainerInitConfig.getProactiveConnectionRegionsCount()))
                 .stream()
-<<<<<<< HEAD
-                .map(LocationCache.ConsolidatedRegionalEndpoint::getGatewayLocationEndpoint)
-=======
                 .map(RegionalRoutingContext::getGatewayRegionalEndpoint)
->>>>>>> ed5ac4b1
                 .collect(Collectors.toList());;
 
             Flux<CosmosAsyncContainer> asyncContainerFlux = Flux.fromIterable(asyncContainers);
