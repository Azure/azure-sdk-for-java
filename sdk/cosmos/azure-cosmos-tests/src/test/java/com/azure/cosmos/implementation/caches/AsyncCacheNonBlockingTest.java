--- conflicted
+++ resolved
@@ -4,18 +4,12 @@
 
 import com.azure.cosmos.implementation.guava25.base.Function;
 import org.reactivestreams.Subscription;
-<<<<<<< HEAD
-import org.testng.annotations.Test;
-import reactor.core.publisher.Flux;
-import reactor.core.publisher.Mono;
-=======
 import org.slf4j.Logger;
 import org.slf4j.LoggerFactory;
 import org.testng.annotations.Test;
 import reactor.core.publisher.Flux;
 import reactor.core.publisher.Mono;
 import reactor.core.scheduler.Schedulers;
->>>>>>> fde93191
 import reactor.test.StepVerifier;
 
 import java.time.Duration;
@@ -134,29 +128,15 @@
     @Test(groups = {"unit"}, timeOut = TIMEOUT)
     public void getAndCancelAsync() throws InterruptedException {
         AtomicInteger numberOfCacheRefreshes = new AtomicInteger(0);
-<<<<<<< HEAD
-        final Function<Integer, Mono<Integer>> refreshFunc = key -> {
-            return Mono.just(key * 2)
-                .doOnNext(t -> {
-                    numberOfCacheRefreshes.incrementAndGet();
-                });
-        };
-=======
         final Function<Integer, Mono<Integer>> refreshFunc = key -> Mono.just(key * 2)
             .doOnNext(t -> {
                 numberOfCacheRefreshes.incrementAndGet();
             });
->>>>>>> fde93191
 
         AsyncCacheNonBlocking<Integer, Integer> cache = new AsyncCacheNonBlocking<>();
         // populate the cache
         int cacheKey = 0;
         cache.getAsync(cacheKey, value -> refreshFunc.apply(cacheKey), forceRefresh -> false).block();
-<<<<<<< HEAD
-
-
-=======
->>>>>>> fde93191
         assertThat(numberOfCacheRefreshes.get()).isEqualTo(1);
 
         // New function created to refresh the cache by sending forceRefresh true
@@ -166,27 +146,14 @@
         };
 
         Mono<Integer> monoAsync = cache.getAsync(cacheKey, value -> refreshFunc1.apply(cacheKey), forceRefresh -> true)
-<<<<<<< HEAD
-            .doOnCancel(() -> System.out.println("Subscription Cancelled"))
-            .doOnSubscribe(Subscription::cancel);
-=======
             .doOnCancel(() -> logger.info("Subscription Cancelled"));
 
->>>>>>> fde93191
         StepVerifier.create(monoAsync)
             .expectSubscription()
             .thenCancel()
             .verify();
 
         // As we are cancelling the subscription immediately, we will not have the response
-<<<<<<< HEAD
-        assertThat(numberOfCacheRefreshes.get()).isEqualTo(1);
-
-        // Even though the subscription got cancelled, the cache task would run in background so might take some
-        // time to finish so giving it some time
-        Thread.sleep(1000);
-        assertThat(numberOfCacheRefreshes.get()).isEqualTo(2);
-=======
         assertThat(numberOfCacheRefreshes.get()).isEqualTo(2);
 
         for (int i = 0; i < 10; i++) {
@@ -203,6 +170,5 @@
         // Even though the subscription got cancelled, the cache task would run in background so might take some
         // time to finish so giving it some time
         assertThat(numberOfCacheRefreshes.get()).isEqualTo(12);
->>>>>>> fde93191
     }
 }