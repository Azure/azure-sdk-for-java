// Copyright (c) Microsoft Corporation. All rights reserved.
// Licensed under the MIT License.

package com.azure.cosmos.faultinjection;

import com.azure.cosmos.BridgeInternal;
import com.azure.cosmos.CosmosAsyncClient;
import com.azure.cosmos.CosmosAsyncContainer;
import com.azure.cosmos.CosmosClientBuilder;
import com.azure.cosmos.CosmosDiagnostics;
import com.azure.cosmos.CosmosException;
import com.azure.cosmos.implementation.AsyncDocumentClient;
import com.azure.cosmos.implementation.DatabaseAccount;
import com.azure.cosmos.implementation.DatabaseAccountLocation;
import com.azure.cosmos.implementation.GlobalEndpointManager;
import com.azure.cosmos.implementation.Utils;
import com.azure.cosmos.implementation.throughputControl.TestItem;
import com.azure.cosmos.models.CosmosQueryRequestOptions;
import com.azure.cosmos.models.FeedRange;
import com.azure.cosmos.models.PartitionKey;
import com.azure.cosmos.rx.TestSuiteBase;
import com.azure.cosmos.test.faultinjection.CosmosFaultInjectionHelper;
import com.azure.cosmos.test.faultinjection.FaultInjectionConditionBuilder;
import com.azure.cosmos.test.faultinjection.FaultInjectionEndpointBuilder;
import com.azure.cosmos.test.faultinjection.FaultInjectionOperationType;
import com.azure.cosmos.test.faultinjection.FaultInjectionResultBuilders;
import com.azure.cosmos.test.faultinjection.FaultInjectionRule;
import com.azure.cosmos.test.faultinjection.FaultInjectionRuleBuilder;
import com.azure.cosmos.test.faultinjection.FaultInjectionServerErrorType;
import com.fasterxml.jackson.core.JsonProcessingException;
import com.fasterxml.jackson.databind.JsonNode;
import com.fasterxml.jackson.databind.node.ArrayNode;
import com.fasterxml.jackson.databind.node.ObjectNode;
import org.testng.annotations.AfterClass;
import org.testng.annotations.BeforeClass;
import org.testng.annotations.Factory;
import org.testng.annotations.Test;

import java.time.Duration;
import java.util.Arrays;
import java.util.Iterator;
import java.util.List;
import java.util.Map;
import java.util.UUID;
import java.util.concurrent.ConcurrentHashMap;
import java.util.stream.Collectors;

import static org.assertj.core.api.AssertionsForClassTypes.assertThat;
import static org.testng.AssertJUnit.fail;

public class FaultInjectionMetadataRequestRuleTests extends TestSuiteBase {
    private CosmosAsyncClient client;
    private CosmosAsyncContainer cosmosAsyncContainer;
    private List<String> readPreferredLocations;
    private List<String> writePreferredLocations;

    @Factory(dataProvider = "simpleClientBuildersWithJustDirectTcp")
    public FaultInjectionMetadataRequestRuleTests(CosmosClientBuilder clientBuilder) {
        super(clientBuilder);
        this.subscriberValidationTimeout = TIMEOUT;
    }

    @BeforeClass(groups = { "multi-region", "multi-master" }, timeOut = TIMEOUT)
    public void beforeClass() {
        this.client = getClientBuilder().buildAsyncClient();
        AsyncDocumentClient asyncDocumentClient = BridgeInternal.getContextClient(this.client);
        GlobalEndpointManager globalEndpointManager = asyncDocumentClient.getGlobalEndpointManager();

        DatabaseAccount databaseAccount = globalEndpointManager.getLatestDatabaseAccount();

        Map<String, String> readRegionMap = this.getRegionMap(databaseAccount, false);
        Map<String, String> writeRegionMap = this.getRegionMap(databaseAccount, true);

        this.cosmosAsyncContainer = getSharedMultiPartitionCosmosContainerWithIdAsPartitionKey(this.client);
        // create a client with preferred regions
        this.readPreferredLocations = readRegionMap.keySet().stream().collect(Collectors.toList());
        this.writePreferredLocations = writeRegionMap.keySet().stream().collect(Collectors.toList());
    }

    @Test(groups = { "multi-region" }, timeOut = 20 * TIMEOUT)
    public void faultInjectionServerErrorRuleTests_AddressRefresh_ConnectionDelay() throws JsonProcessingException {

        // Test to validate if there is http connection exception for address refresh,
        // SDK will make the region unavailable and retry the request in another region.

        // We need to create a new client because client may have marked region unavailable in other tests
        // which can impact the test result
        CosmosAsyncClient testClient = getClientBuilder()
            .contentResponseOnWriteEnabled(true)
            .preferredRegions(readPreferredLocations)
            .buildAsyncClient();

        CosmosAsyncContainer container =
            testClient
                .getDatabase(this.cosmosAsyncContainer.getDatabase().getId())
                .getContainer(this.cosmosAsyncContainer.getId());

        String addressRefreshConnectionDelay = "AddressRefresh-connectionDelay-" + UUID.randomUUID();
        FaultInjectionRule addressRefreshConnectionDelayRule =
            new FaultInjectionRuleBuilder(addressRefreshConnectionDelay)
                .condition(
                    new FaultInjectionConditionBuilder()
                        .region(this.readPreferredLocations.get(0))
                        .operationType(FaultInjectionOperationType.METADATA_REQUEST_ADDRESS_REFRESH)
                        .build()
                )
                .result(
                    FaultInjectionResultBuilders
                        .getResultBuilder(FaultInjectionServerErrorType.CONNECTION_DELAY)
                        .delay(Duration.ofSeconds(50)) // to simulate http connection timeout
<<<<<<< HEAD
                        // increasing from 2 to 4 - the WebExceptionRetryPolicy introduces two additional retries
                        // which have to be failed
                        .times(4)
=======
                        // changed from 2 to 8
                        // 6 more address refresh request retries have been introduced by WebExceptionRetryPolicy
                        .times(8)
>>>>>>> 1b39e6f8
                        .build()
                )
                .duration(Duration.ofMinutes(10))
                .build();

        FaultInjectionRule dataOperationGoneRule =
            new FaultInjectionRuleBuilder("DataOperation-gone-" + UUID.randomUUID())
                .condition(
                    new FaultInjectionConditionBuilder()
                        .region(this.readPreferredLocations.get(0))
                        .operationType(FaultInjectionOperationType.READ_ITEM)
                        .build())
                .result(
                    FaultInjectionResultBuilders
                        .getResultBuilder(FaultInjectionServerErrorType.GONE)
                        .build()
                )
                .duration(Duration.ofMinutes(5))
                .build();
        try {
            TestItem createdItem = TestItem.createNewItem();
            container.createItem(createdItem).block();

            CosmosFaultInjectionHelper.configureFaultInjectionRules(
                    container,
                    Arrays.asList(addressRefreshConnectionDelayRule, dataOperationGoneRule))
                .block();

            try {
                CosmosDiagnostics cosmosDiagnostics =
                    container
                        .readItem(createdItem.getId(), new PartitionKey(createdItem.getId()), JsonNode.class)
                        .block()
                        .getDiagnostics();
                assertThat(cosmosDiagnostics.getContactedRegionNames().size()).isEqualTo(2);
<<<<<<< HEAD
                validateFaultInjectionRuleAppliedForAddressResolution(cosmosDiagnostics, addressRefreshConnectionDelay, 4);
=======
                validateFaultInjectionRuleAppliedForAddressResolution(cosmosDiagnostics, addressRefreshConnectionDelay, 8);
>>>>>>> 1b39e6f8
            } catch (CosmosException e) {
                fail("Request should be able to succeed by retrying in another region. " + e.getDiagnostics());
            }

            addressRefreshConnectionDelayRule.disable();
            dataOperationGoneRule.disable();

            // issue another request to verify SDK has marked the first region unavailable
            CosmosDiagnostics cosmosDiagnostics =
                container
                    .readItem(createdItem.getId(), new PartitionKey(createdItem.getId()), JsonNode.class)
                    .block()
                    .getDiagnostics();
            assertThat(cosmosDiagnostics.getContactedRegionNames().size()).isEqualTo(1);
            assertThat(
                cosmosDiagnostics
                    .getContactedRegionNames()
                    .containsAll(Arrays.asList(this.readPreferredLocations.get(1).toLowerCase())))
                .isTrue();
        } finally {
            addressRefreshConnectionDelayRule.disable();
            dataOperationGoneRule.disable();
            safeClose(testClient);
        }
    }

    @Test(groups = { "multi-region" }, timeOut = 4 * TIMEOUT)
    public void faultInjectionServerErrorRuleTests_AddressRefresh_ResponseDelay() throws JsonProcessingException {

        // Test to validate if there is http request timeout for address refresh,
        // SDK will retry 3 times before fail the request

        // We need to create a new client because client may have marked region unavailable in other tests
        // which can impact the test result
        CosmosAsyncClient testClient = getClientBuilder()
            .contentResponseOnWriteEnabled(true)
            .preferredRegions(readPreferredLocations)
            .buildAsyncClient();

        CosmosAsyncContainer container =
            testClient
                .getDatabase(this.cosmosAsyncContainer.getDatabase().getId())
                .getContainer(this.cosmosAsyncContainer.getId());

        String addressRefreshResponseDelay = "AddressRefresh-responseDelay-" + UUID.randomUUID();
        FaultInjectionRule addressRefreshResponseDelayRule =
            new FaultInjectionRuleBuilder(addressRefreshResponseDelay)
                .condition(
                    new FaultInjectionConditionBuilder()
                        .region(this.readPreferredLocations.get(0))
                        .operationType(FaultInjectionOperationType.METADATA_REQUEST_ADDRESS_REFRESH)
                        .build()
                )
                .result(
                    FaultInjectionResultBuilders
                        .getResultBuilder(FaultInjectionServerErrorType.RESPONSE_DELAY)
                        .delay(Duration.ofSeconds(6)) // to simulate http request timeout
                        .times(4)
                        .build()
                )
                .duration(Duration.ofMinutes(5))
                .build();

        FaultInjectionRule dataOperationGoneRule =
            new FaultInjectionRuleBuilder("DataOperation-gone-" + UUID.randomUUID())
                .condition(
                    new FaultInjectionConditionBuilder()
                        .region(this.readPreferredLocations.get(0))
                        .operationType(FaultInjectionOperationType.READ_ITEM)
                        .build())
                .result(
                    FaultInjectionResultBuilders
                        .getResultBuilder(FaultInjectionServerErrorType.GONE)
                        .build()
                )
                .duration(Duration.ofMinutes(5))
                .build();
        try {

            TestItem createdItem = TestItem.createNewItem();
            container.createItem(createdItem).block();

            CosmosFaultInjectionHelper.configureFaultInjectionRules(
                    container,
                    Arrays.asList(addressRefreshResponseDelayRule, dataOperationGoneRule))
                .block();

            try {
                CosmosDiagnostics cosmosDiagnostics =
                    container
                        .readItem(createdItem.getId(), new PartitionKey(createdItem.getId()), JsonNode.class)
                        .block()
                        .getDiagnostics();

                fail("request should have failed due to http request timeout on address resolution. " + cosmosDiagnostics);
            } catch (CosmosException e) {
                CosmosDiagnostics cosmosDiagnostics = e.getDiagnostics();
                assertThat(cosmosDiagnostics.getContactedRegionNames().size()).isEqualTo(1);
                assertThat(cosmosDiagnostics.getContactedRegionNames().containsAll(Arrays.asList(this.readPreferredLocations.get(0).toLowerCase()))).isTrue();
                validateFaultInjectionRuleAppliedForAddressResolution(cosmosDiagnostics, addressRefreshResponseDelay, 4);
            }
        } finally {
            addressRefreshResponseDelayRule.disable();
            dataOperationGoneRule.disable();
            safeClose(testClient);
        }
    }

    @Test(groups = { "multi-region" }, timeOut = 4 * TIMEOUT)
    public void faultInjectionServerErrorRuleTests_AddressRefresh_byPartition() {

        // We need to create a new client because client may have marked region unavailable in other tests
        // which can impact the test result
        CosmosAsyncClient testClient = getClientBuilder()
            .contentResponseOnWriteEnabled(true)
            .preferredRegions(readPreferredLocations)
            .buildAsyncClient();

        CosmosAsyncContainer container =
            testClient
                .getDatabase(this.cosmosAsyncContainer.getDatabase().getId())
                .getContainer(this.cosmosAsyncContainer.getId());

        // first create few documents
        for (int i = 0; i < 10; i++) {
            container.createItem(TestItem.createNewItem()).block();
        }

        List<FeedRange> feedRanges = container.getFeedRanges().block();
        assertThat(feedRanges.size()).isGreaterThan(1);

        CosmosQueryRequestOptions cosmosQueryRequestOptions = new CosmosQueryRequestOptions();
        cosmosQueryRequestOptions.setFeedRange(feedRanges.get(0));
        String query = "select * from c";
        TestItem itemOnFeedRange1 = container.queryItems(query, cosmosQueryRequestOptions, TestItem.class)
            .byPage(1)
            .blockFirst()
            .getResults()
            .get(0);

        cosmosQueryRequestOptions.setFeedRange(feedRanges.get(1));
        TestItem itemOnFeedRange2 = container.queryItems(query, cosmosQueryRequestOptions, TestItem.class)
            .byPage(1)
            .blockFirst()
            .getResults()
            .get(0);

        // Test to validate address refresh rule can be scoped to partition
        String addressRefreshResponseDelay = "AddressRefresh-responseDelay-" + UUID.randomUUID();
        FaultInjectionRule addressRefreshResponseDelayRule =
            new FaultInjectionRuleBuilder(addressRefreshResponseDelay)
                .condition(
                    new FaultInjectionConditionBuilder()
                        .operationType(FaultInjectionOperationType.METADATA_REQUEST_ADDRESS_REFRESH)
                        .endpoints(new FaultInjectionEndpointBuilder(feedRanges.get(0)).build())
                        .build()
                )
                .result(
                    FaultInjectionResultBuilders
                        .getResultBuilder(FaultInjectionServerErrorType.RESPONSE_DELAY)
                        .delay(Duration.ofSeconds(6)) // to simulate http request timeout
                        .times(4)
                        .build()
                )
                .duration(Duration.ofMinutes(5))
                .build();

        FaultInjectionRule dataOperationGoneRule =
            new FaultInjectionRuleBuilder("DataOperation-gone-" + UUID.randomUUID())
                .condition(
                    new FaultInjectionConditionBuilder()
                        .operationType(FaultInjectionOperationType.READ_ITEM)
                        .build())
                .result(
                    FaultInjectionResultBuilders
                        .getResultBuilder(FaultInjectionServerErrorType.GONE)
                        .times(1)
                        .build()
                )
                .duration(Duration.ofMinutes(5))
                .build();

        try {
            CosmosFaultInjectionHelper.configureFaultInjectionRules(
                    container,
                    Arrays.asList(addressRefreshResponseDelayRule, dataOperationGoneRule))
                .block();

            // validate for request on feed range 0, it will fail
            try {
                CosmosDiagnostics cosmosDiagnostics =
                    container
                        .readItem(itemOnFeedRange1.getId(), new PartitionKey(itemOnFeedRange1.getId()), JsonNode.class)
                        .block()
                        .getDiagnostics();

                fail("Item on feed range 1 should have failed. " + cosmosDiagnostics);
            } catch (CosmosException e) {
                // no-op
            }

            try {
                container
                    .readItem(itemOnFeedRange2.getId(), new PartitionKey(itemOnFeedRange2.getId()), JsonNode.class)
                    .block()
                    .getDiagnostics();

            } catch (CosmosException e) {
                fail("Item on feed range 2 should have succeeded. " + e.getDiagnostics());
            }

        } finally {
            addressRefreshResponseDelayRule.disable();
            dataOperationGoneRule.disable();
            safeClose(testClient);
        }
    }

    @Test(groups = { "multi-region" }, timeOut = 4 * TIMEOUT)
    public void faultInjectionServerErrorRuleTests_AddressRefresh_TooManyRequest() throws JsonProcessingException {

        // We need to create a new client because client may have marked region unavailable in other tests
        // which can impact the test result
        CosmosAsyncClient testClient = getClientBuilder()
            .contentResponseOnWriteEnabled(true)
            .preferredRegions(readPreferredLocations)
            .buildAsyncClient();

        CosmosAsyncContainer container =
            testClient
                .getDatabase(this.cosmosAsyncContainer.getDatabase().getId())
                .getContainer(this.cosmosAsyncContainer.getId());

        // Test to SDK will retry 429 for address refresh
        String addressRefreshTooManyRequest = "AddressRefresh-tooManyRequest-" + UUID.randomUUID();
        FaultInjectionRule addressRefreshTooManyRequestRule =
            new FaultInjectionRuleBuilder(addressRefreshTooManyRequest)
                .condition(
                    new FaultInjectionConditionBuilder()
                        .region(this.readPreferredLocations.get(0))
                        .operationType(FaultInjectionOperationType.METADATA_REQUEST_ADDRESS_REFRESH)
                        .build()
                )
                .result(
                    FaultInjectionResultBuilders
                        .getResultBuilder(FaultInjectionServerErrorType.TOO_MANY_REQUEST)
                        .times(1)
                        .build()
                )
                .duration(Duration.ofMinutes(5))
                .build();

        FaultInjectionRule dataOperationGoneRule =
            new FaultInjectionRuleBuilder("DataOperation-gone-" + UUID.randomUUID())
                .condition(
                    new FaultInjectionConditionBuilder()
                        .region(this.readPreferredLocations.get(0))
                        .operationType(FaultInjectionOperationType.READ_ITEM)
                        .build())
                .result(
                    FaultInjectionResultBuilders
                        .getResultBuilder(FaultInjectionServerErrorType.GONE)
                        .times(1) // to make sure the address refresh will be at least triggered once
                        .build()
                )
                .duration(Duration.ofMinutes(5))
                .build();
        try {
            TestItem createdItem = TestItem.createNewItem();
            container.createItem(createdItem).block();

            CosmosFaultInjectionHelper.configureFaultInjectionRules(
                    container,
                    Arrays.asList(addressRefreshTooManyRequestRule, dataOperationGoneRule))
                .block();

            CosmosDiagnostics cosmosDiagnostics =
                container.readItem(createdItem.getId(), new PartitionKey(createdItem.getId()), JsonNode.class).block().getDiagnostics();

            assertThat(cosmosDiagnostics.getContactedRegionNames().size()).isEqualTo(1);
            assertThat(cosmosDiagnostics.getContactedRegionNames().containsAll(Arrays.asList(this.readPreferredLocations.get(0).toLowerCase()))).isTrue();
            validateFaultInjectionRuleAppliedForAddressResolution(cosmosDiagnostics, addressRefreshTooManyRequest, 1);
        } finally {
            addressRefreshTooManyRequestRule.disable();
            dataOperationGoneRule.disable();
            safeClose(testClient);
        }
    }

    @Test(groups = { "multi-master" }, timeOut = 40 * TIMEOUT)
    public void faultInjectionServerErrorRuleTests_PartitionKeyRanges_ConnectionDelay() throws JsonProcessingException {

        // We need to create a new client because client may have marked region unavailable in other tests
        // which can impact the test result
        CosmosAsyncClient testClient = getClientBuilder()
            .contentResponseOnWriteEnabled(true)
            .preferredRegions(writePreferredLocations)
            .buildAsyncClient();

        CosmosAsyncContainer container =
            testClient
                .getDatabase(this.cosmosAsyncContainer.getDatabase().getId())
                .getContainer(this.cosmosAsyncContainer.getId());

        // Test to validate partition key ranges request is being injected connection timeout
        String pkRangesConnectionDelay = "PkRanges-connectionDelay-" + UUID.randomUUID();
        FaultInjectionRule pkRangesConnectionDelayRule =
            new FaultInjectionRuleBuilder(pkRangesConnectionDelay)
                .condition(
                    new FaultInjectionConditionBuilder()
                        .region(this.writePreferredLocations.get(0))
                        .operationType(FaultInjectionOperationType.METADATA_REQUEST_PARTITION_KEY_RANGES)
                        .build()
                )
                .result(
                    FaultInjectionResultBuilders
                        .getResultBuilder(FaultInjectionServerErrorType.CONNECTION_DELAY)
                        .delay(Duration.ofSeconds(50)) // to simulate http connection timeout
                        .times(1)
                        .build()
                )
                .duration(Duration.ofMinutes(5))
                .build();

        FaultInjectionRule dataOperationGoneRule =
            new FaultInjectionRuleBuilder("DataOperation-gone-" + UUID.randomUUID())
                .condition(
                    new FaultInjectionConditionBuilder()
                        .operationType(FaultInjectionOperationType.CREATE_ITEM)
                        .region(this.writePreferredLocations.get(0))
                        .build())
                .result(
                    FaultInjectionResultBuilders
                        .getResultBuilder(FaultInjectionServerErrorType.PARTITION_IS_SPLITTING) // using partition split to trigger routing map refresh flow
                        .build()
                )
                .duration(Duration.ofMinutes(5))
                .build();
        try {
            // create few items to first make sure the collection cache, pkRanges cache is being populated
            for (int i = 0; i < 10; i++) {
                container.createItem(TestItem.createNewItem()).block();
            }

            CosmosFaultInjectionHelper.configureFaultInjectionRules(
                    container,
                    Arrays.asList(pkRangesConnectionDelayRule, dataOperationGoneRule))
                .block();

            try {
                CosmosDiagnostics cosmosDiagnostics = container.createItem(TestItem.createNewItem()).block().getDiagnostics();
                fail("CreateItem should have failed. " + cosmosDiagnostics);
            } catch (CosmosException cosmosException) {
                CosmosDiagnostics cosmosDiagnostics = cosmosException.getDiagnostics();

                // validate PARTITION_KEY_RANGE_LOOK_UP
                ObjectNode diagnosticsNode = (ObjectNode) Utils.getSimpleObjectMapper().readTree(cosmosDiagnostics.toString());
                JsonNode metadataDiagnosticsContext = diagnosticsNode.get("metadataDiagnosticsContext");
                ArrayNode metadataDiagnosticList = (ArrayNode) metadataDiagnosticsContext.get("metadataDiagnosticList");

                assertThat(metadataDiagnosticList.size()).isGreaterThan(0);

                JsonNode pkRangesLookup = null;
                for (int i = 0; i < metadataDiagnosticList.size(); i++) {
                    if (metadataDiagnosticList.get(i).get("metaDataName").asText().equalsIgnoreCase("PARTITION_KEY_RANGE_LOOK_UP")) {
                        pkRangesLookup = metadataDiagnosticList.get(i);
                        break;
                    }
                }

                assertThat(pkRangesLookup).isNotNull();
                assertThat(pkRangesLookup.get("durationinMS").asLong()).isGreaterThanOrEqualTo(45000); // the duration will be at least one timeout
            }
        } finally {
            pkRangesConnectionDelayRule.disable();
            dataOperationGoneRule.disable();
            safeClose(testClient);
        }
    }

    @AfterClass(groups = {"multi-region", "multi-master"}, timeOut = SHUTDOWN_TIMEOUT, alwaysRun = true)
    public void afterClass() {
        safeClose(this.client);
    }

    private Map<String, String> getRegionMap(DatabaseAccount databaseAccount, boolean writeOnly) {
        Iterator<DatabaseAccountLocation> locationIterator =
            writeOnly ? databaseAccount.getWritableLocations().iterator() : databaseAccount.getReadableLocations().iterator();
        Map<String, String> regionMap = new ConcurrentHashMap<>();

        while (locationIterator.hasNext()) {
            DatabaseAccountLocation accountLocation = locationIterator.next();
            regionMap.put(accountLocation.getName(), accountLocation.getEndpoint());
        }

        return regionMap;
    }

    private void validateFaultInjectionRuleAppliedForAddressResolution(
        CosmosDiagnostics cosmosDiagnostics,
        String ruleId,
        int failureInjectedExpectedCount) throws JsonProcessingException {

        ObjectNode diagnosticsNode = (ObjectNode) Utils.getSimpleObjectMapper().readTree(cosmosDiagnostics.toString());
        JsonNode addressResolutionStatistics = diagnosticsNode.get("addressResolutionStatistics");
        Iterator<Map.Entry<String, JsonNode>> addressResolutionIterator = addressResolutionStatistics.fields();
        int failureInjectedCount = 0;
        while (addressResolutionIterator.hasNext()) {
            JsonNode addressResolutionSingleRequest = addressResolutionIterator.next().getValue();
            if (addressResolutionSingleRequest.has("faultInjectionRuleId")
                && addressResolutionSingleRequest.get("faultInjectionRuleId").asText().equalsIgnoreCase(ruleId)) {
                failureInjectedCount++;
            }
        }

        assertThat(failureInjectedCount).isEqualTo(failureInjectedExpectedCount);
    }
}<|MERGE_RESOLUTION|>--- conflicted
+++ resolved
@@ -108,15 +108,9 @@
                     FaultInjectionResultBuilders
                         .getResultBuilder(FaultInjectionServerErrorType.CONNECTION_DELAY)
                         .delay(Duration.ofSeconds(50)) // to simulate http connection timeout
-<<<<<<< HEAD
-                        // increasing from 2 to 4 - the WebExceptionRetryPolicy introduces two additional retries
-                        // which have to be failed
-                        .times(4)
-=======
                         // changed from 2 to 8
                         // 6 more address refresh request retries have been introduced by WebExceptionRetryPolicy
                         .times(8)
->>>>>>> 1b39e6f8
                         .build()
                 )
                 .duration(Duration.ofMinutes(10))
@@ -152,11 +146,7 @@
                         .block()
                         .getDiagnostics();
                 assertThat(cosmosDiagnostics.getContactedRegionNames().size()).isEqualTo(2);
-<<<<<<< HEAD
-                validateFaultInjectionRuleAppliedForAddressResolution(cosmosDiagnostics, addressRefreshConnectionDelay, 4);
-=======
-                validateFaultInjectionRuleAppliedForAddressResolution(cosmosDiagnostics, addressRefreshConnectionDelay, 8);
->>>>>>> 1b39e6f8
+                validateFaultInjectionRuleAppliedForAddressResolution(cosmosDiagnostics, addressRefreshConnectionDelay, 2);
             } catch (CosmosException e) {
                 fail("Request should be able to succeed by retrying in another region. " + e.getDiagnostics());
             }
@@ -537,7 +527,7 @@
         }
     }
 
-    @AfterClass(groups = {"multi-region", "multi-master"}, timeOut = SHUTDOWN_TIMEOUT, alwaysRun = true)
+    @AfterClass(groups = {"multi-region"}, timeOut = SHUTDOWN_TIMEOUT, alwaysRun = true)
     public void afterClass() {
         safeClose(this.client);
     }
