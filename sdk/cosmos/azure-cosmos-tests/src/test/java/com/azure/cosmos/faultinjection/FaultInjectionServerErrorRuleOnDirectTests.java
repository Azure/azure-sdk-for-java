--- conflicted
+++ resolved
@@ -557,13 +557,8 @@
         }
     }
 
-<<<<<<< HEAD
-    @Test(groups = {"multi-region", "simple"}, timeOut = TIMEOUT)
+    @Test(groups = {"multi-region", "long"}, timeOut = TIMEOUT)
     public void faultInjectionServerErrorRuleTests_ServerConnectionTimeout() throws JsonProcessingException {
-=======
-    @Test(groups = {"multi-region", "long"}, timeOut = TIMEOUT)
-    public void faultInjectionServerErrorRuleTests_ServerConnectionDelay() throws JsonProcessingException {
->>>>>>> 84e0a093
         CosmosAsyncClient newClient = null; // creating new client to force creating new connections
         // simulate high channel acquisition/connectionTimeout
         String ruleId = "serverErrorRule-serverConnectionDelay-" + UUID.randomUUID();
@@ -621,8 +616,7 @@
         }
     }
 
-<<<<<<< HEAD
-    @Test(groups = {"multi-region", "simple"}, timeOut = TIMEOUT)
+    @Test(groups = {"multi-region", "long"}, timeOut = TIMEOUT)
     public void faultInjectionServerErrorRuleTests_ServerConnectionDelay() throws JsonProcessingException {
         CosmosAsyncClient newClient = null; // creating new client to force creating new connections
         // simulate high channel acquisition/connectionTimeout
@@ -676,10 +670,7 @@
         }
     }
 
-    @Test(groups = {"multi-region", "simple"}, dataProvider = "faultInjectionOperationTypeProvider", timeOut = TIMEOUT)
-=======
     @Test(groups = {"multi-region", "long"}, dataProvider = "faultInjectionOperationTypeProvider", timeOut = TIMEOUT)
->>>>>>> 84e0a093
     public void faultInjectionServerErrorRuleTests_ServerConnectionDelay_warmup(
         FaultInjectionOperationType operationType,
         boolean primaryAddressesOnly) {
