/*
 * Copyright (c) Microsoft Corporation. All rights reserved.
 * Licensed under the MIT License.
 *
 */

package com.azure.cosmos;

import com.azure.cosmos.implementation.DocumentCollection;
<<<<<<< HEAD
import com.azure.cosmos.implementation.HttpConstants;
=======
import com.azure.cosmos.implementation.ImplementationBridgeHelpers;
>>>>>>> 2e1ac763
import com.azure.cosmos.implementation.RetryAnalyzer;
import com.azure.cosmos.implementation.Utils;
import com.azure.cosmos.implementation.changefeed.common.ChangeFeedState;
import com.azure.cosmos.implementation.changefeed.common.ChangeFeedStateV1;
import com.azure.cosmos.implementation.feedranges.FeedRangeEpkImpl;
import com.azure.cosmos.implementation.feedranges.FeedRangeInternal;
import com.azure.cosmos.implementation.guava25.collect.ArrayListMultimap;
import com.azure.cosmos.implementation.guava25.collect.Multimap;
import com.azure.cosmos.implementation.query.CompositeContinuationToken;
import com.azure.cosmos.implementation.routing.Range;
import com.azure.cosmos.implementation.throughputControl.TestItem;
import com.azure.cosmos.models.ChangeFeedPolicy;
import com.azure.cosmos.models.CosmosChangeFeedRequestOptions;
import com.azure.cosmos.models.CosmosContainerProperties;
import com.azure.cosmos.models.CosmosContainerRequestOptions;
import com.azure.cosmos.models.CosmosContainerResponse;
import com.azure.cosmos.models.CosmosItemResponse;
import com.azure.cosmos.models.FeedRange;
import com.azure.cosmos.models.ModelBridgeInternal;
import com.azure.cosmos.models.PartitionKey;
import com.azure.cosmos.models.PartitionKeyDefinition;
import com.azure.cosmos.models.PartitionKeyDefinitionVersion;
import com.azure.cosmos.rx.TestSuiteBase;
import com.azure.cosmos.test.faultinjection.CosmosFaultInjectionHelper;
import com.azure.cosmos.test.faultinjection.FaultInjectionConditionBuilder;
import com.azure.cosmos.test.faultinjection.FaultInjectionConnectionType;
import com.azure.cosmos.test.faultinjection.FaultInjectionOperationType;
import com.azure.cosmos.test.faultinjection.FaultInjectionResultBuilders;
import com.azure.cosmos.test.faultinjection.FaultInjectionRule;
import com.azure.cosmos.test.faultinjection.FaultInjectionRuleBuilder;
import com.azure.cosmos.test.faultinjection.FaultInjectionServerErrorType;
import com.fasterxml.jackson.core.JsonProcessingException;
import com.fasterxml.jackson.databind.JsonNode;
import com.fasterxml.jackson.databind.ObjectMapper;
import com.fasterxml.jackson.databind.node.ObjectNode;
import org.testng.annotations.AfterClass;
import org.testng.annotations.AfterMethod;
import org.testng.annotations.BeforeClass;
import org.testng.annotations.BeforeMethod;
import org.testng.annotations.DataProvider;
import org.testng.annotations.Factory;
import org.testng.annotations.Test;
import reactor.core.publisher.Flux;
import reactor.core.publisher.Mono;

import java.nio.charset.StandardCharsets;
import java.time.Duration;
import java.time.Instant;
import java.time.temporal.ChronoUnit;
import java.util.ArrayList;
import java.util.Arrays;
import java.util.Base64;
import java.util.Collection;
import java.util.Comparator;
import java.util.HashMap;
import java.util.List;
import java.util.Map;
import java.util.Queue;
import java.util.UUID;
import java.util.concurrent.CompletableFuture;
import java.util.concurrent.Executors;
import java.util.concurrent.Future;
import java.util.concurrent.ScheduledExecutorService;
import java.util.concurrent.atomic.AtomicInteger;
import java.util.concurrent.atomic.AtomicReference;
import java.util.function.Function;
import java.util.stream.Collectors;

import static org.assertj.core.api.Assertions.assertThat;
import static org.testng.Assert.assertThrows;
import static org.testng.Assert.fail;

public class CosmosContainerChangeFeedTest extends TestSuiteBase {

    private static final ObjectMapper OBJECT_MAPPER = new ObjectMapper();
    private static final String PARTITION_KEY_FIELD_NAME = "mypk";
    private CosmosClient client;
    private CosmosAsyncContainer createdAsyncContainer;
    private CosmosAsyncDatabase createdAsyncDatabase;
    private CosmosContainer createdContainer;
    private CosmosDatabase createdDatabase;
    private final Multimap<String, ObjectNode> partitionKeyToDocuments = ArrayListMultimap.create();
    private final String preExistingDatabaseId = CosmosDatabaseForTest.generateId();

    @DataProvider(name = "changeFeedQueryCompleteAfterAvailableNowDataProvider")
    public static Object[][] changeFeedQueryCompleteAfterAvailableNowDataProvider() {
        return new Object[][]{
            // container RU, continuous ingest items
            { 400, true },
            { 400, false },
            { 11000, true },
            { 11000, false },
        };
    }

    @DataProvider(name = "changeFeedQueryEndLSNDataProvider")
    public static Object[][] changeFeedQueryEndLSNDataProvider() {
        return new Object[][]{
                // container RU, continuous ingest items, partition count
                // number of docs from cf, documents to write

                // endLSN is less than number of documents
                { 400, true, 1, 3, 6},
                { 400, false, 1, 3, 6},
                // endLSN is equal to number of documents
                { 400, false, 1, 3, 3},
                // both partitions have more than the endLSN
                { 11000, true, 5, 6, 30},
                { 11000, false, 5, 6, 30},
        };
    }

    @DataProvider(name = "changeFeedQueryEndLSNHangDataProvider")
    public static Object[][] changeFeedQueryEndLSNHangDataProvider() {
        return new Object[][]{
                // container RU, partition count
                // number of docs from cf, documents to write

                // endLSN is greater than number of documents
                { 400, 1, 3, 2},
                // 2 partitions but only write to one, so
                // that the other partition stops on 304
                { 11000, 1, 6, 6},
                { 11000, 1, 6, 6},
        };
    }

    @DataProvider(name = "changeFeedSplitHandlingDataProvider")
    public static Object[][] changeFeedSplitHandlingDataProvider() {
        return new Object[][]{
            // Injected error type, disableSplitHandling, requestSucceeded
            { FaultInjectionServerErrorType.NAME_CACHE_IS_STALE, false, true },
            { FaultInjectionServerErrorType.NAME_CACHE_IS_STALE, true, true },
            { FaultInjectionServerErrorType.TOO_MANY_REQUEST, false, true },
            { FaultInjectionServerErrorType.TOO_MANY_REQUEST, true, true },
            { FaultInjectionServerErrorType.PARTITION_IS_GONE, false, true },
            { FaultInjectionServerErrorType.PARTITION_IS_GONE, true, false }
        };
    }

    @DataProvider(name = "changeFeedWithStaleContainerRidDataProvider")
    public static Object[][] changeFeedWithStaleContainerRidDataProvider() {
        return new Object[][]{
            // re-created container RU, multi-partition container
            { 400, false },
            { 10100, true }
        };
    }

    @Factory(dataProvider = "simpleClientBuildersWithDirect")
    public CosmosContainerChangeFeedTest(CosmosClientBuilder clientBuilder) {
        super(clientBuilder);
    }

    @AfterClass(groups = { "emulator", "fast" }, timeOut = 3 * SHUTDOWN_TIMEOUT, alwaysRun = true)
    public void afterClass() {
        logger.info("starting ....");
        safeDeleteSyncDatabase(createdDatabase);
        safeCloseSyncClient(client);
    }

    @AfterMethod(groups = { "emulator", "fast" })
    public void afterTest() throws Exception {
        if (this.createdContainer != null) {
            try {
                this.createdContainer.delete();
            } catch (CosmosException error) {
                if (error.getStatusCode() != 404) {
                    throw error;
                }
            }
        }
    }

    @BeforeMethod(groups = { "emulator", "fast" })
    public void beforeTest() throws Exception {
        this.createdContainer = null;
        this.createdAsyncContainer = null;
        this.partitionKeyToDocuments.clear();
    }

    @BeforeClass(groups = { "emulator", "fast" }, timeOut = SETUP_TIMEOUT)
    public void before_CosmosContainerTest() {
        client = getClientBuilder().buildClient();
        createdDatabase = createSyncDatabase(client, preExistingDatabaseId);
        createdAsyncDatabase = client.asyncClient().getDatabase(createdDatabase.getId());
    }

    @Test(groups = { "emulator" }, timeOut = TIMEOUT * 5)
    public void asyncChangeFeed_fromBeginning_incremental_forFullRange() throws Exception {
        this.createContainer(
            (cp) -> cp.setChangeFeedPolicy(ChangeFeedPolicy.createLatestVersionPolicy())
        );
        insertDocuments(200, 7);
        updateDocuments(3, 5);
        deleteDocuments(2, 3);

        Runnable updateAction = () -> {
            updateDocuments(5, 2);
            deleteDocuments(1, 3);
        };

        final int expectedInitialEventCount =
            200 * 7   //inserted
                + 0       // updates won't show up as extra events in incremental mode
                - 2 * 3;  // updated then deleted documents won't show up at all in incremental mode

        final int expectedEventCountAfterUpdates =
            5 * 2     // event count for initial updates
                - 1 * Math.min(2,3);   // reducing events for 2 of the 3 deleted documents
        // (because they have also had been updated)

        CosmosChangeFeedRequestOptions options = CosmosChangeFeedRequestOptions
            .createForProcessingFromBeginning(FeedRange.forFullRange());

        String continuation = drainAndValidateChangeFeedResults(options, null, expectedInitialEventCount);

        // applying updates
        updateAction.run();

        options = CosmosChangeFeedRequestOptions
            .createForProcessingFromContinuation(continuation);

        drainAndValidateChangeFeedResults(options, null, expectedEventCountAfterUpdates);
    }

    @Test(groups = { "emulator" }, timeOut = TIMEOUT )
    public void asyncChangeFeed_fromBeginning_incremental_forFullRange_withSmallPageSize() throws Exception {
        this.createContainer(
            (cp) -> cp.setChangeFeedPolicy(ChangeFeedPolicy.createLatestVersionPolicy())
        );
        insertDocuments(200, 7);
        updateDocuments(3, 5);
        deleteDocuments(2, 3);

        Runnable updateAction = () -> {
            updateDocuments(5, 2);
            deleteDocuments(1, 3);
        };

        final int expectedInitialEventCount =
            200 * 7   //inserted
            + 0       // updates won't show up as extra events in incremental mode
            - 2 * 3;  // updated then deleted documents won't show up at all in incremental mode

        final int expectedEventCountAfterUpdates =
            5 * 2     // event count for initial updates
            - 1 * Math.min(2,3);   // reducing events for 2 of the 3 deleted documents
                                   // (because they have also had been updated)

        CosmosChangeFeedRequestOptions options = CosmosChangeFeedRequestOptions
            .createForProcessingFromBeginning(FeedRange.forFullRange())
            .setMaxItemCount(10);

        String continuation = drainAndValidateChangeFeedResults(
            options,
            (o) -> o.setMaxItemCount(10),
            expectedInitialEventCount);

        // applying updates
        updateAction.run();

        options = CosmosChangeFeedRequestOptions
            .createForProcessingFromContinuation(continuation)
            .setMaxItemCount(10);

        drainAndValidateChangeFeedResults(
            options,
            (o) -> o.setMaxItemCount(10),
            expectedEventCountAfterUpdates);
    }

    @Test(groups = { "emulator" }, timeOut = TIMEOUT, retryAnalyzer = RetryAnalyzer.class)
    public void asyncChangeFeed_fromBeginning_incremental_forLogicalPartition() throws Exception {
        this.createContainer(
            (cp) -> cp.setChangeFeedPolicy(ChangeFeedPolicy.createLatestVersionPolicy())
        );
        insertDocuments(20, 7);
        updateDocuments(3, 5);
        deleteDocuments(2, 3);
        Runnable updateAction = () -> {
            updateDocuments(5, 2);
            deleteDocuments(1, 3);
        };

        final Map<String, String> continuations = new HashMap<>();

        for (int i = 0; i < 20; i++) {
            String pkValue = partitionKeyToDocuments.keySet().stream().skip(i).findFirst().get();
            logger.info(String.format("Initial validation - PK value: '%s'", pkValue));

            final int initiallyDeletedDocuments = i < 2 ? 3 : 0;
            final int expectedInitialEventCount = 7 - initiallyDeletedDocuments;

            CosmosChangeFeedRequestOptions options = CosmosChangeFeedRequestOptions
                .createForProcessingFromBeginning(
                    FeedRange.forLogicalPartition(
                        new PartitionKey(pkValue)
                    ));

            continuations.put(
                pkValue,
                drainAndValidateChangeFeedResults(options, null, expectedInitialEventCount));
        }

        // applying updates
        updateAction.run();

        Thread.sleep(3000);

        for (int i = 0; i < 20; i++) {
            String pkValue = partitionKeyToDocuments.keySet().stream().skip(i).findFirst().get();
            logger.info(String.format("Validation after updates - PK value: '%s'", pkValue));

            final int expectedEventCountAfterUpdates = i < 5 ?
                i < 1 ? 0 : 2  // on the first logical partitions all updated documents were deleted
                : 0; // no updates

            CosmosChangeFeedRequestOptions options = CosmosChangeFeedRequestOptions
                .createForProcessingFromContinuation(continuations.get(pkValue));

            drainAndValidateChangeFeedResults(options, null, expectedEventCountAfterUpdates);
        }
    }

    @Test(groups = { "emulator" }, timeOut = TIMEOUT)
    public void asyncChangeFeed_fromBeginning_incremental_forEPK() throws Exception {
        this.createContainer(
            (cp) -> cp.setChangeFeedPolicy(ChangeFeedPolicy.createLatestVersionPolicy())
        );
        insertDocuments(20, 7);
        updateDocuments(3, 5);
        deleteDocuments(2, 3);
        Runnable updateAction = () -> {
            updateDocuments(5, 2);
            deleteDocuments(1, 3);
        };

        final Map<String, String> continuations = new HashMap<>();

        for (int i = 0; i < 20; i++) {
            String pkValue = partitionKeyToDocuments.keySet().stream().skip(i).findFirst().get();
            logger.info(String.format("Initial validation - PK value: '%s'", pkValue));

            final int initiallyDeletedDocuments = i < 2 ? 3 : 0;
            final int expectedInitialEventCount = 7 - initiallyDeletedDocuments;

            FeedRangeInternal feedRangeForLogicalPartition =
                (FeedRangeInternal)FeedRange.forLogicalPartition(new PartitionKey(pkValue));
            Utils.ValueHolder<DocumentCollection> documentCollection = client
                .asyncClient()
                .getContextClient()
                .getCollectionCache()
                .resolveByRidAsync(
                    null,
                    createdContainer.read().getProperties().getResourceId(),
                    null)
                .block();

            Range<String> effectiveRange = feedRangeForLogicalPartition
                .getNormalizedEffectiveRange(
                    client.asyncClient().getContextClient().getPartitionKeyRangeCache(),
                    null,
                    Mono.just(documentCollection))
                .block();

            assertThat(effectiveRange).isNotNull();

            FeedRange feedRange = new FeedRangeEpkImpl(effectiveRange);

            CosmosChangeFeedRequestOptions options = CosmosChangeFeedRequestOptions
                .createForProcessingFromBeginning(feedRange);

            continuations.put(
                pkValue,
                drainAndValidateChangeFeedResults(options, null, expectedInitialEventCount));
        }

        // applying updates
        updateAction.run();

        for (int i = 0; i < 20; i++) {
            String pkValue = partitionKeyToDocuments.keySet().stream().skip(i).findFirst().get();
            logger.info(String.format("Validation after updates - PK value: '%s'", pkValue));

            final int expectedEventCountAfterUpdates = i < 5 ?
                i < 1 ? 0 : 2  // on the first logical partitions all updated documents were deleted
                : 0; // no updates

            CosmosChangeFeedRequestOptions options = CosmosChangeFeedRequestOptions
                .createForProcessingFromContinuation(continuations.get(pkValue));

            drainAndValidateChangeFeedResults(options, null, expectedEventCountAfterUpdates);
        }
    }

    @Test(groups = { "emulator" }, timeOut = TIMEOUT)
    public void asyncChangeFeed_fromBeginning_incremental_forFeedRange() throws Exception {
        this.createContainer(
            (cp) -> cp.setChangeFeedPolicy(ChangeFeedPolicy.createLatestVersionPolicy())
        );
        insertDocuments(200, 7);
        updateDocuments(3, 5);
        deleteDocuments(2, 3);
        Runnable updateAction = () -> {
            updateDocuments(5, 2);
            deleteDocuments(1, 3);
        };

        final int expectedTotalInitialEventCount =
            200 * 7   //inserted
                + 0       // updates won't show up as extra events in incremental mode
                - 2 * 3;  // updated then deleted documents won't show up at all in incremental mode

        final int expectedTotalEventCountAfterUpdates =
            5 * 2     // event count for initial updates
                - 1 * Math.min(2,3);   // reducing events for 2 of the 3 deleted documents
        // (because they have also had been updated)

        List<FeedRange> feedRanges = createdContainer.getFeedRanges();
        List<CosmosChangeFeedRequestOptions> options = new ArrayList<>();

        for (int i = 0; i < feedRanges.size(); i++) {
            options.add(CosmosChangeFeedRequestOptions
                .createForProcessingFromBeginning(feedRanges.get(i)));
        }

        final Map<Integer, String> continuations = drainAndValidateChangeFeedResults(
            options,
            null,
            expectedTotalInitialEventCount);

        // applying updates
        updateAction.run();

        options.clear();
        for (int i = 0; i < feedRanges.size(); i++) {
            options.add(CosmosChangeFeedRequestOptions
                .createForProcessingFromContinuation(continuations.get(i)));
        }

        drainAndValidateChangeFeedResults(options, null, expectedTotalEventCountAfterUpdates);
    }

    @Test(groups = { "emulator" }, timeOut = TIMEOUT)
    public void asyncChangeFeed_fromBeginning_fullFidelity_forFullRange() throws Exception {
        assertThrows(
            IllegalStateException.class,
            () -> CosmosChangeFeedRequestOptions
                .createForProcessingFromBeginning(FeedRange.forFullRange())
                .allVersionsAndDeletes());
    }


    @Test(groups = { "emulator" }, timeOut = TIMEOUT)
    public void asyncChangeFeed_fromNow_incremental_forFullRange() throws Exception {
        this.createContainer(
            (cp) -> cp.setChangeFeedPolicy(ChangeFeedPolicy.createLatestVersionPolicy())
        );
        insertDocuments(20, 7);
        updateDocuments(3, 5);
        deleteDocuments(2, 3);

        Runnable updateAction = () -> {
            updateDocuments(5, 2);
            deleteDocuments(2, 3);
            insertDocuments(100, 5);
        };

        final int expectedInitialEventCount = 0;

        final int expectedEventCountAfterUpdates =
                5 * 2               // event count for updates
            -   (2 * Math.min(2,3)) // reducing events for 2 of the 3 deleted documents
                                    // (because they have also had been updated) on each of the two
                                    // partitions documents are deleted from
            + 100 * 5;              // event count for inserts

        CosmosChangeFeedRequestOptions options = CosmosChangeFeedRequestOptions
            .createForProcessingFromNow(FeedRange.forFullRange());


        String continuation = drainAndValidateChangeFeedResults(options, null, expectedInitialEventCount);

        // applying updates
        updateAction.run();

        options = CosmosChangeFeedRequestOptions
            .createForProcessingFromContinuation(continuation);

        drainAndValidateChangeFeedResults(options, null, expectedEventCountAfterUpdates);
    }

    //TODO Temporarily disabling
    @Test(groups = { "emulator" }, timeOut = TIMEOUT, enabled = false)
    public void asyncChangeFeed_fromNow_fullFidelity_forFullRange() throws Exception {
        this.createContainer(
            (cp) -> cp.setChangeFeedPolicy(ChangeFeedPolicy.createAllVersionsAndDeletesPolicy(Duration.ofMinutes(10)))
        );
        insertDocuments(8, 15);
        updateDocuments(3, 5);
        deleteDocuments(2, 3);

        Runnable updateAction1 = () -> {
            insertDocuments(5, 9);
            updateDocuments(3, 5);
            deleteDocuments(2, 3);
        };

        Runnable updateAction2 = () -> {
            updateDocuments(5, 2);
            deleteDocuments(2, 3);
            insertDocuments(10, 5);
        };

        final int expectedInitialEventCount = 0;

        final int expectedEventCountAfterFirstSetOfUpdates =
              5 * 9       // events for inserts
            + 3 * 5       // event count for updates
            + 2 * 3;      // plus deletes (which are all included in FF CF)

        final int expectedEventCountAfterSecondSetOfUpdates =
           10 * 5         // events for inserts
          + 5 * 2         // event count for updates
          + 2 * 3;        // plus deletes (which are all included in FF CF)

        CosmosChangeFeedRequestOptions options = CosmosChangeFeedRequestOptions
            .createForProcessingFromNow(FeedRange.forFullRange());


        String continuation = drainAndValidateChangeFeedResults(options, null, expectedInitialEventCount);

        // applying first set of  updates
        updateAction1.run();

        options = CosmosChangeFeedRequestOptions
            .createForProcessingFromContinuation(continuation);

        continuation = drainAndValidateChangeFeedResults(
            options,
            null,
            expectedEventCountAfterFirstSetOfUpdates);

        // applying first set of  updates
        updateAction2.run();

        options = CosmosChangeFeedRequestOptions
            .createForProcessingFromContinuation(continuation);

        drainAndValidateChangeFeedResults(
            options,
            null,
            expectedEventCountAfterSecondSetOfUpdates);
    }

    @Test(groups = { "emulator" }, timeOut = TIMEOUT)
    public void asyncChangeFeed_fromPointInTime_incremental_forFullRange() throws Exception {
        this.createContainer(
            (cp) -> cp.setChangeFeedPolicy(ChangeFeedPolicy.createLatestVersionPolicy())
        );
        insertDocuments(20, 7);
        updateDocuments(3, 5);
        deleteDocuments(2, 3);

        Runnable updateAction = () -> {
            updateDocuments(5, 2);
            deleteDocuments(1, 3);
        };

        final int expectedInitialEventCount =
             20 * 7   //inserted
                + 0       // updates won't show up as extra events in incremental mode
                - 2 * 3;  // updated then deleted documents won't show up at all in incremental mode

        final int expectedEventCountAfterUpdates =
              5 * 2              // event count for initial updates
            - 1 * Math.min(2,3); // reducing events for 2 of the 3 deleted documents
                                 // (because they have also had been updated)

        CosmosChangeFeedRequestOptions options = CosmosChangeFeedRequestOptions
            .createForProcessingFromPointInTime(
                Instant.now().minus(10, ChronoUnit.SECONDS),
                FeedRange.forFullRange());

        Thread.sleep(1000);

        String continuation = drainAndValidateChangeFeedResults(options, null, expectedInitialEventCount);

        // applying updates
        updateAction.run();

        options = CosmosChangeFeedRequestOptions
            .createForProcessingFromContinuation(continuation);

        drainAndValidateChangeFeedResults(options, null, expectedEventCountAfterUpdates);
    }

    @Test(groups = { "emulator" }, timeOut = TIMEOUT)
    public void asyncChangeFeed_fromPointInTime_fullFidelity_forFullRange() throws Exception {
        assertThrows(
            IllegalStateException.class,
            () -> CosmosChangeFeedRequestOptions
                .createForProcessingFromPointInTime(
                    Instant.now().minus(10, ChronoUnit.SECONDS),
                    FeedRange.forFullRange())
                .allVersionsAndDeletes());
    }

    @Test(groups = { "emulator" }, timeOut = TIMEOUT)
    public void syncChangeFeed_fromBeginning_incremental_forFullRange() throws Exception {
        this.createContainer(
            (cp) -> cp.setChangeFeedPolicy(ChangeFeedPolicy.createLatestVersionPolicy())
        );
        insertDocuments(200, 7);
        updateDocuments(3, 5);
        deleteDocuments(2, 3);
        Runnable updateAction = () -> {
            updateDocuments(5, 2);
            deleteDocuments(1, 3);
        };

        final int expectedInitialEventCount =
            200 * 7   //inserted
                + 0       // updates won't show up as extra events in incremental mode
                - 2 * 3;  // updated then deleted documents won't show up at all in incremental mode

        final int expectedEventCountAfterUpdates =
            5 * 2     // event count for initial updates
                - 1 * Math.min(2,3);   // reducing events for 2 of the 3 deleted documents
        // (because they have also had been updated)

        CosmosChangeFeedRequestOptions options = CosmosChangeFeedRequestOptions
            .createForProcessingFromBeginning(FeedRange.forFullRange());

        AtomicReference<String> continuation = new AtomicReference<>();
        List<ObjectNode> results = createdContainer
                    .queryChangeFeed(options, ObjectNode.class)
                    // NOTE - in real app you would need delaying persisting the
                    // continuation until you retrieve the next one
                    .handle((r) -> continuation.set(r.getContinuationToken()))
                    .stream()
                    .collect(Collectors.toList());

        assertThat(results)
            .isNotNull()
            .size()
            .isEqualTo(expectedInitialEventCount);

        // applying updates
        updateAction.run();

        options = CosmosChangeFeedRequestOptions
            .createForProcessingFromContinuation(continuation.get());
        results = createdContainer
            .queryChangeFeed(options, ObjectNode.class)
            // NOTE - in real app you would need delaying persisting the
            // continuation until you retrieve the next one
            .handle((r) -> continuation.set(r.getContinuationToken()))
            .stream()
            .collect(Collectors.toList());

        assertThat(results)
            .isNotNull()
            .size()
            .isEqualTo(expectedEventCountAfterUpdates);
    }

    @Test(groups = { "emulator" }, dataProvider = "changeFeedSplitHandlingDataProvider", timeOut = 2 * TIMEOUT)
    public void asyncChangeFeed_retryPolicy_tests(
        FaultInjectionServerErrorType faultInjectionServerErrorType,
        boolean disableSplitHandling,
        boolean requestSucceeded) {
        this.createContainer(
            (cp) -> cp.setChangeFeedPolicy(ChangeFeedPolicy.createLatestVersionPolicy())
        );
        int documentCount = 10;
        insertDocuments(1, documentCount);

        FaultInjectionConditionBuilder faultInjectionCondition = new FaultInjectionConditionBuilder()
            .operationType(FaultInjectionOperationType.READ_FEED_ITEM);
        if (this.getClientBuilder().getConnectionPolicy().getConnectionMode() == ConnectionMode.GATEWAY) {
            faultInjectionCondition.connectionType(FaultInjectionConnectionType.GATEWAY);
        }

        FaultInjectionRule faultInjectionRule =
            new FaultInjectionRuleBuilder("changeFeed_retry_" + UUID.randomUUID() + "_" + faultInjectionServerErrorType.toString())
                .condition(faultInjectionCondition.build())
                .result(
                    FaultInjectionResultBuilders
                        .getResultBuilder(faultInjectionServerErrorType)
                        .times(1)
                        .build()
                )
                .build();

        CosmosFaultInjectionHelper.configureFaultInjectionRules(this.createdAsyncContainer, Arrays.asList(faultInjectionRule)).block();

        List<FeedRange> feedRanges = this.createdAsyncContainer.getFeedRanges().block();
        // make sure to only use 1 feed range here, else when disableSplitHandling being true, 410/1002 will be returned
        CosmosChangeFeedRequestOptions changeFeedRequestOptions =
            CosmosChangeFeedRequestOptions.createForProcessingFromBeginning(feedRanges.get(0));
        if (disableSplitHandling) {
            ModelBridgeInternal.disableSplitHandling(changeFeedRequestOptions);
        }

        try {
            createdContainer
                .queryChangeFeed(changeFeedRequestOptions, ObjectNode.class)
                .stream()
                .collect(Collectors.toList());

            if (!requestSucceeded) {
                fail("ChangeFeed request should fail due to " + faultInjectionServerErrorType + " injected");
            }

        } catch (Exception e) {
            if (requestSucceeded) {
                fail("ChangeFeed request should have succeeded even " + faultInjectionServerErrorType + " injected");
            }
        } finally {
            faultInjectionRule.disable();
        }
    }

    @Test(groups = { "emulator" }, timeOut = TIMEOUT)
    public void split_only_notModified() throws Exception {
        // This test is used to reproduce and regression test a bug identified in the split handling
        // Background
        // Container.queryChangeFeed can result in hang when a continuation token consists of multiple sub-ranges,
        // there are no more change for any of the sub-ranges, but a split is happening on the first sub-range after
        // the sub-range where we saw a 304 the first time.
        // This effectively results in an endless-loop because we identify whether all sub-ranges are drained by
        // capturing teh first subrange we see a 304 on and then loop through sub-ranges until we hit the same
        // subrange without seeing anything but 304. When there is an even number of sub-ranges and a to-be-split
        // sub-range is the last one - we never exit the loop after the split.
        // This test is reproducing this edge case - and used both to validate the hotfix and to protect against
        // regressing the scenario again.
        //
        // SAMPLE CONTINUATION TOKEN
        // {
        //    "V": 1,
        //    "Rid": "0xljAKk+nBE=",
        //    "Mode": "INCREMENTAL",
        //    "StartFrom": {
        //        "Type": "NOW"
        //    },
        //    "Continuation": {
        //        "V": 1,
        //        "Rid": "0xljAKk+nBE=",
        //        "Continuation": [
        //            {
        //                "token": "\"46037\"",
        //                "range": {
        //                    "min": "",
        //                    "max": "15555555555555555555555555555555"
        //                }
        //            },
        //            {
        //                "token": "\"9223372036854775797\"",
        //                "range": {
        //                    "min": "15555555555555555555555555555555",
        //                    "max": "FF"
        //                }
        //            }
        //        ],
        //        "Range": {
        //            "min": "",
        //            "max": "FF"
        //        }
        //    }
        // }
        //
        // SEQUENCE OF EVENTS
        // - CF request for first sub-range returns 304 - now we have a bug where we capture the next sub-ranges MIN
        //   range as the first one (doesn't really matter - we eventually just want to ensure we visited any subrange
        //   and all return 304)
        // - So, FeedRangeCompositeContinuationImpl.initialNoResultsRange is set to the MinRange of the second
        //   sub-range, which is to-be-split
        // - Split is processed and instead of the parent range two new child ranges are added at the end
        // - Another bug currently is that we don't go to the next sub-range but the next-thereafter. So, the child
        //   sub-range starting with the MinRange of the parent range (in position 1) is skipped
        // - Since we always move to the second-next (and peek to the third token), we now have three sub-ranges
        //   and only ever send CF requests for one sub-range in an endless loop.

        this.createContainer(
            (cp) -> {

                // Ensuring we always use Hash V2 here
                PartitionKeyDefinition partitionKeyDef = new PartitionKeyDefinition();
                ArrayList<String> paths = new ArrayList<>();
                paths.add("/mypk");
                partitionKeyDef.setPaths(paths);
                partitionKeyDef.setVersion(PartitionKeyDefinitionVersion.V2);
                cp.setPartitionKeyDefinition(partitionKeyDef);

                // To reproduce easily we need at least 3 physical partitions
                return cp.setChangeFeedPolicy(ChangeFeedPolicy.createLatestVersionPolicy());
            },
            18_000
        );
        insertDocuments(20, 7);

        CosmosChangeFeedRequestOptions options = CosmosChangeFeedRequestOptions
            .createForProcessingFromNow(FeedRange.forFullRange());

        String continuation = drainAndValidateChangeFeedResults(options, null, 0);
        ChangeFeedState stateRaw = ChangeFeedState.fromString(continuation);
        assertThat(stateRaw).isNotNull();
        assertThat(stateRaw).isInstanceOf(ChangeFeedStateV1.class);
        ChangeFeedStateV1 state = (ChangeFeedStateV1)stateRaw;
        assertThat(state.getContinuation()).isNotNull();
        assertThat(state.getContinuation().getCompositeContinuationTokens()).isNotNull();

        logger.info("Continuation token after first iteration {}", state.toJson());

        Queue<CompositeContinuationToken> tokens = state.getContinuation().getCompositeContinuationTokens();
        assertThat(tokens).isNotNull();

        // Validate that we don't clone the tokens in the property getter - otherwise the test code below wouldn't work.
        assertThat(tokens).isSameAs(state.getContinuation().getCompositeContinuationTokens());

        assertThat(tokens).hasSize(3);

        List<CompositeContinuationToken> tokenList = new ArrayList<>();
        for (int i = 0; i < 3; i++) {
            tokenList.add(tokens.poll());
        }

        tokenList.sort(Comparator.comparing(o -> o.getRange().getMin()));

        CompositeContinuationToken firstToken = tokenList.get(0);
        assertThat(firstToken).isNotNull();

        CompositeContinuationToken secondToken = tokenList.get(1);
        assertThat(secondToken).isNotNull();

        CompositeContinuationToken thirdToken = tokenList.get(2);
        assertThat(thirdToken).isNotNull();

        assertThat(secondToken.getRange().getMax()).isEqualTo(thirdToken.getRange().getMin());

        assertThat(tokens).hasSize(0);

        // Add the first two tokens as is
        tokens.add(firstToken);

        // generate a merged token for 3rd and 4th partition
        String newToken = "\"" + (Long.MAX_VALUE - 10L) + "\"";
        CompositeContinuationToken newMergedToken = new CompositeContinuationToken(
            newToken,
            new Range<>(
                secondToken.getRange().getMin(),
                thirdToken.getRange().getMax(),
                true,
                false)
        );

        tokens.add(newMergedToken);

        // Add the second and third token after the merged one - this is necessary to make sure the
        // next token after hitting 304 on the merged token is not the first child sub-range
        // then the hang would not be reproducible
        //tokens.add(secondToken);

        logger.info("New modified continuation to provoke the hang {}", state.toJson());

        assertThat(state.getContinuation().getCompositeContinuationTokens()).hasSize(2);
        options = CosmosChangeFeedRequestOptions
            .createForProcessingFromContinuation(state.toString());

        String continuationAfterLastDrainAttempt =
            drainAndValidateChangeFeedResults(options, null, 0);
        ChangeFeedState stateAfterLastDrainAttemptRaw = ChangeFeedState.fromString(continuationAfterLastDrainAttempt);
        assertThat(stateAfterLastDrainAttemptRaw).isNotNull();
        assertThat(stateAfterLastDrainAttemptRaw).isInstanceOf(ChangeFeedStateV1.class);
        ChangeFeedStateV1 stateAfterLastDrainAttempt = (ChangeFeedStateV1)stateAfterLastDrainAttemptRaw;
        assertThat(stateAfterLastDrainAttempt.getContinuation()).isNotNull();
        assertThat(stateAfterLastDrainAttempt.getContinuation().getCompositeContinuationTokens()).isNotNull();
        assertThat(stateAfterLastDrainAttempt.getContinuation().getCompositeContinuationTokens()).hasSize(3);
    }

<<<<<<< HEAD
    @Test(groups = { "emulator" }, dataProvider = "changeFeedQueryCompleteAfterAvailableNowDataProvider", timeOut = 4 * TIMEOUT)
=======
    @Test(groups = { "fast" }, dataProvider = "changeFeedQueryEndLSNDataProvider", timeOut = 100 * TIMEOUT)
    public void changeFeedQueryCompleteAfterEndLSN(
        int throughput,
        boolean shouldContinuouslyIngestItems,
        int partitionCount,
        int expectedDocs,
        int docsToWrite) {
        String testContainerId = UUID.randomUUID().toString();

        try {
            CosmosContainerProperties containerProperties = new CosmosContainerProperties(testContainerId, "/mypk");
            CosmosAsyncContainer testContainer =
                createCollection(
                    this.createdAsyncDatabase,
                    containerProperties,
                    new CosmosContainerRequestOptions(),
                    throughput);

            List<FeedRange> feedRanges = testContainer.getFeedRanges().block();
            AtomicInteger currentPageCount = new AtomicInteger(0);

            List<String> partitionKeys = insertDocumentsCore(partitionCount, docsToWrite, testContainer);
            CosmosChangeFeedRequestOptions cosmosChangeFeedRequestOptions =
                CosmosChangeFeedRequestOptions.createForProcessingFromBeginning(FeedRange.forFullRange());
            ImplementationBridgeHelpers.CosmosChangeFeedRequestOptionsHelper.getCosmosChangeFeedRequestOptionsAccessor()
                .setEndLSN(cosmosChangeFeedRequestOptions, 4L);
            cosmosChangeFeedRequestOptions.setMaxPrefetchPageCount(8);

            AtomicInteger totalQueryCount = new AtomicInteger(0);
            testContainer.queryChangeFeed(cosmosChangeFeedRequestOptions, JsonNode.class)
                .byPage(1)
                .flatMap(response -> {
                    int currentPage = currentPageCount.incrementAndGet();
                    totalQueryCount.set(totalQueryCount.get() + response.getResults().size());

                    // Only start creating new items once we have looped through all feedRanges once to make the test behavior more deterministic
                    if (shouldContinuouslyIngestItems && currentPage >= feedRanges.size()) {
                        // Only keep adding to partitions that already have items in them
                        // again to make the test behavior more deterministic
                        return testContainer
                            .createItem(getDocumentDefinition(partitionKeys.get(currentPage % 1))).then();
                    } else {
                        return Mono.empty();
                    }
                })
                .blockLast();
            assertThat(totalQueryCount.get()).isEqualTo(expectedDocs);
        } finally {
            safeDeleteCollection(this.createdAsyncDatabase.getContainer(testContainerId));
        }
    }

    @Test(groups = { "fast" }, dataProvider = "changeFeedQueryEndLSNHangDataProvider", timeOut = 100 * TIMEOUT)
    public void changeFeedQueryCompleteAfterEndLSNHang(
            int throughput,
            int partitionCount,
            int expectedDocs,
            int docsToWrite) throws InterruptedException {
        String testContainerId = UUID.randomUUID().toString();

        try {
            CosmosContainerProperties containerProperties = new CosmosContainerProperties(testContainerId, "/mypk");
            CosmosAsyncContainer testContainer =
                    createCollection(
                            this.createdAsyncDatabase,
                            containerProperties,
                            new CosmosContainerRequestOptions(),
                            throughput);


            insertDocuments(partitionCount, docsToWrite, testContainer);
            CosmosChangeFeedRequestOptions cosmosChangeFeedRequestOptions =
                    CosmosChangeFeedRequestOptions.createForProcessingFromBeginning(FeedRange.forFullRange());
            ImplementationBridgeHelpers.CosmosChangeFeedRequestOptionsHelper.getCosmosChangeFeedRequestOptionsAccessor()
                    .setEndLSN(cosmosChangeFeedRequestOptions, 4L);
            cosmosChangeFeedRequestOptions.setMaxPrefetchPageCount(8);

            AtomicInteger totalQueryCount = new AtomicInteger(0);
            ScheduledExecutorService scheduler = Executors.newScheduledThreadPool(1);

            Future<Void> future = CompletableFuture.runAsync(() -> {
                testContainer.queryChangeFeed(cosmosChangeFeedRequestOptions, JsonNode.class)
                        .byPage(1)
                        .flatMap(response -> {
                            totalQueryCount.set(totalQueryCount.get() + response.getResults().size());

                           return Mono.empty();
                        }).blockLast();
            }, scheduler);

            Thread.sleep(2000);
            assertThat(future.isDone()).isFalse();

           insertDocuments(10, 25, testContainer);
           assertThat(future.isDone()).isTrue();


            assertThat(totalQueryCount.get()).isEqualTo(expectedDocs);
        } finally {
            safeDeleteCollection(this.createdAsyncDatabase.getContainer(testContainerId));
        }
    }

    @Test(groups = { "emulator" }, dataProvider = "changeFeedQueryCompleteAfterAvailableNowDataProvider", timeOut = 100 * TIMEOUT)
>>>>>>> 2e1ac763
    public void changeFeedQueryCompleteAfterAvailableNow(
        int throughput,
        boolean shouldContinuouslyIngestItems) {
        String testContainerId = UUID.randomUUID().toString();

        try {
            CosmosContainerProperties containerProperties = new CosmosContainerProperties(testContainerId, "/mypk");
            CosmosAsyncContainer testContainer =
                createCollection(
                    this.createdAsyncDatabase,
                    containerProperties,
                    new CosmosContainerRequestOptions(),
                    throughput);

            List<FeedRange> feedRanges = testContainer.getFeedRanges().block();
            AtomicInteger currentPageCount = new AtomicInteger(0);

            insertDocuments(1, 5, testContainer);
            CosmosChangeFeedRequestOptions cosmosChangeFeedRequestOptions =
                CosmosChangeFeedRequestOptions.createForProcessingFromBeginning(FeedRange.forFullRange());

            cosmosChangeFeedRequestOptions.setCompleteAfterAllCurrentChangesRetrieved(true);
            AtomicInteger totalQueryCount = new AtomicInteger(0);
            testContainer.queryChangeFeed(cosmosChangeFeedRequestOptions, JsonNode.class)
                .byPage(1)
                .flatMap(response -> {
                    int currentPage = currentPageCount.incrementAndGet();
                    totalQueryCount.set(totalQueryCount.get() + response.getResults().size());

                    // Only start creating new items once we have looped through all feedRanges once to make the test behavior more deterministic
                    if (shouldContinuouslyIngestItems && currentPage >= feedRanges.size()) {
                        return testContainer
                            .createItem(getDocumentDefinition(UUID.randomUUID().toString())).then();
                    } else {
                        return Mono.empty();
                    }
                })
                .blockLast();

            assertThat(totalQueryCount.get()).isEqualTo(5);
        } finally {
            safeDeleteCollection(this.createdAsyncDatabase.getContainer(testContainerId));
        }
    }

    @Test(groups = { "emulator" }, dataProvider = "changeFeedWithStaleContainerRidDataProvider", timeOut = 4 * TIMEOUT)
    public void changeFeedQueryWithStaleCollectionRidInContinuationToken(
        int throughput,
        boolean isMultiPartitionContainer
    ) throws InterruptedException {
        // this test is to validate when using stale container rid in the continuationToken, query change feed will return BadRequestException and does not hang
        String testContainerId = UUID.randomUUID().toString();

        try {
            CosmosContainerProperties containerProperties = new CosmosContainerProperties(testContainerId, "/mypk");
            CosmosAsyncContainer testContainer =
                createCollection(
                    this.createdAsyncDatabase,
                    containerProperties,
                    new CosmosContainerRequestOptions(),
                    400);

            String testContainerRid = testContainer.read().block().getProperties().getResourceId();

            // create items
            for (int i = 0; i < 10; i++) {
                testContainer.createItem(TestItem.createNewItem()).block();
            }

            // using query changeFeed
            logger.info("Doing initial changeFeed query on the container " + testContainerId);
            AtomicReference<String> continuationToken = new AtomicReference<>();
            CosmosChangeFeedRequestOptions changeFeedRequestOptions =
                CosmosChangeFeedRequestOptions.createForProcessingFromBeginning(FeedRange.forFullRange());
            testContainer.queryChangeFeed(changeFeedRequestOptions, TestItem.class)
                .byPage()
                .doOnNext(response -> {
                    continuationToken.set(response.getContinuationToken());
                })
                .blockLast();

            logger.info("Delete the container");
            testContainer.delete().block();

            Thread.sleep(Duration.ofSeconds(5).toMillis());
            logger.info("Re-create the container");
            testContainer =
                createCollection(
                    this.createdAsyncDatabase,
                    containerProperties,
                    new CosmosContainerRequestOptions(),
                    throughput);
            Thread.sleep(Duration.ofSeconds(5).toMillis());
            List<FeedRange> feedRanges = testContainer.getFeedRanges().block();
            if (isMultiPartitionContainer) {
                assertThat(feedRanges.size()).isGreaterThan(1);
            } else {
                assertThat(feedRanges.size()).isEqualTo(1);
            }

            String reCreatedContainerRid = testContainer.read().block().getProperties().getResourceId();
            assertThat(testContainerRid).isNotEqualTo(reCreatedContainerRid);

            logger.info("Using continuation token with incorrect containerRid");
            changeFeedRequestOptions = CosmosChangeFeedRequestOptions.createForProcessingFromContinuation(continuationToken.get());
            try {
                testContainer.queryChangeFeed(changeFeedRequestOptions, TestItem.class)
                    .byPage()
                    .blockLast();
                fail("ChangeFeed query request should fail when using incorrect collectionRid in the continuation token");
            } catch (CosmosException e) {
                assertThat(e.getStatusCode()).isEqualTo(HttpConstants.StatusCodes.BADREQUEST);
                assertThat(e.getSubStatusCode()).isEqualTo(HttpConstants.SubStatusCodes.INCORRECT_CONTAINER_RID_SUB_STATUS);
            }
        } finally {
            safeDeleteCollection(this.createdAsyncDatabase.getContainer(testContainerId));
        }
    }

    @Test(groups = { "emulator" }, dataProvider = "changeFeedWithStaleContainerRidDataProvider", timeOut = 4 * TIMEOUT)
    public void changeFeedQueryWithCorrectContainerRidWithStaledClient(
        int throughput,
        boolean isMultiPartitionContainer
    ) throws InterruptedException {
        // this test is to validate when container re-created, using correct continuation token on client with stale cache, the request will succeed
        String testContainerId = UUID.randomUUID().toString();
        CosmosAsyncClient newClient = null;

        try {
            CosmosContainerProperties containerProperties = new CosmosContainerProperties(testContainerId, "/mypk");
            CosmosAsyncContainer testContainer =
                createCollection(
                    this.createdAsyncDatabase,
                    containerProperties,
                    new CosmosContainerRequestOptions(),
                    400);

            String testContainerRid = testContainer.read().block().getProperties().getResourceId();

            // create items
            for (int i = 0; i < 10; i++) {
                testContainer.createItem(TestItem.createNewItem()).block();
            }

            // using query changeFeed
            logger.info("Doing initial changeFeed query on the container " + testContainerId);
            CosmosChangeFeedRequestOptions changeFeedRequestOptions =
                CosmosChangeFeedRequestOptions.createForProcessingFromBeginning(FeedRange.forFullRange());
            testContainer.queryChangeFeed(changeFeedRequestOptions, TestItem.class)
                .byPage()
                .blockLast();

            logger.info("Delete the container");
            testContainer.delete().block();

            Thread.sleep(Duration.ofSeconds(5).toMillis());
            logger.info("Re-create the container through a different client");
            newClient = this.getClientBuilder().buildAsyncClient();
            CosmosAsyncDatabase databaseWithNewClient = newClient.getDatabase(this.createdAsyncDatabase.getId());
            CosmosAsyncContainer testContainerWithNewClient =
                createCollection(
                    databaseWithNewClient,
                    containerProperties,
                    new CosmosContainerRequestOptions(),
                    throughput);
            Thread.sleep(Duration.ofSeconds(5).toMillis());
            List<FeedRange> feedRanges = testContainerWithNewClient.getFeedRanges().block();
            if (isMultiPartitionContainer) {
                assertThat(feedRanges.size()).isGreaterThan(1);
            } else {
                assertThat(feedRanges.size()).isEqualTo(1);
            }

            String reCreatedContainerRid = testContainerWithNewClient.read().block().getProperties().getResourceId();
            assertThat(testContainerRid).isNotEqualTo(reCreatedContainerRid);

            logger.info("Creating items in the re-created container");
            for (int i = 0; i < 10; i++) {
                testContainerWithNewClient.createItem(TestItem.createNewItem()).block();
            }
            logger.info("query changeFeed from re-created container");
            AtomicReference<String> continuationToken = new AtomicReference<>();
            testContainerWithNewClient
                .queryChangeFeed(changeFeedRequestOptions, TestItem.class)
                .byPage()
                .doOnNext(response -> continuationToken.set(response.getContinuationToken()))
                .blockLast();

            logger.info("Using the continuation token from the re-created container on previous stale client");
            changeFeedRequestOptions = CosmosChangeFeedRequestOptions.createForProcessingFromContinuation(continuationToken.get());
            testContainer
                .queryChangeFeed(changeFeedRequestOptions, TestItem.class)
                .byPage()
                .blockLast();
        } finally {
            safeDeleteCollection(this.createdAsyncDatabase.getContainer(testContainerId));
            safeClose(newClient);
        }
    }

    void insertDocuments(
        int partitionCount,
        int documentCount) {

        insertDocuments(partitionCount, documentCount, this.createdAsyncContainer);
    }

    void insertDocuments(
        int partitionCount,
        int documentCount,
        CosmosAsyncContainer container) {
       insertDocumentsCore(partitionCount, documentCount, container);
    }

    List<String> insertDocumentsCore(
            int partitionCount,
            int documentCount,
            CosmosAsyncContainer container) {

        List<ObjectNode> docs = new ArrayList<>();
        List<String> partitionKeys = new ArrayList<>();

        for (int i = 0; i < partitionCount; i++) {
            String partitionKey = UUID.randomUUID().toString();
            for (int j = 0; j < documentCount; j++) {
                docs.add(getDocumentDefinition(partitionKey));
            }
            partitionKeys.add(partitionKey);
        }

        ArrayList<Mono<CosmosItemResponse<ObjectNode>>> result = new ArrayList<>();
        for (int i = 0; i < docs.size(); i++) {
            result.add(container.createItem(docs.get(i)));
        }

        List<ObjectNode> insertedDocs = Flux.merge(
                        Flux.fromIterable(result),
                        2)
                .map(CosmosItemResponse::getItem).collectList().block();

        for (ObjectNode doc : insertedDocs) {
            partitionKeyToDocuments.put(
                    doc.get(PARTITION_KEY_FIELD_NAME).textValue(),
                    doc);
        }
        logger.info("FINISHED INSERT");
        return partitionKeys;
    }

    void deleteDocuments(
        int partitionCount,
        int documentCount) {

        assertThat(partitionCount)
            .isLessThanOrEqualTo(this.partitionKeyToDocuments.keySet().size());

        Collection<ObjectNode> docs;
        for (int i = 0; i < partitionCount; i++) {
            String partitionKey = this.partitionKeyToDocuments
                .keySet()
                .stream()
                .skip(i)
                .findFirst()
                .get();

            docs = this.partitionKeyToDocuments.get(partitionKey);
            assertThat(docs)
                .isNotNull()
                .size()
                .isGreaterThanOrEqualTo(documentCount);

            for (int j = 0; j < documentCount; j++) {
                ObjectNode docToBeDeleted = docs.stream().findFirst().get();
                createdContainer.deleteItem(docToBeDeleted, null);
                docs.remove(docToBeDeleted);
            }
        }
    }

    void updateDocuments(
        int partitionCount,
        int documentCount) {

        assertThat(partitionCount)
            .isLessThanOrEqualTo(this.partitionKeyToDocuments.keySet().size());

        Collection<ObjectNode> docs;
        for (int i = 0; i < partitionCount; i++) {
            String partitionKey = this.partitionKeyToDocuments
                .keySet()
                .stream()
                .skip(i)
                .findFirst()
                .get();

            docs = this.partitionKeyToDocuments.get(partitionKey);
            assertThat(docs)
                .isNotNull()
                .size()
                .isGreaterThanOrEqualTo(documentCount);

            for (int j = 0; j < documentCount; j++) {
                ObjectNode docToBeUpdated = docs.stream().skip(j).findFirst().get();
                docToBeUpdated.put("someProperty", UUID.randomUUID().toString());
                createdContainer.replaceItem(
                    docToBeUpdated,
                    docToBeUpdated.get("id").textValue(),
                    new PartitionKey(docToBeUpdated.get("mypk").textValue()),
                    null);
            }
        }
    }

    private String drainAndValidateChangeFeedResults(
        CosmosChangeFeedRequestOptions changeFeedRequestOptions,
        Function<CosmosChangeFeedRequestOptions, CosmosChangeFeedRequestOptions> onNewRequestOptions,
        int expectedEventCount) {

        return drainAndValidateChangeFeedResults(
            Arrays.asList(changeFeedRequestOptions),
            onNewRequestOptions,
            expectedEventCount).get(0);
    }

    private Map<Integer, String> drainAndValidateChangeFeedResults(
        List<CosmosChangeFeedRequestOptions> changeFeedRequestOptions,
        Function<CosmosChangeFeedRequestOptions, CosmosChangeFeedRequestOptions> onNewRequestOptions,
        int expectedTotalEventCount) {

        Map<Integer, String> continuations = new HashMap<>();

        int totalRetrievedEventCount = 0;

        boolean isFinished = false;
        int emptyResultCount = 0;

        while (!isFinished) {
            for (Integer i = 0; i < changeFeedRequestOptions.size(); i++) {
                List<ObjectNode> results;

                CosmosChangeFeedRequestOptions effectiveOptions;
                if (continuations.containsKey(i)) {
                    logger.info(String.format(
                        "Continuation BEFORE: %s",
                        new String(
                            Base64.getUrlDecoder().decode(continuations.get(i)),
                            StandardCharsets.UTF_8)));
                    effectiveOptions = CosmosChangeFeedRequestOptions
                        .createForProcessingFromContinuation(continuations.get(i));
                    if (onNewRequestOptions != null) {
                        effectiveOptions = onNewRequestOptions.apply(effectiveOptions);
                    }
                } else {
                    effectiveOptions = changeFeedRequestOptions.get(i);
                }

                final Integer index = i;
                results = createdAsyncContainer
                    .queryChangeFeed(effectiveOptions, ObjectNode.class)
                    // NOTE - in real app you would need delaying persisting the
                    // continuation until you retrieve the next one
                    .handle((r) -> continuations.put(index, r.getContinuationToken()))
                    .collectList()
                    .block();

                logger.info(
                    String.format(
                        "Continuation AFTER: %s, records retrieved: %d",
                        new String(
                            Base64.getUrlDecoder().decode(continuations.get(i)),
                            StandardCharsets.UTF_8),
                        results.size()));

                totalRetrievedEventCount += results.size();
                if (totalRetrievedEventCount >= expectedTotalEventCount) {
                    isFinished = true;
                    break;
                }

                if (results.size() == 0) {
                    emptyResultCount += 1;

                    assertThat(emptyResultCount).isLessThan(6 * changeFeedRequestOptions.size());
                    logger.info(
                        String.format("Not all expected events retrieved yet. Retrieved %d out of " +
                            "expected %d events. Retrying... Retry count: %d",
                            totalRetrievedEventCount,
                            expectedTotalEventCount,
                            emptyResultCount));

                    try {
                        Thread.sleep(1000 / changeFeedRequestOptions.size());
                    } catch (InterruptedException e) {
                        e.printStackTrace();
                    }
                }
                else {
                    emptyResultCount = 0;
                }

            }
        }

        assertThat(totalRetrievedEventCount)
            .isEqualTo(expectedTotalEventCount);

        return continuations;
    }

    private Range<String> convertToMaxExclusive(Range<String> maxInclusiveRange) {
        assertThat(maxInclusiveRange)
            .isNotNull()
            .matches(r -> r.isMaxInclusive(), "Ensure isMaxInclusive is set");

        String max = maxInclusiveRange.getMax();
        int i = max.length() - 1;

        while (i >= 0) {
            if (max.charAt(i) == 'F') {
                i--;
                continue;
            }

            char newChar = (char)(((int)max.charAt(i))+1);

            if (i < max.length() - 1) {
                max = max.substring(0, i) + newChar + max.substring(i + 1);
            } else {
                max = max.substring(0, i) + newChar;
            }

            break;
        }

        return new Range<>(maxInclusiveRange.getMin(), max, true, false);
    }

    private void createContainer(
        Function<CosmosContainerProperties, CosmosContainerProperties> onInitialization) {

        createContainer(onInitialization, 10100);
    }

    private void createContainer(
        Function<CosmosContainerProperties, CosmosContainerProperties> onInitialization,
        int throughput) {

        String collectionName = UUID.randomUUID().toString();
        CosmosContainerProperties containerProperties = getCollectionDefinition(collectionName);

        if (onInitialization != null) {
            containerProperties = onInitialization.apply(containerProperties);
        }

        CosmosContainerResponse containerResponse =
            createdDatabase.createContainer(containerProperties, throughput, null);
        assertThat(containerResponse.getRequestCharge()).isGreaterThan(0);
        validateContainerResponse(containerProperties, containerResponse);

        this.createdContainer = createdDatabase.getContainer(collectionName);
        this.createdAsyncContainer = createdAsyncDatabase.getContainer(collectionName);
    }

    private static ObjectNode getDocumentDefinition(String partitionKey) {
        String uuid = UUID.randomUUID().toString();
        String json = String.format("{ "
                + "\"id\": \"%s\", "
                + "\"mypk\": \"%s\", "
                + "\"prop\": \"%s\""
                + "}"
            , uuid, partitionKey, uuid);

        try {
            return
                OBJECT_MAPPER.readValue(json, ObjectNode.class);
        } catch (JsonProcessingException e) {
            e.printStackTrace();
            throw new IllegalArgumentException("Invalid partition key value provided.");
        }
    }

    private void validateContainerResponse(CosmosContainerProperties containerProperties,
                                           CosmosContainerResponse createResponse) {
        // Basic validation
        assertThat(createResponse.getProperties().getId()).isNotNull();
        assertThat(createResponse.getProperties().getId())
            .as("check Resource Id")
            .isEqualTo(containerProperties.getId());

    }
}<|MERGE_RESOLUTION|>--- conflicted
+++ resolved
@@ -7,11 +7,8 @@
 package com.azure.cosmos;
 
 import com.azure.cosmos.implementation.DocumentCollection;
-<<<<<<< HEAD
 import com.azure.cosmos.implementation.HttpConstants;
-=======
 import com.azure.cosmos.implementation.ImplementationBridgeHelpers;
->>>>>>> 2e1ac763
 import com.azure.cosmos.implementation.RetryAnalyzer;
 import com.azure.cosmos.implementation.Utils;
 import com.azure.cosmos.implementation.changefeed.common.ChangeFeedState;
@@ -894,9 +891,6 @@
         assertThat(stateAfterLastDrainAttempt.getContinuation().getCompositeContinuationTokens()).hasSize(3);
     }
 
-<<<<<<< HEAD
-    @Test(groups = { "emulator" }, dataProvider = "changeFeedQueryCompleteAfterAvailableNowDataProvider", timeOut = 4 * TIMEOUT)
-=======
     @Test(groups = { "fast" }, dataProvider = "changeFeedQueryEndLSNDataProvider", timeOut = 100 * TIMEOUT)
     public void changeFeedQueryCompleteAfterEndLSN(
         int throughput,
@@ -1001,7 +995,6 @@
     }
 
     @Test(groups = { "emulator" }, dataProvider = "changeFeedQueryCompleteAfterAvailableNowDataProvider", timeOut = 100 * TIMEOUT)
->>>>>>> 2e1ac763
     public void changeFeedQueryCompleteAfterAvailableNow(
         int throughput,
         boolean shouldContinuouslyIngestItems) {
