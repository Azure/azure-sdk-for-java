--- conflicted
+++ resolved
@@ -1062,12 +1062,7 @@
 
         ArrayList<Mono<CosmosItemResponse<ObjectNode>>> result = new ArrayList<>();
         for (int i = 0; i < docs.size(); i++) {
-<<<<<<< HEAD
-            result.add(container
-                    .createItem(docs.get(i)));
-=======
             result.add(container.createItem(docs.get(i)));
->>>>>>> 91f05670
         }
 
         List<ObjectNode> insertedDocs = Flux.merge(
