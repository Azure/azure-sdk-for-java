// Copyright (c) Microsoft Corporation. All rights reserved.
// Licensed under the MIT License.
package com.azure.cosmos.rx;

import com.azure.cosmos.BridgeInternal;
import com.azure.cosmos.CosmosAsyncClient;
import com.azure.cosmos.CosmosAsyncContainer;
import com.azure.cosmos.CosmosAsyncDatabase;
import com.azure.cosmos.CosmosBridgeInternal;
import com.azure.cosmos.CosmosClientBuilder;
import com.azure.cosmos.CosmosException;
import com.azure.cosmos.implementation.FailureValidator;
import com.azure.cosmos.implementation.FeedResponseListValidator;
import com.azure.cosmos.implementation.FeedResponseValidator;
import com.azure.cosmos.implementation.ImplementationBridgeHelpers;
import com.azure.cosmos.implementation.InternalObjectNode;
import com.azure.cosmos.implementation.ItemOperations;
import com.azure.cosmos.implementation.QueryMetrics;
import com.azure.cosmos.implementation.Resource;
import com.azure.cosmos.implementation.TestUtils;
import com.azure.cosmos.implementation.Utils.ValueHolder;
import com.azure.cosmos.implementation.apachecommons.lang.tuple.Pair;
import com.azure.cosmos.implementation.guava25.base.Function;
import com.azure.cosmos.implementation.guava27.Strings;
import com.azure.cosmos.implementation.query.CompositeContinuationToken;
import com.azure.cosmos.implementation.routing.Range;
import com.azure.cosmos.models.CosmosItemIdentity;
import com.azure.cosmos.models.CosmosQueryRequestOptions;
import com.azure.cosmos.models.FeedResponse;
import com.azure.cosmos.models.ModelBridgeInternal;
import com.azure.cosmos.models.PartitionKey;
import com.azure.cosmos.util.CosmosPagedFlux;
import com.fasterxml.jackson.databind.JsonNode;
import io.reactivex.subscribers.TestSubscriber;
import org.assertj.core.groups.Tuple;
import org.testng.annotations.AfterClass;
import org.testng.annotations.BeforeClass;
import org.testng.annotations.DataProvider;
import org.testng.annotations.Factory;
import org.testng.annotations.Test;
import reactor.core.publisher.Flux;

import java.util.ArrayList;
import java.util.Collection;
import java.util.List;
import java.util.Locale;
import java.util.Map;
import java.util.Objects;
import java.util.UUID;
import java.util.concurrent.TimeUnit;
import java.util.stream.Collectors;

import static com.azure.cosmos.models.ModelBridgeInternal.setPartitionKeyRangeIdInternal;
import static org.assertj.core.api.Assertions.assertThat;
import static org.assertj.core.api.Assertions.tuple;
import static org.testng.Assert.fail;

public class ParallelDocumentQueryTest extends TestSuiteBase {
    private CosmosAsyncDatabase createdDatabase;
    private CosmosAsyncContainer createdCollection;
    private List<InternalObjectNode> createdDocuments;

    private CosmosAsyncClient client;

    public String getCollectionLink() {
        return TestUtils.getCollectionNameLink(createdDatabase.getId(), createdCollection.getId());
    }

    @Factory(dataProvider = "clientBuildersWithSessionConsistency")
    public ParallelDocumentQueryTest(CosmosClientBuilder clientBuilder) {
        super(clientBuilder);
    }

    @DataProvider(name = "queryMetricsArgProvider")
    public Object[][] queryMetricsArgProvider() {
        return new Object[][]{
            {true},
            {false},
            {null}
        };
    }

    @Test(groups = { "query" }, timeOut = TIMEOUT, dataProvider = "queryMetricsArgProvider")
    public void queryDocuments(Boolean qmEnabled) {
        String query = "SELECT * from c where c.prop = 99";
        CosmosQueryRequestOptions options = new CosmosQueryRequestOptions();

        if (qmEnabled != null) {
            options.setQueryMetricsEnabled(qmEnabled);
        }

        options.setMaxDegreeOfParallelism(2);
        CosmosPagedFlux<InternalObjectNode> queryObservable = createdCollection.queryItems(query, options, InternalObjectNode.class);

        List<InternalObjectNode> expectedDocs = createdDocuments.stream().filter(d -> 99 == ModelBridgeInternal.getIntFromJsonSerializable(d,"prop") ).collect(Collectors.toList());
        assertThat(expectedDocs).isNotEmpty();

        FeedResponseListValidator<InternalObjectNode> validator = new FeedResponseListValidator.Builder<InternalObjectNode>()
            .totalSize(expectedDocs.size())
            .exactlyContainsInAnyOrder(expectedDocs.stream().map(d -> d.getResourceId()).collect(Collectors.toList()))
            .allPagesSatisfy(new FeedResponseValidator.Builder<InternalObjectNode>()
                .requestChargeGreaterThanOrEqualTo(1.0).build())
            .hasValidQueryMetrics(qmEnabled)
            .build();

        validateQuerySuccess(queryObservable.byPage(5), validator, TIMEOUT);
    }

    @Test(groups = { "query" }, timeOut = TIMEOUT)
    public void queryMetricEquality() throws Exception {
        String query = "SELECT * from c where c.prop = 99";
        CosmosQueryRequestOptions options = new CosmosQueryRequestOptions();

        options.setQueryMetricsEnabled(true);
        options.setMaxDegreeOfParallelism(0);

        int preferredPageSize = 5;

        CosmosPagedFlux<InternalObjectNode> queryObservable = createdCollection.queryItems(query, options, InternalObjectNode.class);
        List<FeedResponse<InternalObjectNode>> resultList1 = queryObservable.byPage(preferredPageSize).collectList().block();

        options.setMaxDegreeOfParallelism(4);
        CosmosPagedFlux<InternalObjectNode> threadedQueryObs = createdCollection.queryItems(query, options, InternalObjectNode.class);
        List<FeedResponse<InternalObjectNode>> resultList2 = threadedQueryObs.byPage(preferredPageSize).collectList().block();

        assertThat(resultList1.size()).isEqualTo(resultList2.size());
        for(int i = 0; i < resultList1.size(); i++){
            compareQueryMetrics(BridgeInternal.queryMetricsFromFeedResponse(resultList1.get(i)),
                BridgeInternal.queryMetricsFromFeedResponse(resultList2.get(i)));
        }
    }

    private void compareQueryMetrics(Map<String, QueryMetrics> qm1, Map<String, QueryMetrics> qm2) {
        assertThat(qm1.keySet().size()).isEqualTo(qm2.keySet().size());
        QueryMetrics queryMetrics1 = BridgeInternal.createQueryMetricsFromCollection(qm1.values());
        QueryMetrics queryMetrics2 = BridgeInternal.createQueryMetricsFromCollection(qm2.values());
        assertThat(queryMetrics1.getRetrievedDocumentSize()).isEqualTo(queryMetrics2.getRetrievedDocumentSize());
        assertThat(queryMetrics1.getRetrievedDocumentCount()).isEqualTo(queryMetrics2.getRetrievedDocumentCount());
        assertThat(queryMetrics1.getIndexHitDocumentCount()).isEqualTo(queryMetrics2.getIndexHitDocumentCount());
        assertThat(queryMetrics1.getOutputDocumentCount()).isEqualTo(queryMetrics2.getOutputDocumentCount());
        assertThat(queryMetrics1.getOutputDocumentSize()).isEqualTo(queryMetrics2.getOutputDocumentSize());
        assertThat(BridgeInternal.getClientSideMetrics(queryMetrics1).getRequestCharge())
            .isEqualTo(BridgeInternal.getClientSideMetrics(queryMetrics1).getRequestCharge());
    }

    @Test(groups = { "query" }, timeOut = TIMEOUT)
    public void queryDocuments_NoResults() {
        String query = "SELECT * from root r where r.id = '2'";
        CosmosQueryRequestOptions options = new CosmosQueryRequestOptions();

        CosmosPagedFlux<InternalObjectNode> queryObservable = createdCollection.queryItems(query, options, InternalObjectNode.class);

        FeedResponseListValidator<InternalObjectNode> validator = new FeedResponseListValidator.Builder<InternalObjectNode>()
            .containsExactly(new ArrayList<>())
            .numberOfPagesIsGreaterThanOrEqualTo(1)
            .allPagesSatisfy(new FeedResponseValidator.Builder<InternalObjectNode>()
                .pageSizeIsLessThanOrEqualTo(0)
                .requestChargeGreaterThanOrEqualTo(1.0).build())
            .build();
        validateQuerySuccess(queryObservable.byPage(), validator);
    }

    @Test(groups = { "query" }, timeOut = 2 * TIMEOUT)
    public void queryDocumentsWithPageSize() {
        String query = "SELECT * from root";
        CosmosQueryRequestOptions options = new CosmosQueryRequestOptions();
        int pageSize = 3;
        options.setMaxDegreeOfParallelism(-1);

        CosmosPagedFlux<InternalObjectNode> queryObservable = createdCollection.queryItems(query, options, InternalObjectNode.class);

        List<InternalObjectNode> expectedDocs = createdDocuments;
        assertThat(expectedDocs).isNotEmpty();

        FeedResponseListValidator<InternalObjectNode> validator = new FeedResponseListValidator
            .Builder<InternalObjectNode>()
            .exactlyContainsInAnyOrder(expectedDocs
                .stream()
                .map(d -> d.getResourceId())
                .collect(Collectors.toList()))
            .numberOfPagesIsGreaterThanOrEqualTo((expectedDocs.size() + 1) / 3)
            .allPagesSatisfy(new FeedResponseValidator.Builder<InternalObjectNode>()
                .requestChargeGreaterThanOrEqualTo(1.0)
                .pageSizeIsLessThanOrEqualTo(pageSize)
                .build())
            .build();
        validateQuerySuccess(queryObservable.byPage(pageSize), validator, 2 * subscriberValidationTimeout);
    }

    @Test(groups = { "query" }, timeOut = TIMEOUT)
    public void invalidQuerySyntax() {
        String query = "I am an invalid query";
        CosmosQueryRequestOptions options = new CosmosQueryRequestOptions();

        CosmosPagedFlux<InternalObjectNode> queryObservable = createdCollection.queryItems(query, options, InternalObjectNode.class);

        FailureValidator validator = new FailureValidator.Builder()
            .instanceOf(CosmosException.class)
            .statusCode(400)
            .notNullActivityId()
            .build();
        validateQueryFailure(queryObservable.byPage(), validator);
    }

    @Test(groups = { "query" }, timeOut = TIMEOUT)
    public void crossPartitionQueryNotEnabled() {
        String query = "SELECT * from root";
        CosmosQueryRequestOptions options = new CosmosQueryRequestOptions();
        CosmosPagedFlux<InternalObjectNode> queryObservable = createdCollection.queryItems(query, options, InternalObjectNode.class);

        List<InternalObjectNode> expectedDocs = createdDocuments;
        FeedResponseListValidator<InternalObjectNode> validator =
            new FeedResponseListValidator.Builder<InternalObjectNode>()
                .totalSize(expectedDocs.size())
                .exactlyContainsInAnyOrder(expectedDocs.stream().map(Resource::getResourceId).collect(Collectors.toList()))
                .allPagesSatisfy(new FeedResponseValidator.Builder<InternalObjectNode>()
                    .requestChargeGreaterThanOrEqualTo(1.0)
                    .build())
                .build();
        validateQuerySuccess(queryObservable.byPage(), validator);
    }

    @Test(groups = { "query" }, timeOut = 2 * TIMEOUT)
    public void partitionKeyRangeId() {
        int sum = 0;

        for (String partitionKeyRangeId :
            CosmosBridgeInternal.getAsyncDocumentClient(client).readPartitionKeyRanges(getCollectionLink(), (CosmosQueryRequestOptions) null)
                .flatMap(p -> Flux.fromIterable(p.getResults()))
                .map(Resource::getId).collectList().single().block()) {
            String query = "SELECT * from root";
            CosmosQueryRequestOptions options = new CosmosQueryRequestOptions();
            setPartitionKeyRangeIdInternal(options, partitionKeyRangeId);
            int queryResultCount = createdCollection.queryItems(query, options, InternalObjectNode.class)
                .byPage()
                .flatMap(p -> Flux.fromIterable(p.getResults()))
                .collectList().block().size();

            sum += queryResultCount;
        }

        assertThat(sum).isEqualTo(createdDocuments.size());
    }

    @Test(groups = { "query" }, timeOut = TIMEOUT)
    public void compositeContinuationTokenRoundTrip() throws Exception {
        {
            // Positive
            CompositeContinuationToken compositeContinuationToken = new CompositeContinuationToken("asdf",
                new Range<String>("A", "D", false, true));
            String serialized = compositeContinuationToken.toString();
            ValueHolder<CompositeContinuationToken> outCompositeContinuationToken = new ValueHolder<CompositeContinuationToken>();
            boolean succeeded = CompositeContinuationToken.tryParse(serialized, outCompositeContinuationToken);
            assertThat(succeeded).isTrue();
            CompositeContinuationToken deserialized = outCompositeContinuationToken.v;
            String token = deserialized.getToken();
            Range<String> range = deserialized.getRange();
            assertThat(token).isEqualTo("asdf");
            assertThat(range.getMin()).isEqualTo("A");
            assertThat(range.getMax()).isEqualTo("D");
            assertThat(range.isMinInclusive()).isEqualTo(false);
            assertThat(range.isMaxInclusive()).isEqualTo(true);
        }

        {
            // Negative
            ValueHolder<CompositeContinuationToken> outCompositeContinuationToken = new ValueHolder<CompositeContinuationToken>();
            boolean succeeded = CompositeContinuationToken.tryParse("{\"property\" : \"not a valid composite continuation token\"}", outCompositeContinuationToken);
            assertThat(succeeded).isFalse();
        }

        {
            // Negative - GATEWAY composite continuation token
            ValueHolder<CompositeContinuationToken> outCompositeContinuationToken = new ValueHolder<CompositeContinuationToken>();
            boolean succeeded = CompositeContinuationToken.tryParse("{\"token\":\"-RID:tZFQAImzNLQLAAAAAAAAAA==#RT:1#TRC:10\",\"range\":{\"min\":\"\",\"max\":\"FF\"}}", outCompositeContinuationToken);
            assertThat(succeeded).isTrue();
            CompositeContinuationToken deserialized = outCompositeContinuationToken.v;
            String token = deserialized.getToken();
            Range<String> range = deserialized.getRange();
            assertThat(token).isEqualTo("-RID:tZFQAImzNLQLAAAAAAAAAA==#RT:1#TRC:10");
            assertThat(range.getMin()).isEqualTo("");
            assertThat(range.getMax()).isEqualTo("FF");
            assertThat(range.isMinInclusive()).isEqualTo(true);
            assertThat(range.isMaxInclusive()).isEqualTo(false);
        }
    }

    @Test(groups = { "query" }, timeOut = TIMEOUT * 10)
    public void queryDocumentsWithCompositeContinuationTokens() throws Exception {
        String query = "SELECT * FROM c";

        // Get Expected
        List<InternalObjectNode> expectedDocs = new ArrayList<>(createdDocuments);
        assertThat(expectedDocs).isNotEmpty();

        this.queryWithContinuationTokensAndPageSizes(query, new int[] {1, 10, 100}, expectedDocs);
    }

    @Test(groups = { "query" })
    public void queryDocumentsStringValue(){
        CosmosQueryRequestOptions options = new CosmosQueryRequestOptions();

        options.setMaxDegreeOfParallelism(2);

        List<String> expectedValues = createdDocuments.stream().map(d -> d.getId()).collect(Collectors.toList());

        String query = "Select value c.id from c";

        CosmosPagedFlux<String> queryObservable = createdCollection.queryItems(query, options, String.class);

        List<String> fetchedResults = new ArrayList<>();
        queryObservable.byPage().map(stringFeedResponse -> fetchedResults.addAll(stringFeedResponse.getResults())).blockLast();

        assertThat(fetchedResults).containsAll(expectedValues);
    }

    @Test(groups = { "query" })
    @SuppressWarnings("rawtypes")
    public void queryDocumentsArrayValue(){
        CosmosQueryRequestOptions options = new CosmosQueryRequestOptions();

        options.setMaxDegreeOfParallelism(2);

        Collection<List<List<Integer>>> expectedValues = new ArrayList<>();
        List<List<Integer>> lists = new ArrayList<>();
        List<Integer> a1 = new ArrayList<>();
        ArrayList<Integer> a2 = new ArrayList<>();
        a1.add(6519456);
        a1.add(1471916863);
        a2.add(2498434);
        a2.add(1455671440);
        lists.add(a1);
        lists.add(a2);

        expectedValues.add(lists);
        expectedValues.add(lists);

        expectedValues.add(lists);
        expectedValues.add(lists);

        String query = "Select top 2 value c.sgmts from c";

        CosmosPagedFlux<List> queryObservable = createdCollection.queryItems(query, options, List.class);

        List<List> fetchedResults = new ArrayList<>();
        queryObservable.byPage().map(feedResponse -> fetchedResults.addAll(feedResponse.getResults())).blockLast();
        assertThat(fetchedResults).containsAll(expectedValues);
    }

    @Test(groups = { "query" })
    public void queryDocumentsIntegerValue(){
        CosmosQueryRequestOptions options = new CosmosQueryRequestOptions();

        options.setMaxDegreeOfParallelism(2);

        List<Integer> expectedValues = createdDocuments.stream().map(d -> ModelBridgeInternal.getIntFromJsonSerializable(d,"prop")).collect(Collectors.toList());

        String query = "Select value c.prop from c";

        CosmosPagedFlux<Integer> queryObservable = createdCollection.queryItems(query, options, Integer.class);

        List<Integer> fetchedResults = new ArrayList<>();
        queryObservable.byPage().map(feedResponse -> fetchedResults.addAll(feedResponse.getResults())).blockLast();

        assertThat(fetchedResults).containsAll(expectedValues);
    }

    @Test(groups = {"query"})
    public void queryDocumentsBooleanValue() {
        CosmosQueryRequestOptions options = new CosmosQueryRequestOptions();

        options.setMaxDegreeOfParallelism(2);

        List<Boolean> expectedValues = createdDocuments
                                           .stream()
                                           .map(d -> ModelBridgeInternal.getBooleanFromJsonSerializable(d, "boolProp"))
                                           .collect(Collectors.toList());

        String query = "Select value c.boolProp from c";

        CosmosPagedFlux<Boolean> queryObservable = createdCollection.queryItems(query, options, Boolean.class);

        List<Boolean> fetchedResults = new ArrayList<>();
        queryObservable.byPage().map(feedResponse -> fetchedResults.addAll(feedResponse.getResults())).blockLast();

        assertThat(fetchedResults).containsAll(expectedValues);
    }

    @Test(groups = {"query"})
    public void queryDocumentsDoubleValue() {
        CosmosQueryRequestOptions options = new CosmosQueryRequestOptions();

        options.setMaxDegreeOfParallelism(2);

        List<Double> expectedValues = createdDocuments.stream()
                                           .map(d -> ModelBridgeInternal.getDoubleFromJsonSerializable(d, "_value"))
                                           .collect(Collectors.toList());

        String query = "Select value c._value from c";

        CosmosPagedFlux<Double> queryObservable = createdCollection.queryItems(query, options, Double.class);

        List<Double> fetchedResults = new ArrayList<>();
        queryObservable.byPage().map(feedResponse -> fetchedResults.addAll(feedResponse.getResults())).blockLast();

        assertThat(fetchedResults).containsAll(expectedValues);
    }

    @Test(groups = {"query"})
    public void queryDocumentsDoubleValueToInt() {
        // When try try to fetch double value using integer class, it should fail
        CosmosQueryRequestOptions options = new CosmosQueryRequestOptions();
        options.setMaxDegreeOfParallelism(2);
        String query = "Select value c._value from c";
        CosmosPagedFlux<Integer> queryObservable = createdCollection.queryItems(query, options, Integer.class);
        Exception resultException = null;
        List<Integer> fetchedResults = new ArrayList<>();
        try {
            queryObservable.byPage().map(feedResponse -> fetchedResults.addAll(feedResponse.getResults())).blockLast();
        } catch (Exception e) {
            resultException = e;
        }
        assertThat(resultException).isNotNull();
        assertThat(resultException).isInstanceOf(IllegalArgumentException.class);
    }

    @Test(groups = { "query" })
    public void queryDocumentsPojo(){
        CosmosQueryRequestOptions options = new CosmosQueryRequestOptions();

        options.setMaxDegreeOfParallelism(2);
        String query = "Select * from c";
        CosmosPagedFlux<TestObject> queryObservable = createdCollection.queryItems(query, options, TestObject.class);
        List<TestObject> fetchedResults = new ArrayList<>();
        queryObservable.byPage().map(feedResponse -> fetchedResults.addAll(feedResponse.getResults())).blockLast();

        List<Tuple> assertTuples = createdDocuments.stream()
            .map(internalObjectNode -> tuple(internalObjectNode.getId(),
                ModelBridgeInternal.getObjectFromJsonSerializable(internalObjectNode, "mypk"),
                ModelBridgeInternal.getObjectFromJsonSerializable(internalObjectNode, "prop"),
                ModelBridgeInternal.getObjectFromJsonSerializable(internalObjectNode, "boolProp")))
            .collect(Collectors.toList());

        assertThat(fetchedResults).extracting(TestObject::getId,
            TestObject::getMypk,
            TestObject::getProp,
            TestObject::getBoolProp)
            .containsAll(assertTuples);
    }

    @Test(groups = { "query" })
    public void queryDocumentsNestedPropValue(){
        CosmosQueryRequestOptions options = new CosmosQueryRequestOptions();

        options.setMaxDegreeOfParallelism(2);

        List<NestedObject> expectedValues = createdDocuments.stream()
            .map(d -> ModelBridgeInternal.toObjectFromJsonSerializable(d,TestObject.class))
            .map(d -> d.getNestedProp()).collect(Collectors.toList());

        String query = "Select value c.nestedProp from c";

        CosmosPagedFlux<NestedObject> queryObservable = createdCollection.queryItems(query, options, NestedObject.class);

        List<NestedObject> fetchedResults = new ArrayList<>();
        queryObservable.byPage().map(feedResponse -> fetchedResults.addAll(feedResponse.getResults())).blockLast();

        assertThat(fetchedResults.size()).isEqualTo(expectedValues.size());
        assertThat(fetchedResults).containsExactlyInAnyOrderElementsOf(expectedValues);
    }

    @BeforeClass(groups = { "query" }, timeOut = 4 * SETUP_TIMEOUT)
    public void before_ParallelDocumentQueryTest() {
        client = getClientBuilder().buildAsyncClient();
        createdDatabase = getSharedCosmosDatabase(client);

        createdCollection = getSharedMultiPartitionCosmosContainer(client);
        createdDocuments = prepareCosmosContainer(createdCollection);
    }

    private List<InternalObjectNode> prepareCosmosContainer(CosmosAsyncContainer cosmosContainer) {
        try {
            truncateCollection(cosmosContainer);
        } catch (Throwable firstChanceException) {
            try {
                truncateCollection(cosmosContainer);
            } catch (Throwable lastChanceException) {
                String message = Strings.lenientFormat("container %s truncation failed due to first chance %s followed by last chance %s",
                    cosmosContainer,
                    firstChanceException,
                    lastChanceException);
                logger.error(message);
                fail(message, lastChanceException);
            }
        }

        List<InternalObjectNode> docDefList = new ArrayList<>();

        for (int i = 0; i < 13; i++) {
            docDefList.add(getDocumentDefinition(i));
        }

        for (int i = 0; i < 21; i++) {
            docDefList.add(getDocumentDefinition(99));
        }

        List<InternalObjectNode> items = bulkInsertBlocking(cosmosContainer, docDefList);
        waitIfNeededForReplicasToCatchUp(getClientBuilder());
        return items;
    }

    @AfterClass(groups = { "query" }, timeOut = SHUTDOWN_TIMEOUT, alwaysRun = true)
    public void afterClass() {
        safeClose(client);
    }

    private static InternalObjectNode getDocumentDefinition(int cnt) {
        String uuid = UUID.randomUUID().toString();
        boolean boolVal = cnt % 2 == 0;
        InternalObjectNode doc = new InternalObjectNode(String.format(Locale.ROOT, "{ "
                + "\"id\": \"%s\", "
                + "\"prop\" : %d, "
                + "\"_value\" : %f, "
                + "\"boolProp\" : %b, "
                + "\"mypk\": \"%s\", "
                + "\"sgmts\": [[6519456, 1471916863], [2498434, 1455671440]], "
                + "\"nestedProp\": { "
                + "\"id\": \"nestedObjectId\", "
                + "\"value\": \"nestedObjectValue\", "
                + "}"
                + "}"
            , uuid, cnt, (double)cnt*2.3, boolVal, uuid)); //2.3 is just a random num chosen
        return doc;
    }

    static class TestObject{
        String id;
        int prop;
        Boolean boolProp;
        String mypk;
        List<List<Integer>> sgmts;
        NestedObject nestedProp;

        public String getId() {
            return id;
        }

        public void setId(String id) {
            this.id = id;
        }

        public Integer getProp() {
            return prop;
        }

        public void setProp(Integer prop) {
            this.prop = prop;
        }

        public Boolean getBoolProp() {
            return boolProp;
        }

        public void setBoolProp(Boolean boolProp) {
            this.boolProp = boolProp;
        }

        public String getMypk() {
            return mypk;
        }

        public void setMypk(String mypk) {
            this.mypk = mypk;
        }

        public List<List<Integer>> getSgmts() {
            return sgmts;
        }

        public void setSgmts(List<List<Integer>> sgmts) {
            this.sgmts = sgmts;
        }

        public NestedObject getNestedProp() {
            return nestedProp;
        }

        public void setNestedProp(NestedObject nestedProp) {
            this.nestedProp = nestedProp;
        }
    }

    static class NestedObject {
        String id;
        String value;

        public void setId(String id) { this.id = id; }
        public String getId() { return this.id; }
        public void setValue(String value) { this.value = value; }
        public String getValue() { return this.value; }

        @Override
        public String toString() {
            return "NestedObject{" +
                "id='" + id + '\'' +
                ", value='" + value + '\'' +
                '}';
        }

        @Override
        public boolean equals(Object o) {
            if (this == o) return true;
            if (o == null || getClass() != o.getClass()) return false;
            NestedObject that = (NestedObject) o;
            return Objects.equals(id, that.id) &&
                Objects.equals(value, that.value);
        }

        @Override
        public int hashCode() {
            return Objects.hash(id, value);
        }
    }

    @Test(groups = { "query" }, timeOut = TIMEOUT, enabled = false)
    public void invalidQuerySytax() throws Exception {

        String query = "I am an invalid query";
        CosmosQueryRequestOptions options = new CosmosQueryRequestOptions();

        CosmosPagedFlux<InternalObjectNode> queryObservable = createdCollection.queryItems(query, options, InternalObjectNode.class);

        FailureValidator validator = new FailureValidator.Builder().instanceOf(CosmosException.class)
            .statusCode(400).notNullActivityId().build();
        validateQueryFailure(queryObservable.byPage(), validator);
    }

    public InternalObjectNode createDocument(CosmosAsyncContainer cosmosContainer, int cnt) {

        InternalObjectNode docDefinition = getDocumentDefinition(cnt);

        return BridgeInternal.getProperties(cosmosContainer.createItem(docDefinition).block());
    }

    private void queryWithContinuationTokensAndPageSizes(String query, int[] pageSizes, List<InternalObjectNode> expectedDocs) {
        for (int pageSize : pageSizes) {
            List<InternalObjectNode> receivedDocuments = this.queryWithContinuationTokens(query, pageSize);
            List<String> actualIds = new ArrayList<String>();
            for (InternalObjectNode document : receivedDocuments) {
                actualIds.add(document.getResourceId());
            }

            List<String> expectedIds = new ArrayList<String>();
            for (InternalObjectNode document : expectedDocs) {
                expectedIds.add(document.getResourceId());
            }

            assertThat(actualIds).containsOnlyElementsOf(expectedIds);
        }
    }

    private List<InternalObjectNode> queryWithContinuationTokens(String query, int pageSize) {
        String requestContinuation = null;
        List<String> continuationTokens = new ArrayList<String>();
        List<InternalObjectNode> receivedDocuments = new ArrayList<InternalObjectNode>();
        do {
            CosmosQueryRequestOptions options = new CosmosQueryRequestOptions();

            options.setMaxDegreeOfParallelism(2);
            CosmosPagedFlux<InternalObjectNode> queryObservable = createdCollection.queryItems(query, options, InternalObjectNode.class);

            TestSubscriber<FeedResponse<InternalObjectNode>> testSubscriber = new TestSubscriber<>();
            queryObservable.byPage(requestContinuation, pageSize).subscribe(testSubscriber);
            testSubscriber.awaitTerminalEvent(TIMEOUT, TimeUnit.MILLISECONDS);
            testSubscriber.assertNoErrors();
            testSubscriber.assertComplete();

            @SuppressWarnings("unchecked")
            FeedResponse<InternalObjectNode> firstPage = (FeedResponse<InternalObjectNode>) testSubscriber.getEvents().get(0).get(0);
            requestContinuation = firstPage.getContinuationToken();
            receivedDocuments.addAll(firstPage.getResults());
            continuationTokens.add(requestContinuation);
        } while (requestContinuation != null);

        return receivedDocuments;
    }

    @Test(groups = { "query" }, timeOut = TIMEOUT)
    public void readManyWithItemOperations() {
        List<Pair<String, PartitionKey>> pairList = new ArrayList<>();
        for (int i = 0; i < createdDocuments.size(); i = i + 3) {
            pairList.add(Pair.of(createdDocuments.get(i).getId(),
                new PartitionKey(ModelBridgeInternal.getObjectFromJsonSerializable(createdDocuments.get(i), "mypk"))));
        }
        FeedResponse<JsonNode> documentFeedResponse =
            ItemOperations.readManyAsync(createdCollection, pairList, JsonNode.class).block();
        assertThat(documentFeedResponse.getResults().size()).isEqualTo(pairList.size());
        assertThat(documentFeedResponse.getResults().stream().map(jsonNode -> jsonNode.get("id").textValue()).collect(Collectors.toList()))
            .containsAll(pairList.stream().map(p -> p.getLeft()).collect(Collectors.toList()));
    }

    @Test(groups = { "query" }, timeOut = TIMEOUT)
<<<<<<< HEAD
    public void readMany() {
        if (this.getConnectionPolicy().getConnectionMode() == ConnectionMode.GATEWAY) {
            throw new SkipException("Skipping gateway mode. This needs to be fixed");
        }

=======
    public void readMany() throws Exception {
>>>>>>> 4ead307b
        List<CosmosItemIdentity> itemIdentities = new ArrayList<>();
        for (int i = 0; i < createdDocuments.size(); i = i + 3) {
            itemIdentities.add(
                new CosmosItemIdentity(
                    new PartitionKey(ModelBridgeInternal.getObjectFromJsonSerializable(createdDocuments.get(i), "mypk")),
                    createdDocuments.get(i).getId()));
        }
        FeedResponse<JsonNode> documentFeedResponse =
            createdCollection.readMany(itemIdentities, JsonNode.class).block();
        assertThat(documentFeedResponse.getResults().size()).isEqualTo(itemIdentities.size());
        assertThat(documentFeedResponse.getResults().stream().map(jsonNode -> jsonNode.get("id").textValue()).collect(Collectors.toList()))
            .containsAll(itemIdentities.stream().map(i -> i.getId()).collect(Collectors.toList()));
        assertThat(documentFeedResponse.getCosmosDiagnostics()).isNotNull();
    }

    @Test(groups = { "query" }, timeOut = TIMEOUT)
    public void readManyIdSameAsPartitionKey() {
        CosmosAsyncContainer containerWithIdAsPartitionKey = getSharedMultiPartitionCosmosContainerWithIdAsPartitionKey(client);
        List<InternalObjectNode> newItems = prepareCosmosContainer(containerWithIdAsPartitionKey);
        List<CosmosItemIdentity> itemIdentities = new ArrayList<>();
        for (int i = 0; i < newItems.size(); i = i + 3) {
            itemIdentities.add(
                new CosmosItemIdentity(
                    new PartitionKey(ModelBridgeInternal.getObjectFromJsonSerializable(newItems.get(i), "id")),
                    newItems.get(i).getId()));
        }
        FeedResponse<JsonNode> documentFeedResponse =
            containerWithIdAsPartitionKey.readMany(itemIdentities, JsonNode.class).block();
        assertThat(documentFeedResponse.getResults().size()).isEqualTo(itemIdentities.size());
        assertThat(documentFeedResponse.getResults().stream().map(jsonNode -> jsonNode.get("id").textValue()).collect(Collectors.toList()))
            .containsAll(itemIdentities.stream().map(i -> i.getId()).collect(Collectors.toList()));
    }

    @Test(groups = { "query" }, timeOut = TIMEOUT)
    public void readManyWithFactoryMethod() {
        List<CosmosItemIdentity> itemIdentities = new ArrayList<>();
        for (int i = 0; i < createdDocuments.size(); i = i + 3) {
            itemIdentities.add(
                    new CosmosItemIdentity(
                            new PartitionKey(ModelBridgeInternal.getObjectFromJsonSerializable(createdDocuments.get(i), "mypk")),
                            createdDocuments.get(i).getId()));
        }

        Function<JsonNode, String> factoryMethod = (objectNode) -> objectNode.get("id").asText();
        CosmosQueryRequestOptions queryRequestOptions = new CosmosQueryRequestOptions();
        ImplementationBridgeHelpers
                .CosmosQueryRequestOptionsHelper
                .getCosmosQueryRequestOptionsAccessor()
                .setItemFactoryMethod(queryRequestOptions, factoryMethod);

        FeedResponse<String> documentFeedResponse =
                ImplementationBridgeHelpers
                        .CosmosAsyncContainerHelper
                        .getCosmosAsyncContainerAccessor()
                        .readMany(createdCollection, itemIdentities, queryRequestOptions, String.class)
                        .block();

        assertThat(documentFeedResponse.getResults().size()).isEqualTo(itemIdentities.size());
        assertThat(documentFeedResponse.getResults())
                .containsAll(itemIdentities.stream().map(i -> i.getId()).collect(Collectors.toList()));
        assertThat(documentFeedResponse.getCosmosDiagnostics()).isNotNull();
    }
}<|MERGE_RESOLUTION|>--- conflicted
+++ resolved
@@ -700,15 +700,7 @@
     }
 
     @Test(groups = { "query" }, timeOut = TIMEOUT)
-<<<<<<< HEAD
     public void readMany() {
-        if (this.getConnectionPolicy().getConnectionMode() == ConnectionMode.GATEWAY) {
-            throw new SkipException("Skipping gateway mode. This needs to be fixed");
-        }
-
-=======
-    public void readMany() throws Exception {
->>>>>>> 4ead307b
         List<CosmosItemIdentity> itemIdentities = new ArrayList<>();
         for (int i = 0; i < createdDocuments.size(); i = i + 3) {
             itemIdentities.add(
