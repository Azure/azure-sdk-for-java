--- conflicted
+++ resolved
@@ -59,11 +59,8 @@
                 null,
                 null,
                 null,
-<<<<<<< HEAD
+                null,
                 false);
-=======
-                null);
->>>>>>> ecfbba2d
         init(null, null);
     }
 
