// Copyright (c) Microsoft Corporation. All rights reserved.
// Licensed under the MIT License.

package com.azure.cosmos.implementation.directconnectivity;


import com.azure.cosmos.DirectConnectionConfig;
import com.azure.cosmos.CosmosContainerProactiveInitConfig;
import com.azure.cosmos.CosmosContainerProactiveInitConfigBuilder;
import com.azure.cosmos.implementation.Configs;
import com.azure.cosmos.implementation.ConnectionPolicy;
import com.azure.cosmos.implementation.DocumentCollection;
import com.azure.cosmos.implementation.GlobalEndpointManager;
import com.azure.cosmos.implementation.IAuthorizationTokenProvider;
import com.azure.cosmos.implementation.OpenConnectionResponse;
import com.azure.cosmos.implementation.OperationType;
import com.azure.cosmos.implementation.PartitionKeyRange;
import com.azure.cosmos.implementation.ResourceType;
import com.azure.cosmos.implementation.RxDocumentServiceRequest;
import com.azure.cosmos.implementation.UserAgentContainer;
import com.azure.cosmos.implementation.Utils;
import com.azure.cosmos.implementation.apachecommons.collections.list.UnmodifiableList;
import com.azure.cosmos.implementation.apachecommons.lang.tuple.ImmutablePair;
import com.azure.cosmos.implementation.caches.RxCollectionCache;
import com.azure.cosmos.implementation.caches.RxPartitionKeyRangeCache;
import com.azure.cosmos.implementation.http.HttpClient;
import com.azure.cosmos.implementation.routing.LocationCache;
import com.azure.cosmos.implementation.routing.PartitionKeyInternalHelper;
import com.azure.cosmos.implementation.routing.PartitionKeyRangeIdentity;
import com.azure.cosmos.implementation.routing.RegionalRoutingContext;
import com.azure.cosmos.models.CosmosContainerIdentity;
import org.mockito.ArgumentMatchers;
import org.mockito.Mockito;
import org.testng.annotations.BeforeClass;
import org.testng.annotations.Test;
import reactor.core.publisher.Flux;
import reactor.core.publisher.Mono;
import reactor.test.StepVerifier;

import java.net.URI;
import java.util.ArrayList;
import java.util.Arrays;
import java.util.List;
import java.util.Set;
import java.util.UUID;

import static com.azure.cosmos.implementation.TestUtils.mockDiagnosticsClientContext;
import static org.assertj.core.api.Assertions.assertThat;

public class GlobalAddressResolverTest {

    private HttpClient httpClient;
    private GlobalEndpointManager endpointManager;
    private IAuthorizationTokenProvider authorizationTokenProvider;
    private UserAgentContainer userAgentContainer;
    private RxCollectionCache collectionCache;
    private GatewayServiceConfigurationReader serviceConfigReader;
    private RxPartitionKeyRangeCache routingMapProvider;
    private ConnectionPolicy connectionPolicy;
    private URI urlforRead1;
    private URI urlforRead2;
    private URI urlforRead3;

    private URI urlforWrite1;
    private URI urlforWrite2;
    private URI urlforWrite3;

    @BeforeClass(groups = "unit")
    public void before_GlobalAddressResolverTest() throws Exception {
        urlforRead1 = new URI("http://testRead1.com/");
        urlforRead2 = new URI("http://testRead2.com/");
        urlforRead3 = new URI("http://testRead3.com/");
        urlforWrite1 = new URI("http://testWrite1.com/");
        urlforWrite2 = new URI("http://testWrite2.com/");
        urlforWrite3 = new URI("http://testWrite3.com/");

        connectionPolicy = new ConnectionPolicy(DirectConnectionConfig.getDefaultConfig());
        connectionPolicy.setReadRequestsFallbackEnabled(true);
        httpClient = Mockito.mock(HttpClient.class);
        endpointManager = Mockito.mock(GlobalEndpointManager.class);

<<<<<<< HEAD
        List<LocationCache.ConsolidatedRegionalEndpoint> readEndPointList = new ArrayList<>();
        readEndPointList.add(new LocationCache.ConsolidatedRegionalEndpoint(urlforRead1, null));
        readEndPointList.add(new LocationCache.ConsolidatedRegionalEndpoint(urlforRead2, null));
        readEndPointList.add(new LocationCache.ConsolidatedRegionalEndpoint(urlforRead3, null));
        UnmodifiableList<LocationCache.ConsolidatedRegionalEndpoint> readList = new UnmodifiableList<>(readEndPointList);

        List<LocationCache.ConsolidatedRegionalEndpoint> writeEndPointList = new ArrayList<>();
        writeEndPointList.add(new LocationCache.ConsolidatedRegionalEndpoint(urlforWrite1, null));
        writeEndPointList.add(new LocationCache.ConsolidatedRegionalEndpoint(urlforWrite2, null));
        writeEndPointList.add(new LocationCache.ConsolidatedRegionalEndpoint(urlforWrite3, null));
        UnmodifiableList<LocationCache.ConsolidatedRegionalEndpoint> writeList = new UnmodifiableList<>(writeEndPointList);
=======
        List<RegionalRoutingContext> readEndPointList = new ArrayList<>();
        readEndPointList.add(new RegionalRoutingContext(urlforRead1));
        readEndPointList.add(new RegionalRoutingContext(urlforRead2));
        readEndPointList.add(new RegionalRoutingContext(urlforRead3));
        UnmodifiableList<RegionalRoutingContext> readList = new UnmodifiableList<>(readEndPointList);

        List<RegionalRoutingContext> writeEndPointList = new ArrayList<>();
        writeEndPointList.add(new RegionalRoutingContext(urlforWrite1));
        writeEndPointList.add(new RegionalRoutingContext(urlforWrite2));
        writeEndPointList.add(new RegionalRoutingContext(urlforWrite3));
        UnmodifiableList<RegionalRoutingContext> writeList = new UnmodifiableList<>(writeEndPointList);
>>>>>>> ed5ac4b1

        Mockito.when(endpointManager.getReadEndpoints()).thenReturn(readList);
        Mockito.when(endpointManager.getWriteEndpoints()).thenReturn(writeList);

        authorizationTokenProvider = Mockito.mock(IAuthorizationTokenProvider.class);

        DocumentCollection collectionDefinition = new DocumentCollection();
        collectionDefinition.setId(UUID.randomUUID().toString());
        collectionCache = Mockito.mock(RxCollectionCache.class);
        Mockito.when(collectionCache.resolveCollectionAsync(ArgumentMatchers.any(), ArgumentMatchers.any())).thenReturn(Mono.just(new Utils.ValueHolder<>(collectionDefinition)));
        routingMapProvider = Mockito.mock(RxPartitionKeyRangeCache.class);
        userAgentContainer = Mockito.mock(UserAgentContainer.class);
        serviceConfigReader = Mockito.mock(GatewayServiceConfigurationReader.class);

    }

    @Test(groups = "unit")
    public void resolveAsync() throws Exception {

        GlobalAddressResolver globalAddressResolver = new GlobalAddressResolver(mockDiagnosticsClientContext(), httpClient, endpointManager, Protocol.HTTPS, authorizationTokenProvider, collectionCache, routingMapProvider,
                userAgentContainer,
                serviceConfigReader, connectionPolicy, null);
        RxDocumentServiceRequest request;
        request = RxDocumentServiceRequest.createFromName(mockDiagnosticsClientContext(),
                OperationType.Read,
                "dbs/db/colls/coll/docs/doc1",
                ResourceType.Document);

        Set<URI> urlsBeforeResolve = globalAddressResolver.addressCacheByEndpoint.keySet();
        assertThat(urlsBeforeResolve.size()).isEqualTo(5);
        assertThat(urlsBeforeResolve.contains(urlforRead3)).isFalse();//Last read will be removed from addressCacheByEndpoint after 5 endpoints
        assertThat(urlsBeforeResolve.contains(urlforRead2)).isTrue();

<<<<<<< HEAD
        LocationCache.ConsolidatedRegionalEndpoint testUrl = new LocationCache.ConsolidatedRegionalEndpoint(new URI("http://Test.com/"), null);
=======
        RegionalRoutingContext testUrl = new RegionalRoutingContext(new URI("http://Test.com/"));
>>>>>>> ed5ac4b1
        Mockito.when(endpointManager.resolveServiceEndpoint(ArgumentMatchers.any())).thenReturn(testUrl);
        globalAddressResolver.resolveAsync(request, true);
        Set<URI> urlsAfterResolve = globalAddressResolver.addressCacheByEndpoint.keySet();
        assertThat(urlsAfterResolve.size()).isEqualTo(5);
        assertThat(urlsAfterResolve.contains(urlforRead2)).isFalse();//Last read will be removed from addressCacheByEndpoint after 5 endpoints
<<<<<<< HEAD
        assertThat(urlsBeforeResolve.contains(testUrl.getGatewayLocationEndpoint())).isTrue();//New endpoint will be added in addressCacheByEndpoint
=======
        assertThat(urlsBeforeResolve.contains(testUrl.getGatewayRegionalEndpoint())).isTrue();//New endpoint will be added in addressCacheByEndpoint
>>>>>>> ed5ac4b1
    }

    @Test(groups = "unit")
    public void submitOpenConnectionTasksAndInitCaches() {
        GlobalAddressResolver globalAddressResolver =
                new GlobalAddressResolver(
                        mockDiagnosticsClientContext(),
                        httpClient,
                        endpointManager,
                        Protocol.HTTPS,
                        authorizationTokenProvider,
                        collectionCache,
                        routingMapProvider,
                        userAgentContainer,
                        serviceConfigReader,
                        connectionPolicy,
                        null);
        GlobalAddressResolver.EndpointCache endpointCache = new GlobalAddressResolver.EndpointCache();
        GatewayAddressCache gatewayAddressCache = Mockito.mock(GatewayAddressCache.class);
        endpointCache.addressCache = gatewayAddressCache;
        globalAddressResolver.addressCacheByEndpoint.clear();
        globalAddressResolver.addressCacheByEndpoint.put(urlforRead1, endpointCache);
        globalAddressResolver.addressCacheByEndpoint.put(urlforRead2, endpointCache);

        AddressInformation addressInformation = new AddressInformation(true, true, "https://be1.west-us.com:8080", Protocol.TCP);

        Mockito
            .when(endpointManager.getReadEndpoints())
            .thenReturn(new UnmodifiableList<>(
<<<<<<< HEAD
                Arrays.asList(new LocationCache.ConsolidatedRegionalEndpoint(urlforRead1, null), new LocationCache.ConsolidatedRegionalEndpoint(urlforRead2, null))));
=======
                Arrays.asList(new RegionalRoutingContext(urlforRead1), new RegionalRoutingContext(urlforRead2))));
>>>>>>> ed5ac4b1

        DocumentCollection documentCollection = new DocumentCollection();
        documentCollection.setId("TestColl");
        documentCollection.setResourceId("IXYFAOHEBPM=");
        documentCollection.setSelfLink("dbs/testDb/colls/TestColl");

        PartitionKeyRange range = new PartitionKeyRange(
                "0",
                PartitionKeyInternalHelper.MinimumInclusiveEffectivePartitionKey,
                PartitionKeyInternalHelper.MaximumExclusiveEffectivePartitionKey);
        List<PartitionKeyRange> partitionKeyRanges = new ArrayList<>();
        partitionKeyRanges.add(range);

        Mockito
                .when(collectionCache.resolveByNameAsync(null, documentCollection.getSelfLink(), null))
                .thenReturn(Mono.just(documentCollection));

        Mockito
                .when(routingMapProvider.tryGetOverlappingRangesAsync(
                        null,
                        documentCollection.getResourceId(),
                        PartitionKeyInternalHelper.FullRange,
                        true,
                        null))
                .thenReturn(Mono.just(new Utils.ValueHolder<>(partitionKeyRanges)));

        // Set up GatewayAddressCache.openConnectionAndInitCaches behavior
        List<PartitionKeyRangeIdentity> ranges = new ArrayList<>();
        for (PartitionKeyRange partitionKeyRange : partitionKeyRanges) {
            ranges.add(new PartitionKeyRangeIdentity(documentCollection.getResourceId(), partitionKeyRange.getId()));
        }

        List<ImmutablePair<ImmutablePair<String, DocumentCollection>, AddressInformation>> collectionToAddresses = new ArrayList<>();

        collectionToAddresses.add(new ImmutablePair<>(new ImmutablePair<>("coll1", documentCollection), addressInformation));

        List<OpenConnectionResponse> openConnectionResponses = new ArrayList<>();
        OpenConnectionResponse response1 = new OpenConnectionResponse(new Uri("http://localhost:8081"), true,null, 1);
        OpenConnectionResponse response2 = new OpenConnectionResponse(new Uri("http://localhost:8082"), false, new IllegalStateException("Test"), 0);

        openConnectionResponses.add(response1);
        openConnectionResponses.add(response2);

        Mockito
                .when(gatewayAddressCache.resolveAddressesAndInitCaches(Mockito.anyString(), Mockito.any(DocumentCollection.class), Mockito.any()))
                        .thenReturn(Flux.fromIterable(collectionToAddresses));

        Mockito
                .when(gatewayAddressCache.submitOpenConnectionTask(addressInformation, documentCollection, Configs.getMinConnectionPoolSizePerEndpoint()))
                .thenReturn(Mono.empty());

        CosmosContainerProactiveInitConfig proactiveContainerInitConfig = new CosmosContainerProactiveInitConfigBuilder(Arrays.asList(new CosmosContainerIdentity("testDb", "TestColl")))
                .setProactiveConnectionRegionsCount(1)
                .build();

        StepVerifier.create(globalAddressResolver.submitOpenConnectionTasksAndInitCaches(proactiveContainerInitConfig))
                .expectComplete()
                .verify();

        Mockito
                .verify(collectionCache, Mockito.times(1))
                .resolveByNameAsync(null, documentCollection.getSelfLink(), null);
        Mockito
                .verify(routingMapProvider, Mockito.times(1))
                .tryGetOverlappingRangesAsync(
                        null,
                        documentCollection.getResourceId(),
                        PartitionKeyInternalHelper.FullRange,
                        true,
                        null);
        Mockito
                .verify(gatewayAddressCache, Mockito.times(1))
                .resolveAddressesAndInitCaches(Mockito.anyString(), Mockito.any(DocumentCollection.class), Mockito.any());

        Mockito
                .verify(gatewayAddressCache, Mockito.times(1))
                .submitOpenConnectionTask(addressInformation, documentCollection, Configs.getMinConnectionPoolSizePerEndpoint());
    }
}<|MERGE_RESOLUTION|>--- conflicted
+++ resolved
@@ -79,19 +79,6 @@
         httpClient = Mockito.mock(HttpClient.class);
         endpointManager = Mockito.mock(GlobalEndpointManager.class);
 
-<<<<<<< HEAD
-        List<LocationCache.ConsolidatedRegionalEndpoint> readEndPointList = new ArrayList<>();
-        readEndPointList.add(new LocationCache.ConsolidatedRegionalEndpoint(urlforRead1, null));
-        readEndPointList.add(new LocationCache.ConsolidatedRegionalEndpoint(urlforRead2, null));
-        readEndPointList.add(new LocationCache.ConsolidatedRegionalEndpoint(urlforRead3, null));
-        UnmodifiableList<LocationCache.ConsolidatedRegionalEndpoint> readList = new UnmodifiableList<>(readEndPointList);
-
-        List<LocationCache.ConsolidatedRegionalEndpoint> writeEndPointList = new ArrayList<>();
-        writeEndPointList.add(new LocationCache.ConsolidatedRegionalEndpoint(urlforWrite1, null));
-        writeEndPointList.add(new LocationCache.ConsolidatedRegionalEndpoint(urlforWrite2, null));
-        writeEndPointList.add(new LocationCache.ConsolidatedRegionalEndpoint(urlforWrite3, null));
-        UnmodifiableList<LocationCache.ConsolidatedRegionalEndpoint> writeList = new UnmodifiableList<>(writeEndPointList);
-=======
         List<RegionalRoutingContext> readEndPointList = new ArrayList<>();
         readEndPointList.add(new RegionalRoutingContext(urlforRead1));
         readEndPointList.add(new RegionalRoutingContext(urlforRead2));
@@ -103,7 +90,6 @@
         writeEndPointList.add(new RegionalRoutingContext(urlforWrite2));
         writeEndPointList.add(new RegionalRoutingContext(urlforWrite3));
         UnmodifiableList<RegionalRoutingContext> writeList = new UnmodifiableList<>(writeEndPointList);
->>>>>>> ed5ac4b1
 
         Mockito.when(endpointManager.getReadEndpoints()).thenReturn(readList);
         Mockito.when(endpointManager.getWriteEndpoints()).thenReturn(writeList);
@@ -137,21 +123,13 @@
         assertThat(urlsBeforeResolve.contains(urlforRead3)).isFalse();//Last read will be removed from addressCacheByEndpoint after 5 endpoints
         assertThat(urlsBeforeResolve.contains(urlforRead2)).isTrue();
 
-<<<<<<< HEAD
-        LocationCache.ConsolidatedRegionalEndpoint testUrl = new LocationCache.ConsolidatedRegionalEndpoint(new URI("http://Test.com/"), null);
-=======
         RegionalRoutingContext testUrl = new RegionalRoutingContext(new URI("http://Test.com/"));
->>>>>>> ed5ac4b1
         Mockito.when(endpointManager.resolveServiceEndpoint(ArgumentMatchers.any())).thenReturn(testUrl);
         globalAddressResolver.resolveAsync(request, true);
         Set<URI> urlsAfterResolve = globalAddressResolver.addressCacheByEndpoint.keySet();
         assertThat(urlsAfterResolve.size()).isEqualTo(5);
         assertThat(urlsAfterResolve.contains(urlforRead2)).isFalse();//Last read will be removed from addressCacheByEndpoint after 5 endpoints
-<<<<<<< HEAD
-        assertThat(urlsBeforeResolve.contains(testUrl.getGatewayLocationEndpoint())).isTrue();//New endpoint will be added in addressCacheByEndpoint
-=======
         assertThat(urlsBeforeResolve.contains(testUrl.getGatewayRegionalEndpoint())).isTrue();//New endpoint will be added in addressCacheByEndpoint
->>>>>>> ed5ac4b1
     }
 
     @Test(groups = "unit")
@@ -181,11 +159,7 @@
         Mockito
             .when(endpointManager.getReadEndpoints())
             .thenReturn(new UnmodifiableList<>(
-<<<<<<< HEAD
-                Arrays.asList(new LocationCache.ConsolidatedRegionalEndpoint(urlforRead1, null), new LocationCache.ConsolidatedRegionalEndpoint(urlforRead2, null))));
-=======
                 Arrays.asList(new RegionalRoutingContext(urlforRead1), new RegionalRoutingContext(urlforRead2))));
->>>>>>> ed5ac4b1
 
         DocumentCollection documentCollection = new DocumentCollection();
         documentCollection.setId("TestColl");
