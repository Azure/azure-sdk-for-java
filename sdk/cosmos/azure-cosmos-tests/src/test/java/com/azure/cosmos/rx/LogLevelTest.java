--- conflicted
+++ resolved
@@ -36,11 +36,8 @@
 public class LogLevelTest extends TestSuiteBase {
     public final static String COSMOS_DB_LOGGING_CATEGORY = "com.azure.cosmos";
     public final static String NETWORK_LOGGING_CATEGORY = "com.azure.cosmos.netty-network";
-<<<<<<< HEAD
-=======
     public final static String LOG_PATTERN_HTTP_1_1 = "HTTP/1.1 201";
     public final static String LOG_PATTERN_HTTP_2 = "HTTP/2";
->>>>>>> 9ec647dc
     public final static String LOG_PATTERN_1 = "|  0  1  2  3  4  5  6  7  8  9  a  b  c  d  e  f |";
     public final static String LOG_PATTERN_2 = "USER_EVENT: SslHandshakeCompletionEvent(SUCCESS)";
     public final static String LOG_PATTERN_3 = "CONNECT: ";
@@ -94,10 +91,7 @@
         assertThat(consoleWriter.toString()).contains(LOG_PATTERN_1);
         assertThat(consoleWriter.toString()).contains(LOG_PATTERN_2);
         assertThat(consoleWriter.toString()).contains(LOG_PATTERN_3);
-<<<<<<< HEAD
-=======
-        validateHttpProtocol(consoleWriter);
->>>>>>> 9ec647dc
+        validateHttpProtocol(consoleWriter);
     }
 
     /**
@@ -122,10 +116,7 @@
         assertThat(consoleWriter.toString()).contains(LOG_PATTERN_1);
         assertThat(consoleWriter.toString()).contains(LOG_PATTERN_2);
         assertThat(consoleWriter.toString()).contains(LOG_PATTERN_3);
-<<<<<<< HEAD
-=======
-        validateHttpProtocol(consoleWriter);
->>>>>>> 9ec647dc
+        validateHttpProtocol(consoleWriter);
     }
 
     /**
@@ -151,10 +142,7 @@
         assertThat(consoleWriter.toString()).contains(LOG_PATTERN_1);
         assertThat(consoleWriter.toString()).contains(LOG_PATTERN_2);
         assertThat(consoleWriter.toString()).contains(LOG_PATTERN_3);
-<<<<<<< HEAD
-=======
-        validateHttpProtocol(consoleWriter);
->>>>>>> 9ec647dc
+        validateHttpProtocol(consoleWriter);
     }
 
     @Test(groups = { "fast" }, timeOut = TIMEOUT, enabled = false)
@@ -175,10 +163,7 @@
         assertThat(consoleWriter.toString()).contains(LOG_PATTERN_1);
         assertThat(consoleWriter.toString()).contains(LOG_PATTERN_2);
         assertThat(consoleWriter.toString()).contains(LOG_PATTERN_3);
-<<<<<<< HEAD
-=======
-        validateHttpProtocol(consoleWriter);
->>>>>>> 9ec647dc
+        validateHttpProtocol(consoleWriter);
     }
 
     @Test(groups = { "fast" }, timeOut = TIMEOUT, enabled = false)
@@ -199,10 +184,7 @@
         assertThat(consoleWriter.toString()).contains(LOG_PATTERN_1);
         assertThat(consoleWriter.toString()).contains(LOG_PATTERN_2);
         assertThat(consoleWriter.toString()).contains(LOG_PATTERN_3);
-<<<<<<< HEAD
-=======
-        validateHttpProtocol(consoleWriter);
->>>>>>> 9ec647dc
+        validateHttpProtocol(consoleWriter);
     }
 
     /**
@@ -227,10 +209,7 @@
         assertThat(consoleWriter.toString()).contains(LOG_PATTERN_1);
         assertThat(consoleWriter.toString()).contains(LOG_PATTERN_2);
         assertThat(consoleWriter.toString()).contains(LOG_PATTERN_3);
-<<<<<<< HEAD
-=======
-        validateHttpProtocol(consoleWriter);
->>>>>>> 9ec647dc
+        validateHttpProtocol(consoleWriter);
     }
 
     /**
@@ -255,8 +234,6 @@
         assertThat(consoleWriter.toString()).contains(LOG_PATTERN_1);
         assertThat(consoleWriter.toString()).contains(LOG_PATTERN_2);
         assertThat(consoleWriter.toString()).contains(LOG_PATTERN_3);
-<<<<<<< HEAD
-=======
         validateHttpProtocol(consoleWriter);
     }
 
@@ -267,7 +244,6 @@
         } else {
             assertThat(consoleWriter.toString()).contains(LOG_PATTERN_HTTP_1_1);
         }
->>>>>>> 9ec647dc
     }
 
     private InternalObjectNode getDocumentDefinition() {
