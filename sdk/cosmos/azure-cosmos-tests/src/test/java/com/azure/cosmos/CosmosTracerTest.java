// Copyright (c) Microsoft Corporation. All rights reserved.
// Licensed under the MIT License.
package com.azure.cosmos;

<<<<<<< HEAD
=======
import com.azure.core.util.Context;
import com.azure.core.util.tracing.SpanKind;
import com.azure.core.util.tracing.StartSpanOptions;
import com.azure.core.util.tracing.Tracer;
>>>>>>> 2758f126
import com.azure.cosmos.implementation.ClientSideRequestStatistics;
import com.azure.cosmos.implementation.DiagnosticsProvider;
import com.azure.cosmos.implementation.FeedResponseDiagnostics;
import com.azure.cosmos.implementation.HttpConstants;
import com.azure.cosmos.implementation.ImplementationBridgeHelpers;
import com.azure.cosmos.implementation.ImplementationBridgeHelpers.CosmosDiagnosticsHelper;
import com.azure.cosmos.implementation.ImplementationBridgeHelpers.CosmosDiagnosticsHelper.CosmosDiagnosticsAccessor;
import com.azure.cosmos.implementation.LifeCycleUtils;
import com.azure.cosmos.implementation.QueryMetrics;
import com.azure.cosmos.implementation.RequestTimeline;
import com.azure.cosmos.implementation.SerializationDiagnosticsContext;
import com.azure.cosmos.implementation.TestConfigurations;
import com.azure.cosmos.implementation.Utils;
import com.azure.cosmos.implementation.directconnectivity.ReflectionUtils;
import com.azure.cosmos.implementation.directconnectivity.StoreResponseDiagnostics;
import com.azure.cosmos.implementation.directconnectivity.StoreResultDiagnostics;
import com.azure.cosmos.models.CosmosClientTelemetryConfig;
import com.azure.cosmos.models.CosmosContainerProperties;
import com.azure.cosmos.models.CosmosContainerResponse;
import com.azure.cosmos.models.CosmosDatabaseProperties;
import com.azure.cosmos.models.CosmosDatabaseResponse;
import com.azure.cosmos.models.CosmosItemRequestOptions;
import com.azure.cosmos.models.CosmosItemResponse;
import com.azure.cosmos.models.CosmosQueryRequestOptions;
import com.azure.cosmos.models.CosmosStoredProcedureProperties;
import com.azure.cosmos.models.CosmosStoredProcedureResponse;
import com.azure.cosmos.models.CosmosTriggerProperties;
import com.azure.cosmos.models.CosmosTriggerResponse;
import com.azure.cosmos.models.CosmosUserDefinedFunctionProperties;
import com.azure.cosmos.models.CosmosUserDefinedFunctionResponse;
import com.azure.cosmos.models.CosmosUserProperties;
import com.azure.cosmos.models.FeedRange;
import com.azure.cosmos.models.FeedResponse;
import com.azure.cosmos.models.PartitionKey;
import com.azure.cosmos.models.ThroughputProperties;
import com.azure.cosmos.models.ThroughputResponse;
import com.azure.cosmos.models.TriggerOperation;
import com.azure.cosmos.models.TriggerType;
import com.azure.cosmos.rx.TestSuiteBase;
import com.azure.cosmos.test.faultinjection.FaultInjectionCondition;
import com.azure.cosmos.test.faultinjection.FaultInjectionConditionBuilder;
import com.azure.cosmos.test.faultinjection.FaultInjectionConnectionType;
import com.azure.cosmos.test.faultinjection.FaultInjectionEndpointBuilder;
import com.azure.cosmos.test.faultinjection.FaultInjectionOperationType;
import com.azure.cosmos.test.faultinjection.FaultInjectionResultBuilders;
import com.azure.cosmos.test.faultinjection.FaultInjectionRule;
import com.azure.cosmos.test.faultinjection.FaultInjectionRuleBuilder;
import com.azure.cosmos.test.faultinjection.FaultInjectionServerErrorType;
import com.azure.cosmos.test.faultinjection.IFaultInjectionResult;
import com.azure.cosmos.test.implementation.faultinjection.FaultInjectorProvider;
import com.fasterxml.jackson.core.JsonProcessingException;
import com.fasterxml.jackson.databind.ObjectMapper;
<<<<<<< HEAD
import com.fasterxml.jackson.databind.node.ObjectNode;
import org.assertj.core.api.Assertions;
import org.mockito.Mockito;
=======
import com.fasterxml.jackson.databind.node.ArrayNode;
import com.fasterxml.jackson.databind.node.ObjectNode;
import org.assertj.core.api.Assertions;
import org.mockito.Mockito;
import org.slf4j.Logger;
import org.slf4j.LoggerFactory;
>>>>>>> 2758f126
import org.testng.SkipException;
import org.testng.annotations.AfterClass;
import org.testng.annotations.BeforeClass;
import org.testng.annotations.DataProvider;
import org.testng.annotations.Factory;
import org.testng.annotations.Test;
import reactor.core.publisher.Flux;

import java.io.PrintWriter;
import java.io.StringWriter;
import java.time.Duration;
import java.time.Instant;
import java.time.OffsetDateTime;
import java.time.ZoneOffset;
<<<<<<< HEAD
import java.util.Arrays;
import java.util.Collection;
=======
import java.time.format.DateTimeFormatter;
import java.util.ArrayList;
import java.util.Arrays;
>>>>>>> 2758f126
import java.util.HashMap;
import java.util.Iterator;
import java.util.List;
import java.util.Locale;
import java.util.Map;
import java.util.UUID;
import java.util.concurrent.atomic.AtomicInteger;
import java.util.stream.Collectors;

import static com.azure.cosmos.implementation.guava25.base.Preconditions.checkNotNull;
import static org.assertj.core.api.Assertions.assertThat;
import static org.assertj.core.api.Fail.fail;

public class CosmosTracerTest extends TestSuiteBase {
    private final static Logger LOGGER = LoggerFactory.getLogger(CosmosTracerTest.class);
    private final static ObjectMapper OBJECT_MAPPER = Utils.getSimpleObjectMapper();
    private static String ITEM_ID;

    private static final AtomicInteger testCaseCount = new AtomicInteger(0);

    private CosmosDiagnosticsAccessor cosmosDiagnosticsAccessor;
    CosmosAsyncClient client;
    CosmosAsyncDatabase cosmosAsyncDatabase;
    CosmosAsyncContainer cosmosAsyncContainer;

    @Factory(dataProvider = "clientBuildersWithDirectSessionIncludeComputeGateway")
    public CosmosTracerTest(CosmosClientBuilder clientBuilder) {
        super(clientBuilder.contentResponseOnWriteEnabled(true));
    }

    @BeforeClass(groups = {"simple", "emulator"}, timeOut = SETUP_TIMEOUT)
    public void beforeClass() {
        try {
            client = getClientBuilder().buildAsyncClient();
            cosmosAsyncDatabase = getSharedCosmosDatabase(client);
            cosmosAsyncContainer = getSharedMultiPartitionCosmosContainerWithIdAsPartitionKey(client);
            cosmosDiagnosticsAccessor = CosmosDiagnosticsHelper.getCosmosDiagnosticsAccessor();
        } catch (Throwable error) {
            logger.error("BeforeClass of CosmosTracerTest failed unexpectedly", error);
            error.printStackTrace();
            throw error;
        }
    }
<<<<<<< HEAD

    @Override
    public String resolveTestNameSuffix(Object[] row) {
        if (row != null && row.length == 3) {
            StringBuilder sb = new StringBuilder();
            if ((boolean)row[0]) {
                sb.append("Legacy");
            } else {
                sb.append("OTel");
            }
            sb.append("|");
            if ((boolean)row[1]) {
                sb.append("WithReq");
            } else {
                sb.append("NoReq");
            }
            sb.append("|");
            if ((boolean)row[2]) {
                sb.append("ForceThresholdViolation");
            } else {
                sb.append("NoThresholdViolation");
            }

=======

    @Override
    public String resolveTestNameSuffix(Object[] row) {
        if (row != null && row.length == 3) {
            StringBuilder sb = new StringBuilder();
            if ((boolean)row[0]) {
                sb.append("Legacy");
            } else {
                sb.append("OTel");
            }
            sb.append("|");
            if ((boolean)row[1]) {
                sb.append("WithReq");
            } else {
                sb.append("NoReq");
            }
            sb.append("|");
            if ((boolean)row[2]) {
                sb.append("ForceThresholdViolation");
            } else {
                sb.append("NoThresholdViolation");
            }

>>>>>>> 2758f126
            return sb.toString();
        }

        return "";
    }

    @DataProvider(name = "traceTestCaseProvider")
    private Object[][] traceTestCaseProvider() {
        return new Object[][]{
            new Object[] { true, false, true },
            new Object[] { true, false, false },
            new Object[] { false, false, false },
            new Object[] { false, true, false },
            new Object[] { false, false, true },
            new Object[] { false, true, true },
        };
    }

    @Test(groups = {"simple", "emulator"}, dataProvider = "traceTestCaseProvider", timeOut = TIMEOUT)
    public void cosmosAsyncClient(
        boolean useLegacyTracing,
        boolean enableRequestLevelTracing,
        boolean forceThresholdViolations) throws Exception {

<<<<<<< HEAD
        TracerUnderTest mockTracer = new TracerUnderTest();
=======
        TracerUnderTest mockTracer = Mockito.spy(new TracerUnderTest());
>>>>>>> 2758f126

        createAndInitializeDiagnosticsProvider(
            mockTracer, useLegacyTracing, enableRequestLevelTracing, forceThresholdViolations);

        CosmosDatabaseResponse cosmosDatabaseResponse = client.createDatabaseIfNotExists(cosmosAsyncDatabase.getId(),
            ThroughputProperties.createManualThroughput(5000)).block();
        assertThat(cosmosDatabaseResponse).isNotNull();
        verifyTracerAttributes(
            mockTracer,
            "createDatabaseIfNotExists." + cosmosAsyncDatabase.getId(),
            cosmosAsyncDatabase.getId(),
            null,
            cosmosDatabaseResponse.getDiagnostics(),
            null,
            useLegacyTracing,
            enableRequestLevelTracing,
            forceThresholdViolations);
        mockTracer.reset();

        FeedResponse<CosmosDatabaseProperties> feedResponseReadAllDatabases =
            client.readAllDatabases(new CosmosQueryRequestOptions()).byPage().single().block();
        assertThat(feedResponseReadAllDatabases).isNotNull();
        verifyTracerAttributes(
            mockTracer,
            "readAllDatabases",
            null,
            null,
            feedResponseReadAllDatabases.getCosmosDiagnostics(),
            null,
            useLegacyTracing,
            enableRequestLevelTracing,
            forceThresholdViolations);
        mockTracer.reset();

        String query = "select * from c where c.id = '" + cosmosAsyncDatabase.getId() + "'";
        FeedResponse<CosmosDatabaseProperties> feedResponseQueryDatabases = client.queryDatabases(query,
            new CosmosQueryRequestOptions()).byPage().single().block();
        assertThat(feedResponseQueryDatabases).isNotNull();
        verifyTracerAttributes(
            mockTracer,
            "queryDatabases",
            null,
            null,
            feedResponseQueryDatabases.getCosmosDiagnostics(),
            null,
            useLegacyTracing,
            enableRequestLevelTracing,
            forceThresholdViolations);
        mockTracer.reset();

        CosmosException cosmosError = null;
        // Trying to create already existing database to trigger 409 (escaped exception)
        try {
            client.createDatabase(cosmosAsyncDatabase.getId(),
                ThroughputProperties.createManualThroughput(5000)).block();

            fail("Should have thrown 409 exception");
        } catch (CosmosException error) {
            assertThat(error.getStatusCode()).isEqualTo(409);
            assertThat(error.getDiagnostics()).isNotNull();
            cosmosError = error;
        }

        verifyTracerAttributes(
            mockTracer,
            "createDatabase." + cosmosAsyncDatabase.getId(),
            cosmosAsyncDatabase.getId(),
            null,
            cosmosError.getDiagnostics(),
            cosmosError,
            useLegacyTracing,
            enableRequestLevelTracing,
            forceThresholdViolations);

        mockTracer.reset();
    }

    @Test(groups = {"simple", "emulator"}, dataProvider = "traceTestCaseProvider", timeOut = TIMEOUT)
    public void cosmosAsyncDatabase(
                                    boolean useLegacyTracing,
                                    boolean enableRequestLevelTracing,
                                    boolean forceThresholdViolations) throws Exception {
        TracerUnderTest mockTracer = Mockito.spy(new TracerUnderTest());

        createAndInitializeDiagnosticsProvider(
            mockTracer, useLegacyTracing, enableRequestLevelTracing, forceThresholdViolations);

        CosmosContainerResponse containerResponse =
            cosmosAsyncDatabase.createContainerIfNotExists(cosmosAsyncContainer.getId(),
            "/pk", 5000).block();
        assertThat(containerResponse).isNotNull();
        verifyTracerAttributes(
            mockTracer,
            "createContainerIfNotExists." + cosmosAsyncContainer.getId(),
            cosmosAsyncDatabase.getId(),
            cosmosAsyncContainer.getId(),
            containerResponse.getDiagnostics(),
            null,
            useLegacyTracing,
            false, // will always go through Gateway
            forceThresholdViolations);
        mockTracer.reset();

        FeedResponse<CosmosUserProperties> userPropertiesFeedResponse =
            cosmosAsyncDatabase.readAllUsers().byPage().single().block();
        assertThat(userPropertiesFeedResponse).isNotNull();
        verifyTracerAttributes(
            mockTracer,
            "readAllUsers." + cosmosAsyncDatabase.getId(),
            cosmosAsyncDatabase.getId(),
            null,
            userPropertiesFeedResponse.getCosmosDiagnostics(),
            null,
            useLegacyTracing,
            enableRequestLevelTracing,
            forceThresholdViolations);
        mockTracer.reset();

        FeedResponse<CosmosContainerProperties> containerPropertiesFeedResponse =
            cosmosAsyncDatabase.readAllContainers().byPage().single().block();
        assertThat(containerPropertiesFeedResponse).isNotNull();
        verifyTracerAttributes(
            mockTracer,
            "readAllContainers." + cosmosAsyncDatabase.getId(),
            cosmosAsyncDatabase.getId(),
            null,
            containerPropertiesFeedResponse.getCosmosDiagnostics(),
            null,
            useLegacyTracing,
            enableRequestLevelTracing,
            forceThresholdViolations);
        mockTracer.reset();

        CosmosException cosmosError = null;
        try {
            cosmosAsyncDatabase.readThroughput().block().getDiagnostics();
            fail("Should have thrown 400 exception");
        } catch (CosmosException error) {
            assertThat(error.getStatusCode()).isEqualTo(400);
            cosmosError = error;
        }

        verifyTracerAttributes(
            mockTracer,
            "readThroughput." + cosmosAsyncDatabase.getId(),
            cosmosAsyncDatabase.getId(),
            null,
            cosmosError.getDiagnostics(),
            cosmosError,
            useLegacyTracing,
            enableRequestLevelTracing,
            forceThresholdViolations);
        mockTracer.reset();
    }

    @Test(groups = {"simple", "emulator"}, dataProvider = "traceTestCaseProvider", timeOut = 10000000 * TIMEOUT)
    public void cosmosAsyncContainerWithFaultInjectionOnCreate(
        boolean useLegacyTracing,
        boolean enableRequestLevelTracing,
        boolean forceThresholdViolations) throws Exception {

        if (client.getConnectionPolicy().getConnectionMode() != ConnectionMode.DIRECT) {
            throw new SkipException("Failure ingestion is only supported for Direct mode currently.");
        }

        TracerUnderTest mockTracer = Mockito.spy(new TracerUnderTest());

        createAndInitializeDiagnosticsProvider(
            mockTracer, useLegacyTracing, enableRequestLevelTracing, forceThresholdViolations);

        IFaultInjectionResult result = FaultInjectionResultBuilders
            .getResultBuilder(FaultInjectionServerErrorType.RESPONSE_DELAY)
            .delay(Duration.ofMillis(20))
            .build();

        FaultInjectionCondition condition = new FaultInjectionConditionBuilder()
            .operationType(FaultInjectionOperationType.CREATE_ITEM)
            .connectionType(FaultInjectionConnectionType.DIRECT)
            .build();

<<<<<<< HEAD
        FaultInjectionRule rule = new FaultInjectionRuleBuilder("InjectedResponseDelay")
=======
        FaultInjectionRule rule = new FaultInjectionRuleBuilder("InjectedResponseDelay" + UUID.randomUUID())
>>>>>>> 2758f126
            .condition(condition)
            .result(result)
            .build();

        FaultInjectorProvider injectorProvider = (FaultInjectorProvider) cosmosAsyncContainer
            .getOrConfigureFaultInjectorProvider(() -> new FaultInjectorProvider(cosmosAsyncContainer));

        injectorProvider.configureFaultInjectionRules(Arrays.asList(rule)).block();

        ObjectNode item = getDocumentDefinition(ITEM_ID);
        CosmosItemRequestOptions requestOptions = new CosmosItemRequestOptions();

<<<<<<< HEAD
        try {
            for (boolean injectedFailureEnabled : Arrays.asList(true, false)) {

                try {
                    if (!injectedFailureEnabled) {
                        rule.disable();
                    }

                    CosmosItemResponse<ObjectNode> cosmosItemResponse = cosmosAsyncContainer
                        .createItem(item, requestOptions)
                        .block();

                    assertThat(cosmosItemResponse).isNotNull();
                    assertThat(cosmosItemResponse.getDiagnostics().toString().contains("InjectedResponseDelay"))
                        .isEqualTo(injectedFailureEnabled);
                    verifyTracerAttributes(
                        mockTracer,
                        "createItem." + cosmosAsyncContainer.getId(),
                        cosmosAsyncDatabase.getId(),
                        cosmosAsyncContainer.getId(),
                        cosmosItemResponse.getDiagnostics(),
                        null,
                        useLegacyTracing,
                        enableRequestLevelTracing,
                        forceThresholdViolations);

                } finally {
                    mockTracer.reset();

                    cosmosAsyncContainer
                        .deleteItem(item, requestOptions)
                        .block();
                    mockTracer.reset();
                }
            }
        }
        finally {
            rule.disable();
        }
    }

    @Test(groups = {"simple", "emulator"}, dataProvider = "traceTestCaseProvider", timeOut = 10000000 * TIMEOUT)
    public void cosmosAsyncContainerWithFaultInjectionOnRead(
        boolean useLegacyTracing,
        boolean enableRequestLevelTracing,
        boolean forceThresholdViolations) throws Exception {

        if (client.getConnectionPolicy().getConnectionMode() != ConnectionMode.DIRECT) {
            throw new SkipException("Failure ingestion is only supported for Direct mode currently.");
        }

        ITEM_ID =  "tracerDoc_" + testCaseCount.incrementAndGet();
        TracerUnderTest mockTracer = Mockito.spy(new TracerUnderTest());

        createAndInitializeDiagnosticsProvider(
            mockTracer, useLegacyTracing, enableRequestLevelTracing, forceThresholdViolations);

        ObjectNode item = getDocumentDefinition(ITEM_ID);
        CosmosItemRequestOptions requestOptions = new CosmosItemRequestOptions();

        CosmosItemResponse<ObjectNode> cosmosItemResponse = cosmosAsyncContainer
            .createItem(item, requestOptions)
            .block();

        assertThat(cosmosItemResponse).isNotNull();
        verifyTracerAttributes(
            mockTracer,
            "createItem." + cosmosAsyncContainer.getId(),
            cosmosAsyncDatabase.getId(),
            cosmosAsyncContainer.getId(),
            cosmosItemResponse.getDiagnostics(),
            null,
            useLegacyTracing,
            enableRequestLevelTracing,
            forceThresholdViolations);

        IFaultInjectionResult result = FaultInjectionResultBuilders
            .getResultBuilder(FaultInjectionServerErrorType.TOO_MANY_REQUEST)
            .times(2)
            .build();

        FaultInjectionCondition condition = new FaultInjectionConditionBuilder()
            .operationType(FaultInjectionOperationType.READ_ITEM)
            .connectionType(FaultInjectionConnectionType.DIRECT)
            .endpoints(new FaultInjectionEndpointBuilder(FeedRange.forLogicalPartition(new PartitionKey(ITEM_ID)))
                .replicaCount(4)
                .includePrimary(true)
                .build())
            .build();

        FaultInjectionRule rule = new FaultInjectionRuleBuilder("Injected410" + UUID.randomUUID())
            .condition(condition)
            .result(result)
            //.hitLimit(2)
            .build();

        FaultInjectorProvider injectorProvider = (FaultInjectorProvider) cosmosAsyncContainer
            .getOrConfigureFaultInjectorProvider(() -> new FaultInjectorProvider(cosmosAsyncContainer));

        injectorProvider.configureFaultInjectionRules(Arrays.asList(rule)).block();

        mockTracer.reset();

        try {
            cosmosItemResponse = cosmosAsyncContainer
                .readItem(ITEM_ID, new PartitionKey(ITEM_ID), requestOptions, ObjectNode.class)
                .block();
            assertThat(cosmosItemResponse).isNotNull();
            verifyTracerAttributes(
                mockTracer,
                "readItem." + cosmosAsyncContainer.getId(),
                cosmosAsyncDatabase.getId(),
                cosmosAsyncContainer.getId(),
                cosmosItemResponse.getDiagnostics(),
                null,
                useLegacyTracing,
                enableRequestLevelTracing,
                forceThresholdViolations);

            assertThat(cosmosItemResponse.getDiagnostics().toString().contains("Injected410")).isEqualTo(true);
            assertThat(cosmosItemResponse.getDiagnostics().getDiagnosticsContext().getRetryCount())
                .isGreaterThanOrEqualTo(1);

            mockTracer.reset();
        }
        finally {
            rule.disable();
        }

       cosmosAsyncContainer
            .deleteItem(item, requestOptions)
            .block();
        mockTracer.reset();

    }

    @Test(groups = {"simple", "emulator"}, dataProvider = "traceTestCaseProvider", timeOut = 10000000 * TIMEOUT)
    public void cosmosAsyncContainer(
        boolean useLegacyTracing,
        boolean enableRequestLevelTracing,
        boolean forceThresholdViolations) throws Exception {

        ITEM_ID =  "tracerDoc_" + testCaseCount.incrementAndGet();
        TracerUnderTest mockTracer = Mockito.spy(new TracerUnderTest());

        createAndInitializeDiagnosticsProvider(
            mockTracer, useLegacyTracing, enableRequestLevelTracing, forceThresholdViolations);

        CosmosContainerResponse containerResponse = cosmosAsyncContainer.read().block();
        assertThat(containerResponse).isNotNull();
        verifyTracerAttributes(
            mockTracer,
            "readContainer." + cosmosAsyncContainer.getId(),
            cosmosAsyncDatabase.getId(),
            cosmosAsyncContainer.getId(),
            containerResponse.getDiagnostics(),
            null,
            useLegacyTracing,
            false, // will always go through Gateway
            forceThresholdViolations);
        mockTracer.reset();

        ThroughputResponse throughputResponse = cosmosAsyncContainer.readThroughput().block();

        verifyTracerAttributes(
            mockTracer,
            "readThroughput." + cosmosAsyncContainer.getId(),
            cosmosAsyncDatabase.getId(),
            cosmosAsyncContainer.getId(),
            throughputResponse.getDiagnostics(),
            null,
            useLegacyTracing,
            false, // will always go through Gateway
            forceThresholdViolations);
        mockTracer.reset();

        ObjectNode item = getDocumentDefinition(ITEM_ID);
        CosmosItemRequestOptions requestOptions = new CosmosItemRequestOptions();
=======
        try {
            for (boolean injectedFailureEnabled : Arrays.asList(true, false)) {

                try {
                    if (!injectedFailureEnabled) {
                        rule.disable();
                    }

                    CosmosItemResponse<ObjectNode> cosmosItemResponse = cosmosAsyncContainer
                        .createItem(item, requestOptions)
                        .block();

                    assertThat(cosmosItemResponse).isNotNull();
                    assertThat(cosmosItemResponse.getDiagnostics().toString().contains("InjectedResponseDelay"))
                        .isEqualTo(injectedFailureEnabled);
                    verifyTracerAttributes(
                        mockTracer,
                        "createItem." + cosmosAsyncContainer.getId(),
                        cosmosAsyncDatabase.getId(),
                        cosmosAsyncContainer.getId(),
                        cosmosItemResponse.getDiagnostics(),
                        null,
                        useLegacyTracing,
                        enableRequestLevelTracing,
                        forceThresholdViolations);

                } finally {
                    mockTracer.reset();

                    cosmosAsyncContainer
                        .deleteItem(item, requestOptions)
                        .block();
                    mockTracer.reset();
                }
            }
        }
        finally {
            rule.disable();
        }
    }

    @Test(groups = {"simple", "emulator"}, dataProvider = "traceTestCaseProvider", timeOut = 10000000 * TIMEOUT)
    public void cosmosAsyncContainerWithFaultInjectionOnRead(
        boolean useLegacyTracing,
        boolean enableRequestLevelTracing,
        boolean forceThresholdViolations) throws Exception {

        if (client.getConnectionPolicy().getConnectionMode() != ConnectionMode.DIRECT) {
            throw new SkipException("Failure ingestion is only supported for Direct mode currently.");
        }

        ITEM_ID =  "tracerDoc_" + testCaseCount.incrementAndGet();
        TracerUnderTest mockTracer = Mockito.spy(new TracerUnderTest());

        createAndInitializeDiagnosticsProvider(
            mockTracer, useLegacyTracing, enableRequestLevelTracing, forceThresholdViolations);

        ObjectNode item = getDocumentDefinition(ITEM_ID);
        CosmosItemRequestOptions requestOptions = new CosmosItemRequestOptions();

        CosmosItemResponse<ObjectNode> cosmosItemResponse = cosmosAsyncContainer
            .createItem(item, requestOptions)
            .block();

        assertThat(cosmosItemResponse).isNotNull();
        verifyTracerAttributes(
            mockTracer,
            "createItem." + cosmosAsyncContainer.getId(),
            cosmosAsyncDatabase.getId(),
            cosmosAsyncContainer.getId(),
            cosmosItemResponse.getDiagnostics(),
            null,
            useLegacyTracing,
            enableRequestLevelTracing,
            forceThresholdViolations);

        IFaultInjectionResult result = FaultInjectionResultBuilders
            .getResultBuilder(FaultInjectionServerErrorType.TOO_MANY_REQUEST)
            .times(2)
            .build();

        FaultInjectionCondition condition = new FaultInjectionConditionBuilder()
            .operationType(FaultInjectionOperationType.READ_ITEM)
            .connectionType(FaultInjectionConnectionType.DIRECT)
            .endpoints(new FaultInjectionEndpointBuilder(FeedRange.forLogicalPartition(new PartitionKey(ITEM_ID)))
                .replicaCount(4)
                .includePrimary(true)
                .build())
            .build();

        FaultInjectionRule rule = new FaultInjectionRuleBuilder("Injected410" + UUID.randomUUID())
            .condition(condition)
            .result(result)
            //.hitLimit(2)
            .build();

        FaultInjectorProvider injectorProvider = (FaultInjectorProvider) cosmosAsyncContainer
            .getOrConfigureFaultInjectorProvider(() -> new FaultInjectorProvider(cosmosAsyncContainer));

        injectorProvider.configureFaultInjectionRules(Arrays.asList(rule)).block();

        mockTracer.reset();

        try {
            cosmosItemResponse = cosmosAsyncContainer
                .readItem(ITEM_ID, new PartitionKey(ITEM_ID), requestOptions, ObjectNode.class)
                .block();
            assertThat(cosmosItemResponse).isNotNull();
            verifyTracerAttributes(
                mockTracer,
                "readItem." + cosmosAsyncContainer.getId(),
                cosmosAsyncDatabase.getId(),
                cosmosAsyncContainer.getId(),
                cosmosItemResponse.getDiagnostics(),
                null,
                useLegacyTracing,
                enableRequestLevelTracing,
                forceThresholdViolations);

            assertThat(cosmosItemResponse.getDiagnostics().toString().contains("Injected410")).isEqualTo(true);
            assertThat(cosmosItemResponse.getDiagnostics().getDiagnosticsContext().getRetryCount())
                .isGreaterThanOrEqualTo(1);

            mockTracer.reset();
        }
        finally {
            rule.disable();
        }

       cosmosAsyncContainer
            .deleteItem(item, requestOptions)
            .block();
        mockTracer.reset();

    }

    @Test(groups = {"simple", "emulator"}, dataProvider = "traceTestCaseProvider", timeOut = 10000000 * TIMEOUT)
    public void cosmosAsyncContainer(
        boolean useLegacyTracing,
        boolean enableRequestLevelTracing,
        boolean forceThresholdViolations) throws Exception {

        ITEM_ID =  "tracerDoc_" + testCaseCount.incrementAndGet();
        TracerUnderTest mockTracer = Mockito.spy(new TracerUnderTest());

        createAndInitializeDiagnosticsProvider(
            mockTracer, useLegacyTracing, enableRequestLevelTracing, forceThresholdViolations);

        CosmosContainerResponse containerResponse = cosmosAsyncContainer.read().block();
        assertThat(containerResponse).isNotNull();
        verifyTracerAttributes(
            mockTracer,
            "readContainer." + cosmosAsyncContainer.getId(),
            cosmosAsyncDatabase.getId(),
            cosmosAsyncContainer.getId(),
            containerResponse.getDiagnostics(),
            null,
            useLegacyTracing,
            false, // will always go through Gateway
            forceThresholdViolations);
        mockTracer.reset();

        ThroughputResponse throughputResponse = cosmosAsyncContainer.readThroughput().block();

        verifyTracerAttributes(
            mockTracer,
            "readThroughput." + cosmosAsyncContainer.getId(),
            cosmosAsyncDatabase.getId(),
            cosmosAsyncContainer.getId(),
            throughputResponse.getDiagnostics(),
            null,
            useLegacyTracing,
            false, // will always go through Gateway
            forceThresholdViolations);
        mockTracer.reset();

        ObjectNode item = getDocumentDefinition(ITEM_ID);
        CosmosItemRequestOptions requestOptions = new CosmosItemRequestOptions();
>>>>>>> 2758f126
        CosmosItemResponse<ObjectNode> cosmosItemResponse = cosmosAsyncContainer
            .createItem(item, requestOptions)
            .block();

        assertThat(cosmosItemResponse).isNotNull();
        verifyTracerAttributes(
            mockTracer,
            "createItem." + cosmosAsyncContainer.getId(),
            cosmosAsyncDatabase.getId(),
            cosmosAsyncContainer.getId(),
            cosmosItemResponse.getDiagnostics(),
            null,
            useLegacyTracing,
            enableRequestLevelTracing,
            forceThresholdViolations);
        mockTracer.reset();

        for (int i = 0; i < 30; i++) {
            // inserting high enough number of documents to make sure we have at least 1 doc on each
            // of the two partitions
            item = getDocumentDefinition(ITEM_ID + "_" + i);
            requestOptions = new CosmosItemRequestOptions();
            cosmosItemResponse = cosmosAsyncContainer
                .createItem(item, requestOptions)
                .block();

            assertThat(cosmosItemResponse).isNotNull();
            verifyTracerAttributes(
                mockTracer,
                "createItem." + cosmosAsyncContainer.getId(),
                cosmosAsyncDatabase.getId(),
                cosmosAsyncContainer.getId(),
                cosmosItemResponse.getDiagnostics(),
                null,
                useLegacyTracing,
                enableRequestLevelTracing,
                forceThresholdViolations);
            mockTracer.reset();
        }

        cosmosItemResponse = cosmosAsyncContainer.upsertItem(item, requestOptions).block();
        assertThat(cosmosItemResponse).isNotNull();
        verifyTracerAttributes(
            mockTracer,
            "upsertItem." + cosmosAsyncContainer.getId(),
            cosmosAsyncDatabase.getId(),
            cosmosAsyncContainer.getId(),
            cosmosItemResponse.getDiagnostics(),
            null,
            useLegacyTracing,
            enableRequestLevelTracing,
            forceThresholdViolations);
        mockTracer.reset();

        cosmosItemResponse = cosmosAsyncContainer
            .readItem(ITEM_ID, new PartitionKey(ITEM_ID), requestOptions, ObjectNode.class)
            .block();
        assertThat(cosmosItemResponse).isNotNull();
        verifyTracerAttributes(
            mockTracer,
            "readItem." + cosmosAsyncContainer.getId(),
            cosmosAsyncDatabase.getId(),
            cosmosAsyncContainer.getId(),
            cosmosItemResponse.getDiagnostics(),
            null,
            useLegacyTracing,
            enableRequestLevelTracing,
            forceThresholdViolations);
        mockTracer.reset();

        CosmosItemResponse<Object> deleteItemResponse = cosmosAsyncContainer
            .deleteItem(ITEM_ID, new PartitionKey(ITEM_ID), requestOptions)
            .block();
        assertThat(deleteItemResponse).isNotNull();
        verifyTracerAttributes(
            mockTracer,
            "deleteItem." + cosmosAsyncContainer.getId(),
            cosmosAsyncDatabase.getId(),
            cosmosAsyncContainer.getId(),
            deleteItemResponse.getDiagnostics(),
            null,
            useLegacyTracing,
            enableRequestLevelTracing,
            forceThresholdViolations);
        mockTracer.reset();

        CosmosQueryRequestOptions queryRequestOptions = new CosmosQueryRequestOptions();
        Flux<FeedResponse<ObjectNode>> flux = cosmosAsyncContainer
            .readAllItems(queryRequestOptions, ObjectNode.class)
            .byPage();
        FeedResponse<ObjectNode> feedItemResponse = flux
            .blockFirst();
        assertThat(feedItemResponse).isNotNull();
        verifyTracerAttributes(
            mockTracer,
            "readAllItems." + cosmosAsyncContainer.getId(),
            cosmosAsyncDatabase.getId(),
            cosmosAsyncContainer.getId(),
            feedItemResponse.getCosmosDiagnostics(),
            null,
            useLegacyTracing,
            enableRequestLevelTracing,
            forceThresholdViolations);
        mockTracer.reset();

        String query = "select * from c where c.id = '" + ITEM_ID + "'";
        feedItemResponse = cosmosAsyncContainer
            .queryItems(query, queryRequestOptions, ObjectNode.class)
            .byPage()
            .blockFirst();
        assertThat(feedItemResponse).isNotNull();
        verifyTracerAttributes(
            mockTracer,
            "queryItems." + cosmosAsyncContainer.getId(),
            cosmosAsyncDatabase.getId(),
            cosmosAsyncContainer.getId(),
            feedItemResponse.getCosmosDiagnostics(),
            null,
            useLegacyTracing,
            enableRequestLevelTracing,
            forceThresholdViolations);
        mockTracer.reset();

        CosmosQueryRequestOptions queryRequestOptionsWithCustomOpsId = new CosmosQueryRequestOptions()
            .setQueryName("CustomQueryName");
        query = "select * from c where c.id = '" + ITEM_ID + "'";
        feedItemResponse = cosmosAsyncContainer
            .queryItems(query, queryRequestOptionsWithCustomOpsId, ObjectNode.class)
            .byPage()
            .blockFirst();
        assertThat(feedItemResponse).isNotNull();
        verifyTracerAttributes(
            mockTracer,
            "queryItems." + cosmosAsyncContainer.getId(),
            cosmosAsyncDatabase.getId(),
            cosmosAsyncContainer.getId(),
            feedItemResponse.getCosmosDiagnostics(),
            null,
            useLegacyTracing,
            enableRequestLevelTracing,
            forceThresholdViolations,
            "CustomQueryName");
        mockTracer.reset();

        queryRequestOptions = new CosmosQueryRequestOptions();
        query = "select * from c";
        Iterator<FeedResponse<ObjectNode>> responseIterator = cosmosAsyncContainer
            .queryItems(query, queryRequestOptions, ObjectNode.class)
            .byPage(1000)
            .toIterable()
            .iterator();

        CosmosDiagnostics lastDiagnostics = null;
        while(responseIterator.hasNext()) {
            feedItemResponse = responseIterator.next();
            assertThat(feedItemResponse).isNotNull();

            lastDiagnostics = feedItemResponse.getCosmosDiagnostics();
            assertThat(lastDiagnostics).isNotNull();
        }

        assertThat(lastDiagnostics).isNotNull();
        verifyTracerAttributes(
            mockTracer,
            "queryItems." + cosmosAsyncContainer.getId(),
            cosmosAsyncDatabase.getId(),
            cosmosAsyncContainer.getId(),
            lastDiagnostics,
            null,
            useLegacyTracing,
            enableRequestLevelTracing,
            forceThresholdViolations);
        mockTracer.reset();
    }

    @Test(groups = {"simple", "emulator"}, dataProvider = "traceTestCaseProvider", timeOut = TIMEOUT)
    public void cosmosAsyncScripts(
        boolean useLegacyTracing,
        boolean enableRequestLevelTracing,
        boolean forceThresholdViolations) throws Exception {

        TracerUnderTest mockTracer = Mockito.spy(new TracerUnderTest());

        createAndInitializeDiagnosticsProvider(
            mockTracer, useLegacyTracing, enableRequestLevelTracing, forceThresholdViolations);

        FeedResponse<CosmosStoredProcedureProperties> sprocFeedResponse = cosmosAsyncContainer
            .getScripts()
            .readAllStoredProcedures(new CosmosQueryRequestOptions())
            .byPage()
            .single()
            .block();
        assertThat(sprocFeedResponse).isNotNull();
        verifyTracerAttributes(
            mockTracer,
            "readAllStoredProcedures." + cosmosAsyncContainer.getId(),
            cosmosAsyncDatabase.getId(),
            cosmosAsyncContainer.getId(),
            sprocFeedResponse.getCosmosDiagnostics(),
            null,
            useLegacyTracing,
            false, // will always go through Gateway
            forceThresholdViolations);
        mockTracer.reset();

        FeedResponse<CosmosTriggerProperties> triggerFeedResponse = cosmosAsyncContainer
            .getScripts()
            .readAllTriggers(new CosmosQueryRequestOptions())
            .byPage()
            .single()
            .block();
        assertThat(triggerFeedResponse).isNotNull();
        verifyTracerAttributes(
            mockTracer,
            "readAllTriggers." + cosmosAsyncContainer.getId(),
            cosmosAsyncDatabase.getId(),
            cosmosAsyncContainer.getId(),
            triggerFeedResponse.getCosmosDiagnostics(),
            null,
            useLegacyTracing,
            false, // will always go through Gateway
            forceThresholdViolations);
        mockTracer.reset();

        FeedResponse<CosmosUserDefinedFunctionProperties> udfFeedResponse = cosmosAsyncContainer
            .getScripts()
            .readAllUserDefinedFunctions(new CosmosQueryRequestOptions())
            .byPage()
            .single()
            .block();
        assertThat(udfFeedResponse).isNotNull();
        verifyTracerAttributes(
            mockTracer,
            "readAllUserDefinedFunctions." + cosmosAsyncContainer.getId(),
            cosmosAsyncDatabase.getId(),
            cosmosAsyncContainer.getId(),
            udfFeedResponse.getCosmosDiagnostics(),
            null,
            useLegacyTracing,
            false, // will always go through Gateway
            forceThresholdViolations);
        mockTracer.reset();

        CosmosUserDefinedFunctionProperties cosmosUserDefinedFunctionProperties =
            getCosmosUserDefinedFunctionProperties();
        CosmosUserDefinedFunctionResponse resultUdf = cosmosAsyncContainer
            .getScripts()
            .createUserDefinedFunction(cosmosUserDefinedFunctionProperties)
            .block();
        assertThat(resultUdf).isNotNull();
        verifyTracerAttributes(
            mockTracer,
            "createUserDefinedFunction." + cosmosAsyncContainer.getId(),
            cosmosAsyncDatabase.getId(),
            cosmosAsyncContainer.getId(),
            resultUdf.getDiagnostics(),
            null,
            useLegacyTracing,
            false, // will always go through Gateway
            forceThresholdViolations);
        mockTracer.reset();

        resultUdf = cosmosAsyncContainer
            .getScripts()
            .getUserDefinedFunction(cosmosUserDefinedFunctionProperties.getId())
            .read()
            .block();
        assertThat(resultUdf).isNotNull();
        verifyTracerAttributes(
            mockTracer,
            "readUserDefinedFunction." + cosmosAsyncContainer.getId(),
            cosmosAsyncDatabase.getId(),
            cosmosAsyncContainer.getId(),
            resultUdf.getDiagnostics(),
            null,
            useLegacyTracing,
            false, // will always go through Gateway
            forceThresholdViolations);
        mockTracer.reset();

        cosmosUserDefinedFunctionProperties.setBody("function() {var x = 15;}");
        resultUdf = cosmosAsyncContainer
            .getScripts()
            .getUserDefinedFunction(resultUdf.getProperties().getId())
            .replace(resultUdf.getProperties())
            .block();
        assertThat(resultUdf).isNotNull();
        verifyTracerAttributes(
            mockTracer,
            "replaceUserDefinedFunction." + cosmosAsyncContainer.getId(),
            cosmosAsyncDatabase.getId(),
            cosmosAsyncContainer.getId(),
            resultUdf.getDiagnostics(),
            null,
            useLegacyTracing,
            false, // will always go through Gateway
            forceThresholdViolations);
        mockTracer.reset();

        resultUdf = cosmosAsyncContainer
            .getScripts()
            .getUserDefinedFunction(cosmosUserDefinedFunctionProperties.getId())
            .delete()
            .block();
        assertThat(resultUdf).isNotNull();
        verifyTracerAttributes(
            mockTracer,
            "deleteUserDefinedFunction." + cosmosAsyncContainer.getId(),
            cosmosAsyncDatabase.getId(),
            cosmosAsyncContainer.getId(),
            resultUdf.getDiagnostics(),
            null,
            useLegacyTracing,
            false, // will always go through Gateway
            forceThresholdViolations);
        mockTracer.reset();

        CosmosTriggerProperties cosmosTriggerProperties = getCosmosTriggerProperties();
        CosmosTriggerResponse resultTrigger =
            cosmosAsyncContainer.getScripts().createTrigger(cosmosTriggerProperties).block();
        assertThat(resultTrigger).isNotNull();
        verifyTracerAttributes(
            mockTracer,
            "createTrigger." + cosmosAsyncContainer.getId(),
            cosmosAsyncDatabase.getId(),
            cosmosAsyncContainer.getId(),
            resultTrigger.getDiagnostics(),
            null,
            useLegacyTracing,
            false, // will always go through Gateway
            forceThresholdViolations);
        mockTracer.reset();

        resultTrigger = cosmosAsyncContainer.getScripts().getTrigger(cosmosTriggerProperties.getId()).read().block();
        assertThat(resultTrigger).isNotNull();
        verifyTracerAttributes(
            mockTracer,
            "readTrigger." + cosmosAsyncContainer.getId(),
            cosmosAsyncDatabase.getId(),
            cosmosAsyncContainer.getId(),
            resultTrigger.getDiagnostics(),
            null,
            useLegacyTracing,
            false, // will always go through Gateway
            forceThresholdViolations);
        mockTracer.reset();

        resultTrigger =
            cosmosAsyncContainer
                .getScripts()
                .getTrigger(cosmosTriggerProperties.getId())
                .replace(resultTrigger.getProperties()).block();
        assertThat(resultTrigger).isNotNull();
        verifyTracerAttributes(
            mockTracer,
            "replaceTrigger." + cosmosAsyncContainer.getId(),
            cosmosAsyncDatabase.getId(),
            cosmosAsyncContainer.getId(),
            resultTrigger.getDiagnostics(),
            null,
            useLegacyTracing,
            false, // will always go through Gateway
            forceThresholdViolations);
        mockTracer.reset();

        resultTrigger = cosmosAsyncContainer
            .getScripts()
            .getTrigger(cosmosTriggerProperties.getId())
            .delete()
            .block();
        assertThat(resultTrigger).isNotNull();
        verifyTracerAttributes(
            mockTracer,
            "deleteTrigger." + cosmosAsyncContainer.getId(),
            cosmosAsyncDatabase.getId(),
            cosmosAsyncContainer.getId(),
            resultTrigger.getDiagnostics(),
            null,
            useLegacyTracing,
            false, // will always go through Gateway
            forceThresholdViolations);
        mockTracer.reset();

        CosmosStoredProcedureProperties procedureProperties = getCosmosStoredProcedureProperties();
        CosmosStoredProcedureResponse resultSproc =
            cosmosAsyncContainer.getScripts().createStoredProcedure(procedureProperties).block();
        assertThat(resultSproc).isNotNull();
        verifyTracerAttributes(
            mockTracer,
            "createStoredProcedure." + cosmosAsyncContainer.getId(),
            cosmosAsyncDatabase.getId(),
            cosmosAsyncContainer.getId(),
            resultSproc.getDiagnostics(),
            null,
            useLegacyTracing,
            false, // will always go through Gateway
            forceThresholdViolations);
        mockTracer.reset();

        resultSproc = cosmosAsyncContainer.getScripts().getStoredProcedure(procedureProperties.getId()).read().block();
        assertThat(resultSproc).isNotNull();
        verifyTracerAttributes(
            mockTracer,
            "readStoredProcedure." + cosmosAsyncContainer.getId(),
            cosmosAsyncDatabase.getId(),
            cosmosAsyncContainer.getId(),
            resultSproc.getDiagnostics(),
            null,
            useLegacyTracing,
            false, // will always go through Gateway
            forceThresholdViolations);
        mockTracer.reset();

        resultSproc = cosmosAsyncContainer
            .getScripts()
            .getStoredProcedure(procedureProperties.getId())
            .replace(resultSproc.getProperties())
            .block();
        assertThat(resultSproc).isNotNull();
        verifyTracerAttributes(
            mockTracer,
            "replaceStoredProcedure." + cosmosAsyncContainer.getId(),
            cosmosAsyncDatabase.getId(),
            cosmosAsyncContainer.getId(),
            resultSproc.getDiagnostics(),
            null,
            useLegacyTracing,
            false, // will always go through Gateway
            forceThresholdViolations);
        mockTracer.reset();


        resultSproc =
            cosmosAsyncContainer.getScripts().getStoredProcedure(procedureProperties.getId()).delete().block();
        assertThat(resultSproc).isNotNull();
        verifyTracerAttributes(
            mockTracer,
            "deleteStoredProcedure." + cosmosAsyncContainer.getId(),
            cosmosAsyncDatabase.getId(),
            cosmosAsyncContainer.getId(),
            resultSproc.getDiagnostics(),
            null,
            useLegacyTracing,
            false, // will always go through Gateway
            forceThresholdViolations);
        mockTracer.reset();
    }

    @Test(groups = {"simple", "emulator"}, dataProvider = "traceTestCaseProvider", timeOut = TIMEOUT)
    public void tracerExceptionSpan(
        boolean useLegacyTracing,
        boolean enableRequestLevelTracing,
        boolean forceThresholdViolations) throws Exception {

        TracerUnderTest mockTracer = Mockito.spy(new TracerUnderTest());

        createAndInitializeDiagnosticsProvider(
            mockTracer, useLegacyTracing, enableRequestLevelTracing, forceThresholdViolations);


        ObjectNode item = getDocumentDefinition(UUID.randomUUID().toString());
        CosmosItemRequestOptions requestOptions = new CosmosItemRequestOptions();
        CosmosItemResponse<ObjectNode> cosmosItemResponse = cosmosAsyncContainer
            .createItem(item, requestOptions)
            .block();
        assertThat(cosmosItemResponse).isNotNull();
        verifyTracerAttributes(
            mockTracer,
            "createItem." + cosmosAsyncContainer.getId(),
            cosmosAsyncDatabase.getId(),
            cosmosAsyncContainer.getId(),
            cosmosItemResponse.getDiagnostics(),
            null,
            useLegacyTracing,
            enableRequestLevelTracing,
            forceThresholdViolations);
        mockTracer.reset();

        CosmosException cosmosError = null;
        try {
            PartitionKey partitionKey = new PartitionKey("wrongPk");
            cosmosAsyncContainer.readItem("testDoc", partitionKey, null, ObjectNode.class).block();
            fail("readItem should fail due to wrong pk");
        } catch (CosmosException error) {
            assertThat(error.getStatusCode()).isEqualTo(404);
            cosmosError = error;
        }

        verifyTracerAttributes(
            mockTracer,
            "readItem." + cosmosAsyncContainer.getId(),
            cosmosAsyncDatabase.getId(),
            cosmosAsyncContainer.getId(),
            cosmosError.getDiagnostics(),
            cosmosError,
            useLegacyTracing,
            enableRequestLevelTracing,
            forceThresholdViolations);
        mockTracer.reset();
    }

    @AfterClass(groups = {"simple", "emulator"}, timeOut = SETUP_TIMEOUT)
    public void afterClass() {
        LifeCycleUtils.closeQuietly(client);
    }

    private void verifyTracerAttributes(
        TracerUnderTest mockTracer,
        String methodName,
        String databaseName,
        String containerName,
        CosmosDiagnostics cosmosDiagnostics,
        CosmosException error,
        boolean useLegacyTracing,
        boolean enableRequestLevelTracing,
        boolean forceThresholdViolation) throws JsonProcessingException {

        verifyTracerAttributes(
            mockTracer,
            methodName,
            databaseName,
            containerName,
            cosmosDiagnostics,
            error,
            useLegacyTracing,
            enableRequestLevelTracing,
            forceThresholdViolation,
            true);
    }

    private void verifyTracerAttributes(
        TracerUnderTest mockTracer,
        String methodName,
        String databaseName,
        String containerName,
        CosmosDiagnostics cosmosDiagnostics,
        CosmosException error,
        boolean useLegacyTracing,
        boolean enableRequestLevelTracing,
        boolean forceThresholdViolation,
        boolean shouldExpectOperationTrace) throws JsonProcessingException {

        verifyTracerAttributes(
            mockTracer,
            methodName,
            databaseName,
            containerName,
            cosmosDiagnostics,
            error,
            useLegacyTracing,
            enableRequestLevelTracing,
            forceThresholdViolation,
            null);
    }

    private void verifyTracerAttributes(
        TracerUnderTest mockTracer,
        String methodName,
        String databaseName,
        String containerName,
        CosmosDiagnostics cosmosDiagnostics,
        CosmosException error,
        boolean useLegacyTracing,
        boolean enableRequestLevelTracing,
        boolean forceThresholdViolation,
        String customOperationId) throws JsonProcessingException {

        if (useLegacyTracing) {
            verifyLegacyTracerAttributes(
                mockTracer,
                methodName,
                databaseName,
                cosmosDiagnostics,
                enableRequestLevelTracing,
                forceThresholdViolation);
            return;
        }

        verifyOTelTracerAttributes(
            mockTracer,
            methodName,
            databaseName,
            containerName,
            cosmosDiagnostics,
            error,
            enableRequestLevelTracing,
            customOperationId);
<<<<<<< HEAD
    }

    private void verifyOTelTracerAttributes(
        TracerUnderTest mockTracer,
        String methodName,
        String databaseName,
        String containerName,
        CosmosDiagnostics cosmosDiagnostics,
        CosmosException error,
        boolean enableRequestLevelTracing,
        String customOperationId) {

        TracerUnderTest.SpanRecord currentSpan = mockTracer.getCurrentSpan();
        assertThat(currentSpan).isNotNull();
        assertThat(currentSpan.getContext()).isNotNull();
        CosmosDiagnosticsContext ctx = DiagnosticsProvider.getCosmosDiagnosticsContextFromTraceContextOrThrow(
            currentSpan.getContext()
        );

        assertThat(cosmosDiagnostics).isNotNull();
        assertThat(cosmosDiagnostics.getDiagnosticsContext()).isNotNull();
        assertThat(cosmosDiagnostics.getDiagnosticsContext()).isSameAs(ctx);

        Map<String, Object> attributes = currentSpan.getAttributes();
        if (databaseName != null) {
            assertThat(attributes.get("db.name")).isEqualTo(databaseName);
            assertThat(ctx.getDatabaseName()).isEqualTo(databaseName);
        }

        if (containerName != null) {
            assertThat(attributes.get("db.cosmosdb.container")).isEqualTo(containerName);
            assertThat(ctx.getContainerName()).isEqualTo(containerName);
        }

        assertThat(attributes.get("db.system")).isEqualTo("cosmosdb");
        assertThat(attributes.get("db.operation")).isEqualTo(methodName);
        assertThat(attributes.get("net.peer.name")).isNotNull();
        assertThat(attributes.get("db.cosmosdb.request_content_length")).isNotNull();

        assertThat(attributes.get("db.cosmosdb.operation_type")).isEqualTo(ctx.getOperationType());
        if (customOperationId != null) {
            assertThat(attributes.get("db.cosmosdb.operation_id")).isEqualTo(customOperationId);
            assertThat(attributes.get("db.cosmosdb.operation_id")).isEqualTo(ctx.getOperationId());
        } else {
            assertThat(attributes.get("db.cosmosdb.operation_id")).isNull();
        }

        assertThat(attributes.get("db.cosmosdb.resource_type")).isEqualTo(ctx.getResourceType());
        assertThat(attributes.get("db.cosmosdb.connection_mode"))
            .isEqualTo(client.getConnectionPolicy().getConnectionMode().toString().toLowerCase(Locale.ROOT));
        assertThat(attributes.get("user_agent.original")).isEqualTo(client.getUserAgent());
        assertThat(attributes.get("db.cosmosdb.client_id")).isEqualTo(client.getClientCorrelationTag().getValue());

        verifyOTelTracerDiagnostics(cosmosDiagnostics, mockTracer);

        verifyOTelTracerTransport(
            cosmosDiagnostics, error,  mockTracer, enableRequestLevelTracing);

        if (error != null) {
            assertThat(attributes.get("exception.type")).isEqualTo("com.azure.cosmos.CosmosException");
            assertThat(attributes.get("exception.message")).isEqualTo(error.getShortMessage());

            StringWriter stackWriter = new StringWriter();
            PrintWriter printWriter = new PrintWriter(stackWriter);
            error.printStackTrace(printWriter);
            printWriter.flush();
            stackWriter.flush();
            assertThat(stackWriter.toString().contains((String)attributes.get("exception.stacktrace")))
                .isEqualTo(true);
            printWriter.close();
        }
    }

    private void verifyOTelTracerDiagnostics(CosmosDiagnostics cosmosDiagnostics,
                                             TracerUnderTest mockTracer) {
        ClientSideRequestStatistics clientSideRequestStatistics =
            BridgeInternal.getClientSideRequestStatics(cosmosDiagnostics);

        FeedResponseDiagnostics feedResponseDiagnostics =
            cosmosDiagnosticsAccessor.getFeedResponseDiagnostics(cosmosDiagnostics);
        if (clientSideRequestStatistics != null ||
            (feedResponseDiagnostics != null &&
                feedResponseDiagnostics.getClientSideRequestStatistics().size() > 0)) {

            assertThat(mockTracer).isNotNull();
            TracerUnderTest.SpanRecord currentSpan = mockTracer.getCurrentSpan();
            assertThat(currentSpan).isNotNull();
            assertThat(currentSpan.getContext()).isNotNull();

            CosmosDiagnosticsContext ctx = DiagnosticsProvider.getCosmosDiagnosticsContextFromTraceContextOrThrow(
                currentSpan.getContext()
            );

            Collection<TracerUnderTest.EventRecord> events  = currentSpan.getEvents();
            if (ctx.isCompleted() && (ctx.isFailure() || ctx.isThresholdViolated())) {
                if (ctx.isFailure()) {
                    assertThat(events).anyMatch(e -> e.getName() .equals("failure"));
                    assertThat(events).noneMatch(e -> e.getName().equals("threshold_violation"));

                } else {
                    assertThat(events).noneMatch(e -> e.getName().equals("failure"));
                    assertThat(events).anyMatch(e -> e.getName().equals("threshold_violation"));
                }
            } else {
                assertThat(events).noneMatch(e -> e.getName().equals("threshold_violation"));
                assertThat(events).noneMatch(e -> e.getName().equals("failure"));
            }
        }
    }

    private void verifyOTelTracerTransport(CosmosDiagnostics lastCosmosDiagnostics,
                                           CosmosException error,
                                           TracerUnderTest mockTracer,
                                           boolean enableRequestLevelTracing) {

        assertThat(mockTracer).isNotNull();
        TracerUnderTest.SpanRecord currentSpan = mockTracer.getCurrentSpan();
        assertThat(currentSpan).isNotNull();
        assertThat(currentSpan.getContext()).isNotNull();
        CosmosDiagnosticsContext ctx = DiagnosticsProvider.getCosmosDiagnosticsContextFromTraceContextOrThrow(
            currentSpan.getContext()
        );

        assertThat(lastCosmosDiagnostics).isNotNull();
        assertThat(lastCosmosDiagnostics.getDiagnosticsContext()).isNotNull();
        assertThat(lastCosmosDiagnostics.getDiagnosticsContext()).isSameAs(ctx);

        Collection<TracerUnderTest.EventRecord> events  = currentSpan.getEvents();
        if (!enableRequestLevelTracing ||
            // For Gateway we rely on http out-of-the-box tracing
            client.getConnectionPolicy().getConnectionMode() != ConnectionMode.DIRECT) {

            assertThat(events).noneMatch(e -> e.getName().equals("rntbd.request"));
            return;
        } else {
            if (error == null) {
                assertThat(events).anyMatch(e -> e.getName().equals("rntbd.request"));
            }
        }

        for (CosmosDiagnostics cosmosDiagnostics : ctx.getDiagnostics()) {
            ClientSideRequestStatistics clientSideRequestStatistics =
                BridgeInternal.getClientSideRequestStatics(cosmosDiagnostics);

            FeedResponseDiagnostics feedResponseDiagnostics =
                cosmosDiagnosticsAccessor.getFeedResponseDiagnostics(cosmosDiagnostics);
            if (clientSideRequestStatistics != null ||
                (feedResponseDiagnostics != null &&
                    feedResponseDiagnostics.getClientSideRequestStatistics().size() > 0)) {

                for (CosmosDiagnostics d : ctx.getDiagnostics()) {
                    if (d.getClientSideRequestStatistics() != null) {
                        for (ClientSideRequestStatistics s : d.getClientSideRequestStatistics()) {
                            if (s.getResponseStatisticsList() == null) {
                                continue;
                            }
                            assertStoreResponseStatistics(mockTracer, s.getResponseStatisticsList());
                        }
                    }

                }
            }
        }
    }

    private void assertStoreResponseStatistics(
        TracerUnderTest mockTracer,
        List<ClientSideRequestStatistics.StoreResponseStatistics> storeResponseStatistics) {

        for (ClientSideRequestStatistics.StoreResponseStatistics responseStatistics: storeResponseStatistics) {
            StoreResultDiagnostics storeResultDiagnostics = responseStatistics.getStoreResult();
            StoreResponseDiagnostics storeResponseDiagnostics =
                storeResultDiagnostics.getStoreResponseDiagnostics();

            Map<String, Object> attributes = new HashMap<>();
            attributes.put("rntbd.url", storeResultDiagnostics.getStorePhysicalAddressAsString());
            attributes.put("rntbd.resource_type", responseStatistics.getRequestResourceType().toString());
            attributes.put("rntbd.operation_type", responseStatistics.getRequestOperationType().toString());
            attributes.put("rntbd.region", responseStatistics.getRegionName());

            if (storeResultDiagnostics.getLsn() > 0) {
                attributes.put("rntbd.lsn", Long.toString(storeResultDiagnostics.getLsn()));
            }

            if (storeResultDiagnostics.getGlobalCommittedLSN() > 0) {
                attributes.put("rntbd.gclsn", Long.toString(storeResultDiagnostics.getGlobalCommittedLSN()));
            }

            String responseSessionToken = responseStatistics.getRequestSessionToken();
            if (responseSessionToken != null && !responseSessionToken.isEmpty()) {
                attributes.put("rntbd.session_token", responseSessionToken);
            }

            String requestSessionToken = responseStatistics.getRequestSessionToken();
            if (requestSessionToken != null && !requestSessionToken.isEmpty()) {
                attributes.put("rntbd.request_session_token", requestSessionToken);
            }

            String activityId = storeResponseDiagnostics.getActivityId();
            if (requestSessionToken != null && !requestSessionToken.isEmpty()) {
                attributes.put("rntbd.activity_id", activityId);
            }

            String pkRangeId = storeResponseDiagnostics.getPartitionKeyRangeId();
            if (pkRangeId != null && !pkRangeId.isEmpty()) {
                attributes.put("rntbd.partition_key_range_id", pkRangeId);
            }

            attributes.put("rntbd.status_code", Integer.toString(storeResponseDiagnostics.getStatusCode()));
            if (storeResponseDiagnostics.getSubStatusCode() != 0) {
                attributes.put("rntbd.sub_status_code", Integer.toString(storeResponseDiagnostics.getSubStatusCode()));
            }

            Double backendLatency = storeResultDiagnostics.getBackendLatencyInMs();
            if (backendLatency != null) {
                attributes.put("rntbd.backend_latency", Double.toString(backendLatency));
            }

            double requestCharge = storeResponseDiagnostics.getRequestCharge();
            attributes.put("rntbd.request_charge", Double.toString(requestCharge));

            Duration latency = responseStatistics.getDuration();
            if (latency != null) {
                attributes.put("rntbd.latency", latency.toString());
            }

            if (storeResponseDiagnostics.getRntbdChannelStatistics() != null) {
                attributes.put(
                    "rntbd.is_new_channel",
                    storeResponseDiagnostics.getRntbdChannelStatistics().isWaitForConnectionInit());
            }

            Instant startTime = null;
            for (RequestTimeline.Event event : storeResponseDiagnostics.getRequestTimeline()) {
                Instant eventTime = event.getStartTime() != null ?
                    event.getStartTime() : null;

                if (eventTime != null &&
                    (startTime == null || startTime.isBefore(eventTime))) {
                    startTime = eventTime;
                }

                Duration duration = event.getDuration();
                if (duration == null || duration == Duration.ZERO) {
                    continue;
                }

                attributes.put("rntbd.latency_" + event.getName().toLowerCase(Locale.ROOT), duration.toString());
            }

            attributes.put("rntbd.request_size_bytes",storeResponseDiagnostics.getRequestPayloadLength());
            attributes.put("rntbd.response_size_bytes",storeResponseDiagnostics.getResponsePayloadLength());

            assertEvent(mockTracer, "rntbd.request", startTime, attributes);
        }
    }

    private void verifyLegacyTracerAttributes(TracerUnderTest mockTracer,
                                              String methodName,
                                              String databaseName,
                                              CosmosDiagnostics cosmosDiagnostics,
                                              boolean enableRequestLevelTracing,
                                              boolean forceThresholdViolation) throws JsonProcessingException {
        assertThat(mockTracer).isNotNull();
        assertThat(mockTracer.getCurrentSpan()).isNotNull();
        Map<String, Object> attributes = mockTracer.getCurrentSpan().getAttributes();

=======
    }

    private void verifyOTelTracerAttributes(
        TracerUnderTest mockTracer,
        String methodName,
        String databaseName,
        String containerName,
        CosmosDiagnostics cosmosDiagnostics,
        CosmosException error,
        boolean enableRequestLevelTracing,
        String customOperationId) {

        CosmosDiagnosticsContext ctx = DiagnosticsProvider.getCosmosDiagnosticsContextFromTraceContextOrThrow(
            mockTracer.context
        );

        assertThat(cosmosDiagnostics).isNotNull();
        assertThat(cosmosDiagnostics.getDiagnosticsContext()).isNotNull();
        assertThat(cosmosDiagnostics.getDiagnosticsContext()).isSameAs(ctx);

        Map<String, Object> attributes = mockTracer.attributes;
        if (databaseName != null) {
            assertThat(attributes.get("db.name")).isEqualTo(databaseName);
            assertThat(ctx.getDatabaseName()).isEqualTo(databaseName);
        }

        if (containerName != null) {
            assertThat(attributes.get("db.cosmosdb.container")).isEqualTo(containerName);
            assertThat(ctx.getContainerName()).isEqualTo(containerName);
        }

        assertThat(attributes.get("db.system")).isEqualTo("cosmosdb");
        assertThat(attributes.get("db.operation")).isEqualTo(methodName);
        assertThat(attributes.get("net.peer.name")).isNotNull();
        assertThat(attributes.get("db.cosmosdb.request_content_length")).isNotNull();

        assertThat(attributes.get("db.cosmosdb.operation_type")).isEqualTo(ctx.getOperationType());
        if (customOperationId != null) {
            assertThat(attributes.get("db.cosmosdb.operation_id")).isEqualTo(customOperationId);
            assertThat(attributes.get("db.cosmosdb.operation_id")).isEqualTo(ctx.getOperationId());
        } else {
            assertThat(attributes.get("db.cosmosdb.operation_id")).isNull();
        }

        assertThat(attributes.get("db.cosmosdb.resource_type")).isEqualTo(ctx.getResourceType());
        assertThat(attributes.get("db.cosmosdb.connection_mode"))
            .isEqualTo(client.getConnectionPolicy().getConnectionMode().toString().toLowerCase(Locale.ROOT));
        assertThat(attributes.get("user_agent.original")).isEqualTo(client.getUserAgent());
        assertThat(attributes.get("db.cosmosdb.client_id")).isEqualTo(client.getClientCorrelationTag().getValue());

        verifyOTelTracerDiagnostics(cosmosDiagnostics, mockTracer);

        verifyOTelTracerTransport(
            cosmosDiagnostics, error,  mockTracer, enableRequestLevelTracing);

        if (error != null) {
            assertThat(attributes.get("exception.type")).isEqualTo("com.azure.cosmos.CosmosException");
            assertThat(attributes.get("exception.message")).isEqualTo(error.getShortMessage());

            StringWriter stackWriter = new StringWriter();
            PrintWriter printWriter = new PrintWriter(stackWriter);
            error.printStackTrace(printWriter);
            printWriter.flush();
            stackWriter.flush();
            assertThat(stackWriter.toString().contains((String)attributes.get("exception.stacktrace")))
                .isEqualTo(true);
            printWriter.close();
        }
    }

    private void verifyOTelTracerDiagnostics(CosmosDiagnostics cosmosDiagnostics,
                                             TracerUnderTest mockTracer) {
        ClientSideRequestStatistics clientSideRequestStatistics =
            BridgeInternal.getClientSideRequestStatics(cosmosDiagnostics);

        FeedResponseDiagnostics feedResponseDiagnostics =
            cosmosDiagnosticsAccessor.getFeedResponseDiagnostics(cosmosDiagnostics);
        if (clientSideRequestStatistics != null ||
            (feedResponseDiagnostics != null &&
                feedResponseDiagnostics.getClientSideRequestStatistics().size() > 0)) {

            assertThat(mockTracer).isNotNull();
            assertThat(mockTracer.context).isNotNull();

            CosmosDiagnosticsContext ctx = DiagnosticsProvider.getCosmosDiagnosticsContextFromTraceContextOrThrow(
                mockTracer.context
            );

            if (ctx.isCompleted() && (ctx.isFailure() || ctx.isThresholdViolated())) {
                if (ctx.isFailure()) {
                    assertThat(mockTracer.events).anyMatch(e -> e.name .equals("failure"));
                    assertThat(mockTracer.events).noneMatch(e -> e.name.equals("threshold_violation"));

                } else {
                    assertThat(mockTracer.events).noneMatch(e -> e.name.equals("failure"));
                    assertThat(mockTracer.events).anyMatch(e -> e.name.equals("threshold_violation"));
                }
            } else {
                assertThat(mockTracer.events).noneMatch(e -> e.name.equals("threshold_violation"));
                assertThat(mockTracer.events).noneMatch(e -> e.name.equals("failure"));
            }
        }
    }

    private void verifyOTelTracerTransport(CosmosDiagnostics lastCosmosDiagnostics,
                                           CosmosException error,
                                           TracerUnderTest mockTracer,
                                           boolean enableRequestLevelTracing) {

        assertThat(mockTracer).isNotNull();
        assertThat(mockTracer.context).isNotNull();
        CosmosDiagnosticsContext ctx = DiagnosticsProvider.getCosmosDiagnosticsContextFromTraceContextOrThrow(
            mockTracer.context
        );

        assertThat(lastCosmosDiagnostics).isNotNull();
        assertThat(lastCosmosDiagnostics.getDiagnosticsContext()).isNotNull();
        assertThat(lastCosmosDiagnostics.getDiagnosticsContext()).isSameAs(ctx);

        if (!enableRequestLevelTracing ||
            // For Gateway we rely on http out-of-the-box tracing
            client.getConnectionPolicy().getConnectionMode() != ConnectionMode.DIRECT) {

            assertThat(mockTracer.events).noneMatch(e -> e.name.equals("rntbd.request"));
            return;
        } else {
            if (error == null) {
                assertThat(mockTracer.events).anyMatch(e -> e.name.equals("rntbd.request"));
            }
        }

        for (CosmosDiagnostics cosmosDiagnostics : ctx.getDiagnostics()) {
            ClientSideRequestStatistics clientSideRequestStatistics =
                BridgeInternal.getClientSideRequestStatics(cosmosDiagnostics);

            FeedResponseDiagnostics feedResponseDiagnostics =
                cosmosDiagnosticsAccessor.getFeedResponseDiagnostics(cosmosDiagnostics);
            if (clientSideRequestStatistics != null ||
                (feedResponseDiagnostics != null &&
                    feedResponseDiagnostics.getClientSideRequestStatistics().size() > 0)) {

                for (CosmosDiagnostics d : ctx.getDiagnostics()) {
                    if (d.getClientSideRequestStatistics() != null) {
                        for (ClientSideRequestStatistics s : d.getClientSideRequestStatistics()) {
                            if (s.getResponseStatisticsList() == null) {
                                continue;
                            }
                            assertStoreResponseStatistics(mockTracer, s.getResponseStatisticsList());
                        }
                    }

                }
            }
        }
    }

    private void assertStoreResponseStatistics(
        TracerUnderTest mockTracer,
        List<ClientSideRequestStatistics.StoreResponseStatistics> storeResponseStatistics) {

        for (ClientSideRequestStatistics.StoreResponseStatistics responseStatistics: storeResponseStatistics) {
            StoreResultDiagnostics storeResultDiagnostics = responseStatistics.getStoreResult();
            StoreResponseDiagnostics storeResponseDiagnostics =
                storeResultDiagnostics.getStoreResponseDiagnostics();

            Map<String, Object> attributes = new HashMap<>();
            attributes.put("rntbd.url", storeResultDiagnostics.getStorePhysicalAddressAsString());
            attributes.put("rntbd.resource_type", responseStatistics.getRequestResourceType().toString());
            attributes.put("rntbd.operation_type", responseStatistics.getRequestOperationType().toString());
            attributes.put("rntbd.region", responseStatistics.getRegionName());

            if (storeResultDiagnostics.getLsn() > 0) {
                attributes.put("rntbd.lsn", Long.toString(storeResultDiagnostics.getLsn()));
            }

            if (storeResultDiagnostics.getGlobalCommittedLSN() > 0) {
                attributes.put("rntbd.gclsn", Long.toString(storeResultDiagnostics.getGlobalCommittedLSN()));
            }

            String responseSessionToken = responseStatistics.getRequestSessionToken();
            if (responseSessionToken != null && !responseSessionToken.isEmpty()) {
                attributes.put("rntbd.session_token", responseSessionToken);
            }

            String requestSessionToken = responseStatistics.getRequestSessionToken();
            if (requestSessionToken != null && !requestSessionToken.isEmpty()) {
                attributes.put("rntbd.request_session_token", requestSessionToken);
            }

            String activityId = storeResponseDiagnostics.getActivityId();
            if (requestSessionToken != null && !requestSessionToken.isEmpty()) {
                attributes.put("rntbd.activity_id", activityId);
            }

            String pkRangeId = storeResponseDiagnostics.getPartitionKeyRangeId();
            if (pkRangeId != null && !pkRangeId.isEmpty()) {
                attributes.put("rntbd.partition_key_range_id", pkRangeId);
            }

            attributes.put("rntbd.status_code", Integer.toString(storeResponseDiagnostics.getStatusCode()));
            if (storeResponseDiagnostics.getSubStatusCode() != 0) {
                attributes.put("rntbd.sub_status_code", Integer.toString(storeResponseDiagnostics.getSubStatusCode()));
            }

            Double backendLatency = storeResultDiagnostics.getBackendLatencyInMs();
            if (backendLatency != null) {
                attributes.put("rntbd.backend_latency", Double.toString(backendLatency));
            }

            double requestCharge = storeResponseDiagnostics.getRequestCharge();
            attributes.put("rntbd.request_charge", Double.toString(requestCharge));

            Duration latency = responseStatistics.getDuration();
            if (latency != null) {
                attributes.put("rntbd.latency", latency.toString());
            }

            if (storeResponseDiagnostics.getRntbdChannelStatistics() != null) {
                attributes.put(
                    "rntbd.is_new_channel",
                    storeResponseDiagnostics.getRntbdChannelStatistics().isWaitForConnectionInit());
            }

            Instant startTime = null;
            for (RequestTimeline.Event event : storeResponseDiagnostics.getRequestTimeline()) {
                Instant eventTime = event.getStartTime() != null ?
                    event.getStartTime() : null;

                if (eventTime != null &&
                    (startTime == null || startTime.isBefore(eventTime))) {
                    startTime = eventTime;
                }

                Duration duration = event.getDuration();
                if (duration == null || duration == Duration.ZERO) {
                    continue;
                }

                attributes.put("rntbd.latency_" + event.getName().toLowerCase(Locale.ROOT), duration.toString());
            }

            attributes.put("rntbd.request_size_bytes",storeResponseDiagnostics.getRequestPayloadLength());
            attributes.put("rntbd.response_size_bytes",storeResponseDiagnostics.getResponsePayloadLength());

            assertEvent(mockTracer, "rntbd.request", startTime, attributes);
        }
    }

    private void verifyLegacyTracerAttributes(TracerUnderTest mockTracer,
                                              String methodName,
                                              String databaseName,
                                              CosmosDiagnostics cosmosDiagnostics,
                                              boolean enableRequestLevelTracing,
                                              boolean forceThresholdViolation) throws JsonProcessingException {
        Map<String, Object> attributes = mockTracer.attributes;

>>>>>>> 2758f126
        assertThat(enableRequestLevelTracing).isEqualTo(false);

        if (databaseName != null) {
            assertThat(attributes.get("db.instance")).isEqualTo(databaseName);
        }

        assertThat(attributes.get("db.type")).isEqualTo("Cosmos");
        assertThat(attributes.get("db.url"))
            .matches(url -> url.equals(TestConfigurations.HOST) ||
                url.equals(TestConfigurations.HOST.replace(
                    ROUTING_GATEWAY_EMULATOR_PORT, COMPUTE_GATEWAY_EMULATOR_PORT
                )));
        assertThat(attributes.get("db.statement")).isEqualTo(methodName);

        //verifying diagnostics as events
        if (forceThresholdViolation) {
            verifyLegacyTracerDiagnostics(cosmosDiagnostics, mockTracer);
        }
    }

    private static void assertEvent(TracerUnderTest mockTracer, String eventName, Instant time) {
        Map<String, Object> attributes = new HashMap<>();
        assertEvent(mockTracer, eventName, time, attributes);
    }

    private static void assertEvent(
        TracerUnderTest mockTracer, String eventName, Instant time, String value) {

        Map<String, Object> attributes = new HashMap<>();
        attributes.put("JSON", value);
        assertEvent(mockTracer, eventName, time, attributes);
    }

    private static void assertEvent(
        TracerUnderTest mockTracer, String eventName, Instant time, Map<String, Object> attributes) {

<<<<<<< HEAD
        assertThat(mockTracer).isNotNull();
        assertThat(mockTracer.getCurrentSpan()).isNotNull();
        List<TracerUnderTest.EventRecord> filteredEvents =
            mockTracer.getCurrentSpan().getEvents().stream().filter(e ->
                e.getName().equals(eventName)).collect(Collectors.toList());
=======
        List<EventRecord> filteredEvents =
            mockTracer.events.stream().filter(e -> e.name.equals(eventName)).collect(Collectors.toList());
>>>>>>> 2758f126
        assertThat(filteredEvents).hasSizeGreaterThanOrEqualTo(1);
        if (time != null) {
            filteredEvents =
                filteredEvents
                    .stream()
<<<<<<< HEAD
                    .filter(e -> e.getTimestamp() != null &&
                        e.getTimestamp().equals(OffsetDateTime.ofInstant(time, ZoneOffset.UTC)))
=======
                    .filter(e -> e.timestamp != null &&
                        e.timestamp.equals(OffsetDateTime.ofInstant(time, ZoneOffset.UTC)))
>>>>>>> 2758f126
                    .collect(Collectors.toList());

            assertThat(filteredEvents).hasSizeGreaterThanOrEqualTo(1);
        }

        if (attributes == null || attributes.size() == 0) {
            return;
        }

        filteredEvents =
            filteredEvents
                .stream()
                .filter(e -> {
<<<<<<< HEAD
                    if (e.getAttributes() == null || e.getAttributes().size() < attributes.size()) {
                        return false;
                    }

                    for (String key : attributes.keySet()) {
                        if (!e.getAttributes().containsKey((key))) {
                            return false;
                        }

                        if (!e.getAttributes().get(key).equals(attributes.get(key))) {
=======
                    if (e.attributes == null || e.attributes.size() < attributes.size()) {
                        return false;
                    }

                    for(String key: attributes.keySet()) {
                        if (!e.attributes.containsKey((key))) {
                            return false;
                        }

                        if (!e.attributes.get(key).equals(attributes.get(key))) {
>>>>>>> 2758f126
                            return false;
                        }
                    }

                    return true;
                })
                .collect(Collectors.toList());

        assertThat(filteredEvents).hasSizeGreaterThanOrEqualTo(1);
    }

    private void verifyLegacyTracerDiagnostics(CosmosDiagnostics cosmosDiagnostics,
                                               TracerUnderTest mockTracer) throws JsonProcessingException {
        ClientSideRequestStatistics clientSideRequestStatistics =
            BridgeInternal.getClientSideRequestStatics(cosmosDiagnostics);
        int counter = 1;
        if (clientSideRequestStatistics != null) {
            assertEvent(
                mockTracer, "SystemInformation", clientSideRequestStatistics.getRequestStartTimeUTC());
            assertEvent(
                mockTracer,
                "RegionContacted",
                clientSideRequestStatistics.getRequestStartTimeUTC(),
                OBJECT_MAPPER.writeValueAsString(clientSideRequestStatistics.getContactedRegionNames()));
            assertEvent(
                mockTracer,
                "ClientCfgs",
                clientSideRequestStatistics.getRequestStartTimeUTC(),
                OBJECT_MAPPER.writeValueAsString(clientSideRequestStatistics.getDiagnosticsClientConfig()));

            //verifying add event call for serializationDiagnostics
            if (BridgeInternal.getClientSideRequestStatics(cosmosDiagnostics).getSerializationDiagnosticsContext().serializationDiagnosticsList != null) {
                for (SerializationDiagnosticsContext.SerializationDiagnostics serializationDiagnostics :
                    clientSideRequestStatistics.getSerializationDiagnosticsContext().serializationDiagnosticsList) {

                    String eventName = "SerializationDiagnostics " + serializationDiagnostics.serializationType;
                    assertEvent(
                        mockTracer,
                        eventName,
                        serializationDiagnostics.startTimeUTC,
                        OBJECT_MAPPER.writeValueAsString(serializationDiagnostics));
                }
            }

            //verifying add event call for retry context
            if (clientSideRequestStatistics.getRetryContext().getRetryStartTime() != null) {
                String eventName = "Retry Context";
                assertEvent(
                    mockTracer,
                    eventName,
                    clientSideRequestStatistics.getRetryContext().getRetryStartTime(),
                    OBJECT_MAPPER.writeValueAsString(clientSideRequestStatistics.getRetryContext()));
            }

            //verifying add event call for storeResponseStatistics
            for (ClientSideRequestStatistics.StoreResponseStatistics storeResponseStatistics :
                clientSideRequestStatistics.getResponseStatisticsList()) {
                Iterator<RequestTimeline.Event> eventIterator;
                try {
                    eventIterator =
                        storeResponseStatistics.getStoreResult().getStoreResponseDiagnostics().getRequestTimeline().iterator();
                } catch (CosmosException ex) {
                    eventIterator = BridgeInternal.getRequestTimeline(ex).iterator();
                }

                Instant requestStartTime =
                    storeResponseStatistics.getRequestResponseTimeUTC();
                while (eventIterator.hasNext()) {
                    RequestTimeline.Event event = eventIterator.next();
                    if (event.getName().equals("created")) {
                        requestStartTime = event.getStartTime();
                        break;
                    }
                }

                String eventName = "StoreResponse" + counter;
                assertEvent(
                    mockTracer,
                    eventName,
                    requestStartTime,
                    OBJECT_MAPPER.writeValueAsString(storeResponseStatistics));

                counter++;
            }

            counter = 1;
            for (ClientSideRequestStatistics.AddressResolutionStatistics addressResolutionStatistics :
                BridgeInternal.getClientSideRequestStatics(cosmosDiagnostics).getAddressResolutionStatistics().values()) {

                String eventName = "AddressResolutionStatistics" + counter;
                assertEvent(
                    mockTracer,
                    eventName,
                    addressResolutionStatistics.getStartTimeUTC(),
                    OBJECT_MAPPER.writeValueAsString(addressResolutionStatistics));

                counter++;
            }
        }

        FeedResponseDiagnostics feedResponseDiagnostics =
            cosmosDiagnosticsAccessor.getFeedResponseDiagnostics(cosmosDiagnostics);
        if (feedResponseDiagnostics != null && feedResponseDiagnostics.getClientSideRequestStatistics().size() > 0) {
            if (feedResponseDiagnostics.getQueryPlanDiagnosticsContext() != null) {
                //verifying add event call for query plan
                assertEvent(
                    mockTracer,
                    "Query Plan Statistics",
                    feedResponseDiagnostics.getQueryPlanDiagnosticsContext().getStartTimeUTC(),
                    OBJECT_MAPPER.writeValueAsString(feedResponseDiagnostics.getQueryPlanDiagnosticsContext()));
            }

            counter = 1;
            for (ClientSideRequestStatistics clientSideStatistics :
                feedResponseDiagnostics.getClientSideRequestStatistics()) {
                if (clientSideStatistics.getResponseStatisticsList() != null && clientSideStatistics.getResponseStatisticsList().size() > 0
                    && clientSideStatistics.getResponseStatisticsList().get(0).getStoreResult() != null) {

                    String pkRangeId = clientSideStatistics
                        .getResponseStatisticsList()
                        .get(0)
                        .getStoreResult()
                        .getStoreResponseDiagnostics()
                        .getPartitionKeyRangeId();

                    if (pkRangeId != null) {
                        String eventName = "Diagnostics for PKRange " + pkRangeId;
                        assertEvent(
                            mockTracer,
                            eventName,
                            clientSideStatistics.getRequestStartTimeUTC());
                    }
                } else if (clientSideStatistics.getGatewayStatistics() != null) {
                    String pkRangeId = clientSideStatistics.getGatewayStatistics().getPartitionKeyRangeId();

                    if (pkRangeId != null) {
                        String eventName = "Diagnostics for PKRange "
                            + clientSideStatistics.getGatewayStatistics().getPartitionKeyRangeId();
                        assertEvent(
                            mockTracer,
                            eventName,
                            clientSideStatistics.getRequestStartTimeUTC());
                    }
                } else {
                    String eventName = "Diagnostics " + counter++;
                    assertEvent(
                        mockTracer,
                        eventName,
                        clientSideStatistics.getRequestStartTimeUTC());
                }
            }

            assertThat(mockTracer).isNotNull();
            for (Map.Entry<String, QueryMetrics> queryMetrics :
                feedResponseDiagnostics.getQueryMetricsMap().entrySet()) {
                String eventName = "Query Metrics for PKRange " + queryMetrics.getKey();
<<<<<<< HEAD
                assertThat(mockTracer.getCurrentSpan()).isNotNull();
                List<TracerUnderTest.EventRecord> filteredEvents =
                    mockTracer.getCurrentSpan().getEvents().stream().filter(
                        e -> e.getName().equals(eventName)).collect(Collectors.toList());
                assertThat(filteredEvents).hasSizeGreaterThanOrEqualTo(1);
                assertThat(filteredEvents.size()).isGreaterThanOrEqualTo(1);
                assertThat(filteredEvents.get(0).getAttributes().get("Query Metrics"))
=======
                List<EventRecord> filteredEvents =
                    mockTracer.events.stream().filter(e -> e.name.equals(eventName)).collect(Collectors.toList());
                assertThat(filteredEvents).hasSizeGreaterThanOrEqualTo(1);
                assertThat(filteredEvents.size()).isGreaterThanOrEqualTo(1);
                assertThat(filteredEvents.get(0).attributes.get("Query Metrics"))
>>>>>>> 2758f126
                    .isEqualTo(queryMetrics.getValue().toString());
            }
        }
    }

    private DiagnosticsProvider createAndInitializeDiagnosticsProvider(TracerUnderTest mockTracer,
                                                                       boolean useLegacyTracing,
                                                                       boolean enableRequestLevelTracing,
                                                                       boolean forceThresholdViolations) {
        CosmosDiagnosticsThresholds thresholds = forceThresholdViolations ?
            new CosmosDiagnosticsThresholds()
                .setPointOperationLatencyThreshold(Duration.ZERO)
                .setNonPointOperationLatencyThreshold(Duration.ZERO)
            : new CosmosDiagnosticsThresholds()
                .setPointOperationLatencyThreshold(Duration.ofDays(1))
                .setNonPointOperationLatencyThreshold(Duration.ofDays(1));

        thresholds.setIsFailureHandler ((statusCode, subStatusCode) -> {
            checkNotNull(statusCode, "Argument 'statusCode' must not be null." );
            checkNotNull(subStatusCode, "Argument 'subStatusCode' must not be null." );
            if (statusCode >= 500) {
                return true;
            }

            if (statusCode == 404) {
                return true;
            }

            if (subStatusCode == 0 &&
                (statusCode == HttpConstants.StatusCodes.CONFLICT ||
                    statusCode == HttpConstants.StatusCodes.PRECONDITION_FAILED)) {

                return false;
            }
<<<<<<< HEAD

            if (statusCode == 429 &&
                (subStatusCode == HttpConstants.SubStatusCodes.THROUGHPUT_CONTROL_REQUEST_RATE_TOO_LARGE ||
                    subStatusCode == HttpConstants.SubStatusCodes.USER_REQUEST_RATE_TOO_LARGE)) {
                return false;
            }

            return statusCode >= 400;
        });

        CosmosClientTelemetryConfig clientTelemetryConfig = new CosmosClientTelemetryConfig()
            .diagnosticsThresholds(thresholds);

        ImplementationBridgeHelpers
            .CosmosClientTelemetryConfigHelper
            .getCosmosClientTelemetryConfigAccessor()
            .setUseLegacyTracing(clientTelemetryConfig, useLegacyTracing);

        if (enableRequestLevelTracing) {
            clientTelemetryConfig.enableTransportLevelTracing();
=======

            if (statusCode == 429 &&
                (subStatusCode == HttpConstants.SubStatusCodes.THROUGHPUT_CONTROL_REQUEST_RATE_TOO_LARGE ||
                    subStatusCode == HttpConstants.SubStatusCodes.USER_REQUEST_RATE_TOO_LARGE)) {
                return false;
            }

            return statusCode >= 400;
        });

        CosmosClientTelemetryConfig clientTelemetryConfig = new CosmosClientTelemetryConfig()
            .diagnosticsThresholds(thresholds);

        ImplementationBridgeHelpers
            .CosmosClientTelemetryConfigHelper
            .getCosmosClientTelemetryConfigAccessor()
            .setUseLegacyTracing(clientTelemetryConfig, useLegacyTracing);

        if (enableRequestLevelTracing) {
            clientTelemetryConfig.enableTransportLevelTracing();
        }

        ImplementationBridgeHelpers
            .CosmosClientTelemetryConfigHelper
            .getCosmosClientTelemetryConfigAccessor()
                .setTracer(clientTelemetryConfig, mockTracer);

        DiagnosticsProvider tracerProvider = new DiagnosticsProvider(
            clientTelemetryConfig,
            client.getClientCorrelationTag().getValue(),
            client.getUserAgent(),
            client.getConnectionPolicy().getConnectionMode());
        ReflectionUtils.setClientTelemetryConfig(client, clientTelemetryConfig);
        ReflectionUtils.setDiagnosticsProvider(client, tracerProvider);

        return tracerProvider;
    }

    private ObjectNode getDocumentDefinition(String documentId) {
        String json = String.format(
            "{ \"id\": \"%s\" }",
            documentId);

        try {
            return
                OBJECT_MAPPER.readValue(json, ObjectNode.class);
        } catch (JsonProcessingException jsonError) {
            Assertions.fail("No json processing error expected", jsonError);

            throw new IllegalStateException("No json processing error expected", jsonError);
        }
    }

    private static CosmosUserDefinedFunctionProperties getCosmosUserDefinedFunctionProperties() {
        CosmosUserDefinedFunctionProperties udf =
            new CosmosUserDefinedFunctionProperties(UUID.randomUUID().toString(), "function() {var x = 10;}");
        return udf;
    }

    private static CosmosTriggerProperties getCosmosTriggerProperties() {
        CosmosTriggerProperties trigger = new CosmosTriggerProperties(UUID.randomUUID().toString(), "function() {var " +
            "x = 10;}");
        trigger.setTriggerOperation(TriggerOperation.CREATE);
        trigger.setTriggerType(TriggerType.PRE);
        return trigger;
    }

    private static CosmosStoredProcedureProperties getCosmosStoredProcedureProperties() {
        CosmosStoredProcedureProperties storedProcedureDef =
            new CosmosStoredProcedureProperties(UUID.randomUUID().toString(), "function() {var x = 10;}");
        return storedProcedureDef;
    }

    private static class EventRecord {
        private final String name;
        private final OffsetDateTime timestamp;
        private final Map<String, Object> attributes;

        public EventRecord(String name, OffsetDateTime timestamp,  Map<String, Object> attributes) {
            this.name = name;
            this.timestamp = timestamp;
            this.attributes = attributes;
        }

        @Override
        public String toString() {

            StringBuilder sb = new StringBuilder();
            sb.append(this.name)
              .append(" - ")
              .append(this.timestamp)
              .append(": { '");

            for(String key: this.attributes.keySet()) {
                sb.append(key).append("' : '").append(this.attributes.get(key)).append("'");
            }

            sb.append(" }");

            return sb.toString();
>>>>>>> 2758f126
        }

        ImplementationBridgeHelpers
            .CosmosClientTelemetryConfigHelper
            .getCosmosClientTelemetryConfigAccessor()
                .setTracer(clientTelemetryConfig, mockTracer);

        DiagnosticsProvider tracerProvider = new DiagnosticsProvider(
            clientTelemetryConfig,
            client.getClientCorrelationTag().getValue(),
            client.getUserAgent(),
            client.getConnectionPolicy().getConnectionMode());
        ReflectionUtils.setClientTelemetryConfig(client, clientTelemetryConfig);
        ReflectionUtils.setDiagnosticsProvider(client, tracerProvider);

        return tracerProvider;
    }

<<<<<<< HEAD
    private ObjectNode getDocumentDefinition(String documentId) {
        String json = String.format(
            "{ \"id\": \"%s\" }",
            documentId);

        try {
            return
                OBJECT_MAPPER.readValue(json, ObjectNode.class);
        } catch (JsonProcessingException jsonError) {
            Assertions.fail("No json processing error expected", jsonError);

            throw new IllegalStateException("No json processing error expected", jsonError);
=======
    private static class TracerUnderTest implements Tracer {

        public Map<String, Object> attributes = new HashMap<>();
        public String methodName;
        public String statusMessage;
        public Instant startTime;
        public Instant endTime;
        public Throwable error;
        public List<EventRecord> events = new ArrayList<>();
        public Context context;
        public SpanKind spanKind = SpanKind.INTERNAL;

        @Override
        public Context start(String methodName, Context context) {
            LOGGER.info("--> start {}", methodName);
            assertThat(this.methodName).isNull();
            this.methodName = methodName;
            this.startTime = Instant.now();
            return this.context = context;
        }

        @Override
        public Context start(String methodName, StartSpanOptions options, Context context) {
            Context ctx = Tracer.super.start(methodName, options, context);

            if (options != null && options.getStartTimestamp() != null) {
                this.startTime = options.getStartTimestamp();
            } else {
                this.startTime = Instant.now();
            }

            if (options != null && options.getSpanKind() != null) {
                this.spanKind = options.getSpanKind();
            } else {
                this.spanKind = SpanKind.INTERNAL;
            }

            if (options != null) {
                for (String key : options.getAttributes().keySet()) {
                    this.attributes.put(key, options.getAttributes().get(key));
                }
            }

            return this.context = ctx;
        }

        @Override
        public void end(String statusMessage, Throwable error, Context context) {
            assertThat(this.error).isNull();
            assertThat(this.statusMessage).isNull();

            assertThat(this.endTime).isNull();
            this.endTime = Instant.now();

            if (error != null) {
                LOGGER.info("Span-Error: {}", error.getMessage(), error);
            }

            if (error != null) {
                LOGGER.info("Span-StatusMessage: {}", statusMessage);
            }

            LOGGER.info("Span-Json: {}", this.toJson());


            this.error = error;
            this.statusMessage = statusMessage;
            this.context = context;
        }

        @Override
        public void setAttribute(String key, String value, Context context) {
            this.attributes.put(key, value);
            this.context = context;
>>>>>>> 2758f126
        }

<<<<<<< HEAD
    private static CosmosUserDefinedFunctionProperties getCosmosUserDefinedFunctionProperties() {
        CosmosUserDefinedFunctionProperties udf =
            new CosmosUserDefinedFunctionProperties(UUID.randomUUID().toString(), "function() {var x = 10;}");
        return udf;
    }

    private static CosmosTriggerProperties getCosmosTriggerProperties() {
        CosmosTriggerProperties trigger = new CosmosTriggerProperties(UUID.randomUUID().toString(), "function() {var " +
            "x = 10;}");
        trigger.setTriggerOperation(TriggerOperation.CREATE);
        trigger.setTriggerType(TriggerType.PRE);
        return trigger;
    }

    private static CosmosStoredProcedureProperties getCosmosStoredProcedureProperties() {
        CosmosStoredProcedureProperties storedProcedureDef =
            new CosmosStoredProcedureProperties(UUID.randomUUID().toString(), "function() {var x = 10;}");
        return storedProcedureDef;
=======
        @Override
        public void addEvent(String name, Map<String, Object> attributes, OffsetDateTime timestamp, Context context) {
            this.events.add(new EventRecord(name, timestamp, attributes));
            this.context = context;
        }

        public void reset() {
            this.error = null;
            this.statusMessage = null;
            this.methodName = null;
            this.context = null;
            this.startTime = null;
            this.endTime = null;
            this.spanKind = SpanKind.INTERNAL;
            this.attributes.clear();
            this.events.clear();
        }

        public String toJson() {
            ObjectNode node = OBJECT_MAPPER.createObjectNode();
            node.put("name", "dependency");
            node.put("spanName", this.methodName);
            node.put("kind", this.spanKind.name());
            node.put("startTime", DateTimeFormatter.ISO_INSTANT.format(this.startTime));
            node.put("endTime", DateTimeFormatter.ISO_INSTANT.format(this.endTime));
            node.put("duration", Duration.between(this.startTime, this.endTime).toString());
            node.put("statusMessage", this.statusMessage);
            if (this.error != null){
                node.put("error", this.error.toString());
            }
            for (String attributeName : this.attributes.keySet()) {
                node.put(attributeName, OBJECT_MAPPER. valueToTree(this.attributes.get(attributeName)));
            }

            if (!this.events.isEmpty()) {
                ArrayNode eventsNode = node.putArray("events");
                for (EventRecord event : events) {
                    ObjectNode eventNode  = OBJECT_MAPPER.createObjectNode();
                    eventNode.put("name", event.name);
                    eventNode.put("timestamp", event.timestamp.format(DateTimeFormatter.ISO_INSTANT));
                    for (String eventAttributeName : event.attributes.keySet()) {
                        eventNode.put(
                            eventAttributeName,
                            OBJECT_MAPPER. valueToTree(event.attributes.get(eventAttributeName)));
                    }
                    eventsNode.add(eventNode);
                }
            }

            try {
                return OBJECT_MAPPER.writeValueAsString(node);
            } catch (JsonProcessingException e) {
                throw new RuntimeException(e);
            }
        }
>>>>>>> 2758f126
    }
}<|MERGE_RESOLUTION|>--- conflicted
+++ resolved
@@ -2,13 +2,6 @@
 // Licensed under the MIT License.
 package com.azure.cosmos;
 
-<<<<<<< HEAD
-=======
-import com.azure.core.util.Context;
-import com.azure.core.util.tracing.SpanKind;
-import com.azure.core.util.tracing.StartSpanOptions;
-import com.azure.core.util.tracing.Tracer;
->>>>>>> 2758f126
 import com.azure.cosmos.implementation.ClientSideRequestStatistics;
 import com.azure.cosmos.implementation.DiagnosticsProvider;
 import com.azure.cosmos.implementation.FeedResponseDiagnostics;
@@ -61,18 +54,12 @@
 import com.azure.cosmos.test.implementation.faultinjection.FaultInjectorProvider;
 import com.fasterxml.jackson.core.JsonProcessingException;
 import com.fasterxml.jackson.databind.ObjectMapper;
-<<<<<<< HEAD
-import com.fasterxml.jackson.databind.node.ObjectNode;
-import org.assertj.core.api.Assertions;
-import org.mockito.Mockito;
-=======
 import com.fasterxml.jackson.databind.node.ArrayNode;
 import com.fasterxml.jackson.databind.node.ObjectNode;
 import org.assertj.core.api.Assertions;
 import org.mockito.Mockito;
 import org.slf4j.Logger;
 import org.slf4j.LoggerFactory;
->>>>>>> 2758f126
 import org.testng.SkipException;
 import org.testng.annotations.AfterClass;
 import org.testng.annotations.BeforeClass;
@@ -87,14 +74,11 @@
 import java.time.Instant;
 import java.time.OffsetDateTime;
 import java.time.ZoneOffset;
-<<<<<<< HEAD
 import java.util.Arrays;
 import java.util.Collection;
-=======
 import java.time.format.DateTimeFormatter;
 import java.util.ArrayList;
 import java.util.Arrays;
->>>>>>> 2758f126
 import java.util.HashMap;
 import java.util.Iterator;
 import java.util.List;
@@ -138,7 +122,6 @@
             throw error;
         }
     }
-<<<<<<< HEAD
 
     @Override
     public String resolveTestNameSuffix(Object[] row) {
@@ -162,31 +145,6 @@
                 sb.append("NoThresholdViolation");
             }
 
-=======
-
-    @Override
-    public String resolveTestNameSuffix(Object[] row) {
-        if (row != null && row.length == 3) {
-            StringBuilder sb = new StringBuilder();
-            if ((boolean)row[0]) {
-                sb.append("Legacy");
-            } else {
-                sb.append("OTel");
-            }
-            sb.append("|");
-            if ((boolean)row[1]) {
-                sb.append("WithReq");
-            } else {
-                sb.append("NoReq");
-            }
-            sb.append("|");
-            if ((boolean)row[2]) {
-                sb.append("ForceThresholdViolation");
-            } else {
-                sb.append("NoThresholdViolation");
-            }
-
->>>>>>> 2758f126
             return sb.toString();
         }
 
@@ -211,11 +169,7 @@
         boolean enableRequestLevelTracing,
         boolean forceThresholdViolations) throws Exception {
 
-<<<<<<< HEAD
         TracerUnderTest mockTracer = new TracerUnderTest();
-=======
-        TracerUnderTest mockTracer = Mockito.spy(new TracerUnderTest());
->>>>>>> 2758f126
 
         createAndInitializeDiagnosticsProvider(
             mockTracer, useLegacyTracing, enableRequestLevelTracing, forceThresholdViolations);
@@ -396,11 +350,7 @@
             .connectionType(FaultInjectionConnectionType.DIRECT)
             .build();
 
-<<<<<<< HEAD
-        FaultInjectionRule rule = new FaultInjectionRuleBuilder("InjectedResponseDelay")
-=======
         FaultInjectionRule rule = new FaultInjectionRuleBuilder("InjectedResponseDelay" + UUID.randomUUID())
->>>>>>> 2758f126
             .condition(condition)
             .result(result)
             .build();
@@ -413,7 +363,6 @@
         ObjectNode item = getDocumentDefinition(ITEM_ID);
         CosmosItemRequestOptions requestOptions = new CosmosItemRequestOptions();
 
-<<<<<<< HEAD
         try {
             for (boolean injectedFailureEnabled : Arrays.asList(true, false)) {
 
@@ -592,186 +541,6 @@
 
         ObjectNode item = getDocumentDefinition(ITEM_ID);
         CosmosItemRequestOptions requestOptions = new CosmosItemRequestOptions();
-=======
-        try {
-            for (boolean injectedFailureEnabled : Arrays.asList(true, false)) {
-
-                try {
-                    if (!injectedFailureEnabled) {
-                        rule.disable();
-                    }
-
-                    CosmosItemResponse<ObjectNode> cosmosItemResponse = cosmosAsyncContainer
-                        .createItem(item, requestOptions)
-                        .block();
-
-                    assertThat(cosmosItemResponse).isNotNull();
-                    assertThat(cosmosItemResponse.getDiagnostics().toString().contains("InjectedResponseDelay"))
-                        .isEqualTo(injectedFailureEnabled);
-                    verifyTracerAttributes(
-                        mockTracer,
-                        "createItem." + cosmosAsyncContainer.getId(),
-                        cosmosAsyncDatabase.getId(),
-                        cosmosAsyncContainer.getId(),
-                        cosmosItemResponse.getDiagnostics(),
-                        null,
-                        useLegacyTracing,
-                        enableRequestLevelTracing,
-                        forceThresholdViolations);
-
-                } finally {
-                    mockTracer.reset();
-
-                    cosmosAsyncContainer
-                        .deleteItem(item, requestOptions)
-                        .block();
-                    mockTracer.reset();
-                }
-            }
-        }
-        finally {
-            rule.disable();
-        }
-    }
-
-    @Test(groups = {"simple", "emulator"}, dataProvider = "traceTestCaseProvider", timeOut = 10000000 * TIMEOUT)
-    public void cosmosAsyncContainerWithFaultInjectionOnRead(
-        boolean useLegacyTracing,
-        boolean enableRequestLevelTracing,
-        boolean forceThresholdViolations) throws Exception {
-
-        if (client.getConnectionPolicy().getConnectionMode() != ConnectionMode.DIRECT) {
-            throw new SkipException("Failure ingestion is only supported for Direct mode currently.");
-        }
-
-        ITEM_ID =  "tracerDoc_" + testCaseCount.incrementAndGet();
-        TracerUnderTest mockTracer = Mockito.spy(new TracerUnderTest());
-
-        createAndInitializeDiagnosticsProvider(
-            mockTracer, useLegacyTracing, enableRequestLevelTracing, forceThresholdViolations);
-
-        ObjectNode item = getDocumentDefinition(ITEM_ID);
-        CosmosItemRequestOptions requestOptions = new CosmosItemRequestOptions();
-
-        CosmosItemResponse<ObjectNode> cosmosItemResponse = cosmosAsyncContainer
-            .createItem(item, requestOptions)
-            .block();
-
-        assertThat(cosmosItemResponse).isNotNull();
-        verifyTracerAttributes(
-            mockTracer,
-            "createItem." + cosmosAsyncContainer.getId(),
-            cosmosAsyncDatabase.getId(),
-            cosmosAsyncContainer.getId(),
-            cosmosItemResponse.getDiagnostics(),
-            null,
-            useLegacyTracing,
-            enableRequestLevelTracing,
-            forceThresholdViolations);
-
-        IFaultInjectionResult result = FaultInjectionResultBuilders
-            .getResultBuilder(FaultInjectionServerErrorType.TOO_MANY_REQUEST)
-            .times(2)
-            .build();
-
-        FaultInjectionCondition condition = new FaultInjectionConditionBuilder()
-            .operationType(FaultInjectionOperationType.READ_ITEM)
-            .connectionType(FaultInjectionConnectionType.DIRECT)
-            .endpoints(new FaultInjectionEndpointBuilder(FeedRange.forLogicalPartition(new PartitionKey(ITEM_ID)))
-                .replicaCount(4)
-                .includePrimary(true)
-                .build())
-            .build();
-
-        FaultInjectionRule rule = new FaultInjectionRuleBuilder("Injected410" + UUID.randomUUID())
-            .condition(condition)
-            .result(result)
-            //.hitLimit(2)
-            .build();
-
-        FaultInjectorProvider injectorProvider = (FaultInjectorProvider) cosmosAsyncContainer
-            .getOrConfigureFaultInjectorProvider(() -> new FaultInjectorProvider(cosmosAsyncContainer));
-
-        injectorProvider.configureFaultInjectionRules(Arrays.asList(rule)).block();
-
-        mockTracer.reset();
-
-        try {
-            cosmosItemResponse = cosmosAsyncContainer
-                .readItem(ITEM_ID, new PartitionKey(ITEM_ID), requestOptions, ObjectNode.class)
-                .block();
-            assertThat(cosmosItemResponse).isNotNull();
-            verifyTracerAttributes(
-                mockTracer,
-                "readItem." + cosmosAsyncContainer.getId(),
-                cosmosAsyncDatabase.getId(),
-                cosmosAsyncContainer.getId(),
-                cosmosItemResponse.getDiagnostics(),
-                null,
-                useLegacyTracing,
-                enableRequestLevelTracing,
-                forceThresholdViolations);
-
-            assertThat(cosmosItemResponse.getDiagnostics().toString().contains("Injected410")).isEqualTo(true);
-            assertThat(cosmosItemResponse.getDiagnostics().getDiagnosticsContext().getRetryCount())
-                .isGreaterThanOrEqualTo(1);
-
-            mockTracer.reset();
-        }
-        finally {
-            rule.disable();
-        }
-
-       cosmosAsyncContainer
-            .deleteItem(item, requestOptions)
-            .block();
-        mockTracer.reset();
-
-    }
-
-    @Test(groups = {"simple", "emulator"}, dataProvider = "traceTestCaseProvider", timeOut = 10000000 * TIMEOUT)
-    public void cosmosAsyncContainer(
-        boolean useLegacyTracing,
-        boolean enableRequestLevelTracing,
-        boolean forceThresholdViolations) throws Exception {
-
-        ITEM_ID =  "tracerDoc_" + testCaseCount.incrementAndGet();
-        TracerUnderTest mockTracer = Mockito.spy(new TracerUnderTest());
-
-        createAndInitializeDiagnosticsProvider(
-            mockTracer, useLegacyTracing, enableRequestLevelTracing, forceThresholdViolations);
-
-        CosmosContainerResponse containerResponse = cosmosAsyncContainer.read().block();
-        assertThat(containerResponse).isNotNull();
-        verifyTracerAttributes(
-            mockTracer,
-            "readContainer." + cosmosAsyncContainer.getId(),
-            cosmosAsyncDatabase.getId(),
-            cosmosAsyncContainer.getId(),
-            containerResponse.getDiagnostics(),
-            null,
-            useLegacyTracing,
-            false, // will always go through Gateway
-            forceThresholdViolations);
-        mockTracer.reset();
-
-        ThroughputResponse throughputResponse = cosmosAsyncContainer.readThroughput().block();
-
-        verifyTracerAttributes(
-            mockTracer,
-            "readThroughput." + cosmosAsyncContainer.getId(),
-            cosmosAsyncDatabase.getId(),
-            cosmosAsyncContainer.getId(),
-            throughputResponse.getDiagnostics(),
-            null,
-            useLegacyTracing,
-            false, // will always go through Gateway
-            forceThresholdViolations);
-        mockTracer.reset();
-
-        ObjectNode item = getDocumentDefinition(ITEM_ID);
-        CosmosItemRequestOptions requestOptions = new CosmosItemRequestOptions();
->>>>>>> 2758f126
         CosmosItemResponse<ObjectNode> cosmosItemResponse = cosmosAsyncContainer
             .createItem(item, requestOptions)
             .block();
@@ -1359,7 +1128,6 @@
             error,
             enableRequestLevelTracing,
             customOperationId);
-<<<<<<< HEAD
     }
 
     private void verifyOTelTracerAttributes(
@@ -1627,264 +1395,6 @@
         assertThat(mockTracer.getCurrentSpan()).isNotNull();
         Map<String, Object> attributes = mockTracer.getCurrentSpan().getAttributes();
 
-=======
-    }
-
-    private void verifyOTelTracerAttributes(
-        TracerUnderTest mockTracer,
-        String methodName,
-        String databaseName,
-        String containerName,
-        CosmosDiagnostics cosmosDiagnostics,
-        CosmosException error,
-        boolean enableRequestLevelTracing,
-        String customOperationId) {
-
-        CosmosDiagnosticsContext ctx = DiagnosticsProvider.getCosmosDiagnosticsContextFromTraceContextOrThrow(
-            mockTracer.context
-        );
-
-        assertThat(cosmosDiagnostics).isNotNull();
-        assertThat(cosmosDiagnostics.getDiagnosticsContext()).isNotNull();
-        assertThat(cosmosDiagnostics.getDiagnosticsContext()).isSameAs(ctx);
-
-        Map<String, Object> attributes = mockTracer.attributes;
-        if (databaseName != null) {
-            assertThat(attributes.get("db.name")).isEqualTo(databaseName);
-            assertThat(ctx.getDatabaseName()).isEqualTo(databaseName);
-        }
-
-        if (containerName != null) {
-            assertThat(attributes.get("db.cosmosdb.container")).isEqualTo(containerName);
-            assertThat(ctx.getContainerName()).isEqualTo(containerName);
-        }
-
-        assertThat(attributes.get("db.system")).isEqualTo("cosmosdb");
-        assertThat(attributes.get("db.operation")).isEqualTo(methodName);
-        assertThat(attributes.get("net.peer.name")).isNotNull();
-        assertThat(attributes.get("db.cosmosdb.request_content_length")).isNotNull();
-
-        assertThat(attributes.get("db.cosmosdb.operation_type")).isEqualTo(ctx.getOperationType());
-        if (customOperationId != null) {
-            assertThat(attributes.get("db.cosmosdb.operation_id")).isEqualTo(customOperationId);
-            assertThat(attributes.get("db.cosmosdb.operation_id")).isEqualTo(ctx.getOperationId());
-        } else {
-            assertThat(attributes.get("db.cosmosdb.operation_id")).isNull();
-        }
-
-        assertThat(attributes.get("db.cosmosdb.resource_type")).isEqualTo(ctx.getResourceType());
-        assertThat(attributes.get("db.cosmosdb.connection_mode"))
-            .isEqualTo(client.getConnectionPolicy().getConnectionMode().toString().toLowerCase(Locale.ROOT));
-        assertThat(attributes.get("user_agent.original")).isEqualTo(client.getUserAgent());
-        assertThat(attributes.get("db.cosmosdb.client_id")).isEqualTo(client.getClientCorrelationTag().getValue());
-
-        verifyOTelTracerDiagnostics(cosmosDiagnostics, mockTracer);
-
-        verifyOTelTracerTransport(
-            cosmosDiagnostics, error,  mockTracer, enableRequestLevelTracing);
-
-        if (error != null) {
-            assertThat(attributes.get("exception.type")).isEqualTo("com.azure.cosmos.CosmosException");
-            assertThat(attributes.get("exception.message")).isEqualTo(error.getShortMessage());
-
-            StringWriter stackWriter = new StringWriter();
-            PrintWriter printWriter = new PrintWriter(stackWriter);
-            error.printStackTrace(printWriter);
-            printWriter.flush();
-            stackWriter.flush();
-            assertThat(stackWriter.toString().contains((String)attributes.get("exception.stacktrace")))
-                .isEqualTo(true);
-            printWriter.close();
-        }
-    }
-
-    private void verifyOTelTracerDiagnostics(CosmosDiagnostics cosmosDiagnostics,
-                                             TracerUnderTest mockTracer) {
-        ClientSideRequestStatistics clientSideRequestStatistics =
-            BridgeInternal.getClientSideRequestStatics(cosmosDiagnostics);
-
-        FeedResponseDiagnostics feedResponseDiagnostics =
-            cosmosDiagnosticsAccessor.getFeedResponseDiagnostics(cosmosDiagnostics);
-        if (clientSideRequestStatistics != null ||
-            (feedResponseDiagnostics != null &&
-                feedResponseDiagnostics.getClientSideRequestStatistics().size() > 0)) {
-
-            assertThat(mockTracer).isNotNull();
-            assertThat(mockTracer.context).isNotNull();
-
-            CosmosDiagnosticsContext ctx = DiagnosticsProvider.getCosmosDiagnosticsContextFromTraceContextOrThrow(
-                mockTracer.context
-            );
-
-            if (ctx.isCompleted() && (ctx.isFailure() || ctx.isThresholdViolated())) {
-                if (ctx.isFailure()) {
-                    assertThat(mockTracer.events).anyMatch(e -> e.name .equals("failure"));
-                    assertThat(mockTracer.events).noneMatch(e -> e.name.equals("threshold_violation"));
-
-                } else {
-                    assertThat(mockTracer.events).noneMatch(e -> e.name.equals("failure"));
-                    assertThat(mockTracer.events).anyMatch(e -> e.name.equals("threshold_violation"));
-                }
-            } else {
-                assertThat(mockTracer.events).noneMatch(e -> e.name.equals("threshold_violation"));
-                assertThat(mockTracer.events).noneMatch(e -> e.name.equals("failure"));
-            }
-        }
-    }
-
-    private void verifyOTelTracerTransport(CosmosDiagnostics lastCosmosDiagnostics,
-                                           CosmosException error,
-                                           TracerUnderTest mockTracer,
-                                           boolean enableRequestLevelTracing) {
-
-        assertThat(mockTracer).isNotNull();
-        assertThat(mockTracer.context).isNotNull();
-        CosmosDiagnosticsContext ctx = DiagnosticsProvider.getCosmosDiagnosticsContextFromTraceContextOrThrow(
-            mockTracer.context
-        );
-
-        assertThat(lastCosmosDiagnostics).isNotNull();
-        assertThat(lastCosmosDiagnostics.getDiagnosticsContext()).isNotNull();
-        assertThat(lastCosmosDiagnostics.getDiagnosticsContext()).isSameAs(ctx);
-
-        if (!enableRequestLevelTracing ||
-            // For Gateway we rely on http out-of-the-box tracing
-            client.getConnectionPolicy().getConnectionMode() != ConnectionMode.DIRECT) {
-
-            assertThat(mockTracer.events).noneMatch(e -> e.name.equals("rntbd.request"));
-            return;
-        } else {
-            if (error == null) {
-                assertThat(mockTracer.events).anyMatch(e -> e.name.equals("rntbd.request"));
-            }
-        }
-
-        for (CosmosDiagnostics cosmosDiagnostics : ctx.getDiagnostics()) {
-            ClientSideRequestStatistics clientSideRequestStatistics =
-                BridgeInternal.getClientSideRequestStatics(cosmosDiagnostics);
-
-            FeedResponseDiagnostics feedResponseDiagnostics =
-                cosmosDiagnosticsAccessor.getFeedResponseDiagnostics(cosmosDiagnostics);
-            if (clientSideRequestStatistics != null ||
-                (feedResponseDiagnostics != null &&
-                    feedResponseDiagnostics.getClientSideRequestStatistics().size() > 0)) {
-
-                for (CosmosDiagnostics d : ctx.getDiagnostics()) {
-                    if (d.getClientSideRequestStatistics() != null) {
-                        for (ClientSideRequestStatistics s : d.getClientSideRequestStatistics()) {
-                            if (s.getResponseStatisticsList() == null) {
-                                continue;
-                            }
-                            assertStoreResponseStatistics(mockTracer, s.getResponseStatisticsList());
-                        }
-                    }
-
-                }
-            }
-        }
-    }
-
-    private void assertStoreResponseStatistics(
-        TracerUnderTest mockTracer,
-        List<ClientSideRequestStatistics.StoreResponseStatistics> storeResponseStatistics) {
-
-        for (ClientSideRequestStatistics.StoreResponseStatistics responseStatistics: storeResponseStatistics) {
-            StoreResultDiagnostics storeResultDiagnostics = responseStatistics.getStoreResult();
-            StoreResponseDiagnostics storeResponseDiagnostics =
-                storeResultDiagnostics.getStoreResponseDiagnostics();
-
-            Map<String, Object> attributes = new HashMap<>();
-            attributes.put("rntbd.url", storeResultDiagnostics.getStorePhysicalAddressAsString());
-            attributes.put("rntbd.resource_type", responseStatistics.getRequestResourceType().toString());
-            attributes.put("rntbd.operation_type", responseStatistics.getRequestOperationType().toString());
-            attributes.put("rntbd.region", responseStatistics.getRegionName());
-
-            if (storeResultDiagnostics.getLsn() > 0) {
-                attributes.put("rntbd.lsn", Long.toString(storeResultDiagnostics.getLsn()));
-            }
-
-            if (storeResultDiagnostics.getGlobalCommittedLSN() > 0) {
-                attributes.put("rntbd.gclsn", Long.toString(storeResultDiagnostics.getGlobalCommittedLSN()));
-            }
-
-            String responseSessionToken = responseStatistics.getRequestSessionToken();
-            if (responseSessionToken != null && !responseSessionToken.isEmpty()) {
-                attributes.put("rntbd.session_token", responseSessionToken);
-            }
-
-            String requestSessionToken = responseStatistics.getRequestSessionToken();
-            if (requestSessionToken != null && !requestSessionToken.isEmpty()) {
-                attributes.put("rntbd.request_session_token", requestSessionToken);
-            }
-
-            String activityId = storeResponseDiagnostics.getActivityId();
-            if (requestSessionToken != null && !requestSessionToken.isEmpty()) {
-                attributes.put("rntbd.activity_id", activityId);
-            }
-
-            String pkRangeId = storeResponseDiagnostics.getPartitionKeyRangeId();
-            if (pkRangeId != null && !pkRangeId.isEmpty()) {
-                attributes.put("rntbd.partition_key_range_id", pkRangeId);
-            }
-
-            attributes.put("rntbd.status_code", Integer.toString(storeResponseDiagnostics.getStatusCode()));
-            if (storeResponseDiagnostics.getSubStatusCode() != 0) {
-                attributes.put("rntbd.sub_status_code", Integer.toString(storeResponseDiagnostics.getSubStatusCode()));
-            }
-
-            Double backendLatency = storeResultDiagnostics.getBackendLatencyInMs();
-            if (backendLatency != null) {
-                attributes.put("rntbd.backend_latency", Double.toString(backendLatency));
-            }
-
-            double requestCharge = storeResponseDiagnostics.getRequestCharge();
-            attributes.put("rntbd.request_charge", Double.toString(requestCharge));
-
-            Duration latency = responseStatistics.getDuration();
-            if (latency != null) {
-                attributes.put("rntbd.latency", latency.toString());
-            }
-
-            if (storeResponseDiagnostics.getRntbdChannelStatistics() != null) {
-                attributes.put(
-                    "rntbd.is_new_channel",
-                    storeResponseDiagnostics.getRntbdChannelStatistics().isWaitForConnectionInit());
-            }
-
-            Instant startTime = null;
-            for (RequestTimeline.Event event : storeResponseDiagnostics.getRequestTimeline()) {
-                Instant eventTime = event.getStartTime() != null ?
-                    event.getStartTime() : null;
-
-                if (eventTime != null &&
-                    (startTime == null || startTime.isBefore(eventTime))) {
-                    startTime = eventTime;
-                }
-
-                Duration duration = event.getDuration();
-                if (duration == null || duration == Duration.ZERO) {
-                    continue;
-                }
-
-                attributes.put("rntbd.latency_" + event.getName().toLowerCase(Locale.ROOT), duration.toString());
-            }
-
-            attributes.put("rntbd.request_size_bytes",storeResponseDiagnostics.getRequestPayloadLength());
-            attributes.put("rntbd.response_size_bytes",storeResponseDiagnostics.getResponsePayloadLength());
-
-            assertEvent(mockTracer, "rntbd.request", startTime, attributes);
-        }
-    }
-
-    private void verifyLegacyTracerAttributes(TracerUnderTest mockTracer,
-                                              String methodName,
-                                              String databaseName,
-                                              CosmosDiagnostics cosmosDiagnostics,
-                                              boolean enableRequestLevelTracing,
-                                              boolean forceThresholdViolation) throws JsonProcessingException {
-        Map<String, Object> attributes = mockTracer.attributes;
-
->>>>>>> 2758f126
         assertThat(enableRequestLevelTracing).isEqualTo(false);
 
         if (databaseName != null) {
@@ -1921,28 +1431,18 @@
     private static void assertEvent(
         TracerUnderTest mockTracer, String eventName, Instant time, Map<String, Object> attributes) {
 
-<<<<<<< HEAD
         assertThat(mockTracer).isNotNull();
         assertThat(mockTracer.getCurrentSpan()).isNotNull();
         List<TracerUnderTest.EventRecord> filteredEvents =
             mockTracer.getCurrentSpan().getEvents().stream().filter(e ->
                 e.getName().equals(eventName)).collect(Collectors.toList());
-=======
-        List<EventRecord> filteredEvents =
-            mockTracer.events.stream().filter(e -> e.name.equals(eventName)).collect(Collectors.toList());
->>>>>>> 2758f126
         assertThat(filteredEvents).hasSizeGreaterThanOrEqualTo(1);
         if (time != null) {
             filteredEvents =
                 filteredEvents
                     .stream()
-<<<<<<< HEAD
                     .filter(e -> e.getTimestamp() != null &&
                         e.getTimestamp().equals(OffsetDateTime.ofInstant(time, ZoneOffset.UTC)))
-=======
-                    .filter(e -> e.timestamp != null &&
-                        e.timestamp.equals(OffsetDateTime.ofInstant(time, ZoneOffset.UTC)))
->>>>>>> 2758f126
                     .collect(Collectors.toList());
 
             assertThat(filteredEvents).hasSizeGreaterThanOrEqualTo(1);
@@ -1956,7 +1456,6 @@
             filteredEvents
                 .stream()
                 .filter(e -> {
-<<<<<<< HEAD
                     if (e.getAttributes() == null || e.getAttributes().size() < attributes.size()) {
                         return false;
                     }
@@ -1967,18 +1466,6 @@
                         }
 
                         if (!e.getAttributes().get(key).equals(attributes.get(key))) {
-=======
-                    if (e.attributes == null || e.attributes.size() < attributes.size()) {
-                        return false;
-                    }
-
-                    for(String key: attributes.keySet()) {
-                        if (!e.attributes.containsKey((key))) {
-                            return false;
-                        }
-
-                        if (!e.attributes.get(key).equals(attributes.get(key))) {
->>>>>>> 2758f126
                             return false;
                         }
                     }
@@ -2135,7 +1622,6 @@
             for (Map.Entry<String, QueryMetrics> queryMetrics :
                 feedResponseDiagnostics.getQueryMetricsMap().entrySet()) {
                 String eventName = "Query Metrics for PKRange " + queryMetrics.getKey();
-<<<<<<< HEAD
                 assertThat(mockTracer.getCurrentSpan()).isNotNull();
                 List<TracerUnderTest.EventRecord> filteredEvents =
                     mockTracer.getCurrentSpan().getEvents().stream().filter(
@@ -2143,13 +1629,6 @@
                 assertThat(filteredEvents).hasSizeGreaterThanOrEqualTo(1);
                 assertThat(filteredEvents.size()).isGreaterThanOrEqualTo(1);
                 assertThat(filteredEvents.get(0).getAttributes().get("Query Metrics"))
-=======
-                List<EventRecord> filteredEvents =
-                    mockTracer.events.stream().filter(e -> e.name.equals(eventName)).collect(Collectors.toList());
-                assertThat(filteredEvents).hasSizeGreaterThanOrEqualTo(1);
-                assertThat(filteredEvents.size()).isGreaterThanOrEqualTo(1);
-                assertThat(filteredEvents.get(0).attributes.get("Query Metrics"))
->>>>>>> 2758f126
                     .isEqualTo(queryMetrics.getValue().toString());
             }
         }
@@ -2184,28 +1663,6 @@
 
                 return false;
             }
-<<<<<<< HEAD
-
-            if (statusCode == 429 &&
-                (subStatusCode == HttpConstants.SubStatusCodes.THROUGHPUT_CONTROL_REQUEST_RATE_TOO_LARGE ||
-                    subStatusCode == HttpConstants.SubStatusCodes.USER_REQUEST_RATE_TOO_LARGE)) {
-                return false;
-            }
-
-            return statusCode >= 400;
-        });
-
-        CosmosClientTelemetryConfig clientTelemetryConfig = new CosmosClientTelemetryConfig()
-            .diagnosticsThresholds(thresholds);
-
-        ImplementationBridgeHelpers
-            .CosmosClientTelemetryConfigHelper
-            .getCosmosClientTelemetryConfigAccessor()
-            .setUseLegacyTracing(clientTelemetryConfig, useLegacyTracing);
-
-        if (enableRequestLevelTracing) {
-            clientTelemetryConfig.enableTransportLevelTracing();
-=======
 
             if (statusCode == 429 &&
                 (subStatusCode == HttpConstants.SubStatusCodes.THROUGHPUT_CONTROL_REQUEST_RATE_TOO_LARGE ||
@@ -2278,219 +1735,4 @@
             new CosmosStoredProcedureProperties(UUID.randomUUID().toString(), "function() {var x = 10;}");
         return storedProcedureDef;
     }
-
-    private static class EventRecord {
-        private final String name;
-        private final OffsetDateTime timestamp;
-        private final Map<String, Object> attributes;
-
-        public EventRecord(String name, OffsetDateTime timestamp,  Map<String, Object> attributes) {
-            this.name = name;
-            this.timestamp = timestamp;
-            this.attributes = attributes;
-        }
-
-        @Override
-        public String toString() {
-
-            StringBuilder sb = new StringBuilder();
-            sb.append(this.name)
-              .append(" - ")
-              .append(this.timestamp)
-              .append(": { '");
-
-            for(String key: this.attributes.keySet()) {
-                sb.append(key).append("' : '").append(this.attributes.get(key)).append("'");
-            }
-
-            sb.append(" }");
-
-            return sb.toString();
->>>>>>> 2758f126
-        }
-
-        ImplementationBridgeHelpers
-            .CosmosClientTelemetryConfigHelper
-            .getCosmosClientTelemetryConfigAccessor()
-                .setTracer(clientTelemetryConfig, mockTracer);
-
-        DiagnosticsProvider tracerProvider = new DiagnosticsProvider(
-            clientTelemetryConfig,
-            client.getClientCorrelationTag().getValue(),
-            client.getUserAgent(),
-            client.getConnectionPolicy().getConnectionMode());
-        ReflectionUtils.setClientTelemetryConfig(client, clientTelemetryConfig);
-        ReflectionUtils.setDiagnosticsProvider(client, tracerProvider);
-
-        return tracerProvider;
-    }
-
-<<<<<<< HEAD
-    private ObjectNode getDocumentDefinition(String documentId) {
-        String json = String.format(
-            "{ \"id\": \"%s\" }",
-            documentId);
-
-        try {
-            return
-                OBJECT_MAPPER.readValue(json, ObjectNode.class);
-        } catch (JsonProcessingException jsonError) {
-            Assertions.fail("No json processing error expected", jsonError);
-
-            throw new IllegalStateException("No json processing error expected", jsonError);
-=======
-    private static class TracerUnderTest implements Tracer {
-
-        public Map<String, Object> attributes = new HashMap<>();
-        public String methodName;
-        public String statusMessage;
-        public Instant startTime;
-        public Instant endTime;
-        public Throwable error;
-        public List<EventRecord> events = new ArrayList<>();
-        public Context context;
-        public SpanKind spanKind = SpanKind.INTERNAL;
-
-        @Override
-        public Context start(String methodName, Context context) {
-            LOGGER.info("--> start {}", methodName);
-            assertThat(this.methodName).isNull();
-            this.methodName = methodName;
-            this.startTime = Instant.now();
-            return this.context = context;
-        }
-
-        @Override
-        public Context start(String methodName, StartSpanOptions options, Context context) {
-            Context ctx = Tracer.super.start(methodName, options, context);
-
-            if (options != null && options.getStartTimestamp() != null) {
-                this.startTime = options.getStartTimestamp();
-            } else {
-                this.startTime = Instant.now();
-            }
-
-            if (options != null && options.getSpanKind() != null) {
-                this.spanKind = options.getSpanKind();
-            } else {
-                this.spanKind = SpanKind.INTERNAL;
-            }
-
-            if (options != null) {
-                for (String key : options.getAttributes().keySet()) {
-                    this.attributes.put(key, options.getAttributes().get(key));
-                }
-            }
-
-            return this.context = ctx;
-        }
-
-        @Override
-        public void end(String statusMessage, Throwable error, Context context) {
-            assertThat(this.error).isNull();
-            assertThat(this.statusMessage).isNull();
-
-            assertThat(this.endTime).isNull();
-            this.endTime = Instant.now();
-
-            if (error != null) {
-                LOGGER.info("Span-Error: {}", error.getMessage(), error);
-            }
-
-            if (error != null) {
-                LOGGER.info("Span-StatusMessage: {}", statusMessage);
-            }
-
-            LOGGER.info("Span-Json: {}", this.toJson());
-
-
-            this.error = error;
-            this.statusMessage = statusMessage;
-            this.context = context;
-        }
-
-        @Override
-        public void setAttribute(String key, String value, Context context) {
-            this.attributes.put(key, value);
-            this.context = context;
->>>>>>> 2758f126
-        }
-
-<<<<<<< HEAD
-    private static CosmosUserDefinedFunctionProperties getCosmosUserDefinedFunctionProperties() {
-        CosmosUserDefinedFunctionProperties udf =
-            new CosmosUserDefinedFunctionProperties(UUID.randomUUID().toString(), "function() {var x = 10;}");
-        return udf;
-    }
-
-    private static CosmosTriggerProperties getCosmosTriggerProperties() {
-        CosmosTriggerProperties trigger = new CosmosTriggerProperties(UUID.randomUUID().toString(), "function() {var " +
-            "x = 10;}");
-        trigger.setTriggerOperation(TriggerOperation.CREATE);
-        trigger.setTriggerType(TriggerType.PRE);
-        return trigger;
-    }
-
-    private static CosmosStoredProcedureProperties getCosmosStoredProcedureProperties() {
-        CosmosStoredProcedureProperties storedProcedureDef =
-            new CosmosStoredProcedureProperties(UUID.randomUUID().toString(), "function() {var x = 10;}");
-        return storedProcedureDef;
-=======
-        @Override
-        public void addEvent(String name, Map<String, Object> attributes, OffsetDateTime timestamp, Context context) {
-            this.events.add(new EventRecord(name, timestamp, attributes));
-            this.context = context;
-        }
-
-        public void reset() {
-            this.error = null;
-            this.statusMessage = null;
-            this.methodName = null;
-            this.context = null;
-            this.startTime = null;
-            this.endTime = null;
-            this.spanKind = SpanKind.INTERNAL;
-            this.attributes.clear();
-            this.events.clear();
-        }
-
-        public String toJson() {
-            ObjectNode node = OBJECT_MAPPER.createObjectNode();
-            node.put("name", "dependency");
-            node.put("spanName", this.methodName);
-            node.put("kind", this.spanKind.name());
-            node.put("startTime", DateTimeFormatter.ISO_INSTANT.format(this.startTime));
-            node.put("endTime", DateTimeFormatter.ISO_INSTANT.format(this.endTime));
-            node.put("duration", Duration.between(this.startTime, this.endTime).toString());
-            node.put("statusMessage", this.statusMessage);
-            if (this.error != null){
-                node.put("error", this.error.toString());
-            }
-            for (String attributeName : this.attributes.keySet()) {
-                node.put(attributeName, OBJECT_MAPPER. valueToTree(this.attributes.get(attributeName)));
-            }
-
-            if (!this.events.isEmpty()) {
-                ArrayNode eventsNode = node.putArray("events");
-                for (EventRecord event : events) {
-                    ObjectNode eventNode  = OBJECT_MAPPER.createObjectNode();
-                    eventNode.put("name", event.name);
-                    eventNode.put("timestamp", event.timestamp.format(DateTimeFormatter.ISO_INSTANT));
-                    for (String eventAttributeName : event.attributes.keySet()) {
-                        eventNode.put(
-                            eventAttributeName,
-                            OBJECT_MAPPER. valueToTree(event.attributes.get(eventAttributeName)));
-                    }
-                    eventsNode.add(eventNode);
-                }
-            }
-
-            try {
-                return OBJECT_MAPPER.writeValueAsString(node);
-            } catch (JsonProcessingException e) {
-                throw new RuntimeException(e);
-            }
-        }
->>>>>>> 2758f126
-    }
 }