/*
 * Copyright (c) Microsoft Corporation. All rights reserved.
 * Licensed under the MIT License.
 *
 */

package com.azure.cosmos;

import com.azure.cosmos.implementation.HttpConstants;
import com.azure.cosmos.implementation.ImplementationBridgeHelpers;
import com.azure.cosmos.implementation.InternalObjectNode;
import com.azure.cosmos.implementation.Utils;
import com.azure.cosmos.implementation.apachecommons.lang.StringUtils;
import com.azure.cosmos.models.CosmosItemIdentity;
import com.azure.cosmos.models.CosmosItemRequestOptions;
import com.azure.cosmos.models.CosmosItemResponse;
import com.azure.cosmos.models.CosmosQueryRequestOptions;
import com.azure.cosmos.models.FeedResponse;
import com.azure.cosmos.models.ModelBridgeInternal;
import com.azure.cosmos.models.PartitionKey;
import com.azure.cosmos.models.SqlQuerySpec;
import com.azure.cosmos.rx.TestSuiteBase;
import com.azure.cosmos.util.CosmosPagedIterable;
import com.fasterxml.jackson.core.JsonProcessingException;
import com.fasterxml.jackson.databind.ObjectMapper;
import com.fasterxml.jackson.databind.node.ObjectNode;
import org.testng.annotations.AfterClass;
import org.testng.annotations.BeforeClass;
import org.testng.annotations.Factory;
import org.testng.annotations.Test;
import reactor.core.Exceptions;
import reactor.core.publisher.Mono;
import reactor.core.scheduler.Schedulers;

import java.nio.charset.StandardCharsets;
import java.time.Duration;
import java.util.ArrayList;
import java.util.Arrays;
import java.util.HashSet;
import java.util.List;
import java.util.Set;
import java.util.UUID;
import java.util.concurrent.atomic.AtomicBoolean;
import java.util.concurrent.atomic.AtomicReference;
import java.util.stream.Collectors;

import static org.apache.commons.io.FileUtils.ONE_MB;
import static org.assertj.core.api.Assertions.assertThat;

public class CosmosItemTest extends TestSuiteBase {

    private final static
    ImplementationBridgeHelpers.CosmosDiagnosticsHelper.CosmosDiagnosticsAccessor diagnosticsAccessor =
        ImplementationBridgeHelpers.CosmosDiagnosticsHelper.getCosmosDiagnosticsAccessor();

    private static final ObjectMapper OBJECT_MAPPER = new ObjectMapper();
    private CosmosClient client;
    private CosmosContainer container;

    @Factory(dataProvider = "clientBuildersWithDirectSession")
    public CosmosItemTest(CosmosClientBuilder clientBuilder) {
        super(clientBuilder);
    }

    @BeforeClass(groups = {"simple"}, timeOut = SETUP_TIMEOUT)
    public void before_CosmosItemTest() {
        assertThat(this.client).isNull();
        this.client = getClientBuilder().buildClient();
        CosmosAsyncContainer asyncContainer = getSharedMultiPartitionCosmosContainer(this.client.asyncClient());
        container = client.getDatabase(asyncContainer.getDatabase().getId()).getContainer(asyncContainer.getId());
    }

    @AfterClass(groups = {"simple"}, timeOut = SHUTDOWN_TIMEOUT, alwaysRun = true)
    public void afterClass() {
        assertThat(this.client).isNotNull();
        this.client.close();
    }

    @Test(groups = { "simple" }, timeOut = TIMEOUT)
    public void createItem() throws Exception {
        InternalObjectNode properties = getDocumentDefinition(UUID.randomUUID().toString());
        CosmosItemResponse<InternalObjectNode> itemResponse = container.createItem(properties);
        assertThat(itemResponse.getRequestCharge()).isGreaterThan(0);
        validateItemResponse(properties, itemResponse);

        properties = getDocumentDefinition(UUID.randomUUID().toString());
        CosmosItemResponse<InternalObjectNode> itemResponse1 = container.createItem(properties, new CosmosItemRequestOptions());
        validateItemResponse(properties, itemResponse1);
    }

    @Test(groups = {"simple"}, timeOut = TIMEOUT)
    public void createItem_alreadyExists() throws Exception {
        InternalObjectNode properties = getDocumentDefinition(UUID.randomUUID().toString());
        CosmosItemResponse<InternalObjectNode> itemResponse = container.createItem(properties);
        validateItemResponse(properties, itemResponse);

        properties = getDocumentDefinition(UUID.randomUUID().toString());
        CosmosItemResponse<InternalObjectNode> itemResponse1 = container.createItem(properties, new CosmosItemRequestOptions());
        validateItemResponse(properties, itemResponse1);

        // Test for conflict
        try {
            container.createItem(properties, new CosmosItemRequestOptions());
        } catch (Exception e) {
            assertThat(e).isInstanceOf(CosmosException.class);
            assertThat(((CosmosException) e).getStatusCode()).isEqualTo(HttpConstants.StatusCodes.CONFLICT);
        }
    }

    @Test(groups = { "simple" }, timeOut = TIMEOUT)
    public void createLargeItem() throws Exception {
        InternalObjectNode docDefinition = getDocumentDefinition(UUID.randomUUID().toString());

        //Keep size as ~ 1.5MB to account for size of other props
        int size = (int) (ONE_MB * 1.5);
        BridgeInternal.setProperty(docDefinition, "largeString", StringUtils.repeat("x", size));

        CosmosItemResponse<InternalObjectNode> itemResponse = container.createItem(docDefinition, new CosmosItemRequestOptions());

        validateItemResponse(docDefinition, itemResponse);
    }

    @Test(groups = { "simple" }, timeOut = TIMEOUT)
    public void createItemWithVeryLargePartitionKey() throws Exception {
        InternalObjectNode docDefinition = getDocumentDefinition(UUID.randomUUID().toString());
        StringBuilder sb = new StringBuilder();
        for(int i = 0; i < 100; i++) {
            sb.append(i).append("x");
        }
        BridgeInternal.setProperty(docDefinition, "mypk", sb.toString());

        CosmosItemResponse<InternalObjectNode> itemResponse = container.createItem(docDefinition, new CosmosItemRequestOptions());

        validateItemResponse(docDefinition, itemResponse);
    }

    @Test(groups = { "simple" }, timeOut = TIMEOUT)
    public void readItemWithVeryLargePartitionKey() throws Exception {
        InternalObjectNode docDefinition = getDocumentDefinition(UUID.randomUUID().toString());
        StringBuilder sb = new StringBuilder();
        for(int i = 0; i < 100; i++) {
            sb.append(i).append("x");
        }
        BridgeInternal.setProperty(docDefinition, "mypk", sb.toString());

        CosmosItemResponse<InternalObjectNode> itemResponse = container.createItem(docDefinition);

        waitIfNeededForReplicasToCatchUp(getClientBuilder());

        CosmosItemRequestOptions options = new CosmosItemRequestOptions();
        CosmosItemResponse<InternalObjectNode> readResponse = container.readItem(docDefinition.getId(),
            new PartitionKey(sb.toString()), options,
            InternalObjectNode.class);

        validateItemResponse(docDefinition, readResponse);
    }

    @Test(groups = { "simple" }, timeOut = TIMEOUT)
    public void readItem() throws Exception {
        InternalObjectNode properties = getDocumentDefinition(UUID.randomUUID().toString());
        CosmosItemResponse<InternalObjectNode> itemResponse = container.createItem(properties);

        CosmosItemResponse<InternalObjectNode> readResponse1 = container.readItem(properties.getId(),
                                                                                    new PartitionKey(ModelBridgeInternal.getObjectFromJsonSerializable(properties, "mypk")),
                                                                                    new CosmosItemRequestOptions(),
                                                                                    InternalObjectNode.class);
        validateItemResponse(properties, readResponse1);

    }

    @Test(groups = { "simple" }, timeOut = TIMEOUT)
    public void readMany() throws Exception {
        List<CosmosItemIdentity> cosmosItemIdentities = new ArrayList<>();
        Set<String> idSet = new HashSet<>();
        int numDocuments = 5;

        for (int i = 0; i < numDocuments; i++) {
            InternalObjectNode document = getDocumentDefinition(UUID.randomUUID().toString());
            container.createItem(document);

            PartitionKey partitionKey = new PartitionKey(ModelBridgeInternal.getObjectFromJsonSerializable(document, "mypk"));
            CosmosItemIdentity cosmosItemIdentity = new CosmosItemIdentity(partitionKey, document.getId());
            cosmosItemIdentities.add(cosmosItemIdentity);
            idSet.add(document.getId());
        }

        FeedResponse<InternalObjectNode> feedResponse = container.readMany(cosmosItemIdentities, InternalObjectNode.class);

        assertThat(feedResponse).isNotNull();
        assertThat(feedResponse.getResults()).isNotNull();
        assertThat(feedResponse.getResults().size()).isEqualTo(numDocuments);
        assertThat(diagnosticsAccessor.getClientSideRequestStatistics(feedResponse.getCosmosDiagnostics())).isNotNull();
        assertThat(diagnosticsAccessor.getClientSideRequestStatistics(feedResponse.getCosmosDiagnostics()).size()).isGreaterThan(1);

        for (int i = 0; i < feedResponse.getResults().size(); i++) {
            InternalObjectNode fetchedResult = feedResponse.getResults().get(i);
            assertThat(idSet.contains(fetchedResult.getId())).isTrue();
        }
    }


    @Test(groups = { "simple" }, timeOut = TIMEOUT)
    public void readManyWithSamePartitionKey() throws Exception {
        String partitionKeyValue = UUID.randomUUID().toString();
        List<CosmosItemIdentity> cosmosItemIdentities = new ArrayList<>();
        Set<String> idSet = new HashSet<>();
        int numDocuments = 5;

        for (int i = 0; i < numDocuments; i++) {
            String documentId = UUID.randomUUID().toString();
            ObjectNode document = getDocumentDefinition(documentId, partitionKeyValue);
            container.createItem(document);

            PartitionKey partitionKey = new PartitionKey(partitionKeyValue);
            CosmosItemIdentity cosmosItemIdentity = new CosmosItemIdentity(partitionKey, documentId);

            cosmosItemIdentities.add(cosmosItemIdentity);
            idSet.add(documentId);
        }

        FeedResponse<InternalObjectNode> feedResponse = container.readMany(cosmosItemIdentities, InternalObjectNode.class);

        assertThat(feedResponse).isNotNull();
        assertThat(feedResponse.getResults()).isNotNull();
        assertThat(feedResponse.getResults().size()).isEqualTo(numDocuments);
        assertThat(diagnosticsAccessor.getClientSideRequestStatistics(feedResponse.getCosmosDiagnostics())).isNotNull();
        assertThat(diagnosticsAccessor.getClientSideRequestStatistics(feedResponse.getCosmosDiagnostics()).size()).isEqualTo(1);


        for (int i = 0; i < feedResponse.getResults().size(); i++) {
            InternalObjectNode fetchedResult = feedResponse.getResults().get(i);
            assertThat(idSet.contains(fetchedResult.getId())).isTrue();
        }
    }

    @Test(groups = { "simple" }, timeOut = TIMEOUT)
    public void readManyWithPojo() throws Exception {
        List<CosmosItemIdentity> cosmosItemIdentities = new ArrayList<>();
        Set<String> idSet = new HashSet<>();
        Set<String> valSet = new HashSet<>();
        int numDocuments = 5;

        for (int i = 0; i < numDocuments; i++) {
            SampleType document = new SampleType(UUID.randomUUID().toString(), UUID.randomUUID().toString(), UUID.randomUUID().toString());
            container.createItem(document);

            PartitionKey partitionKey = new PartitionKey(document.getMypk());
            CosmosItemIdentity cosmosItemIdentity = new CosmosItemIdentity(partitionKey, document.getId());
            cosmosItemIdentities.add(cosmosItemIdentity);
            idSet.add(document.getId());
            valSet.add(document.getVal());
        }

        FeedResponse<SampleType> feedResponse = container.readMany(cosmosItemIdentities, SampleType.class);

        assertThat(feedResponse).isNotNull();
        assertThat(feedResponse.getResults()).isNotNull();
        assertThat(feedResponse.getResults().size()).isEqualTo(numDocuments);
        assertThat(diagnosticsAccessor.getClientSideRequestStatistics(feedResponse.getCosmosDiagnostics())).isNotNull();
<<<<<<< HEAD
        assertThat(diagnosticsAccessor.getClientSideRequestStatistics(feedResponse.getCosmosDiagnostics()).size())
            .isGreaterThanOrEqualTo(1);
=======
        assertThat(diagnosticsAccessor.getClientSideRequestStatistics(feedResponse.getCosmosDiagnostics()).size()).isGreaterThanOrEqualTo(1);
>>>>>>> 2758f126

        for (int i = 0; i < feedResponse.getResults().size(); i++) {
            SampleType fetchedResult = feedResponse.getResults().get(i);
            assertThat(idSet.contains(fetchedResult.getId())).isTrue();
            assertThat(valSet.contains(fetchedResult.getVal())).isTrue();
        }
    }

    @Test(groups = { "simple" }, timeOut = TIMEOUT)
    public void readManyWithPojoAndSingleTuple() throws Exception {
        List<CosmosItemIdentity> cosmosItemIdentities = new ArrayList<>();

        SampleType document = new SampleType(UUID.randomUUID().toString(), UUID.randomUUID().toString(), UUID.randomUUID().toString());
        container.createItem(document);

        PartitionKey partitionKey = new PartitionKey(document.getMypk());
        CosmosItemIdentity cosmosItemIdentity = new CosmosItemIdentity(partitionKey, document.getId());
        cosmosItemIdentities.add(cosmosItemIdentity);

        FeedResponse<SampleType> feedResponse = container.readMany(cosmosItemIdentities, SampleType.class);

        assertThat(feedResponse.getResults()).isNotNull();
        assertThat(feedResponse.getResults().size()).isEqualTo(1);
        SampleType fetchedDocument = feedResponse.getResults().get(0);

        assertThat(document.getId()).isEqualTo(fetchedDocument.getId());
        assertThat(document.getMypk()).isEqualTo(fetchedDocument.getMypk());
        assertThat(document.getVal()).isEqualTo(fetchedDocument.getVal());
    }

    @Test(groups = { "simple" }, timeOut = TIMEOUT)
    public void readManyWithSingleTuple() throws Exception {
        String partitionKeyValue = UUID.randomUUID().toString();
        ArrayList<CosmosItemIdentity> cosmosItemIdentities = new ArrayList<>();
        HashSet<String> idSet = new HashSet<String>();
        int numDocuments = 5;

        for (int i = 0; i < numDocuments; i++) {
            String documentId = UUID.randomUUID().toString();
            ObjectNode document = getDocumentDefinition(documentId, partitionKeyValue);
            container.createItem(document);

            PartitionKey partitionKey = new PartitionKey(partitionKeyValue);
            CosmosItemIdentity cosmosItemIdentity = new CosmosItemIdentity(partitionKey, documentId);

            cosmosItemIdentities.add(cosmosItemIdentity);
            idSet.add(documentId);
        }

        for (int i = 0; i < numDocuments; i++) {
            FeedResponse<InternalObjectNode> feedResponse = container.readMany(Arrays.asList(cosmosItemIdentities.get(i)), InternalObjectNode.class);

            assertThat(feedResponse).isNotNull();
            assertThat(feedResponse.getResults()).isNotNull();
            assertThat(feedResponse.getResults().size()).isEqualTo(1);
            assertThat(idSet.contains(feedResponse.getResults().get(0).getId())).isTrue();
        }
    }

    @Test(groups = { "simple" }, timeOut = TIMEOUT)
    public void readManyOptimizationRequestChargeComparisonForSingleTupleWithSmallSize() throws Exception {
        String idAndPkValue = UUID.randomUUID().toString();
        ObjectNode doc = getDocumentDefinition(idAndPkValue, idAndPkValue);
        container.createItem(doc);
        String query = String.format("SELECT * from c where c.id = '%s'", idAndPkValue);
        CosmosPagedIterable<ObjectNode> queryResult = container.queryItems(query, new CosmosQueryRequestOptions(), ObjectNode.class);
        FeedResponse<ObjectNode> readManyResult = container.readMany(Arrays.asList(new CosmosItemIdentity(new PartitionKey(idAndPkValue), idAndPkValue)), ObjectNode.class);

        AtomicReference<Double> queryRequestCharge = new AtomicReference<>(0d);
        double readManyRequestCharge = 0d;

        assertThat(queryResult).isNotNull();
        assertThat(queryResult.stream().count()).isEqualTo(1L);
        assertThat(readManyResult).isNotNull();
        assertThat(readManyResult.getRequestCharge()).isGreaterThan(0D);

        queryResult
                .iterableByPage(1)
                .forEach(feedResponse -> queryRequestCharge.updateAndGet(v -> v + feedResponse.getRequestCharge()));

        readManyRequestCharge += readManyResult.getRequestCharge();

        assertThat(readManyRequestCharge).isLessThan(queryRequestCharge.get());
    }


    @Test(groups = { "simple" }, timeOut = TIMEOUT)
    public void queryItemWithDuplicateJsonProperties() throws Exception {
        String id = UUID.randomUUID().toString();
        String rawJson = String.format(
            "{ "
                + "\"id\": \"%s\", "
                + "\"mypk\": \"%s\", "
                + "\"property1\": \"5\", "
                + "\"property1\": \"7\", "
                + "\"sgmts\": [[6519456, 1471916863], [2498434, 1455671440]]"
                + "}",
            id,
            id);
        container.createItem(
            rawJson.getBytes(StandardCharsets.UTF_8),
            new PartitionKey(id),
            new CosmosItemRequestOptions());

        Utils.configureSimpleObjectMapper(true);
        try {
            CosmosPagedIterable<ObjectNode> pagedIterable = container.queryItems (
                "SELECT * FROM c WHERE c.id = '" + id + "'",
                new CosmosQueryRequestOptions(),
                ObjectNode.class);
            List<ObjectNode> items = pagedIterable.stream().collect(Collectors.toList());

            assertThat(items).hasSize(1);
            assertThat(items.get(0).get("property1").asText()).isEqualTo("7");
        } finally {
            Utils.configureSimpleObjectMapper(false);
            // remove the item with duplicate properties as it will break other tests after it
            container.deleteItem(id, new PartitionKey(id), new CosmosItemRequestOptions());
        }
    }

    @Test(groups = { "simple" }, timeOut = TIMEOUT)
    public void readItemWithSoftTimeoutAndFallback() throws Exception {
        String pk = UUID.randomUUID().toString();
        String id = UUID.randomUUID().toString();
        ObjectNode properties = getDocumentDefinition(id, pk);
        ObjectNode fallBackProperties = getDocumentDefinition("justFallback", "justFallback");
        container.createItem(properties);

        String successfulResponse = wrapWithSoftTimeoutAndFallback(
            container
                .asyncContainer
                .readItem(id,
                    new PartitionKey(pk),
                    new CosmosItemRequestOptions(),
                    ObjectNode.class),
            Duration.ofDays(3),
            fallBackProperties)
            .map(node -> node.get("id").asText())
            .block();

        assertThat(successfulResponse).isEqualTo(id);

        String timedOutResponse = wrapWithSoftTimeoutAndFallback(
            container
                .asyncContainer
                .readItem(id,
                    new PartitionKey(pk),
                    new CosmosItemRequestOptions(),
                    ObjectNode.class),
            Duration.ofNanos(10),
            fallBackProperties)
            .map(node -> node.get("id").asText())
            .block();

        assertThat(timedOutResponse).isEqualTo("justFallback");

        // Just ensure the logging of the soft timeout can finish
        Thread.sleep(1000);
    }

    static <T> Mono<T> wrapWithSoftTimeoutAndFallback(
        Mono<CosmosItemResponse<T>> source,
        Duration softTimeout,
        T fallback) {

        // Execute the readItem with transformation to return the json payload
        // asynchronously with a "soft timeout" - meaning when the "soft timeout"
        // elapses a default/fallback response is returned but the original async call is not
        // cancelled, but allowed to complete. This makes it possible to still emit diagnostics
        // or process the eventually successful call
        AtomicBoolean timeoutElapsed = new AtomicBoolean(false);
        return Mono
            .<T>create(sink -> {
                source
                    .subscribeOn(Schedulers.boundedElastic())
                    .subscribe(
                        response -> {
                            if (timeoutElapsed.get()) {
                                logger.warn(
                                    "COMPLETED SUCCESSFULLY after timeout elapsed. Diagnostics: {}",
                                    response.getDiagnostics().toString());
                            } else {
                                logger.info("COMPLETED SUCCESSFULLY");
                            }

                            sink.success(response.getItem());
                        },
                        error -> {
                            final Throwable unwrappedException = Exceptions.unwrap(error);
                            if (unwrappedException instanceof CosmosException) {
                                final CosmosException cosmosException = (CosmosException) unwrappedException;

                                logger.error(
                                    "COMPLETED WITH COSMOS FAILURE. Diagnostics: {}",
                                    cosmosException.getDiagnostics() != null ?
                                        cosmosException.getDiagnostics().toString() : "n/a",
                                    cosmosException);
                            } else {
                                logger.error("COMPLETED WITH GENERIC FAILURE", error);
                            }

                            if (timeoutElapsed.get()) {
                                // fallback returned already - don't emit unobserved error
                                sink.success();
                            } else {
                                sink.error(error);
                            }
                        }
                    );
            })
            .timeout(softTimeout)
            .onErrorResume(error -> {
                timeoutElapsed.set(true);
                return Mono.just(fallback);
            });
    }

    @Test(groups = { "simple" }, timeOut = TIMEOUT)
    public void readItemWithEventualConsistency() throws Exception {

        CosmosAsyncContainer asyncContainer = getSharedMultiPartitionCosmosContainer(this.client.asyncClient());
        container = client.getDatabase(asyncContainer.getDatabase().getId()).getContainer(asyncContainer.getId());

        String idAndPkValue = UUID.randomUUID().toString();
        ObjectNode properties = getDocumentDefinition(idAndPkValue, idAndPkValue);
        CosmosItemResponse<ObjectNode> itemResponse = container.createItem(properties);

        CosmosItemResponse<ObjectNode> readResponse1 = container.readItem(
            idAndPkValue,
            new PartitionKey(idAndPkValue),
            new CosmosItemRequestOptions()
                // generate an invalid session token large enough to cause an error in Gateway
                // due to header being too long
                .setSessionToken(StringUtils.repeat("SomeManualInvalidSessionToken", 2000))
                .setConsistencyLevel(ConsistencyLevel.EVENTUAL),
            ObjectNode.class);

        logger.info("REQUEST DIAGNOSTICS: {}", readResponse1.getDiagnostics().toString());
        validateIdOfItemResponse(idAndPkValue, readResponse1);
    }

    @Test(groups = { "simple" }, timeOut = TIMEOUT)
    public void replaceItem() throws Exception{
        InternalObjectNode properties = getDocumentDefinition(UUID.randomUUID().toString());
        CosmosItemResponse<InternalObjectNode> itemResponse = container.createItem(properties);

        validateItemResponse(properties, itemResponse);
        String newPropValue = UUID.randomUUID().toString();
        BridgeInternal.setProperty(properties, "newProp", newPropValue);
        CosmosItemRequestOptions options = new CosmosItemRequestOptions();
        ModelBridgeInternal.setPartitionKey(options, new PartitionKey(ModelBridgeInternal.getObjectFromJsonSerializable(properties, "mypk")));
        // replace document
        CosmosItemResponse<InternalObjectNode> replace = container.replaceItem(properties,
                                                              properties.getId(),
                                                              new PartitionKey(ModelBridgeInternal.getObjectFromJsonSerializable(properties, "mypk")),
                                                              options);
        assertThat(ModelBridgeInternal.getObjectFromJsonSerializable(BridgeInternal.getProperties(replace), "newProp")).isEqualTo(newPropValue);
    }

    @Test(groups = { "simple" }, timeOut = TIMEOUT)
    public void deleteItem() throws Exception {
        InternalObjectNode properties = getDocumentDefinition(UUID.randomUUID().toString());
        CosmosItemResponse<InternalObjectNode> itemResponse = container.createItem(properties);
        CosmosItemRequestOptions options = new CosmosItemRequestOptions();

        CosmosItemResponse<?> deleteResponse = container.deleteItem(properties.getId(),
                                                                    new PartitionKey(ModelBridgeInternal.getObjectFromJsonSerializable(properties, "mypk")),
                                                                    options);
        assertThat(deleteResponse.getStatusCode()).isEqualTo(204);
    }

    @Test(groups = { "simple" }, timeOut = TIMEOUT)
    public void deleteItemUsingEntity() throws Exception {
        InternalObjectNode properties = getDocumentDefinition(UUID.randomUUID().toString());
        CosmosItemResponse<InternalObjectNode> itemResponse = container.createItem(properties);
        CosmosItemRequestOptions options = new CosmosItemRequestOptions();

        CosmosItemResponse<?> deleteResponse = container.deleteItem(itemResponse.getItem(), options);
        assertThat(deleteResponse.getStatusCode()).isEqualTo(204);
    }


    @Test(groups = { "simple" }, timeOut = TIMEOUT)
    public void readAllItems() throws Exception {
        InternalObjectNode properties = getDocumentDefinition(UUID.randomUUID().toString());
        CosmosItemResponse<InternalObjectNode> itemResponse = container.createItem(properties);

        CosmosQueryRequestOptions cosmosQueryRequestOptions = new CosmosQueryRequestOptions();

        CosmosPagedIterable<InternalObjectNode> feedResponseIterator3 =
                container.readAllItems(cosmosQueryRequestOptions, InternalObjectNode.class);
        assertThat(feedResponseIterator3.iterator().hasNext()).isTrue();
    }

    @Test(groups = { "simple" }, timeOut = TIMEOUT)
    public void queryItems() throws Exception{
        InternalObjectNode properties = getDocumentDefinition(UUID.randomUUID().toString());
        CosmosItemResponse<InternalObjectNode> itemResponse = container.createItem(properties);

        String query = String.format("SELECT * from c where c.id = '%s'", properties.getId());
        CosmosQueryRequestOptions cosmosQueryRequestOptions = new CosmosQueryRequestOptions();

        CosmosPagedIterable<InternalObjectNode> feedResponseIterator1 =
                container.queryItems(query, cosmosQueryRequestOptions, InternalObjectNode.class);

        // Very basic validation
        assertThat(feedResponseIterator1.iterator().hasNext()).isTrue();

        SqlQuerySpec querySpec = new SqlQuerySpec(query);
        CosmosPagedIterable<InternalObjectNode> feedResponseIterator3 =
                container.queryItems(querySpec, cosmosQueryRequestOptions, InternalObjectNode.class);
        assertThat(feedResponseIterator3.iterator().hasNext()).isTrue();
    }

    @Test(groups = { "simple" }, timeOut = TIMEOUT)
    public void distinctQueryItems() throws Exception{

        for (int i = 0; i < 10; i++) {
            container.createItem(
                getDocumentDefinition(UUID.randomUUID().toString(), "somePartitionKey")
            );
        }

        String query = "SELECT DISTINCT c.mypk from c";
        CosmosQueryRequestOptions cosmosQueryRequestOptions = new CosmosQueryRequestOptions();

        CosmosPagedIterable<PartitionKeyWrapper> feedResponseIterator1 =
            container.queryItems(query, cosmosQueryRequestOptions, PartitionKeyWrapper.class);

        // Very basic validation
        assertThat(feedResponseIterator1.iterator().hasNext()).isTrue();
        long totalRecordCount = feedResponseIterator1.stream().count();
        assertThat(totalRecordCount == 1L);
    }

    @Test(groups = { "simple" }, timeOut = TIMEOUT)
    public void queryItemsWithCustomCorrelationActivityId() throws Exception{
        InternalObjectNode properties = getDocumentDefinition(UUID.randomUUID().toString());
        container.createItem(properties);

        String query = String.format("SELECT * from c where c.id = '%s'", properties.getId());
        CosmosQueryRequestOptions cosmosQueryRequestOptions = new CosmosQueryRequestOptions();

        UUID correlationId = UUID.randomUUID();
        ImplementationBridgeHelpers
            .CosmosQueryRequestOptionsHelper
            .getCosmosQueryRequestOptionsAccessor()
            .setCorrelationActivityId(cosmosQueryRequestOptions, correlationId);

        CosmosPagedIterable<InternalObjectNode> feedResponseIterator1 =
            container.queryItems(query, cosmosQueryRequestOptions, InternalObjectNode.class);

        // Very basic validation
        assertThat(feedResponseIterator1.iterator().hasNext()).isTrue();

        feedResponseIterator1
            .iterableByPage()
            .forEach(response -> {
                assertThat(response.getCorrelationActivityId() == correlationId)
                    .withFailMessage("response.getCorrelationActivityId");
                assertThat(response.getCosmosDiagnostics().toString().contains(correlationId.toString()))
                    .withFailMessage("response.getCosmosDiagnostics");
            });
    }

    @Test(groups = { "simple" }, timeOut = TIMEOUT)
    public void queryItemsWithEventualConsistency() throws Exception{

        CosmosAsyncContainer asyncContainer = getSharedMultiPartitionCosmosContainer(this.client.asyncClient());
        container = client.getDatabase(asyncContainer.getDatabase().getId()).getContainer(asyncContainer.getId());

        String idAndPkValue = UUID.randomUUID().toString();
        ObjectNode properties = getDocumentDefinition(idAndPkValue, idAndPkValue);
        CosmosItemResponse<ObjectNode> itemResponse = container.createItem(properties);

        String query = String.format("SELECT * from c where c.id = '%s'", idAndPkValue);
        CosmosQueryRequestOptions cosmosQueryRequestOptions =
            new CosmosQueryRequestOptions()
                // generate an invalid session token large enough to cause an error in Gateway
                // due to header being too long
                .setSessionToken(StringUtils.repeat("SomeManualInvalidSessionToken", 2000))
                .setConsistencyLevel(ConsistencyLevel.EVENTUAL);

        CosmosPagedIterable<ObjectNode> feedResponseIterator1 =
            container.queryItems(query, cosmosQueryRequestOptions, ObjectNode.class);
        feedResponseIterator1.handle(
            (r) -> logger.info("Query RequestDiagnostics: {}", r.getCosmosDiagnostics().toString()));

        // Very basic validation
        assertThat(feedResponseIterator1.iterator().hasNext()).isTrue();
        assertThat(feedResponseIterator1.stream().count() == 1);

        SqlQuerySpec querySpec = new SqlQuerySpec(query);
        CosmosPagedIterable<ObjectNode> feedResponseIterator3 =
            container.queryItems(querySpec, cosmosQueryRequestOptions, ObjectNode.class);
        feedResponseIterator3.handle(
            (r) -> logger.info("Query RequestDiagnostics: {}", r.getCosmosDiagnostics().toString()));
        assertThat(feedResponseIterator3.iterator().hasNext()).isTrue();
        assertThat(feedResponseIterator3.stream().count() == 1);
    }

    @Test(groups = { "simple" }, timeOut = TIMEOUT)
    public void queryItemsWithContinuationTokenAndPageSize() throws Exception{
        List<String> actualIds = new ArrayList<>();
        InternalObjectNode properties = getDocumentDefinition(UUID.randomUUID().toString());
        container.createItem(properties);
        actualIds.add(properties.getId());
        properties = getDocumentDefinition(UUID.randomUUID().toString());
        container.createItem(properties);
        actualIds.add(properties.getId());
        properties = getDocumentDefinition(UUID.randomUUID().toString());
        container.createItem(properties);
        actualIds.add(properties.getId());


        String query = String.format("SELECT * from c where c.id in ('%s', '%s', '%s')", actualIds.get(0), actualIds.get(1), actualIds.get(2));
        CosmosQueryRequestOptions cosmosQueryRequestOptions = new CosmosQueryRequestOptions();
        String continuationToken = null;
        int pageSize = 1;

        int initialDocumentCount = 3;
        int finalDocumentCount = 0;

        CosmosPagedIterable<InternalObjectNode> feedResponseIterator1 =
            container.queryItems(query, cosmosQueryRequestOptions, InternalObjectNode.class);

        do {
            Iterable<FeedResponse<InternalObjectNode>> feedResponseIterable =
                feedResponseIterator1.iterableByPage(continuationToken, pageSize);
            for (FeedResponse<InternalObjectNode> fr : feedResponseIterable) {
                int resultSize = fr.getResults().size();
                assertThat(resultSize).isEqualTo(pageSize);
                finalDocumentCount += fr.getResults().size();
                continuationToken = fr.getContinuationToken();
            }
        } while(continuationToken != null);

        assertThat(finalDocumentCount).isEqualTo(initialDocumentCount);

    }

    @Test(groups = { "simple" }, timeOut = TIMEOUT)
    public void readAllItemsOfLogicalPartition() throws Exception{
        String pkValue = UUID.randomUUID().toString();
        ObjectNode properties = getDocumentDefinition(UUID.randomUUID().toString(), pkValue);
        CosmosItemResponse<ObjectNode> itemResponse = container.createItem(properties);

        CosmosQueryRequestOptions cosmosQueryRequestOptions = new CosmosQueryRequestOptions();

        CosmosPagedIterable<ObjectNode> feedResponseIterator1 =
            container.readAllItems(
                new PartitionKey(pkValue),
                cosmosQueryRequestOptions,
                ObjectNode.class);
        // Very basic validation
        assertThat(feedResponseIterator1.iterator().hasNext()).isTrue();

        CosmosPagedIterable<ObjectNode> feedResponseIterator3 =
            container.readAllItems(
                new PartitionKey(pkValue),
                cosmosQueryRequestOptions,
                ObjectNode.class);
        assertThat(feedResponseIterator3.iterator().hasNext()).isTrue();
    }

    @Test(groups = { "simple" }, timeOut = TIMEOUT)
    public void readAllItemsOfLogicalPartitionWithContinuationTokenAndPageSize() throws Exception{
        String pkValue = UUID.randomUUID().toString();
        List<String> actualIds = new ArrayList<>();
        ObjectNode properties = getDocumentDefinition(UUID.randomUUID().toString(), pkValue);
        container.createItem(properties);

        properties = getDocumentDefinition(UUID.randomUUID().toString(), pkValue);
        container.createItem(properties);

        properties = getDocumentDefinition(UUID.randomUUID().toString(), pkValue);
        container.createItem(properties);

        CosmosQueryRequestOptions cosmosQueryRequestOptions = new CosmosQueryRequestOptions();
        String continuationToken = null;
        int pageSize = 1;

        int initialDocumentCount = 3;
        int finalDocumentCount = 0;

        CosmosPagedIterable<InternalObjectNode> feedResponseIterator1 =
            container.readAllItems(
                new PartitionKey(pkValue),
                cosmosQueryRequestOptions,
                InternalObjectNode.class);

        do {
            Iterable<FeedResponse<InternalObjectNode>> feedResponseIterable =
                feedResponseIterator1.iterableByPage(continuationToken, pageSize);
            for (FeedResponse<InternalObjectNode> fr : feedResponseIterable) {
                int resultSize = fr.getResults().size();
                assertThat(resultSize).isEqualTo(pageSize);
                finalDocumentCount += fr.getResults().size();
                continuationToken = fr.getContinuationToken();
            }
        } while(continuationToken != null);

        assertThat(finalDocumentCount).isEqualTo(initialDocumentCount);
    }

    private InternalObjectNode getDocumentDefinition(String documentId) {
        final String uuid = UUID.randomUUID().toString();
        final InternalObjectNode properties =
            new InternalObjectNode(String.format("{ "
                                                       + "\"id\": \"%s\", "
                                                       + "\"mypk\": \"%s\", "
                                                       + "\"sgmts\": [[6519456, 1471916863], [2498434, 1455671440]]"
                                                       + "}"
                , documentId, uuid));
        return properties;
    }

    private ObjectNode getDocumentDefinition(String documentId, String pkId) throws JsonProcessingException {

        String json = String.format("{ "
                + "\"id\": \"%s\", "
                + "\"mypk\": \"%s\", "
                + "\"sgmts\": [[6519456, 1471916863], [2498434, 1455671440]]"
                + "}"
            , documentId, pkId);
        return
            OBJECT_MAPPER.readValue(json, ObjectNode.class);
    }

    private void validateItemResponse(InternalObjectNode containerProperties,
                                      CosmosItemResponse<InternalObjectNode> createResponse) {
        // Basic validation
        assertThat(BridgeInternal.getProperties(createResponse).getId()).isNotNull();
        assertThat(BridgeInternal.getProperties(createResponse).getId())
            .as("check Resource Id")
            .isEqualTo(containerProperties.getId());
    }

    private void validateIdOfItemResponse(String expectedId, CosmosItemResponse<ObjectNode> createResponse) {
        // Basic validation
        assertThat(BridgeInternal.getProperties(createResponse).getId()).isNotNull();
        assertThat(BridgeInternal.getProperties(createResponse).getId())
            .as("check Resource Id")
            .isEqualTo(expectedId);
    }

    private static class PartitionKeyWrapper {
        private String mypk;

        public PartitionKeyWrapper() {
        }

        public String getMypk() {
            return mypk;
        }

        public void setMypk(String mypk) {
            this.mypk = mypk;
        }
    }

    private static class SampleType {
        private String id;
        private String val;
        private String mypk;

        public SampleType() {
        }

        SampleType(String id, String val, String mypk) {
            this.id = id;
            this.val = val;
            this.mypk = mypk;
        }

        public String getId() {
            return this.id;
        }

        public void setId(String id) {
            this.id = id;
        }

        public String getMypk() {
            return this.mypk;
        }

        public void setMypk(String mypk) {
            this.mypk = mypk;
        }

        public void setVal(String val) {
            this.val = val;
        }

        public String getVal() {
            return this.val;
        }
    }
}<|MERGE_RESOLUTION|>--- conflicted
+++ resolved
@@ -257,12 +257,7 @@
         assertThat(feedResponse.getResults()).isNotNull();
         assertThat(feedResponse.getResults().size()).isEqualTo(numDocuments);
         assertThat(diagnosticsAccessor.getClientSideRequestStatistics(feedResponse.getCosmosDiagnostics())).isNotNull();
-<<<<<<< HEAD
-        assertThat(diagnosticsAccessor.getClientSideRequestStatistics(feedResponse.getCosmosDiagnostics()).size())
-            .isGreaterThanOrEqualTo(1);
-=======
         assertThat(diagnosticsAccessor.getClientSideRequestStatistics(feedResponse.getCosmosDiagnostics()).size()).isGreaterThanOrEqualTo(1);
->>>>>>> 2758f126
 
         for (int i = 0; i < feedResponse.getResults().size(); i++) {
             SampleType fetchedResult = feedResponse.getResults().get(i);
