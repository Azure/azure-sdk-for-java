--- conflicted
+++ resolved
@@ -113,15 +113,9 @@
 
         QueryFeedOperationState offerDummyState = TestUtils
             .createDummyQueryFeedOperationState(ResourceType.Offer, OperationType.ReadFeed, new CosmosQueryRequestOptions(), client);
-<<<<<<< HEAD
 
         try {
 
-=======
-
-        try {
-
->>>>>>> 896ec767
             Flux<FeedResponse<Offer>> queryObservable = client.queryOffers(
                 query,
                 queryDummyState);
