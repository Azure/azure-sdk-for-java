--- conflicted
+++ resolved
@@ -11,11 +11,7 @@
 import com.azure.cosmos.implementation.http.HttpClient;
 import com.azure.cosmos.implementation.http.HttpHeaders;
 import com.azure.cosmos.implementation.http.HttpRequest;
-<<<<<<< HEAD
-import com.azure.cosmos.implementation.routing.LocationCache;
-=======
 import com.azure.cosmos.implementation.routing.RegionalRoutingContext;
->>>>>>> ed5ac4b1
 import io.netty.channel.ConnectTimeoutException;
 import io.netty.handler.timeout.ReadTimeoutException;
 import io.reactivex.subscribers.TestSubscriber;
@@ -85,13 +81,9 @@
         UserAgentContainer userAgentContainer = new UserAgentContainer();
         GlobalEndpointManager globalEndpointManager = Mockito.mock(GlobalEndpointManager.class);
 
-<<<<<<< HEAD
-        Mockito.doReturn(new LocationCache.ConsolidatedRegionalEndpoint(new URI("https://localhost"), null))
-=======
         RegionalRoutingContext regionalRoutingContext = new RegionalRoutingContext(new URI("https://localhost"));
 
         Mockito.doReturn(regionalRoutingContext)
->>>>>>> ed5ac4b1
                 .when(globalEndpointManager).resolveServiceEndpoint(any());
         HttpClient httpClient = Mockito.mock(HttpClient.class);
         Mockito.doReturn(Mono.error(ReadTimeoutException.INSTANCE))
@@ -134,13 +126,9 @@
         UserAgentContainer userAgentContainer = new UserAgentContainer();
         GlobalEndpointManager globalEndpointManager = Mockito.mock(GlobalEndpointManager.class);
         GlobalPartitionEndpointManagerForCircuitBreaker globalPartitionEndpointManager = Mockito.mock(GlobalPartitionEndpointManagerForCircuitBreaker.class);
-<<<<<<< HEAD
-        Mockito.doReturn(new LocationCache.ConsolidatedRegionalEndpoint(new URI("https://localhost"), null))
-=======
 
         RegionalRoutingContext regionalRoutingContext = new RegionalRoutingContext(new URI("https://localhost"));
         Mockito.doReturn(regionalRoutingContext)
->>>>>>> ed5ac4b1
                .when(globalEndpointManager).resolveServiceEndpoint(any());
         HttpClient httpClient = Mockito.mock(HttpClient.class);
         Mockito.doReturn(Mono.error(new SocketException("Dummy SocketException")))
@@ -195,11 +183,7 @@
         URI locationEndpointToRoute = new URI("https://localhost");
         RegionalRoutingContext regionalRoutingContext = new RegionalRoutingContext(locationEndpointToRoute);
 
-<<<<<<< HEAD
-        Mockito.doReturn(new LocationCache.ConsolidatedRegionalEndpoint(new URI("https://localhost"), null))
-=======
         Mockito.doReturn(new RegionalRoutingContext(new URI("https://localhost")))
->>>>>>> ed5ac4b1
             .when(globalEndpointManager).resolveServiceEndpoint(any());
 
         HttpClient httpClient = Mockito.mock(HttpClient.class);
@@ -276,11 +260,7 @@
 
         GlobalEndpointManager globalEndpointManager = Mockito.mock(GlobalEndpointManager.class);
 
-<<<<<<< HEAD
-        Mockito.doReturn(new LocationCache.ConsolidatedRegionalEndpoint(new URI("https://localhost"), null))
-=======
         Mockito.doReturn(new RegionalRoutingContext(new URI("https://localhost")))
->>>>>>> ed5ac4b1
             .when(globalEndpointManager).resolveServiceEndpoint(any());
 
         HttpClient httpClient = Mockito.mock(HttpClient.class);
