// Copyright (c) Microsoft Corporation. All rights reserved.
// Licensed under the MIT License.

package com.azure.cosmos.implementation;

import com.azure.cosmos.BridgeInternal;
import com.azure.cosmos.CosmosException;
<<<<<<< HEAD
import com.azure.cosmos.implementation.routing.LocationCache;
=======
import com.azure.cosmos.implementation.routing.RegionalRoutingContext;
>>>>>>> ed5ac4b1
import io.netty.handler.timeout.ReadTimeoutException;
import io.reactivex.subscribers.TestSubscriber;
import org.mockito.Mockito;
import org.testng.annotations.DataProvider;
import org.testng.annotations.Test;
import reactor.core.publisher.Mono;

import java.net.URI;
import java.time.Duration;
import java.util.concurrent.TimeUnit;

import static com.azure.cosmos.implementation.TestUtils.mockDiagnosticsClientContext;
import static org.assertj.core.api.Assertions.assertThat;

public class WebExceptionRetryPolicyTest extends TestSuiteBase {

    @DataProvider(name = "operationTypeProvider")
    public static Object[][] operationTypeProvider() {
        return new Object[][]{
            // OperationType
            { OperationType.Read },
            { OperationType.Replace },
            { OperationType.Create },
            { OperationType.Delete },
            { OperationType.Query },
            { OperationType.Patch }
        };
    }

    @Test(groups = {"unit"})
    public void shouldRetryOnTimeoutForReadOperations() throws Exception {
        GlobalEndpointManager endpointManager = Mockito.mock(GlobalEndpointManager.class);
<<<<<<< HEAD
        Mockito.doReturn(new LocationCache.ConsolidatedRegionalEndpoint(new URI("http://localhost:"), null)).when(endpointManager).resolveServiceEndpoint(Mockito.any(RxDocumentServiceRequest.class));
=======

        RegionalRoutingContext regionalRoutingContext = new RegionalRoutingContext(new URI("http://localhost:"));

        Mockito.doReturn(regionalRoutingContext).when(endpointManager).resolveServiceEndpoint(Mockito.any(RxDocumentServiceRequest.class));
>>>>>>> ed5ac4b1
        Mockito.doReturn(Mono.empty()).when(endpointManager).refreshLocationAsync(Mockito.eq(null), Mockito.eq(true));

        RetryContext retryContext = new RetryContext();
        WebExceptionRetryPolicy webExceptionRetryPolicy = new WebExceptionRetryPolicy(retryContext);
        Exception exception = ReadTimeoutException.INSTANCE;
        CosmosException cosmosException = BridgeInternal.createCosmosException(null, HttpConstants.StatusCodes.REQUEST_TIMEOUT, exception);
        BridgeInternal.setSubStatusCode(cosmosException, HttpConstants.SubStatusCodes.GATEWAY_ENDPOINT_READ_TIMEOUT);

        RxDocumentServiceRequest dsr;
        Mono<ShouldRetryResult> shouldRetry;

        //Default HttpTimeout Policy
        dsr = RxDocumentServiceRequest.createFromName(mockDiagnosticsClientContext(),
            OperationType.Read, "/dbs/db/colls/col/docs/doc", ResourceType.Document);
        dsr.requestContext.regionalRoutingContextToRoute = regionalRoutingContext;

        // 1st Attempt
        webExceptionRetryPolicy.onBeforeSendRequest(dsr);
        assertThat(dsr.getResponseTimeout()).isEqualTo(Duration.ofSeconds(60));
        shouldRetry = webExceptionRetryPolicy.shouldRetry(cosmosException);

        validateSuccess(shouldRetry, ShouldRetryValidator.builder().
            nullException().
            shouldRetry(true).
            backOffTime(Duration.ofSeconds(0)).
            build());

        // 2nd Attempt
        retryContext.addStatusAndSubStatusCode(408, 10002);
        assertThat(dsr.getResponseTimeout()).isEqualTo(Duration.ofSeconds(60));
        shouldRetry = webExceptionRetryPolicy.shouldRetry(cosmosException);

        validateSuccess(shouldRetry, ShouldRetryValidator.builder().
            nullException().
            shouldRetry(true).
            backOffTime(Duration.ofSeconds(1)).
            build());

        // 3rd Attempt
        retryContext.addStatusAndSubStatusCode(408, 10002);
        assertThat(dsr.getResponseTimeout()).isEqualTo(Duration.ofSeconds(60));
        shouldRetry = webExceptionRetryPolicy.shouldRetry(cosmosException);

        validateSuccess(shouldRetry, ShouldRetryValidator.builder().
            nullException().
            shouldRetry(false).
            build());
    }

    @Test(groups = {"unit"})
    public void shouldRetryOnTimeoutForMetaDataReadOperations() throws Exception {
        GlobalEndpointManager endpointManager = Mockito.mock(GlobalEndpointManager.class);
<<<<<<< HEAD
        Mockito.doReturn(new LocationCache.ConsolidatedRegionalEndpoint(new URI("http://localhost:"), null)).when(endpointManager).resolveServiceEndpoint(Mockito.any(RxDocumentServiceRequest.class));
=======

        RegionalRoutingContext regionalRoutingContext = new RegionalRoutingContext(new URI("http://localhost:"));

        Mockito.doReturn(regionalRoutingContext).when(endpointManager).resolveServiceEndpoint(Mockito.any(RxDocumentServiceRequest.class));
>>>>>>> ed5ac4b1
        Mockito.doReturn(Mono.empty()).when(endpointManager).refreshLocationAsync(Mockito.eq(null), Mockito.eq(true));

        RetryContext retryContext = new RetryContext();
        WebExceptionRetryPolicy webExceptionRetryPolicy = new WebExceptionRetryPolicy(retryContext);
        Exception exception = ReadTimeoutException.INSTANCE;
        CosmosException cosmosException = BridgeInternal.createCosmosException(null, HttpConstants.StatusCodes.REQUEST_TIMEOUT, exception);
        BridgeInternal.setSubStatusCode(cosmosException, HttpConstants.SubStatusCodes.GATEWAY_ENDPOINT_READ_TIMEOUT);

        RxDocumentServiceRequest dsr;
        Mono<ShouldRetryResult> shouldRetry;

        //Default HttpTimeout Policy
        dsr = RxDocumentServiceRequest.createFromName(mockDiagnosticsClientContext(),
            OperationType.Read, "/dbs/db", ResourceType.DatabaseAccount);
        dsr.requestContext.regionalRoutingContextToRoute = regionalRoutingContext;

        // 1st Attempt
        webExceptionRetryPolicy.onBeforeSendRequest(dsr);
        assertThat(dsr.getResponseTimeout()).isEqualTo(Duration.ofSeconds(5));
        shouldRetry = webExceptionRetryPolicy.shouldRetry(cosmosException);

        validateSuccess(shouldRetry, ShouldRetryValidator.builder().
            nullException().
            shouldRetry(true).
            backOffTime(Duration.ofSeconds(0)).
            build());

        // 2nd Attempt
        retryContext.addStatusAndSubStatusCode(408, 10002);
        assertThat(dsr.getResponseTimeout()).isEqualTo(Duration.ofSeconds(10));
        shouldRetry = webExceptionRetryPolicy.shouldRetry(cosmosException);


        validateSuccess(shouldRetry, ShouldRetryValidator.builder().
            nullException().
            shouldRetry(true).
            backOffTime(Duration.ofSeconds(1)).
            build());

        //3rd Attempt
        retryContext.addStatusAndSubStatusCode(408, 10002);
        assertThat(dsr.getResponseTimeout()).isEqualTo(Duration.ofSeconds(20));
        shouldRetry = webExceptionRetryPolicy.shouldRetry(cosmosException);


        validateSuccess(shouldRetry, ShouldRetryValidator.builder().
            nullException().
            shouldRetry(false).
            build());
    }

    @Test(groups = {"unit"})
    public void shouldRetryOnTimeoutForQueryPlanOperations() throws Exception {
        GlobalEndpointManager endpointManager = Mockito.mock(GlobalEndpointManager.class);
<<<<<<< HEAD
        Mockito.doReturn(new LocationCache.ConsolidatedRegionalEndpoint(new URI("http://localhost:"), null)).when(endpointManager).resolveServiceEndpoint(Mockito.any(RxDocumentServiceRequest.class));
=======

        RegionalRoutingContext regionalRoutingContext = new RegionalRoutingContext(new URI("http://localhost:"));

        Mockito.doReturn(regionalRoutingContext).when(endpointManager).resolveServiceEndpoint(Mockito.any(RxDocumentServiceRequest.class));
>>>>>>> ed5ac4b1
        Mockito.doReturn(Mono.empty()).when(endpointManager).refreshLocationAsync(Mockito.eq(null), Mockito.eq(true));

        RetryContext retryContext = new RetryContext();
        WebExceptionRetryPolicy webExceptionRetryPolicy = new WebExceptionRetryPolicy(retryContext);
        Exception exception = ReadTimeoutException.INSTANCE;
        CosmosException cosmosException = BridgeInternal.createCosmosException(null, HttpConstants.StatusCodes.REQUEST_TIMEOUT, exception);
        BridgeInternal.setSubStatusCode(cosmosException, HttpConstants.SubStatusCodes.GATEWAY_ENDPOINT_READ_TIMEOUT);

        RxDocumentServiceRequest dsr;
        Mono<ShouldRetryResult> shouldRetry;

        //Default HttpTimeout Policy
        dsr = RxDocumentServiceRequest.createFromName(mockDiagnosticsClientContext(),
            OperationType.QueryPlan, "/dbs/db/colls/col/docs/doc", ResourceType.Document);
        dsr.requestContext.regionalRoutingContextToRoute = regionalRoutingContext;

        // 1st Attempt
        webExceptionRetryPolicy.onBeforeSendRequest(dsr);
        assertThat(dsr.getResponseTimeout()).isEqualTo(Duration.ofMillis(500));
        shouldRetry = webExceptionRetryPolicy.shouldRetry(cosmosException);

        validateSuccess(shouldRetry, ShouldRetryValidator.builder().
            nullException().
            shouldRetry(true).
            backOffTime(Duration.ofSeconds(0)).
            build());

        // 2nd Attempt
        retryContext.addStatusAndSubStatusCode(408, 10002);
        assertThat(dsr.getResponseTimeout()).isEqualTo(Duration.ofSeconds(5));
        shouldRetry = webExceptionRetryPolicy.shouldRetry(cosmosException);

        validateSuccess(shouldRetry, ShouldRetryValidator.builder().
            nullException().
            shouldRetry(true).
            backOffTime(Duration.ofSeconds(1)).
            build());

        //3rd Attempt - retry is set to false, as we only make 2 retry attempts for now.
        retryContext.addStatusAndSubStatusCode(408, 10002);
        assertThat(dsr.getResponseTimeout()).isEqualTo(Duration.ofSeconds(10));
        shouldRetry = webExceptionRetryPolicy.shouldRetry(cosmosException);

        validateSuccess(shouldRetry, ShouldRetryValidator.builder().
            nullException().
            shouldRetry(false).
            build());
    }

    @Test(groups = "unit")
    public void shouldNotRetryOnTimeoutForWriteOperations() throws Exception {
        GlobalEndpointManager endpointManager = Mockito.mock(GlobalEndpointManager.class);
<<<<<<< HEAD
        Mockito.doReturn(new LocationCache.ConsolidatedRegionalEndpoint(new URI("http://localhost:"), null)).when(endpointManager).resolveServiceEndpoint(Mockito.any(RxDocumentServiceRequest.class));
=======

        RegionalRoutingContext regionalRoutingContext = new RegionalRoutingContext(new URI("http://localhost:"));

        Mockito.doReturn(regionalRoutingContext).when(endpointManager).resolveServiceEndpoint(Mockito.any(RxDocumentServiceRequest.class));
>>>>>>> ed5ac4b1
        Mockito.doReturn(Mono.empty()).when(endpointManager).refreshLocationAsync(Mockito.eq(null), Mockito.eq(true));


        Exception exception = ReadTimeoutException.INSTANCE;
        CosmosException cosmosException = BridgeInternal.createCosmosException(null, HttpConstants.StatusCodes.REQUEST_TIMEOUT, exception);
        BridgeInternal.setSubStatusCode(cosmosException, HttpConstants.SubStatusCodes.GATEWAY_ENDPOINT_READ_TIMEOUT);

        RxDocumentServiceRequest dsr;
        Mono<ShouldRetryResult> shouldRetry;

        //Data Plane Write - Should not retry
        dsr = RxDocumentServiceRequest.createFromName(mockDiagnosticsClientContext(),
            OperationType.Create, "/dbs/db/colls/col/docs/doc", ResourceType.Document);
        dsr.requestContext.regionalRoutingContextToRoute = regionalRoutingContext;

        WebExceptionRetryPolicy webExceptionRetryPolicy = new WebExceptionRetryPolicy(new RetryContext());
        webExceptionRetryPolicy.onBeforeSendRequest(dsr);
        shouldRetry = webExceptionRetryPolicy.shouldRetry(cosmosException);

        validateSuccess(shouldRetry, ShouldRetryValidator.builder()
            .nullException()
            .shouldRetry(false)
            .build());

        //Metadata Write - Should not Retry
        dsr = RxDocumentServiceRequest.createFromName(mockDiagnosticsClientContext(),
            OperationType.Create, "/dbs/db", ResourceType.DatabaseAccount);
        dsr.requestContext.regionalRoutingContextToRoute = regionalRoutingContext;

        webExceptionRetryPolicy = new WebExceptionRetryPolicy(new RetryContext());
        webExceptionRetryPolicy.onBeforeSendRequest(dsr);
        shouldRetry = webExceptionRetryPolicy.shouldRetry(cosmosException);

        validateSuccess(shouldRetry, ShouldRetryValidator.builder()
            .nullException()
            .shouldRetry(false)
            .build());
    }

    @Test(groups = "unit", dataProvider = "operationTypeProvider")
    public void httpNetworkFailureOnAddressRefresh(OperationType operationType) throws Exception {
        GlobalEndpointManager endpointManager = Mockito.mock(GlobalEndpointManager.class);
<<<<<<< HEAD
        Mockito.doReturn(new LocationCache.ConsolidatedRegionalEndpoint(new URI("http://localhost:"), null)).when(endpointManager).resolveServiceEndpoint(Mockito.any(RxDocumentServiceRequest.class));
=======

        RegionalRoutingContext regionalRoutingContext = new RegionalRoutingContext(new URI("http://localhost:"));

        Mockito.doReturn(regionalRoutingContext).when(endpointManager).resolveServiceEndpoint(Mockito.any(RxDocumentServiceRequest.class));
>>>>>>> ed5ac4b1
        Mockito.doReturn(Mono.empty()).when(endpointManager).refreshLocationAsync(Mockito.eq(null), Mockito.eq(false));
        Mockito.doReturn(2).when(endpointManager).getPreferredLocationCount();

        RetryContext retryContext = new RetryContext();
        WebExceptionRetryPolicy webExceptionRetryPolicy = new WebExceptionRetryPolicy(retryContext);
        Exception exception = ReadTimeoutException.INSTANCE;
        CosmosException cosmosException = BridgeInternal.createCosmosException(null, HttpConstants.StatusCodes.REQUEST_TIMEOUT, exception);
        BridgeInternal.setSubStatusCode(cosmosException, HttpConstants.SubStatusCodes.GATEWAY_ENDPOINT_READ_TIMEOUT);

        RxDocumentServiceRequest dsr = RxDocumentServiceRequest.createFromName(mockDiagnosticsClientContext(),
            operationType, "/dbs/db/colls/col/docs/", ResourceType.Document);
        dsr.setAddressRefresh(true, false);
        dsr.requestContext = new DocumentServiceRequestContext();
        dsr.requestContext.regionalRoutingContextToRoute = regionalRoutingContext;

        // 1st Attempt
        webExceptionRetryPolicy.onBeforeSendRequest(dsr);
        assertThat(dsr.getResponseTimeout()).isEqualTo(Duration.ofMillis(500));
        Mono<ShouldRetryResult> shouldRetry = webExceptionRetryPolicy.shouldRetry(cosmosException);

        validateSuccess(shouldRetry, ShouldRetryValidator.builder()
            .nullException()
            .shouldRetry(true)
            .backOffTime(Duration.ofSeconds(0))
            .build());

        // 2nd Attempt
        assertThat(dsr.getResponseTimeout()).isEqualTo(Duration.ofSeconds(5));
        shouldRetry = webExceptionRetryPolicy.shouldRetry(cosmosException);

        validateSuccess(shouldRetry, ShouldRetryValidator.builder()
            .nullException()
            .shouldRetry(true)
            .backOffTime(Duration.ofSeconds(1))
            .build());


        // 3rd Attempt
        assertThat(dsr.getResponseTimeout()).isEqualTo(Duration.ofSeconds(10));
        shouldRetry = webExceptionRetryPolicy.shouldRetry(cosmosException);

        validateSuccess(shouldRetry, ShouldRetryValidator.builder()
            .nullException()
            .shouldRetry(false)
            .build());
    }

    public static void validateSuccess(Mono<ShouldRetryResult> single,
                                       ShouldRetryValidator validator) {

        validateSuccess(single, validator, TIMEOUT);
    }

    public static void validateSuccess(Mono<ShouldRetryResult> single,
                                       ShouldRetryValidator validator,
                                       long timeout) {
        TestSubscriber<ShouldRetryResult> testSubscriber = new TestSubscriber<>();

        single.flux().subscribe(testSubscriber);
        testSubscriber.awaitTerminalEvent(timeout, TimeUnit.MILLISECONDS);
        testSubscriber.assertComplete();
        testSubscriber.assertNoErrors();
        testSubscriber.assertValueCount(1);
        validator.validate(testSubscriber.values().get(0));
    }
}<|MERGE_RESOLUTION|>--- conflicted
+++ resolved
@@ -5,11 +5,7 @@
 
 import com.azure.cosmos.BridgeInternal;
 import com.azure.cosmos.CosmosException;
-<<<<<<< HEAD
-import com.azure.cosmos.implementation.routing.LocationCache;
-=======
 import com.azure.cosmos.implementation.routing.RegionalRoutingContext;
->>>>>>> ed5ac4b1
 import io.netty.handler.timeout.ReadTimeoutException;
 import io.reactivex.subscribers.TestSubscriber;
 import org.mockito.Mockito;
@@ -42,14 +38,10 @@
     @Test(groups = {"unit"})
     public void shouldRetryOnTimeoutForReadOperations() throws Exception {
         GlobalEndpointManager endpointManager = Mockito.mock(GlobalEndpointManager.class);
-<<<<<<< HEAD
-        Mockito.doReturn(new LocationCache.ConsolidatedRegionalEndpoint(new URI("http://localhost:"), null)).when(endpointManager).resolveServiceEndpoint(Mockito.any(RxDocumentServiceRequest.class));
-=======
-
-        RegionalRoutingContext regionalRoutingContext = new RegionalRoutingContext(new URI("http://localhost:"));
-
-        Mockito.doReturn(regionalRoutingContext).when(endpointManager).resolveServiceEndpoint(Mockito.any(RxDocumentServiceRequest.class));
->>>>>>> ed5ac4b1
+
+        RegionalRoutingContext regionalRoutingContext = new RegionalRoutingContext(new URI("http://localhost:"));
+
+        Mockito.doReturn(regionalRoutingContext).when(endpointManager).resolveServiceEndpoint(Mockito.any(RxDocumentServiceRequest.class));
         Mockito.doReturn(Mono.empty()).when(endpointManager).refreshLocationAsync(Mockito.eq(null), Mockito.eq(true));
 
         RetryContext retryContext = new RetryContext();
@@ -102,14 +94,10 @@
     @Test(groups = {"unit"})
     public void shouldRetryOnTimeoutForMetaDataReadOperations() throws Exception {
         GlobalEndpointManager endpointManager = Mockito.mock(GlobalEndpointManager.class);
-<<<<<<< HEAD
-        Mockito.doReturn(new LocationCache.ConsolidatedRegionalEndpoint(new URI("http://localhost:"), null)).when(endpointManager).resolveServiceEndpoint(Mockito.any(RxDocumentServiceRequest.class));
-=======
-
-        RegionalRoutingContext regionalRoutingContext = new RegionalRoutingContext(new URI("http://localhost:"));
-
-        Mockito.doReturn(regionalRoutingContext).when(endpointManager).resolveServiceEndpoint(Mockito.any(RxDocumentServiceRequest.class));
->>>>>>> ed5ac4b1
+
+        RegionalRoutingContext regionalRoutingContext = new RegionalRoutingContext(new URI("http://localhost:"));
+
+        Mockito.doReturn(regionalRoutingContext).when(endpointManager).resolveServiceEndpoint(Mockito.any(RxDocumentServiceRequest.class));
         Mockito.doReturn(Mono.empty()).when(endpointManager).refreshLocationAsync(Mockito.eq(null), Mockito.eq(true));
 
         RetryContext retryContext = new RetryContext();
@@ -164,14 +152,10 @@
     @Test(groups = {"unit"})
     public void shouldRetryOnTimeoutForQueryPlanOperations() throws Exception {
         GlobalEndpointManager endpointManager = Mockito.mock(GlobalEndpointManager.class);
-<<<<<<< HEAD
-        Mockito.doReturn(new LocationCache.ConsolidatedRegionalEndpoint(new URI("http://localhost:"), null)).when(endpointManager).resolveServiceEndpoint(Mockito.any(RxDocumentServiceRequest.class));
-=======
-
-        RegionalRoutingContext regionalRoutingContext = new RegionalRoutingContext(new URI("http://localhost:"));
-
-        Mockito.doReturn(regionalRoutingContext).when(endpointManager).resolveServiceEndpoint(Mockito.any(RxDocumentServiceRequest.class));
->>>>>>> ed5ac4b1
+
+        RegionalRoutingContext regionalRoutingContext = new RegionalRoutingContext(new URI("http://localhost:"));
+
+        Mockito.doReturn(regionalRoutingContext).when(endpointManager).resolveServiceEndpoint(Mockito.any(RxDocumentServiceRequest.class));
         Mockito.doReturn(Mono.empty()).when(endpointManager).refreshLocationAsync(Mockito.eq(null), Mockito.eq(true));
 
         RetryContext retryContext = new RetryContext();
@@ -224,14 +208,10 @@
     @Test(groups = "unit")
     public void shouldNotRetryOnTimeoutForWriteOperations() throws Exception {
         GlobalEndpointManager endpointManager = Mockito.mock(GlobalEndpointManager.class);
-<<<<<<< HEAD
-        Mockito.doReturn(new LocationCache.ConsolidatedRegionalEndpoint(new URI("http://localhost:"), null)).when(endpointManager).resolveServiceEndpoint(Mockito.any(RxDocumentServiceRequest.class));
-=======
-
-        RegionalRoutingContext regionalRoutingContext = new RegionalRoutingContext(new URI("http://localhost:"));
-
-        Mockito.doReturn(regionalRoutingContext).when(endpointManager).resolveServiceEndpoint(Mockito.any(RxDocumentServiceRequest.class));
->>>>>>> ed5ac4b1
+
+        RegionalRoutingContext regionalRoutingContext = new RegionalRoutingContext(new URI("http://localhost:"));
+
+        Mockito.doReturn(regionalRoutingContext).when(endpointManager).resolveServiceEndpoint(Mockito.any(RxDocumentServiceRequest.class));
         Mockito.doReturn(Mono.empty()).when(endpointManager).refreshLocationAsync(Mockito.eq(null), Mockito.eq(true));
 
 
@@ -274,14 +254,10 @@
     @Test(groups = "unit", dataProvider = "operationTypeProvider")
     public void httpNetworkFailureOnAddressRefresh(OperationType operationType) throws Exception {
         GlobalEndpointManager endpointManager = Mockito.mock(GlobalEndpointManager.class);
-<<<<<<< HEAD
-        Mockito.doReturn(new LocationCache.ConsolidatedRegionalEndpoint(new URI("http://localhost:"), null)).when(endpointManager).resolveServiceEndpoint(Mockito.any(RxDocumentServiceRequest.class));
-=======
-
-        RegionalRoutingContext regionalRoutingContext = new RegionalRoutingContext(new URI("http://localhost:"));
-
-        Mockito.doReturn(regionalRoutingContext).when(endpointManager).resolveServiceEndpoint(Mockito.any(RxDocumentServiceRequest.class));
->>>>>>> ed5ac4b1
+
+        RegionalRoutingContext regionalRoutingContext = new RegionalRoutingContext(new URI("http://localhost:"));
+
+        Mockito.doReturn(regionalRoutingContext).when(endpointManager).resolveServiceEndpoint(Mockito.any(RxDocumentServiceRequest.class));
         Mockito.doReturn(Mono.empty()).when(endpointManager).refreshLocationAsync(Mockito.eq(null), Mockito.eq(false));
         Mockito.doReturn(2).when(endpointManager).getPreferredLocationCount();
 
