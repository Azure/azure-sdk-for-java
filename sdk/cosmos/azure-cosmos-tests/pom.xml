--- conflicted
+++ resolved
@@ -790,34 +790,43 @@
       </build>
     </profile>
     <profile>
-<<<<<<< HEAD
+      <!-- integration tests, requires Cosmos DB endpoint -->
+      <id>fault-injection-barrier</id>
+      <properties>
+        <test.groups>fault-injection-barrier</test.groups>
+      </properties>
+      <build>
+        <plugins>
+          <plugin>
+            <groupId>org.apache.maven.plugins</groupId>
+            <artifactId>maven-failsafe-plugin</artifactId>
+            <version>3.5.3</version> <!-- {x-version-update;org.apache.maven.plugins:maven-failsafe-plugin;external_dependency} -->
+            <configuration>
+              <suiteXmlFiles>
+                <suiteXmlFile>src/test/resources/fault-injection-barrier-testng.xml</suiteXmlFile>
+              </suiteXmlFiles>
+
+            </configuration>
+          </plugin>
+        </plugins>
+      </build>
+    </profile>
+    <profile>
       <!-- tests which target a multi-region strong Cosmos DB account -->
       <id>multi-region-strong</id>
       <properties>
         <test.groups>multi-region-strong</test.groups>
-=======
-      <!-- integration tests, requires Cosmos DB endpoint -->
-      <id>fault-injection-barrier</id>
-      <properties>
-        <test.groups>fault-injection-barrier</test.groups>
->>>>>>> 65fb85ea
-      </properties>
-      <build>
-        <plugins>
-          <plugin>
-            <groupId>org.apache.maven.plugins</groupId>
-            <artifactId>maven-failsafe-plugin</artifactId>
-            <version>3.5.3</version> <!-- {x-version-update;org.apache.maven.plugins:maven-failsafe-plugin;external_dependency} -->
-            <configuration>
-              <suiteXmlFiles>
-<<<<<<< HEAD
+      </properties>
+      <build>
+        <plugins>
+          <plugin>
+            <groupId>org.apache.maven.plugins</groupId>
+            <artifactId>maven-failsafe-plugin</artifactId>
+            <version>3.5.3</version> <!-- {x-version-update;org.apache.maven.plugins:maven-failsafe-plugin;external_dependency} -->
+            <configuration>
+              <suiteXmlFiles>
                 <suiteXmlFile>src/test/resources/multi-region-strong.xml</suiteXmlFile>
               </suiteXmlFiles>
-=======
-                <suiteXmlFile>src/test/resources/fault-injection-barrier-testng.xml</suiteXmlFile>
-              </suiteXmlFiles>
-
->>>>>>> 65fb85ea
             </configuration>
           </plugin>
         </plugins>
