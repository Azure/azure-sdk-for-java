--- conflicted
+++ resolved
@@ -100,20 +100,12 @@
     <dependency>
       <groupId>com.azure</groupId>
       <artifactId>azure-cosmos</artifactId>
-<<<<<<< HEAD
-      <version>4.66.1</version> <!-- {x-version-update;com.azure:azure-cosmos;current} -->
-=======
       <version>4.68.0-beta.1</version> <!-- {x-version-update;com.azure:azure-cosmos;current} -->
->>>>>>> 792e9e20
     </dependency>
     <dependency>
       <groupId>com.azure</groupId>
       <artifactId>azure-cosmos-test</artifactId>
-<<<<<<< HEAD
-      <version>1.0.0-beta.10</version> <!-- {x-version-update;com.azure:azure-cosmos-test;current} -->
-=======
       <version>1.0.0-beta.12</version> <!-- {x-version-update;com.azure:azure-cosmos-test;current} -->
->>>>>>> 792e9e20
     </dependency>
     <dependency>
       <groupId>commons-io</groupId>
@@ -159,7 +151,7 @@
     <dependency>
       <groupId>com.azure</groupId>
       <artifactId>azure-identity</artifactId>
-      <version>1.15.2</version> <!-- {x-version-update;com.azure:azure-identity;dependency} -->
+      <version>1.15.3</version> <!-- {x-version-update;com.azure:azure-identity;dependency} -->
       <scope>test</scope>
     </dependency>
     <dependency>
@@ -238,7 +230,7 @@
       <plugin>
         <groupId>org.apache.maven.plugins</groupId>
         <artifactId>maven-surefire-plugin</artifactId>
-        <version>3.5.1</version> <!-- {x-version-update;org.apache.maven.plugins:maven-surefire-plugin;external_dependency} -->
+        <version>3.5.2</version> <!-- {x-version-update;org.apache.maven.plugins:maven-surefire-plugin;external_dependency} -->
         <configuration>
           <groups>unit</groups>
           <includes>
@@ -257,7 +249,7 @@
       <plugin>
         <groupId>org.apache.maven.plugins</groupId>
         <artifactId>maven-checkstyle-plugin</artifactId>
-        <version>3.5.0</version> <!-- {x-version-update;org.apache.maven.plugins:maven-checkstyle-plugin;external_dependency} -->
+        <version>3.6.0</version> <!-- {x-version-update;org.apache.maven.plugins:maven-checkstyle-plugin;external_dependency} -->
         <configuration>
           <failsOnError>false</failsOnError>
           <failOnViolation>false</failOnViolation>
@@ -319,7 +311,7 @@
           <plugin>
             <groupId>org.apache.maven.plugins</groupId>
             <artifactId>maven-surefire-plugin</artifactId>
-            <version>3.5.1</version> <!-- {x-version-update;org.apache.maven.plugins:maven-surefire-plugin;external_dependency} -->
+            <version>3.5.2</version> <!-- {x-version-update;org.apache.maven.plugins:maven-surefire-plugin;external_dependency} -->
             <configuration>
             </configuration>
           </plugin>
@@ -337,7 +329,7 @@
           <plugin>
             <groupId>org.apache.maven.plugins</groupId>
             <artifactId>maven-failsafe-plugin</artifactId>
-            <version>3.5.1</version> <!-- {x-version-update;org.apache.maven.plugins:maven-failsafe-plugin;external_dependency} -->
+            <version>3.5.2</version> <!-- {x-version-update;org.apache.maven.plugins:maven-failsafe-plugin;external_dependency} -->
             <configuration>
               <suiteXmlFiles>
                 <suiteXmlFile>src/test/resources/fast-testng.xml</suiteXmlFile>
@@ -358,7 +350,7 @@
           <plugin>
             <groupId>org.apache.maven.plugins</groupId>
             <artifactId>maven-failsafe-plugin</artifactId>
-            <version>3.5.1</version> <!-- {x-version-update;org.apache.maven.plugins:maven-failsafe-plugin;external_dependency} -->
+            <version>3.5.2</version> <!-- {x-version-update;org.apache.maven.plugins:maven-failsafe-plugin;external_dependency} -->
             <configuration>
               <suiteXmlFiles>
                 <suiteXmlFile>src/test/resources/split-testng.xml</suiteXmlFile>
@@ -379,7 +371,7 @@
           <plugin>
             <groupId>org.apache.maven.plugins</groupId>
             <artifactId>maven-failsafe-plugin</artifactId>
-            <version>3.5.1</version> <!-- {x-version-update;org.apache.maven.plugins:maven-failsafe-plugin;external_dependency} -->
+            <version>3.5.2</version> <!-- {x-version-update;org.apache.maven.plugins:maven-failsafe-plugin;external_dependency} -->
             <configuration>
               <suiteXmlFiles>
                 <suiteXmlFile>src/test/resources/cfp-split-testng.xml</suiteXmlFile>
@@ -400,7 +392,7 @@
           <plugin>
             <groupId>org.apache.maven.plugins</groupId>
             <artifactId>maven-failsafe-plugin</artifactId>
-            <version>3.5.1</version> <!-- {x-version-update;org.apache.maven.plugins:maven-failsafe-plugin;external_dependency} -->
+            <version>3.5.2</version> <!-- {x-version-update;org.apache.maven.plugins:maven-failsafe-plugin;external_dependency} -->
             <configuration>
               <suiteXmlFiles>
                 <suiteXmlFile>src/test/resources/query-testng.xml</suiteXmlFile>
@@ -421,7 +413,7 @@
           <plugin>
             <groupId>org.apache.maven.plugins</groupId>
             <artifactId>maven-failsafe-plugin</artifactId>
-            <version>3.5.1</version> <!-- {x-version-update;org.apache.maven.plugins:maven-failsafe-plugin;external_dependency} -->
+            <version>3.5.2</version> <!-- {x-version-update;org.apache.maven.plugins:maven-failsafe-plugin;external_dependency} -->
             <configuration>
               <suiteXmlFiles>
                 <suiteXmlFile>src/test/resources/long-testng.xml</suiteXmlFile>
@@ -442,7 +434,7 @@
           <plugin>
             <groupId>org.apache.maven.plugins</groupId>
             <artifactId>maven-failsafe-plugin</artifactId>
-            <version>3.5.1</version> <!-- {x-version-update;org.apache.maven.plugins:maven-failsafe-plugin;external_dependency} -->
+            <version>3.5.2</version> <!-- {x-version-update;org.apache.maven.plugins:maven-failsafe-plugin;external_dependency} -->
             <configuration>
               <suiteXmlFiles>
                 <suiteXmlFile>src/test/resources/direct-testng.xml</suiteXmlFile>
@@ -463,7 +455,7 @@
           <plugin>
             <groupId>org.apache.maven.plugins</groupId>
             <artifactId>maven-failsafe-plugin</artifactId>
-            <version>3.5.1</version> <!-- {x-version-update;org.apache.maven.plugins:maven-failsafe-plugin;external_dependency} -->
+            <version>3.5.2</version> <!-- {x-version-update;org.apache.maven.plugins:maven-failsafe-plugin;external_dependency} -->
             <configuration>
               <suiteXmlFiles>
                 <suiteXmlFile>src/test/resources/multi-master-testng.xml</suiteXmlFile>
@@ -484,7 +476,7 @@
           <plugin>
             <groupId>org.apache.maven.plugins</groupId>
             <artifactId>maven-failsafe-plugin</artifactId>
-            <version>3.5.1</version> <!-- {x-version-update;org.apache.maven.plugins:maven-failsafe-plugin;external_dependency} -->
+            <version>3.5.2</version> <!-- {x-version-update;org.apache.maven.plugins:maven-failsafe-plugin;external_dependency} -->
             <configuration>
               <suiteXmlFiles>
                 <suiteXmlFile>src/test/resources/circuit-breaker-read-all-read-many-testng.xml</suiteXmlFile>
@@ -505,7 +497,7 @@
           <plugin>
             <groupId>org.apache.maven.plugins</groupId>
             <artifactId>maven-failsafe-plugin</artifactId>
-            <version>3.5.1</version> <!-- {x-version-update;org.apache.maven.plugins:maven-failsafe-plugin;external_dependency} -->
+            <version>3.5.2</version> <!-- {x-version-update;org.apache.maven.plugins:maven-failsafe-plugin;external_dependency} -->
             <configuration>
               <suiteXmlFiles>
                 <suiteXmlFile>src/test/resources/circuit-breaker-misc-direct-testng.xml</suiteXmlFile>
@@ -526,7 +518,7 @@
           <plugin>
             <groupId>org.apache.maven.plugins</groupId>
             <artifactId>maven-failsafe-plugin</artifactId>
-            <version>3.5.1</version> <!-- {x-version-update;org.apache.maven.plugins:maven-failsafe-plugin;external_dependency} -->
+            <version>3.5.2</version> <!-- {x-version-update;org.apache.maven.plugins:maven-failsafe-plugin;external_dependency} -->
             <configuration>
               <suiteXmlFiles>
                 <suiteXmlFile>src/test/resources/circuit-breaker-misc-gateway-testng.xml</suiteXmlFile>
@@ -547,7 +539,7 @@
           <plugin>
             <groupId>org.apache.maven.plugins</groupId>
             <artifactId>maven-failsafe-plugin</artifactId>
-            <version>3.5.1</version> <!-- {x-version-update;org.apache.maven.plugins:maven-failsafe-plugin;external_dependency} -->
+            <version>3.5.2</version> <!-- {x-version-update;org.apache.maven.plugins:maven-failsafe-plugin;external_dependency} -->
             <configuration>
               <suiteXmlFiles>
                 <suiteXmlFile>src/test/resources/flaky-multi-master-testng.xml</suiteXmlFile>
@@ -568,7 +560,7 @@
           <plugin>
             <groupId>org.apache.maven.plugins</groupId>
             <artifactId>maven-failsafe-plugin</artifactId>
-            <version>3.5.1</version> <!-- {x-version-update;org.apache.maven.plugins:maven-failsafe-plugin;external_dependency} -->
+            <version>3.5.2</version> <!-- {x-version-update;org.apache.maven.plugins:maven-failsafe-plugin;external_dependency} -->
             <configuration>
               <suiteXmlFiles>
                 <suiteXmlFile>src/test/resources/multi-region-testng.xml</suiteXmlFile>
@@ -590,7 +582,7 @@
           <plugin>
             <groupId>org.apache.maven.plugins</groupId>
             <artifactId>maven-failsafe-plugin</artifactId>
-            <version>3.5.1</version> <!-- {x-version-update;org.apache.maven.plugins:maven-failsafe-plugin;external_dependency} -->
+            <version>3.5.2</version> <!-- {x-version-update;org.apache.maven.plugins:maven-failsafe-plugin;external_dependency} -->
             <configuration>
               <suiteXmlFiles>
                 <suiteXmlFile>src/test/resources/examples-testng.xml</suiteXmlFile>
@@ -619,7 +611,7 @@
           <plugin>
             <groupId>org.apache.maven.plugins</groupId>
             <artifactId>maven-failsafe-plugin</artifactId>
-            <version>3.5.1</version> <!-- {x-version-update;org.apache.maven.plugins:maven-failsafe-plugin;external_dependency} -->
+            <version>3.5.2</version> <!-- {x-version-update;org.apache.maven.plugins:maven-failsafe-plugin;external_dependency} -->
             <configuration>
               <suiteXmlFiles>
                 <suiteXmlFile>src/test/resources/emulator-testng.xml</suiteXmlFile>
@@ -640,7 +632,7 @@
           <plugin>
             <groupId>org.apache.maven.plugins</groupId>
             <artifactId>maven-failsafe-plugin</artifactId>
-            <version>3.5.1</version> <!-- {x-version-update;org.apache.maven.plugins:maven-failsafe-plugin;external_dependency} -->
+            <version>3.5.2</version> <!-- {x-version-update;org.apache.maven.plugins:maven-failsafe-plugin;external_dependency} -->
             <configuration>
               <suiteXmlFiles>
                 <suiteXmlFile>src/test/resources/emulator-vnext-testng.xml</suiteXmlFile>
@@ -661,7 +653,7 @@
           <plugin>
             <groupId>org.apache.maven.plugins</groupId>
             <artifactId>maven-failsafe-plugin</artifactId>
-            <version>3.5.1</version> <!-- {x-version-update;org.apache.maven.plugins:maven-failsafe-plugin;external_dependency} -->
+            <version>3.5.2</version> <!-- {x-version-update;org.apache.maven.plugins:maven-failsafe-plugin;external_dependency} -->
             <configuration>
               <suiteXmlFiles>
                 <suiteXmlFile>src/test/resources/e2e-testng.xml</suiteXmlFile>
