--- conflicted
+++ resolved
@@ -11,7 +11,6 @@
 * Added change feed performance monitoring which is used to improve end lsn calculation in `CosmosPartitionPlanner`. - See [PR 46320](https://github.com/Azure/azure-sdk-for-java/pull/46320)
 
 #### Other Changes
-<<<<<<< HEAD
 
 ### 4.38.1 (2025-08-22)
 
@@ -19,10 +18,8 @@
 
 #### Other Changes
 * Added log4j-core to the list of shaded packages to avoid conflicts when customers use log4j in a different version. **NOTE: This change caused known issue - Please use a more recent version instead** - See [PR 45924](https://github.com/Azure/azure-sdk-for-java/pull/46451)
-=======
 * Added change feed performance monitoring which is used to improve end lsn calculation in `CosmosPartitionPlanner`. - See [PR 46320](https://github.com/Azure/azure-sdk-for-java/pull/46320)
 * Added `spark.cosmos.auth.aad.audience` as a valid configuration option to allow using AAD tokens with custom audiences. - See [PR 46554](https://github.com/Azure/azure-sdk-for-java/pull/46554)
->>>>>>> b362e8fd
 
 ### 4.38.0 (2025-07-31)
 
