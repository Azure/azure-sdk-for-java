## Release History

<<<<<<< HEAD
=======
### 4.38.0-beta.1 (Unreleased)

#### Features Added

#### Breaking Changes

#### Bugs Fixed

#### Other Changes

### 4.37.0 (2025-02-20)

#### Other Changes
* Updated netty dependency

>>>>>>> 792e9e20
### 4.36.1 (2025-02-08)

#### Bugs Fixed
* Fixed an issue in change feed where under certain rare race conditions records could be skipped and excessive requests are prefetched. - See [PR 43788](https://github.com/Azure/azure-sdk-for-java/pull/43788)

### 4.36.0 (2025-01-14)

#### Features Added
* Added the udfs `GetFeedRangesForContainer` and `GetOverlappingFeedRange` to ease mapping of cosmos partition key to databricks table partition key. - See [PR 43092](https://github.com/Azure/azure-sdk-for-java/pull/43092)

#### Bugs Fixed
* Added null checking for previous images for deletes in full fidelity change feed. - See [PR 43483](https://github.com/Azure/azure-sdk-for-java/pull/43483)

#### Other Changes
* Added options to fine-tune settings for bulk operations. - [PR 43509](https://github.com/Azure/azure-sdk-for-java/pull/43509)

### 4.35.0 (2024-11-27)

#### Bugs Fixed
* Fixed an issue when using `ChangeFeed` causing some cosmos partitions to not be fully processed in some cases. - See [PR 42553](https://github.com/Azure/azure-sdk-for-java/pull/42553)

### 4.34.0 (2024-10-10)
> [!IMPORTANT]
> We strongly recommend our customers to use version 4.34.0 and above.
#### Bugs Fixed
* Fixed an issue to avoid transient `IllegalArgumentException` due to duplicate json properties for the `uniqueKeyPolicy` property in `DocumentCollection`. - See [PR 41608](https://github.com/Azure/azure-sdk-for-java/pull/41608) and [PR 42244](https://github.com/Azure/azure-sdk-for-java/pull/42244)

### 4.33.1 (2024-08-23)

#### Bugs Fixed
* Fixed an issue to avoid transient `IllegalArgumentException` due to duplicate json properties for the `uniqueKeyPolicy` property. - See [PR 41608](https://github.com/Azure/azure-sdk-for-java/pull/41608)

#### Other Changes
* Added retries on a new `BulkWriter` instance when first attempt to commit times out for bulk write jobs. - See [PR 41553](https://github.com/Azure/azure-sdk-for-java/pull/41553)

### 4.33.0 (2024-06-22)

#### Features Added
* Added a service trait `CosmosClientBuilderInterceptor` to allow intercepting and customizing the CosmosClient creation. - See [PR 40714](https://github.com/Azure/azure-sdk-for-java/pull/40714)

#### Bugs Fixed
* Fixed a race condition resulting in not always re-enqueueing retries for bulk writes. - See [PR 40714](https://github.com/Azure/azure-sdk-for-java/pull/40714)

### 4.32.1 (2024-06-07)

#### Other Changes
* Added retries when retrieving new pages for query or readMany operations are timing out to avoid unbounded awaits. - See [PR 40506](https://github.com/Azure/azure-sdk-for-java/pull/40506)
* Ensured that no statistics are reported when custom queries via `spark.cosmos.read.customQuery` are used. - See [PR 40506](https://github.com/Azure/azure-sdk-for-java/pull/40506)

### 4.32.0 (2024-05-24)

#### Features Added
* Added config option `spark.cosmos.auth.aad.clientCertPemBase64` to allow using SPN (ServicePrincipal name) authentication with certificate instead of client secret. - See [PR 40325](https://github.com/Azure/azure-sdk-for-java/pull/40325)
* Added config option `spark.cosmos.accountDataResolverServiceName` to allow specifying which `AccountDataResolver` trait implementation to use if there are multiple on the class path. - See [PR 40325](https://github.com/Azure/azure-sdk-for-java/pull/40325)

#### Bugs Fixed
* Fixed an issue where `SHOW DATABASES IN` only return one database even though multiple databases exist. - See [PR 40277](https://github.com/Azure/azure-sdk-for-java/pull/40277)
* Fixed an issue where `SHOW TABLES FROM` only return one container even though multiple containers exist. - See [PR 40277](https://github.com/Azure/azure-sdk-for-java/pull/40277)
* Fixed UserAgent encoding when the suffix contains non-ASCII characters. - See[PR 40293](https://github.com/Azure/azure-sdk-for-java/pull/40293)

#### Other Changes
* Added robustness improvement to avoid client-side parsing errors `java.lang.IllegalArgumentException: Unable to parse JSON` when Gateway returns duplicate `unqiueKeyPolicy` in IndexPolicy (invalid json) - See[PR 40306](https://github.com/Azure/azure-sdk-for-java/pull/40306)

### 4.31.0 (2024-05-20)

#### Features Added
* Added capability in azure-cosmos-spark to allow the spark environment to support access tokens via AccountDataResolver. - See [PR 40079](https://github.com/Azure/azure-sdk-for-java/pull/40079)

### 4.30.0 (2024-04-27)

#### Features Added
* Added capability to use (and enforce) native netty transport. The native transport is more efficient - esepcially when the number of TCP connections being used is high. - See [PR 39834](https://github.com/Azure/azure-sdk-for-java/pull/39834)
* Added ManagedIdentity authentication support for azure-cosmos-spark in Databricks. - See [PR 39870](https://github.com/Azure/azure-sdk-for-java/pull/39870)

### 4.29.0 (2024-04-16)

#### Features Added
* Spark 3.5 support: - See [PR 39395](https://github.com/Azure/azure-sdk-for-java/pull/39395).

#### Bugs Fixed
* Fixed an issue causing failures when using change feed in batch mode with a batch location and `ChangeFeedBatch.planInputPartitions` is called multiple times (for example because physcial query plan gets retrieved) and some changes have been made in the monitored container between those calls). - See [PR 39635](https://github.com/Azure/azure-sdk-for-java/pull/39635)
* Made `AccountDataResolver` trait public again. - See [PR 39736](https://github.com/Azure/azure-sdk-for-java/pull/39736)

#### Other Changes
* Optimized the partitioning strategy implementation details to avoid unnecessarily high RU usage. - See [PR 39438](https://github.com/Azure/azure-sdk-for-java/pull/39438)
  
### NOTE: See CHANGELOG.md in 3.1, 3.2, 3.3 and 3.4 projects for changes prior to 4.29.0<|MERGE_RESOLUTION|>--- conflicted
+++ resolved
@@ -1,7 +1,5 @@
 ## Release History
 
-<<<<<<< HEAD
-=======
 ### 4.38.0-beta.1 (Unreleased)
 
 #### Features Added
@@ -17,7 +15,6 @@
 #### Other Changes
 * Updated netty dependency
 
->>>>>>> 792e9e20
 ### 4.36.1 (2025-02-08)
 
 #### Bugs Fixed
