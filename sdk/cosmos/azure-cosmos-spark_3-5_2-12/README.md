# Azure Cosmos DB OLTP Spark 3 connector

## Azure Cosmos DB OLTP Spark 3 connector for Spark 3.5
**Azure Cosmos DB OLTP Spark connector** provides Apache Spark support for Azure Cosmos DB using
the [SQL API][sql_api_query].
[Azure Cosmos DB][cosmos_introduction] is a globally-distributed database service which allows
developers to work with data using a variety of standard APIs, such as SQL, MongoDB, Cassandra, Graph, and Table.

If you have any feedback or ideas on how to improve your experience please let us know here:
https://github.com/Azure/azure-sdk-for-java/issues/new

### Documentation

- [Getting started](https://aka.ms/azure-cosmos-spark-3-quickstart)
- [Catalog API](https://aka.ms/azure-cosmos-spark-3-catalog-api)
- [Configuration Parameter Reference](https://aka.ms/azure-cosmos-spark-3-config)

[//]: # (//TODO: add more sections)
[//]: # (//TODO: Enable Client Logging)
[//]: # (//TODO: Examples)
[//]: # (//TODO: Next steps)
[//]: # (//TODO: Key concepts)
[//]: # (//TODO: Azure Cosmos DB Partition)
[//]: # (//TODO: Troubleshooting)

### Version Compatibility

#### azure-cosmos-spark_3-5_2-12
<<<<<<< HEAD
| Connector     | Supported Spark Versions | Minimum Java Version | Supported Scala Versions | Supported Databricks Runtimes |
|---------------|--------------------------|----------------------| -----------------------  |-------------------------------|
| 4.29.0-beta.1 | 3.5.0                    | [8, 11]              | 2.12                     | 14.*                          |
Note: Java 8 prior to version 8u371 support is deprecated as of Spark 3.5.0. When using the Scala API, it is necessary for applications
to use the same version of Scala that Spark was compiled for.
=======
| Connector | Supported Spark Versions | Minimum Java Version | Supported Scala Versions | Supported Databricks Runtimes |
|--------|--------------------------|----------------------| -----------------------  |-------------------------------|
| 4.29.0 | 3.5.0                    | 11                   | 2.12                     | 14.*                          |
>>>>>>> 463517f6

#### azure-cosmos-spark_3-4_2-12
| Connector | Supported Spark Versions | Supported JVM Versions | Supported Scala Versions | Supported Databricks Runtimes |
|-----------|--------------------------|------------------------|--------------------------|-------------------------------|
| 4.29.0    | 3.4.0                    | [8, 11]                | 2.12                     | 13.*                          |
| 4.28.4    | 3.4.0                    | [8, 11]                | 2.12                     | 13.*                          |
| 4.28.3    | 3.4.0                    | [8, 11]                | 2.12                     | 13.*                          |
| 4.28.2    | 3.4.0                    | [8, 11]                | 2.12                     | 13.*                          |
| 4.28.1    | 3.4.0                    | [8, 11]                | 2.12                     | 13.*                          |
| 4.28.0    | 3.4.0                    | [8, 11]                | 2.12                     | 13.*                          |
| 4.27.1    | 3.4.0                    | [8, 11]                | 2.12                     | 13.*                          |
| 4.27.0    | 3.4.0                    | [8, 11]                | 2.12                     | 13.*                          |
| 4.26.1    | 3.4.0                    | [8, 11]                | 2.12                     | 13.*                          |
| 4.26.0    | 3.4.0                    | [8, 11]                | 2.12                     | 13.*                          |
| 4.25.1    | 3.4.0                    | [8, 11]                | 2.12                     | 13.*                          |
| 4.25.0    | 3.4.0                    | [8, 11]                | 2.12                     | 13.*                          |
| 4.24.1    | 3.4.0                    | [8, 11]                | 2.12                     | 13.*                          |
| 4.24.0    | 3.4.0                    | [8, 11]                | 2.12                     | 13.*                          |
| 4.23.0    | 3.4.0                    | [8, 11]                | 2.12                     | 13.*                          |
| 4.22.0    | 3.4.0                    | [8, 11]                | 2.12                     | 13.*                          |
| 4.21.1    | 3.4.0                    | [8, 11]                | 2.12                     | 13.*                          |
| 4.21.0    | 3.4.0                    | [8, 11]                | 2.12                     | 13.*                          |

#### azure-cosmos-spark_3-3_2-12
| Connector | Supported Spark Versions | Supported JVM Versions | Supported Scala Versions | Supported Databricks Runtimes |
|-----------|--------------------------|------------------------|--------------------------|-------------------------------|
| 4.29.0    | 3.3.0                    | [8, 11]                | 2.12                     | 11.\*, 12.\*                  |
| 4.28.4    | 3.3.0                    | [8, 11]                | 2.12                     | 11.\*, 12.\*                  |
| 4.28.3    | 3.3.0                    | [8, 11]                | 2.12                     | 11.\*, 12.\*                  |
| 4.28.2    | 3.3.0                    | [8, 11]                | 2.12                     | 11.\*, 12.\*                  |
| 4.28.1    | 3.3.0                    | [8, 11]                | 2.12                     | 11.\*, 12.\*                  |
| 4.28.0    | 3.3.0                    | [8, 11]                | 2.12                     | 11.\*, 12.\*                  |
| 4.27.1    | 3.3.0                    | [8, 11]                | 2.12                     | 11.\*, 12.\*                  |
| 4.27.0    | 3.3.0                    | [8, 11]                | 2.12                     | 11.\*, 12.\*                  |
| 4.26.1    | 3.3.0                    | [8, 11]                | 2.12                     | 11.\*, 12.\*                  |
| 4.26.0    | 3.3.0                    | [8, 11]                | 2.12                     | 11.\*, 12.\*                  |
| 4.25.1    | 3.3.0                    | [8, 11]                | 2.12                     | 11.\*, 12.\*                  |
| 4.25.0    | 3.3.0                    | [8, 11]                | 2.12                     | 11.\*, 12.\*                  |
| 4.24.1    | 3.3.0                    | [8, 11]                | 2.12                     | 11.\*, 12.\*                  |
| 4.24.0    | 3.3.0                    | [8, 11]                | 2.12                     | 11.\*, 12.\*                  |
| 4.23.0    | 3.3.0                    | [8, 11]                | 2.12                     | 11.\*, 12.\*                  |
| 4.22.0    | 3.3.0                    | [8, 11]                | 2.12                     | 11.\*, 12.\*                  |
| 4.21.1    | 3.3.0                    | [8, 11]                | 2.12                     | 11.\*, 12.\*                  |
| 4.21.0    | 3.3.0                    | [8, 11]                | 2.12                     | 11.\*, 12.\*                  |
| 4.20.0    | 3.3.0                    | [8, 11]                | 2.12                     | 11.\*                         |
| 4.19.0    | 3.3.0                    | [8, 11]                | 2.12                     | 11.\*                         |
| 4.18.2    | 3.3.0                    | [8, 11]                | 2.12                     | 11.\*                         |
| 4.18.1    | 3.3.0                    | [8, 11]                | 2.12                     | 11.\*                         |
| 4.18.0    | 3.3.0                    | [8, 11]                | 2.12                     | 11.\*                         |
| 4.17.2    | 3.3.0                    | [8, 11]                | 2.12                     | 11.\*                         |
| 4.17.0    | 3.3.0                    | [8, 11]                | 2.12                     | 11.\*                         |
| 4.16.0    | 3.3.0                    | [8, 11]                | 2.12                     | 11.\*                         |
| 4.15.0    | 3.3.0                    | [8, 11]                | 2.12                     | 11.\*                         |

#### azure-cosmos-spark_3-2_2-12
| Connector | Supported Spark Versions | Supported JVM Versions | Supported Scala Versions | Supported Databricks Runtimes |
|-----------|--------------------------|------------------------|--------------------------|-------------------------------|
| 4.29.0    | 3.2.0 - 3.2.1            | [8, 11]                | 2.12                     | 10.\*                         |
| 4.28.4    | 3.2.0 - 3.2.1            | [8, 11]                | 2.12                     | 10.\*                         |
| 4.28.3    | 3.2.0 - 3.2.1            | [8, 11]                | 2.12                     | 10.\*                         |
| 4.28.2    | 3.2.0 - 3.2.1            | [8, 11]                | 2.12                     | 10.\*                         |
| 4.28.1    | 3.2.0 - 3.2.1            | [8, 11]                | 2.12                     | 10.\*                         |
| 4.28.0    | 3.2.0 - 3.2.1            | [8, 11]                | 2.12                     | 10.\*                         |
| 4.27.1    | 3.2.0 - 3.2.1            | [8, 11]                | 2.12                     | 10.\*                         |
| 4.27.0    | 3.2.0 - 3.2.1            | [8, 11]                | 2.12                     | 10.\*                         |
| 4.26.1    | 3.2.0 - 3.2.1            | [8, 11]                | 2.12                     | 10.\*                         |
| 4.26.0    | 3.2.0 - 3.2.1            | [8, 11]                | 2.12                     | 10.\*                         |
| 4.25.1    | 3.2.0 - 3.2.1            | [8, 11]                | 2.12                     | 10.\*                         |
| 4.25.0    | 3.2.0 - 3.2.1            | [8, 11]                | 2.12                     | 10.\*                         |
| 4.24.1    | 3.2.0 - 3.2.1            | [8, 11]                | 2.12                     | 10.\*                         |
| 4.24.0    | 3.2.0 - 3.2.1            | [8, 11]                | 2.12                     | 10.\*                         |
| 4.23.0    | 3.2.0 - 3.2.1            | [8, 11]                | 2.12                     | 10.\*                         |
| 4.22.0    | 3.2.0 - 3.2.1            | [8, 11]                | 2.12                     | 10.\*                         |
| 4.21.1    | 3.2.0 - 3.2.1            | [8, 11]                | 2.12                     | 10.\*                         |
| 4.21.0    | 3.2.0 - 3.2.1            | [8, 11]                | 2.12                     | 10.\*                         |
| 4.20.0    | 3.2.0 - 3.2.1            | [8, 11]                | 2.12                     | 10.\*                         |
| 4.19.0    | 3.2.0 - 3.2.1            | [8, 11]                | 2.12                     | 10.\*                         |
| 4.18.2    | 3.2.0 - 3.2.1            | [8, 11]                | 2.12                     | 10.\*                         |
| 4.18.1    | 3.2.0 - 3.2.1            | [8, 11]                | 2.12                     | 10.\*                         |
| 4.18.0    | 3.2.0 - 3.2.1            | [8, 11]                | 2.12                     | 10.\*                         |
| 4.17.2    | 3.2.0 - 3.2.1            | [8, 11]                | 2.12                     | 10.\*                         |
| 4.17.0    | 3.2.0 - 3.2.1            | [8, 11]                | 2.12                     | 10.\*                         |
| 4.16.0    | 3.2.0 - 3.2.1            | [8, 11]                | 2.12                     | 10.\*                         |
| 4.15.0    | 3.2.0 - 3.2.1            | [8, 11]                | 2.12                     | 10.\*                         |
| 4.14.1    | 3.2.0 - 3.2.1            | [8, 11]                | 2.12                     | 10.\*                         |
| 4.14.0    | 3.2.0 - 3.2.1            | [8, 11]                | 2.12                     | 10.\*                         |
| 4.13.1    | 3.2.0 - 3.2.1            | [8, 11]                | 2.12                     | 10.\*                         |
| 4.13.0    | 3.2.0 - 3.2.1            | [8, 11]                | 2.12                     | 10.\*                         |
| 4.12.2    | 3.2.0 - 3.2.1            | [8, 11]                | 2.12                     | 10.\*                         |
| 4.12.1    | 3.2.0 - 3.2.1            | [8, 11]                | 2.12                     | 10.\*                         |
| 4.12.0    | 3.2.0 - 3.2.1            | [8, 11]                | 2.12                     | 10.\*                         |
| 4.11.2    | 3.2.0 - 3.2.1            | [8, 11]                | 2.12                     | 10.\*                         |
| 4.11.1    | 3.2.0 - 3.2.1            | [8, 11]                | 2.12                     | 10.\*                         |
| 4.11.0    | 3.2.0 - 3.2.1            | [8, 11]                | 2.12                     | 10.\*                         |
| 4.10.1    | 3.2.0 - 3.2.1            | [8, 11]                | 2.12                     | 10.\*                         |
| 4.10.0    | 3.2.0 - 3.2.1            | [8, 11]                | 2.12                     | 10.\*                         |
| 4.9.0     | 3.2.0 - 3.2.1            | [8, 11]                | 2.12                     | 10.\*                         |
| 4.8.0     | 3.2.0 - 3.2.1            | [8, 11]                | 2.12                     | 10.\*                         |
| 4.7.0     | 3.2.0 - 3.2.1            | [8, 11]                | 2.12                     | 10.\*                         |
| 4.6.2     | 3.2.0 - 3.2.1            | [8, 11]                | 2.12                     | 10.\*                         |
| 4.6.1     | 3.2.0 - 3.2.1            | [8, 11]                | 2.12                     | 10.\*                         |
| 4.6.0     | 3.2.0 - 3.2.1            | [8, 11]                | 2.12                     | 10.\*                         |

#### azure-cosmos-spark_3-1_2-12
| Connector    | Supported Spark Versions | Supported JVM Versions | Supported Scala Versions | Supported Databricks Runtimes |
|--------------|--------------------------|------------------------|--------------------------|-------------------------------|
| 4.29.0       | 3.2.0 - 3.2.1            | [8, 11]                | 2.12                     | 10.\*                         |
| 4.28.4       | 3.2.0 - 3.2.1            | [8, 11]                | 2.12                     | 10.\*                         |
| 4.28.3       | 3.2.0 - 3.2.1            | [8, 11]                | 2.12                     | 10.\*                         |
| 4.28.2       | 3.2.0 - 3.2.1            | [8, 11]                | 2.12                     | 10.\*                         |
| 4.28.1       | 3.2.0 - 3.2.1            | [8, 11]                | 2.12                     | 10.\*                         |
| 4.28.0       | 3.2.0 - 3.2.1            | [8, 11]                | 2.12                     | 10.\*                         |
| 4.27.1       | 3.2.0 - 3.2.1            | [8, 11]                | 2.12                     | 10.\*                         |
| 4.27.0       | 3.2.0 - 3.2.1            | [8, 11]                | 2.12                     | 10.\*                         |
| 4.26.1       | 3.2.0 - 3.2.1            | [8, 11]                | 2.12                     | 10.\*                         |
| 4.26.0       | 3.2.0 - 3.2.1            | [8, 11]                | 2.12                     | 10.\*                         |
| 4.25.1       | 3.2.0 - 3.2.1            | [8, 11]                | 2.12                     | 10.\*                         |
| 4.25.0       | 3.2.0 - 3.2.1            | [8, 11]                | 2.12                     | 10.\*                         |
| 4.24.1       | 3.2.0 - 3.2.1            | [8, 11]                | 2.12                     | 10.\*                         |
| 4.24.0       | 3.2.0 - 3.2.1            | [8, 11]                | 2.12                     | 10.\*                         |
| 4.23.0       | 3.2.0 - 3.2.1            | [8, 11]                | 2.12                     | 10.\*                         |
| 4.22.0       | 3.2.0 - 3.2.1            | [8, 11]                | 2.12                     | 10.\*                         |
| 4.21.1       | 3.2.0 - 3.2.1            | [8, 11]                | 2.12                     | 10.\*                         |
| 4.21.0       | 3.2.0 - 3.2.1            | [8, 11]                | 2.12                     | 10.\*                         |
| 4.20.0       | 3.2.0 - 3.2.1            | [8, 11]                | 2.12                     | 10.\*                         |
| 4.19.0       | 3.2.0 - 3.2.1            | [8, 11]                | 2.12                     | 10.\*                         |
| 4.18.2       | 3.2.0 - 3.2.1            | [8, 11]                | 2.12                     | 10.\*                         |
| 4.18.1       | 3.2.0 - 3.2.1            | [8, 11]                | 2.12                     | 10.\*                         |
| 4.18.0       | 3.2.0 - 3.2.1            | [8, 11]                | 2.12                     | 10.\*                         |
| 4.17.2       | 3.2.0 - 3.2.1            | [8, 11]                | 2.12                     | 10.\*                         |
| 4.17.0       | 3.2.0 - 3.2.1            | [8, 11]                | 2.12                     | 10.\*                         |
| 4.16.0       | 3.2.0 - 3.2.1            | [8, 11]                | 2.12                     | 10.\*                         |
| 4.15.0       | 3.2.0 - 3.2.1            | [8, 11]                | 2.12                     | 10.\*                         |
| 4.14.1       | 3.2.0 - 3.2.1            | [8, 11]                | 2.12                     | 8.\*, 9.\*                    |
| 4.14.0       | 3.2.0 - 3.2.1            | [8, 11]                | 2.12                     | 8.\*, 9.\*                    |
| 4.13.1       | 3.2.0 - 3.2.1            | [8, 11]                | 2.12                     | 8.\*, 9.\*                    |
| 4.13.0       | 3.2.0 - 3.2.1            | [8, 11]                | 2.12                     | 8.\*, 9.\*                    |
| 4.12.2       | 3.1.1 - 3.1.2            | [8, 11]                | 2.12                     | 8.\*, 9.\*                    |
| 4.12.1       | 3.1.1 - 3.1.2            | [8, 11]                | 2.12                     | 8.\*, 9.\*                    |
| 4.12.0       | 3.1.1 - 3.1.2            | [8, 11]                | 2.12                     | 8.\*, 9.\*                    |
| 4.11.2       | 3.1.1 - 3.1.2            | [8, 11]                | 2.12                     | 8.\*, 9.\*                    |
| 4.11.1       | 3.1.1 - 3.1.2            | [8, 11]                | 2.12                     | 8.\*, 9.\*                    |
| 4.11.0       | 3.1.1 - 3.1.2            | [8, 11]                | 2.12                     | 8.\*, 9.\*                    |
| 4.10.1       | 3.1.1 - 3.1.2            | [8, 11]                | 2.12                     | 8.\*, 9.\*                    |
| 4.10.0       | 3.1.1 - 3.1.2            | [8, 11]                | 2.12                     | 8.\*, 9.\*                    |
| 4.9.0        | 3.1.1 - 3.1.2            | [8, 11]                | 2.12                     | 8.\*, 9.\*                    |
| 4.8.0        | 3.1.1 - 3.1.2            | [8, 11]                | 2.12                     | 8.\*, 9.\*                    |
| 4.7.0        | 3.1.1 - 3.1.2            | [8, 11]                | 2.12                     | 8.\*, 9.\*                    |
| 4.6.2        | 3.1.1 - 3.1.2            | [8, 11]                | 2.12                     | 8.\*, 9.\*                    |
| 4.6.1        | 3.1.1 - 3.1.2            | [8, 11]                | 2.12                     | 8.\*, 9.\*                    |
| 4.6.0        | 3.1.1 - 3.1.2            | [8, 11]                | 2.12                     | 8.\*, 9.\*                    |
| 4.5.3        | 3.1.1 - 3.1.2            | [8, 11]                | 2.12                     | 8.\*, 9.\*                    |
| 4.5.2        | 3.1.1 - 3.1.2            | [8, 11]                | 2.12                     | 8.\*, 9.\*                    |
| 4.5.1        | 3.1.1 - 3.1.2            | [8, 11]                | 2.12                     | 8.\*, 9.\*                    |
| 4.5.0        | 3.1.1 - 3.1.2            | [8, 11]                | 2.12                     | 8.\*, 9.\*                    |
| 4.4.2        | 3.1.1 - 3.1.2            | [8, 11]                | 2.12                     | 8.\*, 9.\*                    |
| 4.4.1        | 3.1.1 - 3.1.2            | [8, 11]                | 2.12                     | 8.\*, 9.\*                    |
| 4.4.0        | 3.1.1 - 3.1.2            | [8, 11]                | 2.12                     | 8.\*, 9.\*                    |
| 4.3.1        | 3.1.1 - 3.1.2            | [8, 11]                | 2.12                     | 8.\*, 9.\*                    |
| 4.3.0        | 3.1.1 - 3.1.2            | [8, 11]                | 2.12                     | 8.\*, 9.\*                    |
| 4.2.0        | 3.1.1                    | [8, 11]                | 2.12                     | 8.\*                          |
| 4.1.0        | 3.1.1                    | [8, 11]                | 2.12                     | 8.\*                          |
| 4.0.0        | 3.1.1                    | [8, 11]                | 2.12                     | 8.\*                          |
| 4.0.0-beta.3 | 3.1.1                    | [8, 11]                | 2.12                     | 8.\*                          |
| 4.0.0-beta.2 | 3.1.1                    | [8, 11]                | 2.12                     | 8.\*                          |
| 4.0.0-beta.1 | 3.1.1                    | [8, 11]                | 2.12                     | 8.\*                          |

### Download

You can use the maven coordinate of the jar to auto install the Spark Connector to your Databricks Runtime 14 from Maven:
`com.azure.cosmos.spark:azure-cosmos-spark_3-5_2-12:4.29.0`

You can also integrate against Cosmos DB Spark Connector in your SBT project:
```scala
libraryDependencies += "com.azure.cosmos.spark" % "azure-cosmos-spark_3-5_2-12" % "4.29.0"
```

Cosmos DB Spark Connector is available on [Maven Central Repo](https://central.sonatype.com/search?namespace=com.azure.cosmos.spark).

#### General

If you encounter any bug, please file an issue [here](https://github.com/Azure/azure-sdk-for-java/issues/new).

To suggest a new feature or changes that could be made, file an issue the same way you would for a bug.

### License
This project is under MIT license and uses and repackages other third party libraries as an uber jar.
See [NOTICE.txt](https://github.com/Azure/azure-sdk-for-java/blob/main/NOTICE.txt).

### Contributing

This project welcomes contributions and suggestions. Most contributions require you to agree to a
[Contributor License Agreement (CLA)][cla] declaring that you have the right to, and actually do, grant us the rights
to use your contribution.

When you submit a pull request, a CLA-bot will automatically determine whether you need to provide a CLA and decorate
the PR appropriately (e.g., label, comment). Simply follow the instructions provided by the bot. You will only need to
do this once across all repos using our CLA.

This project has adopted the [Microsoft Open Source Code of Conduct][coc]. For more information see the [Code of Conduct FAQ][coc_faq]
or contact [opencode@microsoft.com][coc_contact] with any additional questions or comments.

<!-- LINKS -->
[source_code]: src
[cosmos_introduction]: https://docs.microsoft.com/azure/cosmos-db/
[cosmos_docs]: https://docs.microsoft.com/azure/cosmos-db/introduction
[jdk]: https://docs.microsoft.com/java/azure/jdk/?view=azure-java-stable
[maven]: https://maven.apache.org/
[cla]: https://cla.microsoft.com
[coc]: https://opensource.microsoft.com/codeofconduct/
[coc_faq]: https://opensource.microsoft.com/codeofconduct/faq/
[coc_contact]: mailto:opencode@microsoft.com
[azure_subscription]: https://azure.microsoft.com/free/
[samples]: https://github.com/Azure/azure-sdk-for-java/tree/main/sdk/spring/azure-spring-data-cosmos/src/samples/java/com/azure/spring/data/cosmos
[sql_api_query]: https://docs.microsoft.com/azure/cosmos-db/sql-api-sql-query
[local_emulator]: https://docs.microsoft.com/azure/cosmos-db/local-emulator
[local_emulator_export_ssl_certificates]: https://docs.microsoft.com/azure/cosmos-db/local-emulator-export-ssl-certificates
[azure_cosmos_db_partition]: https://docs.microsoft.com/azure/cosmos-db/partition-data
[sql_queries_in_cosmos]: https://docs.microsoft.com/azure/cosmos-db/tutorial-query-sql-api
[sql_queries_getting_started]: https://docs.microsoft.com/azure/cosmos-db/sql-query-getting-started

<|MERGE_RESOLUTION|>--- conflicted
+++ resolved
@@ -26,17 +26,11 @@
 ### Version Compatibility
 
 #### azure-cosmos-spark_3-5_2-12
-<<<<<<< HEAD
 | Connector     | Supported Spark Versions | Minimum Java Version | Supported Scala Versions | Supported Databricks Runtimes |
 |---------------|--------------------------|----------------------| -----------------------  |-------------------------------|
-| 4.29.0-beta.1 | 3.5.0                    | [8, 11]              | 2.12                     | 14.*                          |
+| 4.29.0 | 3.5.0                    | [8, 11]              | 2.12                     | 14.*                          |
 Note: Java 8 prior to version 8u371 support is deprecated as of Spark 3.5.0. When using the Scala API, it is necessary for applications
 to use the same version of Scala that Spark was compiled for.
-=======
-| Connector | Supported Spark Versions | Minimum Java Version | Supported Scala Versions | Supported Databricks Runtimes |
-|--------|--------------------------|----------------------| -----------------------  |-------------------------------|
-| 4.29.0 | 3.5.0                    | 11                   | 2.12                     | 14.*                          |
->>>>>>> 463517f6
 
 #### azure-cosmos-spark_3-4_2-12
 | Connector | Supported Spark Versions | Supported JVM Versions | Supported Scala Versions | Supported Databricks Runtimes |
