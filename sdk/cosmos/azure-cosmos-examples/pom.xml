--- conflicted
+++ resolved
@@ -126,14 +126,14 @@
     </dependency>
 
     <dependency>
-<<<<<<< HEAD
-      <groupId>com.azure</groupId>
-      <artifactId>azure-core</artifactId>
-=======
       <groupId>io.reactivex.rxjava2</groupId>
       <artifactId>rxjava</artifactId>
       <scope>test</scope>
->>>>>>> 8494bff7
+    </dependency>
+
+    <dependency>
+      <groupId>com.azure</groupId>
+      <artifactId>azure-core</artifactId>
     </dependency>
 
     <dependency>
