<!--
Copyright (c) Microsoft Corporation. All rights reserved.
Licensed under the MIT License.
-->
<project xmlns="http://maven.apache.org/POM/4.0.0" xmlns:xsi="http://www.w3.org/2001/XMLSchema-instance"
  xsi:schemaLocation="http://maven.apache.org/POM/4.0.0 http://maven.apache.org/xsd/maven-4.0.0.xsd">
  <modelVersion>4.0.0</modelVersion>
  <parent>
    <groupId>com.azure</groupId>
    <artifactId>azure-client-sdk-parent</artifactId>
    <version>1.7.0</version> <!-- {x-version-update;com.azure:azure-client-sdk-parent;current} -->
    <relativePath>../../parents/azure-client-sdk-parent</relativePath>
  </parent>

  <groupId>com.azure</groupId>
  <artifactId>azure-cosmos-examples</artifactId>
  <version>4.0.1-beta.1</version> <!-- {x-version-update;com.azure:azure-cosmos-examples;current} -->
  <name>Microsoft Azure SDK for SQL API of Azure Cosmos DB Service - Examples</name>
  <description>This package contains examples for Microsoft Azure SDK for SQL API of Azure Cosmos DB Service</description>
  <url>https://github.com/Azure/azure-sdk-for-java</url>

  <distributionManagement>
    <site>
      <id>azure-java-build-docs</id>
      <url>${site.url}/site/${project.artifactId}</url>
    </site>
  </distributionManagement>

  <scm>
    <url>https://github.com/Azure/azure-sdk-for-java</url>
  </scm>

  <!-- CosmosSkip - Needed temporary values to 10% not fail. -->
  <properties>
    <jacoco.min.linecoverage>0.01</jacoco.min.linecoverage>
    <jacoco.min.branchcoverage>0.01</jacoco.min.branchcoverage>
  </properties>

  <build>
    <plugins>

      <plugin>
        <groupId>org.apache.maven.plugins</groupId>
        <artifactId>maven-surefire-plugin</artifactId>
        <version>3.0.0-M3</version> <!-- {x-version-update;org.apache.maven.plugins:maven-surefire-plugin;external_dependency} -->
        <configuration>
          <groups>unit</groups>
          <includes>
            <include>%regex[.*]</include>
          </includes>
          <properties>
            <property>
              <name>surefire.testng.verbose</name>
              <value>2</value>
            </property>
          </properties>
        </configuration>
      </plugin>

      <!-- CosmosSkip - Needed temporary false values to not fail. -->
      <plugin>
        <groupId>org.apache.maven.plugins</groupId>
        <artifactId>maven-checkstyle-plugin</artifactId>
        <version>3.1.0</version> <!-- {x-version-update;org.apache.maven.plugins:maven-checkstyle-plugin;external_dependency} -->
        <configuration>
          <failsOnError>false</failsOnError>
          <failOnViolation>false</failOnViolation>
        </configuration>
      </plugin>

      <!-- CosmosSkip - Needed temporary false values to not fail. -->
      <plugin>
        <groupId>com.github.spotbugs</groupId>
        <artifactId>spotbugs-maven-plugin</artifactId>
        <version>3.1.12.2</version> <!-- {x-version-update;com.github.spotbugs:spotbugs-maven-plugin;external_dependency} -->
        <configuration>
          <failOnError>false</failOnError>
        </configuration>
      </plugin>

      <!--  CosmosSkip - Needed temporary to not fail on warning on compilation -->
      <plugin>
        <groupId>org.apache.maven.plugins</groupId>
        <artifactId>maven-compiler-plugin</artifactId>
        <version>3.8.1</version> <!-- {x-version-update;org.apache.maven.plugins:maven-compiler-plugin;external_dependency} -->
        <configuration>
          <source>1.8</source>
          <target>1.8</target>
          <failOnWarning>false</failOnWarning>
        </configuration>
      </plugin>

      <plugin>
        <groupId>org.codehaus.mojo</groupId>
        <artifactId>exec-maven-plugin</artifactId>
        <version>1.2.1</version> <!-- {x-version-update;org.codehaus.mojo:exec-maven-plugin;external_dependency} -->
        <configuration>
          <mainClass>Main</mainClass>
        </configuration>
      </plugin>

      <!-- CosmosSkip - This is not a module we want/expect external customers to consume. Skip breaking API checks. -->
      <plugin>
        <groupId>org.revapi</groupId>
        <artifactId>revapi-maven-plugin</artifactId>
        <version>0.11.2</version> <!-- {x-version-update;org.revapi:revapi-maven-plugin;external_dependency} -->
        <configuration>
          <skip>true</skip>
        </configuration>
      </plugin>

      <plugin>
        <groupId>org.apache.maven.plugins</groupId>
        <artifactId>maven-enforcer-plugin</artifactId>
        <version>3.0.0-M3</version> <!-- {x-version-update;org.apache.maven.plugins:maven-enforcer-plugin;external_dependency} -->
<<<<<<< HEAD
        <configuration>
          <rules>
            <bannedDependencies>
              <includes>
                <include>com.azure:*</include>
                <include>org.slf4j</include>

                <!-- The cosmos examples are allowed additional dependencies as it is not a library -->
                <include>com.google.guava:guava</include>
                <include>commons-io:commons-io</include>
                <include>org.apache.commons:commons-lang3</include>
                <include>org.apache.logging.log4j</include>
              </includes>
            </bannedDependencies>
          </rules>
        </configuration>
=======
        <executions>
          <execution>
            <id>default-cli</id>
            <goals>
              <goal>enforce</goal>
            </goals>
            <configuration>
              <rules>
                <bannedDependencies>
                  <searchTransitive>false</searchTransitive>
                  <excludes>
                    <!-- We exclude everything that is runtime-time, compile-time, or provided scoped (i.e. we allow
                     dependencies when they are used for test scope or otherwise) -->
                    <exclude>*:*:*:*:runtime</exclude>
                    <exclude>*:*:*:*:compile</exclude>
                    <exclude>*:*:*:*:provided</exclude>
                  </excludes>
                  <includes>
                    <include>com.azure:*</include>
                    <include>org.slf4j:slf4j-api:[1.7.28]</include> <!-- {x-include-update;org.slf4j:slf4j-api;external_dependency} -->

                    <!-- The cosmos examples are allowed additional dependencies as it is not a library -->
                    <include>com.google.guava:guava:[25.0-jre]</include> <!-- {x-include-update;cosmos_com.google.guava:guava;external_dependency} -->
                    <include>commons-io:commons-io:[2.5]</include> <!-- {x-include-update;commons-io:commons-io;external_dependency} -->
                    <include>org.apache.commons:commons-lang3:[3.8.1]</include> <!-- {x-include-update;org.apache.commons:commons-lang3;external_dependency} -->
                    <include>org.apache.logging.log4j:log4j-api:[2.11.1]</include> <!-- {x-include-update;org.apache.logging.log4j:log4j-api;external_dependency} -->
                    <include>org.apache.logging.log4j:log4j-core:[2.11.1]</include> <!-- {x-include-update;org.apache.logging.log4j:log4j-core;external_dependency} -->
                    <include>org.apache.logging.log4j:log4j-slf4j-impl:[2.13.0]</include> <!-- {x-include-update;org.apache.logging.log4j:log4j-slf4j-impl;external_dependency} -->
                  </includes>
                </bannedDependencies>
              </rules>
            </configuration>
          </execution>
        </executions>
>>>>>>> a730a900
      </plugin>
    </plugins>

  </build>
  <dependencies>
    <dependency>
      <groupId>com.azure</groupId>
      <artifactId>azure-cosmos</artifactId>
      <version>4.0.1-beta.2</version> <!-- {x-version-update;com.azure:azure-cosmos;current} -->
    </dependency>

    <dependency>
      <groupId>com.google.guava</groupId>
      <artifactId>guava</artifactId>
      <version>25.0-jre</version> <!-- {x-version-update;cosmos_com.google.guava:guava;external_dependency} -->
    </dependency>

    <dependency>
      <groupId>org.apache.logging.log4j</groupId>
      <artifactId>log4j-api</artifactId>
      <version>2.11.1</version> <!-- {x-version-update;org.apache.logging.log4j:log4j-api;external_dependency} -->
    </dependency>

    <dependency>
      <groupId>org.apache.logging.log4j</groupId>
      <artifactId>log4j-core</artifactId>
      <version>2.11.1</version> <!-- {x-version-update;org.apache.logging.log4j:log4j-core;external_dependency} -->
    </dependency>

    <dependency>
      <groupId>org.slf4j</groupId>
      <artifactId>slf4j-api</artifactId>
      <version>1.7.28</version> <!-- {x-version-update;org.slf4j:slf4j-api;external_dependency} -->
    </dependency>

    <dependency>
      <groupId>org.apache.logging.log4j</groupId>
      <artifactId>log4j-slf4j-impl</artifactId>
      <version>2.13.0</version> <!-- {x-version-update;org.apache.logging.log4j:log4j-slf4j-impl;external_dependency} -->
    </dependency>

    <dependency>
      <groupId>io.reactivex.rxjava2</groupId>
      <artifactId>rxjava</artifactId>
      <version>2.2.4</version> <!-- {x-version-update;io.reactivex.rxjava2:rxjava;external_dependency} -->
      <scope>test</scope>
    </dependency>

    <dependency>
      <groupId>org.hamcrest</groupId>
      <artifactId>hamcrest-all</artifactId>
      <version>1.3</version> <!-- {x-version-update;org.hamcrest:hamcrest-all;external_dependency} -->
      <scope>test</scope>
    </dependency>

    <dependency>
      <groupId>org.mockito</groupId>
      <artifactId>mockito-core</artifactId>
      <version>1.10.19</version> <!-- {x-version-update;cosmos_org.mockito:mockito-core;external_dependency} -->
      <scope>test</scope>
    </dependency>

    <dependency>
      <groupId>org.testng</groupId>
      <artifactId>testng</artifactId>
      <version>6.14.3</version> <!-- {x-version-update;org.testng:testng;external_dependency} -->
      <scope>test</scope>
    </dependency>

    <dependency>
      <groupId>commons-io</groupId>
      <artifactId>commons-io</artifactId>
      <version>2.5</version> <!-- {x-version-update;commons-io:commons-io;external_dependency} -->
    </dependency>

    <dependency>
      <groupId>org.apache.commons</groupId>
      <artifactId>commons-lang3</artifactId>
      <version>3.8.1</version> <!-- {x-version-update;org.apache.commons:commons-lang3;external_dependency} -->
    </dependency>

  </dependencies>
  <profiles>
    <profile>
      <!-- unit test -->
      <id>unit</id>
      <properties>
        <env>default</env>
        <test.groups>unit</test.groups>
      </properties>
      <activation>
        <activeByDefault>true</activeByDefault>
      </activation>
      <build>
        <plugins>
          <plugin>
            <groupId>org.apache.maven.plugins</groupId>
            <artifactId>maven-surefire-plugin</artifactId>
            <version>3.0.0-M3</version> <!-- {x-version-update;org.apache.maven.plugins:maven-surefire-plugin;external_dependency} -->
            <configuration>
            </configuration>
          </plugin>
        </plugins>
      </build>
    </profile>
    <profile>
      <!-- integration tests, requires Cosmos DB endpoint -->
      <id>fast</id>
      <properties>
        <test.groups>simple,cosmosv3</test.groups>
      </properties>
      <build>
        <plugins>
          <plugin>
            <groupId>org.apache.maven.plugins</groupId>
            <artifactId>maven-failsafe-plugin</artifactId>
            <version>2.22.0</version> <!-- {x-version-update;org.apache.maven.plugins:maven-failsafe-plugin;external_dependency} -->
            <configuration>
              <suiteXmlFiles>
                <suiteXmlFile>src/test/resources/fast-testng.xml</suiteXmlFile>
              </suiteXmlFiles>
            </configuration>
          </plugin>
        </plugins>
      </build>
    </profile>
    <profile>
      <!-- integration tests, requires Cosmos DB endpoint -->
      <id>long</id>
      <properties>
        <test.groups>long</test.groups>
      </properties>
      <build>
        <plugins>
          <plugin>
            <groupId>org.apache.maven.plugins</groupId>
            <artifactId>maven-failsafe-plugin</artifactId>
            <version>2.22.0</version> <!-- {x-version-update;org.apache.maven.plugins:maven-failsafe-plugin;external_dependency} -->
            <configuration>
              <suiteXmlFiles>
                <suiteXmlFile>src/test/resources/long-testng.xml</suiteXmlFile>
              </suiteXmlFiles>
            </configuration>
          </plugin>
        </plugins>
      </build>
    </profile>
    <profile>
      <!-- integration tests, requires Cosmos DB endpoint -->
      <id>direct</id>
      <properties>
        <test.groups>direct</test.groups>
      </properties>
      <build>
        <plugins>
          <plugin>
            <groupId>org.apache.maven.plugins</groupId>
            <artifactId>maven-failsafe-plugin</artifactId>
            <version>2.22.0</version> <!-- {x-version-update;org.apache.maven.plugins:maven-failsafe-plugin;external_dependency} -->
            <configuration>
              <suiteXmlFiles>
                <suiteXmlFile>src/test/resources/direct-testng.xml</suiteXmlFile>
              </suiteXmlFiles>
            </configuration>
          </plugin>
        </plugins>
      </build>
    </profile>
    <profile>
      <!-- integration tests, requires Cosmos DB endpoint with multi master support -->
      <id>multi-master</id>
      <properties>
        <test.groups>multi-master</test.groups>
      </properties>
      <build>
        <plugins>
          <plugin>
            <groupId>org.apache.maven.plugins</groupId>
            <artifactId>maven-failsafe-plugin</artifactId>
            <version>2.22.0</version> <!-- {x-version-update;org.apache.maven.plugins:maven-failsafe-plugin;external_dependency} -->
            <configuration>
              <suiteXmlFiles>
                <suiteXmlFile>src/test/resources/multi-master-testng.xml</suiteXmlFile>
              </suiteXmlFiles>
            </configuration>
          </plugin>
        </plugins>
      </build>
    </profile>
    <profile>
      <!-- integration tests, requires Cosmos DB endpoint -->
      <id>examples</id>
      <properties>
        <!-- reset the test group as examples have no test group -->
        <test.groups>samples,examples</test.groups>
      </properties>
      <build>
        <plugins>
          <plugin>
            <groupId>org.apache.maven.plugins</groupId>
            <artifactId>maven-failsafe-plugin</artifactId>
            <version>2.22.0</version> <!-- {x-version-update;org.apache.maven.plugins:maven-failsafe-plugin;external_dependency} -->
            <configuration>
              <suiteXmlFiles>
                <suiteXmlFile>src/test/resources/examples-testng.xml</suiteXmlFile>
              </suiteXmlFiles>
            </configuration>
            <executions>
              <execution>
                <goals>
                  <goal>integration-test</goal>
                  <goal>verify</goal>
                </goals>
              </execution>
            </executions>
          </plugin>
        </plugins>
      </build>
    </profile>
    <profile>
      <!-- integration tests, requires Cosmos DB Emulator Endpoint -->
      <id>emulator</id>
      <properties>
        <test.groups>emulator</test.groups>
      </properties>
      <build>
        <plugins>
          <plugin>
            <groupId>org.apache.maven.plugins</groupId>
            <artifactId>maven-failsafe-plugin</artifactId>
            <version>2.22.0</version> <!-- {x-version-update;org.apache.maven.plugins:maven-failsafe-plugin;external_dependency} -->
            <configuration>
              <suiteXmlFiles>
                <suiteXmlFile>src/test/resources/emulator-testng.xml</suiteXmlFile>
              </suiteXmlFiles>
            </configuration>
          </plugin>
        </plugins>
      </build>
    </profile>
    <profile>
      <!-- integration tests, requires Cosmos DB Emulator Endpoint -->
      <id>non-emulator</id>
      <properties>
        <test.groups>non-emulator</test.groups>
      </properties>
      <build>
        <plugins>
          <plugin>
            <groupId>org.apache.maven.plugins</groupId>
            <artifactId>maven-failsafe-plugin</artifactId>
            <version>2.22.0</version> <!-- {x-version-update;org.apache.maven.plugins:maven-failsafe-plugin;external_dependency} -->
            <configuration>
              <suiteXmlFiles>
                <suiteXmlFile>src/test/resources/non-emulator-testng.xml</suiteXmlFile>
              </suiteXmlFiles>
            </configuration>
          </plugin>
        </plugins>
      </build>
    </profile>
    <profile>
      <!-- e2e integration tests, requires Cosmos DB endpoint -->
      <id>e2e</id>
      <properties>
        <test.groups>e2e</test.groups>
      </properties>
      <build>
        <plugins>
          <plugin>
            <groupId>org.apache.maven.plugins</groupId>
            <artifactId>maven-failsafe-plugin</artifactId>
            <version>2.22.0</version> <!-- {x-version-update;org.apache.maven.plugins:maven-failsafe-plugin;external_dependency} -->
            <configuration>
              <suiteXmlFiles>
                <suiteXmlFile>src/test/resources/e2e-testng.xml</suiteXmlFile>
              </suiteXmlFiles>
            </configuration>
          </plugin>
        </plugins>
      </build>
    </profile>
    <profile>
      <id>package-assembly</id>
      <activation>
        <property>
          <name>package-with-dependencies</name>
        </property>
      </activation>
      <build>
        <plugins>
          <plugin>
            <groupId>org.apache.maven.plugins</groupId>
            <artifactId>maven-assembly-plugin</artifactId>
            <version>3.2.0</version> <!-- {x-version-update;org.apache.maven.plugins:maven-assembly-plugin;external_dependency} -->
            <executions>
              <execution>
                <id>make-assembly</id>
                <phase>package</phase>
                <goals>
                  <goal>single</goal>
                </goals>
                <configuration>
                  <descriptorRefs>
                    <descriptorRef>jar-with-dependencies</descriptorRef>
                  </descriptorRefs>
                  <archive>
                    <manifest>
                      <mainClass>com.azure.cosmos.rx.examples.multimaster.samples.Main</mainClass>
                    </manifest>
                  </archive>
                </configuration>
              </execution>
            </executions>
          </plugin>
        </plugins>
      </build>
    </profile>
  </profiles>
</project><|MERGE_RESOLUTION|>--- conflicted
+++ resolved
@@ -113,59 +113,24 @@
         <groupId>org.apache.maven.plugins</groupId>
         <artifactId>maven-enforcer-plugin</artifactId>
         <version>3.0.0-M3</version> <!-- {x-version-update;org.apache.maven.plugins:maven-enforcer-plugin;external_dependency} -->
-<<<<<<< HEAD
         <configuration>
           <rules>
             <bannedDependencies>
               <includes>
                 <include>com.azure:*</include>
-                <include>org.slf4j</include>
+                <include>org.slf4j:slf4j-api:[1.7.28]</include> <!-- {x-include-update;org.slf4j:slf4j-api;external_dependency} -->
 
                 <!-- The cosmos examples are allowed additional dependencies as it is not a library -->
-                <include>com.google.guava:guava</include>
-                <include>commons-io:commons-io</include>
-                <include>org.apache.commons:commons-lang3</include>
-                <include>org.apache.logging.log4j</include>
+                <include>com.google.guava:guava:[25.0-jre]</include> <!-- {x-include-update;cosmos_com.google.guava:guava;external_dependency} -->
+                <include>commons-io:commons-io:[2.5]</include> <!-- {x-include-update;commons-io:commons-io;external_dependency} -->
+                <include>org.apache.commons:commons-lang3:[3.8.1]</include> <!-- {x-include-update;org.apache.commons:commons-lang3;external_dependency} -->
+                <include>org.apache.logging.log4j:log4j-api:[2.11.1]</include> <!-- {x-include-update;org.apache.logging.log4j:log4j-api;external_dependency} -->
+                <include>org.apache.logging.log4j:log4j-core:[2.11.1]</include> <!-- {x-include-update;org.apache.logging.log4j:log4j-core;external_dependency} -->
+                <include>org.apache.logging.log4j:log4j-slf4j-impl:[2.13.0]</include> <!-- {x-include-update;org.apache.logging.log4j:log4j-slf4j-impl;external_dependency} -->
               </includes>
             </bannedDependencies>
           </rules>
         </configuration>
-=======
-        <executions>
-          <execution>
-            <id>default-cli</id>
-            <goals>
-              <goal>enforce</goal>
-            </goals>
-            <configuration>
-              <rules>
-                <bannedDependencies>
-                  <searchTransitive>false</searchTransitive>
-                  <excludes>
-                    <!-- We exclude everything that is runtime-time, compile-time, or provided scoped (i.e. we allow
-                     dependencies when they are used for test scope or otherwise) -->
-                    <exclude>*:*:*:*:runtime</exclude>
-                    <exclude>*:*:*:*:compile</exclude>
-                    <exclude>*:*:*:*:provided</exclude>
-                  </excludes>
-                  <includes>
-                    <include>com.azure:*</include>
-                    <include>org.slf4j:slf4j-api:[1.7.28]</include> <!-- {x-include-update;org.slf4j:slf4j-api;external_dependency} -->
-
-                    <!-- The cosmos examples are allowed additional dependencies as it is not a library -->
-                    <include>com.google.guava:guava:[25.0-jre]</include> <!-- {x-include-update;cosmos_com.google.guava:guava;external_dependency} -->
-                    <include>commons-io:commons-io:[2.5]</include> <!-- {x-include-update;commons-io:commons-io;external_dependency} -->
-                    <include>org.apache.commons:commons-lang3:[3.8.1]</include> <!-- {x-include-update;org.apache.commons:commons-lang3;external_dependency} -->
-                    <include>org.apache.logging.log4j:log4j-api:[2.11.1]</include> <!-- {x-include-update;org.apache.logging.log4j:log4j-api;external_dependency} -->
-                    <include>org.apache.logging.log4j:log4j-core:[2.11.1]</include> <!-- {x-include-update;org.apache.logging.log4j:log4j-core;external_dependency} -->
-                    <include>org.apache.logging.log4j:log4j-slf4j-impl:[2.13.0]</include> <!-- {x-include-update;org.apache.logging.log4j:log4j-slf4j-impl;external_dependency} -->
-                  </includes>
-                </bannedDependencies>
-              </rules>
-            </configuration>
-          </execution>
-        </executions>
->>>>>>> a730a900
       </plugin>
     </plugins>
 
