<!--
Copyright (c) Microsoft Corporation. All rights reserved.
Licensed under the MIT License.
-->
<project xmlns="http://maven.apache.org/POM/4.0.0" xmlns:xsi="http://www.w3.org/2001/XMLSchema-instance" xsi:schemaLocation="http://maven.apache.org/POM/4.0.0 http://maven.apache.org/xsd/maven-4.0.0.xsd">
  <modelVersion>4.0.0</modelVersion>
  <parent>
    <groupId>com.azure</groupId>
    <artifactId>azure-client-sdk-parent</artifactId>
    <version>1.7.0</version> <!-- {x-version-update;com.azure:azure-client-sdk-parent;current} -->
    <relativePath>../../parents/azure-client-sdk-parent</relativePath>
  </parent>

  <groupId>com.azure.cosmos.kafka</groupId>
  <artifactId>azure-cosmos-kafka-connect</artifactId>
  <version>1.0.0-beta.1</version> <!-- {x-version-update;com.azure.cosmos.kafka:azure-cosmos-kafka-connect;current} -->
  <name>Apache Kafka Connect connector for Azure Cosmos DB</name>
  <description>This Package contains an Apache Kafka Connect source and sink connector for Azure Cosmos DB</description>
  <packaging>jar</packaging>
  <url>https://github.com/Azure/azure-sdk-for-java</url>

  <distributionManagement>
    <site>
      <id>azure-java-build-docs</id>
      <url>${site.url}/site/${project.artifactId}</url>
    </site>
  </distributionManagement>

  <scm>
    <url>scm:git:https://github.com/Azure/azure-sdk-for-java</url>
    <connection>scm:git:git@github.com:Azure/azure-sdk-for-java.git</connection>
    <tag>HEAD</tag>
  </scm>

  <!-- CosmosSkip - Needed temporary values to 10% not fail. -->
  <properties>
    <project.build.sourceEncoding>UTF-8</project.build.sourceEncoding>
    <jacoco.min.linecoverage>0.01</jacoco.min.linecoverage>
    <jacoco.min.branchcoverage>0.02</jacoco.min.branchcoverage>
    <shadingPrefix>azure_cosmos_kafka_connect</shadingPrefix>

    <!-- CosmosSkip - This is not a module we want/expect external customers to consume. Skip breaking API checks. -->
    <!-- This can only be enabled once we release GA, as it needs a stable version to check for breaking changes. -->
    <revapi.skip>true</revapi.skip>
    <!-- Configures the Java 9+ run to perform the required module exports, opens, and reads that are necessary for testing but shouldn't be part of the module-info. -->
    <javaModulesSurefireArgLine>
      --add-opens com.azure.cosmos/com.azure.cosmos.implementation=ALL-UNNAMED
      --add-opens com.azure.cosmos/com.azure.cosmos.implementation.apachecommons.lang=ALL-UNNAMED
      --add-opens com.azure.cosmos/com.azure.cosmos.implementation.caches=ALL-UNNAMED
      --add-opens com.azure.cosmos/com.azure.cosmos.implementation.faultinjection=ALL-UNNAMED
      --add-opens com.azure.cosmos/com.azure.cosmos.implementation.routing=ALL-UNNAMED
      --add-opens com.azure.cosmos.kafka.connect/com.azure.cosmos.kafka.connect=ALL-UNNAMED
      --add-opens com.azure.cosmos.kafka.connect/com.azure.cosmos.kafka.connect.implementation=ALL-UNNAMED
<<<<<<< HEAD
      --add-opens com.azure.cosmos.kafka.connect/com.azure.cosmos.kafka.connect.implementation.source=com.fasterxml.jackson.databind,ALL-UNNAMED
      --add-opens com.azure.cosmos.kafka.connect/com.azure.cosmos.kafka.connect.implementation.sink=ALL-UNNAMED
      --add-opens com.azure.cosmos.kafka.connect/com.azure.cosmos.kafka.connect.implementation.sink.idStrategy=ALL-UNNAMED
      --add-opens com.azure.cosmos/com.azure.cosmos.implementation=ALL-UNNAMED
      --add-opens com.azure.cosmos/com.azure.cosmos.implementation.routing=ALL-UNNAMED
      --add-opens com.azure.cosmos/com.azure.cosmos.implementation.caches=ALL-UNNAMED
      --add-opens com.azure.cosmos/com.azure.cosmos.implementation.faultinjection=ALL-UNNAMED
      --add-opens com.azure.cosmos/com.azure.cosmos.implementation.apachecommons.lang=ALL-UNNAMED

      --add-exports com.azure.cosmos/com.azure.cosmos.implementation.changefeed.common=com.azure.cosmos.kafka.connect
      --add-exports com.azure.cosmos/com.azure.cosmos.implementation.feedranges=com.azure.cosmos.kafka.connect
      --add-exports com.azure.cosmos/com.azure.cosmos.implementation.query=com.azure.cosmos.kafka.connect
=======
      --add-opens com.azure.cosmos.kafka.connect/com.azure.cosmos.kafka.connect.implementation.sink=ALL-UNNAMED
      --add-opens com.azure.cosmos.kafka.connect/com.azure.cosmos.kafka.connect.implementation.sink.idStrategy=ALL-UNNAMED
      --add-opens com.azure.cosmos.kafka.connect/com.azure.cosmos.kafka.connect.implementation.source=com.fasterxml.jackson.databind,ALL-UNNAMED

>>>>>>> be7bb5d5
    </javaModulesSurefireArgLine>
  </properties>

  <dependencies>

    <dependency>
      <groupId>org.apache.kafka</groupId>
      <artifactId>connect-api</artifactId>
      <version>3.6.0</version> <!-- {x-version-update;cosmos_org.apache.kafka:connect-api;external_dependency} -->
      <scope>provided</scope>
    </dependency>

    <dependency>
      <groupId>com.azure</groupId>
      <artifactId>azure-cosmos</artifactId>
      <version>4.58.0-beta.1</version> <!-- {x-version-update;com.azure:azure-cosmos;current} -->
    </dependency>

    <!-- Added this provided dependency to include necessary annotations used by "reactor-core".
         Without this dependency, javadoc throws a warning as it cannot find enum When.MAYBE
         which is used in @Nullable annotation in reactor core classes.

         Similar provided dependency exits for "azure-core" as well.
    -->
    <dependency>
      <groupId>com.google.code.findbugs</groupId>
      <artifactId>jsr305</artifactId>
      <version>3.0.2</version> <!-- {x-version-update;com.google.code.findbugs:jsr305;external_dependency} -->
      <scope>provided</scope>
    </dependency>

    <dependency>
      <groupId>com.azure</groupId>
      <artifactId>azure-cosmos-test</artifactId>
      <version>1.0.0-beta.7</version> <!-- {x-version-update;com.azure:azure-cosmos-test;current} -->
      <scope>test</scope>
    </dependency>

    <dependency>
      <groupId>org.apache.commons</groupId>
      <artifactId>commons-collections4</artifactId>
      <scope>test</scope>
      <version>4.4</version> <!-- {x-version-update;org.apache.commons:commons-collections4;external_dependency} -->
    </dependency>

    <dependency>
      <groupId>org.apache.commons</groupId>
      <artifactId>commons-text</artifactId>
      <scope>test</scope>
      <version>1.10.0</version> <!-- {x-version-update;org.apache.commons:commons-text;external_dependency} -->
    </dependency>
    <dependency>
      <groupId>com.jayway.jsonpath</groupId>
      <artifactId>json-path</artifactId>
      <version>2.9.0</version> <!-- {x-version-update;cosmos_com.jayway.jsonpath:json-path;external_dependency} -->
    </dependency>

    <dependency>
      <groupId>org.apache.kafka</groupId>
      <artifactId>connect-runtime</artifactId>
      <version>3.6.0</version> <!-- {x-version-update;cosmos_org.apache.kafka:connect-runtime;external_dependency} -->
      <scope>test</scope>
      <exclusions>
        <exclusion>
          <artifactId>jackson-jaxrs-json-provider</artifactId>
          <groupId>com.fasterxml.jackson.jaxrs</groupId>
        </exclusion>
      </exclusions>
    </dependency>
<<<<<<< HEAD
=======

    <dependency>
      <groupId>org.apache.kafka</groupId>
      <artifactId>connect-runtime</artifactId>
      <version>3.6.0</version> <!-- {x-version-update;cosmos_org.apache.kafka:connect-runtime;external_dependency} -->
      <scope>test</scope>
      <exclusions>
        <exclusion>
          <artifactId>jackson-jaxrs-json-provider</artifactId>
          <groupId>com.fasterxml.jackson.jaxrs</groupId>
        </exclusion>
      </exclusions>
    </dependency>
>>>>>>> be7bb5d5

    <dependency>
      <groupId>org.testng</groupId>
      <artifactId>testng</artifactId>
      <version>7.5.1</version> <!-- {x-version-update;org.testng:testng;external_dependency} -->
      <scope>test</scope>
      <exclusions>
        <!-- Excluding these 2 dependencies as they have vulnerabilities and we don't use them -->
        <exclusion>
          <groupId>org.apache.ant</groupId>
          <artifactId>ant</artifactId>
        </exclusion>
        <exclusion>
          <groupId>org.yaml</groupId>
          <artifactId>snakeyaml</artifactId>
        </exclusion>
      </exclusions>
    </dependency>

    <dependency>
      <groupId>org.assertj</groupId>
      <artifactId>assertj-core</artifactId>
      <version>3.22.0</version> <!-- {x-version-update;org.assertj:assertj-core;external_dependency} -->
      <scope>test</scope>
    </dependency>

    <dependency>
      <groupId>org.apache.logging.log4j</groupId>
      <artifactId>log4j-slf4j-impl</artifactId>
      <version>2.17.2</version> <!-- {x-version-update;org.apache.logging.log4j:log4j-slf4j-impl;external_dependency} -->
      <scope>test</scope>
    </dependency>

    <dependency>
      <groupId>org.apache.logging.log4j</groupId>
      <artifactId>log4j-api</artifactId>
      <version>2.17.2</version> <!-- {x-version-update;org.apache.logging.log4j:log4j-api;external_dependency} -->
      <scope>test</scope>
    </dependency>

    <dependency>
      <groupId>org.apache.logging.log4j</groupId>
      <artifactId>log4j-core</artifactId>
      <version>2.17.2</version> <!-- {x-version-update;org.apache.logging.log4j:log4j-core;external_dependency} -->
      <scope>test</scope>
    </dependency>

    <dependency>
      <groupId>org.mockito</groupId>
      <artifactId>mockito-core</artifactId>
      <version>4.11.0</version> <!-- {x-version-update;org.mockito:mockito-core;external_dependency} -->
      <scope>test</scope>
    </dependency>
    <!-- bytebuddy dependencies are required for mockito 4.11.0 to work with Java 21. Mockito 4.11.0 is the last release -->
    <!-- of Mockito supporting Java 8 as a baseline. -->
    <dependency>
      <groupId>net.bytebuddy</groupId>
      <artifactId>byte-buddy</artifactId>
      <version>1.14.12</version> <!-- {x-version-update;testdep_net.bytebuddy:byte-buddy;external_dependency} -->
      <scope>test</scope>
    </dependency>
    <dependency>
      <groupId>net.bytebuddy</groupId>
      <artifactId>byte-buddy-agent</artifactId>
      <version>1.14.12</version> <!-- {x-version-update;testdep_net.bytebuddy:byte-buddy-agent;external_dependency} -->
      <scope>test</scope>
    </dependency>
    <dependency>
      <groupId>org.testcontainers</groupId>
      <artifactId>testcontainers</artifactId>
      <version>1.19.5</version> <!-- {x-version-update;cosmos_org.testcontainers:testcontainers;external_dependency} -->
      <scope>test</scope>
    </dependency>
    <dependency>
      <groupId>org.testcontainers</groupId>
      <artifactId>kafka</artifactId>
      <version>1.19.5</version> <!-- {x-version-update;cosmos_org.testcontainers:kafka;external_dependency} -->
      <scope>test</scope>
    </dependency>
    <dependency>
      <groupId>org.sourcelab</groupId>
      <artifactId>kafka-connect-client</artifactId>
      <version>4.0.4</version> <!-- {x-version-update;cosmos_org.sourcelab:kafka-connect-client;external_dependency} -->
      <scope>test</scope>
    </dependency>
  </dependencies>

  <build>
    <plugins>
      <plugin>
        <groupId>org.apache.maven.plugins</groupId>
        <artifactId>maven-jar-plugin</artifactId>
        <version>3.2.2</version> <!-- {x-version-update;org.apache.maven.plugins:maven-jar-plugin;external_dependency} -->
        <configuration>
          <archive>
            <manifest>
              <addDefaultImplementationEntries>true</addDefaultImplementationEntries>
            </manifest>
          </archive>
        </configuration>
      </plugin>
      <plugin>
        <groupId>org.apache.maven.plugins</groupId>
        <artifactId>maven-surefire-plugin</artifactId>
        <version>3.2.5</version> <!-- {x-version-update;org.apache.maven.plugins:maven-surefire-plugin;external_dependency} -->
        <configuration>
          <groups>unit</groups>
          <includes>
            <include>%regex[.*]</include>
          </includes>
          <properties>
            <property>
              <name>surefire.testng.verbose</name>
              <value>2</value>
            </property>
          </properties>
        </configuration>
      </plugin>
      <plugin>
        <groupId>org.apache.maven.plugins</groupId>
        <artifactId>maven-enforcer-plugin</artifactId>
        <version>3.0.0-M3</version> <!-- {x-version-update;org.apache.maven.plugins:maven-enforcer-plugin;external_dependency} -->
        <configuration>
          <rules>
            <bannedDependencies>
              <includes>
                <include>com.azure:*</include>
                <include>org.apache.kafka:connect-api:[3.6.0]</include> <!-- {x-include-update;cosmos_org.apache.kafka:connect-api;external_dependency} -->
                <include>io.confluent:kafka-connect-maven-plugin:[0.12.0]</include> <!-- {x-include-update;cosmos_io.confluent:kafka-connect-maven-plugin;external_dependency} -->
                <include>com.jayway.jsonpath:json-path:[2.9.0]</include> <!-- {x-include-update;cosmos_com.jayway.jsonpath:json-path;external_dependency} -->
                <include>org.sourcelab:kafka-connect-client:[4.0.4]</include> <!-- {x-include-update;cosmos_org.sourcelab:kafka-connect-client;external_dependency} -->
              </includes>
            </bannedDependencies>
          </rules>
        </configuration>
      </plugin>
      <plugin>
        <groupId>org.apache.maven.plugins</groupId>
        <artifactId>maven-shade-plugin</artifactId>
        <version>3.5.1</version> <!-- {x-version-update;org.apache.maven.plugins:maven-shade-plugin;external_dependency} -->
        <executions>
          <execution>
            <id>shade</id>
            <phase>package</phase>
            <goals>
              <goal>shade</goal>
            </goals>
            <configuration>
              <finalName>${project.artifactId}-${project.version}-jar-with-dependencies</finalName>
              <filters>
                <filter>
                  <artifact>*:*:*:*</artifact>
                  <excludes>
                    <exclude>META-INF/maven/**</exclude>
                    <!-- suppress warning: Discovered module-info.class. Shading will break its strong encapsulation. -->
                    <!-- https://stackoverflow.com/questions/56063566/maven-how-to-remove-module-info-class-warning-for-shaded-jar -->
                    <exclude>module-info.class</exclude>
                    <!-- remove the dependencies signature as not relevant-->
                    <exclude>META-INF/*.MF</exclude>
                    <exclude>META-INF/*.SF</exclude>
                    <exclude>META-INF/*.DSA</exclude>
                    <exclude>META-INF/*.RSA</exclude>
                    <exclude>META-INF/license/LICENSE.aix-netbsd.txt</exclude>
                    <exclude>META-INF/license/LICENSE.boringssl.txt</exclude>
                    <exclude>META-INF/license/LICENSE.mvn-wrapper.txt</exclude>
                    <exclude>META-INF/license/LICENSE.tomcat-native.txt</exclude>
                    <exclude>META-INF.versions.9.module-info.class</exclude>
                  </excludes>
                </filter>
              </filters>
              <relocations>
                <relocation>
                  <pattern>com.azure</pattern>
                  <shadedPattern>${shadingPrefix}.com.azure</shadedPattern>
                  <excludes>
                    <exclude>com.azure.cosmos.kafka.**</exclude>
                  </excludes>
                </relocation>
                <relocation>
                  <pattern>io.netty</pattern>
                  <shadedPattern>${shadingPrefix}.io.netty</shadedPattern>
                </relocation>
                <relocation>
                  <pattern>org.codehaus</pattern>
                  <shadedPattern>${shadingPrefix}.org.codehaus</shadedPattern>
                </relocation>
                <relocation>
                  <pattern>com.fasterxml</pattern>
                  <shadedPattern>${shadingPrefix}.com.fasterxml</shadedPattern>
                </relocation>
                <relocation>
                  <pattern>com.ctc.wstx</pattern>
                  <shadedPattern>${shadingPrefix}.com.ctc.wstx</shadedPattern>
                </relocation>
                <relocation>
                  <pattern>com.codahale.metrics</pattern>
                  <shadedPattern>${shadingPrefix}.com.codahale.metrics</shadedPattern>
                </relocation>
                <relocation>
                  <pattern>com.thoughtworks.paranamer</pattern>
                  <shadedPattern>${shadingPrefix}.com.thoughtworks.paranamer</shadedPattern>
                </relocation>
                <relocation>
                  <pattern>io.micrometer</pattern>
                  <shadedPattern>${shadingPrefix}.io.micrometer</shadedPattern>
                </relocation>
                <relocation>
                  <pattern>org.HdrHistogram</pattern>
                  <shadedPattern>${shadingPrefix}.org.HdrHistogram</shadedPattern>
                </relocation>
                <relocation>
                  <pattern>reactor</pattern>
                  <shadedPattern>${shadingPrefix}.reactor</shadedPattern>
                </relocation>
                <relocation>
                  <pattern>com.jayway.jsonpath</pattern>
                  <shadedPattern>${shadingPrefix}.com.jayway.jsonpath</shadedPattern>
                </relocation>
              </relocations>
              <artifactSet>
                <excludes>
                  <exclude>org.slf4j</exclude>
                  <exclude>io.confluent:*</exclude>
                  <exclude>org.apache.kafka:*</exclude>
                </excludes>
              </artifactSet>
              <minimizeJar>true</minimizeJar>
              <transformers>
                <!-- prevents apache license duplication -->
                <transformer implementation="org.apache.maven.plugins.shade.resource.ApacheLicenseResourceTransformer">
                </transformer>

                <!-- Some licenses (including the Apache License, Version 2)
                 require that notices are preserved by downstream distributors.
                  ApacheNoticeResourceTransformer automates the assembly of an appropriate NOTICE. -->
                <transformer implementation="org.apache.maven.plugins.shade.resource.ApacheNoticeResourceTransformer">
                  <addHeader>false</addHeader>
                </transformer>

                <!-- The PropertiesTransformer allows a set of properties files to be merged
                 and to resolve conflicts based on an ordinal giving the priority of each file.
                 An optional alreadyMergedKey enables to have a boolean flag in the file which,
                 if set to true, request to use the file as it as the result of the merge.
                 If two files are considered complete in the merge process then the shade will fail.-->
                <transformer implementation="org.apache.maven.plugins.shade.resource.properties.PropertiesTransformer">
                  <!-- required configuration -->
                  <!-- merges all netty lib version files into one file -->
                  <resource>META-INF/io.netty.versions.properties</resource>
                  <ordinalKey>ordinal</ordinalKey>
                  <!-- optional configuration -->

                  <alreadyMergedKey>already_merged</alreadyMergedKey>
                  <defaultOrdinal>0</defaultOrdinal>
                  <reverseOrder>false</reverseOrder>
                </transformer>

                <!-- this handles and properly merges the content of META-INF/services in the dependencies -->
                <transformer implementation="org.apache.maven.plugins.shade.resource.ServicesResourceTransformer"/>

                <transformer implementation="org.apache.maven.plugins.shade.resource.AppendingTransformer">
                  <!-- once 3.3.0 shade plugin is release upgrade the maven plugin and remove AppendingTransformer
                    https://issues.apache.org/jira/browse/MSHADE-371 -->
                  <resource>META-INF/NOTICE.md</resource>
                </transformer>

                <transformer implementation="org.apache.maven.plugins.shade.resource.AppendingTransformer">
                  <!-- once 3.3.0 shade plugin is release upgrade the maven plugin and remove AppendingTransformer
                    https://issues.apache.org/jira/browse/MSHADE-371 -->
                  <resource>META-INF/LICENSE.md</resource>
                </transformer>
             </transformers>

              <!-- When true, it will attempt to shade the contents of the java source files when creating the sources jar. -->
              <shadeSourcesContent>true</shadeSourcesContent>
              <createDependencyReducedPom>true</createDependencyReducedPom>
            </configuration>
          </execution>
        </executions>
      </plugin>
      <plugin>
        <groupId>io.confluent</groupId>
        <version>0.12.0</version> <!-- {x-version-update;cosmos_io.confluent:kafka-connect-maven-plugin;external_dependency} -->
        <artifactId>kafka-connect-maven-plugin</artifactId>
        <executions>
          <execution>
            <goals>
              <goal>kafka-connect</goal>
            </goals>
            <configuration>
              <title>Azure Cosmos DB Connector</title>
              <documentationUrl>https://github.com/Azure/azure-sdk-for-java/sdk/cosmos/azure-cosmos-kafka-connect/README.md</documentationUrl>
              <sourceUrl>https://github.com/Azure/azure-sdk-for-java/sdk/cosmos/azure-cosmos-kafka-connect</sourceUrl>
              <description>
                The Azure Cosmos DB connectors allow moving data between Azure Cosmos DB and Kafka. The Cosmos DB Sink connector writes data from a Kafka topic to a Cosmos DB container. The Cosmos DB Source connector writes changes from a Cosmos DB container to a Kafka topic.
              </description>
              <logo>doc/images/microsoft.png</logo>
              <version>${project.version}</version>
              <ownerUsername>microsoftcorporation</ownerUsername>
              <ownerName>Microsoft Corporation</ownerName>
              <ownerLogo>doc/images/microsoft.png</ownerLogo>
              <componentTypes>
                <componentType>source</componentType>
                <componentType>sink</componentType>
              </componentTypes>
              <tags>
                <tag>Azure</tag>
                <tag>Cosmos</tag>
                <tag>Cosmos DB</tag>
                <tag>Database</tag>
                <tag>Source</tag>
                <tag>Sink</tag>
                <tag>Kafka Connect</tag>
              </tags>
              <confluentControlCenterIntegration>true</confluentControlCenterIntegration>
              <deliveryGuarantee>
                <deliveryGuarantee>atLeastOnce</deliveryGuarantee>
                <deliveryGuarantee>exactlyOnce</deliveryGuarantee>
              </deliveryGuarantee>
              <supportProviderName>Microsoft Corporation</supportProviderName>
              <supportUrl>https://github.com/Azure/azure-sdk-for-java/issues</supportUrl>
              <supportLogo>doc/images/microsoft.png</supportLogo>
              <supportProviderName>Microsoft Corporation</supportProviderName>
              <supportSummary>This project is in preview. File any issues, feature requests, or questions under issues at: https://github.com/Azure/azure-sdk-for-java/issues
              </supportSummary>
            </configuration>
          </execution>
        </executions>
      </plugin>
    </plugins>
  </build>
  <profiles>
    <profile>
      <!-- unit test -->
      <id>unit</id>
      <properties>
        <env>default</env>
        <test.groups>unit</test.groups>
      </properties>
      <activation>
        <activeByDefault>true</activeByDefault>
      </activation>
      <build>
        <plugins>
          <plugin>
            <groupId>org.apache.maven.plugins</groupId>
            <artifactId>maven-surefire-plugin</artifactId>
            <version>3.2.5</version> <!-- {x-version-update;org.apache.maven.plugins:maven-surefire-plugin;external_dependency} -->
            <configuration>
            </configuration>
          </plugin>
        </plugins>
      </build>
    </profile>
    <profile>
      <!-- integration tests, requires Cosmos DB Emulator Endpoint -->
      <id>kafka</id>
      <properties>
        <test.groups>kafka</test.groups>
      </properties>
      <build>
        <plugins>
          <plugin>
            <groupId>org.apache.maven.plugins</groupId>
            <artifactId>maven-failsafe-plugin</artifactId>
            <version>3.2.5</version> <!-- {x-version-update;org.apache.maven.plugins:maven-failsafe-plugin;external_dependency} -->
            <configuration>
              <suiteXmlFiles>
                <suiteXmlFile>src/test/resources/kafka-testng.xml</suiteXmlFile>
              </suiteXmlFiles>
            </configuration>
          </plugin>
        </plugins>
      </build>
    </profile>
  </profiles>
</project><|MERGE_RESOLUTION|>--- conflicted
+++ resolved
@@ -51,25 +51,9 @@
       --add-opens com.azure.cosmos/com.azure.cosmos.implementation.routing=ALL-UNNAMED
       --add-opens com.azure.cosmos.kafka.connect/com.azure.cosmos.kafka.connect=ALL-UNNAMED
       --add-opens com.azure.cosmos.kafka.connect/com.azure.cosmos.kafka.connect.implementation=ALL-UNNAMED
-<<<<<<< HEAD
-      --add-opens com.azure.cosmos.kafka.connect/com.azure.cosmos.kafka.connect.implementation.source=com.fasterxml.jackson.databind,ALL-UNNAMED
-      --add-opens com.azure.cosmos.kafka.connect/com.azure.cosmos.kafka.connect.implementation.sink=ALL-UNNAMED
-      --add-opens com.azure.cosmos.kafka.connect/com.azure.cosmos.kafka.connect.implementation.sink.idStrategy=ALL-UNNAMED
-      --add-opens com.azure.cosmos/com.azure.cosmos.implementation=ALL-UNNAMED
-      --add-opens com.azure.cosmos/com.azure.cosmos.implementation.routing=ALL-UNNAMED
-      --add-opens com.azure.cosmos/com.azure.cosmos.implementation.caches=ALL-UNNAMED
-      --add-opens com.azure.cosmos/com.azure.cosmos.implementation.faultinjection=ALL-UNNAMED
-      --add-opens com.azure.cosmos/com.azure.cosmos.implementation.apachecommons.lang=ALL-UNNAMED
-
-      --add-exports com.azure.cosmos/com.azure.cosmos.implementation.changefeed.common=com.azure.cosmos.kafka.connect
-      --add-exports com.azure.cosmos/com.azure.cosmos.implementation.feedranges=com.azure.cosmos.kafka.connect
-      --add-exports com.azure.cosmos/com.azure.cosmos.implementation.query=com.azure.cosmos.kafka.connect
-=======
       --add-opens com.azure.cosmos.kafka.connect/com.azure.cosmos.kafka.connect.implementation.sink=ALL-UNNAMED
       --add-opens com.azure.cosmos.kafka.connect/com.azure.cosmos.kafka.connect.implementation.sink.idStrategy=ALL-UNNAMED
       --add-opens com.azure.cosmos.kafka.connect/com.azure.cosmos.kafka.connect.implementation.source=com.fasterxml.jackson.databind,ALL-UNNAMED
-
->>>>>>> be7bb5d5
     </javaModulesSurefireArgLine>
   </properties>
 
@@ -139,8 +123,6 @@
         </exclusion>
       </exclusions>
     </dependency>
-<<<<<<< HEAD
-=======
 
     <dependency>
       <groupId>org.apache.kafka</groupId>
@@ -154,7 +136,6 @@
         </exclusion>
       </exclusions>
     </dependency>
->>>>>>> be7bb5d5
 
     <dependency>
       <groupId>org.testng</groupId>
