<!--
Copyright (c) Microsoft Corporation. All rights reserved.
Licensed under the MIT License.
-->
<project xmlns="http://maven.apache.org/POM/4.0.0" xmlns:xsi="http://www.w3.org/2001/XMLSchema-instance" xsi:schemaLocation="http://maven.apache.org/POM/4.0.0 http://maven.apache.org/xsd/maven-4.0.0.xsd">
  <modelVersion>4.0.0</modelVersion>
  <parent>
    <groupId>com.azure</groupId>
    <artifactId>azure-client-sdk-parent</artifactId>
    <version>1.7.0</version> <!-- {x-version-update;com.azure:azure-client-sdk-parent;current} -->
    <relativePath>../../parents/azure-client-sdk-parent</relativePath>
  </parent>

  <groupId>com.azure.cosmos.kafka</groupId>
  <artifactId>azure-cosmos-kafka-connect</artifactId>
  <version>1.0.0-beta.1</version> <!-- {x-version-update;com.azure.cosmos.kafka:azure-cosmos-kafka-connect;current} -->
  <name>Apache Kafka Connect connector for Azure Cosmos DB</name>
  <description>This Package contains an Apache Kafka Connect source and sink connector for Azure Cosmos DB</description>
  <packaging>jar</packaging>
  <url>https://github.com/Azure/azure-sdk-for-java</url>

  <distributionManagement>
    <site>
      <id>azure-java-build-docs</id>
      <url>${site.url}/site/${project.artifactId}</url>
    </site>
  </distributionManagement>

  <scm>
    <url>scm:git:https://github.com/Azure/azure-sdk-for-java</url>
    <connection>scm:git:git@github.com:Azure/azure-sdk-for-java.git</connection>
    <tag>HEAD</tag>
  </scm>

  <!-- CosmosSkip - Needed temporary values to 10% not fail. -->
  <properties>
    <project.build.sourceEncoding>UTF-8</project.build.sourceEncoding>
    <jacoco.min.linecoverage>0.01</jacoco.min.linecoverage>
    <jacoco.min.branchcoverage>0.02</jacoco.min.branchcoverage>
    <shadingPrefix>azure_cosmos_kafka_connect</shadingPrefix>

    <!-- CosmosSkip - This is not a module we want/expect external customers to consume. Skip breaking API checks. -->
    <!-- This can only be enabled once we release GA, as it needs a stable version to check for breaking changes. -->
    <revapi.skip>true</revapi.skip>
    <!-- Configures the Java 9+ run to perform the required module exports, opens, and reads that are necessary for testing but shouldn't be part of the module-info. -->
    <javaModulesSurefireArgLine>
      --add-opens com.azure.cosmos.kafka.connect/com.azure.cosmos.kafka.connect=ALL-UNNAMED
      --add-opens com.azure.cosmos.kafka.connect/com.azure.cosmos.kafka.connect.implementation=ALL-UNNAMED
      --add-opens com.azure.cosmos.kafka.connect/com.azure.cosmos.kafka.connect.implementation.source=com.fasterxml.jackson.databind,ALL-UNNAMED
      --add-opens com.azure.cosmos/com.azure.cosmos.implementation.routing=ALL-UNNAMED
      --add-opens com.azure.cosmos/com.azure.cosmos.implementation.apachecommons.lang=ALL-UNNAMED
    </javaModulesSurefireArgLine>
  </properties>

  <dependencies>

    <dependency>
      <groupId>org.apache.kafka</groupId>
      <artifactId>connect-api</artifactId>
      <version>3.6.0</version> <!-- {x-version-update;cosmos_org.apache.kafka:connect-api;external_dependency} -->
      <scope>provided</scope>
    </dependency>

    <dependency>
      <groupId>com.azure</groupId>
      <artifactId>azure-cosmos</artifactId>
      <version>4.56.0</version> <!-- {x-version-update;com.azure:azure-cosmos;current} -->
    </dependency>

    <!-- Added this provided dependency to include necessary annotations used by "reactor-core".
         Without this dependency, javadoc throws a warning as it cannot find enum When.MAYBE
         which is used in @Nullable annotation in reactor core classes.

         Similar provided dependency exits for "azure-core" as well.
    -->
    <dependency>
      <groupId>com.google.code.findbugs</groupId>
      <artifactId>jsr305</artifactId>
      <version>3.0.2</version> <!-- {x-version-update;com.google.code.findbugs:jsr305;external_dependency} -->
      <scope>provided</scope>
    </dependency>

    <dependency>
      <groupId>org.apache.commons</groupId>
      <artifactId>commons-collections4</artifactId>
      <scope>test</scope>
      <version>4.4</version> <!-- {x-version-update;org.apache.commons:commons-collections4;external_dependency} -->
    </dependency>

    <dependency>
      <groupId>org.apache.commons</groupId>
      <artifactId>commons-text</artifactId>
      <scope>test</scope>
      <version>1.10.0</version> <!-- {x-version-update;org.apache.commons:commons-text;external_dependency} -->
    </dependency>

    <dependency>
      <groupId>org.apache.kafka</groupId>
      <artifactId>connect-runtime</artifactId>
      <version>3.6.0</version> <!-- {x-version-update;cosmos_org.apache.kafka:connect-runtime;external_dependency} -->
      <scope>test</scope>
      <exclusions>
        <exclusion>
          <artifactId>jackson-jaxrs-json-provider</artifactId>
          <groupId>com.fasterxml.jackson.jaxrs</groupId>
        </exclusion>
      </exclusions>
    </dependency>

    <dependency>
      <groupId>org.testng</groupId>
      <artifactId>testng</artifactId>
      <version>7.5.1</version> <!-- {x-version-update;org.testng:testng;external_dependency} -->
      <scope>test</scope>
      <exclusions>
        <!-- Excluding these 2 dependencies as they have vulnerabilities and we don't use them -->
        <exclusion>
          <groupId>org.apache.ant</groupId>
          <artifactId>ant</artifactId>
        </exclusion>
        <exclusion>
          <groupId>org.yaml</groupId>
          <artifactId>snakeyaml</artifactId>
        </exclusion>
      </exclusions>
    </dependency>

    <dependency>
      <groupId>org.assertj</groupId>
      <artifactId>assertj-core</artifactId>
      <version>3.22.0</version> <!-- {x-version-update;org.assertj:assertj-core;external_dependency} -->
      <scope>test</scope>
    </dependency>

    <dependency>
      <groupId>org.apache.logging.log4j</groupId>
      <artifactId>log4j-slf4j-impl</artifactId>
      <version>2.17.2</version> <!-- {x-version-update;org.apache.logging.log4j:log4j-slf4j-impl;external_dependency} -->
      <scope>test</scope>
    </dependency>

    <dependency>
      <groupId>org.apache.logging.log4j</groupId>
      <artifactId>log4j-api</artifactId>
      <version>2.17.2</version> <!-- {x-version-update;org.apache.logging.log4j:log4j-api;external_dependency} -->
      <scope>test</scope>
    </dependency>

    <dependency>
      <groupId>org.apache.logging.log4j</groupId>
      <artifactId>log4j-core</artifactId>
      <version>2.17.2</version> <!-- {x-version-update;org.apache.logging.log4j:log4j-core;external_dependency} -->
      <scope>test</scope>
    </dependency>

    <dependency>
      <groupId>org.mockito</groupId>
      <artifactId>mockito-core</artifactId>
      <version>4.11.0</version> <!-- {x-version-update;org.mockito:mockito-core;external_dependency} -->
      <scope>test</scope>
    </dependency>
    <!-- bytebuddy dependencies are required for mockito 4.11.0 to work with Java 21. Mockito 4.11.0 is the last release -->
    <!-- of Mockito supporting Java 8 as a baseline. -->
    <dependency>
      <groupId>net.bytebuddy</groupId>
      <artifactId>byte-buddy</artifactId>
      <version>1.14.8</version> <!-- {x-version-update;testdep_net.bytebuddy:byte-buddy;external_dependency} -->
      <scope>test</scope>
    </dependency>
    <dependency>
      <groupId>net.bytebuddy</groupId>
      <artifactId>byte-buddy-agent</artifactId>
      <version>1.14.8</version> <!-- {x-version-update;testdep_net.bytebuddy:byte-buddy-agent;external_dependency} -->
      <scope>test</scope>
    </dependency>

<<<<<<< HEAD
    <dependency>
      <groupId>org.testcontainers</groupId>
      <artifactId>testcontainers</artifactId>
      <version>1.19.5</version>
      <scope>test</scope>
    </dependency>
    <dependency>
      <groupId>org.testcontainers</groupId>
      <artifactId>kafka</artifactId>
      <version>1.19.5</version>
      <scope>test</scope>
    </dependency>
    <dependency>
      <groupId>org.sourcelab</groupId>
      <artifactId>kafka-connect-client</artifactId>
      <version>4.0.4</version>
      <scope>test</scope>
    </dependency>

=======
>>>>>>> 37b797df
  </dependencies>

  <build>
    <plugins>
      <plugin>
        <groupId>org.apache.maven.plugins</groupId>
        <artifactId>maven-jar-plugin</artifactId>
        <version>3.2.2</version> <!-- {x-version-update;org.apache.maven.plugins:maven-jar-plugin;external_dependency} -->
        <configuration>
          <archive>
            <manifest>
              <addDefaultImplementationEntries>true</addDefaultImplementationEntries>
            </manifest>
          </archive>
        </configuration>
      </plugin>
      <plugin>
        <groupId>org.apache.maven.plugins</groupId>
        <artifactId>maven-surefire-plugin</artifactId>
        <version>3.1.0</version> <!-- {x-version-update;org.apache.maven.plugins:maven-surefire-plugin;external_dependency} -->
        <configuration>
          <groups>unit</groups>
          <includes>
            <include>%regex[.*]</include>
          </includes>
          <properties>
            <property>
              <name>surefire.testng.verbose</name>
              <value>2</value>
            </property>
          </properties>
        </configuration>
      </plugin>
      <plugin>
        <groupId>org.apache.maven.plugins</groupId>
        <artifactId>maven-enforcer-plugin</artifactId>
        <version>3.0.0-M3</version> <!-- {x-version-update;org.apache.maven.plugins:maven-enforcer-plugin;external_dependency} -->
        <configuration>
          <rules>
            <bannedDependencies>
              <includes>
                <include>com.azure:*</include>
                <include>org.apache.kafka:connect-api:[3.6.0]</include> <!-- {x-include-update;cosmos_org.apache.kafka:connect-api;external_dependency} -->
                <include>io.confluent:kafka-connect-maven-plugin:[0.12.0]</include> <!-- {x-include-update;cosmos_io.confluent:kafka-connect-maven-plugin;external_dependency} -->
                <include>org.sourcelab:kafka-connect-client:[4.0.4]</include>
              </includes>
            </bannedDependencies>
          </rules>
        </configuration>
      </plugin>
      <plugin>
        <groupId>org.apache.maven.plugins</groupId>
        <artifactId>maven-shade-plugin</artifactId>
        <version>3.5.1</version> <!-- {x-version-update;org.apache.maven.plugins:maven-shade-plugin;external_dependency} -->
        <executions>
          <execution>
            <id>shade</id>
            <phase>package</phase>
            <goals>
              <goal>shade</goal>
            </goals>
            <configuration>
              <finalName>${project.artifactId}-${project.version}-jar-with-dependencies</finalName>
              <filters>
                <filter>
                  <artifact>*:*:*:*</artifact>
                  <excludes>
                    <exclude>META-INF/maven/**</exclude>
                    <!-- suppress warning: Discovered module-info.class. Shading will break its strong encapsulation. -->
                    <!-- https://stackoverflow.com/questions/56063566/maven-how-to-remove-module-info-class-warning-for-shaded-jar -->
                    <exclude>module-info.class</exclude>
                    <!-- remove the dependencies signature as not relevant-->
                    <exclude>META-INF/*.MF</exclude>
                    <exclude>META-INF/*.SF</exclude>
                    <exclude>META-INF/*.DSA</exclude>
                    <exclude>META-INF/*.RSA</exclude>
                    <exclude>META-INF/license/LICENSE.aix-netbsd.txt</exclude>
                    <exclude>META-INF/license/LICENSE.boringssl.txt</exclude>
                    <exclude>META-INF/license/LICENSE.mvn-wrapper.txt</exclude>
                    <exclude>META-INF/license/LICENSE.tomcat-native.txt</exclude>
                    <exclude>META-INF.versions.9.module-info.class</exclude>
                  </excludes>
                </filter>
              </filters>
              <relocations>
                <relocation>
                  <pattern>com.azure</pattern>
                  <shadedPattern>${shadingPrefix}.com.azure</shadedPattern>
                  <excludes>
                    <exclude>com.azure.cosmos.kafka.**</exclude>
                  </excludes>
                </relocation>
                <relocation>
                  <pattern>io.netty</pattern>
                  <shadedPattern>${shadingPrefix}.io.netty</shadedPattern>
                </relocation>
                <relocation>
                  <pattern>org.codehaus</pattern>
                  <shadedPattern>${shadingPrefix}.org.codehaus</shadedPattern>
                </relocation>
                <relocation>
                  <pattern>com.fasterxml</pattern>
                  <shadedPattern>${shadingPrefix}.com.fasterxml</shadedPattern>
                </relocation>
                <relocation>
                  <pattern>com.ctc.wstx</pattern>
                  <shadedPattern>${shadingPrefix}.com.ctc.wstx</shadedPattern>
                </relocation>
                <relocation>
                  <pattern>com.codahale.metrics</pattern>
                  <shadedPattern>${shadingPrefix}.com.codahale.metrics</shadedPattern>
                </relocation>
                <relocation>
                  <pattern>com.thoughtworks.paranamer</pattern>
                  <shadedPattern>${shadingPrefix}.com.thoughtworks.paranamer</shadedPattern>
                </relocation>
                <relocation>
                  <pattern>io.micrometer</pattern>
                  <shadedPattern>${shadingPrefix}.io.micrometer</shadedPattern>
                </relocation>
                <relocation>
                  <pattern>org.HdrHistogram</pattern>
                  <shadedPattern>${shadingPrefix}.org.HdrHistogram</shadedPattern>
                </relocation>
                <relocation>
                  <pattern>reactor</pattern>
                  <shadedPattern>${shadingPrefix}.reactor</shadedPattern>
                </relocation>
              </relocations>
              <artifactSet>
                <excludes>
                  <exclude>org.slf4j</exclude>
                  <exclude>io.confluent:*</exclude>
                  <exclude>org.apache.kafka:*</exclude>
                </excludes>
              </artifactSet>
              <minimizeJar>true</minimizeJar>
              <transformers>
                <!-- prevents apache license duplication -->
                <transformer implementation="org.apache.maven.plugins.shade.resource.ApacheLicenseResourceTransformer">
                </transformer>

                <!-- Some licenses (including the Apache License, Version 2)
                 require that notices are preserved by downstream distributors.
                  ApacheNoticeResourceTransformer automates the assembly of an appropriate NOTICE. -->
                <transformer implementation="org.apache.maven.plugins.shade.resource.ApacheNoticeResourceTransformer">
                  <addHeader>false</addHeader>
                </transformer>

                <!-- The PropertiesTransformer allows a set of properties files to be merged
                 and to resolve conflicts based on an ordinal giving the priority of each file.
                 An optional alreadyMergedKey enables to have a boolean flag in the file which,
                 if set to true, request to use the file as it as the result of the merge.
                 If two files are considered complete in the merge process then the shade will fail.-->
                <transformer implementation="org.apache.maven.plugins.shade.resource.properties.PropertiesTransformer">
                  <!-- required configuration -->
                  <!-- merges all netty lib version files into one file -->
                  <resource>META-INF/io.netty.versions.properties</resource>
                  <ordinalKey>ordinal</ordinalKey>
                  <!-- optional configuration -->

                  <alreadyMergedKey>already_merged</alreadyMergedKey>
                  <defaultOrdinal>0</defaultOrdinal>
                  <reverseOrder>false</reverseOrder>
                </transformer>

                <!-- this handles and properly merges the content of META-INF/services in the dependencies -->
                <transformer implementation="org.apache.maven.plugins.shade.resource.ServicesResourceTransformer"/>

                <transformer implementation="org.apache.maven.plugins.shade.resource.AppendingTransformer">
                  <!-- once 3.3.0 shade plugin is release upgrade the maven plugin and remove AppendingTransformer
                    https://issues.apache.org/jira/browse/MSHADE-371 -->
                  <resource>META-INF/NOTICE.md</resource>
                </transformer>

                <transformer implementation="org.apache.maven.plugins.shade.resource.AppendingTransformer">
                  <!-- once 3.3.0 shade plugin is release upgrade the maven plugin and remove AppendingTransformer
                    https://issues.apache.org/jira/browse/MSHADE-371 -->
                  <resource>META-INF/LICENSE.md</resource>
                </transformer>
             </transformers>

              <!-- When true, it will attempt to shade the contents of the java source files when creating the sources jar. -->
              <shadeSourcesContent>true</shadeSourcesContent>
              <createDependencyReducedPom>true</createDependencyReducedPom>
            </configuration>
          </execution>
        </executions>
      </plugin>
      <plugin>
        <groupId>io.confluent</groupId>
        <version>0.12.0</version> <!-- {x-version-update;cosmos_io.confluent:kafka-connect-maven-plugin;external_dependency} -->
        <artifactId>kafka-connect-maven-plugin</artifactId>
        <executions>
          <execution>
            <goals>
              <goal>kafka-connect</goal>
            </goals>
            <configuration>
              <title>Azure Cosmos DB Connector</title>
              <documentationUrl>https://github.com/Azure/azure-sdk-for-java/sdk/cosmos/azure-cosmos-kafka-connect/README.md</documentationUrl>
              <sourceUrl>https://github.com/Azure/azure-sdk-for-java/sdk/cosmos/azure-cosmos-kafka-connect</sourceUrl>
              <description>
                The Azure Cosmos DB connectors allow moving data between Azure Cosmos DB and Kafka. The Cosmos DB Sink connector writes data from a Kafka topic to a Cosmos DB container. The Cosmos DB Source connector writes changes from a Cosmos DB container to a Kafka topic.
              </description>
              <logo>doc/images/microsoft.png</logo>
              <version>${project.version}</version>
              <ownerUsername>microsoftcorporation</ownerUsername>
              <ownerName>Microsoft Corporation</ownerName>
              <ownerLogo>doc/images/microsoft.png</ownerLogo>
              <componentTypes>
                <componentType>source</componentType>
                <componentType>sink</componentType>
              </componentTypes>
              <tags>
                <tag>Azure</tag>
                <tag>Cosmos</tag>
                <tag>Cosmos DB</tag>
                <tag>Database</tag>
                <tag>Source</tag>
                <tag>Sink</tag>
                <tag>Kafka Connect</tag>
              </tags>
              <confluentControlCenterIntegration>true</confluentControlCenterIntegration>
              <deliveryGuarantee>
                <deliveryGuarantee>atLeastOnce</deliveryGuarantee>
                <deliveryGuarantee>exactlyOnce</deliveryGuarantee>
              </deliveryGuarantee>
              <supportProviderName>Microsoft Corporation</supportProviderName>
              <supportUrl>https://github.com/Azure/azure-sdk-for-java/issues</supportUrl>
              <supportLogo>doc/images/microsoft.png</supportLogo>
              <supportProviderName>Microsoft Corporation</supportProviderName>
              <supportSummary>This project is in preview. File any issues, feature requests, or questions under issues at: https://github.com/Azure/azure-sdk-for-java/issues
              </supportSummary>
            </configuration>
          </execution>
        </executions>
      </plugin>
    </plugins>
  </build>
  <profiles>
    <profile>
      <!-- unit test -->
      <id>unit</id>
      <properties>
        <env>default</env>
        <test.groups>unit</test.groups>
      </properties>
      <activation>
        <activeByDefault>true</activeByDefault>
      </activation>
      <build>
        <plugins>
          <plugin>
            <groupId>org.apache.maven.plugins</groupId>
            <artifactId>maven-surefire-plugin</artifactId>
            <version>3.1.0</version> <!-- {x-version-update;org.apache.maven.plugins:maven-surefire-plugin;external_dependency} -->
            <configuration>
            </configuration>
          </plugin>
        </plugins>
      </build>
    </profile>
    <profile>
      <!-- integration tests, requires Cosmos DB Emulator Endpoint -->
      <id>kafka-integration</id>
      <properties>
        <test.groups>kafka</test.groups>
      </properties>
      <build>
        <plugins>
          <plugin>
            <groupId>org.apache.maven.plugins</groupId>
            <artifactId>maven-failsafe-plugin</artifactId>
            <version>3.1.0</version> <!-- {x-version-update;org.apache.maven.plugins:maven-failsafe-plugin;external_dependency} -->
            <configuration>
              <suiteXmlFiles>
                <suiteXmlFile>src/test/resources/kafka-testng.xml</suiteXmlFile>
              </suiteXmlFiles>
            </configuration>
          </plugin>
        </plugins>
      </build>
    </profile>
  </profiles>
</project><|MERGE_RESOLUTION|>--- conflicted
+++ resolved
@@ -174,7 +174,6 @@
       <scope>test</scope>
     </dependency>
 
-<<<<<<< HEAD
     <dependency>
       <groupId>org.testcontainers</groupId>
       <artifactId>testcontainers</artifactId>
@@ -194,8 +193,6 @@
       <scope>test</scope>
     </dependency>
 
-=======
->>>>>>> 37b797df
   </dependencies>
 
   <build>
