<!--
Copyright (c) Microsoft Corporation. All rights reserved.
Licensed under the MIT License.
-->
<project xmlns="http://maven.apache.org/POM/4.0.0" xmlns:xsi="http://www.w3.org/2001/XMLSchema-instance" xsi:schemaLocation="http://maven.apache.org/POM/4.0.0 http://maven.apache.org/xsd/maven-4.0.0.xsd">
  <modelVersion>4.0.0</modelVersion>
  <parent>
    <groupId>com.azure</groupId>
    <artifactId>azure-client-sdk-parent</artifactId>
    <version>1.7.0</version> <!-- {x-version-update;com.azure:azure-client-sdk-parent;current} -->
    <relativePath>../../parents/azure-client-sdk-parent</relativePath>
  </parent>

  <groupId>com.azure.cosmos.kafka</groupId>
  <artifactId>azure-cosmos-kafka-connect</artifactId>
  <version>1.0.0-beta.1</version> <!-- {x-version-update;com.azure.cosmos.kafka:azure-cosmos-kafka-connect;current} -->
  <name>Apache Kafka Connect connector for Azure Cosmos DB</name>
  <description>This Package contains an Apache Kafka Connect source and sink connector for Azure Cosmos DB</description>
  <packaging>jar</packaging>
  <url>https://github.com/Azure/azure-sdk-for-java</url>

  <distributionManagement>
    <site>
      <id>azure-java-build-docs</id>
      <url>${site.url}/site/${project.artifactId}</url>
    </site>
  </distributionManagement>

  <scm>
    <url>scm:git:https://github.com/Azure/azure-sdk-for-java</url>
    <connection>scm:git:git@github.com:Azure/azure-sdk-for-java.git</connection>
    <tag>HEAD</tag>
  </scm>

  <!-- CosmosSkip - Needed temporary values to 10% not fail. -->
  <properties>
    <project.build.sourceEncoding>UTF-8</project.build.sourceEncoding>
    <jacoco.min.linecoverage>0.01</jacoco.min.linecoverage>
    <jacoco.min.branchcoverage>0.02</jacoco.min.branchcoverage>
    <shadingPrefix>azure_cosmos_kafka_connect</shadingPrefix>

    <!-- CosmosSkip - This is not a module we want/expect external customers to consume. Skip breaking API checks. -->
    <!-- This can only be enabled once we release GA, as it needs a stable version to check for breaking changes. -->
    <revapi.skip>true</revapi.skip>
    <!-- Configures the Java 9+ run to perform the required module exports, opens, and reads that are necessary for testing but shouldn't be part of the module-info. -->
    <javaModulesSurefireArgLine>
      --add-opens com.azure.cosmos.kafka.connect/com.azure.cosmos.kafka.connect=ALL-UNNAMED
      --add-opens com.azure.cosmos.kafka.connect/com.azure.cosmos.kafka.connect.implementation=ALL-UNNAMED
      --add-opens com.azure.cosmos.kafka.connect/com.azure.cosmos.kafka.connect.implementation.source=com.fasterxml.jackson.databind,ALL-UNNAMED
      --add-opens com.azure.cosmos/com.azure.cosmos.implementation=ALL-UNNAMED
      --add-opens com.azure.cosmos/com.azure.cosmos.implementation.routing=ALL-UNNAMED
      --add-opens com.azure.cosmos/com.azure.cosmos.implementation.caches=ALL-UNNAMED
      --add-opens com.azure.cosmos/com.azure.cosmos.implementation.faultinjection=ALL-UNNAMED
      --add-opens com.azure.cosmos/com.azure.cosmos.implementation.apachecommons.lang=ALL-UNNAMED
      --add-opens com.azure.cosmos/com.azure.cosmos.implementation.guava25.base=ALL-UNNAMED
    </javaModulesSurefireArgLine>
  </properties>

  <dependencies>

    <dependency>
      <groupId>org.apache.kafka</groupId>
      <artifactId>connect-api</artifactId>
      <version>3.6.0</version> <!-- {x-version-update;cosmos_org.apache.kafka:connect-api;external_dependency} -->
      <scope>provided</scope>
    </dependency>

    <dependency>
      <groupId>com.azure</groupId>
      <artifactId>azure-cosmos</artifactId>
      <version>4.57.0-beta.1</version> <!-- {x-version-update;com.azure:azure-cosmos;current} -->
    </dependency>

    <!-- Added this provided dependency to include necessary annotations used by "reactor-core".
         Without this dependency, javadoc throws a warning as it cannot find enum When.MAYBE
         which is used in @Nullable annotation in reactor core classes.

         Similar provided dependency exits for "azure-core" as well.
    -->
    <dependency>
      <groupId>com.google.code.findbugs</groupId>
      <artifactId>jsr305</artifactId>
      <version>3.0.2</version> <!-- {x-version-update;com.google.code.findbugs:jsr305;external_dependency} -->
      <scope>provided</scope>
    </dependency>

    <dependency>
      <groupId>com.azure</groupId>
      <artifactId>azure-cosmos-test</artifactId>
      <version>1.0.0-beta.7</version> <!-- {x-version-update;com.azure:azure-cosmos-test;current} -->
      <scope>test</scope>
    </dependency>

    <dependency>
      <groupId>org.apache.commons</groupId>
      <artifactId>commons-collections4</artifactId>
      <scope>test</scope>
      <version>4.4</version> <!-- {x-version-update;org.apache.commons:commons-collections4;external_dependency} -->
    </dependency>

    <dependency>
      <groupId>org.apache.commons</groupId>
      <artifactId>commons-text</artifactId>
      <scope>test</scope>
      <version>1.10.0</version> <!-- {x-version-update;org.apache.commons:commons-text;external_dependency} -->
    </dependency>
    <dependency>
      <groupId>com.jayway.jsonpath</groupId>
      <artifactId>json-path</artifactId>
      <version>2.9.0</version> <!-- {x-version-update;cosmos_com.jayway.jsonpath:json-path;external_dependency} -->
    </dependency>

    <dependency>
      <groupId>org.apache.kafka</groupId>
      <artifactId>connect-runtime</artifactId>
      <version>3.6.0</version> <!-- {x-version-update;cosmos_org.apache.kafka:connect-runtime;external_dependency} -->
      <scope>test</scope>
      <exclusions>
        <exclusion>
          <artifactId>jackson-jaxrs-json-provider</artifactId>
          <groupId>com.fasterxml.jackson.jaxrs</groupId>
        </exclusion>
      </exclusions>
    </dependency>

    <dependency>
      <groupId>org.testng</groupId>
      <artifactId>testng</artifactId>
      <version>7.5.1</version> <!-- {x-version-update;org.testng:testng;external_dependency} -->
      <scope>test</scope>
      <exclusions>
        <!-- Excluding these 2 dependencies as they have vulnerabilities and we don't use them -->
        <exclusion>
          <groupId>org.apache.ant</groupId>
          <artifactId>ant</artifactId>
        </exclusion>
        <exclusion>
          <groupId>org.yaml</groupId>
          <artifactId>snakeyaml</artifactId>
        </exclusion>
      </exclusions>
    </dependency>

    <dependency>
      <groupId>org.assertj</groupId>
      <artifactId>assertj-core</artifactId>
      <version>3.22.0</version> <!-- {x-version-update;org.assertj:assertj-core;external_dependency} -->
      <scope>test</scope>
    </dependency>

    <dependency>
      <groupId>org.apache.logging.log4j</groupId>
      <artifactId>log4j-slf4j-impl</artifactId>
      <version>2.17.2</version> <!-- {x-version-update;org.apache.logging.log4j:log4j-slf4j-impl;external_dependency} -->
      <scope>test</scope>
    </dependency>

    <dependency>
      <groupId>org.apache.logging.log4j</groupId>
      <artifactId>log4j-api</artifactId>
      <version>2.17.2</version> <!-- {x-version-update;org.apache.logging.log4j:log4j-api;external_dependency} -->
      <scope>test</scope>
    </dependency>

    <dependency>
      <groupId>org.apache.logging.log4j</groupId>
      <artifactId>log4j-core</artifactId>
      <version>2.17.2</version> <!-- {x-version-update;org.apache.logging.log4j:log4j-core;external_dependency} -->
      <scope>test</scope>
    </dependency>

    <dependency>
      <groupId>org.mockito</groupId>
      <artifactId>mockito-core</artifactId>
      <version>4.11.0</version> <!-- {x-version-update;org.mockito:mockito-core;external_dependency} -->
      <scope>test</scope>
    </dependency>
    <!-- bytebuddy dependencies are required for mockito 4.11.0 to work with Java 21. Mockito 4.11.0 is the last release -->
    <!-- of Mockito supporting Java 8 as a baseline. -->
    <dependency>
      <groupId>net.bytebuddy</groupId>
      <artifactId>byte-buddy</artifactId>
      <version>1.14.8</version> <!-- {x-version-update;testdep_net.bytebuddy:byte-buddy;external_dependency} -->
      <scope>test</scope>
    </dependency>
    <dependency>
      <groupId>net.bytebuddy</groupId>
      <artifactId>byte-buddy-agent</artifactId>
      <version>1.14.8</version> <!-- {x-version-update;testdep_net.bytebuddy:byte-buddy-agent;external_dependency} -->
      <scope>test</scope>
    </dependency>
    <dependency>
      <groupId>org.testcontainers</groupId>
      <artifactId>testcontainers</artifactId>
      <version>1.19.5</version> <!-- {x-version-update;cosmos_org.testcontainers:testcontainers;external_dependency} -->
      <scope>test</scope>
    </dependency>
    <dependency>
      <groupId>org.testcontainers</groupId>
      <artifactId>kafka</artifactId>
      <version>1.19.5</version> <!-- {x-version-update;cosmos_org.testcontainers:kafka;external_dependency} -->
      <scope>test</scope>
    </dependency>
    <dependency>
      <groupId>org.sourcelab</groupId>
      <artifactId>kafka-connect-client</artifactId>
      <version>4.0.4</version> <!-- {x-version-update;cosmos_org.sourcelab:kafka-connect-client;external_dependency} -->
      <scope>test</scope>
    </dependency>
  </dependencies>

  <build>
    <plugins>
      <plugin>
        <groupId>org.apache.maven.plugins</groupId>
        <artifactId>maven-jar-plugin</artifactId>
        <version>3.2.2</version> <!-- {x-version-update;org.apache.maven.plugins:maven-jar-plugin;external_dependency} -->
        <configuration>
          <archive>
            <manifest>
              <addDefaultImplementationEntries>true</addDefaultImplementationEntries>
            </manifest>
          </archive>
        </configuration>
      </plugin>
      <plugin>
        <groupId>org.apache.maven.plugins</groupId>
        <artifactId>maven-surefire-plugin</artifactId>
        <version>3.2.5</version> <!-- {x-version-update;org.apache.maven.plugins:maven-surefire-plugin;external_dependency} -->
        <configuration>
          <groups>unit</groups>
          <includes>
            <include>%regex[.*]</include>
          </includes>
          <properties>
            <property>
              <name>surefire.testng.verbose</name>
              <value>2</value>
            </property>
          </properties>
        </configuration>
      </plugin>
      <plugin>
        <groupId>org.apache.maven.plugins</groupId>
        <artifactId>maven-enforcer-plugin</artifactId>
        <version>3.0.0-M3</version> <!-- {x-version-update;org.apache.maven.plugins:maven-enforcer-plugin;external_dependency} -->
        <configuration>
          <rules>
            <bannedDependencies>
              <includes>
                <include>com.azure:*</include>
                <include>org.apache.kafka:connect-api:[3.6.0]</include> <!-- {x-include-update;cosmos_org.apache.kafka:connect-api;external_dependency} -->
                <include>io.confluent:kafka-connect-maven-plugin:[0.12.0]</include> <!-- {x-include-update;cosmos_io.confluent:kafka-connect-maven-plugin;external_dependency} -->
<<<<<<< HEAD
                <include>com.jayway.jsonpath:json-path:[2.9.0]</include> <!-- {x-include-update;cosmos_com.jayway.jsonpath:json-path;external_dependency} -->
=======
                <include>org.sourcelab:kafka-connect-client:[4.0.4]</include> <!-- {x-include-update;cosmos_org.sourcelab:kafka-connect-client;external_dependency} -->
>>>>>>> 12bec49f
              </includes>
            </bannedDependencies>
          </rules>
        </configuration>
      </plugin>
      <plugin>
        <groupId>org.apache.maven.plugins</groupId>
        <artifactId>maven-shade-plugin</artifactId>
        <version>3.5.1</version> <!-- {x-version-update;org.apache.maven.plugins:maven-shade-plugin;external_dependency} -->
        <executions>
          <execution>
            <id>shade</id>
            <phase>package</phase>
            <goals>
              <goal>shade</goal>
            </goals>
            <configuration>
              <finalName>${project.artifactId}-${project.version}-jar-with-dependencies</finalName>
              <filters>
                <filter>
                  <artifact>*:*:*:*</artifact>
                  <excludes>
                    <exclude>META-INF/maven/**</exclude>
                    <!-- suppress warning: Discovered module-info.class. Shading will break its strong encapsulation. -->
                    <!-- https://stackoverflow.com/questions/56063566/maven-how-to-remove-module-info-class-warning-for-shaded-jar -->
                    <exclude>module-info.class</exclude>
                    <!-- remove the dependencies signature as not relevant-->
                    <exclude>META-INF/*.MF</exclude>
                    <exclude>META-INF/*.SF</exclude>
                    <exclude>META-INF/*.DSA</exclude>
                    <exclude>META-INF/*.RSA</exclude>
                    <exclude>META-INF/license/LICENSE.aix-netbsd.txt</exclude>
                    <exclude>META-INF/license/LICENSE.boringssl.txt</exclude>
                    <exclude>META-INF/license/LICENSE.mvn-wrapper.txt</exclude>
                    <exclude>META-INF/license/LICENSE.tomcat-native.txt</exclude>
                    <exclude>META-INF.versions.9.module-info.class</exclude>
                  </excludes>
                </filter>
              </filters>
              <relocations>
                <relocation>
                  <pattern>com.azure</pattern>
                  <shadedPattern>${shadingPrefix}.com.azure</shadedPattern>
                  <excludes>
                    <exclude>com.azure.cosmos.kafka.**</exclude>
                  </excludes>
                </relocation>
                <relocation>
                  <pattern>io.netty</pattern>
                  <shadedPattern>${shadingPrefix}.io.netty</shadedPattern>
                </relocation>
                <relocation>
                  <pattern>org.codehaus</pattern>
                  <shadedPattern>${shadingPrefix}.org.codehaus</shadedPattern>
                </relocation>
                <relocation>
                  <pattern>com.fasterxml</pattern>
                  <shadedPattern>${shadingPrefix}.com.fasterxml</shadedPattern>
                </relocation>
                <relocation>
                  <pattern>com.ctc.wstx</pattern>
                  <shadedPattern>${shadingPrefix}.com.ctc.wstx</shadedPattern>
                </relocation>
                <relocation>
                  <pattern>com.codahale.metrics</pattern>
                  <shadedPattern>${shadingPrefix}.com.codahale.metrics</shadedPattern>
                </relocation>
                <relocation>
                  <pattern>com.thoughtworks.paranamer</pattern>
                  <shadedPattern>${shadingPrefix}.com.thoughtworks.paranamer</shadedPattern>
                </relocation>
                <relocation>
                  <pattern>io.micrometer</pattern>
                  <shadedPattern>${shadingPrefix}.io.micrometer</shadedPattern>
                </relocation>
                <relocation>
                  <pattern>org.HdrHistogram</pattern>
                  <shadedPattern>${shadingPrefix}.org.HdrHistogram</shadedPattern>
                </relocation>
                <relocation>
                  <pattern>reactor</pattern>
                  <shadedPattern>${shadingPrefix}.reactor</shadedPattern>
                </relocation>
              </relocations>
              <artifactSet>
                <excludes>
                  <exclude>org.slf4j</exclude>
                  <exclude>io.confluent:*</exclude>
                  <exclude>org.apache.kafka:*</exclude>
                </excludes>
              </artifactSet>
              <minimizeJar>true</minimizeJar>
              <transformers>
                <!-- prevents apache license duplication -->
                <transformer implementation="org.apache.maven.plugins.shade.resource.ApacheLicenseResourceTransformer">
                </transformer>

                <!-- Some licenses (including the Apache License, Version 2)
                 require that notices are preserved by downstream distributors.
                  ApacheNoticeResourceTransformer automates the assembly of an appropriate NOTICE. -->
                <transformer implementation="org.apache.maven.plugins.shade.resource.ApacheNoticeResourceTransformer">
                  <addHeader>false</addHeader>
                </transformer>

                <!-- The PropertiesTransformer allows a set of properties files to be merged
                 and to resolve conflicts based on an ordinal giving the priority of each file.
                 An optional alreadyMergedKey enables to have a boolean flag in the file which,
                 if set to true, request to use the file as it as the result of the merge.
                 If two files are considered complete in the merge process then the shade will fail.-->
                <transformer implementation="org.apache.maven.plugins.shade.resource.properties.PropertiesTransformer">
                  <!-- required configuration -->
                  <!-- merges all netty lib version files into one file -->
                  <resource>META-INF/io.netty.versions.properties</resource>
                  <ordinalKey>ordinal</ordinalKey>
                  <!-- optional configuration -->

                  <alreadyMergedKey>already_merged</alreadyMergedKey>
                  <defaultOrdinal>0</defaultOrdinal>
                  <reverseOrder>false</reverseOrder>
                </transformer>

                <!-- this handles and properly merges the content of META-INF/services in the dependencies -->
                <transformer implementation="org.apache.maven.plugins.shade.resource.ServicesResourceTransformer"/>

                <transformer implementation="org.apache.maven.plugins.shade.resource.AppendingTransformer">
                  <!-- once 3.3.0 shade plugin is release upgrade the maven plugin and remove AppendingTransformer
                    https://issues.apache.org/jira/browse/MSHADE-371 -->
                  <resource>META-INF/NOTICE.md</resource>
                </transformer>

                <transformer implementation="org.apache.maven.plugins.shade.resource.AppendingTransformer">
                  <!-- once 3.3.0 shade plugin is release upgrade the maven plugin and remove AppendingTransformer
                    https://issues.apache.org/jira/browse/MSHADE-371 -->
                  <resource>META-INF/LICENSE.md</resource>
                </transformer>
             </transformers>

              <!-- When true, it will attempt to shade the contents of the java source files when creating the sources jar. -->
              <shadeSourcesContent>true</shadeSourcesContent>
              <createDependencyReducedPom>true</createDependencyReducedPom>
            </configuration>
          </execution>
        </executions>
      </plugin>
      <plugin>
        <groupId>io.confluent</groupId>
        <version>0.12.0</version> <!-- {x-version-update;cosmos_io.confluent:kafka-connect-maven-plugin;external_dependency} -->
        <artifactId>kafka-connect-maven-plugin</artifactId>
        <executions>
          <execution>
            <goals>
              <goal>kafka-connect</goal>
            </goals>
            <configuration>
              <title>Azure Cosmos DB Connector</title>
              <documentationUrl>https://github.com/Azure/azure-sdk-for-java/sdk/cosmos/azure-cosmos-kafka-connect/README.md</documentationUrl>
              <sourceUrl>https://github.com/Azure/azure-sdk-for-java/sdk/cosmos/azure-cosmos-kafka-connect</sourceUrl>
              <description>
                The Azure Cosmos DB connectors allow moving data between Azure Cosmos DB and Kafka. The Cosmos DB Sink connector writes data from a Kafka topic to a Cosmos DB container. The Cosmos DB Source connector writes changes from a Cosmos DB container to a Kafka topic.
              </description>
              <logo>doc/images/microsoft.png</logo>
              <version>${project.version}</version>
              <ownerUsername>microsoftcorporation</ownerUsername>
              <ownerName>Microsoft Corporation</ownerName>
              <ownerLogo>doc/images/microsoft.png</ownerLogo>
              <componentTypes>
                <componentType>source</componentType>
                <componentType>sink</componentType>
              </componentTypes>
              <tags>
                <tag>Azure</tag>
                <tag>Cosmos</tag>
                <tag>Cosmos DB</tag>
                <tag>Database</tag>
                <tag>Source</tag>
                <tag>Sink</tag>
                <tag>Kafka Connect</tag>
              </tags>
              <confluentControlCenterIntegration>true</confluentControlCenterIntegration>
              <deliveryGuarantee>
                <deliveryGuarantee>atLeastOnce</deliveryGuarantee>
                <deliveryGuarantee>exactlyOnce</deliveryGuarantee>
              </deliveryGuarantee>
              <supportProviderName>Microsoft Corporation</supportProviderName>
              <supportUrl>https://github.com/Azure/azure-sdk-for-java/issues</supportUrl>
              <supportLogo>doc/images/microsoft.png</supportLogo>
              <supportProviderName>Microsoft Corporation</supportProviderName>
              <supportSummary>This project is in preview. File any issues, feature requests, or questions under issues at: https://github.com/Azure/azure-sdk-for-java/issues
              </supportSummary>
            </configuration>
          </execution>
        </executions>
      </plugin>
    </plugins>
  </build>
  <profiles>
    <profile>
      <!-- unit test -->
      <id>unit</id>
      <properties>
        <env>default</env>
        <test.groups>unit</test.groups>
      </properties>
      <activation>
        <activeByDefault>true</activeByDefault>
      </activation>
      <build>
        <plugins>
          <plugin>
            <groupId>org.apache.maven.plugins</groupId>
            <artifactId>maven-surefire-plugin</artifactId>
            <version>3.2.5</version> <!-- {x-version-update;org.apache.maven.plugins:maven-surefire-plugin;external_dependency} -->
            <configuration>
            </configuration>
          </plugin>
        </plugins>
      </build>
    </profile>
    <profile>
      <!-- integration tests, requires Cosmos DB Emulator Endpoint -->
      <id>kafka-integration</id>
      <properties>
        <test.groups>kafka</test.groups>
      </properties>
      <build>
        <plugins>
          <plugin>
            <groupId>org.apache.maven.plugins</groupId>
            <artifactId>maven-failsafe-plugin</artifactId>
            <version>3.2.5</version> <!-- {x-version-update;org.apache.maven.plugins:maven-failsafe-plugin;external_dependency} -->
            <configuration>
              <suiteXmlFiles>
                <suiteXmlFile>src/test/resources/kafka-testng.xml</suiteXmlFile>
              </suiteXmlFiles>
            </configuration>
          </plugin>
        </plugins>
      </build>
    </profile>
  </profiles>
</project><|MERGE_RESOLUTION|>--- conflicted
+++ resolved
@@ -251,11 +251,8 @@
                 <include>com.azure:*</include>
                 <include>org.apache.kafka:connect-api:[3.6.0]</include> <!-- {x-include-update;cosmos_org.apache.kafka:connect-api;external_dependency} -->
                 <include>io.confluent:kafka-connect-maven-plugin:[0.12.0]</include> <!-- {x-include-update;cosmos_io.confluent:kafka-connect-maven-plugin;external_dependency} -->
-<<<<<<< HEAD
                 <include>com.jayway.jsonpath:json-path:[2.9.0]</include> <!-- {x-include-update;cosmos_com.jayway.jsonpath:json-path;external_dependency} -->
-=======
                 <include>org.sourcelab:kafka-connect-client:[4.0.4]</include> <!-- {x-include-update;cosmos_org.sourcelab:kafka-connect-client;external_dependency} -->
->>>>>>> 12bec49f
               </includes>
             </bannedDependencies>
           </rules>
