--- conflicted
+++ resolved
@@ -173,8 +173,6 @@
       <version>1.14.8</version> <!-- {x-version-update;testdep_net.bytebuddy:byte-buddy-agent;external_dependency} -->
       <scope>test</scope>
     </dependency>
-
-<<<<<<< HEAD
     <dependency>
       <groupId>org.testcontainers</groupId>
       <artifactId>testcontainers</artifactId>
@@ -193,9 +191,6 @@
       <version>4.0.4</version>
       <scope>test</scope>
     </dependency>
-
-=======
->>>>>>> 30835d90
   </dependencies>
 
   <build>
