## Release History

<<<<<<< HEAD
=======
### 2.2.0 (2025-02-20)

#### Other Changes
* Updated `azure-cosmos` to version `4.67.0`.

>>>>>>> fe2a4254
### 2.1.1 (2025-02-08)

#### Other Changes
* Updated `azure-cosmos` to version `4.66.1`.

### 2.1.0 (2025-01-14)

#### Bugs Fixed
* Fixed `BadRequestException` when customer using Serverless CosmosDB database account and metadata container does not exists. - See [PR 43125](https://github.com/Azure/azure-sdk-for-java/pull/43125) 

### 2.0.0 (2024-11-04)

#### Features Added
* General Availability release of the Source and Sink Kafka Connectors - See [PR 42785](https://github.com/Azure/azure-sdk-for-java/pull/42785)

#### Other Changes
* Improved error message when the database provided in the config does not exist - See [PR 42599](https://github.com/Azure/azure-sdk-for-java/pull/42599)

### 1.0.0-beta.4 (2024-07-26)

#### Other Changes
* Connector status appears as `FAILED` if try to create a connector with incorrect container names - See [PR 41160](https://github.com/Azure/azure-sdk-for-java/pull/41160) 

### 1.0.0-beta.3 (2024-06-24)

#### Bugs Fixed
* Changed to only disable `PartitionKeyRangeGoneRetryPolicy` when enable `disableSplitHandling` in `ChangeFeedRequestOptions`. - See [PR 40738](https://github.com/Azure/azure-sdk-for-java/pull/40738)
* Fixed an issue where the task will fail due to single `RequestRateTooLarge` exception - See [PR 40738](https://github.com/Azure/azure-sdk-for-java/pull/40738)

### 1.0.0-beta.2 (2024-05-01)

#### Other Changes
* Added support to create metadata container if not exists when using `Cosmos` as the metadata storage type and using `MasterKey` auth - See [PR 39973](https://github.com/Azure/azure-sdk-for-java/pull/39973)

### 1.0.0-beta.1 (2024-04-26)

#### Features Added
* Added Source connector. See [PR 39410](https://github.com/Azure/azure-sdk-for-java/pull/39410) and [PR 39919](https://github.com/Azure/azure-sdk-for-java/pull/39919)
* Added Sink connector. See [PR 39434](https://github.com/Azure/azure-sdk-for-java/pull/39434)
* Added throughput control support. See [PR 39218](https://github.com/Azure/azure-sdk-for-java/pull/39218)
* Added `ServicePrincipal` support - See [PR 39490](https://github.com/Azure/azure-sdk-for-java/pull/39490)
* Added `ItemPatch support` in sink connector - See [PR 39558](https://github.com/Azure/azure-sdk-for-java/pull/39558)
* Added support to use CosmosDB container for tracking metadata - See [PR 39634](https://github.com/Azure/azure-sdk-for-java/pull/39634)
<|MERGE_RESOLUTION|>--- conflicted
+++ resolved
@@ -1,13 +1,10 @@
 ## Release History
 
-<<<<<<< HEAD
-=======
 ### 2.2.0 (2025-02-20)
 
 #### Other Changes
 * Updated `azure-cosmos` to version `4.67.0`.
 
->>>>>>> fe2a4254
 ### 2.1.1 (2025-02-08)
 
 #### Other Changes
