// Copyright (c) Microsoft Corporation. All rights reserved.
// Licensed under the MIT License.

package com.azure.cosmos.kafka.connect.implementation.sink;

import com.azure.cosmos.implementation.apachecommons.lang.StringUtils;
import com.azure.cosmos.kafka.connect.implementation.KafkaCosmosConfig;
import com.azure.cosmos.kafka.connect.implementation.sink.patch.CosmosPatchConfig;
import com.azure.cosmos.kafka.connect.implementation.sink.patch.CosmosPatchJsonPropertyConfig;
import com.azure.cosmos.kafka.connect.implementation.sink.patch.KafkaCosmosPatchOperationType;
import org.apache.kafka.common.config.ConfigDef;
import org.apache.kafka.common.config.ConfigException;

import java.util.HashMap;
import java.util.List;
import java.util.Map;
import java.util.regex.Matcher;
import java.util.regex.Pattern;
import java.util.stream.Collectors;

/**
 * Common Configuration for Cosmos DB Kafka sink connector.
 */
public class CosmosSinkConfig extends KafkaCosmosConfig {
    private static final String SINK_CONFIG_PREFIX = "kafka.connect.cosmos.sink.";

    // error tolerance
    public static final String TOLERANCE_ON_ERROR = SINK_CONFIG_PREFIX + "errors.tolerance";
    public static final String TOLERANCE_ON_ERROR_DOC =
        "Error tolerance level after exhausting all retries. 'None' for fail on error. 'All' for log and continue";
    public static final String TOLERANCE_ON_ERROR_DISPLAY = "Error tolerance level.";
    public static final String DEFAULT_TOLERANCE_ON_ERROR = ToleranceOnErrorLevel.NONE.getName();

    // sink bulk config
    public static final String BULK_ENABLED = SINK_CONFIG_PREFIX + "bulk.enabled";
    private static final String BULK_ENABLED_DOC =
        "Flag to indicate whether Cosmos DB bulk mode is enabled for Sink connector. By default it is true.";
    private static final String BULK_ENABLED_DISPLAY = "enable bulk mode.";
    private static final boolean DEFAULT_BULK_ENABLED = true;

    // TODO[Public Preview]: Add other write config, for example patch, bulkUpdate
    public static final String BULK_MAX_CONCURRENT_PARTITIONS = SINK_CONFIG_PREFIX + "bulk.maxConcurrentCosmosPartitions";
    private static final String BULK_MAX_CONCURRENT_PARTITIONS_DOC =
        "Cosmos DB Item Write Max Concurrent Cosmos Partitions."
            + " If not specified it will be determined based on the number of the container's physical partitions -"
            + " which would indicate every batch is expected to have data from all Cosmos physical partitions."
            + " If specified it indicates from at most how many Cosmos Physical Partitions each batch contains data."
            + " So this config can be used to make bulk processing more efficient when input data in each batch has been"
            + " repartitioned to balance to how many Cosmos partitions each batch needs to write. This is mainly"
            + " useful for very large containers (with hundreds of physical partitions).";
    private static final String BULK_MAX_CONCURRENT_PARTITIONS_DISPLAY = "Cosmos DB Item Write Max Concurrent Cosmos Partitions.";
    private static final int DEFAULT_BULK_MAX_CONCURRENT_PARTITIONS = -1;

    public static final String BULK_INITIAL_BATCH_SIZE = SINK_CONFIG_PREFIX + "bulk.initialBatchSize";
    private static final String BULK_INITIAL_BATCH_SIZE_DOC =
        "Cosmos DB initial bulk micro batch size - a micro batch will be flushed to the backend "
            + "when the number of documents enqueued exceeds this size - or the target payload size is met. The micro batch "
            + "size is getting automatically tuned based on the throttling rate. By default the "
            + "initial micro batch size is 1. Reduce this when you want to avoid that the first few requests consume "
            + "too many RUs.";
    private static final String BULK_INITIAL_BATCH_SIZE_DISPLAY = "Cosmos DB initial bulk micro batch size.";
    private static final int DEFAULT_BULK_INITIAL_BATCH_SIZE = 1; // start with small value to avoid initial RU spike

    // write strategy
    public static final String WRITE_STRATEGY = SINK_CONFIG_PREFIX + "write.strategy";
    private static final String WRITE_STRATEGY_DOC = "Cosmos DB Item write Strategy: `ItemOverwrite` (using upsert), `ItemAppend` (using create, "
        + "ignore pre-existing items i.e., Conflicts), `ItemDelete` (deletes based on id/pk of data frame), "
        + "`ItemDeleteIfNotModified` (deletes based on id/pk of data frame if etag hasn't changed since collecting "
        + "id/pk), `ItemOverwriteIfNotModified` (using create if etag is empty, update/replace with etag pre-condition "
        + "otherwise, if document was updated the pre-condition failure is ignored), `ItemPatch` (Partial update all documents based on the patch config)";
    private static final String WRITE_STRATEGY_DISPLAY = "Cosmos DB Item write Strategy.";
    private static final String DEFAULT_WRITE_STRATEGY = ItemWriteStrategy.ITEM_OVERWRITE.getName();

    // patch related config
    public static final String PATCH_DEFAULT_OPERATION_TYPE = SINK_CONFIG_PREFIX + "write.patch.defaultOperationType";
    private static final String PATCH_DEFAULT_OPERATION_TYPE_DOC = "Default Cosmos DB patch operation type."
        + " Supported ones include none, add, set, replace, remove, increment."
        + " Choose none for no-op, for others please reference [here](https://docs.microsoft.com/azure/cosmos-db/partial-document-update#supported-operations) for full context.";
    private static final String PATCH_DEFAULT_OPERATION_TYPE_DISPLAY = "Default Cosmos DB patch operation type.";
    private static final String DEFAULT_PATCH_DEFAULT_OPERATION_TYPE = KafkaCosmosPatchOperationType.SET.getName();

    public static final String PATCH_PROPERTY_CONFIGS = SINK_CONFIG_PREFIX + "write.patch.property.configs";
    private static final String PATCH_PROPERTY_CONFIGS_DOC = "Cosmos DB patch json property configs."
        + " It can contain multiple definitions matching the following patterns separated by comma. property(jsonProperty).op(operationType) or property(jsonProperty).path(patchInCosmosdb).op(operationType) - The difference of the second pattern is that it also allows you to define a different cosmosdb path. "
        + "Note: It does not support nested json property config.";
    private static final String PATCH_PROPERTY_CONFIGS_DISPLAY = "Cosmos DB patch json property configs.";
    private static final String DEFAULT_PATCH_PROPERTY_CONFIGS = StringUtils.EMPTY;

    public static final String PATCH_FILTER = SINK_CONFIG_PREFIX + "write.patch.filter";
    private static final String PATCH_FILTER_DOC = "Used for [Conditional patch](https://docs.microsoft.com/azure/cosmos-db/partial-document-update-getting-started#java)";
    private static final String PATCH_FILTER_DISPLAY = "Used for [Conditional patch].";
    private static final String DEFAULT_PATCH_FILTER = StringUtils.EMPTY;

    // max retry
    public static final String MAX_RETRY_COUNT_CONF = SINK_CONFIG_PREFIX + "maxRetryCount";
    private static final String MAX_RETRY_COUNT_DOC =
        "Cosmos DB max retry attempts on write failures for Sink connector. By default, the connector will retry on transient write errors for up to 10 times.";
    private static final String MAX_RETRY_COUNT_DISPLAY = "Cosmos DB max retry attempts on write failures for Sink connector.";
    private static final int DEFAULT_MAX_RETRY_COUNT = 10;

    // database name
    private static final String DATABASE_NAME_CONF = SINK_CONFIG_PREFIX + "database.name";
    private static final String DATABASE_NAME_CONF_DOC = "Cosmos DB database name.";
    private static final String DATABASE_NAME_CONF_DISPLAY = "Cosmos DB database name.";

    // container topic map
    public static final String CONTAINERS_TOPIC_MAP_CONF = SINK_CONFIG_PREFIX + "containers.topicMap";
    private static final String CONTAINERS_TOPIC_MAP_DOC =
        "A comma delimited list of Kafka topics mapped to Cosmos containers. For example: topic1#con1,topic2#con2.";
    private static final String CONTAINERS_TOPIC_MAP_DISPLAY = "Topic-Container map";

    // TODO[Public preview]: re-examine idStrategy implementation
    // id.strategy
    public static final String ID_STRATEGY_CONF = SINK_CONFIG_PREFIX + "id.strategy";
    public static final String ID_STRATEGY_DOC =
        "A strategy used to populate the document with an ``id``. Valid strategies are: "
            + "``TemplateStrategy``, ``FullKeyStrategy``, ``KafkaMetadataStrategy``, "
            + "``ProvidedInKeyStrategy``, ``ProvidedInValueStrategy``. Configuration "
            + "properties prefixed with``id.strategy`` are passed through to the strategy. For "
            + "example, when using ``id.strategy=TemplateStrategy`` , "
            + "the property ``id.strategy.template`` is passed through to the template strategy "
            + "and used to specify the template string to be used in constructing the ``id``.";
    public static final String ID_STRATEGY_DISPLAY = "ID Strategy";
<<<<<<< HEAD
    public static final String DEFAULT_ID_STRATEGY = IdStrategy.PROVIDED_IN_VALUE_STRATEGY.getName();

    // (?i) : The whole matching is case-insensitive
    // property[(](.*?)[)]: json property name match
    // ([.]path[(](.*)[)])*: mapping path match, it is optional
    // [.]op[(](.*)[)]: patch operation mapping
    public static final Pattern PATCH_PROPERTY_CONFIG_PATTERN = Pattern.compile("(?i)property[(](.*?)[)]([.]path[(](.*)[)])*[.]op[(](.*)[)]$");
=======
    public static final String DEFAULT_ID_STRATEGY = IdStrategyType.PROVIDED_IN_VALUE_STRATEGY.getName();
>>>>>>> 0f1fd2f7

    // TODO[Public Preview] Verify whether compression need to happen in connector

    private final CosmosSinkWriteConfig writeConfig;
    private final CosmosSinkContainersConfig containersConfig;
<<<<<<< HEAD
    private final IdStrategy idStrategy;
=======
    private final IdStrategyType idStrategyType;
>>>>>>> 0f1fd2f7

    public CosmosSinkConfig(Map<String, ?> parsedConfig) {
        this(getConfigDef(), parsedConfig);
    }

    public CosmosSinkConfig(ConfigDef config, Map<String, ?> parsedConfig) {
        super(config, parsedConfig);
        this.writeConfig = this.parseWriteConfig();
        this.containersConfig = this.parseContainersConfig();
        this.idStrategyType = this.parseIdStrategyType();
    }

    public static ConfigDef getConfigDef() {
        ConfigDef configDef = KafkaCosmosConfig.getConfigDef();

        defineWriteConfig(configDef);
        defineContainersConfig(configDef);
        defineIdStrategyConfig(configDef);
        return configDef;
    }

    private static void defineWriteConfig(ConfigDef configDef) {
        final String writeConfigGroupName = "Write config";
        int writeConfigGroupOrder = 0;
        configDef
            .define(
                BULK_ENABLED,
                ConfigDef.Type.BOOLEAN,
                DEFAULT_BULK_ENABLED,
                ConfigDef.Importance.MEDIUM,
                BULK_ENABLED_DOC,
                writeConfigGroupName,
                writeConfigGroupOrder++,
                ConfigDef.Width.MEDIUM,
                BULK_ENABLED_DISPLAY
            )
            .define(
                BULK_MAX_CONCURRENT_PARTITIONS,
                ConfigDef.Type.INT,
                DEFAULT_BULK_MAX_CONCURRENT_PARTITIONS,
                ConfigDef.Importance.LOW,
                BULK_MAX_CONCURRENT_PARTITIONS_DOC,
                writeConfigGroupName,
                writeConfigGroupOrder++,
                ConfigDef.Width.MEDIUM,
                BULK_MAX_CONCURRENT_PARTITIONS_DISPLAY
            )
            .define(
                BULK_INITIAL_BATCH_SIZE,
                ConfigDef.Type.INT,
                DEFAULT_BULK_INITIAL_BATCH_SIZE,
                ConfigDef.Importance.MEDIUM,
                BULK_INITIAL_BATCH_SIZE_DOC,
                writeConfigGroupName,
                writeConfigGroupOrder++,
                ConfigDef.Width.MEDIUM,
                BULK_INITIAL_BATCH_SIZE_DISPLAY
            )
            .define(
                WRITE_STRATEGY,
                ConfigDef.Type.STRING,
                DEFAULT_WRITE_STRATEGY,
                new ItemWriteStrategyValidator(),
                ConfigDef.Importance.HIGH,
                WRITE_STRATEGY_DOC,
                writeConfigGroupName,
                writeConfigGroupOrder++,
                ConfigDef.Width.LONG,
                WRITE_STRATEGY_DISPLAY
            )
            .define(
                PATCH_DEFAULT_OPERATION_TYPE,
                ConfigDef.Type.STRING,
                DEFAULT_PATCH_DEFAULT_OPERATION_TYPE,
                new CosmosPatchOperationTypeValidator(),
                ConfigDef.Importance.LOW,
                PATCH_DEFAULT_OPERATION_TYPE_DOC,
                writeConfigGroupName,
                writeConfigGroupOrder++,
                ConfigDef.Width.MEDIUM,
                PATCH_DEFAULT_OPERATION_TYPE_DISPLAY
            )
            .define(
                PATCH_PROPERTY_CONFIGS,
                ConfigDef.Type.STRING,
                DEFAULT_PATCH_PROPERTY_CONFIGS,
                ConfigDef.Importance.LOW,
                PATCH_PROPERTY_CONFIGS_DOC,
                writeConfigGroupName,
                writeConfigGroupOrder++,
                ConfigDef.Width.LONG,
                PATCH_PROPERTY_CONFIGS_DISPLAY
            )
            .define(
                PATCH_FILTER,
                ConfigDef.Type.STRING,
                DEFAULT_PATCH_FILTER,
                ConfigDef.Importance.LOW,
                PATCH_FILTER_DOC,
                writeConfigGroupName,
                writeConfigGroupOrder++,
                ConfigDef.Width.LONG,
                PATCH_FILTER_DISPLAY
            )
            .define(
                MAX_RETRY_COUNT_CONF,
                ConfigDef.Type.INT,
                DEFAULT_MAX_RETRY_COUNT,
                ConfigDef.Importance.MEDIUM,
                MAX_RETRY_COUNT_DOC,
                writeConfigGroupName,
                writeConfigGroupOrder++,
                ConfigDef.Width.MEDIUM,
                MAX_RETRY_COUNT_DISPLAY
            )
            .define(
                TOLERANCE_ON_ERROR,
                ConfigDef.Type.STRING,
                DEFAULT_TOLERANCE_ON_ERROR,
                ConfigDef.Importance.HIGH,
                TOLERANCE_ON_ERROR_DOC,
                writeConfigGroupName,
                writeConfigGroupOrder++,
                ConfigDef.Width.MEDIUM,
                TOLERANCE_ON_ERROR_DISPLAY
            );
    }

    private static void defineContainersConfig(ConfigDef configDef) {
        final String containersGroupName = "Containers";
        int containersGroupOrder = 0;

        configDef
            .define(
                DATABASE_NAME_CONF,
                ConfigDef.Type.STRING,
                ConfigDef.NO_DEFAULT_VALUE,
                NON_EMPTY_STRING,
                ConfigDef.Importance.HIGH,
                DATABASE_NAME_CONF_DOC,
                containersGroupName,
                containersGroupOrder++,
                ConfigDef.Width.LONG,
                DATABASE_NAME_CONF_DISPLAY
            )
            .define(
                CONTAINERS_TOPIC_MAP_CONF,
                ConfigDef.Type.STRING,
                ConfigDef.NO_DEFAULT_VALUE,
                new ContainersTopicMapValidator(),
                ConfigDef.Importance.MEDIUM,
                CONTAINERS_TOPIC_MAP_DOC,
                containersGroupName,
                containersGroupOrder++,
                ConfigDef.Width.LONG,
                CONTAINERS_TOPIC_MAP_DISPLAY
            );
    }

    private static void defineIdStrategyConfig(ConfigDef configDef) {
        final String idStrategyConfigGroupName = "ID Strategy";
        int idStrategyConfigGroupOrder = 0;
        configDef
            .define(
                ID_STRATEGY_CONF,
                ConfigDef.Type.STRING,
                DEFAULT_ID_STRATEGY,
                ConfigDef.Importance.HIGH,
                ID_STRATEGY_DOC,
                idStrategyConfigGroupName,
                idStrategyConfigGroupOrder++,
                ConfigDef.Width.MEDIUM,
                ID_STRATEGY_DISPLAY);
    }

    private CosmosSinkWriteConfig parseWriteConfig() {
        boolean bulkEnabled = this.getBoolean(BULK_ENABLED);
        int bulkMaxConcurrentCosmosPartitions = this.getInt(BULK_MAX_CONCURRENT_PARTITIONS);
        int bulkInitialBatchSize = this.getInt(BULK_INITIAL_BATCH_SIZE);
        ItemWriteStrategy writeStrategy = this.parseItemWriteStrategy();
        int maxRetryCount = this.getInt(MAX_RETRY_COUNT_CONF);
        ToleranceOnErrorLevel toleranceOnErrorLevel = this.parseToleranceOnErrorLevel();
        CosmosPatchConfig patchConfig = writeStrategy == ItemWriteStrategy.ITEM_PATCH ? this.parsePatchConfig() : null;

        return new CosmosSinkWriteConfig(
            bulkEnabled,
            bulkMaxConcurrentCosmosPartitions,
            bulkInitialBatchSize,
            writeStrategy,
            maxRetryCount,
            toleranceOnErrorLevel,
            patchConfig);
    }

    private CosmosSinkContainersConfig parseContainersConfig() {
        String databaseName = this.getString(DATABASE_NAME_CONF);
        Map<String, String> topicToContainerMap = this.getTopicToContainerMap();

        return new CosmosSinkContainersConfig(databaseName, topicToContainerMap);
    }

    private Map<String, String> getTopicToContainerMap() {
        List<String> containersTopicMapList = convertToList(this.getString(CONTAINERS_TOPIC_MAP_CONF));
        return containersTopicMapList
            .stream()
            .map(containerTopicMapString -> containerTopicMapString.split("#"))
            .collect(
                Collectors.toMap(
                    containerTopicMapArray -> containerTopicMapArray[0],
                    containerTopicMapArray -> containerTopicMapArray[1]));
    }

    private ItemWriteStrategy parseItemWriteStrategy() {
        return ItemWriteStrategy.fromName(this.getString(WRITE_STRATEGY));
    }

    private ToleranceOnErrorLevel parseToleranceOnErrorLevel() {
        return ToleranceOnErrorLevel.fromName(this.getString(TOLERANCE_ON_ERROR));
    }

<<<<<<< HEAD
    private CosmosPatchConfig parsePatchConfig() {
        KafkaCosmosPatchOperationType defaultPatchOperationTypes = parseDefaultPatchOperationType();
        String filter = this.getString(PATCH_FILTER);

        Map<String, CosmosPatchJsonPropertyConfig> jsonPropertyConfigMap = new HashMap<>();
        List<String> patchJsonPropertyConfigs = convertToList(this.getString(PATCH_PROPERTY_CONFIGS));

        for (String patchPropertyConfigString : patchJsonPropertyConfigs) {
            Matcher jsonPropertyConfigMatcher = PATCH_PROPERTY_CONFIG_PATTERN.matcher(patchPropertyConfigString.trim());

            if (jsonPropertyConfigMatcher.matches()) {
                String jsonProperty = jsonPropertyConfigMatcher.group(1);
                String mappingPath = jsonPropertyConfigMatcher.group(3);
                if (StringUtils.isEmpty(mappingPath)) {
                    // in the cases no mapping path defined, using the json property as the mapping path
                    mappingPath = "/" + jsonProperty;
                }

                KafkaCosmosPatchOperationType patchOperationType = KafkaCosmosPatchOperationType.fromName(jsonPropertyConfigMatcher.group(4));

                if (StringUtils.isEmpty(jsonProperty) || patchOperationType == null) {
                    throw new IllegalArgumentException("Patch config invalid " + patchPropertyConfigString);
                }

                jsonPropertyConfigMap.put(jsonProperty, new CosmosPatchJsonPropertyConfig(jsonProperty, patchOperationType, mappingPath));
            } else {
                throw new IllegalArgumentException("Patch config invalid " + patchPropertyConfigString);
            }
        }

        return new CosmosPatchConfig(
            defaultPatchOperationTypes,
            jsonPropertyConfigMap,
            filter);
    }

    private KafkaCosmosPatchOperationType parseDefaultPatchOperationType() {
        String defaultPatchOperationType = this.getString(PATCH_DEFAULT_OPERATION_TYPE);
        return KafkaCosmosPatchOperationType.fromName(defaultPatchOperationType);
    }

    private IdStrategy parseIdStrategy() {
        return IdStrategy.fromName(this.getString(ID_STRATEGY_CONF));
=======
    private IdStrategyType parseIdStrategyType() {
        return IdStrategyType.fromName(this.getString(ID_STRATEGY_CONF));
>>>>>>> 0f1fd2f7
    }

    public CosmosSinkWriteConfig getWriteConfig() {
        return writeConfig;
    }

    public CosmosSinkContainersConfig getContainersConfig() {
        return containersConfig;
    }

<<<<<<< HEAD
    public IdStrategy getIdStrategy() {
        return idStrategy;
=======
    public IdStrategyType getIdStrategy() {
        return idStrategyType;
>>>>>>> 0f1fd2f7
    }

    public static class ItemWriteStrategyValidator implements ConfigDef.Validator {
        @Override
        @SuppressWarnings("unchecked")
        public void ensureValid(String name, Object o) {
            String itemWriteStrategyString = (String) o;
            if (StringUtils.isEmpty(itemWriteStrategyString)) {
                throw new ConfigException(name, o, "WriteStrategy can not be empty or null");
            }

            ItemWriteStrategy itemWriteStrategy = ItemWriteStrategy.fromName(itemWriteStrategyString);
            if (itemWriteStrategy == null) {
                throw new ConfigException(name, o, "Invalid ItemWriteStrategy. Allowed values " + ItemWriteStrategy.values());
            }
        }

        @Override
        public String toString() {
            return "ItemWriteStrategy. Only allow " + ItemWriteStrategy.values();
        }
    }

    public static class CosmosPatchOperationTypeValidator implements ConfigDef.Validator {
        @Override
        @SuppressWarnings("unchecked")
        public void ensureValid(String name, Object o) {
            String patchOperationTypeString = (String) o;
            if (StringUtils.isEmpty(patchOperationTypeString)) {
                throw new ConfigException(name, o, "PatchOperationType can not be empty or null");
            }

            KafkaCosmosPatchOperationType patchOperationType = KafkaCosmosPatchOperationType.fromName(patchOperationTypeString);
            if (patchOperationType == null) {
                throw new ConfigException(name, o, "Invalid PatchOperationType. Allowed values " + KafkaCosmosPatchOperationType.values());
            }
        }

        @Override
        public String toString() {
            return "PatchOperationType. Only allow " + KafkaCosmosPatchOperationType.values();
        }
    }
}<|MERGE_RESOLUTION|>--- conflicted
+++ resolved
@@ -121,27 +121,19 @@
             + "the property ``id.strategy.template`` is passed through to the template strategy "
             + "and used to specify the template string to be used in constructing the ``id``.";
     public static final String ID_STRATEGY_DISPLAY = "ID Strategy";
-<<<<<<< HEAD
-    public static final String DEFAULT_ID_STRATEGY = IdStrategy.PROVIDED_IN_VALUE_STRATEGY.getName();
+    public static final String DEFAULT_ID_STRATEGY = IdStrategyType.PROVIDED_IN_VALUE_STRATEGY.getName();
 
     // (?i) : The whole matching is case-insensitive
     // property[(](.*?)[)]: json property name match
     // ([.]path[(](.*)[)])*: mapping path match, it is optional
     // [.]op[(](.*)[)]: patch operation mapping
     public static final Pattern PATCH_PROPERTY_CONFIG_PATTERN = Pattern.compile("(?i)property[(](.*?)[)]([.]path[(](.*)[)])*[.]op[(](.*)[)]$");
-=======
-    public static final String DEFAULT_ID_STRATEGY = IdStrategyType.PROVIDED_IN_VALUE_STRATEGY.getName();
->>>>>>> 0f1fd2f7
 
     // TODO[Public Preview] Verify whether compression need to happen in connector
 
     private final CosmosSinkWriteConfig writeConfig;
     private final CosmosSinkContainersConfig containersConfig;
-<<<<<<< HEAD
-    private final IdStrategy idStrategy;
-=======
     private final IdStrategyType idStrategyType;
->>>>>>> 0f1fd2f7
 
     public CosmosSinkConfig(Map<String, ?> parsedConfig) {
         this(getConfigDef(), parsedConfig);
@@ -362,7 +354,6 @@
         return ToleranceOnErrorLevel.fromName(this.getString(TOLERANCE_ON_ERROR));
     }
 
-<<<<<<< HEAD
     private CosmosPatchConfig parsePatchConfig() {
         KafkaCosmosPatchOperationType defaultPatchOperationTypes = parseDefaultPatchOperationType();
         String filter = this.getString(PATCH_FILTER);
@@ -404,12 +395,8 @@
         return KafkaCosmosPatchOperationType.fromName(defaultPatchOperationType);
     }
 
-    private IdStrategy parseIdStrategy() {
-        return IdStrategy.fromName(this.getString(ID_STRATEGY_CONF));
-=======
     private IdStrategyType parseIdStrategyType() {
         return IdStrategyType.fromName(this.getString(ID_STRATEGY_CONF));
->>>>>>> 0f1fd2f7
     }
 
     public CosmosSinkWriteConfig getWriteConfig() {
@@ -420,13 +407,8 @@
         return containersConfig;
     }
 
-<<<<<<< HEAD
-    public IdStrategy getIdStrategy() {
-        return idStrategy;
-=======
     public IdStrategyType getIdStrategy() {
         return idStrategyType;
->>>>>>> 0f1fd2f7
     }
 
     public static class ItemWriteStrategyValidator implements ConfigDef.Validator {
