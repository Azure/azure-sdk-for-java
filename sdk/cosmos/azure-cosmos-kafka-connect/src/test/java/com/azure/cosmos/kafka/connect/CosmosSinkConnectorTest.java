--- conflicted
+++ resolved
@@ -8,11 +8,7 @@
 import com.azure.cosmos.kafka.connect.implementation.CosmosAuthType;
 import com.azure.cosmos.kafka.connect.implementation.sink.CosmosSinkConfig;
 import com.azure.cosmos.kafka.connect.implementation.sink.CosmosSinkTask;
-<<<<<<< HEAD
-import com.azure.cosmos.kafka.connect.implementation.sink.IdStrategy;
-=======
 import com.azure.cosmos.kafka.connect.implementation.sink.IdStrategyType;
->>>>>>> 0f1fd2f7
 import com.azure.cosmos.kafka.connect.implementation.sink.ItemWriteStrategy;
 import com.azure.cosmos.kafka.connect.implementation.sink.patch.KafkaCosmosPatchOperationType;
 import org.apache.kafka.common.config.Config;
@@ -333,11 +329,7 @@
             new KafkaCosmosConfigEntry<String>("kafka.connect.cosmos.sink.containers.topicMap", null, false),
             new KafkaCosmosConfigEntry<String>(
                 "kafka.connect.cosmos.sink.id.strategy",
-<<<<<<< HEAD
-                IdStrategy.PROVIDED_IN_VALUE_STRATEGY.getName(),
-=======
                 IdStrategyType.PROVIDED_IN_VALUE_STRATEGY.getName(),
->>>>>>> 0f1fd2f7
                 true)
         );
     }
