<?xml version="1.0" encoding="UTF-8"?>
<project xmlns="http://maven.apache.org/POM/4.0.0"
         xmlns:xsi="http://www.w3.org/2001/XMLSchema-instance"
         xsi:schemaLocation="http://maven.apache.org/POM/4.0.0 http://maven.apache.org/xsd/maven-4.0.0.xsd">
  <modelVersion>4.0.0</modelVersion>
  <parent>
    <groupId>com.azure.cosmos.spark</groupId>
    <artifactId>azure-cosmos-spark_3_2-12</artifactId>
    <version>1.0.0-beta.1</version> <!-- {x-version-update;com.azure.cosmos.spark:azure-cosmos-spark_3_2-12;current} -->
    <relativePath>../azure-cosmos-spark_3_2-12</relativePath>
  </parent>
  <groupId>com.azure.cosmos.spark</groupId>
  <artifactId>azure-cosmos-spark_3-2_2-12</artifactId>
<<<<<<< HEAD
  <version>4.10.0-beta.1</version> <!-- {x-version-update;com.azure.cosmos.spark:azure-cosmos-spark_3-2_2-12;current} -->
=======
  <version>4.11.0-beta.1</version> <!-- {x-version-update;com.azure.cosmos.spark:azure-cosmos-spark_3-2_2-12;current} -->
>>>>>>> 8d609db9
  <packaging>jar</packaging>
  <url>https://github.com/Azure/azure-sdk-for-java/tree/main/sdk/cosmos/azure-cosmos-spark_3-2_2-12</url>
  <name>OLTP Spark 3.2 Connector for Azure Cosmos DB SQL API</name>
  <description>OLTP Spark 3.2 Connector for Azure Cosmos DB SQL API</description>
  <scm>
    <connection>scm:git:https://github.com/Azure/azure-sdk-for-java.git/sdk/cosmos/azure-cosmos-spark_3-2_2-12</connection>
    <developerConnection></developerConnection>
    <url>https://github.com/Azure/azure-sdk-for-java/sdk/cosmos/azure-cosmos-spark_3-2_2-12</url>
  </scm>
  <organization>
    <name>Microsoft Corporation</name>
    <url>http://microsoft.com</url>
  </organization>
  <licenses>
    <license>
      <name>The MIT License (MIT)</name>
      <url>http://opensource.org/licenses/MIT</url>
      <distribution>repo</distribution>
    </license>
  </licenses>
  <developers>
    <developer>
      <id>microsoft</id>
      <name>Microsoft Corporation</name>
    </developer>
  </developers>
  <properties>
    <cosmos.spark.skip>false</cosmos.spark.skip>
    <cosmos-spark-version>3.2</cosmos-spark-version>
  </properties>

  <build>
    <plugins>
      <plugin>
        <groupId>org.codehaus.mojo</groupId>
        <artifactId>build-helper-maven-plugin</artifactId>
        <version>3.0.0</version> <!-- {x-version-update;org.codehaus.mojo:build-helper-maven-plugin;external_dependency} -->
        <executions>
          <execution>
            <id>add-sources</id>
            <phase>generate-sources</phase>
            <goals>
              <goal>add-source</goal>
            </goals>
            <configuration>
              <sources>
                <source>${basedir}/../azure-cosmos-spark_3_2-12/src/main/scala</source>
                <source>${basedir}/src/main/scala</source>
              </sources>
            </configuration>
          </execution>
          <execution>
            <id>add-test-sources</id>
            <phase>generate-test-sources</phase>
            <goals>
              <goal>add-test-source</goal>
            </goals>
            <configuration>
              <sources>
                <source>${basedir}/../azure-cosmos-spark_3_2-12/src/test/scala</source>
              </sources>
            </configuration>
          </execution>
          <execution>
            <id>add-resources</id>
            <phase>generate-resources</phase>
            <goals>
              <goal>add-resource</goal>
            </goals>
            <configuration>
              <resources>
                <resource><directory>${basedir}/../azure-cosmos-spark_3_2-12/src/main/resources</directory></resource>
                <resource><directory>${basedir}/src/main/resources</directory></resource>
              </resources>
            </configuration>
          </execution>
        </executions>
      </plugin>
    </plugins>
  </build>
  <dependencies>
    <dependency>
      <groupId>org.apache.spark</groupId>
      <artifactId>spark-sql_2.12</artifactId>
      <version>3.2.0</version> <!-- {x-version-update;cosmos-spark_3-2_org.apache.spark:spark-sql_2.12;external_dependency} -->
      <scope>provided</scope>
    </dependency>
    <dependency>
      <groupId>org.apache.spark</groupId>
      <artifactId>spark-hive_2.12</artifactId>
      <version>3.2.0</version> <!-- {x-version-update;cosmos-spark_3-2_org.apache.spark:spark-hive_2.12;external_dependency} -->
      <scope>test</scope>
    </dependency>
    <dependency>
      <groupId>com.azure</groupId>
      <artifactId>azure-cosmos</artifactId>
<<<<<<< HEAD
      <version>4.30.0-beta.1</version> <!-- {x-version-update;com.azure:azure-cosmos;current} -->
=======
      <version>4.31.0-beta.1</version> <!-- {x-version-update;com.azure:azure-cosmos;current} -->
>>>>>>> 8d609db9
    </dependency>
    <dependency>
      <groupId>com.fasterxml.jackson.core</groupId>
      <artifactId>jackson-databind</artifactId>
      <version>2.13.2.2</version> <!-- {x-version-update;com.fasterxml.jackson.core:jackson-databind;external_dependency} -->
    </dependency>
    <dependency>
      <groupId>com.fasterxml.jackson.module</groupId>
      <artifactId>jackson-module-scala_2.12</artifactId>
      <version>2.13.2</version> <!-- {x-version-update;com.fasterxml.jackson.module:jackson-module-scala_2.12;external_dependency} -->
    </dependency>
  </dependencies>
</project><|MERGE_RESOLUTION|>--- conflicted
+++ resolved
@@ -11,11 +11,7 @@
   </parent>
   <groupId>com.azure.cosmos.spark</groupId>
   <artifactId>azure-cosmos-spark_3-2_2-12</artifactId>
-<<<<<<< HEAD
-  <version>4.10.0-beta.1</version> <!-- {x-version-update;com.azure.cosmos.spark:azure-cosmos-spark_3-2_2-12;current} -->
-=======
   <version>4.11.0-beta.1</version> <!-- {x-version-update;com.azure.cosmos.spark:azure-cosmos-spark_3-2_2-12;current} -->
->>>>>>> 8d609db9
   <packaging>jar</packaging>
   <url>https://github.com/Azure/azure-sdk-for-java/tree/main/sdk/cosmos/azure-cosmos-spark_3-2_2-12</url>
   <name>OLTP Spark 3.2 Connector for Azure Cosmos DB SQL API</name>
@@ -112,11 +108,7 @@
     <dependency>
       <groupId>com.azure</groupId>
       <artifactId>azure-cosmos</artifactId>
-<<<<<<< HEAD
-      <version>4.30.0-beta.1</version> <!-- {x-version-update;com.azure:azure-cosmos;current} -->
-=======
       <version>4.31.0-beta.1</version> <!-- {x-version-update;com.azure:azure-cosmos;current} -->
->>>>>>> 8d609db9
     </dependency>
     <dependency>
       <groupId>com.fasterxml.jackson.core</groupId>
