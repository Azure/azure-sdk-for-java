--- conflicted
+++ resolved
@@ -1,16 +1,10 @@
 ## Release History
 
-<<<<<<< HEAD
 ### 4.32.0 (2024-05-23)
-=======
-### 4.32.0-beta.1 (Unreleased)
 
 #### Features Added
 * Added config option `spark.cosmos.auth.aad.clientCertPemBase64` to allow using SPN (ServicePrincipal name) authentication with certificate instead of client secret. - See [PR 40325](https://github.com/Azure/azure-sdk-for-java/pull/40325)
 * Added config option `spark.cosmos.accountDataResolverServiceName` to allow specifying which `AccountDataResolver` trait implementation to use if there are multiple on the class path. - See [PR 40325](https://github.com/Azure/azure-sdk-for-java/pull/40325)
-
-#### Breaking Changes
->>>>>>> 85d99882
 
 #### Bugs Fixed
 * Fixed an issue where `SHOW DATABASES IN` only return one database even though multiple databases exist. - See [PR 40277](https://github.com/Azure/azure-sdk-for-java/pull/40277)
