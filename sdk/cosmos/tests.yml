trigger: none

extends:
  template: /eng/pipelines/templates/stages/1es-redirect.yml
  parameters:
    stages:
      - template: /eng/pipelines/templates/stages/archetype-sdk-tests-isolated.yml
        parameters:
          CloudConfig:
            Cosmos_Public:
              SubscriptionConfigurations:
                - $(sub-config-azure-cloud-test-resources)
                - $(sub-config-cosmos-azure-cloud-test-resources)
          Clouds: 'Cosmos_Public_Integration'
          MatrixConfigs:
            - Name: Cosmos_live_test
              Path: sdk/cosmos/live-platform-matrix.json
              Selection: all
              GenerateVMJobs: true
          MatrixReplace:
            - .*Version=1.21/1.17
          ServiceDirectory: cosmos
          Artifacts:
            - name: azure-cosmos
              groupId: com.azure
              safeName: azurecosmos
          AdditionalModules:
            - name: azure-cosmos-tests
              groupId: com.azure
            - name: azure-cosmos-benchmark
              groupId: com.azure
          TimeoutInMinutes: 120
          MaxParallel: 20
          PreSteps:
            - template: /eng/pipelines/templates/steps/install-reporting-tools.yml
          TestGoals: 'verify'
          TestOptions: '$(ProfileFlag) $(AdditionalArgs) -DskipCompile=true -DskipTestCompile=true -DcreateSourcesJar=false'
          TestResultsFiles: '**/junitreports/TEST-*.xml'
          AdditionalVariables:
            - name: AdditionalArgs
              value: '-DCOSMOS.CLIENT_TELEMETRY_ENDPOINT=$(cosmos-client-telemetry-endpoint) -DCOSMOS.CLIENT_TELEMETRY_COSMOS_ACCOUNT=$(cosmos-client-telemetry-cosmos-account)'

      - template: /eng/pipelines/templates/stages/archetype-sdk-tests-isolated.yml
        parameters:
          TestName: 'Spring_Data_Cosmos_Integration'
          CloudConfig:
            Public:
              SubscriptionConfigurations:
                - $(sub-config-azure-cloud-test-resources)
                - $(sub-config-cosmos-azure-cloud-test-resources)
          MatrixConfigs:
            - Name: Cosmos_live_test_integration
              Path: sdk/spring/pipeline/cosmos-integration-matrix.json
              Selection: all
              GenerateVMJobs: true
          ServiceDirectory: spring
          TestResourceDirectories:
            - spring/spring-cloud-azure-integration-tests/test-resources/cosmos-spring
          Artifacts:
            - name: azure-spring-data-cosmos
              groupId: com.azure
              safeName: azurespringdatacosmos
          TimeoutInMinutes: 90
          PreSteps:
            - template: /eng/pipelines/templates/steps/install-reporting-tools.yml
          TestGoals: 'verify'
          TestOptions: '$(ProfileFlag) -DskipCompile=true -DskipTestCompile=true -DcreateSourcesJar=false'
          AdditionalVariables:
            - name: AdditionalArgs
              value: '-DCOSMOS.CLIENT_TELEMETRY_ENDPOINT=$(cosmos-client-telemetry-endpoint) -DCOSMOS.CLIENT_TELEMETRY_COSMOS_ACCOUNT=$(cosmos-client-telemetry-cosmos-account)'
<<<<<<< HEAD

      - template: /eng/pipelines/templates/stages/archetype-sdk-tests.yml
        parameters:
          TestName: 'Kafka_Cosmos_Integration'
          CloudConfig:
            Public:
              SubscriptionConfigurations:
                - $(sub-config-azure-cloud-test-resources)
                - $(sub-config-cosmos-azure-cloud-test-resources)
          MatrixConfigs:
            - Name: Kafka_Cosmos_Integration_Test
              Path: sdk/cosmos/kafka-integration-matrix.json
              Selection: all
              GenerateVMJobs: true
          ServiceDirectory: cosmos
          TestResourceDirectories:
            - cosmos/
          Artifacts:
            - name: azure-cosmos-kafka-connect
              groupId: com.azure.cosmos.kafka
              safeName: azurecosmoskafkaconnect
          TimeoutInMinutes: 120
          PreSteps:
            - template: /eng/pipelines/templates/steps/install-reporting-tools.yml
          TestGoals: 'clean verify'
          TestOptions: '$(ProfileFlag)'
=======
              
>>>>>>> 9afd22bc
<|MERGE_RESOLUTION|>--- conflicted
+++ resolved
@@ -68,7 +68,6 @@
           AdditionalVariables:
             - name: AdditionalArgs
               value: '-DCOSMOS.CLIENT_TELEMETRY_ENDPOINT=$(cosmos-client-telemetry-endpoint) -DCOSMOS.CLIENT_TELEMETRY_COSMOS_ACCOUNT=$(cosmos-client-telemetry-cosmos-account)'
-<<<<<<< HEAD
 
       - template: /eng/pipelines/templates/stages/archetype-sdk-tests.yml
         parameters:
@@ -95,6 +94,3 @@
             - template: /eng/pipelines/templates/steps/install-reporting-tools.yml
           TestGoals: 'clean verify'
           TestOptions: '$(ProfileFlag)'
-=======
-              
->>>>>>> 9afd22bc
