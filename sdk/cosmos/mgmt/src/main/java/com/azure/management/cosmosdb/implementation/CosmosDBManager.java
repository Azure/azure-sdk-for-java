--- conflicted
+++ resolved
@@ -37,24 +37,13 @@
      * @param subscriptionId the subscription
      * @return the ComputeManager
      */
-<<<<<<< HEAD
     public static CosmosDBManager authenticate(AzureTokenCredential credential, String subscriptionId) {
         return authenticate(new RestClientBuilder()
                 .withBaseUrl(credential.getEnvironment(), AzureEnvironment.Endpoint.RESOURCE_MANAGER)
                 .withCredential(credential)
                 .withSerializerAdapter(new AzureJacksonAdapter())
-//                .withResponseBuilderFactory(new AzureResponseBuilder.Factory())
+                //                .withResponseBuilderFactory(new AzureResponseBuilder.Factory())
                 .withPolicy(new ProviderRegistrationPolicy(credential))
-=======
-    public static CosmosDBManager authenticate(AzureTokenCredential credentials, String subscriptionId) {
-        return authenticate(
-            new RestClientBuilder()
-                .withBaseUrl(credentials.getEnvironment(), AzureEnvironment.Endpoint.RESOURCE_MANAGER)
-                .withCredential(credentials)
-                .withSerializerAdapter(new AzureJacksonAdapter())
-                //                .withResponseBuilderFactory(new AzureResponseBuilder.Factory())
-                .withPolicy(new ProviderRegistrationPolicy(credentials))
->>>>>>> 26ace328
                 .withPolicy(new ResourceManagerThrottlingPolicy())
                 .buildClient(),
             subscriptionId);
