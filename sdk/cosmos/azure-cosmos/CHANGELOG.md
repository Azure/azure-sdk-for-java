## Release History

<<<<<<< HEAD
### 4.66.0-beta.1 (Unreleased)

#### Features Added
* Added Beta public API fto enable http2. - See [PR 43123](https://github.com/Azure/azure-sdk-for-java/pull/43123)

#### Breaking Changes

#### Bugs Fixed

#### Other Changes

=======
### 4.66.0 (2025-01-14)

#### Other Changes
* Added client vmId info to Rntbd health check logs - See [43079](https://github.com/Azure/azure-sdk-for-java/pull/43079)
>>>>>>> df17db0d
* Added support to enable http2 for gateway mode with system property `COSMOS.HTTP2_ENABLED` and system variable `COSMOS_HTTP2_ENABLED`. - [PR 42947](https://github.com/Azure/azure-sdk-for-java/pull/42947)
* Added support to allow changing http2 max connection pool size with system property `COSMOS.HTTP2_MAX_CONNECTION_POOL_SIZE` and system variable `COSMOS_HTTP2_MAX_CONNECTION_POOL_SIZE`. - [PR 42947](https://github.com/Azure/azure-sdk-for-java/pull/42947)
* Added support to allow changing http2 max connection pool size with system property `COSMOS.HTTP2_MIN_CONNECTION_POOL_SIZE` and system variable `COSMOS_HTTP2_MIN_CONNECTION_POOL_SIZE`. - [PR 42947](https://github.com/Azure/azure-sdk-for-java/pull/42947)
* Added options to fine-tune settings for bulk operations. - [PR 43509](https://github.com/Azure/azure-sdk-for-java/pull/43509)
* Added the following metrics. - See [PR 43716](https://github.com/Azure/azure-sdk-for-java/pull/43716)
  *`cosmos.client.req.gw.bulkOpCountPerEvaluation`
  *`cosmos.client.req.gw.bulkOpRetriedCountPerEvaluation`
  *`cosmos.client.req.gw.bulkGlobalOpCount`
  *`cosmos.client.req.gw.bulkTargetMaxMicroBatchSize`
  *`cosmos.client.req.rntbd.bulkOpCountPerEvaluation`
  *`cosmos.client.req.rntbd.bulkOpRetriedCountPerEvaluation`
  *`cosmos.client.req.rntbd.bulkGlobalOpCount`
  *`cosmos.client.req.rntbd.bulkTargetMaxMicroBatchSize`
<<<<<<< HEAD
 
>>>>>>> 5495b4cea69f47d905c8d4929b3c00af8e4bbcf3
=======

>>>>>>> df17db0d
### 4.65.0 (2024-11-19)

#### Features Added
* Added support for Hybrid Search and Full text queries and new query features `HybridSearch` and `CountIf` in CosmosDB - See [42885](https://github.com/Azure/azure-sdk-for-java/pull/42885)
* Added `CosmosFullTextPolicy` in `CosmosContainerProperties` and `CosmosFullTextIndexes` in `IndexingPolicy` to support Full Text Search in Cosmos DB - See [PR 42278](https://github.com/Azure/azure-sdk-for-java/pull/42278)
* Added two new properties `quantizationSizeInBytes` and `indexingSearchListSize` to the `CosmosVectorIndexSpec` to support Partitioned DiskANN for vector search in Cosmos DB - See [PR 42333](https://github.com/Azure/azure-sdk-for-java/pull/42333)
* Added system property `COSMOS.LOAD_AZURE_VM_META_DATA` to allow customers to disable/enable loading Azure VM metadata for diagnostics - See [PR 42874](https://github.com/Azure/azure-sdk-for-java/pull/42874)

#### Bugs Fixed
* Fixed a Null Pointer Exception in `ContainerThroughputConrolGroupProperties` if defaultGroup is not set. - See [PR 42835](https://github.com/Azure/azure-sdk-for-java/pull/42835)
* Fixed a Null Pointer Exception in `RoutingMapProviderHelpers#getOverlappingRanges()` in case of Routing map being null - See [PR 42874](https://github.com/Azure/azure-sdk-for-java/pull/42874)
* Fixed an issue where `continuationToken` is not being updated in the lease document if only `304` has been observed since `changeFeedProcessor` startup - See [PR 43013](https://github.com/Azure/azure-sdk-for-java/pull/43013)

#### Other Changes
* Enable `JsonParser.Feature.ALLOW_UNQUOTED_CONTROL_CHARS` by default for objectMapper. - See [PR 42520](https://github.com/Azure/azure-sdk-for-java/pull/42520)
* Added system property `COSMOS.ALLOW_UNQUOTED_CONTROL_CHARS` which allow customer to disable/enable `JsonParser.Feature.ALLOW_UNQUOTED_CONTROL_CHARS`. - See [PR 42520](https://github.com/Azure/azure-sdk-for-java/pull/42520)
* Added system property `COSMOS.CHARSET_DECODER_ERROR_ACTION_ON_MALFORMED_INPUT` and `COSMOS.CHARSET_DECODER_ERROR_ACTION_ON_UNMAPPED_CHARACTER` to allow user config error action on invalid UTF-8 bytes. - See [PR 42520](https://github.com/Azure/azure-sdk-for-java/pull/42520)
* Added system property `COSMOS.HTTP_CONNECTION_WITHOUT_TLS_ALLOWED` and system variable `COSMOS_HTTP_CONNECTION_WITHOUT_TLS_ALLOWED` to allow using http connections to connect to CosmosDB emulator. - See [PR 42972](https://github.com/Azure/azure-sdk-for-java/pull/42972)
  * **NOTE :** Please only use this config during local development or test environment, do not use this in prod env.
* Added system property `COSMOS.EMULATOR_SERVER_CERTIFICATE_VALIDATION_DISABLED` and system variable `COSMOS_EMULATOR_SERVER_CERTIFICATE_VALIDATION_DISABLED` to disable server certification validation to CosmosDB emulator. - See [PR 42972](https://github.com/Azure/azure-sdk-for-java/pull/42972)
    * **NOTE :** Please only use this config during local development or test environment, do not use this in prod env.
* Added system property `COSMOS.EMULATOR_HOST` and system variable `COSMOS_EMULATOR_HOST` to config emulator host name. - See [PR 42972](https://github.com/Azure/azure-sdk-for-java/pull/42972)

### 4.63.4 (2024-10-15)

#### Bugs Fixed
* Fixed an issue where a `NullPointerException` was thrown with circuit breaker enabled and partition split / merge scenarios. - See [PR 42178](https://github.com/Azure/azure-sdk-for-java/pull/42178)
* Fixed an issue when a `Batch` operation hitting end-to-end timeout would not capture diagnostics correctly. - See [PR 42178](https://github.com/Azure/azure-sdk-for-java/pull/42178)
* Fixed an issue where holding onto a `CosmosException` instance would hold a strong reference to a `RxDocumentClientImpl` instance preventing garbage collection of the `RxDocumentClientImpl` instance. - See [PR 42178](https://github.com/Azure/azure-sdk-for-java/pull/42178)

### 4.64.0 (2024-10-10)
> [!IMPORTANT]
> We strongly recommend our customers to use version 4.64.0 and above.
#### Features Added
* Added an API to retrieve diagnostics from the change feed processor context. - See [PR 41738](https://github.com/Azure/azure-sdk-for-java/pull/41738)
* Added support to allow `queryChangeFeed` to complete when all changes available when the query starts have been fetched. - See [PR 42160](https://github.com/Azure/azure-sdk-for-java/pull/42160)
* Added an utility API to help extract sub-range continuation tokens from existing changeFeed query continuation token. - See [PR 42156](https://github.com/Azure/azure-sdk-for-java/pull/42156)

#### Bugs Fixed
* Fixed an issue where a `NullPointerException` was thrown with circuit breaker enabled and partition split / merge scenarios. - See [PR 42178](https://github.com/Azure/azure-sdk-for-java/pull/42178)
* Fixed an issue when a `Batch` operation hitting end-to-end timeout would not capture diagnostics correctly. - See [PR 42178](https://github.com/Azure/azure-sdk-for-java/pull/42178)  
* Fixed an issue to avoid transient `IllegalArgumentException` due to duplicate json properties for the `uniqueKeyPolicy` property in `DocumentCollection`. - See [PR 41608](https://github.com/Azure/azure-sdk-for-java/pull/41608) and [PR 42244](https://github.com/Azure/azure-sdk-for-java/pull/42244)
* Fixed an issue where holding onto a `CosmosException` instance would hold a strong reference to a `RxDocumentClientImpl` instance preventing garbage collection of the `RxDocumentClientImpl` instance. - See [PR 42178](https://github.com/Azure/azure-sdk-for-java/pull/42178)

### 4.63.3 (2024-09-10)

#### Bugs Fixed
* Fixed an issue where `CosmosDiagnostics` being accumulated across all requests for `queryChangeFeed` - See [PR 41698](https://github.com/Azure/azure-sdk-for-java/pull/41698)
* Fixed an issue in the `CosmosAsyncContainer.queryChangeFeed` API that could result in hangs under certain conditions. - See [PR 41774](https://github.com/Azure/azure-sdk-for-java/pull/41774)
* Fixed an issue where cross region retries were not performed when preferred regions were not configured for `CosmosClient` / `CosmosAsyncClient` - See [PR 41653](https://github.com/Azure/azure-sdk-for-java/pull/41653)

#### Other Changes
* Changed diagnostic handler implementations to use weak references to `CosmosAsyncClient` to allow GC to earlier clean them up. - See [PR 41710](https://github.com/Azure/azure-sdk-for-java/pull/41710)

### 4.63.2 (2024-08-23)

#### Bugs Fixed
* Fixed a direct buffer memory leak due to not explicitly stopping the partition recovery flow in per-partition circuit breaker. - See [PR 41486](https://github.com/Azure/azure-sdk-for-java/pull/41486)
* Fixed an issue where client-level end-to-end timeout is not getting applied for `Batch` operations. - See [PR 41553](https://github.com/Azure/azure-sdk-for-java/pull/41553)

#### Other Changes
* Fixed an issue to avoid transient `IllegalArgumentException` due to duplicate json properties for the `uniqueKeyPolicy` property. - See [PR 41608](https://github.com/Azure/azure-sdk-for-java/pull/41608)

### 4.63.1 (2024-08-12)

#### Bugs Fixed
* Fixed an eager prefetch issue for order by queries to prevent unnecessary round trips. - See [PR 41348](https://github.com/Azure/azure-sdk-for-java/pull/41348)
* Fixed an issue to not fail fast for metadata resource resolution when faults are injected for Gateway routed operations. - See [PR 41428](https://github.com/Azure/azure-sdk-for-java/pull/41428)
* Fixed an issue to adhere with exception tolerance thresholds for consecutive read and write failures with circuit breaker. - See [PR 41428](https://github.com/Azure/azure-sdk-for-java/pull/41428)
* Fixed excessive retries bug when it has been identified that operations through a closed `CosmosClient` [or] `CosmosAsyncClient` are executed. - See [PR 41364](https://github.com/Azure/azure-sdk-for-java/pull/41364)

#### Other Changes
* Normalized `collectionLink` formatting. - See [PR 41248](https://github.com/Azure/azure-sdk-for-java/pull/41428)

### 4.63.0 (2024-07-26)

#### Features Added
* Added optional id validation to prevent documents with invalid char '/' in id property to be created. - See [PR 41108](https://github.com/Azure/azure-sdk-for-java/pull/41108)
* Added support for specifying a set of custom diagnostic correlation ids in the request options. - See [PR 40835](https://github.com/Azure/azure-sdk-for-java/pull/40835)
* Added support for client-driven partition-level failover for multi-write CosmosDB accounts. - See [PR 39265](https://github.com/Azure/azure-sdk-for-java/pull/39265)

#### Bugs Fixed
* Fixed an issue where `contactedRegions` shows the wrong region in a multi region account if no preferred regions are specified. - See [PR 41045](https://github.com/Azure/azure-sdk-for-java/pull/41045)
* Changed meters for client telemetry to always include all tags to respect this requirement from prometheus - See [PR 41213](https://github.com/Azure/azure-sdk-for-java/pull/41213)
* Fixed an issue where customer provided session token is not honored for the `readMany` operation. - See [PR 39265](https://github.com/Azure/azure-sdk-for-java/pull/39265)

#### Other Changes
* Added metrics and tracing for ReadMany operations. - See [PR 41042](https://github.com/Azure/azure-sdk-for-java/pull/41042)
* Added a `warn`-level log to capture when the `pkRangeId` in the user-passed session token and the `resolvedPartitionKeyRangeId` in the request doesn't match. - See [PR 41268](https://github.com/Azure/azure-sdk-for-java/pull/41268)

### 4.62.0 (2024-07-02)

#### Features Added
* Added support for changing some request options dynamically without the need of restarting the application. - See [PR 40061](https://github.com/Azure/azure-sdk-for-java/pull/40061)

#### Bugs Fixed
* Fixed a possible `NullPointerException` in the ctor of `FeedOperationState`. - See [PR 40714](https://github.com/Azure/azure-sdk-for-java/pull/40714)
* Changed to only disable `PartitionKeyRangeGoneRetryPolicy` when enable `disableSplitHandling` in `ChangeFeedRequestOptions`. - See [PR 40738](https://github.com/Azure/azure-sdk-for-java/pull/40738)

#### Other Changes
* Added diagnostic fields for `quorumAckedLSN` and `currentReplicaSetSize`. Changed `replicaStatusList` to include all replicas and more information. - See [PR 39844](https://github.com/Azure/azure-sdk-for-java/pull/39844)
* Ensured that exceptions thrown in custom serializers are being wrapped as a CosmosException with StatusCode 400. - See [PR 40797](https://github.com/Azure/azure-sdk-for-java/pull/40797) and [PR 40913](https://github.com/Azure/azure-sdk-for-java/pull/40913)
* Reduced number of logs emitted in the success case for cross partition queries. - See [PR 40932](https://github.com/Azure/azure-sdk-for-java/pull/40932)
* Reduced noisy logs about the value of the ` AZURE_COSMOS_DISABLE_NON_STREAMING_ORDER_BY` environment variable. - See [PR 40714](https://github.com/Azure/azure-sdk-for-java/pull/40714)

### 4.61.1 (2024-05-31)

#### Bugs Fixed
* Fixed an issue causing `IllegalArgumentException` when using `handleChanges` on change feed processor startup - See [PR 40420](https://github.com/Azure/azure-sdk-for-java/pull/40420)

### 4.61.0 (2024-05-24)

#### Features Added
* Added query statement conditionally in diagnostics and tracing. - See [PR 39990](https://github.com/Azure/azure-sdk-for-java/pull/39990)

#### Bugs Fixed
* Fixed a rare issue causing `StackOverflowError` when `RntbdRequestRecord` expires and tries to serialize `CosmosException` using default Jackson Object Mapper - See [PR 40272](https://github.com/Azure/azure-sdk-for-java/pull/40272)
* Fixed UserAgent encoding when the suffix contains non-ASCII characters. - See [PR 40293](https://github.com/Azure/azure-sdk-for-java/pull/40293)

#### Other Changes
* Added robustness improvement to avoid client-side parsing errors `java.lang.IllegalArgumentException: Unable to parse JSON` when Gateway returns duplicate `unqiueKeyPolicy` in IndexPolicy (invalid json) - See[PR 40306](https://github.com/Azure/azure-sdk-for-java/pull/40306)

### 4.60.0 (2024-05-19)

#### Features Added
* Added `cosmosVectorEmbeddingPolicy` in `cosmosContainerProperties` and `vectorIndexes` in `indexPolicy` to support vector search in CosmosDB - See[PR 39379](https://github.com/Azure/azure-sdk-for-java/pull/39379)
* Added support for non-streaming OrderBy query and a query feature `NonStreamingOrderBy` to support Vector Search queries. - See [PR 39897](https://github.com/Azure/azure-sdk-for-java/pull/39897/) 
* Added the capability to regionally scope session tokens used for operations scoped to a logical partition. - See [PR 38003](https://github.com/Azure/azure-sdk-for-java/pull/38003)

#### Bugs Fixed
* Ensured that `excludedRegions` is getting honored change feed operations. - See [PR 38003](https://github.com/Azure/azure-sdk-for-java/pull/38003) 

#### Other Changes
* Added change to throw `IllegalStateException` when change feed mode is switched from `AllVersionsAndDeletes` to `Incremental` and vice-versa for the same deployment unit for EPK-Range based leases. See [PR 38740](https://github.com/Azure/azure-sdk-for-java/pull/38740)

### 4.59.0 (2024-04-27)
#### Features Added
* Added public APIs `getCustomItemSerializer` and `setCustomItemSerializer` to allow customers to specify custom payload transformations or serialization settings. - See [PR 38997](https://github.com/Azure/azure-sdk-for-java/pull/38997) and [PR 39933](https://github.com/Azure/azure-sdk-for-java/pull/39933) 

#### Other Changes
* Load Blackbird or Afterburner into the ObjectMapper depending upon Java version and presence of modules in classpath. Make Afterburner and Blackbird optional maven dependencies. See - [PR 39689](https://github.com/Azure/azure-sdk-for-java/pull/39689)

### 4.53.5-hotfix (2024-04-25)

#### Bugs Fixed
* Fixed an issue in QuorumReader when quorum could not be selected even though 1 secondary and Primary are reachable and in sync. - See [PR 38832](https://github.com/Azure/azure-sdk-for-java/pull/38832)

### 4.58.0 (2024-04-16)
#### Other Changes
* Changed initial `targetBatchSize` to be capped by both `initialBatchSize` and `maxBatchSize` configured in `CosmosBulkExecutionOptions` - See[39500](https://github.com/Azure/azure-sdk-for-java/pull/39500)
* Ensured that `exceptionMessage` is populated even for non-cosmos Exceptions in `GatewayStatistics` - See [PR 39507](https://github.com/Azure/azure-sdk-for-java/pull/39507)
* Added partition key helper functions to `PartitionKeyBuilder` that are needed for `azure-spring-data-cosmos`. - See [PR 39213](https://github.com/Azure/azure-sdk-for-java/pull/39213)
* Added `cosmos.client.req.rntbd.actualItemCount` and `cosmos.client.req.gw.actualItemCount` metrics. - See [PR 39682](https://github.com/Azure/azure-sdk-for-java/pull/39682)

### 4.57.0 (2024-03-25)

#### Features Added
* Added public APIs `setMaxMicroBatchSize` and `getMaxMicroBatchSize` in `CosmosBulkExecutionOptions` - See [PR 39335](https://github.com/Azure/azure-sdk-for-java/pull/39335)

#### Bugs Fixed
* Suppressed exceptions when calling diagnostics handlers. - See [PR 39077](https://github.com/Azure/azure-sdk-for-java/pull/39077)
* Fixed an issue where no cross region retry for write operations due to channel acquisition timeout. - See [PR 39255](https://github.com/Azure/azure-sdk-for-java/pull/39255)
* Fixed incorrect container tag value in metrics. - See [PR 39322](https://github.com/Azure/azure-sdk-for-java/pull/39322)
* Fixed issue where CosmosDiagnosticsContext is null when diagnostics are sampled out. - See [PR 39352](https://github.com/Azure/azure-sdk-for-java/pull/39352)
#### Other Changes
* Changed logic to only call `System.exit()` in `DiagnosticsProvider` for `Error` scenario. Also added `System.err` for `Error` cases. - See [PR 39077](https://github.com/Azure/azure-sdk-for-java/pull/39077)
* Removed `System.exit()` calls from `ImplementationBridgeHelpers`. - See [PR 39387](https://github.com/Azure/azure-sdk-for-java/pull/39387)

### 4.53.4-hotfix (2024-03-15)

#### Other Changes
* Removed `System.exit()` calls from `ImplementationBridgeHelpers`. - See [PR 39215](https://github.com/Azure/azure-sdk-for-java/pull/39215)

### 4.48.3-hotfix (2024-03-15)

#### Bugs Fixed
* Fixed an issue where `sampleDiagnostics` is not being honored for `query. See [PR 37015](https://github.com/Azure/azure-sdk-for-java/pull/37015)
* Suppressed exceptions when calling diagnostics handlers. - See [PR 39077](https://github.com/Azure/azure-sdk-for-java/pull/39077)

### Other Changes
* Changed logic to only call `System.exit()` in `DiagnosticsProvider` for `Error` scenario. Also added `System.err` for `Error` cases. - See [PR 39077](https://github.com/Azure/azure-sdk-for-java/pull/39077)
* Removed `System.exit()` calls from `ImplementationBridgeHelpers`. - See [PR 39182](https://github.com/Azure/azure-sdk-for-java/pull/39182)

### 4.45.3-hotfix (2024-03-15)

#### Bugs Fixed
* Fixed an issue where `sampleDiagnostics` is not being honored for `query. See [PR 37015](https://github.com/Azure/azure-sdk-for-java/pull/37015)
* Suppressed exceptions when calling diagnostics handlers. - See [PR 39077](https://github.com/Azure/azure-sdk-for-java/pull/39077)

### Other Changes
* Changed logic to only call `System.exit()` in `DiagnosticsProvider` for `Error` scenario. Also added `System.err` for `Error` cases. - See [PR 39077](https://github.com/Azure/azure-sdk-for-java/pull/39077)
* Removed `System.exit()` calls from `ImplementationBridgeHelpers`. - See [PR 39184](https://github.com/Azure/azure-sdk-for-java/pull/39184)

### 4.53.3-hotfix (2024-03-07)

#### Bugs Fixed
* Suppressed exceptions when calling diagnostics handlers. - See [PR 39121](https://github.com/Azure/azure-sdk-for-java/pull/39121)

#### Other Changes
* Changed logic to only call `System.exit()` in `DiagnosticsProvider` for `Error` scenario. Also added `System.err` for `Error` cases. - See [PR 39121](https://github.com/Azure/azure-sdk-for-java/pull/39121)

### 4.56.0 (2024-02-20)

#### Features Added
* Added overloads for `CosmosAsyncContainer.readMany` and `CosmosContainr.readMany` accepting request options via `CosmosReadManyRequestOptions` to allow specifying excluded regions, diagnostics thresholds and end-to-end timeout etc. - See [PR 38821](https://github.com/Azure/azure-sdk-for-java/pull/38821)

#### Bugs Fixed
* Fixed an issue in QuorumReader when quorum could not be selected even though 1 secondary and Primary are reachable and in sync. - See [PR 38832](https://github.com/Azure/azure-sdk-for-java/pull/38832)

### 4.55.1 (2024-02-13)

#### Other Changes
* Limited max. number of threads possible to be used by BulkExecutor instances . - See [PR 38745](https://github.com/Azure/azure-sdk-for-java/pull/38745)

### 4.55.0 (2024-02-08)
* Added option to override the Http Connection Pool size in Gateway mode. Increasing the connection pool size beyond 1000 can be useful when the number of concurrent requests in Gateway mode is very high and you see a `reactor.netty.internal.shaded.reactor.pool.PoolAcquirePendingLimitException: Pending acquire queue has reached its maximum size of 2000` error. - See [PR 38305](https://github.com/Azure/azure-sdk-for-java/pull/38305)

#### Features Added
* Added payload size metrics for Gateway mode. - See [PR 38517](https://github.com/Azure/azure-sdk-for-java/pull/38517)

#### Other Changes
* Reduced CPU overhead slightly for workloads with high throughput of point operations - especially when diagnostics like traces or metrics are enabled. - See [PR 38232](https://github.com/Azure/azure-sdk-for-java/pull/38232)
* Changed to add `transportRequestChannelAcquisitionContext` in CosmosDiagnostics based on duration in `channelAcquisitionStarted` stage. By default, if `channelAcquisitionStarted` took more than 1s, `transportRequestChannelAcquisitionContext` will be added. - See [PR 38416](https://github.com/Azure/azure-sdk-for-java/pull/38416)
* Added information about the path when it is invalid in RxDocumentService ctor. - See [PR 38482](https://github.com/Azure/azure-sdk-for-java/pull/38482)
* Removed `CancellationException` callstack from `RntbdRequestRecord.toString`. - See [PR 38504](https://github.com/Azure/azure-sdk-for-java/pull/38504)
* Using customized `subStatusCodes` for client generated `InternalServerErrorException`. - See [PR 38518](https://github.com/Azure/azure-sdk-for-java/pull/38518)
* Added an option to opt-out of E2E timeout defined in CosmosClientBuilder for non-point operations via system property or environment variable. - See [PR 38388](https://github.com/Azure/azure-sdk-for-java/pull/38388)
* Using `ConnectionTimeout` as the `RNTBD` connection `acquisitionTimeout`. - See [PR 38695](https://github.com/Azure/azure-sdk-for-java/pull/38695)

### 4.53.2-hotfix (2024-02-04)

#### Other Changes
* Reduced CPU overhead slightly for workloads with high throughput of point operations - especially when diagnostics like traces or metrics are enabled. - See [PR 38232](https://github.com/Azure/azure-sdk-for-java/pull/38232)
* Changed to add `transportRequestChannelAcquisitionContext` in CosmosDiagnostics based on duration in `channelAcquisitionStarted` stage. By default, if `channelAcquisitionStarted` took more than 1s, `transportRequestChannelAcquisitionContext` will be added. - See [PR 38416](https://github.com/Azure/azure-sdk-for-java/pull/38416)
* Added an option to opt-out of E2E timeout defined in CosmosClientBuilder for non-point operations via system property or environment variable. - See [PR 38388](https://github.com/Azure/azure-sdk-for-java/pull/38388)

### 4.54.0 (2024-01-03)

#### Features Added
* Integrate `ThroughputControl` with ChangeFeedProcessor - See [PR 38052](https://github.com/Azure/azure-sdk-for-java/pull/38052)

#### Bugs Fixed
* Fixed issue where AAD/Entra ID related exceptions are not fully propagated to the caller when CosmosAsyncClient is created, causing ambiguity for user on the root cause of the error - See [PR 37977](https://github.com/Azure/azure-sdk-for-java/pull/37977) 
* Fixed a `NullPointerException` issue in `MetadataRequestRetryPolicy` when `locationEndpointToRoute` is not set. - See [PR 38094](https://github.com/Azure/azure-sdk-for-java/pull/38094)

#### Other Changes
* Reset `transitTimeoutCount` and `cancellationCount` in `RntbdClientChannelHealthChecker` when CPU load is above threshold. - See [PR 38157](https://github.com/Azure/azure-sdk-for-java/pull/38157)
* Perf-improvement avoiding extra-buffer copy for query and point operations - See [PR 38072](https://github.com/Azure/azure-sdk-for-java/pull/38072)

### 4.53.1 (2023-12-06)

#### Bugs Fixed
* Fixed high number of PKRangeFeed calls when using BulkExecution without SparkConnector - See [PR 37920](https://github.com/Azure/azure-sdk-for-java/pull/37920) 

#### Other Changes
* Changed to `DEBUG` log level in `WebExceptionRetryPolicy` for non-handled exception scenario and retry scenario - See [PR 37918](https://github.com/Azure/azure-sdk-for-java/pull/37918)

### 4.53.0 (2023-12-01)
#### Bugs Fixed
* Fixed a bug resulting in `CosmosDiagnosticsContext.getStatusCode()` always returning `0` for `readMany` operations. - See [PR 37394](https://github.com/Azure/azure-sdk-for-java/pull/37394)
* Fixed an issue where PartitionKeyRange request will not do cross region retry. - See [PR 37403](https://github.com/Azure/azure-sdk-for-java/pull/37403)
* Fixed an issue where Session consistency was not honored when the consistency level on the `CosmosClientBuilder.consistencyLevel` was not explicitly set to `ConsistencyLevel.SESSION` but the default account consistency level is session. If not enforcing session consistency is the intended behavior, you can set the `CosmsoClientBuilder.consistencyLevel` to `ConsistencyLevel.EVENTUAL`. - See [PR 37377](https://github.com/Azure/azure-sdk-for-java/pull/37377)
* Fixed an issue where client level `EndToEndOperationLatencyPolicyConfig.availabilityStrategy` is not being applied for `query` - See [PR 37511](https://github.com/Azure/azure-sdk-for-java/pull/37511)
* Fixed an issue where operation is not cancelled based on `CosmosEndToEndOperationLatencyPolicyConfig.endToEndOperationTimeout` when `429` happens - See [PR 37764](https://github.com/Azure/azure-sdk-for-java/pull/37764)
* Fixed an issue where `CosmosEndToEndOperationLatencyPolicyConfig.endToEndOperationTimeout` is not applied for `ReadMany` - See [PR 37764](https://github.com/Azure/azure-sdk-for-java/pull/37764)
* Fixed an issue with OFFSET and LIMIT query clause returning partial query results when used with DISTINCT - See [PR 37860](https://github.com/Azure/azure-sdk-for-java/pull/37860)

#### Other Changes
* Modified the event payload when diagnostic details are traced (vis Open telemetry traces). The diagnostics can exceed the max. attribute size of 8KB. This PR will split the diagnostics and trace them in multiple events (ordered by `SequenceNumber` attribute) to ensure the full diagnostics message is available in logged events. - See [PR 37376](https://github.com/Azure/azure-sdk-for-java/pull/37376)
* Added `sessionRetryCfg` to the diagnostic string and modified `proactiveInit` key name to `proactiveInitCfg` in the diagnostic string. - See [PR 36711](https://github.com/Azure/azure-sdk-for-java/pull/36711)
* Modified `429` retry backoff time when `retryAfter` is not being returned from server. For `429/3200`, SDK will retry immediately, for others SDK will backoff 100ms - See [PR 37764](https://github.com/Azure/azure-sdk-for-java/pull/37764)

### 4.52.0 (2023-10-24)
#### Features Added
* Added an option to configure the minimum retry duration for 404/1002 session not available. - See [PR 37143](https://github.com/Azure/azure-sdk-for-java/pull/37143) and [PR 37240](https://github.com/Azure/azure-sdk-for-java/pull/37240)

#### Bugs Fixed
* Fixed an issue where `emptyPageDiagnosticsEnabled` in `CosmosQueryRequestOptions` was being overridden. This caused empty page diagnostics to be logged (with INFO level) even when the flag was set to false - See [PR 37199](https://github.com/Azure/azure-sdk-for-java/pull/37199)
* Fixed an issue where the HttpTimeoutPolicy was not being used correctly - See [PR 37188](https://github.com/Azure/azure-sdk-for-java/pull/37188) 
* Fixed an issue where SDK mark region unavailable on http timeout - See [PR 37163](https://github.com/Azure/azure-sdk-for-java/pull/37163)
* Fixed an issue where SDK do `A, B, C, A` retry pattern for `404/1002` - See [PR 37040](https://github.com/Azure/azure-sdk-for-java/pull/37040)
* Fixed an issue where SDK do aggressive retry on `449` - See [PR 37040](https://github.com/Azure/azure-sdk-for-java/pull/37040)
* Fixed an issue where SDK skip cross region retry for server generated `410` for write operations - See [PR 37040](https://github.com/Azure/azure-sdk-for-java/pull/37040)
* Added 410/1002 handling for `ChangeFeedProcessor#getCurrentState` in **Latest Version**, **All Version and Deletes** changes modes. - See [PR 37107](https://github.com/Azure/azure-sdk-for-java/pull/37107)
    * **NOTE :** Here the fix is for a `ChangeFeedProcessor` instance built with either `handleLatestVersionChanges` or `handleAllVersionsAndDeletesChanges`.
* Fixed an issue where SDK does not do retry for `AddressRefresh` on `HttpTimeout` for write operations - See [PR 37286](https://github.com/Azure/azure-sdk-for-java/pull/37286)

### 4.51.0 (2023-09-29)

#### Features Added
* Added a preview API to `ChangeFeedProcessorBuilder` to process an additional `ChangeFeedProcessorContext` for handling all versions and deletes changes. - See [PR 36715](https://github.com/Azure/azure-sdk-for-java/pull/36715)
* Added public APIs to configure a `Supplier<CosmosExcludedRegions>` through `CosmosClientBuilder#excludedRegionSupplier` and `CosmosExcludedRegions` - a type which encapsulates a set of excluded regions. See [PR 36616](https://github.com/Azure/azure-sdk-for-java/pull/36616)

#### Bugs Fixed
* Fixed an issue with the threshold based availability strategy, which could result in missing diagnostics and unnecessarily high tail latency - See [PR 36508](https://github.com/Azure/azure-sdk-for-java/pull/36508) and [PR 36786](https://github.com/Azure/azure-sdk-for-java/pull/36786).
* Fixed an issue where `sampleDiagnostics` is not being honored for query. See [PR 37015](https://github.com/Azure/azure-sdk-for-java/pull/37015)
* Fixed the issue of `excludeRegions` not being honored for `CosmosBulkExecutionOptions`. - See[PR 36616](https://github.com/Azure/azure-sdk-for-java/pull/36616)
* Fixed an issue with missing diagnostics (metrics, logging) for `Cosmos(Async)Container.readMany` calls - See [PR 37009](https://github.com/Azure/azure-sdk-for-java/pull/37009)

### 4.50.0 (2023-09-25)

#### Features Added
* Added throughput control support for `gateway mode`. See [PR 36687](https://github.com/Azure/azure-sdk-for-java/pull/36687)
* Added public API to change the initial micro batch size in `CosmosBulkExecutionOptions`. The micro batch size is dynamically adjusted based on throttling rate. By default, it starts with a relatively large micro batch size, which can result in a short spike of throttled requests at the beginning of a bulk execution - reducing the initial micro batch size - for example to 1 - will start with smaller batch size and then dynamically increase it without causing the initial short spike of throttled requests. See [PR 36910](https://github.com/Azure/azure-sdk-for-java/pull/36910)

#### Bugs Fixed
* Disabled `CosmosEndToEndOperationLatencyPolicyConfig` feature in `ChangeFeedProcessor`. Setting `CosmosEndToEndOperationLatencyPolicyConfig` at `CosmosClient` level will not affect `ChangeFeedProcessor` requests in any way. See [PR 36775](https://github.com/Azure/azure-sdk-for-java/pull/36775)
* Fixed staleness issue of `COSMOS.MIN_CONNECTION_POOL_SIZE_PER_ENDPOINT` system property - See [PR 36599](https://github.com/Azure/azure-sdk-for-java/pull/36599).
* Fixed an issue where `pageSize` from `byPage` is not always being honored. This only happens when the same `CosmosQueryRequestOptions` being used through different requests, and different pageSize being used. See [PR 36847](https://github.com/Azure/azure-sdk-for-java/pull/36847)
* Fixed an issue where build of `CosmosClient` and `CosmosAsyncClient` was getting blocked for the entire aggressive warmup duration even when all the connections have been opened already. - See [PR 36889](https://github.com/Azure/azure-sdk-for-java/pull/36889)
* Fixed `CosmosClient` connection warm up bug to open connections aggressively. - See [PR 36889](https://github.com/Azure/azure-sdk-for-java/pull/36889)

#### Other Changes
* Handling negative end-to-end timeouts provided more gracefully by throwing a `CosmsoException` (`OperationCancelledException`) instead of `IllegalArgumentException`. - See [PR 36507](https://github.com/Azure/azure-sdk-for-java/pull/36507)
* Reverted preserve ordering in bulk mode([PR 35892](https://github.com/Azure/azure-sdk-for-java/pull/35892)). See [PR 36638](https://github.com/Azure/azure-sdk-for-java/pull/36638)

### 4.45.2-hotfix (2023-09-18)
> [!IMPORTANT]
> We strongly recommend our customers to upgrade directly to at least 4.48.2 or above if they have been using the 4.45.2-hotfix version of `azure-cosmos`. Versions 4.46.0 - 4.48.1 will miss important fixes that have been backported to 4.45.2-hotfix.
#### Bugs Fixed
* Added capability to mark a region as unavailable when a request is cancelled due to end-to-end timeout and connection issues
  with the region in the direct connectivity mode. - See [PR 35586](https://github.com/Azure/azure-sdk-for-java/pull/35586)
* Fixed an issue where `ConnectionStateListener` tracked staled `Uris` which fails to mark the current `Uris` unhealthy properly - See [PR 36067](https://github.com/Azure/azure-sdk-for-java/pull/36067)
* Fixed an issue to update the last unhealthy timestamp for an `Uri` instance only when transitioning to `Unhealthy` from a different health status -  See [36083](https://github.com/Azure/azure-sdk-for-java/pull/36083)
* Improved the channel health check flow to deem a channel unhealthy when it sees consecutive cancellations. - See [PR 36225](https://github.com/Azure/azure-sdk-for-java/pull/36225)
* Optimized the replica validation flow to validate replica health with `Unknown` health status only when the replica is
  used by a container which is also part of the connection warm-up flow. - See [PR 36225](https://github.com/Azure/azure-sdk-for-java/pull/36225)
* Fixed possible `NullPointerException` issue if health-check flow kicks in before RNTBD context negotiation for a given channel - See [PR 36397](https://github.com/Azure/azure-sdk-for-java/pull/36397).

### 4.48.2 (2023-08-25)
#### Bugs Fixed
* Fixed possible `NullPointerException` issue if health-check flow kicks in before RNTBD context negotiation for a given channel - See [PR 36397](https://github.com/Azure/azure-sdk-for-java/pull/36397).

#### Other Changes
* Handling negative end-to-end timeouts provided more gracefully by throwing a `CosmosException` (`OperationCancelledException`) instead of `IllegalArgumentException`. - See [PR 36535](https://github.com/Azure/azure-sdk-for-java/pull/36535)

### 4.49.0 (2023-08-21)
#### Features Added
* Added a flag for allowing customers to preserve ordering in bulk mode. See [PR 35892](https://github.com/Azure/azure-sdk-for-java/pull/35892)
* Added a flag to bypass integrated cache when dedicated gateway is used. See [PR 35865](https://github.com/Azure/azure-sdk-for-java/pull/35865)
* Added new aggressive retry timeouts for in-region calls. See [PR 35987](https://github.com/Azure/azure-sdk-for-java/pull/35987)

#### Bugs Fixed
* Wired `proactiveInit` into the diagnostics to track warmed up containers, proactive connection regions and aggressive warm up duration - See [PR 36111](https://github.com/Azure/azure-sdk-for-java/pull/36111)
* Fixed possible `NullPointerException` issue if health-check flow kicks in before RNTBD context negotiation for a given channel - See [PR 36397](https://github.com/Azure/azure-sdk-for-java/pull/36397). 

#### Other Changes
* Added coverage for `ChangeFeedProcessor` in `Latest Version` change feed mode to read change feed from a custom start time for multi-write accounts. - See[PR 36257](https://github.com/Azure/azure-sdk-for-java/pull/36257)

### 4.48.1 (2023-08-09)
#### Bugs Fixed
* Fixed request start time in the `CosmosDiagnostics` for individual request responses - See [PR 35705](https://github.com/Azure/azure-sdk-for-java/pull/35705)
* Fixed an issue where `ConnectionStateListener` tracked staled `Uris` which fails to mark the current `Uris` unhealthy properly - See [PR 36067](https://github.com/Azure/azure-sdk-for-java/pull/36067)
* Gone exceptions that are not idempotent should not be retried because it is not known if they succeeded for sure. The handling of the exception in this case is left to the user. Fixed retrying write operations when a gone exception occurs in bulk mode. - See [PR 35838](https://github.com/Azure/azure-sdk-for-java/pull/35838)
* Fixed an issue to update the last unhealthy timestamp for an `Uri` instance only when transitioning to `Unhealthy` from a different health status -  See [36083](https://github.com/Azure/azure-sdk-for-java/pull/36083)

#### Other Changes
* Query metrics diagnostics changed to JSON format. - See [PR 35761](https://github.com/Azure/azure-sdk-for-java/pull/35761)
* Improved the channel health check flow to deem a channel unhealthy when it sees consecutive cancellations. - See [PR 36225](https://github.com/Azure/azure-sdk-for-java/pull/36225)
* Optimized the replica validation flow to validate replica health with `Unknown` health status only when the replica is 
used by a container which is also part of the connection warm-up flow. - See [PR 36225](https://github.com/Azure/azure-sdk-for-java/pull/36225)

### 4.48.0 (2023-07-18)
#### Bugs Fixed
* Fixed an issue with deserialization of `conflictResolutionTimestamp` for All versions and deletes change feed mode. - See [PR 35909](https://github.com/Azure/azure-sdk-for-java/pull/35909)
* Added capability to mark a region as unavailable when a request is cancelled due to end-to-end timeout and connection issues
  with the region in the direct connectivity mode. - See [PR 35586](https://github.com/Azure/azure-sdk-for-java/pull/35586)

#### Other Changes
* Added fault injection support for Gateway connection mode - See [PR 35378](https://github.com/Azure/azure-sdk-for-java/pull/35378)

### 4.37.2-hotfix (2023-07-17)
#### Bugs Fixed
* Fixed an issue with deserialization of `conflictResolutionTimestamp` for All versions and deletes change feed mode. - See [PR 35912](https://github.com/Azure/azure-sdk-for-java/pull/35912)

### 4.47.0 (2023-06-26)
#### Features Added
* Added the capability to specify region switch hints through `CosmosClientBuilder#setSessionRetryOptions` for optimizing retries for `READ_SESSION_NOT_AVAILABLE` errors. - See [PR 35292](https://github.com/Azure/azure-sdk-for-java/pull/35292)
* Added API to exclude regions on request options which helps avoid a regions from preferred regions for the request. - See [PR 35166](https://github.com/Azure/azure-sdk-for-java/pull/35166)
* Added API for providing an availability strategy to improve availability when end-end timeout is specified. - See [PR 35166](https://github.com/Azure/azure-sdk-for-java/pull/35166)
* Added Threshold based availability strategy. - See [PR 35166](https://github.com/Azure/azure-sdk-for-java/pull/35166)

#### Bugs Fixed
* Fixes the `readMany` API to not drop existing documents from the response in point-read scenarios when 
there are non-existent document IDs also passed through the API - See [PR 35513](https://github.com/Azure/azure-sdk-for-java/pull/35513)

### 4.46.0 (2023-06-09)
#### Features Added
* Added the capability to filter request-level metrics based on diagnostic thresholds. Request-level metrics usually are used to capture metrics per backend endpoint/replica - a high cardinality dimension. Filtering by diagnostic thresholds reduces the overhead - but also means request-level metrics can only be used for debugging purposes - not for monitoring purposes. So, it is important to use the unfiltered operation-level metrics for health monitoring in this case. - See [PR 35114](https://github.com/Azure/azure-sdk-for-java/pull/35114)
* Added optional tags/dimensions for PartitionId/ReplicaId as alternative to ServiceAddress for direct-mode (rntbd) request-level metrics. - See [PR 35164](https://github.com/Azure/azure-sdk-for-java/pull/35164)
* Added request level info including timeline and system usage to the `CosmosDiagnosticsContext`. - See [PR 35254](https://github.com/Azure/azure-sdk-for-java/pull/35254) and [PR 35405](https://github.com/Azure/azure-sdk-for-java/pull/35405)
* Added an optional dimension/tag `OperationSubStatusCode` for operation-level metrics. - See [PR 35334](https://github.com/Azure/azure-sdk-for-java/pull/35334)
* Added support for `ComputedProperty` in `CosmosContainerProperties` - See [PR 35046](https://github.com/Azure/azure-sdk-for-java/pull/35046)

#### Breaking Changes
* Renamed the JVM configuration - `COSMOS.DEFENSIVE_WARMUP_CONCURRENCY` to `COSMOS.OPEN_CONNECTIONS_CONCURRENCY` - See [PR 34859](https://github.com/Azure/azure-sdk-for-java/pull/34859)

#### Bugs Fixed
* Enabled connection warm-up to continue in a best-effort manner to other regions in case of address resolution errors for a particular region - See [PR 35323](https://github.com/Azure/azure-sdk-for-java/pull/35323)
* Fixed an issue with `ChangeFeedProcessor` to fetch all changes before delay based on configured `PollDelay`. - See [PR 35324](https://github.com/Azure/azure-sdk-for-java/pull/35324)

#### Other Changes
* Refactored `CosmosContainerProactiveInitConfigBuilder` to make use of `ContainerDirectConnectionMetadata` and to wire `DirectConnectionConfig` with
  JVM configuration - `COSMOS.MIN_CONNECTION_POOL_SIZE_PER_ENDPOINT` - See [PR 34859](https://github.com/Azure/azure-sdk-for-java/pull/34859)
* Extending maximum retry delay in `SessionTokenMismatchRetryPolicy`. - See [PR 35360](https://github.com/Azure/azure-sdk-for-java/pull/35360)

### 4.45.1 (2023-05-19)
#### Bugs Fixed
* Fixed an issue where status code & sub-status code `408/20008` will always be populated in the CosmosDiagnostics in case of `RNTBD` request failures - See [PR 34999](https://github.com/Azure/azure-sdk-for-java/pull/34999)
* Fixed `readMany` API bug to enable swallowing of `404 Not Found` exceptions for 404/0 scenarios when `readMany` performs point-reads internally - See [PR 34966](https://github.com/Azure/azure-sdk-for-java/pull/34966)

### 4.45.0 (2023-05-12)
#### Features Added
* Added support for priority based throttling - See [PR 34121](https://github.com/Azure/azure-sdk-for-java/pull/34121)
* Added configurability for minimum connection pool size for all containers through a system property - `COSMOS.MIN_CONNECTION_POOL_SIZE_PER_ENDPOINT` - See [PR 33983](https://github.com/Azure/azure-sdk-for-java/pull/33983).
* Added `CosmosContainerProactiveInitConfigBuilder:setAggressiveWarmupDuration(Duration aggressiveWarmupDuration)` public API to switch between aggressively opening connections
  in a blocking manner to defensively opening connections in a non-blocking manner after `aggressiveWarmupDuration` has elapsed - See [PR 33983](https://github.com/Azure/azure-sdk-for-java/pull/33983).
* Added end to end timeout policy for item operations. Requests will be cancelled if they have not finished before the configured timeout - See [PR 34554](https://github.com/Azure/azure-sdk-for-java/pull/34554).
* Added capability to sample diagnostics dynamically (without need to reinitialize the app or the Cosmos Client instance). - See [PR 34915](https://github.com/Azure/azure-sdk-for-java/pull/34915). 

#### Bugs Fixed
* Fixed `IllegalArgumentException` in changeFeedProcessor when `maxScaleCount` is configured - See [PR 34618](https://github.com/Azure/azure-sdk-for-java/pull/34618)
* Removed custom user agent suffix from client telemetry - See [PR 34866](https://github.com/Azure/azure-sdk-for-java/pull/34866)
* Fixed an issue where `userAgentSuffix` is not being used in `CosmosDiagnostics` - See [PR 34863](https://github.com/Azure/azure-sdk-for-java/pull/34863)
* Enabled proactive connection management to only reopen closed / reset connections to those endpoints used by containers which
  were part of the connection warm up flow - See [PR 34892](https://github.com/Azure/azure-sdk-for-java/pull/34892)

#### Other Changes
* Disabled initialization of client telemetry background threads if client telemetry is disabled - See [PR 34889](https://github.com/Azure/azure-sdk-for-java/pull/34889)
* Removed synchronized locking on generating random UUIDs - See [PR 34879](https://github.com/Azure/azure-sdk-for-java/pull/34879)
* Capture diagnostics for cancelled `RNTBD` requests - See [PR 34912](https://github.com/Azure/azure-sdk-for-java/pull/34912)
* Added support for threshold based speculative processing - See [PR 34686](https://github.com/Azure/azure-sdk-for-java/pull/34686)

### 4.44.0 (2023-04-21)
#### Bugs Fixed
* Fixed an issue where throughput control is not triggered properly when target throughput is being used - See [PR 34393](https://github.com/Azure/azure-sdk-for-java/pull/34393)
* Fixed an issue where `IllegalStateException` being thrown during replica validation - See [PR 34538](https://github.com/Azure/azure-sdk-for-java/pull/34538)

### 4.43.0 (2023-04-06)
#### Features Added
* Added option to enable automatic retries for write operations - See [34227](https://github.com/Azure/azure-sdk-for-java/pull/34227)
* Added option to enable automatic logging of Cosmos diagnostics for errors or requests exceeding latency threshold - See [33209](https://github.com/Azure/azure-sdk-for-java/pull/33209)
* Added support for OpenTelemetry traces following the Semantic profile for Cosmos DB - See [33209](https://github.com/Azure/azure-sdk-for-java/pull/33209)

#### Breaking Changes
* Changed the default structure of Open Telemetry events being emitted by the SDK to follow the semantic profile for Cosmos DB. Use the `COSMOS.USE_LEGACY_TRACING` system property to retrun to the previous event structure: `-DCOSMOS.USE_LEGACY_TRACING=true` - See [33209](https://github.com/Azure/azure-sdk-for-java/pull/33209)

### 4.42.0 (2023-03-17)
#### Features Added
* Added support for Move operation - See [PR 31078](https://github.com/Azure/azure-sdk-for-java/pull/31078)
* GA of `subpartition` functionality in SDK - See [32501](https://github.com/Azure/azure-sdk-for-java/pull/32501)
* Added ability for SDK to use partial partition keys for queries in subpartitioned containers - See [32501](https://github.com/Azure/azure-sdk-for-java/pull/32501)
* Enable `handleLatestVersionChanges` in ChangeFeedProcessor - See [33972](https://github.com/Azure/azure-sdk-for-java/pull/33972)
* Added Merge support. NOTE: to use Change Feed Processor with merge support, onboard to the new API `handleLatestVersionChanges()` in `ChangeFeedProcessorBuilder`.

#### Bugs Fixed
* Fixed `readMany` API to take in hierarchical partition keys - See [32501](https://github.com/Azure/azure-sdk-for-java/pull/32501)
* Fixed an issue in the Direct Transport metrics for acquired/closed channels which would be triggered when endpoint get closed/evicted due to exceeding idle timeouts. This would surface as stale metrics for these endpoints. - See [33969](https://github.com/Azure/azure-sdk-for-java/pull/33969) 

#### Other Changes
* Added fault injection support - See [PR 33329](https://github.com/Azure/azure-sdk-for-java/pull/33329).

### 4.41.0 (2023-02-17)
#### Features Added
* Added ability to configure proactive connection management via `CosmosClientBuilder.openConnectionsAndInitCaches(CosmosContainerProactiveInitConfig)`. - See [PR 33267](https://github.com/Azure/azure-sdk-for-java/pull/33267)
* Added internal merge handling - See [PR 31428](https://github.com/Azure/azure-sdk-for-java/pull/31428). See [PR 32097](https://github.com/Azure/azure-sdk-for-java/pull/32097). See [PR 32078](https://github.com/Azure/azure-sdk-for-java/pull/32078). See [PR 32165](https://github.com/Azure/azure-sdk-for-java/pull/32165). See [32259](https://github.com/Azure/azure-sdk-for-java/pull/32259). See [32496](https://github.com/Azure/azure-sdk-for-java/pull/32496)
* Added more granular control of which Cosmos client-side metrics to emit, whether to collect histograms and percentiles (and which) and also which tags/dimensions to associate with individual metrics.  - See [PR 33436](https://github.com/Azure/azure-sdk-for-java/pull/33436)

#### Breaking Changes
* NOTE: the PR to provide more granular control over metrics - See [PR 33436](https://github.com/Azure/azure-sdk-for-java/pull/33436) - includes two technically breaking changes. We don't expect any customers to be impacted by this, but the PR description as well as information below provides some context and options on how to revert the behavior to previous version.
  * The API `CosmosClientTelemetryConfig.metricTagNames` has been marked deprecated in favor of `CosmosMicrometerMetricsOptions.defaultTagNames` or `CosmosMicrometerMeterOptions.suppressTagNames` - the `CosmosClientTelemetryConfig.metricTagNames` API can still be used as long as none of the new configuration APIs is used - but we recommend starting to switch over to the new APIs.
  * Capturing metrics - especially `Timer` and `DistributionSummary` with percentiles/histograms has some performance overhead. We got feedback that initially we were emitting some metrics with relatively high cardinality on tags with percentiles/histograms of questionable value (only useful in certain scenarios). So, we decided to disable collecting these metrics by default - but still allow them to be collected when enabled manually via the APIs described in [PR 33436](https://github.com/Azure/azure-sdk-for-java/pull/33436).   

#### Bugs Fixed
* Change feed pull API is using an incorrect key value for collection lookup, which can result in using the old collection in collection recreate scenarios. - See [PR 33178](https://github.com/Azure/azure-sdk-for-java/pull/33178)

#### Other Changes
* Give a meaningful name to the GlobalEndpointManager worker thread. - See [PR 33507](https://github.com/Azure/azure-sdk-for-java/pull/33507)
* Adding activity id in header of gateway address refresh call. - See [PR 33074](https://github.com/Azure/azure-sdk-for-java/pull/33074)
* Direct mode - `RNTBD` connection health check improvements in `RntbdClientChannelHealthChecker` to allow recovering quicker when existing connections get broken (without TCP close or reset, just timeouts because packets get dropped). - See [PR 33464](https://github.com/Azure/azure-sdk-for-java/pull/33464) and - See [PR 33566](https://github.com/Azure/azure-sdk-for-java/pull/33566)  

### 4.40.0 (2023-01-13)
#### Features Added
* Added `retryAfterInMs` to `StoreResult` in `CosmosDiagnostics` - See [PR 31219](https://github.com/Azure/azure-sdk-for-java/pull/31219)
* Added `CosmosDiagnostics` to `readMany` API - See [PR 32290](https://github.com/Azure/azure-sdk-for-java/pull/32290)

#### Bugs Fixed
* Fixed issue on noisy `CancellationException` log - See [PR 31882](https://github.com/Azure/azure-sdk-for-java/pull/31882)
* Fixed issue with `TracerProvider` constructor inadvertently disabling tracing when `isClientMetricsEnabled` is true - See [PR 32787](https://github.com/Azure/azure-sdk-for-java/pull/32787)
* Added improvement in handling for idle connection being closed unexpectedly - See [PR 32936](https://github.com/Azure/azure-sdk-for-java/pull/32936)

#### Other Changes
* Reduced log noisiness when bulk ingestion completes and sink is already terminated or cancelled. - See [PR 32601](https://github.com/Azure/azure-sdk-for-java/pull/32601)
* Optimized the `readMany` API to make use of point reads when a single item is requested for a given physical partition - See [PR 31723](https://github.com/Azure/azure-sdk-for-java/pull/31723)
* Added cross region retries for data plane, query plan and metadata requests failed with http timeouts - See [PR 32450](https://github.com/Azure/azure-sdk-for-java/pull/32450)

### 4.39.0 (2022-11-16)
#### Bugs Fixed
* Fixed a rare race condition for `query plan` cache exceeding the allowed size limit - See [PR 31859](https://github.com/Azure/azure-sdk-for-java/pull/31859)
* Added improvement in `RntbdClientChannelHealthChecker` for detecting continuous transit timeout. - See [PR 31544](https://github.com/Azure/azure-sdk-for-java/pull/31544)
* Fixed an issue in replica validation where addresses may have not sorted properly when replica validation is enabled. - See [PR 32022](https://github.com/Azure/azure-sdk-for-java/pull/32022)
* Fixed unicode char handling in Uris in Cosmos Http Client. - See [PR 32058](https://github.com/Azure/azure-sdk-for-java/pull/32058)
* Fixed an eager prefetch issue to lazily prefetch pages on a query - See [PR 32122](https://github.com/Azure/azure-sdk-for-java/pull/32122)

#### Other Changes
* Shaded `MurmurHash3` of apache `commons-codec` to enable removing of the `guava` dependency - CVE-2020-8908 - See [PR 31761](https://github.com/Azure/azure-sdk-for-java/pull/31761)
* Updated test dependency of `testng` to version 7.5 - See [PR 31761](https://github.com/Azure/azure-sdk-for-java/pull/31761)
* Reduced the logging noise level on CancellationExceptions from `RntbdReporter.reportIssue`. - See [PR 32175](https://github.com/Azure/azure-sdk-for-java/pull/32175)

### 4.38.1 (2022-10-21)
#### Other Changes
* Updated test dependency of apache `commons-text` to version 1.10.0 - CVE-2022-42889 - See [PR 31674](https://github.com/Azure/azure-sdk-for-java/pull/31674)
* Updated `jackson-databind` dependency to 2.13.4.2 - CVE-2022-42003 - See [PR 31559](https://github.com/Azure/azure-sdk-for-java/pull/31559)

### 4.38.0 (2022-10-12)
#### Features Added
* Added option to set throughput control group name on per-request level for batch and bulk operations. - See [PR 31362](https://github.com/Azure/azure-sdk-for-java/pull/31362)

### 4.37.1 (2022-10-07)
#### Bugs Fixed
* Fixed incorrect RU metric reporting in micrometer metrics. - See [PR 31307](https://github.com/Azure/azure-sdk-for-java/pull/31307)
* Enabled failover to preferred locations in the case of single-write/multi-read region enabled account for read in Gateway mode and for metadata requests in Direct mode. - More details about the [Bug: Cosmos DB Client gets stuck in timeout retry loop](https://github.com/Azure/azure-sdk-for-java/issues/31260#issue-1396454421). - See [PR 31314](https://github.com/Azure/azure-sdk-for-java/pull/31314)

#### Other Changes
* Added SslHandshakeTimeout minimum duration config - See [PR 31298](https://github.com/Azure/azure-sdk-for-java/pull/31298)

### 4.37.0 (2022-09-30)
#### Features Added
* Added new preview APIs to `ChangeFeedProcessor` for handling all versions and deletes changes - See [PR 30399](https://github.com/Azure/azure-sdk-for-java/pull/30399)
* Added option to emit client-side metrics via micrometer.io MeterRegistry. - See [PR 30065](https://github.com/Azure/azure-sdk-for-java/pull/30065)

#### Bugs Fixed
* Fixed a race condition that could result in a memory/thread leak for `BulkExecutor` instances (and their corresponding `cosmos-daemon-BulkExecutor-*` thread). - See [PR 31082](https://github.com/Azure/azure-sdk-for-java/pull/31082)

#### Other Changes
* Enable replica validation by default - See [PR 31159](https://github.com/Azure/azure-sdk-for-java/pull/31159)

### 4.36.0 (2022-09-15)
#### Other Changes
* Added system property to turn on replica validation - See [PR 29767](https://github.com/Azure/azure-sdk-for-java/pull/29767)
* Added improvement to avoid retry on same replica that previously failed with 410, 408 and  >= 500 status codes - See [PR 29767](https://github.com/Azure/azure-sdk-for-java/pull/29767)
* Improvement when `connectionEndpointRediscoveryEnabled` is enabled - See [PR 30281](https://github.com/Azure/azure-sdk-for-java/pull/30281)
* Added replica validation for Unknown status if `openConnectionsAndInitCaches` is used and replica validation is enabled - See [PR 30277](https://github.com/Azure/azure-sdk-for-java/pull/30277)

### 4.35.1 (2022-08-29)
#### Other Changes
* Added non-blocking async lazy cache to improve upgrade and scaling scenarios - See [PR 29322](https://github.com/Azure/azure-sdk-for-java/pull/29322)
* Improved performance of `StoreResponse` using array headers - See [PR 30596](https://github.com/Azure/azure-sdk-for-java/pull/30596)

### 4.35.0 (2022-08-19)
#### Other Changes
* Updated netty library version to `4.1.79.Final`.
* Updated `reactor-core` version to `3.4.21`.

### 4.34.0 (2022-08-05)
#### Features Added
* GA of `DedicatedGatewayRequestOptions` API. See [PR 30142](https://github.com/Azure/azure-sdk-for-java/pull/30142)

#### Other Changes
* Added `requestSessionToken` to `CosmosDiagnostics` - See [PR 29516](https://github.com/Azure/azure-sdk-for-java/pull/29516)
* Reverted changes of [PR 29944](https://github.com/Azure/azure-sdk-for-java/pull/29944) to avoid possible regression when customers use id with special characters and their account is on ComputeGateway already. - See [PR 30283](https://github.com/Azure/azure-sdk-for-java/pull/30283)
* Added changes for `changeFeed` APIs for handling all versions and deletes changes. See [PR 30161](https://github.com/Azure/azure-sdk-for-java/pull/30161)

### 4.33.1 (2022-07-22)
#### Bugs Fixed
* Fixed issues with "id" encoding when using special characters that should be allowed in the "id" property of a document. - See [PR 29944](https://github.com/Azure/azure-sdk-for-java/pull/29944)
* Fixed `NotFoundException` for `queryChangeFeed` with staled feed range after split - See [PR 29982](https://github.com/Azure/azure-sdk-for-java/pull/29982)
* Fixed `ForbiddenException` for azure instance metadata service requests if proxy is configured for client telemetry. - See [PR 30004](https://github.com/Azure/azure-sdk-for-java/pull/30004)
* Fixed a regression introduced in [PR 27440](https://github.com/Azure/azure-sdk-for-java/pull/27440) which causes an `IllegalArgumentException` for distinct queries when using POJO serialization. - See [PR 30025](https://github.com/Azure/azure-sdk-for-java/pull/30025)
* Fixed `IllegalArgumentException` when trying to update targetThroughput(Threshold) without process restart. - See [PR 30049](https://github.com/Azure/azure-sdk-for-java/pull/30049)

#### Other Changes
* Supported username and password to be used in `GatewayConnectionConfig.setProxy` . - See [PR 30004](https://github.com/Azure/azure-sdk-for-java/pull/30004)

### 4.33.0 (2022-07-14)
#### Other Changes
* Updated netty library version to `4.1.78.Final`.
* Updated `reactor-core` version to `3.4.19`.

### 4.32.1 (2022-06-30)

#### Bugs Fixed
* Added a fix for `CloneNotSupportedException` when trying to instantiate a `Cosmos(Async)Client` and using a MAC provider which would not support cloning. Instead, this should be handled gracefully (less ideal perf is expected - but functionally it should work.) - See [PR 29719](https://github.com/Azure/azure-sdk-for-java/pull/29719)

### 4.32.0 (2022-06-27)
#### Other Changes
* Remove requires `io.netty.transport.epoll` from `module-info` - See [PR 29509](https://github.com/Azure/azure-sdk-for-java/pull/29509)
* Converted from `durationInMicroSec` to `durationInMilliSecs` in `CosmosDiagnostics` - See [PR 29643](https://github.com/Azure/azure-sdk-for-java/pull/29643)

### 4.31.0 (2022-06-08)
#### Bugs Fixed
* Fixed Store Response headers case insensitivity. - See [PR 29268](https://github.com/Azure/azure-sdk-for-java/pull/29268)

#### Other Changes
* Add `IdleStateHandler` after Ssl handshake has completed and improvement on keeping inner exceptions for creating new channels. - See [PR 29253](https://github.com/Azure/azure-sdk-for-java/pull/29253)

### 4.30.1 (2022-06-01)
#### Other Changes
* Made CosmosPatchOperations thread-safe. Usually there is no reason to modify a CosmosPatchOperations instance concurrently form multiple threads - but making it thread-safe acts as protection in case this is done anyway - See [PR 29143](https://github.com/Azure/azure-sdk-for-java/pull/29143)
* Added system property to allow overriding proxy setting for client telemetry endpoint. - See [PR 29022](https://github.com/Azure/azure-sdk-for-java/pull/29022)
* Added additional information about the reason on Rntbd channel health check failures. - See [PR 29174](https://github.com/Azure/azure-sdk-for-java/pull/29174)

### 4.30.0 (2022-05-20)
#### Bugs Fixed
* Fixed bubbling of Errors in case of any `java.lang.Error` - See [PR 28620](https://github.com/Azure/azure-sdk-for-java/pull/28620)
* Fixed an issue with creating new Throughput control client item when `enableThroughputControlGroup` is being called multiple times with the same throughput control group. - See [PR 28905](https://github.com/Azure/azure-sdk-for-java/pull/28905)
* Fixed a possible dead-lock on static ctor for CosmosException when the runtime is using custom class loaders. - See [PR 28912](https://github.com/Azure/azure-sdk-for-java/pull/28912) and [PR 28961](https://github.com/Azure/azure-sdk-for-java/pull/28961) 

#### Other Changes
* Added `exceptionMessage` and `exceptionResponseHeaders` to `CosmosDiagnostics` in case of any exceptions - See [PR 28620](https://github.com/Azure/azure-sdk-for-java/pull/28620)
* Improved performance of `query plan` cache by using `ConcurrentHashMap` with a fixed size of 1000 - See [PR 28537](https://github.com/Azure/azure-sdk-for-java/pull/28537)
* Changed 429 (Throttling) retry policy to have an upper bound for the back-off time of 5 seconds - See [PR 28764](https://github.com/Azure/azure-sdk-for-java/pull/28764)
* Improved `openConnectionsAndInitCaches` by using rntbd context negotiation. - See [PR 28470](https://github.com/Azure/azure-sdk-for-java/pull/28470)
* Enable `connectionEndpointRediscoveryEnabled` by default - See [PR 28471](https://github.com/Azure/azure-sdk-for-java/pull/28471)

### 4.29.1 (2022-04-27)
#### Bugs Fixed
* Fixed AAD authentication for `CosmosPatchOperations` - See [PR 28537](https://github.com/Azure/azure-sdk-for-java/pull/28537)

### 4.29.0 (2022-04-22)
#### Features Added
* Added Beta API `continueOnInitError` in `ThroughputControlGroupConfigBuilder` - See [PR 27702](https://github.com/Azure/azure-sdk-for-java/pull/27702)

#### Bugs Fixed
* Added improvement for handling idle connection close event when `connectionEndpointRediscoveryEnabled` is enabled - See [PR 27242](https://github.com/Azure/azure-sdk-for-java/pull/27242)
* Fixed memory leak issue related to circular reference of `CosmosDiagnostics` in `StoreResponse` and `CosmosException` - See [PR 28343](https://github.com/Azure/azure-sdk-for-java/pull/28343)

### 4.28.1 (2022-04-08)
#### Other Changes
* Updated `jackson` dependency to 2.13.2 and `jackson-databind` dependency to 2.13.2.1 - CVE-2020-36518. - See [PR 27847](https://github.com/Azure/azure-sdk-for-java/pull/27847)

### 4.28.0 (2022-03-18)
#### Features Added
* Added the "VM Unique ID" - see [Accessing and Using Azure VM Unique ID](https://azure.microsoft.com/blog/accessing-and-using-azure-vm-unique-id/) - to the request diagnostics. This information helps to simplify investigating any network issues between an application hosted in Azure and the corresponding Cosmos DB service endpoint. - See [PR 27692](https://github.com/Azure/azure-sdk-for-java/pull/27692)
* Added overload of read api on ClientEncryptionKey with request options for cosmos encrytion project. - See [PR 27210](https://github.com/Azure/azure-sdk-for-java/pull/27210)

#### Bugs Fixed
* Added `decodeTime` in `CosmosDiagnostics` - See [PR 22808](https://github.com/Azure/azure-sdk-for-java/pull/22808)

#### Other Changes
* Reduced CPU usage for some String operations by switching to APIs that don't compile a pattern for each call. - See [PR 27654](https://github.com/Azure/azure-sdk-for-java/pull/27654)
* Reduced GC (Garbage Collection) pressure when executing queries returning many documents by pushing down type conversion. - See [PR 27440](https://github.com/Azure/azure-sdk-for-java/pull/27440)

### 4.27.0 (2022-03-10)
#### Bugs Fixed
* Fixed an issue in `CosmosPagedIterable` resulting in excessive memory consumption due to unbounded prefetch of pages when converting the `CosmosPagedIterable` into an `Iterator<FeedResponse<T>>`. - See [PR 27237](https://github.com/Azure/azure-sdk-for-java/pull/27237) and [PR 27299](https://github.com/Azure/azure-sdk-for-java/pull/27299)
* Fixed a `NullPointerException` in `CosmosDiagnostics isDiagnosticsCapturedInPagedFlux` - See [PR 27261](https://github.com/Azure/azure-sdk-for-java/pull/27261)
* Fixed an issue with allowing null values for add, set and replace operations in Patch API - See [PR 27501](https://github.com/Azure/azure-sdk-for-java/pull/27501)
* Fixed an issue with top query when top x is greater than the total number of items in the database - See [PR 27377](https://github.com/Azure/azure-sdk-for-java/pull/27377)
* Fixed synchronized lists and maps for order by query race condition - See [PR 27142](https://github.com/Azure/azure-sdk-for-java/pull/27142)

### 4.26.0 (2022-02-11)
#### Features Added
* Added support to resume a "multi order by query" from a continuation token - See [PR 26267](https://github.com/Azure/azure-sdk-for-java/pull/26267)
* Added `RNTBD - open connections` information in `ClientTelemetry`.
* Added Beta API to set custom `Reactor` scheduler to be used by the `ChangeFeedProcessor` implementation - See [PR 26750](https://github.com/Azure/azure-sdk-for-java/pull/26750)
* Added support for correlating queries executed via the Cosmos Spark connector with service-telemetry based on the `correlationActivityId` - See [PR 26908](https://github.com/Azure/azure-sdk-for-java/pull/26908)

#### Bugs Fixed
* Fixed an issue in `ChangeFeedProcessor` related to `leases` that were found expired - See [PR 26750](https://github.com/Azure/azure-sdk-for-java/pull/26750)
* Fixed an issue with `query plan` caching double initialization - See [PR 26825](https://github.com/Azure/azure-sdk-for-java/pull/26825)

#### Other Changes
* Added support for logging `CosmosDiagnostics` for empty pages through system property for cross partition query - See [PR 26869](https://github.com/Azure/azure-sdk-for-java/pull/26869)

### 4.26.0-beta.1 (2022-01-25)
#### Features Added
* Added support to resume a "multi order by query" from a continuation token - See [PR 26267](https://github.com/Azure/azure-sdk-for-java/pull/26267)

### 4.25.0 (2022-01-14)
#### Bugs Fixed
* Fixed `NullPointerException` in bulk mode for deleted/recreated containers.
* Added missing exception cause in case of `InternalServerException`.

### 4.24.0 (2021-12-21)
#### Features Added
* Added implementation for `CosmosAuthorizationTokenResolver`.
* Scoped session token per partition level for gateway call.

#### Bugs Fixed
* Fixed issue causing CosmosException with statusCode 0 to be thrown on connectivity issues for Gateway.
* Addressed potential race condition in `ChangeFeedProcessor` when check-pointing current state.

### 4.23.0 (2021-12-10)
#### Features Added
* Added `setMaxMicroBatchConcurrency` and `getMaxMicroBatchConcurrency` in `CosmosBulkExecutionOptions`.

#### Bugs Fixed
* Bulk execution improvement triggering a flush when total payload size exceeds the max payload size limit.
* Bulk execution improvement shortening the flush interval when the `Flux` of incoming operations signals completion.
* Fixed metadata cache refresh scenario on collection recreate for gateway mode.

### 4.22.0 (2021-12-03)
#### Features Added
* Added Beta API `getContactedRegionNames` in `CosmosDiagnostics`.

#### Bugs Fixed
* Fixed `IllegalStateException` for `getFeedRanges` when container recreated with same name.
* Made Cosmos spans CLIENT which will allow Azure Monitor to show HTTP calls nested under Cosmos spans.
* Fixed `ConcurrentModificationException` when getting `NotFoundException` with session consistency.

### 4.21.1 (2021-11-13)
#### Bugs Fixed
* Fixed an issue in `ChangeFeedProcessor` where processing stops in some rare cases because of a race condition can occur which prevents work to be promptly assigned to other instances.

### 4.21.0 (2021-11-12)
#### Features Added
* GA of `CosmosPatch`, `CosmosBatch` and `CosmosBulk` API.
* GA of `ChangeFeedProcessorState` API.
* Added `networkRequestTimeout` API for `DirectConnectionConfig`.

#### Bugs Fixed
* Override the default keep-alive config on linux to keep connections open and detect a broken connection faster.

#### Other Changes
* Removed deprecated `BulkExecutionOptions`.
* Removed deprecated `BulkExecutionThresholds`.
* Removed deprecated `BulkItemRequestOptions`.
* Removed deprecated `BulkItemRequestOptionsBase`.
* Removed deprecated `BulkOperations`.
* Removed deprecated `BulkPatchItemRequestOptions`.
* Removed deprecated `BulkProcessingOptions`.
* Removed deprecated `BulkProcessingThresholds`.
* Removed deprecated `TransactionalBatch`.
* Removed deprecated `TransactionalBatchItemRequestOptions`.
* Removed deprecated `TransactionalBatchItemRequestOptionsBase`.
* Removed deprecated `TransactionalBatchOperationResult`.
* Removed deprecated `TransactionalBatchPatchItemRequestOptions`.
* Removed deprecated `TransactionalBatchRequestOptions`.
* Removed deprecated `TransactionalBatchResponse`.

### 4.20.1 (2021-10-27)
#### Bugs Fixed
* Removed `AfterBurner` module for Java version 16+.
* Fixed `BadRequestException` issue when using `Distinct` with matched `orderBy` queries via `continuationToken`.

### 4.20.0 (2021-10-14)
#### Features Added
* Enabling `query plan` cache by default.

#### Bugs Fixed
* Fixed issue with bulk reads when `contentResponseOnWrite` is not explicitly enabled on the cosmos client.

### 4.19.1 (2021-09-24)
#### Features Added
* Added support to config retry count for `openConnectionsAndInitCaches`.

#### Bugs Fixed
* Fixed ReadMany Api on partition split.
* Removed full exception trace from 404 error on open telemetry.
* Fixed issue with onErrorDropped being called when using concatWith in QuorumReader.

### 4.20.0-beta.1 (2021-09-22)
#### Features Added
* Added support to config retry count for `openConnectionsAndInitCaches`.

### 4.19.0 (2021-09-09)
#### New Features
* Added support for distinct count queries.
* Added support for capturing `IndexMetrics` in `CosmosQueryRequestOptions`.

#### Bugs Fixed
* Added support to switch off IO thread for response processing.
* Fixed issue for resuming order by queries from continuation token that includes undefined/null.

#### Other Changes
* Renamed `BulkExecutionOptions` to `CosmosBulkExecutionOptions`.
* Renamed `BulkExecutionThresholds` to `CosmosBulkExecutionThresholdsState`.
* Renamed `BulkItemRequestOptions` to `CosmosBulkItemRequestOptions`.
* Renamed `BulkItemRequestOptionsBase` to `CosmosBulkItemRequestOptionsBase`.
* Renamed `BulkOperations` to `CosmosBulkOperations`.
* Renamed `BulkPatchItemRequestOptions` to `CosmosBulkPatchItemRequestOptions`.
* Renamed `TransactionalBatch` to `CosmosBatch`.
* Renamed `TransactionalBatchItemRequestOptions` to `CosmosBatchItemRequestOptions`.
* Renamed `TransactionalBatchItemRequestOptionsBase` to `CosmosBatchItemRequestOptionsBase`.
* Renamed `TransactionalBatchOperationResult` to `CosmosBatchOperationResult`.
* Renamed `TransactionalBatchPatchItemRequestOptions` to `CosmosBatchPatchItemRequestOptions`.
* Renamed `TransactionalBatchRequestOptions` to `CosmosBatchRequestOptions`.
* Renamed `TransactionalBatchResponse` to `CosmosBatchResponse`.
* Renamed `processBulkOperations` to `executeBulkOperations` API.
* Renamed `executeTransactionalBatch` to `executeCosmosBatch` API.
* Moved `CosmosBulkItemResponse.java` to `com.azure.cosmos.models` package.
* Moved `CosmosBulkOperationResponse.java` to `com.azure.cosmos.models` package.
* Moved `CosmosItemOperation.java` to `com.azure.cosmos.models` package.
* Moved `CosmosItemOperationType.java` to `com.azure.cosmos.models` package.
* Moved `CosmosPatchOperations.java` to `com.azure.cosmos.models` package.

### 4.19.0-beta.1 (2021-09-02)
#### Bugs Fixed
* Added support to switch off IO thread for response processing.

### 4.18.0 (2021-08-16)
#### New Features
* Integrated cosmos diagnostics with open telemetry tracer.

#### Bugs Fixed
* Added reactor netty timeline to `query plan` calls.
* Fixed serialization warning on `clientSideRequestDiagnostics`.
* Fixed an issue when `IdleEndpointTimeout` is set to 0 in `DirectConnectionConfig`.
* Added retry for `PrematureCloseException`.
* Fixed an issue where application hangs in bulk executor.
* Fixed an issue which preventing recovery from 410/0 after split.

### 4.18.0-beta.1 (2021-08-11)
#### Bugs Fixed
* Added `TransportRequestChannelAcquisitionContext` in `CosmosDiagnostics`.

### 4.17.0 (2021-07-08)
#### New Features
* Adjust `MicroBatchSize` dynamically based on throttling rate in `BulkExecutor`.

#### Bugs Fixed
* Fixed an issue with AAD authentication in `Strong` and `BoundedStaleness` in direct mode.
* Fixed an issue where `ChangeFeedProcessor` was resuming from zero continuation token for new partitions on partition splits.

### 4.16.0 (2021-06-11)
#### Bugs Fixed
* Fixed an issue on handling partition splits during bulk operations in Gateway Mode.
* Fixed an issue with `NumberFormatException` happening on requests on large containers.
* Fixed an issue with BackOff time in `ThroughputController`.
* Fixed an issue with `ThroughputControl` calculation.
* Improved behavior when `CosmosClientBuilder.userAgentSuffix` exceeds 64 characters. Now `userAgentSuffix` will be honored as long as total userAgent value is less than 256 characters or truncated to fit the 256 characters limited.
* Fixed issue when using client-side throughput control in combination with bulk upserts, previously resulting in unnecessarily upserting documents multiple times in some cases when getting throttled.

### 4.16.0-beta.1 (2021-05-20)
#### Bugs Fixed
* No changes from previous version, releasing for compatibility issues with cosmos encryption modules.

### 4.15.0 (2021-05-12)
#### New Features
* Added `backendLatencyInMs` in `CosmosDiagnostics` for `DIRECT` connection mode.
* Added `retryContext` in `CosmosDiagnostics` for query operations.

#### Bugs Fixed
* Fixed ignored `HttpClient` decoder configuration issue.
* Fixed incorrect connection mode issue in `CosmosDiagnostics`.
* Fixed issue with handling collisions in the effective partition key.
* Fixed `CosmosQueryRequestOptions` NPE in `readAllItems` API.

### 4.15.0-beta.2 (2021-04-26)
#### Bugs Fixed
* No changes from previous version, releasing for compatibility issues with cosmos encryption modules.

### 4.15.0-beta.1 (2021-04-07)
#### Bugs Fixed
* No changes from previous version, releasing for compatibility issues with cosmos encryption modules.

### 4.14.0 (2021-04-06)
#### New Features
* General Availability for `readMany()` API in `CosmosAsyncContainer` and `CosmosContainer`.
* General Availability for `handle()` API in `CosmosPagedFlux` and `CosmosPagedIterable`.
* Upgraded Jackson to patch version 2.12.2.
* Exposed `getDocumentUsage` and `getDocumentCountUsage()` APIs in `FeedResponse` to retrieve document count metadata.

#### Bugs Fixed
* Allowed `CosmosPagedFlux#handle()` and `CosmosPagedIterable#handle()` API for chaining.
* Removed `AfterBurner` module usage from `CosmosException` causing the warning logs.
* Fixed issue of duplicate processing of items on the same Change Feed Processor instance.
* Return `RequestTimeoutException` on client side timeout for write operations.

### 4.13.1 (2021-03-22)
#### Bugs Fixed
* Fixed issue preventing recovery from 410 status code and 0 sub status code due to stale Gateway caches when threads in parallel scheduler are starved.
* Fixed warning caused because of afterburner module usage in `CosmosDiagnostics`.
* Query performance improvements.

### 4.13.0 (2021-03-11)
> [!IMPORTANT] 
> This release updates `reactor-core` and `reactor-netty` major versions to `2020.0.4 (Europium)` release train.
#### New Features
* Updated `reactor-core` version to 3.4.3.
* Updated `reactor-netty` version to 1.0.4.
* Added `Diagnostics` for queries.

#### Bugs Fixed
* Fixed `OrderBy` for mixed and undefined types for cross partition queries.
* Fixed `readAllItems` with resourceToken.
* Fixed issue with `resourceToken` usage in `Gateway` connection mode.
* Fixed issues with point operations with permissions in `Gateway` connection mode.

### 4.12.0 (2021-02-09)
#### New Features
* Added connection endpoint rediscovery feature to help reduce and spread-out high latency spikes.
* Added changeFeed pull model beta API.
* Added support for resuming query from a pre split continuation token after partition split.
* Optimized query execution time by caching `query plan` for single partition queries with filters and orderby.

#### Bugs Fixed
* Fixed telemetry deserialization issue.
* Skip session token for `query plan`, trigger and UDF.
* Improved session timeout 404/1002 exception handling.

### 4.11.0 (2021-01-15)
#### New Features
* Added Beta API for Patch support.
* Updated reactor-core library version to `3.3.12.RELEASE`.
* Updated reactor-netty library version to `0.9.15.RELEASE`.
* Updated netty library version to `4.1.54.Final`.

#### Bugs Fixed
* Fixed RntbdServiceEnpoint close issue.
* Improved the latency and throughput for writes when multiplexing.

### 4.10.0 (2020-12-14)
#### New Features
* Added Conflict API support.

### 4.9.0 (2020-12-11)
#### New Features
* Added Beta API for Bulk Operations.
* Added `getRegionsContacted` API in `CosmosDiagnostics`.
* Added Diagnostics for `CosmosStoredProcedureResponse`.
* Added trouble shooting guide links to `CosmosException`.

#### Bugs Fixed
* Adding automatic retries on client-side transient failures on writes while possible with still being idempotent.
* Fixed NPE on `getDiagnostics` for `CosmosStoredProcedureResponse`.
* Fixed empty `resourceAddress` in `CosmosException`.

### 4.8.0 (2020-10-27)
#### New Features
* Added `contentResponseOnWriteEnabled` feature to `CosmosItemRequestOptions`.

#### Bugs Fixed
* Fixed an issue which may affect query behaviour when resuming from a continuation token.

### 4.7.1 (2020-10-21)
#### Bugs Fixed
* Improved the 449 retry policy to force back-off on initial retry and start with shorter back-offs.

### 4.7.0 (2020-10-17)
#### New Features
* Added Beta API for transactional batches.

#### Bugs Fixed
* Fixed an error parsing query metrics on locales with ',' as floating-point delimiter.
* Stopped excessive regional fail-overs when retrieving responses with invalid json from Gateway.
* Fixed an error resulting in certain queries unnecessarily being expected in the Gateway even when using Direct transport.
* Reduced logging noise level by handling SSLException on channel closure.
* Improved efficiency of retry logic for "404 - ReadSession not available" errors.

### 4.6.0 (2020-09-30)
#### New Features
* Added new API to support AAD role-based access control in Cosmos. This is a preview feature which needs to be enabled at the account settings.
* Added handler API(beta) to `CosmosPagedFlux`/`CosmosPagedIterable` to be invoked on every response.

### 4.5.2 (2020-09-29)
#### Bugs Fixed
* Increased robustness of query execution and fetching metadata cache in case of intermittent connectivity issues.

### 4.5.1 (2020-09-25)
#### Bugs Fixed
* Added preview implementation for ChangeFeedProcessor which allows for a more detailed view of the current state.
* Fixed Multiple partition supervisor tasks running simultaneously if leaseAcquireInterval is smaller than leaseRenewInterval.
* Improved Diagnostics for Rntbd connectivity.
* Stopped onError Dropped events from leaking into default reactor hook.

### 4.5.0 (2020-09-16)
#### New Features
* Increased robustness of the Rntbd stack in case of intermittent connectivity issues.
* Improved latency in case of intermittent connectivity issues to individual backend replicas for multi-region accounts avoiding initiation of unnecessary regional fail-overs.

### 4.4.0 (2020-09-12)
#### Bugs Fixed
* Fixed RequestTimeoutException when enabling `netty-tcnative-boringssl` dependency.
* Fixed memory leak issue on `Delete` operations in `GATEWAY` mode.
* Fixed a leak in `CosmosClient` instantiation when endpoint uri is invalid.
* Improved `CPU History` diagnostics.

### 4.4.0-beta.1 (2020-08-27)
#### New Features
* Added new API to efficiently load many documents (via list of pk/id pairs or all documents for a set of pk values).
* Added new `deleteItem` API.
* Enabled query metrics by default.
#### Bugs Fixed
* Fixed NPE in `GatewayAddressCache`.
* Fixing query metric issue for zero item response.
* Improved performance (reduced CPU usage) for address parsing and Master-Key authentication.

### 4.3.2-beta.2 (2020-08-17)
#### Bugs Fixed
* No changes from previous version, releasing for compatibility issues with spring data modules.

### 4.3.2-beta.1 (2020-08-14)
#### Bugs Fixed
* Fixed issue in RntbdServiceEndpoint to avoid early closure of an unused TCP connection.

### 4.3.1 (2020-08-13)
#### Bugs Fixed
* Fixed issue with `GROUP BY` query, where it was returning only one page.
* Fixed user agent string format to comply with central SDK guidelines.
* Enhanced diagnostics information to include `query plan` diagnostics.

### 4.3.0 (2020-07-29)
#### New Features
* Updated reactor-core library version to `3.3.8.RELEASE`. 
* Updated reactor-netty library version to `0.9.10.RELEASE`. 
* Updated netty library version to `4.1.51.Final`. 
* Added new overload APIs for `upsertItem` with `partitionKey`. 
* Added open telemetry tracing support. 
#### Bugs Fixed
* Fixed issue where SSLException gets thrown in case of cancellation of requests in GATEWAY mode.
* Fixed resource throttle retry policy on stored procedures execution.
* Fixed issue where SDK hangs in log level DEBUG mode. 
* Fixed periodic spikes in latency in Direct mode. 
* Fixed high client initialization time issue. 
* Fixed http proxy bug when customizing client with direct mode and gateway mode. 
* Fixed potential NPE in users passes null options. 
* Added timeUnit to `requestLatency` in diagnostics string.
* Removed duplicate uri string from diagnostics string. 
* Fixed diagnostics string in proper JSON format for point operations.
* Fixed issue with `.single()` operator causing the reactor chain to blow up in case of Not Found exception. 

### 4.2.0 (2020-07-14)
#### New Features
* Added script logging enabled API to `CosmosStoredProcedureRequestOptions`.
* Updated `DirectConnectionConfig` default `idleEndpointTimeout` to 1h and default `connectTimeout` to 5s.
#### Bugs Fixed
* Fixed issue where `GatewayConnectionConfig` `idleConnectionTimeout` was overriding `DirectConnectionConfig` `idleConnectionTimeout`.
* Fixed `responseContinuationTokenLimitInKb` get and set APIs in `CosmosQueryRequestOptions`.
* Fixed issue in query and change feed when recreating the collection with same name.
* Fixed issue with top query throwing ClassCastException.
* Fixed issue with order by query throwing NullPointerException.
* Fixed issue in handling of cancelled requests in direct mode causing reactor `onErrorDropped` being called. 

### 4.1.0 (2020-06-25)
#### New Features
* Added support for `GROUP BY` query.
* Increased the default value of maxConnectionsPerEndpoint to 130 in DirectConnectionConfig.
* Increased the default value of maxRequestsPerConnection to 30 in DirectConnectionConfig.
#### Bugs Fixed
* Fixed issues with order by query returning duplicate results when resuming by using continuation token. 
* Fixed issues with value query returning null values for nested object.
* Fixed null pointer exception on request manager in RntbdClientChannelPool.

### 4.0.1 (2020-06-10)
#### New Features
* Renamed `QueryRequestOptions` to `CosmosQueryRequestOptions`.
* Updated `ChangeFeedProcessorBuilder` to builder pattern.
* Updated `CosmosPermissionProperties` with new container name and child resources APIs.
#### Bugs Fixed
* Fixed ConnectionPolicy `toString()` Null Pointer Exception.

### 4.0.1-beta.4 (2020-06-03)
#### New Features
* Added more samples & enriched docs to `CosmosClientBuilder`. 
* Updated `CosmosDatabase` & `CosmosContainer` APIs with throughputProperties for autoscale/autopilot support. 
* Renamed `CosmosClientException` to `CosmosException`. 
* Replaced `AccessCondition` & `AccessConditionType` by `ifMatchETag()` & `ifNoneMatchETag()` APIs. 
* Merged all `Cosmos*AsyncResponse` & `CosmosResponse` types to a single `CosmosResponse` type.
* Renamed `CosmosResponseDiagnostics` to `CosmosDiagnostics`.  
* Wrapped `FeedResponseDiagnostics` in `CosmosDiagnostics`. 
* Removed `jackson` dependency from azure-cosmos & relying on azure-core. 
* Replaced `CosmosKeyCredential` with `AzureKeyCredential` type. 
* Added `ProxyOptions` APIs to `GatewayConnectionConfig`. 
* Updated SDK to use `Instant` type instead of `OffsetDateTime`. 
* Added new enum type `OperationKind`. 
* Renamed `FeedOptions` to `QueryRequestOptions`. 
* Added `getETag()` & `getTimestamp()` APIs to `Cosmos*Properties` types. 
* Added `userAgent` information in `CosmosException` & `CosmosDiagnostics`. 
* Updated new line character in `Diagnostics` to System new line character. 
* Removed `readAll*` APIs, use query select all APIs instead.
* Added `ChangeFeedProcessor` estimate lag API.   
#### Bugs Fixed
* Fixed issue with parsing of query results in case of Value order by queries. 

### 4.0.1-beta.3 (2020-05-15)
#### New Features
* Added autoscale/autopilot throughput provisioning support to SDK.  
* Replaced `ConnectionPolicy` with new connection configs. Exposed `DirectConnectionConfig` & `GatewayConnectionConfig` APIs through `CosmosClientBuilder` for Direct & Gateway mode connection configurations.
* Moved `JsonSerializable` & `Resource` to implementation package. 
* Added `contentResponseOnWriteEnabled` API to CosmosClientBuilder which disables full response content on write operations.
* Exposed `getETag()` APIs on response types.
* Moved `CosmosAuthorizationTokenResolver` to implementation. 
* Renamed `preferredLocations` & `multipleWriteLocations` API to `preferredRegions` & `multipleWriteRegions`. 
* Updated `reactor-core` to 3.3.5.RELEASE, `reactor-netty` to 0.9.7.RELEASE & `netty` to 4.1.49.Final versions. 
* Added support for `analyticalStoreTimeToLive` in SDK.     
#### Bugs Fixed
* Fixed socket leak issues with Direct TCP client.
* Fixed `orderByQuery` with continuation token bug.

### 4.0.1-beta.2 (2020-04-21)
#### New Features
* `CosmosClientException` extends `AzureException`. 
* Removed `maxItemCount` & `requestContinuationToken` APIs from `FeedOptions` instead using `byPage()` APIs from `CosmosPagedFlux` & `CosmosPagedIterable`.
* Introduced `CosmosPermissionProperties` on public surface for `Permission` APIs.
* Removed `SqlParameterList` type & replaced with `List`
* Fixed multiple memory leaks in Direct TCP client. 
* Added support for `DISTINCT` queries. 
* Removed external dependencies on `fasterxml.uuid, guava, commons-io, commons-collection4, commons-text`.  
* Moved `CosmosPagedFlux` & `CosmosPagedIterable` to `utils` package. 
* Updated netty to 4.1.45.Final & project reactor to 3.3.3 version.
* Updated public rest contracts to `Final` classes.
* Added support for advanced Diagnostics for point operations.
#### Bugs Fixed
* `ChangeFeedProcessor` bug fix for handling partition splits & when partition not found.
* `ChangeFeedProcessor` bug fix when synchronizing lease updates across different threads.

### 4.0.1-beta.1 (2020-03-10)
#### New Features 
* Updated package to `com.azure.cosmos`
* Added `models` package for model / rest contracts
* Added `utils` package for `CosmosPagedFlux` & `CosmosPagedIterable` types. 
* Updated public APIs to use `Duration` across the SDK.
* Added all rest contracts to `models` package.
* `RetryOptions` renamed to `ThrottlingRetryOptions`.
* Added `CosmosPagedFlux` & `CosmosPagedIterable` pagination types for query APIs. 
* Added support for sharing TransportClient across multiple instances of CosmosClients using a new API in the `CosmosClientBuilder#connectionSharingAcrossClientsEnabled(true)`
* Query Optimizations by removing double serialization / deserialization. 
* Response Headers optimizations by removing unnecessary copying back and forth. 
* Optimized `ByteBuffer` serialization / deserialization by removing intermediate String instantiations.
#### Bugs Fixed
* Fixed race condition causing `ArrayIndexOutOfBound` exception in StoreReader<|MERGE_RESOLUTION|>--- conflicted
+++ resolved
@@ -1,10 +1,9 @@
 ## Release History
 
-<<<<<<< HEAD
-### 4.66.0-beta.1 (Unreleased)
-
-#### Features Added
-* Added Beta public API fto enable http2. - See [PR 43123](https://github.com/Azure/azure-sdk-for-java/pull/43123)
+### 4.67.0-beta.1 (Unreleased)
+
+#### Features Added
+* Added Beta public API to enable http2. - See [PR 43123](https://github.com/Azure/azure-sdk-for-java/pull/43123)
 
 #### Breaking Changes
 
@@ -12,12 +11,10 @@
 
 #### Other Changes
 
-=======
 ### 4.66.0 (2025-01-14)
 
 #### Other Changes
 * Added client vmId info to Rntbd health check logs - See [43079](https://github.com/Azure/azure-sdk-for-java/pull/43079)
->>>>>>> df17db0d
 * Added support to enable http2 for gateway mode with system property `COSMOS.HTTP2_ENABLED` and system variable `COSMOS_HTTP2_ENABLED`. - [PR 42947](https://github.com/Azure/azure-sdk-for-java/pull/42947)
 * Added support to allow changing http2 max connection pool size with system property `COSMOS.HTTP2_MAX_CONNECTION_POOL_SIZE` and system variable `COSMOS_HTTP2_MAX_CONNECTION_POOL_SIZE`. - [PR 42947](https://github.com/Azure/azure-sdk-for-java/pull/42947)
 * Added support to allow changing http2 max connection pool size with system property `COSMOS.HTTP2_MIN_CONNECTION_POOL_SIZE` and system variable `COSMOS_HTTP2_MIN_CONNECTION_POOL_SIZE`. - [PR 42947](https://github.com/Azure/azure-sdk-for-java/pull/42947)
@@ -31,12 +28,7 @@
   *`cosmos.client.req.rntbd.bulkOpRetriedCountPerEvaluation`
   *`cosmos.client.req.rntbd.bulkGlobalOpCount`
   *`cosmos.client.req.rntbd.bulkTargetMaxMicroBatchSize`
-<<<<<<< HEAD
- 
->>>>>>> 5495b4cea69f47d905c8d4929b3c00af8e4bbcf3
-=======
-
->>>>>>> df17db0d
+
 ### 4.65.0 (2024-11-19)
 
 #### Features Added
