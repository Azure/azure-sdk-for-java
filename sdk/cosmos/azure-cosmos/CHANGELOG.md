--- conflicted
+++ resolved
@@ -9,16 +9,13 @@
 
 #### Bugs Fixed
 * Fixed an issue where `emptyPageDiagnosticsEnabled` in `CosmosQueryRequestOptions` was being overridden. This caused empty page diagnostics to be logged (with INFO level) even when the flag was set to false - See [PR 37199](https://github.com/Azure/azure-sdk-for-java/pull/37199)
-<<<<<<< HEAD
-* Added 410/1002 handling for `ChangeFeedProcessor#getCurrentState` in **Latest Version**, **All Version and Deletes** changes modes. - See [PR 37107](https://github.com/Azure/azure-sdk-for-java/pull/37107)
-    * **NOTE :** Here the fix is for a `ChangeFeedProcessor` instance built with either `handleLatestVersionChanges` or `handleAllVersionsAndDeletesChanges`.
-=======
 * Fixed an issue where the HttpTimeoutPolicy was not being used correctly - See [PR 37188](https://github.com/Azure/azure-sdk-for-java/pull/37188) 
 * Fixed an issue where SDK mark region unavailable on http timeout - See [PR 37163](https://github.com/Azure/azure-sdk-for-java/pull/37163)
 * Fixed an issue where SDK do `A, B, C, A` retry pattern for `404/1002` - See [PR 37040](https://github.com/Azure/azure-sdk-for-java/pull/37040)
 * Fixed an issue where SDK do aggressive retry on `449` - See [PR 37040](https://github.com/Azure/azure-sdk-for-java/pull/37040)
 * Fixed an issue where SDK skip cross region retry for server generated `410` for write operations - See [PR 37040](https://github.com/Azure/azure-sdk-for-java/pull/37040)
->>>>>>> c055c593
+* Added 410/1002 handling for `ChangeFeedProcessor#getCurrentState` in **Latest Version**, **All Version and Deletes** changes modes. - See [PR 37107](https://github.com/Azure/azure-sdk-for-java/pull/37107)
+    * **NOTE :** Here the fix is for a `ChangeFeedProcessor` instance built with either `handleLatestVersionChanges` or `handleAllVersionsAndDeletesChanges`.
 
 #### Other Changes
 
