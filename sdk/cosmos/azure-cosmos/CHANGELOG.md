## Release History

### 4.74.0-beta.1 (Unreleased)

#### Features Added
* Added `ThroughputBucket` support for throughput control. - [PR 46042](https://github.com/Azure/azure-sdk-for-java/pull/46042)

#### Breaking Changes

#### Bugs Fixed
* Fixed 404/1002 for query when container recreated with same name. - [PR 45930](https://github.com/Azure/azure-sdk-for-java/pull/45930)
* Fixed Null Pointer Exception for query when container recreated with same name. - [PR 45930](https://github.com/Azure/azure-sdk-for-java/pull/45930)
* Fixed Null Pointer Exception for readMany when container recreated with same name. - [PR 45930](https://github.com/Azure/azure-sdk-for-java/pull/45930)
* Fixed parameterized query failures for Hybrid Search queries. - [PR 46446](https://github.com/Azure/azure-sdk-for-java/pull/46446)
<<<<<<< HEAD
* Fixed a rare race in parallel Hybrid Search queries by making internal SchedulingStopwatch start/stop atomic and idempotent. - [PR 46485](https://github.com/Azure/azure-sdk-for-java/pull/46485)
* Fixed the Hybrid Search SchedulingStopWatch to use Cumulative Timing Across all parallel queries. - [PR 46591](https://github.com/Azure/azure-sdk-for-java/pull/46591)
=======
* Fixed Strong Consistency violation when a single replica in a partition returns a 410 `Lease Not Found`. - [PR 46433](https://github.com/Azure/azure-sdk-for-java/pull/46433)
>>>>>>> 4537eb85

#### Other Changes
* Added change to optimize lease checkpointing in `ChangeFeedProcessor` by conditionally executing checkpoint operations for 304 responses based on continuation token comparison, which helps to reduce RU consumption for unchanged feeds. See [PR 46521](https://github.com/Azure/azure-sdk-for-java/pull/46521)

### 4.73.1 (2025-07-24)

#### Bugs Fixed
* Fixed an issue where child partition leases are being created with null continuation token when change feed processor restarts after split - See [PR 46075](https://github.com/Azure/azure-sdk-for-java/pull/46075)

#### Other Changes
* Added quicker cross region retry capability when a 410 `Lease Not Found` is returned by a partition in a Strong Consistency account. - See [PR 46071](https://github.com/Azure/azure-sdk-for-java/pull/46071)
* Added an option to override AAD audience scope through environment variable. See [PR 46237](https://github.com/Azure/azure-sdk-for-java/pull/46237).

### 4.73.0 (2025-07-18)

#### Bugs Fixed
* Fixed OpenTelemetry traces/spans to include the attributes defined in semantic convention for Azure Cosmos DB - [PR 45929](https://github.com/Azure/azure-sdk-for-java/pull/45929)

### 4.72.0 (2025-06-24)

#### Features Added
* Added `azure.cosmosdb.operation.request_charge` and `azure.cosmosdb.response.sub_status_code` trace attributes. - [PR 45753](https://github.com/Azure/azure-sdk-for-java/pull/45753) and [PR 45826](https://github.com/Azure/azure-sdk-for-java/pull/45826)

#### Bugs Fixed
* Fixed an issue returning incorrect `ReadConsistencyStrategy` in `CosmosDiagnosticsContext.getEffectiveReadConsistencyStrategy()` for change feed operations in some cases - [PR 45645](https://github.com/Azure/azure-sdk-for-java/pull/45645)

### 4.71.1-hotfix (2025-08-04)

#### Bugs Fixed
* Fixed an issue where child partition leases are being created with null continuation token when change feed processor restarts after split - See [PR 46236](https://github.com/Azure/azure-sdk-for-java/pull/46236)

### 4.71.0 (2025-06-04)

#### Features Added
* Added `GetEffectiveReadConsistencyLevel` method on the `CosmosDiagnosticsContext`. - [PR 45414](https://github.com/Azure/azure-sdk-for-java/pull/45414)

#### Bugs Fixed
* Fixed an issue ignoring client-level diagnostic thresholds for point read operations in some cases - [PR 45488](https://github.com/Azure/azure-sdk-for-java/pull/45488)
* Fixed an issue ignoring read consistency strategy for queries, readMany operations and change feed in some cases - [PR 45552](https://github.com/Azure/azure-sdk-for-java/pull/45552)

#### Other Changes
* Improved throughput for benchmarks with high concurrency by avoiding blocking `UUID.randomUUID` calls in the hot path. - [PR 45495](https://github.com/Azure/azure-sdk-for-java/pull/45495)

### 4.71.0-beta.1 (2025-05-19)

#### Features Added
* Added Weighted RRF for Hybrid and Full Text Search queries - [PR 45328](https://github.com/Azure/azure-sdk-for-java/pull/45328)

### 4.70.0 (2025-05-16)

#### Bugs Fixed
* Fixed an issue where child partition is getting overridden with null continuation token if a split happens during the first request of a parent partition. - See [PR 45363](https://github.com/Azure/azure-sdk-for-java/pull/45363)

#### Other Changes
* Added a way to opt-in into Per-Partition Automatic Failover using enablement flag from the account metadata. - [PR 45317](https://github.com/Azure/azure-sdk-for-java/pull/45317)

### 4.68.2-hotfix (2025-08-04)

#### Bugs Fixed
* Fixed an issue where child partition leases are being created with null continuation token when change feed processor restarts after split - See [PR 46235](https://github.com/Azure/azure-sdk-for-java/pull/46235)

### 4.68.1 (2025-05-16)
> [!IMPORTANT]
> We strongly recommend customers with an upgrade-intent to upgrade to version 4.70.0 or later to include this bug fix.

#### Bugs Fixed
* Fixed an issue where child partition is getting overridden with null continuation token if a split happens during the first request of a parent partition. - See [PR 45363](https://github.com/Azure/azure-sdk-for-java/pull/45363)

### 4.69.0 (2025-05-14)

#### Features Added
* Added Beta public API to enable http2. - See [PR 45294](https://github.com/Azure/azure-sdk-for-java/pull/45294)
* Added API to allow customers to wrap/extend `CosmosAsyncContainer` - [PR 43724](https://github.com/Azure/azure-sdk-for-java/pull/43724) and [PR 45087](https://github.com/Azure/azure-sdk-for-java/pull/45087) 
* Added Per-Partition Automatic Failover which enables failover for writes at per-partition level for Single-Write Multi-Region accounts. - [PR 44099](https://github.com/Azure/azure-sdk-for-java/pull/44099)
* Added Beta public API to allow defining the consistency behavior for read / query / change feed operations independent of the chosen account-level consistency level. **NOTE: This API is still in preview mode and can only be used when using DIRECT connection mode.** - See [PR 45161](https://github.com/Azure/azure-sdk-for-java/pull/45161)
* Added Weighted RRF for Hybrid and Full Text Search queries - [PR 45328](https://github.com/Azure/azure-sdk-for-java/pull/45328)

#### Bugs Fixed
* Fixed the fail back flow where not all partitions were failing back to original first preferred region for Per-Partition Circuit Breaker. - [PR 44099](https://github.com/Azure/azure-sdk-for-java/pull/44099)
* Fixed diagnostics issue where operations in Gateway mode hitting end-to-end timeout would not capture diagnostics correctly. - [PR 44099](https://github.com/Azure/azure-sdk-for-java/pull/44099)
* Enabled `excludeRegions` to be applied for `QueryPlan` calls. - [PR 45196](https://github.com/Azure/azure-sdk-for-java/pull/45196)
* Fixed the behavior to correctly perform partition-level failover through circuit breaker for operations enabled with threshold-based availability strategy. - [PR 45244](https://github.com/Azure/azure-sdk-for-java/pull/45244)
* Fixed an issue where `QueryPlan` calls are indefinitely retried in the same region when there are connectivity or response delays with / from the Gateway. - [PR 45267](https://github.com/Azure/azure-sdk-for-java/pull/45267)
* Fixed hang issue in `CosmosPagedIterable#handle` by preventing race conditions in underlying subscription of `Flux<FeedResponse>`. - [PR 45290](https://github.com/Azure/azure-sdk-for-java/pull/45290)

#### Other Changes
* Added the `vectorIndexShardKeys` to the vectorIndexSpec for QuantizedFlat and DiskANN vector search. - [PR 44007](https://github.com/Azure/azure-sdk-for-java/pull/44007)
* Added user agent suffixing if Per-Partition Automatic Failover or Per-Partition Circuit Breaker are enabled at client scope. - [PR 45197](https://github.com/Azure/azure-sdk-for-java/pull/45197)
* Enable threshold-based availability strategy for reads by default when Per-Partition Automatic Failover is also enabled. - [PR 45267](https://github.com/Azure/azure-sdk-for-java/pull/45267) 

### 4.68.0 (2025-03-20)

#### Bugs Fixed
* Fixed applications possibly not closing gracefully due to thread `partition-availability-staleness-check` not being a daemon thread. - [PR 44441](https://github.com/Azure/azure-sdk-for-java/pull/44441).
* Fixed an issue, which could result in missing to create lease documents when errors happen during the first initialization of the `ChangeFeedProcessor`. This would result in not processing change events for those partitions. - [PR 44648](https://github.com/Azure/azure-sdk-for-java/pull/44648).

### 4.67.0 (2025-02-20)

#### Other Changes
* Block `ChangeFeedProcessor` from starting by throwing an `IllegalStateException` when the lease container contains leases with the same lease prefix but different `ChangeFeedMode` - [PR 43798](https://github.com/Azure/azure-sdk-for-java/pull/43798).

### 4.66.1 (2025-02-08)

#### Bugs Fixed
* Fixed an issue in change feed processor where records are skipped and excessive requests are prefetched. - See [PR 43788](https://github.com/Azure/azure-sdk-for-java/pull/43788)
* Fixed small perf overhead due to NPE for readItem returning 404. - See [PR 44008](https://github.com/Azure/azure-sdk-for-java/pull/44008)
* Perform cross-region retry for `Document` reads when enclosing address requests hit request timeouts (408:10002). - See [PR 43937](https://github.com/Azure/azure-sdk-for-java/pull/43937)

#### Other Changes
* Added temporary internal-only option to enable thin client mode with system property COSMOS.THINCLIENT_ENABLED, setting the thin client endpoint with system property COSMOS.THINCLIENT_ENDPOINT, and default thin client endpoint with system property COSMOS.DEFAULT_THINCLIENT_ENDPOINT while the thin-client transport is still under development. This transport mode is not yet supported or ready to be used by external customers. Please don't use these configs in any production scenario yet. - [PR 43188](https://github.com/Azure/azure-sdk-for-java/pull/43188)
* Added a system property `COSMOS.ITEM_SERIALIZATION_INCLUSION_MODE` (environment variable `COSMOS_ITEM_SERIALIZATION_INCLUSION_MODE`) that allows customizing (`Always`, `NonNull`, `NonEmpty`, `NonDefault`) the JSON serialization inclusion mode when serializing items/documents. - See [PR 44035](https://github.com/Azure/azure-sdk-for-java/pull/44035) and [PR 44114](https://github.com/Azure/azure-sdk-for-java/pull/44114)

### 4.66.0 (2025-01-14)

#### Other Changes
* Added client vmId info to Rntbd health check logs - See [43079](https://github.com/Azure/azure-sdk-for-java/pull/43079)
* Added support to enable http2 for gateway mode with system property `COSMOS.HTTP2_ENABLED` and system variable `COSMOS_HTTP2_ENABLED`. - [PR 42947](https://github.com/Azure/azure-sdk-for-java/pull/42947)
* Added support to allow changing http2 max connection pool size with system property `COSMOS.HTTP2_MAX_CONNECTION_POOL_SIZE` and system variable `COSMOS_HTTP2_MAX_CONNECTION_POOL_SIZE`. - [PR 42947](https://github.com/Azure/azure-sdk-for-java/pull/42947)
* Added support to allow changing http2 max connection pool size with system property `COSMOS.HTTP2_MIN_CONNECTION_POOL_SIZE` and system variable `COSMOS_HTTP2_MIN_CONNECTION_POOL_SIZE`. - [PR 42947](https://github.com/Azure/azure-sdk-for-java/pull/42947)
* Added options to fine-tune settings for bulk operations. - [PR 43509](https://github.com/Azure/azure-sdk-for-java/pull/43509)
* Added the following metrics. - See [PR 43716](https://github.com/Azure/azure-sdk-for-java/pull/43716)
  *`cosmos.client.req.gw.bulkOpCountPerEvaluation`
  *`cosmos.client.req.gw.bulkOpRetriedCountPerEvaluation`
  *`cosmos.client.req.gw.bulkGlobalOpCount`
  *`cosmos.client.req.gw.bulkTargetMaxMicroBatchSize`
  *`cosmos.client.req.rntbd.bulkOpCountPerEvaluation`
  *`cosmos.client.req.rntbd.bulkOpRetriedCountPerEvaluation`
  *`cosmos.client.req.rntbd.bulkGlobalOpCount`
  *`cosmos.client.req.rntbd.bulkTargetMaxMicroBatchSize`

### 4.65.0 (2024-11-19)

#### Features Added
* Added support for Hybrid Search and Full text queries and new query features `HybridSearch` and `CountIf` in CosmosDB - See [42885](https://github.com/Azure/azure-sdk-for-java/pull/42885)
* Added `CosmosFullTextPolicy` in `CosmosContainerProperties` and `CosmosFullTextIndexes` in `IndexingPolicy` to support Full Text Search in Cosmos DB - See [PR 42278](https://github.com/Azure/azure-sdk-for-java/pull/42278)
* Added two new properties `quantizationSizeInBytes` and `indexingSearchListSize` to the `CosmosVectorIndexSpec` to support Partitioned DiskANN for vector search in Cosmos DB - See [PR 42333](https://github.com/Azure/azure-sdk-for-java/pull/42333)
* Added system property `COSMOS.LOAD_AZURE_VM_META_DATA` to allow customers to disable/enable loading Azure VM metadata for diagnostics - See [PR 42874](https://github.com/Azure/azure-sdk-for-java/pull/42874)

#### Bugs Fixed
* Fixed a Null Pointer Exception in `ContainerThroughputConrolGroupProperties` if defaultGroup is not set. - See [PR 42835](https://github.com/Azure/azure-sdk-for-java/pull/42835)
* Fixed a Null Pointer Exception in `RoutingMapProviderHelpers#getOverlappingRanges()` in case of Routing map being null - See [PR 42874](https://github.com/Azure/azure-sdk-for-java/pull/42874)
* Fixed an issue where `continuationToken` is not being updated in the lease document if only `304` has been observed since `changeFeedProcessor` startup - See [PR 43013](https://github.com/Azure/azure-sdk-for-java/pull/43013)

#### Other Changes
* Enable `JsonParser.Feature.ALLOW_UNQUOTED_CONTROL_CHARS` by default for objectMapper. - See [PR 42520](https://github.com/Azure/azure-sdk-for-java/pull/42520)
* Added system property `COSMOS.ALLOW_UNQUOTED_CONTROL_CHARS` which allow customer to disable/enable `JsonParser.Feature.ALLOW_UNQUOTED_CONTROL_CHARS`. - See [PR 42520](https://github.com/Azure/azure-sdk-for-java/pull/42520)
* Added system property `COSMOS.CHARSET_DECODER_ERROR_ACTION_ON_MALFORMED_INPUT` and `COSMOS.CHARSET_DECODER_ERROR_ACTION_ON_UNMAPPED_CHARACTER` to allow user config error action on invalid UTF-8 bytes. - See [PR 42520](https://github.com/Azure/azure-sdk-for-java/pull/42520)
* Added system property `COSMOS.HTTP_CONNECTION_WITHOUT_TLS_ALLOWED` and system variable `COSMOS_HTTP_CONNECTION_WITHOUT_TLS_ALLOWED` to allow using http connections to connect to CosmosDB emulator. - See [PR 42972](https://github.com/Azure/azure-sdk-for-java/pull/42972)
  * **NOTE :** Please only use this config during local development or test environment, do not use this in prod env.
* Added system property `COSMOS.EMULATOR_SERVER_CERTIFICATE_VALIDATION_DISABLED` and system variable `COSMOS_EMULATOR_SERVER_CERTIFICATE_VALIDATION_DISABLED` to disable server certification validation to CosmosDB emulator. - See [PR 42972](https://github.com/Azure/azure-sdk-for-java/pull/42972)
    * **NOTE :** Please only use this config during local development or test environment, do not use this in prod env.
* Added system property `COSMOS.EMULATOR_HOST` and system variable `COSMOS_EMULATOR_HOST` to config emulator host name. - See [PR 42972](https://github.com/Azure/azure-sdk-for-java/pull/42972)

### 4.63.4 (2024-10-15)

#### Bugs Fixed
* Fixed an issue where a `NullPointerException` was thrown with circuit breaker enabled and partition split / merge scenarios. - See [PR 42178](https://github.com/Azure/azure-sdk-for-java/pull/42178)
* Fixed an issue when a `Batch` operation hitting end-to-end timeout would not capture diagnostics correctly. - See [PR 42178](https://github.com/Azure/azure-sdk-for-java/pull/42178)
* Fixed an issue where holding onto a `CosmosException` instance would hold a strong reference to a `RxDocumentClientImpl` instance preventing garbage collection of the `RxDocumentClientImpl` instance. - See [PR 42178](https://github.com/Azure/azure-sdk-for-java/pull/42178)

### 4.64.0 (2024-10-10)
> [!IMPORTANT]
> We strongly recommend our customers to use version 4.64.0 and above.
#### Features Added
* Added an API to retrieve diagnostics from the change feed processor context. - See [PR 41738](https://github.com/Azure/azure-sdk-for-java/pull/41738)
* Added support to allow `queryChangeFeed` to complete when all changes available when the query starts have been fetched. - See [PR 42160](https://github.com/Azure/azure-sdk-for-java/pull/42160)
* Added an utility API to help extract sub-range continuation tokens from existing changeFeed query continuation token. - See [PR 42156](https://github.com/Azure/azure-sdk-for-java/pull/42156)

#### Bugs Fixed
* Fixed an issue where a `NullPointerException` was thrown with circuit breaker enabled and partition split / merge scenarios. - See [PR 42178](https://github.com/Azure/azure-sdk-for-java/pull/42178)
* Fixed an issue when a `Batch` operation hitting end-to-end timeout would not capture diagnostics correctly. - See [PR 42178](https://github.com/Azure/azure-sdk-for-java/pull/42178)  
* Fixed an issue to avoid transient `IllegalArgumentException` due to duplicate json properties for the `uniqueKeyPolicy` property in `DocumentCollection`. - See [PR 41608](https://github.com/Azure/azure-sdk-for-java/pull/41608) and [PR 42244](https://github.com/Azure/azure-sdk-for-java/pull/42244)
* Fixed an issue where holding onto a `CosmosException` instance would hold a strong reference to a `RxDocumentClientImpl` instance preventing garbage collection of the `RxDocumentClientImpl` instance. - See [PR 42178](https://github.com/Azure/azure-sdk-for-java/pull/42178)

### 4.63.3 (2024-09-10)

#### Bugs Fixed
* Fixed an issue where `CosmosDiagnostics` being accumulated across all requests for `queryChangeFeed` - See [PR 41698](https://github.com/Azure/azure-sdk-for-java/pull/41698)
* Fixed an issue in the `CosmosAsyncContainer.queryChangeFeed` API that could result in hangs under certain conditions. - See [PR 41774](https://github.com/Azure/azure-sdk-for-java/pull/41774)
* Fixed an issue where cross region retries were not performed when preferred regions were not configured for `CosmosClient` / `CosmosAsyncClient` - See [PR 41653](https://github.com/Azure/azure-sdk-for-java/pull/41653)

#### Other Changes
* Changed diagnostic handler implementations to use weak references to `CosmosAsyncClient` to allow GC to earlier clean them up. - See [PR 41710](https://github.com/Azure/azure-sdk-for-java/pull/41710)

### 4.63.2 (2024-08-23)

#### Bugs Fixed
* Fixed a direct buffer memory leak due to not explicitly stopping the partition recovery flow in per-partition circuit breaker. - See [PR 41486](https://github.com/Azure/azure-sdk-for-java/pull/41486)
* Fixed an issue where client-level end-to-end timeout is not getting applied for `Batch` operations. - See [PR 41553](https://github.com/Azure/azure-sdk-for-java/pull/41553)

#### Other Changes
* Fixed an issue to avoid transient `IllegalArgumentException` due to duplicate json properties for the `uniqueKeyPolicy` property. - See [PR 41608](https://github.com/Azure/azure-sdk-for-java/pull/41608)

### 4.63.1 (2024-08-12)

#### Bugs Fixed
* Fixed an eager prefetch issue for order by queries to prevent unnecessary round trips. - See [PR 41348](https://github.com/Azure/azure-sdk-for-java/pull/41348)
* Fixed an issue to not fail fast for metadata resource resolution when faults are injected for Gateway routed operations. - See [PR 41428](https://github.com/Azure/azure-sdk-for-java/pull/41428)
* Fixed an issue to adhere with exception tolerance thresholds for consecutive read and write failures with circuit breaker. - See [PR 41428](https://github.com/Azure/azure-sdk-for-java/pull/41428)
* Fixed excessive retries bug when it has been identified that operations through a closed `CosmosClient` [or] `CosmosAsyncClient` are executed. - See [PR 41364](https://github.com/Azure/azure-sdk-for-java/pull/41364)

#### Other Changes
* Normalized `collectionLink` formatting. - See [PR 41248](https://github.com/Azure/azure-sdk-for-java/pull/41428)

### 4.63.0 (2024-07-26)

#### Features Added
* Added optional id validation to prevent documents with invalid char '/' in id property to be created. - See [PR 41108](https://github.com/Azure/azure-sdk-for-java/pull/41108)
* Added support for specifying a set of custom diagnostic correlation ids in the request options. - See [PR 40835](https://github.com/Azure/azure-sdk-for-java/pull/40835)
* Added support for client-driven partition-level failover for multi-write CosmosDB accounts. - See [PR 39265](https://github.com/Azure/azure-sdk-for-java/pull/39265)

#### Bugs Fixed
* Fixed an issue where `contactedRegions` shows the wrong region in a multi region account if no preferred regions are specified. - See [PR 41045](https://github.com/Azure/azure-sdk-for-java/pull/41045)
* Changed meters for client telemetry to always include all tags to respect this requirement from prometheus - See [PR 41213](https://github.com/Azure/azure-sdk-for-java/pull/41213)
* Fixed an issue where customer provided session token is not honored for the `readMany` operation. - See [PR 39265](https://github.com/Azure/azure-sdk-for-java/pull/39265)

#### Other Changes
* Added metrics and tracing for ReadMany operations. - See [PR 41042](https://github.com/Azure/azure-sdk-for-java/pull/41042)
* Added a `warn`-level log to capture when the `pkRangeId` in the user-passed session token and the `resolvedPartitionKeyRangeId` in the request doesn't match. - See [PR 41268](https://github.com/Azure/azure-sdk-for-java/pull/41268)

### 4.62.0 (2024-07-02)

#### Features Added
* Added support for changing some request options dynamically without the need of restarting the application. - See [PR 40061](https://github.com/Azure/azure-sdk-for-java/pull/40061)

#### Bugs Fixed
* Fixed a possible `NullPointerException` in the ctor of `FeedOperationState`. - See [PR 40714](https://github.com/Azure/azure-sdk-for-java/pull/40714)
* Changed to only disable `PartitionKeyRangeGoneRetryPolicy` when enable `disableSplitHandling` in `ChangeFeedRequestOptions`. - See [PR 40738](https://github.com/Azure/azure-sdk-for-java/pull/40738)

#### Other Changes
* Added diagnostic fields for `quorumAckedLSN` and `currentReplicaSetSize`. Changed `replicaStatusList` to include all replicas and more information. - See [PR 39844](https://github.com/Azure/azure-sdk-for-java/pull/39844)
* Ensured that exceptions thrown in custom serializers are being wrapped as a CosmosException with StatusCode 400. - See [PR 40797](https://github.com/Azure/azure-sdk-for-java/pull/40797) and [PR 40913](https://github.com/Azure/azure-sdk-for-java/pull/40913)
* Reduced number of logs emitted in the success case for cross partition queries. - See [PR 40932](https://github.com/Azure/azure-sdk-for-java/pull/40932)
* Reduced noisy logs about the value of the ` AZURE_COSMOS_DISABLE_NON_STREAMING_ORDER_BY` environment variable. - See [PR 40714](https://github.com/Azure/azure-sdk-for-java/pull/40714)

### 4.61.1 (2024-05-31)

#### Bugs Fixed
* Fixed an issue causing `IllegalArgumentException` when using `handleChanges` on change feed processor startup - See [PR 40420](https://github.com/Azure/azure-sdk-for-java/pull/40420)

### 4.61.0 (2024-05-24)

#### Features Added
* Added query statement conditionally in diagnostics and tracing. - See [PR 39990](https://github.com/Azure/azure-sdk-for-java/pull/39990)

#### Bugs Fixed
* Fixed a rare issue causing `StackOverflowError` when `RntbdRequestRecord` expires and tries to serialize `CosmosException` using default Jackson Object Mapper - See [PR 40272](https://github.com/Azure/azure-sdk-for-java/pull/40272)
* Fixed UserAgent encoding when the suffix contains non-ASCII characters. - See [PR 40293](https://github.com/Azure/azure-sdk-for-java/pull/40293)

#### Other Changes
* Added robustness improvement to avoid client-side parsing errors `java.lang.IllegalArgumentException: Unable to parse JSON` when Gateway returns duplicate `unqiueKeyPolicy` in IndexPolicy (invalid json) - See[PR 40306](https://github.com/Azure/azure-sdk-for-java/pull/40306)

### 4.60.0 (2024-05-19)

#### Features Added
* Added `cosmosVectorEmbeddingPolicy` in `cosmosContainerProperties` and `vectorIndexes` in `indexPolicy` to support vector search in CosmosDB - See[PR 39379](https://github.com/Azure/azure-sdk-for-java/pull/39379)
* Added support for non-streaming OrderBy query and a query feature `NonStreamingOrderBy` to support Vector Search queries. - See [PR 39897](https://github.com/Azure/azure-sdk-for-java/pull/39897/) 
* Added the capability to regionally scope session tokens used for operations scoped to a logical partition. - See [PR 38003](https://github.com/Azure/azure-sdk-for-java/pull/38003)

#### Bugs Fixed
* Ensured that `excludedRegions` is getting honored change feed operations. - See [PR 38003](https://github.com/Azure/azure-sdk-for-java/pull/38003) 

#### Other Changes
* Added change to throw `IllegalStateException` when change feed mode is switched from `AllVersionsAndDeletes` to `Incremental` and vice-versa for the same deployment unit for EPK-Range based leases. See [PR 38740](https://github.com/Azure/azure-sdk-for-java/pull/38740)

### 4.59.0 (2024-04-27)
#### Features Added
* Added public APIs `getCustomItemSerializer` and `setCustomItemSerializer` to allow customers to specify custom payload transformations or serialization settings. - See [PR 38997](https://github.com/Azure/azure-sdk-for-java/pull/38997) and [PR 39933](https://github.com/Azure/azure-sdk-for-java/pull/39933) 

#### Other Changes
* Load Blackbird or Afterburner into the ObjectMapper depending upon Java version and presence of modules in classpath. Make Afterburner and Blackbird optional maven dependencies. See - [PR 39689](https://github.com/Azure/azure-sdk-for-java/pull/39689)

### 4.53.5-hotfix (2024-04-25)

#### Bugs Fixed
* Fixed an issue in QuorumReader when quorum could not be selected even though 1 secondary and Primary are reachable and in sync. - See [PR 38832](https://github.com/Azure/azure-sdk-for-java/pull/38832)

### 4.58.0 (2024-04-16)
#### Other Changes
* Changed initial `targetBatchSize` to be capped by both `initialBatchSize` and `maxBatchSize` configured in `CosmosBulkExecutionOptions` - See[39500](https://github.com/Azure/azure-sdk-for-java/pull/39500)
* Ensured that `exceptionMessage` is populated even for non-cosmos Exceptions in `GatewayStatistics` - See [PR 39507](https://github.com/Azure/azure-sdk-for-java/pull/39507)
* Added partition key helper functions to `PartitionKeyBuilder` that are needed for `azure-spring-data-cosmos`. - See [PR 39213](https://github.com/Azure/azure-sdk-for-java/pull/39213)
* Added `cosmos.client.req.rntbd.actualItemCount` and `cosmos.client.req.gw.actualItemCount` metrics. - See [PR 39682](https://github.com/Azure/azure-sdk-for-java/pull/39682)

### 4.57.0 (2024-03-25)

#### Features Added
* Added public APIs `setMaxMicroBatchSize` and `getMaxMicroBatchSize` in `CosmosBulkExecutionOptions` - See [PR 39335](https://github.com/Azure/azure-sdk-for-java/pull/39335)

#### Bugs Fixed
* Suppressed exceptions when calling diagnostics handlers. - See [PR 39077](https://github.com/Azure/azure-sdk-for-java/pull/39077)
* Fixed an issue where no cross region retry for write operations due to channel acquisition timeout. - See [PR 39255](https://github.com/Azure/azure-sdk-for-java/pull/39255)
* Fixed incorrect container tag value in metrics. - See [PR 39322](https://github.com/Azure/azure-sdk-for-java/pull/39322)
* Fixed issue where CosmosDiagnosticsContext is null when diagnostics are sampled out. - See [PR 39352](https://github.com/Azure/azure-sdk-for-java/pull/39352)
#### Other Changes
* Changed logic to only call `System.exit()` in `DiagnosticsProvider` for `Error` scenario. Also added `System.err` for `Error` cases. - See [PR 39077](https://github.com/Azure/azure-sdk-for-java/pull/39077)
* Removed `System.exit()` calls from `ImplementationBridgeHelpers`. - See [PR 39387](https://github.com/Azure/azure-sdk-for-java/pull/39387)

### 4.53.4-hotfix (2024-03-15)

#### Other Changes
* Removed `System.exit()` calls from `ImplementationBridgeHelpers`. - See [PR 39215](https://github.com/Azure/azure-sdk-for-java/pull/39215)

### 4.48.3-hotfix (2024-03-15)

#### Bugs Fixed
* Fixed an issue where `sampleDiagnostics` is not being honored for `query. See [PR 37015](https://github.com/Azure/azure-sdk-for-java/pull/37015)
* Suppressed exceptions when calling diagnostics handlers. - See [PR 39077](https://github.com/Azure/azure-sdk-for-java/pull/39077)

### Other Changes
* Changed logic to only call `System.exit()` in `DiagnosticsProvider` for `Error` scenario. Also added `System.err` for `Error` cases. - See [PR 39077](https://github.com/Azure/azure-sdk-for-java/pull/39077)
* Removed `System.exit()` calls from `ImplementationBridgeHelpers`. - See [PR 39182](https://github.com/Azure/azure-sdk-for-java/pull/39182)

### 4.45.3-hotfix (2024-03-15)

#### Bugs Fixed
* Fixed an issue where `sampleDiagnostics` is not being honored for `query. See [PR 37015](https://github.com/Azure/azure-sdk-for-java/pull/37015)
* Suppressed exceptions when calling diagnostics handlers. - See [PR 39077](https://github.com/Azure/azure-sdk-for-java/pull/39077)

### Other Changes
* Changed logic to only call `System.exit()` in `DiagnosticsProvider` for `Error` scenario. Also added `System.err` for `Error` cases. - See [PR 39077](https://github.com/Azure/azure-sdk-for-java/pull/39077)
* Removed `System.exit()` calls from `ImplementationBridgeHelpers`. - See [PR 39184](https://github.com/Azure/azure-sdk-for-java/pull/39184)

### 4.53.3-hotfix (2024-03-07)

#### Bugs Fixed
* Suppressed exceptions when calling diagnostics handlers. - See [PR 39121](https://github.com/Azure/azure-sdk-for-java/pull/39121)

#### Other Changes
* Changed logic to only call `System.exit()` in `DiagnosticsProvider` for `Error` scenario. Also added `System.err` for `Error` cases. - See [PR 39121](https://github.com/Azure/azure-sdk-for-java/pull/39121)

### 4.56.0 (2024-02-20)

#### Features Added
* Added overloads for `CosmosAsyncContainer.readMany` and `CosmosContainr.readMany` accepting request options via `CosmosReadManyRequestOptions` to allow specifying excluded regions, diagnostics thresholds and end-to-end timeout etc. - See [PR 38821](https://github.com/Azure/azure-sdk-for-java/pull/38821)

#### Bugs Fixed
* Fixed an issue in QuorumReader when quorum could not be selected even though 1 secondary and Primary are reachable and in sync. - See [PR 38832](https://github.com/Azure/azure-sdk-for-java/pull/38832)

### 4.55.1 (2024-02-13)

#### Other Changes
* Limited max. number of threads possible to be used by BulkExecutor instances . - See [PR 38745](https://github.com/Azure/azure-sdk-for-java/pull/38745)

### 4.55.0 (2024-02-08)
* Added option to override the Http Connection Pool size in Gateway mode. Increasing the connection pool size beyond 1000 can be useful when the number of concurrent requests in Gateway mode is very high and you see a `reactor.netty.internal.shaded.reactor.pool.PoolAcquirePendingLimitException: Pending acquire queue has reached its maximum size of 2000` error. - See [PR 38305](https://github.com/Azure/azure-sdk-for-java/pull/38305)

#### Features Added
* Added payload size metrics for Gateway mode. - See [PR 38517](https://github.com/Azure/azure-sdk-for-java/pull/38517)

#### Other Changes
* Reduced CPU overhead slightly for workloads with high throughput of point operations - especially when diagnostics like traces or metrics are enabled. - See [PR 38232](https://github.com/Azure/azure-sdk-for-java/pull/38232)
* Changed to add `transportRequestChannelAcquisitionContext` in CosmosDiagnostics based on duration in `channelAcquisitionStarted` stage. By default, if `channelAcquisitionStarted` took more than 1s, `transportRequestChannelAcquisitionContext` will be added. - See [PR 38416](https://github.com/Azure/azure-sdk-for-java/pull/38416)
* Added information about the path when it is invalid in RxDocumentService ctor. - See [PR 38482](https://github.com/Azure/azure-sdk-for-java/pull/38482)
* Removed `CancellationException` callstack from `RntbdRequestRecord.toString`. - See [PR 38504](https://github.com/Azure/azure-sdk-for-java/pull/38504)
* Using customized `subStatusCodes` for client generated `InternalServerErrorException`. - See [PR 38518](https://github.com/Azure/azure-sdk-for-java/pull/38518)
* Added an option to opt-out of E2E timeout defined in CosmosClientBuilder for non-point operations via system property or environment variable. - See [PR 38388](https://github.com/Azure/azure-sdk-for-java/pull/38388)
* Using `ConnectionTimeout` as the `RNTBD` connection `acquisitionTimeout`. - See [PR 38695](https://github.com/Azure/azure-sdk-for-java/pull/38695)

### 4.53.2-hotfix (2024-02-04)

#### Other Changes
* Reduced CPU overhead slightly for workloads with high throughput of point operations - especially when diagnostics like traces or metrics are enabled. - See [PR 38232](https://github.com/Azure/azure-sdk-for-java/pull/38232)
* Changed to add `transportRequestChannelAcquisitionContext` in CosmosDiagnostics based on duration in `channelAcquisitionStarted` stage. By default, if `channelAcquisitionStarted` took more than 1s, `transportRequestChannelAcquisitionContext` will be added. - See [PR 38416](https://github.com/Azure/azure-sdk-for-java/pull/38416)
* Added an option to opt-out of E2E timeout defined in CosmosClientBuilder for non-point operations via system property or environment variable. - See [PR 38388](https://github.com/Azure/azure-sdk-for-java/pull/38388)

### 4.54.0 (2024-01-03)

#### Features Added
* Integrate `ThroughputControl` with ChangeFeedProcessor - See [PR 38052](https://github.com/Azure/azure-sdk-for-java/pull/38052)

#### Bugs Fixed
* Fixed issue where AAD/Entra ID related exceptions are not fully propagated to the caller when CosmosAsyncClient is created, causing ambiguity for user on the root cause of the error - See [PR 37977](https://github.com/Azure/azure-sdk-for-java/pull/37977) 
* Fixed a `NullPointerException` issue in `MetadataRequestRetryPolicy` when `locationEndpointToRoute` is not set. - See [PR 38094](https://github.com/Azure/azure-sdk-for-java/pull/38094)

#### Other Changes
* Reset `transitTimeoutCount` and `cancellationCount` in `RntbdClientChannelHealthChecker` when CPU load is above threshold. - See [PR 38157](https://github.com/Azure/azure-sdk-for-java/pull/38157)
* Perf-improvement avoiding extra-buffer copy for query and point operations - See [PR 38072](https://github.com/Azure/azure-sdk-for-java/pull/38072)

### 4.53.1 (2023-12-06)

#### Bugs Fixed
* Fixed high number of PKRangeFeed calls when using BulkExecution without SparkConnector - See [PR 37920](https://github.com/Azure/azure-sdk-for-java/pull/37920) 

#### Other Changes
* Changed to `DEBUG` log level in `WebExceptionRetryPolicy` for non-handled exception scenario and retry scenario - See [PR 37918](https://github.com/Azure/azure-sdk-for-java/pull/37918)

### 4.53.0 (2023-12-01)
#### Bugs Fixed
* Fixed a bug resulting in `CosmosDiagnosticsContext.getStatusCode()` always returning `0` for `readMany` operations. - See [PR 37394](https://github.com/Azure/azure-sdk-for-java/pull/37394)
* Fixed an issue where PartitionKeyRange request will not do cross region retry. - See [PR 37403](https://github.com/Azure/azure-sdk-for-java/pull/37403)
* Fixed an issue where Session consistency was not honored when the consistency level on the `CosmosClientBuilder.consistencyLevel` was not explicitly set to `ConsistencyLevel.SESSION` but the default account consistency level is session. If not enforcing session consistency is the intended behavior, you can set the `CosmsoClientBuilder.consistencyLevel` to `ConsistencyLevel.EVENTUAL`. - See [PR 37377](https://github.com/Azure/azure-sdk-for-java/pull/37377)
* Fixed an issue where client level `EndToEndOperationLatencyPolicyConfig.availabilityStrategy` is not being applied for `query` - See [PR 37511](https://github.com/Azure/azure-sdk-for-java/pull/37511)
* Fixed an issue where operation is not cancelled based on `CosmosEndToEndOperationLatencyPolicyConfig.endToEndOperationTimeout` when `429` happens - See [PR 37764](https://github.com/Azure/azure-sdk-for-java/pull/37764)
* Fixed an issue where `CosmosEndToEndOperationLatencyPolicyConfig.endToEndOperationTimeout` is not applied for `ReadMany` - See [PR 37764](https://github.com/Azure/azure-sdk-for-java/pull/37764)
* Fixed an issue with OFFSET and LIMIT query clause returning partial query results when used with DISTINCT - See [PR 37860](https://github.com/Azure/azure-sdk-for-java/pull/37860)

#### Other Changes
* Modified the event payload when diagnostic details are traced (vis Open telemetry traces). The diagnostics can exceed the max. attribute size of 8KB. This PR will split the diagnostics and trace them in multiple events (ordered by `SequenceNumber` attribute) to ensure the full diagnostics message is available in logged events. - See [PR 37376](https://github.com/Azure/azure-sdk-for-java/pull/37376)
* Added `sessionRetryCfg` to the diagnostic string and modified `proactiveInit` key name to `proactiveInitCfg` in the diagnostic string. - See [PR 36711](https://github.com/Azure/azure-sdk-for-java/pull/36711)
* Modified `429` retry backoff time when `retryAfter` is not being returned from server. For `429/3200`, SDK will retry immediately, for others SDK will backoff 100ms - See [PR 37764](https://github.com/Azure/azure-sdk-for-java/pull/37764)

### 4.52.0 (2023-10-24)
#### Features Added
* Added an option to configure the minimum retry duration for 404/1002 session not available. - See [PR 37143](https://github.com/Azure/azure-sdk-for-java/pull/37143) and [PR 37240](https://github.com/Azure/azure-sdk-for-java/pull/37240)

#### Bugs Fixed
* Fixed an issue where `emptyPageDiagnosticsEnabled` in `CosmosQueryRequestOptions` was being overridden. This caused empty page diagnostics to be logged (with INFO level) even when the flag was set to false - See [PR 37199](https://github.com/Azure/azure-sdk-for-java/pull/37199)
* Fixed an issue where the HttpTimeoutPolicy was not being used correctly - See [PR 37188](https://github.com/Azure/azure-sdk-for-java/pull/37188) 
* Fixed an issue where SDK mark region unavailable on http timeout - See [PR 37163](https://github.com/Azure/azure-sdk-for-java/pull/37163)
* Fixed an issue where SDK do `A, B, C, A` retry pattern for `404/1002` - See [PR 37040](https://github.com/Azure/azure-sdk-for-java/pull/37040)
* Fixed an issue where SDK do aggressive retry on `449` - See [PR 37040](https://github.com/Azure/azure-sdk-for-java/pull/37040)
* Fixed an issue where SDK skip cross region retry for server generated `410` for write operations - See [PR 37040](https://github.com/Azure/azure-sdk-for-java/pull/37040)
* Added 410/1002 handling for `ChangeFeedProcessor#getCurrentState` in **Latest Version**, **All Version and Deletes** changes modes. - See [PR 37107](https://github.com/Azure/azure-sdk-for-java/pull/37107)
    * **NOTE :** Here the fix is for a `ChangeFeedProcessor` instance built with either `handleLatestVersionChanges` or `handleAllVersionsAndDeletesChanges`.
* Fixed an issue where SDK does not do retry for `AddressRefresh` on `HttpTimeout` for write operations - See [PR 37286](https://github.com/Azure/azure-sdk-for-java/pull/37286)

### 4.51.0 (2023-09-29)

#### Features Added
* Added a preview API to `ChangeFeedProcessorBuilder` to process an additional `ChangeFeedProcessorContext` for handling all versions and deletes changes. - See [PR 36715](https://github.com/Azure/azure-sdk-for-java/pull/36715)
* Added public APIs to configure a `Supplier<CosmosExcludedRegions>` through `CosmosClientBuilder#excludedRegionSupplier` and `CosmosExcludedRegions` - a type which encapsulates a set of excluded regions. See [PR 36616](https://github.com/Azure/azure-sdk-for-java/pull/36616)

#### Bugs Fixed
* Fixed an issue with the threshold based availability strategy, which could result in missing diagnostics and unnecessarily high tail latency - See [PR 36508](https://github.com/Azure/azure-sdk-for-java/pull/36508) and [PR 36786](https://github.com/Azure/azure-sdk-for-java/pull/36786).
* Fixed an issue where `sampleDiagnostics` is not being honored for query. See [PR 37015](https://github.com/Azure/azure-sdk-for-java/pull/37015)
* Fixed the issue of `excludeRegions` not being honored for `CosmosBulkExecutionOptions`. - See[PR 36616](https://github.com/Azure/azure-sdk-for-java/pull/36616)
* Fixed an issue with missing diagnostics (metrics, logging) for `Cosmos(Async)Container.readMany` calls - See [PR 37009](https://github.com/Azure/azure-sdk-for-java/pull/37009)

### 4.50.0 (2023-09-25)

#### Features Added
* Added throughput control support for `gateway mode`. See [PR 36687](https://github.com/Azure/azure-sdk-for-java/pull/36687)
* Added public API to change the initial micro batch size in `CosmosBulkExecutionOptions`. The micro batch size is dynamically adjusted based on throttling rate. By default, it starts with a relatively large micro batch size, which can result in a short spike of throttled requests at the beginning of a bulk execution - reducing the initial micro batch size - for example to 1 - will start with smaller batch size and then dynamically increase it without causing the initial short spike of throttled requests. See [PR 36910](https://github.com/Azure/azure-sdk-for-java/pull/36910)

#### Bugs Fixed
* Disabled `CosmosEndToEndOperationLatencyPolicyConfig` feature in `ChangeFeedProcessor`. Setting `CosmosEndToEndOperationLatencyPolicyConfig` at `CosmosClient` level will not affect `ChangeFeedProcessor` requests in any way. See [PR 36775](https://github.com/Azure/azure-sdk-for-java/pull/36775)
* Fixed staleness issue of `COSMOS.MIN_CONNECTION_POOL_SIZE_PER_ENDPOINT` system property - See [PR 36599](https://github.com/Azure/azure-sdk-for-java/pull/36599).
* Fixed an issue where `pageSize` from `byPage` is not always being honored. This only happens when the same `CosmosQueryRequestOptions` being used through different requests, and different pageSize being used. See [PR 36847](https://github.com/Azure/azure-sdk-for-java/pull/36847)
* Fixed an issue where build of `CosmosClient` and `CosmosAsyncClient` was getting blocked for the entire aggressive warmup duration even when all the connections have been opened already. - See [PR 36889](https://github.com/Azure/azure-sdk-for-java/pull/36889)
* Fixed `CosmosClient` connection warm up bug to open connections aggressively. - See [PR 36889](https://github.com/Azure/azure-sdk-for-java/pull/36889)

#### Other Changes
* Handling negative end-to-end timeouts provided more gracefully by throwing a `CosmsoException` (`OperationCancelledException`) instead of `IllegalArgumentException`. - See [PR 36507](https://github.com/Azure/azure-sdk-for-java/pull/36507)
* Reverted preserve ordering in bulk mode([PR 35892](https://github.com/Azure/azure-sdk-for-java/pull/35892)). See [PR 36638](https://github.com/Azure/azure-sdk-for-java/pull/36638)

### 4.45.2-hotfix (2023-09-18)
> [!IMPORTANT]
> We strongly recommend our customers to upgrade directly to at least 4.48.2 or above if they have been using the 4.45.2-hotfix version of `azure-cosmos`. Versions 4.46.0 - 4.48.1 will miss important fixes that have been backported to 4.45.2-hotfix.
#### Bugs Fixed
* Added capability to mark a region as unavailable when a request is cancelled due to end-to-end timeout and connection issues
  with the region in the direct connectivity mode. - See [PR 35586](https://github.com/Azure/azure-sdk-for-java/pull/35586)
* Fixed an issue where `ConnectionStateListener` tracked staled `Uris` which fails to mark the current `Uris` unhealthy properly - See [PR 36067](https://github.com/Azure/azure-sdk-for-java/pull/36067)
* Fixed an issue to update the last unhealthy timestamp for an `Uri` instance only when transitioning to `Unhealthy` from a different health status -  See [36083](https://github.com/Azure/azure-sdk-for-java/pull/36083)
* Improved the channel health check flow to deem a channel unhealthy when it sees consecutive cancellations. - See [PR 36225](https://github.com/Azure/azure-sdk-for-java/pull/36225)
* Optimized the replica validation flow to validate replica health with `Unknown` health status only when the replica is
  used by a container which is also part of the connection warm-up flow. - See [PR 36225](https://github.com/Azure/azure-sdk-for-java/pull/36225)
* Fixed possible `NullPointerException` issue if health-check flow kicks in before RNTBD context negotiation for a given channel - See [PR 36397](https://github.com/Azure/azure-sdk-for-java/pull/36397).

### 4.48.2 (2023-08-25)
#### Bugs Fixed
* Fixed possible `NullPointerException` issue if health-check flow kicks in before RNTBD context negotiation for a given channel - See [PR 36397](https://github.com/Azure/azure-sdk-for-java/pull/36397).

#### Other Changes
* Handling negative end-to-end timeouts provided more gracefully by throwing a `CosmosException` (`OperationCancelledException`) instead of `IllegalArgumentException`. - See [PR 36535](https://github.com/Azure/azure-sdk-for-java/pull/36535)

### 4.49.0 (2023-08-21)
#### Features Added
* Added a flag for allowing customers to preserve ordering in bulk mode. See [PR 35892](https://github.com/Azure/azure-sdk-for-java/pull/35892)
* Added a flag to bypass integrated cache when dedicated gateway is used. See [PR 35865](https://github.com/Azure/azure-sdk-for-java/pull/35865)
* Added new aggressive retry timeouts for in-region calls. See [PR 35987](https://github.com/Azure/azure-sdk-for-java/pull/35987)

#### Bugs Fixed
* Wired `proactiveInit` into the diagnostics to track warmed up containers, proactive connection regions and aggressive warm up duration - See [PR 36111](https://github.com/Azure/azure-sdk-for-java/pull/36111)
* Fixed possible `NullPointerException` issue if health-check flow kicks in before RNTBD context negotiation for a given channel - See [PR 36397](https://github.com/Azure/azure-sdk-for-java/pull/36397). 

#### Other Changes
* Added coverage for `ChangeFeedProcessor` in `Latest Version` change feed mode to read change feed from a custom start time for multi-write accounts. - See[PR 36257](https://github.com/Azure/azure-sdk-for-java/pull/36257)

### 4.48.1 (2023-08-09)
#### Bugs Fixed
* Fixed request start time in the `CosmosDiagnostics` for individual request responses - See [PR 35705](https://github.com/Azure/azure-sdk-for-java/pull/35705)
* Fixed an issue where `ConnectionStateListener` tracked staled `Uris` which fails to mark the current `Uris` unhealthy properly - See [PR 36067](https://github.com/Azure/azure-sdk-for-java/pull/36067)
* Gone exceptions that are not idempotent should not be retried because it is not known if they succeeded for sure. The handling of the exception in this case is left to the user. Fixed retrying write operations when a gone exception occurs in bulk mode. - See [PR 35838](https://github.com/Azure/azure-sdk-for-java/pull/35838)
* Fixed an issue to update the last unhealthy timestamp for an `Uri` instance only when transitioning to `Unhealthy` from a different health status -  See [36083](https://github.com/Azure/azure-sdk-for-java/pull/36083)

#### Other Changes
* Query metrics diagnostics changed to JSON format. - See [PR 35761](https://github.com/Azure/azure-sdk-for-java/pull/35761)
* Improved the channel health check flow to deem a channel unhealthy when it sees consecutive cancellations. - See [PR 36225](https://github.com/Azure/azure-sdk-for-java/pull/36225)
* Optimized the replica validation flow to validate replica health with `Unknown` health status only when the replica is 
used by a container which is also part of the connection warm-up flow. - See [PR 36225](https://github.com/Azure/azure-sdk-for-java/pull/36225)

### 4.48.0 (2023-07-18)
#### Bugs Fixed
* Fixed an issue with deserialization of `conflictResolutionTimestamp` for All versions and deletes change feed mode. - See [PR 35909](https://github.com/Azure/azure-sdk-for-java/pull/35909)
* Added capability to mark a region as unavailable when a request is cancelled due to end-to-end timeout and connection issues
  with the region in the direct connectivity mode. - See [PR 35586](https://github.com/Azure/azure-sdk-for-java/pull/35586)

#### Other Changes
* Added fault injection support for Gateway connection mode - See [PR 35378](https://github.com/Azure/azure-sdk-for-java/pull/35378)

### 4.37.2-hotfix (2023-07-17)
#### Bugs Fixed
* Fixed an issue with deserialization of `conflictResolutionTimestamp` for All versions and deletes change feed mode. - See [PR 35912](https://github.com/Azure/azure-sdk-for-java/pull/35912)

### 4.47.0 (2023-06-26)
#### Features Added
* Added the capability to specify region switch hints through `CosmosClientBuilder#setSessionRetryOptions` for optimizing retries for `READ_SESSION_NOT_AVAILABLE` errors. - See [PR 35292](https://github.com/Azure/azure-sdk-for-java/pull/35292)
* Added API to exclude regions on request options which helps avoid a regions from preferred regions for the request. - See [PR 35166](https://github.com/Azure/azure-sdk-for-java/pull/35166)
* Added API for providing an availability strategy to improve availability when end-end timeout is specified. - See [PR 35166](https://github.com/Azure/azure-sdk-for-java/pull/35166)
* Added Threshold based availability strategy. - See [PR 35166](https://github.com/Azure/azure-sdk-for-java/pull/35166)

#### Bugs Fixed
* Fixes the `readMany` API to not drop existing documents from the response in point-read scenarios when 
there are non-existent document IDs also passed through the API - See [PR 35513](https://github.com/Azure/azure-sdk-for-java/pull/35513)

### 4.46.0 (2023-06-09)
#### Features Added
* Added the capability to filter request-level metrics based on diagnostic thresholds. Request-level metrics usually are used to capture metrics per backend endpoint/replica - a high cardinality dimension. Filtering by diagnostic thresholds reduces the overhead - but also means request-level metrics can only be used for debugging purposes - not for monitoring purposes. So, it is important to use the unfiltered operation-level metrics for health monitoring in this case. - See [PR 35114](https://github.com/Azure/azure-sdk-for-java/pull/35114)
* Added optional tags/dimensions for PartitionId/ReplicaId as alternative to ServiceAddress for direct-mode (rntbd) request-level metrics. - See [PR 35164](https://github.com/Azure/azure-sdk-for-java/pull/35164)
* Added request level info including timeline and system usage to the `CosmosDiagnosticsContext`. - See [PR 35254](https://github.com/Azure/azure-sdk-for-java/pull/35254) and [PR 35405](https://github.com/Azure/azure-sdk-for-java/pull/35405)
* Added an optional dimension/tag `OperationSubStatusCode` for operation-level metrics. - See [PR 35334](https://github.com/Azure/azure-sdk-for-java/pull/35334)
* Added support for `ComputedProperty` in `CosmosContainerProperties` - See [PR 35046](https://github.com/Azure/azure-sdk-for-java/pull/35046)

#### Breaking Changes
* Renamed the JVM configuration - `COSMOS.DEFENSIVE_WARMUP_CONCURRENCY` to `COSMOS.OPEN_CONNECTIONS_CONCURRENCY` - See [PR 34859](https://github.com/Azure/azure-sdk-for-java/pull/34859)

#### Bugs Fixed
* Enabled connection warm-up to continue in a best-effort manner to other regions in case of address resolution errors for a particular region - See [PR 35323](https://github.com/Azure/azure-sdk-for-java/pull/35323)
* Fixed an issue with `ChangeFeedProcessor` to fetch all changes before delay based on configured `PollDelay`. - See [PR 35324](https://github.com/Azure/azure-sdk-for-java/pull/35324)

#### Other Changes
* Refactored `CosmosContainerProactiveInitConfigBuilder` to make use of `ContainerDirectConnectionMetadata` and to wire `DirectConnectionConfig` with
  JVM configuration - `COSMOS.MIN_CONNECTION_POOL_SIZE_PER_ENDPOINT` - See [PR 34859](https://github.com/Azure/azure-sdk-for-java/pull/34859)
* Extending maximum retry delay in `SessionTokenMismatchRetryPolicy`. - See [PR 35360](https://github.com/Azure/azure-sdk-for-java/pull/35360)

### 4.45.1 (2023-05-19)
#### Bugs Fixed
* Fixed an issue where status code & sub-status code `408/20008` will always be populated in the CosmosDiagnostics in case of `RNTBD` request failures - See [PR 34999](https://github.com/Azure/azure-sdk-for-java/pull/34999)
* Fixed `readMany` API bug to enable swallowing of `404 Not Found` exceptions for 404/0 scenarios when `readMany` performs point-reads internally - See [PR 34966](https://github.com/Azure/azure-sdk-for-java/pull/34966)

### 4.45.0 (2023-05-12)
#### Features Added
* Added support for priority based throttling - See [PR 34121](https://github.com/Azure/azure-sdk-for-java/pull/34121)
* Added configurability for minimum connection pool size for all containers through a system property - `COSMOS.MIN_CONNECTION_POOL_SIZE_PER_ENDPOINT` - See [PR 33983](https://github.com/Azure/azure-sdk-for-java/pull/33983).
* Added `CosmosContainerProactiveInitConfigBuilder:setAggressiveWarmupDuration(Duration aggressiveWarmupDuration)` public API to switch between aggressively opening connections
  in a blocking manner to defensively opening connections in a non-blocking manner after `aggressiveWarmupDuration` has elapsed - See [PR 33983](https://github.com/Azure/azure-sdk-for-java/pull/33983).
* Added end to end timeout policy for item operations. Requests will be cancelled if they have not finished before the configured timeout - See [PR 34554](https://github.com/Azure/azure-sdk-for-java/pull/34554).
* Added capability to sample diagnostics dynamically (without need to reinitialize the app or the Cosmos Client instance). - See [PR 34915](https://github.com/Azure/azure-sdk-for-java/pull/34915). 

#### Bugs Fixed
* Fixed `IllegalArgumentException` in changeFeedProcessor when `maxScaleCount` is configured - See [PR 34618](https://github.com/Azure/azure-sdk-for-java/pull/34618)
* Removed custom user agent suffix from client telemetry - See [PR 34866](https://github.com/Azure/azure-sdk-for-java/pull/34866)
* Fixed an issue where `userAgentSuffix` is not being used in `CosmosDiagnostics` - See [PR 34863](https://github.com/Azure/azure-sdk-for-java/pull/34863)
* Enabled proactive connection management to only reopen closed / reset connections to those endpoints used by containers which
  were part of the connection warm up flow - See [PR 34892](https://github.com/Azure/azure-sdk-for-java/pull/34892)

#### Other Changes
* Disabled initialization of client telemetry background threads if client telemetry is disabled - See [PR 34889](https://github.com/Azure/azure-sdk-for-java/pull/34889)
* Removed synchronized locking on generating random UUIDs - See [PR 34879](https://github.com/Azure/azure-sdk-for-java/pull/34879)
* Capture diagnostics for cancelled `RNTBD` requests - See [PR 34912](https://github.com/Azure/azure-sdk-for-java/pull/34912)
* Added support for threshold based speculative processing - See [PR 34686](https://github.com/Azure/azure-sdk-for-java/pull/34686)

### 4.44.0 (2023-04-21)
#### Bugs Fixed
* Fixed an issue where throughput control is not triggered properly when target throughput is being used - See [PR 34393](https://github.com/Azure/azure-sdk-for-java/pull/34393)
* Fixed an issue where `IllegalStateException` being thrown during replica validation - See [PR 34538](https://github.com/Azure/azure-sdk-for-java/pull/34538)

### 4.43.0 (2023-04-06)
#### Features Added
* Added option to enable automatic retries for write operations - See [34227](https://github.com/Azure/azure-sdk-for-java/pull/34227)
* Added option to enable automatic logging of Cosmos diagnostics for errors or requests exceeding latency threshold - See [33209](https://github.com/Azure/azure-sdk-for-java/pull/33209)
* Added support for OpenTelemetry traces following the Semantic profile for Cosmos DB - See [33209](https://github.com/Azure/azure-sdk-for-java/pull/33209)

#### Breaking Changes
* Changed the default structure of Open Telemetry events being emitted by the SDK to follow the semantic profile for Cosmos DB. Use the `COSMOS.USE_LEGACY_TRACING` system property to retrun to the previous event structure: `-DCOSMOS.USE_LEGACY_TRACING=true` - See [33209](https://github.com/Azure/azure-sdk-for-java/pull/33209)

### 4.42.0 (2023-03-17)
#### Features Added
* Added support for Move operation - See [PR 31078](https://github.com/Azure/azure-sdk-for-java/pull/31078)
* GA of `subpartition` functionality in SDK - See [32501](https://github.com/Azure/azure-sdk-for-java/pull/32501)
* Added ability for SDK to use partial partition keys for queries in subpartitioned containers - See [32501](https://github.com/Azure/azure-sdk-for-java/pull/32501)
* Enable `handleLatestVersionChanges` in ChangeFeedProcessor - See [33972](https://github.com/Azure/azure-sdk-for-java/pull/33972)
* Added Merge support. NOTE: to use Change Feed Processor with merge support, onboard to the new API `handleLatestVersionChanges()` in `ChangeFeedProcessorBuilder`.

#### Bugs Fixed
* Fixed `readMany` API to take in hierarchical partition keys - See [32501](https://github.com/Azure/azure-sdk-for-java/pull/32501)
* Fixed an issue in the Direct Transport metrics for acquired/closed channels which would be triggered when endpoint get closed/evicted due to exceeding idle timeouts. This would surface as stale metrics for these endpoints. - See [33969](https://github.com/Azure/azure-sdk-for-java/pull/33969) 

#### Other Changes
* Added fault injection support - See [PR 33329](https://github.com/Azure/azure-sdk-for-java/pull/33329).

### 4.41.0 (2023-02-17)
#### Features Added
* Added ability to configure proactive connection management via `CosmosClientBuilder.openConnectionsAndInitCaches(CosmosContainerProactiveInitConfig)`. - See [PR 33267](https://github.com/Azure/azure-sdk-for-java/pull/33267)
* Added internal merge handling - See [PR 31428](https://github.com/Azure/azure-sdk-for-java/pull/31428). See [PR 32097](https://github.com/Azure/azure-sdk-for-java/pull/32097). See [PR 32078](https://github.com/Azure/azure-sdk-for-java/pull/32078). See [PR 32165](https://github.com/Azure/azure-sdk-for-java/pull/32165). See [32259](https://github.com/Azure/azure-sdk-for-java/pull/32259). See [32496](https://github.com/Azure/azure-sdk-for-java/pull/32496)
* Added more granular control of which Cosmos client-side metrics to emit, whether to collect histograms and percentiles (and which) and also which tags/dimensions to associate with individual metrics.  - See [PR 33436](https://github.com/Azure/azure-sdk-for-java/pull/33436)

#### Breaking Changes
* NOTE: the PR to provide more granular control over metrics - See [PR 33436](https://github.com/Azure/azure-sdk-for-java/pull/33436) - includes two technically breaking changes. We don't expect any customers to be impacted by this, but the PR description as well as information below provides some context and options on how to revert the behavior to previous version.
  * The API `CosmosClientTelemetryConfig.metricTagNames` has been marked deprecated in favor of `CosmosMicrometerMetricsOptions.defaultTagNames` or `CosmosMicrometerMeterOptions.suppressTagNames` - the `CosmosClientTelemetryConfig.metricTagNames` API can still be used as long as none of the new configuration APIs is used - but we recommend starting to switch over to the new APIs.
  * Capturing metrics - especially `Timer` and `DistributionSummary` with percentiles/histograms has some performance overhead. We got feedback that initially we were emitting some metrics with relatively high cardinality on tags with percentiles/histograms of questionable value (only useful in certain scenarios). So, we decided to disable collecting these metrics by default - but still allow them to be collected when enabled manually via the APIs described in [PR 33436](https://github.com/Azure/azure-sdk-for-java/pull/33436).   

#### Bugs Fixed
* Change feed pull API is using an incorrect key value for collection lookup, which can result in using the old collection in collection recreate scenarios. - See [PR 33178](https://github.com/Azure/azure-sdk-for-java/pull/33178)

#### Other Changes
* Give a meaningful name to the GlobalEndpointManager worker thread. - See [PR 33507](https://github.com/Azure/azure-sdk-for-java/pull/33507)
* Adding activity id in header of gateway address refresh call. - See [PR 33074](https://github.com/Azure/azure-sdk-for-java/pull/33074)
* Direct mode - `RNTBD` connection health check improvements in `RntbdClientChannelHealthChecker` to allow recovering quicker when existing connections get broken (without TCP close or reset, just timeouts because packets get dropped). - See [PR 33464](https://github.com/Azure/azure-sdk-for-java/pull/33464) and - See [PR 33566](https://github.com/Azure/azure-sdk-for-java/pull/33566)  

### 4.40.0 (2023-01-13)
#### Features Added
* Added `retryAfterInMs` to `StoreResult` in `CosmosDiagnostics` - See [PR 31219](https://github.com/Azure/azure-sdk-for-java/pull/31219)
* Added `CosmosDiagnostics` to `readMany` API - See [PR 32290](https://github.com/Azure/azure-sdk-for-java/pull/32290)

#### Bugs Fixed
* Fixed issue on noisy `CancellationException` log - See [PR 31882](https://github.com/Azure/azure-sdk-for-java/pull/31882)
* Fixed issue with `TracerProvider` constructor inadvertently disabling tracing when `isClientMetricsEnabled` is true - See [PR 32787](https://github.com/Azure/azure-sdk-for-java/pull/32787)
* Added improvement in handling for idle connection being closed unexpectedly - See [PR 32936](https://github.com/Azure/azure-sdk-for-java/pull/32936)

#### Other Changes
* Reduced log noisiness when bulk ingestion completes and sink is already terminated or cancelled. - See [PR 32601](https://github.com/Azure/azure-sdk-for-java/pull/32601)
* Optimized the `readMany` API to make use of point reads when a single item is requested for a given physical partition - See [PR 31723](https://github.com/Azure/azure-sdk-for-java/pull/31723)
* Added cross region retries for data plane, query plan and metadata requests failed with http timeouts - See [PR 32450](https://github.com/Azure/azure-sdk-for-java/pull/32450)

### 4.39.0 (2022-11-16)
#### Bugs Fixed
* Fixed a rare race condition for `query plan` cache exceeding the allowed size limit - See [PR 31859](https://github.com/Azure/azure-sdk-for-java/pull/31859)
* Added improvement in `RntbdClientChannelHealthChecker` for detecting continuous transit timeout. - See [PR 31544](https://github.com/Azure/azure-sdk-for-java/pull/31544)
* Fixed an issue in replica validation where addresses may have not sorted properly when replica validation is enabled. - See [PR 32022](https://github.com/Azure/azure-sdk-for-java/pull/32022)
* Fixed unicode char handling in Uris in Cosmos Http Client. - See [PR 32058](https://github.com/Azure/azure-sdk-for-java/pull/32058)
* Fixed an eager prefetch issue to lazily prefetch pages on a query - See [PR 32122](https://github.com/Azure/azure-sdk-for-java/pull/32122)

#### Other Changes
* Shaded `MurmurHash3` of apache `commons-codec` to enable removing of the `guava` dependency - CVE-2020-8908 - See [PR 31761](https://github.com/Azure/azure-sdk-for-java/pull/31761)
* Updated test dependency of `testng` to version 7.5 - See [PR 31761](https://github.com/Azure/azure-sdk-for-java/pull/31761)
* Reduced the logging noise level on CancellationExceptions from `RntbdReporter.reportIssue`. - See [PR 32175](https://github.com/Azure/azure-sdk-for-java/pull/32175)

### 4.38.1 (2022-10-21)
#### Other Changes
* Updated test dependency of apache `commons-text` to version 1.10.0 - CVE-2022-42889 - See [PR 31674](https://github.com/Azure/azure-sdk-for-java/pull/31674)
* Updated `jackson-databind` dependency to 2.13.4.2 - CVE-2022-42003 - See [PR 31559](https://github.com/Azure/azure-sdk-for-java/pull/31559)

### 4.38.0 (2022-10-12)
#### Features Added
* Added option to set throughput control group name on per-request level for batch and bulk operations. - See [PR 31362](https://github.com/Azure/azure-sdk-for-java/pull/31362)

### 4.37.1 (2022-10-07)
#### Bugs Fixed
* Fixed incorrect RU metric reporting in micrometer metrics. - See [PR 31307](https://github.com/Azure/azure-sdk-for-java/pull/31307)
* Enabled failover to preferred locations in the case of single-write/multi-read region enabled account for read in Gateway mode and for metadata requests in Direct mode. - More details about the [Bug: Cosmos DB Client gets stuck in timeout retry loop](https://github.com/Azure/azure-sdk-for-java/issues/31260#issue-1396454421). - See [PR 31314](https://github.com/Azure/azure-sdk-for-java/pull/31314)

#### Other Changes
* Added SslHandshakeTimeout minimum duration config - See [PR 31298](https://github.com/Azure/azure-sdk-for-java/pull/31298)

### 4.37.0 (2022-09-30)
#### Features Added
* Added new preview APIs to `ChangeFeedProcessor` for handling all versions and deletes changes - See [PR 30399](https://github.com/Azure/azure-sdk-for-java/pull/30399)
* Added option to emit client-side metrics via micrometer.io MeterRegistry. - See [PR 30065](https://github.com/Azure/azure-sdk-for-java/pull/30065)

#### Bugs Fixed
* Fixed a race condition that could result in a memory/thread leak for `BulkExecutor` instances (and their corresponding `cosmos-daemon-BulkExecutor-*` thread). - See [PR 31082](https://github.com/Azure/azure-sdk-for-java/pull/31082)

#### Other Changes
* Enable replica validation by default - See [PR 31159](https://github.com/Azure/azure-sdk-for-java/pull/31159)

### 4.36.0 (2022-09-15)
#### Other Changes
* Added system property to turn on replica validation - See [PR 29767](https://github.com/Azure/azure-sdk-for-java/pull/29767)
* Added improvement to avoid retry on same replica that previously failed with 410, 408 and  >= 500 status codes - See [PR 29767](https://github.com/Azure/azure-sdk-for-java/pull/29767)
* Improvement when `connectionEndpointRediscoveryEnabled` is enabled - See [PR 30281](https://github.com/Azure/azure-sdk-for-java/pull/30281)
* Added replica validation for Unknown status if `openConnectionsAndInitCaches` is used and replica validation is enabled - See [PR 30277](https://github.com/Azure/azure-sdk-for-java/pull/30277)

### 4.35.1 (2022-08-29)
#### Other Changes
* Added non-blocking async lazy cache to improve upgrade and scaling scenarios - See [PR 29322](https://github.com/Azure/azure-sdk-for-java/pull/29322)
* Improved performance of `StoreResponse` using array headers - See [PR 30596](https://github.com/Azure/azure-sdk-for-java/pull/30596)

### 4.35.0 (2022-08-19)
#### Other Changes
* Updated netty library version to `4.1.79.Final`.
* Updated `reactor-core` version to `3.4.21`.

### 4.34.0 (2022-08-05)
#### Features Added
* GA of `DedicatedGatewayRequestOptions` API. See [PR 30142](https://github.com/Azure/azure-sdk-for-java/pull/30142)

#### Other Changes
* Added `requestSessionToken` to `CosmosDiagnostics` - See [PR 29516](https://github.com/Azure/azure-sdk-for-java/pull/29516)
* Reverted changes of [PR 29944](https://github.com/Azure/azure-sdk-for-java/pull/29944) to avoid possible regression when customers use id with special characters and their account is on ComputeGateway already. - See [PR 30283](https://github.com/Azure/azure-sdk-for-java/pull/30283)
* Added changes for `changeFeed` APIs for handling all versions and deletes changes. See [PR 30161](https://github.com/Azure/azure-sdk-for-java/pull/30161)

### 4.33.1 (2022-07-22)
#### Bugs Fixed
* Fixed issues with "id" encoding when using special characters that should be allowed in the "id" property of a document. - See [PR 29944](https://github.com/Azure/azure-sdk-for-java/pull/29944)
* Fixed `NotFoundException` for `queryChangeFeed` with staled feed range after split - See [PR 29982](https://github.com/Azure/azure-sdk-for-java/pull/29982)
* Fixed `ForbiddenException` for azure instance metadata service requests if proxy is configured for client telemetry. - See [PR 30004](https://github.com/Azure/azure-sdk-for-java/pull/30004)
* Fixed a regression introduced in [PR 27440](https://github.com/Azure/azure-sdk-for-java/pull/27440) which causes an `IllegalArgumentException` for distinct queries when using POJO serialization. - See [PR 30025](https://github.com/Azure/azure-sdk-for-java/pull/30025)
* Fixed `IllegalArgumentException` when trying to update targetThroughput(Threshold) without process restart. - See [PR 30049](https://github.com/Azure/azure-sdk-for-java/pull/30049)

#### Other Changes
* Supported username and password to be used in `GatewayConnectionConfig.setProxy` . - See [PR 30004](https://github.com/Azure/azure-sdk-for-java/pull/30004)

### 4.33.0 (2022-07-14)
#### Other Changes
* Updated netty library version to `4.1.78.Final`.
* Updated `reactor-core` version to `3.4.19`.

### 4.32.1 (2022-06-30)

#### Bugs Fixed
* Added a fix for `CloneNotSupportedException` when trying to instantiate a `Cosmos(Async)Client` and using a MAC provider which would not support cloning. Instead, this should be handled gracefully (less ideal perf is expected - but functionally it should work.) - See [PR 29719](https://github.com/Azure/azure-sdk-for-java/pull/29719)

### 4.32.0 (2022-06-27)
#### Other Changes
* Remove requires `io.netty.transport.epoll` from `module-info` - See [PR 29509](https://github.com/Azure/azure-sdk-for-java/pull/29509)
* Converted from `durationInMicroSec` to `durationInMilliSecs` in `CosmosDiagnostics` - See [PR 29643](https://github.com/Azure/azure-sdk-for-java/pull/29643)

### 4.31.0 (2022-06-08)
#### Bugs Fixed
* Fixed Store Response headers case insensitivity. - See [PR 29268](https://github.com/Azure/azure-sdk-for-java/pull/29268)

#### Other Changes
* Add `IdleStateHandler` after Ssl handshake has completed and improvement on keeping inner exceptions for creating new channels. - See [PR 29253](https://github.com/Azure/azure-sdk-for-java/pull/29253)

### 4.30.1 (2022-06-01)
#### Other Changes
* Made CosmosPatchOperations thread-safe. Usually there is no reason to modify a CosmosPatchOperations instance concurrently form multiple threads - but making it thread-safe acts as protection in case this is done anyway - See [PR 29143](https://github.com/Azure/azure-sdk-for-java/pull/29143)
* Added system property to allow overriding proxy setting for client telemetry endpoint. - See [PR 29022](https://github.com/Azure/azure-sdk-for-java/pull/29022)
* Added additional information about the reason on Rntbd channel health check failures. - See [PR 29174](https://github.com/Azure/azure-sdk-for-java/pull/29174)

### 4.30.0 (2022-05-20)
#### Bugs Fixed
* Fixed bubbling of Errors in case of any `java.lang.Error` - See [PR 28620](https://github.com/Azure/azure-sdk-for-java/pull/28620)
* Fixed an issue with creating new Throughput control client item when `enableThroughputControlGroup` is being called multiple times with the same throughput control group. - See [PR 28905](https://github.com/Azure/azure-sdk-for-java/pull/28905)
* Fixed a possible dead-lock on static ctor for CosmosException when the runtime is using custom class loaders. - See [PR 28912](https://github.com/Azure/azure-sdk-for-java/pull/28912) and [PR 28961](https://github.com/Azure/azure-sdk-for-java/pull/28961) 

#### Other Changes
* Added `exceptionMessage` and `exceptionResponseHeaders` to `CosmosDiagnostics` in case of any exceptions - See [PR 28620](https://github.com/Azure/azure-sdk-for-java/pull/28620)
* Improved performance of `query plan` cache by using `ConcurrentHashMap` with a fixed size of 1000 - See [PR 28537](https://github.com/Azure/azure-sdk-for-java/pull/28537)
* Changed 429 (Throttling) retry policy to have an upper bound for the back-off time of 5 seconds - See [PR 28764](https://github.com/Azure/azure-sdk-for-java/pull/28764)
* Improved `openConnectionsAndInitCaches` by using rntbd context negotiation. - See [PR 28470](https://github.com/Azure/azure-sdk-for-java/pull/28470)
* Enable `connectionEndpointRediscoveryEnabled` by default - See [PR 28471](https://github.com/Azure/azure-sdk-for-java/pull/28471)

### 4.29.1 (2022-04-27)
#### Bugs Fixed
* Fixed AAD authentication for `CosmosPatchOperations` - See [PR 28537](https://github.com/Azure/azure-sdk-for-java/pull/28537)

### 4.29.0 (2022-04-22)
#### Features Added
* Added Beta API `continueOnInitError` in `ThroughputControlGroupConfigBuilder` - See [PR 27702](https://github.com/Azure/azure-sdk-for-java/pull/27702)

#### Bugs Fixed
* Added improvement for handling idle connection close event when `connectionEndpointRediscoveryEnabled` is enabled - See [PR 27242](https://github.com/Azure/azure-sdk-for-java/pull/27242)
* Fixed memory leak issue related to circular reference of `CosmosDiagnostics` in `StoreResponse` and `CosmosException` - See [PR 28343](https://github.com/Azure/azure-sdk-for-java/pull/28343)

### 4.28.1 (2022-04-08)
#### Other Changes
* Updated `jackson` dependency to 2.13.2 and `jackson-databind` dependency to 2.13.2.1 - CVE-2020-36518. - See [PR 27847](https://github.com/Azure/azure-sdk-for-java/pull/27847)

### 4.28.0 (2022-03-18)
#### Features Added
* Added the "VM Unique ID" - see [Accessing and Using Azure VM Unique ID](https://azure.microsoft.com/blog/accessing-and-using-azure-vm-unique-id/) - to the request diagnostics. This information helps to simplify investigating any network issues between an application hosted in Azure and the corresponding Cosmos DB service endpoint. - See [PR 27692](https://github.com/Azure/azure-sdk-for-java/pull/27692)
* Added overload of read api on ClientEncryptionKey with request options for cosmos encrytion project. - See [PR 27210](https://github.com/Azure/azure-sdk-for-java/pull/27210)

#### Bugs Fixed
* Added `decodeTime` in `CosmosDiagnostics` - See [PR 22808](https://github.com/Azure/azure-sdk-for-java/pull/22808)

#### Other Changes
* Reduced CPU usage for some String operations by switching to APIs that don't compile a pattern for each call. - See [PR 27654](https://github.com/Azure/azure-sdk-for-java/pull/27654)
* Reduced GC (Garbage Collection) pressure when executing queries returning many documents by pushing down type conversion. - See [PR 27440](https://github.com/Azure/azure-sdk-for-java/pull/27440)

### 4.27.0 (2022-03-10)
#### Bugs Fixed
* Fixed an issue in `CosmosPagedIterable` resulting in excessive memory consumption due to unbounded prefetch of pages when converting the `CosmosPagedIterable` into an `Iterator<FeedResponse<T>>`. - See [PR 27237](https://github.com/Azure/azure-sdk-for-java/pull/27237) and [PR 27299](https://github.com/Azure/azure-sdk-for-java/pull/27299)
* Fixed a `NullPointerException` in `CosmosDiagnostics isDiagnosticsCapturedInPagedFlux` - See [PR 27261](https://github.com/Azure/azure-sdk-for-java/pull/27261)
* Fixed an issue with allowing null values for add, set and replace operations in Patch API - See [PR 27501](https://github.com/Azure/azure-sdk-for-java/pull/27501)
* Fixed an issue with top query when top x is greater than the total number of items in the database - See [PR 27377](https://github.com/Azure/azure-sdk-for-java/pull/27377)
* Fixed synchronized lists and maps for order by query race condition - See [PR 27142](https://github.com/Azure/azure-sdk-for-java/pull/27142)

### 4.26.0 (2022-02-11)
#### Features Added
* Added support to resume a "multi order by query" from a continuation token - See [PR 26267](https://github.com/Azure/azure-sdk-for-java/pull/26267)
* Added `RNTBD - open connections` information in `ClientTelemetry`.
* Added Beta API to set custom `Reactor` scheduler to be used by the `ChangeFeedProcessor` implementation - See [PR 26750](https://github.com/Azure/azure-sdk-for-java/pull/26750)
* Added support for correlating queries executed via the Cosmos Spark connector with service-telemetry based on the `correlationActivityId` - See [PR 26908](https://github.com/Azure/azure-sdk-for-java/pull/26908)

#### Bugs Fixed
* Fixed an issue in `ChangeFeedProcessor` related to `leases` that were found expired - See [PR 26750](https://github.com/Azure/azure-sdk-for-java/pull/26750)
* Fixed an issue with `query plan` caching double initialization - See [PR 26825](https://github.com/Azure/azure-sdk-for-java/pull/26825)

#### Other Changes
* Added support for logging `CosmosDiagnostics` for empty pages through system property for cross partition query - See [PR 26869](https://github.com/Azure/azure-sdk-for-java/pull/26869)

### 4.26.0-beta.1 (2022-01-25)
#### Features Added
* Added support to resume a "multi order by query" from a continuation token - See [PR 26267](https://github.com/Azure/azure-sdk-for-java/pull/26267)

### 4.25.0 (2022-01-14)
#### Bugs Fixed
* Fixed `NullPointerException` in bulk mode for deleted/recreated containers.
* Added missing exception cause in case of `InternalServerException`.

### 4.24.0 (2021-12-21)
#### Features Added
* Added implementation for `CosmosAuthorizationTokenResolver`.
* Scoped session token per partition level for gateway call.

#### Bugs Fixed
* Fixed issue causing CosmosException with statusCode 0 to be thrown on connectivity issues for Gateway.
* Addressed potential race condition in `ChangeFeedProcessor` when check-pointing current state.

### 4.23.0 (2021-12-10)
#### Features Added
* Added `setMaxMicroBatchConcurrency` and `getMaxMicroBatchConcurrency` in `CosmosBulkExecutionOptions`.

#### Bugs Fixed
* Bulk execution improvement triggering a flush when total payload size exceeds the max payload size limit.
* Bulk execution improvement shortening the flush interval when the `Flux` of incoming operations signals completion.
* Fixed metadata cache refresh scenario on collection recreate for gateway mode.

### 4.22.0 (2021-12-03)
#### Features Added
* Added Beta API `getContactedRegionNames` in `CosmosDiagnostics`.

#### Bugs Fixed
* Fixed `IllegalStateException` for `getFeedRanges` when container recreated with same name.
* Made Cosmos spans CLIENT which will allow Azure Monitor to show HTTP calls nested under Cosmos spans.
* Fixed `ConcurrentModificationException` when getting `NotFoundException` with session consistency.

### 4.21.1 (2021-11-13)
#### Bugs Fixed
* Fixed an issue in `ChangeFeedProcessor` where processing stops in some rare cases because of a race condition can occur which prevents work to be promptly assigned to other instances.

### 4.21.0 (2021-11-12)
#### Features Added
* GA of `CosmosPatch`, `CosmosBatch` and `CosmosBulk` API.
* GA of `ChangeFeedProcessorState` API.
* Added `networkRequestTimeout` API for `DirectConnectionConfig`.

#### Bugs Fixed
* Override the default keep-alive config on linux to keep connections open and detect a broken connection faster.

#### Other Changes
* Removed deprecated `BulkExecutionOptions`.
* Removed deprecated `BulkExecutionThresholds`.
* Removed deprecated `BulkItemRequestOptions`.
* Removed deprecated `BulkItemRequestOptionsBase`.
* Removed deprecated `BulkOperations`.
* Removed deprecated `BulkPatchItemRequestOptions`.
* Removed deprecated `BulkProcessingOptions`.
* Removed deprecated `BulkProcessingThresholds`.
* Removed deprecated `TransactionalBatch`.
* Removed deprecated `TransactionalBatchItemRequestOptions`.
* Removed deprecated `TransactionalBatchItemRequestOptionsBase`.
* Removed deprecated `TransactionalBatchOperationResult`.
* Removed deprecated `TransactionalBatchPatchItemRequestOptions`.
* Removed deprecated `TransactionalBatchRequestOptions`.
* Removed deprecated `TransactionalBatchResponse`.

### 4.20.1 (2021-10-27)
#### Bugs Fixed
* Removed `AfterBurner` module for Java version 16+.
* Fixed `BadRequestException` issue when using `Distinct` with matched `orderBy` queries via `continuationToken`.

### 4.20.0 (2021-10-14)
#### Features Added
* Enabling `query plan` cache by default.

#### Bugs Fixed
* Fixed issue with bulk reads when `contentResponseOnWrite` is not explicitly enabled on the cosmos client.

### 4.19.1 (2021-09-24)
#### Features Added
* Added support to config retry count for `openConnectionsAndInitCaches`.

#### Bugs Fixed
* Fixed ReadMany Api on partition split.
* Removed full exception trace from 404 error on open telemetry.
* Fixed issue with onErrorDropped being called when using concatWith in QuorumReader.

### 4.20.0-beta.1 (2021-09-22)
#### Features Added
* Added support to config retry count for `openConnectionsAndInitCaches`.

### 4.19.0 (2021-09-09)
#### New Features
* Added support for distinct count queries.
* Added support for capturing `IndexMetrics` in `CosmosQueryRequestOptions`.

#### Bugs Fixed
* Added support to switch off IO thread for response processing.
* Fixed issue for resuming order by queries from continuation token that includes undefined/null.

#### Other Changes
* Renamed `BulkExecutionOptions` to `CosmosBulkExecutionOptions`.
* Renamed `BulkExecutionThresholds` to `CosmosBulkExecutionThresholdsState`.
* Renamed `BulkItemRequestOptions` to `CosmosBulkItemRequestOptions`.
* Renamed `BulkItemRequestOptionsBase` to `CosmosBulkItemRequestOptionsBase`.
* Renamed `BulkOperations` to `CosmosBulkOperations`.
* Renamed `BulkPatchItemRequestOptions` to `CosmosBulkPatchItemRequestOptions`.
* Renamed `TransactionalBatch` to `CosmosBatch`.
* Renamed `TransactionalBatchItemRequestOptions` to `CosmosBatchItemRequestOptions`.
* Renamed `TransactionalBatchItemRequestOptionsBase` to `CosmosBatchItemRequestOptionsBase`.
* Renamed `TransactionalBatchOperationResult` to `CosmosBatchOperationResult`.
* Renamed `TransactionalBatchPatchItemRequestOptions` to `CosmosBatchPatchItemRequestOptions`.
* Renamed `TransactionalBatchRequestOptions` to `CosmosBatchRequestOptions`.
* Renamed `TransactionalBatchResponse` to `CosmosBatchResponse`.
* Renamed `processBulkOperations` to `executeBulkOperations` API.
* Renamed `executeTransactionalBatch` to `executeCosmosBatch` API.
* Moved `CosmosBulkItemResponse.java` to `com.azure.cosmos.models` package.
* Moved `CosmosBulkOperationResponse.java` to `com.azure.cosmos.models` package.
* Moved `CosmosItemOperation.java` to `com.azure.cosmos.models` package.
* Moved `CosmosItemOperationType.java` to `com.azure.cosmos.models` package.
* Moved `CosmosPatchOperations.java` to `com.azure.cosmos.models` package.

### 4.19.0-beta.1 (2021-09-02)
#### Bugs Fixed
* Added support to switch off IO thread for response processing.

### 4.18.0 (2021-08-16)
#### New Features
* Integrated cosmos diagnostics with open telemetry tracer.

#### Bugs Fixed
* Added reactor netty timeline to `query plan` calls.
* Fixed serialization warning on `clientSideRequestDiagnostics`.
* Fixed an issue when `IdleEndpointTimeout` is set to 0 in `DirectConnectionConfig`.
* Added retry for `PrematureCloseException`.
* Fixed an issue where application hangs in bulk executor.
* Fixed an issue which preventing recovery from 410/0 after split.

### 4.18.0-beta.1 (2021-08-11)
#### Bugs Fixed
* Added `TransportRequestChannelAcquisitionContext` in `CosmosDiagnostics`.

### 4.17.0 (2021-07-08)
#### New Features
* Adjust `MicroBatchSize` dynamically based on throttling rate in `BulkExecutor`.

#### Bugs Fixed
* Fixed an issue with AAD authentication in `Strong` and `BoundedStaleness` in direct mode.
* Fixed an issue where `ChangeFeedProcessor` was resuming from zero continuation token for new partitions on partition splits.

### 4.16.0 (2021-06-11)
#### Bugs Fixed
* Fixed an issue on handling partition splits during bulk operations in Gateway Mode.
* Fixed an issue with `NumberFormatException` happening on requests on large containers.
* Fixed an issue with BackOff time in `ThroughputController`.
* Fixed an issue with `ThroughputControl` calculation.
* Improved behavior when `CosmosClientBuilder.userAgentSuffix` exceeds 64 characters. Now `userAgentSuffix` will be honored as long as total userAgent value is less than 256 characters or truncated to fit the 256 characters limited.
* Fixed issue when using client-side throughput control in combination with bulk upserts, previously resulting in unnecessarily upserting documents multiple times in some cases when getting throttled.

### 4.16.0-beta.1 (2021-05-20)
#### Bugs Fixed
* No changes from previous version, releasing for compatibility issues with cosmos encryption modules.

### 4.15.0 (2021-05-12)
#### New Features
* Added `backendLatencyInMs` in `CosmosDiagnostics` for `DIRECT` connection mode.
* Added `retryContext` in `CosmosDiagnostics` for query operations.

#### Bugs Fixed
* Fixed ignored `HttpClient` decoder configuration issue.
* Fixed incorrect connection mode issue in `CosmosDiagnostics`.
* Fixed issue with handling collisions in the effective partition key.
* Fixed `CosmosQueryRequestOptions` NPE in `readAllItems` API.

### 4.15.0-beta.2 (2021-04-26)
#### Bugs Fixed
* No changes from previous version, releasing for compatibility issues with cosmos encryption modules.

### 4.15.0-beta.1 (2021-04-07)
#### Bugs Fixed
* No changes from previous version, releasing for compatibility issues with cosmos encryption modules.

### 4.14.0 (2021-04-06)
#### New Features
* General Availability for `readMany()` API in `CosmosAsyncContainer` and `CosmosContainer`.
* General Availability for `handle()` API in `CosmosPagedFlux` and `CosmosPagedIterable`.
* Upgraded Jackson to patch version 2.12.2.
* Exposed `getDocumentUsage` and `getDocumentCountUsage()` APIs in `FeedResponse` to retrieve document count metadata.

#### Bugs Fixed
* Allowed `CosmosPagedFlux#handle()` and `CosmosPagedIterable#handle()` API for chaining.
* Removed `AfterBurner` module usage from `CosmosException` causing the warning logs.
* Fixed issue of duplicate processing of items on the same Change Feed Processor instance.
* Return `RequestTimeoutException` on client side timeout for write operations.

### 4.13.1 (2021-03-22)
#### Bugs Fixed
* Fixed issue preventing recovery from 410 status code and 0 sub status code due to stale Gateway caches when threads in parallel scheduler are starved.
* Fixed warning caused because of afterburner module usage in `CosmosDiagnostics`.
* Query performance improvements.

### 4.13.0 (2021-03-11)
> [!IMPORTANT] 
> This release updates `reactor-core` and `reactor-netty` major versions to `2020.0.4 (Europium)` release train.
#### New Features
* Updated `reactor-core` version to 3.4.3.
* Updated `reactor-netty` version to 1.0.4.
* Added `Diagnostics` for queries.

#### Bugs Fixed
* Fixed `OrderBy` for mixed and undefined types for cross partition queries.
* Fixed `readAllItems` with resourceToken.
* Fixed issue with `resourceToken` usage in `Gateway` connection mode.
* Fixed issues with point operations with permissions in `Gateway` connection mode.

### 4.12.0 (2021-02-09)
#### New Features
* Added connection endpoint rediscovery feature to help reduce and spread-out high latency spikes.
* Added changeFeed pull model beta API.
* Added support for resuming query from a pre split continuation token after partition split.
* Optimized query execution time by caching `query plan` for single partition queries with filters and orderby.

#### Bugs Fixed
* Fixed telemetry deserialization issue.
* Skip session token for `query plan`, trigger and UDF.
* Improved session timeout 404/1002 exception handling.

### 4.11.0 (2021-01-15)
#### New Features
* Added Beta API for Patch support.
* Updated reactor-core library version to `3.3.12.RELEASE`.
* Updated reactor-netty library version to `0.9.15.RELEASE`.
* Updated netty library version to `4.1.54.Final`.

#### Bugs Fixed
* Fixed RntbdServiceEnpoint close issue.
* Improved the latency and throughput for writes when multiplexing.

### 4.10.0 (2020-12-14)
#### New Features
* Added Conflict API support.

### 4.9.0 (2020-12-11)
#### New Features
* Added Beta API for Bulk Operations.
* Added `getRegionsContacted` API in `CosmosDiagnostics`.
* Added Diagnostics for `CosmosStoredProcedureResponse`.
* Added trouble shooting guide links to `CosmosException`.

#### Bugs Fixed
* Adding automatic retries on client-side transient failures on writes while possible with still being idempotent.
* Fixed NPE on `getDiagnostics` for `CosmosStoredProcedureResponse`.
* Fixed empty `resourceAddress` in `CosmosException`.

### 4.8.0 (2020-10-27)
#### New Features
* Added `contentResponseOnWriteEnabled` feature to `CosmosItemRequestOptions`.

#### Bugs Fixed
* Fixed an issue which may affect query behaviour when resuming from a continuation token.

### 4.7.1 (2020-10-21)
#### Bugs Fixed
* Improved the 449 retry policy to force back-off on initial retry and start with shorter back-offs.

### 4.7.0 (2020-10-17)
#### New Features
* Added Beta API for transactional batches.

#### Bugs Fixed
* Fixed an error parsing query metrics on locales with ',' as floating-point delimiter.
* Stopped excessive regional fail-overs when retrieving responses with invalid json from Gateway.
* Fixed an error resulting in certain queries unnecessarily being expected in the Gateway even when using Direct transport.
* Reduced logging noise level by handling SSLException on channel closure.
* Improved efficiency of retry logic for "404 - ReadSession not available" errors.

### 4.6.0 (2020-09-30)
#### New Features
* Added new API to support AAD role-based access control in Cosmos. This is a preview feature which needs to be enabled at the account settings.
* Added handler API(beta) to `CosmosPagedFlux`/`CosmosPagedIterable` to be invoked on every response.

### 4.5.2 (2020-09-29)
#### Bugs Fixed
* Increased robustness of query execution and fetching metadata cache in case of intermittent connectivity issues.

### 4.5.1 (2020-09-25)
#### Bugs Fixed
* Added preview implementation for ChangeFeedProcessor which allows for a more detailed view of the current state.
* Fixed Multiple partition supervisor tasks running simultaneously if leaseAcquireInterval is smaller than leaseRenewInterval.
* Improved Diagnostics for Rntbd connectivity.
* Stopped onError Dropped events from leaking into default reactor hook.

### 4.5.0 (2020-09-16)
#### New Features
* Increased robustness of the Rntbd stack in case of intermittent connectivity issues.
* Improved latency in case of intermittent connectivity issues to individual backend replicas for multi-region accounts avoiding initiation of unnecessary regional fail-overs.

### 4.4.0 (2020-09-12)
#### Bugs Fixed
* Fixed RequestTimeoutException when enabling `netty-tcnative-boringssl` dependency.
* Fixed memory leak issue on `Delete` operations in `GATEWAY` mode.
* Fixed a leak in `CosmosClient` instantiation when endpoint uri is invalid.
* Improved `CPU History` diagnostics.

### 4.4.0-beta.1 (2020-08-27)
#### New Features
* Added new API to efficiently load many documents (via list of pk/id pairs or all documents for a set of pk values).
* Added new `deleteItem` API.
* Enabled query metrics by default.
#### Bugs Fixed
* Fixed NPE in `GatewayAddressCache`.
* Fixing query metric issue for zero item response.
* Improved performance (reduced CPU usage) for address parsing and Master-Key authentication.

### 4.3.2-beta.2 (2020-08-17)
#### Bugs Fixed
* No changes from previous version, releasing for compatibility issues with spring data modules.

### 4.3.2-beta.1 (2020-08-14)
#### Bugs Fixed
* Fixed issue in RntbdServiceEndpoint to avoid early closure of an unused TCP connection.

### 4.3.1 (2020-08-13)
#### Bugs Fixed
* Fixed issue with `GROUP BY` query, where it was returning only one page.
* Fixed user agent string format to comply with central SDK guidelines.
* Enhanced diagnostics information to include `query plan` diagnostics.

### 4.3.0 (2020-07-29)
#### New Features
* Updated reactor-core library version to `3.3.8.RELEASE`. 
* Updated reactor-netty library version to `0.9.10.RELEASE`. 
* Updated netty library version to `4.1.51.Final`. 
* Added new overload APIs for `upsertItem` with `partitionKey`. 
* Added open telemetry tracing support. 
#### Bugs Fixed
* Fixed issue where SSLException gets thrown in case of cancellation of requests in GATEWAY mode.
* Fixed resource throttle retry policy on stored procedures execution.
* Fixed issue where SDK hangs in log level DEBUG mode. 
* Fixed periodic spikes in latency in Direct mode. 
* Fixed high client initialization time issue. 
* Fixed http proxy bug when customizing client with direct mode and gateway mode. 
* Fixed potential NPE in users passes null options. 
* Added timeUnit to `requestLatency` in diagnostics string.
* Removed duplicate uri string from diagnostics string. 
* Fixed diagnostics string in proper JSON format for point operations.
* Fixed issue with `.single()` operator causing the reactor chain to blow up in case of Not Found exception. 

### 4.2.0 (2020-07-14)
#### New Features
* Added script logging enabled API to `CosmosStoredProcedureRequestOptions`.
* Updated `DirectConnectionConfig` default `idleEndpointTimeout` to 1h and default `connectTimeout` to 5s.
#### Bugs Fixed
* Fixed issue where `GatewayConnectionConfig` `idleConnectionTimeout` was overriding `DirectConnectionConfig` `idleConnectionTimeout`.
* Fixed `responseContinuationTokenLimitInKb` get and set APIs in `CosmosQueryRequestOptions`.
* Fixed issue in query and change feed when recreating the collection with same name.
* Fixed issue with top query throwing ClassCastException.
* Fixed issue with order by query throwing NullPointerException.
* Fixed issue in handling of cancelled requests in direct mode causing reactor `onErrorDropped` being called. 

### 4.1.0 (2020-06-25)
#### New Features
* Added support for `GROUP BY` query.
* Increased the default value of maxConnectionsPerEndpoint to 130 in DirectConnectionConfig.
* Increased the default value of maxRequestsPerConnection to 30 in DirectConnectionConfig.
#### Bugs Fixed
* Fixed issues with order by query returning duplicate results when resuming by using continuation token. 
* Fixed issues with value query returning null values for nested object.
* Fixed null pointer exception on request manager in RntbdClientChannelPool.

### 4.0.1 (2020-06-10)
#### New Features
* Renamed `QueryRequestOptions` to `CosmosQueryRequestOptions`.
* Updated `ChangeFeedProcessorBuilder` to builder pattern.
* Updated `CosmosPermissionProperties` with new container name and child resources APIs.
#### Bugs Fixed
* Fixed ConnectionPolicy `toString()` Null Pointer Exception.

### 4.0.1-beta.4 (2020-06-03)
#### New Features
* Added more samples & enriched docs to `CosmosClientBuilder`. 
* Updated `CosmosDatabase` & `CosmosContainer` APIs with throughputProperties for autoscale/autopilot support. 
* Renamed `CosmosClientException` to `CosmosException`. 
* Replaced `AccessCondition` & `AccessConditionType` by `ifMatchETag()` & `ifNoneMatchETag()` APIs. 
* Merged all `Cosmos*AsyncResponse` & `CosmosResponse` types to a single `CosmosResponse` type.
* Renamed `CosmosResponseDiagnostics` to `CosmosDiagnostics`.  
* Wrapped `FeedResponseDiagnostics` in `CosmosDiagnostics`. 
* Removed `jackson` dependency from azure-cosmos & relying on azure-core. 
* Replaced `CosmosKeyCredential` with `AzureKeyCredential` type. 
* Added `ProxyOptions` APIs to `GatewayConnectionConfig`. 
* Updated SDK to use `Instant` type instead of `OffsetDateTime`. 
* Added new enum type `OperationKind`. 
* Renamed `FeedOptions` to `QueryRequestOptions`. 
* Added `getETag()` & `getTimestamp()` APIs to `Cosmos*Properties` types. 
* Added `userAgent` information in `CosmosException` & `CosmosDiagnostics`. 
* Updated new line character in `Diagnostics` to System new line character. 
* Removed `readAll*` APIs, use query select all APIs instead.
* Added `ChangeFeedProcessor` estimate lag API.   
#### Bugs Fixed
* Fixed issue with parsing of query results in case of Value order by queries. 

### 4.0.1-beta.3 (2020-05-15)
#### New Features
* Added autoscale/autopilot throughput provisioning support to SDK.  
* Replaced `ConnectionPolicy` with new connection configs. Exposed `DirectConnectionConfig` & `GatewayConnectionConfig` APIs through `CosmosClientBuilder` for Direct & Gateway mode connection configurations.
* Moved `JsonSerializable` & `Resource` to implementation package. 
* Added `contentResponseOnWriteEnabled` API to CosmosClientBuilder which disables full response content on write operations.
* Exposed `getETag()` APIs on response types.
* Moved `CosmosAuthorizationTokenResolver` to implementation. 
* Renamed `preferredLocations` & `multipleWriteLocations` API to `preferredRegions` & `multipleWriteRegions`. 
* Updated `reactor-core` to 3.3.5.RELEASE, `reactor-netty` to 0.9.7.RELEASE & `netty` to 4.1.49.Final versions. 
* Added support for `analyticalStoreTimeToLive` in SDK.     
#### Bugs Fixed
* Fixed socket leak issues with Direct TCP client.
* Fixed `orderByQuery` with continuation token bug.

### 4.0.1-beta.2 (2020-04-21)
#### New Features
* `CosmosClientException` extends `AzureException`. 
* Removed `maxItemCount` & `requestContinuationToken` APIs from `FeedOptions` instead using `byPage()` APIs from `CosmosPagedFlux` & `CosmosPagedIterable`.
* Introduced `CosmosPermissionProperties` on public surface for `Permission` APIs.
* Removed `SqlParameterList` type & replaced with `List`
* Fixed multiple memory leaks in Direct TCP client. 
* Added support for `DISTINCT` queries. 
* Removed external dependencies on `fasterxml.uuid, guava, commons-io, commons-collection4, commons-text`.  
* Moved `CosmosPagedFlux` & `CosmosPagedIterable` to `utils` package. 
* Updated netty to 4.1.45.Final & project reactor to 3.3.3 version.
* Updated public rest contracts to `Final` classes.
* Added support for advanced Diagnostics for point operations.
#### Bugs Fixed
* `ChangeFeedProcessor` bug fix for handling partition splits & when partition not found.
* `ChangeFeedProcessor` bug fix when synchronizing lease updates across different threads.

### 4.0.1-beta.1 (2020-03-10)
#### New Features 
* Updated package to `com.azure.cosmos`
* Added `models` package for model / rest contracts
* Added `utils` package for `CosmosPagedFlux` & `CosmosPagedIterable` types. 
* Updated public APIs to use `Duration` across the SDK.
* Added all rest contracts to `models` package.
* `RetryOptions` renamed to `ThrottlingRetryOptions`.
* Added `CosmosPagedFlux` & `CosmosPagedIterable` pagination types for query APIs. 
* Added support for sharing TransportClient across multiple instances of CosmosClients using a new API in the `CosmosClientBuilder#connectionSharingAcrossClientsEnabled(true)`
* Query Optimizations by removing double serialization / deserialization. 
* Response Headers optimizations by removing unnecessary copying back and forth. 
* Optimized `ByteBuffer` serialization / deserialization by removing intermediate String instantiations.
#### Bugs Fixed
* Fixed race condition causing `ArrayIndexOutOfBound` exception in StoreReader<|MERGE_RESOLUTION|>--- conflicted
+++ resolved
@@ -12,12 +12,9 @@
 * Fixed Null Pointer Exception for query when container recreated with same name. - [PR 45930](https://github.com/Azure/azure-sdk-for-java/pull/45930)
 * Fixed Null Pointer Exception for readMany when container recreated with same name. - [PR 45930](https://github.com/Azure/azure-sdk-for-java/pull/45930)
 * Fixed parameterized query failures for Hybrid Search queries. - [PR 46446](https://github.com/Azure/azure-sdk-for-java/pull/46446)
-<<<<<<< HEAD
 * Fixed a rare race in parallel Hybrid Search queries by making internal SchedulingStopwatch start/stop atomic and idempotent. - [PR 46485](https://github.com/Azure/azure-sdk-for-java/pull/46485)
 * Fixed the Hybrid Search SchedulingStopWatch to use Cumulative Timing Across all parallel queries. - [PR 46591](https://github.com/Azure/azure-sdk-for-java/pull/46591)
-=======
 * Fixed Strong Consistency violation when a single replica in a partition returns a 410 `Lease Not Found`. - [PR 46433](https://github.com/Azure/azure-sdk-for-java/pull/46433)
->>>>>>> 4537eb85
 
 #### Other Changes
 * Added change to optimize lease checkpointing in `ChangeFeedProcessor` by conditionally executing checkpoint operations for 304 responses based on continuation token comparison, which helps to reduce RU consumption for unchanged feeds. See [PR 46521](https://github.com/Azure/azure-sdk-for-java/pull/46521)
