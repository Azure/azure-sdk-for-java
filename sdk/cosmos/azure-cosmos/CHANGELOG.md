## Release History

### 4.60.0-beta.1 (Unreleased)

#### Features Added
* Added `cosmosVectorEmbeddingPolicy` in `cosmosContainerProperties` and `vectorIndexes` in `indexPolicy` to support vector search in CosmosDB - See[39379](https://github.com/Azure/azure-sdk-for-java/pull/39379)
<<<<<<< HEAD

* Added support for non-streaming OrderBy query and a query feature `NonStreamingOrderBy` to support Vector Search queries. - See [PR 39897](https://github.com/Azure/azure-sdk-for-java/pull/39897/) 

* Added support for non-streaming OrderBy query and a query feature `NonStreamingOrderBy` to support Vector Search queries. - See [PR 39897](https://github.com/Azure/azure-sdk-for-java/pull/39897/)

* Added support for non-streaming OrderBy query and a query feature `NonStreamingOrderBy` to support Vector Search queries. - See [PR 39897](https://github.com/Azure/azure-sdk-for-java/pull/39897/) 

* Added support for non-streaming OrderBy query and a query feature `NonStreamingOrderBy` to support Vector Search queries. - See [PR 39897](https://github.com/Azure/azure-sdk-for-java/pull/39897/)

* Added support for non-streaming OrderBy query and a query feature `NonStreamingOrderBy` to support Vector Search queries. - See [PR 39897](https://github.com/Azure/azure-sdk-for-java/pull/39897/) 
=======
* Added the capability to regionally scope session tokens used for operations scoped to a logical partition. - See [PR 38003](https://github.com/Azure/azure-sdk-for-java/pull/38003)
>>>>>>> 5c225f65

#### Breaking Changes

#### Bugs Fixed
* Ensured that `excludedRegions` is getting honored change feed operations. - See [PR 38003](https://github.com/Azure/azure-sdk-for-java/pull/38003) 

#### Other Changes
* Added change to throw `IllegalStateException` when change feed mode is switched from `AllVersionsAndDeletes` to `Incremental` and vice-versa for the same deployment unit for EPK-Range based leases. See [PR 38740](https://github.com/Azure/azure-sdk-for-java/pull/38740)

### 4.59.0 (2024-04-27)
#### Features Added
* Added public APIs `getCustomItemSerializer` and `setCustomItemSerializer` to allow customers to specify custom payload transformations or serialization settings. - See [PR 38997](https://github.com/Azure/azure-sdk-for-java/pull/38997) and [PR 39933](https://github.com/Azure/azure-sdk-for-java/pull/39933) 

#### Other Changes
* Load Blackbird or Afterburner into the ObjectMapper depending upon Java version and presence of modules in classpath. Make Afterburner and Blackbird optional maven dependencies. See - [PR 39689](https://github.com/Azure/azure-sdk-for-java/pull/39689)

### 4.53.5-hotfix (2024-04-25)

#### Bugs Fixed
* Fixed an issue in QuorumReader when quorum could not be selected even though 1 secondary and Primary are reachable and in sync. - See [PR 38832](https://github.com/Azure/azure-sdk-for-java/pull/38832)

### 4.58.0 (2024-04-16)
#### Other Changes
* Changed initial `targetBatchSize` to be capped by both `initialBatchSize` and `maxBatchSize` configured in `CosmosBulkExecutionOptions` - See[39500](https://github.com/Azure/azure-sdk-for-java/pull/39500)
* Ensured that `exceptionMessage` is populated even for non-cosmos Exceptions in `GatewayStatistics` - See [PR 39507](https://github.com/Azure/azure-sdk-for-java/pull/39507)
* Added partition key helper functions to `PartitionKeyBuilder` that are needed for `azure-spring-data-cosmos`. - See [PR 39213](https://github.com/Azure/azure-sdk-for-java/pull/39213)
* Added `cosmos.client.req.rntbd.actualItemCount` and `cosmos.client.req.gw.actualItemCount` metrics. - See [PR 39682](https://github.com/Azure/azure-sdk-for-java/pull/39682)

### 4.57.0 (2024-03-25)

#### Features Added
* Added public APIs `setMaxMicroBatchSize` and `getMaxMicroBatchSize` in `CosmosBulkExecutionOptions` - See [PR 39335](https://github.com/Azure/azure-sdk-for-java/pull/39335)

#### Bugs Fixed
* Suppressed exceptions when calling diagnostics handlers. - See [PR 39077](https://github.com/Azure/azure-sdk-for-java/pull/39077)
* Fixed an issue where no cross region retry for write operations due to channel acquisition timeout. - See [PR 39255](https://github.com/Azure/azure-sdk-for-java/pull/39255)
* Fixed incorrect container tag value in metrics. - See [PR 39322](https://github.com/Azure/azure-sdk-for-java/pull/39322)
* Fixed issue where CosmosDiagnosticsContext is null when diagnostics are sampled out. - See [PR 39352](https://github.com/Azure/azure-sdk-for-java/pull/39352)
#### Other Changes
* Changed logic to only call `System.exit()` in `DiagnosticsProvider` for `Error` scenario. Also added `System.err` for `Error` cases. - See [PR 39077](https://github.com/Azure/azure-sdk-for-java/pull/39077)
* Removed `System.exit()` calls from `ImplementationBridgeHelpers`. - See [PR 39387](https://github.com/Azure/azure-sdk-for-java/pull/39387)

### 4.53.4-hotfix (2024-03-15)

#### Other Changes
* Removed `System.exit()` calls from `ImplementationBridgeHelpers`. - See [PR 39215](https://github.com/Azure/azure-sdk-for-java/pull/39215)

### 4.48.3-hotfix (2024-03-15)

#### Bugs Fixed
* Fixed an issue where `sampleDiagnostics` is not being honored for `query. See [PR 37015](https://github.com/Azure/azure-sdk-for-java/pull/37015)
* Suppressed exceptions when calling diagnostics handlers. - See [PR 39077](https://github.com/Azure/azure-sdk-for-java/pull/39077)

### Other Changes
* Changed logic to only call `System.exit()` in `DiagnosticsProvider` for `Error` scenario. Also added `System.err` for `Error` cases. - See [PR 39077](https://github.com/Azure/azure-sdk-for-java/pull/39077)
* Removed `System.exit()` calls from `ImplementationBridgeHelpers`. - See [PR 39182](https://github.com/Azure/azure-sdk-for-java/pull/39182)

### 4.45.3-hotfix (2024-03-15)

#### Bugs Fixed
* Fixed an issue where `sampleDiagnostics` is not being honored for `query. See [PR 37015](https://github.com/Azure/azure-sdk-for-java/pull/37015)
* Suppressed exceptions when calling diagnostics handlers. - See [PR 39077](https://github.com/Azure/azure-sdk-for-java/pull/39077)

### Other Changes
* Changed logic to only call `System.exit()` in `DiagnosticsProvider` for `Error` scenario. Also added `System.err` for `Error` cases. - See [PR 39077](https://github.com/Azure/azure-sdk-for-java/pull/39077)
* Removed `System.exit()` calls from `ImplementationBridgeHelpers`. - See [PR 39184](https://github.com/Azure/azure-sdk-for-java/pull/39184)

### 4.53.3-hotfix (2024-03-07)

#### Bugs Fixed
* Suppressed exceptions when calling diagnostics handlers. - See [PR 39121](https://github.com/Azure/azure-sdk-for-java/pull/39121)

#### Other Changes
* Changed logic to only call `System.exit()` in `DiagnosticsProvider` for `Error` scenario. Also added `System.err` for `Error` cases. - See [PR 39121](https://github.com/Azure/azure-sdk-for-java/pull/39121)

### 4.56.0 (2024-02-20)

#### Features Added
* Added overloads for `CosmosAsyncContainer.readMany` and `CosmosContainr.readMany` accepting request options via `CosmosReadManyRequestOptions` to allow specifying excluded regions, diagnostics thresholds and end-to-end timeout etc. - See [PR 38821](https://github.com/Azure/azure-sdk-for-java/pull/38821)

#### Bugs Fixed
* Fixed an issue in QuorumReader when quorum could not be selected even though 1 secondary and Primary are reachable and in sync. - See [PR 38832](https://github.com/Azure/azure-sdk-for-java/pull/38832)

### 4.55.1 (2024-02-13)

#### Other Changes
* Limited max. number of threads possible to be used by BulkExecutor instances . - See [PR 38745](https://github.com/Azure/azure-sdk-for-java/pull/38745)

### 4.55.0 (2024-02-08)
* Added option to override the Http Connection Pool size in Gateway mode. Increasing the connection pool size beyond 1000 can be useful when the number of concurrent requests in Gateway mode is very high and you see a `reactor.netty.internal.shaded.reactor.pool.PoolAcquirePendingLimitException: Pending acquire queue has reached its maximum size of 2000` error. - See [PR 38305](https://github.com/Azure/azure-sdk-for-java/pull/38305)

#### Features Added
* Added payload size metrics for Gateway mode. - See [PR 38517](https://github.com/Azure/azure-sdk-for-java/pull/38517)

#### Other Changes
* Reduced CPU overhead slightly for workloads with high throughput of point operations - especially when diagnostics like traces or metrics are enabled. - See [PR 38232](https://github.com/Azure/azure-sdk-for-java/pull/38232)
* Changed to add `transportRequestChannelAcquisitionContext` in CosmosDiagnostics based on duration in `channelAcquisitionStarted` stage. By default, if `channelAcquisitionStarted` took more than 1s, `transportRequestChannelAcquisitionContext` will be added. - See [PR 38416](https://github.com/Azure/azure-sdk-for-java/pull/38416)
* Added information about the path when it is invalid in RxDocumentService ctor. - See [PR 38482](https://github.com/Azure/azure-sdk-for-java/pull/38482)
* Removed `CancellationException` callstack from `RntbdRequestRecord.toString`. - See [PR 38504](https://github.com/Azure/azure-sdk-for-java/pull/38504)
* Using customized `subStatusCodes` for client generated `InternalServerErrorException`. - See [PR 38518](https://github.com/Azure/azure-sdk-for-java/pull/38518)
* Added an option to opt-out of E2E timeout defined in CosmosClientBuilder for non-point operations via system property or environment variable. - See [PR 38388](https://github.com/Azure/azure-sdk-for-java/pull/38388)
* Using `ConnectionTimeout` as the `RNTBD` connection `acquisitionTimeout`. - See [PR 38695](https://github.com/Azure/azure-sdk-for-java/pull/38695)

### 4.53.2-hotfix (2024-02-04)

#### Other Changes
* Reduced CPU overhead slightly for workloads with high throughput of point operations - especially when diagnostics like traces or metrics are enabled. - See [PR 38232](https://github.com/Azure/azure-sdk-for-java/pull/38232)
* Changed to add `transportRequestChannelAcquisitionContext` in CosmosDiagnostics based on duration in `channelAcquisitionStarted` stage. By default, if `channelAcquisitionStarted` took more than 1s, `transportRequestChannelAcquisitionContext` will be added. - See [PR 38416](https://github.com/Azure/azure-sdk-for-java/pull/38416)
* Added an option to opt-out of E2E timeout defined in CosmosClientBuilder for non-point operations via system property or environment variable. - See [PR 38388](https://github.com/Azure/azure-sdk-for-java/pull/38388)

### 4.54.0 (2024-01-03)

#### Features Added
* Integrate `ThroughputControl` with ChangeFeedProcessor - See [PR 38052](https://github.com/Azure/azure-sdk-for-java/pull/38052)

#### Bugs Fixed
* Fixed issue where AAD/Entra ID related exceptions are not fully propagated to the caller when CosmosAsyncClient is created, causing ambiguity for user on the root cause of the error - See [PR 37977](https://github.com/Azure/azure-sdk-for-java/pull/37977) 
* Fixed a `NullPointerException` issue in `MetadataRequestRetryPolicy` when `locationEndpointToRoute` is not set. - See [PR 38094](https://github.com/Azure/azure-sdk-for-java/pull/38094)

#### Other Changes
* Reset `transitTimeoutCount` and `cancellationCount` in `RntbdClientChannelHealthChecker` when CPU load is above threshold. - See [PR 38157](https://github.com/Azure/azure-sdk-for-java/pull/38157)
* Perf-improvement avoiding extra-buffer copy for query and point operations - See [PR 38072](https://github.com/Azure/azure-sdk-for-java/pull/38072)

### 4.53.1 (2023-12-06)

#### Bugs Fixed
* Fixed high number of PKRangeFeed calls when using BulkExecution without SparkConnector - See [PR 37920](https://github.com/Azure/azure-sdk-for-java/pull/37920) 

#### Other Changes
* Changed to `DEBUG` log level in `WebExceptionRetryPolicy` for non-handled exception scenario and retry scenario - See [PR 37918](https://github.com/Azure/azure-sdk-for-java/pull/37918)

### 4.53.0 (2023-12-01)
#### Bugs Fixed
* Fixed a bug resulting in `CosmosDiagnosticsContext.getStatusCode()` always returning `0` for `readMany` operations. - See [PR 37394](https://github.com/Azure/azure-sdk-for-java/pull/37394)
* Fixed an issue where PartitionKeyRange request will not do cross region retry. - See [PR 37403](https://github.com/Azure/azure-sdk-for-java/pull/37403)
* Fixed an issue where Session consistency was not honored when the consistency level on the `CosmosClientBuilder.consistencyLevel` was not explicitly set to `ConsistencyLevel.SESSION` but the default account consistency level is session. If not enforcing session consistency is the intended behavior, you can set the `CosmsoClientBuilder.consistencyLevel` to `ConsistencyLevel.EVENTUAL`. - See [PR 37377](https://github.com/Azure/azure-sdk-for-java/pull/37377)
* Fixed an issue where client level `EndToEndOperationLatencyPolicyConfig.availabilityStrategy` is not being applied for `query` - See [PR 37511](https://github.com/Azure/azure-sdk-for-java/pull/37511)
* Fixed an issue where operation is not cancelled based on `CosmosEndToEndOperationLatencyPolicyConfig.endToEndOperationTimeout` when `429` happens - See [PR 37764](https://github.com/Azure/azure-sdk-for-java/pull/37764)
* Fixed an issue where `CosmosEndToEndOperationLatencyPolicyConfig.endToEndOperationTimeout` is not applied for `ReadMany` - See [PR 37764](https://github.com/Azure/azure-sdk-for-java/pull/37764)
* Fixed an issue with OFFSET and LIMIT query clause returning partial query results when used with DISTINCT - See [PR 37860](https://github.com/Azure/azure-sdk-for-java/pull/37860)

#### Other Changes
* Modified the event payload when diagnostic details are traced (vis Open telemetry traces). The diagnostics can exceed the max. attribute size of 8KB. This PR will split the diagnostics and trace them in multiple events (ordered by `SequenceNumber` attribute) to ensure the full diagnostics message is available in logged events. - See [PR 37376](https://github.com/Azure/azure-sdk-for-java/pull/37376)
* Added `sessionRetryCfg` to the diagnostic string and modified `proactiveInit` key name to `proactiveInitCfg` in the diagnostic string. - See [PR 36711](https://github.com/Azure/azure-sdk-for-java/pull/36711)
* Modified `429` retry backoff time when `retryAfter` is not being returned from server. For `429/3200`, SDK will retry immediately, for others SDK will backoff 100ms - See [PR 37764](https://github.com/Azure/azure-sdk-for-java/pull/37764)

### 4.52.0 (2023-10-24)
#### Features Added
* Added an option to configure the minimum retry duration for 404/1002 session not available. - See [PR 37143](https://github.com/Azure/azure-sdk-for-java/pull/37143) and [PR 37240](https://github.com/Azure/azure-sdk-for-java/pull/37240)

#### Bugs Fixed
* Fixed an issue where `emptyPageDiagnosticsEnabled` in `CosmosQueryRequestOptions` was being overridden. This caused empty page diagnostics to be logged (with INFO level) even when the flag was set to false - See [PR 37199](https://github.com/Azure/azure-sdk-for-java/pull/37199)
* Fixed an issue where the HttpTimeoutPolicy was not being used correctly - See [PR 37188](https://github.com/Azure/azure-sdk-for-java/pull/37188) 
* Fixed an issue where SDK mark region unavailable on http timeout - See [PR 37163](https://github.com/Azure/azure-sdk-for-java/pull/37163)
* Fixed an issue where SDK do `A, B, C, A` retry pattern for `404/1002` - See [PR 37040](https://github.com/Azure/azure-sdk-for-java/pull/37040)
* Fixed an issue where SDK do aggressive retry on `449` - See [PR 37040](https://github.com/Azure/azure-sdk-for-java/pull/37040)
* Fixed an issue where SDK skip cross region retry for server generated `410` for write operations - See [PR 37040](https://github.com/Azure/azure-sdk-for-java/pull/37040)
* Added 410/1002 handling for `ChangeFeedProcessor#getCurrentState` in **Latest Version**, **All Version and Deletes** changes modes. - See [PR 37107](https://github.com/Azure/azure-sdk-for-java/pull/37107)
    * **NOTE :** Here the fix is for a `ChangeFeedProcessor` instance built with either `handleLatestVersionChanges` or `handleAllVersionsAndDeletesChanges`.
* Fixed an issue where SDK does not do retry for `AddressRefresh` on `HttpTimeout` for write operations - See [PR 37286](https://github.com/Azure/azure-sdk-for-java/pull/37286)

### 4.51.0 (2023-09-29)

#### Features Added
* Added a preview API to `ChangeFeedProcessorBuilder` to process an additional `ChangeFeedProcessorContext` for handling all versions and deletes changes. - See [PR 36715](https://github.com/Azure/azure-sdk-for-java/pull/36715)
* Added public APIs to configure a `Supplier<CosmosExcludedRegions>` through `CosmosClientBuilder#excludedRegionSupplier` and `CosmosExcludedRegions` - a type which encapsulates a set of excluded regions. See [PR 36616](https://github.com/Azure/azure-sdk-for-java/pull/36616)

#### Bugs Fixed
* Fixed an issue with the threshold based availability strategy, which could result in missing diagnostics and unnecessarily high tail latency - See [PR 36508](https://github.com/Azure/azure-sdk-for-java/pull/36508) and [PR 36786](https://github.com/Azure/azure-sdk-for-java/pull/36786).
* Fixed an issue where `sampleDiagnostics` is not being honored for query. See [PR 37015](https://github.com/Azure/azure-sdk-for-java/pull/37015)
* Fixed the issue of `excludeRegions` not being honored for `CosmosBulkExecutionOptions`. - See[PR 36616](https://github.com/Azure/azure-sdk-for-java/pull/36616)
* Fixed an issue with missing diagnostics (metrics, logging) for `Cosmos(Async)Container.readMany` calls - See [PR 37009](https://github.com/Azure/azure-sdk-for-java/pull/37009)

### 4.50.0 (2023-09-25)

#### Features Added
* Added throughput control support for `gateway mode`. See [PR 36687](https://github.com/Azure/azure-sdk-for-java/pull/36687)
* Added public API to change the initial micro batch size in `CosmosBulkExecutionOptions`. The micro batch size is dynamically adjusted based on throttling rate. By default, it starts with a relatively large micro batch size, which can result in a short spike of throttled requests at the beginning of a bulk execution - reducing the initial micro batch size - for example to 1 - will start with smaller batch size and then dynamically increase it without causing the initial short spike of throttled requests. See [PR 36910](https://github.com/Azure/azure-sdk-for-java/pull/36910)

#### Bugs Fixed
* Disabled `CosmosEndToEndOperationLatencyPolicyConfig` feature in `ChangeFeedProcessor`. Setting `CosmosEndToEndOperationLatencyPolicyConfig` at `CosmosClient` level will not affect `ChangeFeedProcessor` requests in any way. See [PR 36775](https://github.com/Azure/azure-sdk-for-java/pull/36775)
* Fixed staleness issue of `COSMOS.MIN_CONNECTION_POOL_SIZE_PER_ENDPOINT` system property - See [PR 36599](https://github.com/Azure/azure-sdk-for-java/pull/36599).
* Fixed an issue where `pageSize` from `byPage` is not always being honored. This only happens when the same `CosmosQueryRequestOptions` being used through different requests, and different pageSize being used. See [PR 36847](https://github.com/Azure/azure-sdk-for-java/pull/36847)
* Fixed an issue where build of `CosmosClient` and `CosmosAsyncClient` was getting blocked for the entire aggressive warmup duration even when all the connections have been opened already. - See [PR 36889](https://github.com/Azure/azure-sdk-for-java/pull/36889)
* Fixed `CosmosClient` connection warm up bug to open connections aggressively. - See [PR 36889](https://github.com/Azure/azure-sdk-for-java/pull/36889)

#### Other Changes
* Handling negative end-to-end timeouts provided more gracefully by throwing a `CosmsoException` (`OperationCancelledException`) instead of `IllegalArgumentException`. - See [PR 36507](https://github.com/Azure/azure-sdk-for-java/pull/36507)
* Reverted preserve ordering in bulk mode([PR 35892](https://github.com/Azure/azure-sdk-for-java/pull/35892)). See [PR 36638](https://github.com/Azure/azure-sdk-for-java/pull/36638)

### 4.45.2-hotfix (2023-09-18)
> [!IMPORTANT]
> We strongly recommend our customers to upgrade directly to at least 4.48.2 or above if they have been using the 4.45.2-hotfix version of `azure-cosmos`. Versions 4.46.0 - 4.48.1 will miss important fixes that have been backported to 4.45.2-hotfix.
#### Bugs Fixed
* Added capability to mark a region as unavailable when a request is cancelled due to end-to-end timeout and connection issues
  with the region in the direct connectivity mode. - See [PR 35586](https://github.com/Azure/azure-sdk-for-java/pull/35586)
* Fixed an issue where `ConnectionStateListener` tracked staled `Uris` which fails to mark the current `Uris` unhealthy properly - See [PR 36067](https://github.com/Azure/azure-sdk-for-java/pull/36067)
* Fixed an issue to update the last unhealthy timestamp for an `Uri` instance only when transitioning to `Unhealthy` from a different health status -  See [36083](https://github.com/Azure/azure-sdk-for-java/pull/36083)
* Improved the channel health check flow to deem a channel unhealthy when it sees consecutive cancellations. - See [PR 36225](https://github.com/Azure/azure-sdk-for-java/pull/36225)
* Optimized the replica validation flow to validate replica health with `Unknown` health status only when the replica is
  used by a container which is also part of the connection warm-up flow. - See [PR 36225](https://github.com/Azure/azure-sdk-for-java/pull/36225)
* Fixed possible `NullPointerException` issue if health-check flow kicks in before RNTBD context negotiation for a given channel - See [PR 36397](https://github.com/Azure/azure-sdk-for-java/pull/36397).

### 4.48.2 (2023-08-25)
> [!IMPORTANT]
> We strongly recommend our customers to use version 4.48.2 and above.
#### Bugs Fixed
* Fixed possible `NullPointerException` issue if health-check flow kicks in before RNTBD context negotiation for a given channel - See [PR 36397](https://github.com/Azure/azure-sdk-for-java/pull/36397).

#### Other Changes
* Handling negative end-to-end timeouts provided more gracefully by throwing a `CosmosException` (`OperationCancelledException`) instead of `IllegalArgumentException`. - See [PR 36535](https://github.com/Azure/azure-sdk-for-java/pull/36535)

### 4.49.0 (2023-08-21)
#### Features Added
* Added a flag for allowing customers to preserve ordering in bulk mode. See [PR 35892](https://github.com/Azure/azure-sdk-for-java/pull/35892)
* Added a flag to bypass integrated cache when dedicated gateway is used. See [PR 35865](https://github.com/Azure/azure-sdk-for-java/pull/35865)
* Added new aggressive retry timeouts for in-region calls. See [PR 35987](https://github.com/Azure/azure-sdk-for-java/pull/35987)

#### Bugs Fixed
* Wired `proactiveInit` into the diagnostics to track warmed up containers, proactive connection regions and aggressive warm up duration - See [PR 36111](https://github.com/Azure/azure-sdk-for-java/pull/36111)
* Fixed possible `NullPointerException` issue if health-check flow kicks in before RNTBD context negotiation for a given channel - See [PR 36397](https://github.com/Azure/azure-sdk-for-java/pull/36397). 

#### Other Changes
* Added coverage for `ChangeFeedProcessor` in `Latest Version` change feed mode to read change feed from a custom start time for multi-write accounts. - See[PR 36257](https://github.com/Azure/azure-sdk-for-java/pull/36257)

### 4.48.1 (2023-08-09)
#### Bugs Fixed
* Fixed request start time in the `CosmosDiagnostics` for individual request responses - See [PR 35705](https://github.com/Azure/azure-sdk-for-java/pull/35705)
* Fixed an issue where `ConnectionStateListener` tracked staled `Uris` which fails to mark the current `Uris` unhealthy properly - See [PR 36067](https://github.com/Azure/azure-sdk-for-java/pull/36067)
* Gone exceptions that are not idempotent should not be retried because it is not known if they succeeded for sure. The handling of the exception in this case is left to the user. Fixed retrying write operations when a gone exception occurs in bulk mode. - See [PR 35838](https://github.com/Azure/azure-sdk-for-java/pull/35838)
* Fixed an issue to update the last unhealthy timestamp for an `Uri` instance only when transitioning to `Unhealthy` from a different health status -  See [36083](https://github.com/Azure/azure-sdk-for-java/pull/36083)

#### Other Changes
* Query metrics diagnostics changed to JSON format. - See [PR 35761](https://github.com/Azure/azure-sdk-for-java/pull/35761)
* Improved the channel health check flow to deem a channel unhealthy when it sees consecutive cancellations. - See [PR 36225](https://github.com/Azure/azure-sdk-for-java/pull/36225)
* Optimized the replica validation flow to validate replica health with `Unknown` health status only when the replica is 
used by a container which is also part of the connection warm-up flow. - See [PR 36225](https://github.com/Azure/azure-sdk-for-java/pull/36225)

### 4.48.0 (2023-07-18)
#### Bugs Fixed
* Fixed an issue with deserialization of `conflictResolutionTimestamp` for All versions and deletes change feed mode. - See [PR 35909](https://github.com/Azure/azure-sdk-for-java/pull/35909)
* Added capability to mark a region as unavailable when a request is cancelled due to end-to-end timeout and connection issues
  with the region in the direct connectivity mode. - See [PR 35586](https://github.com/Azure/azure-sdk-for-java/pull/35586)

#### Other Changes
* Added fault injection support for Gateway connection mode - See [PR 35378](https://github.com/Azure/azure-sdk-for-java/pull/35378)

### 4.37.2-hotfix (2023-07-17)
#### Bugs Fixed
* Fixed an issue with deserialization of `conflictResolutionTimestamp` for All versions and deletes change feed mode. - See [PR 35912](https://github.com/Azure/azure-sdk-for-java/pull/35912)

### 4.47.0 (2023-06-26)
#### Features Added
* Added the capability to specify region switch hints through `CosmosClientBuilder#setSessionRetryOptions` for optimizing retries for `READ_SESSION_NOT_AVAILABLE` errors. - See [PR 35292](https://github.com/Azure/azure-sdk-for-java/pull/35292)
* Added API to exclude regions on request options which helps avoid a regions from preferred regions for the request. - See [PR 35166](https://github.com/Azure/azure-sdk-for-java/pull/35166)
* Added API for providing an availability strategy to improve availability when end-end timeout is specified. - See [PR 35166](https://github.com/Azure/azure-sdk-for-java/pull/35166)
* Added Threshold based availability strategy. - See [PR 35166](https://github.com/Azure/azure-sdk-for-java/pull/35166)

#### Bugs Fixed
* Fixes the `readMany` API to not drop existing documents from the response in point-read scenarios when 
there are non-existent document IDs also passed through the API - See [PR 35513](https://github.com/Azure/azure-sdk-for-java/pull/35513)

### 4.46.0 (2023-06-09)
#### Features Added
* Added the capability to filter request-level metrics based on diagnostic thresholds. Request-level metrics usually are used to capture metrics per backend endpoint/replica - a high cardinality dimension. Filtering by diagnostic thresholds reduces the overhead - but also means request-level metrics can only be used for debugging purposes - not for monitoring purposes. So, it is important to use the unfiltered operation-level metrics for health monitoring in this case. - See [PR 35114](https://github.com/Azure/azure-sdk-for-java/pull/35114)
* Added optional tags/dimensions for PartitionId/ReplicaId as alternative to ServiceAddress for direct-mode (rntbd) request-level metrics. - See [PR 35164](https://github.com/Azure/azure-sdk-for-java/pull/35164)
* Added request level info including timeline and system usage to the `CosmosDiagnosticsContext`. - See [PR 35254](https://github.com/Azure/azure-sdk-for-java/pull/35254) and [PR 35405](https://github.com/Azure/azure-sdk-for-java/pull/35405)
* Added an optional dimension/tag `OperationSubStatusCode` for operation-level metrics. - See [PR 35334](https://github.com/Azure/azure-sdk-for-java/pull/35334)
* Added support for `ComputedProperty` in `CosmosContainerProperties` - See [PR 35046](https://github.com/Azure/azure-sdk-for-java/pull/35046)

#### Breaking Changes
* Renamed the JVM configuration - `COSMOS.DEFENSIVE_WARMUP_CONCURRENCY` to `COSMOS.OPEN_CONNECTIONS_CONCURRENCY` - See [PR 34859](https://github.com/Azure/azure-sdk-for-java/pull/34859)

#### Bugs Fixed
* Enabled connection warm-up to continue in a best-effort manner to other regions in case of address resolution errors for a particular region - See [PR 35323](https://github.com/Azure/azure-sdk-for-java/pull/35323)
* Fixed an issue with `ChangeFeedProcessor` to fetch all changes before delay based on configured `PollDelay`. - See [PR 35324](https://github.com/Azure/azure-sdk-for-java/pull/35324)

#### Other Changes
* Refactored `CosmosContainerProactiveInitConfigBuilder` to make use of `ContainerDirectConnectionMetadata` and to wire `DirectConnectionConfig` with
  JVM configuration - `COSMOS.MIN_CONNECTION_POOL_SIZE_PER_ENDPOINT` - See [PR 34859](https://github.com/Azure/azure-sdk-for-java/pull/34859)
* Extending maximum retry delay in `SessionTokenMismatchRetryPolicy`. - See [PR 35360](https://github.com/Azure/azure-sdk-for-java/pull/35360)

### 4.45.1 (2023-05-19)
#### Bugs Fixed
* Fixed an issue where status code & sub-status code `408/20008` will always be populated in the CosmosDiagnostics in case of `RNTBD` request failures - See [PR 34999](https://github.com/Azure/azure-sdk-for-java/pull/34999)
* Fixed `readMany` API bug to enable swallowing of `404 Not Found` exceptions for 404/0 scenarios when `readMany` performs point-reads internally - See [PR 34966](https://github.com/Azure/azure-sdk-for-java/pull/34966)

### 4.45.0 (2023-05-12)
#### Features Added
* Added support for priority based throttling - See [PR 34121](https://github.com/Azure/azure-sdk-for-java/pull/34121)
* Added configurability for minimum connection pool size for all containers through a system property - `COSMOS.MIN_CONNECTION_POOL_SIZE_PER_ENDPOINT` - See [PR 33983](https://github.com/Azure/azure-sdk-for-java/pull/33983).
* Added `CosmosContainerProactiveInitConfigBuilder:setAggressiveWarmupDuration(Duration aggressiveWarmupDuration)` public API to switch between aggressively opening connections
  in a blocking manner to defensively opening connections in a non-blocking manner after `aggressiveWarmupDuration` has elapsed - See [PR 33983](https://github.com/Azure/azure-sdk-for-java/pull/33983).
* Added end to end timeout policy for item operations. Requests will be cancelled if they have not finished before the configured timeout - See [PR 34554](https://github.com/Azure/azure-sdk-for-java/pull/34554).
* Added capability to sample diagnostics dynamically (without need to reinitialize the app or the Cosmos Client instance). - See [PR 34915](https://github.com/Azure/azure-sdk-for-java/pull/34915). 

#### Bugs Fixed
* Fixed `IllegalArgumentException` in changeFeedProcessor when `maxScaleCount` is configured - See [PR 34618](https://github.com/Azure/azure-sdk-for-java/pull/34618)
* Removed custom user agent suffix from client telemetry - See [PR 34866](https://github.com/Azure/azure-sdk-for-java/pull/34866)
* Fixed an issue where `userAgentSuffix` is not being used in `CosmosDiagnostics` - See [PR 34863](https://github.com/Azure/azure-sdk-for-java/pull/34863)
* Enabled proactive connection management to only reopen closed / reset connections to those endpoints used by containers which
  were part of the connection warm up flow - See [PR 34892](https://github.com/Azure/azure-sdk-for-java/pull/34892)

#### Other Changes
* Disabled initialization of client telemetry background threads if client telemetry is disabled - See [PR 34889](https://github.com/Azure/azure-sdk-for-java/pull/34889)
* Removed synchronized locking on generating random UUIDs - See [PR 34879](https://github.com/Azure/azure-sdk-for-java/pull/34879)
* Capture diagnostics for cancelled `RNTBD` requests - See [PR 34912](https://github.com/Azure/azure-sdk-for-java/pull/34912)
* Added support for threshold based speculative processing - See [PR 34686](https://github.com/Azure/azure-sdk-for-java/pull/34686)

### 4.44.0 (2023-04-21)
#### Bugs Fixed
* Fixed an issue where throughput control is not triggered properly when target throughput is being used - See [PR 34393](https://github.com/Azure/azure-sdk-for-java/pull/34393)
* Fixed an issue where `IllegalStateException` being thrown during replica validation - See [PR 34538](https://github.com/Azure/azure-sdk-for-java/pull/34538)

### 4.43.0 (2023-04-06)
#### Features Added
* Added option to enable automatic retries for write operations - See [34227](https://github.com/Azure/azure-sdk-for-java/pull/34227)
* Added option to enable automatic logging of Cosmos diagnostics for errors or requests exceeding latency threshold - See [33209](https://github.com/Azure/azure-sdk-for-java/pull/33209)
* Added support for OpenTelemetry traces following the Semantic profile for Cosmos DB - See [33209](https://github.com/Azure/azure-sdk-for-java/pull/33209)

#### Breaking Changes
* Changed the default structure of Open Telemetry events being emitted by the SDK to follow the semantic profile for Cosmos DB. Use the `COSMOS.USE_LEGACY_TRACING` system property to retrun to the previous event structure: `-DCOSMOS.USE_LEGACY_TRACING=true` - See [33209](https://github.com/Azure/azure-sdk-for-java/pull/33209)

### 4.42.0 (2023-03-17)
#### Features Added
* Added support for Move operation - See [PR 31078](https://github.com/Azure/azure-sdk-for-java/pull/31078)
* GA of `subpartition` functionality in SDK - See [32501](https://github.com/Azure/azure-sdk-for-java/pull/32501)
* Added ability for SDK to use partial partition keys for queries in subpartitioned containers - See [32501](https://github.com/Azure/azure-sdk-for-java/pull/32501)
* Enable `handleLatestVersionChanges` in ChangeFeedProcessor - See [33972](https://github.com/Azure/azure-sdk-for-java/pull/33972)
* Added Merge support. NOTE: to use Change Feed Processor with merge support, onboard to the new API `handleLatestVersionChanges()` in `ChangeFeedProcessorBuilder`.

#### Bugs Fixed
* Fixed `readMany` API to take in hierarchical partition keys - See [32501](https://github.com/Azure/azure-sdk-for-java/pull/32501)
* Fixed an issue in the Direct Transport metrics for acquired/closed channels which would be triggered when endpoint get closed/evicted due to exceeding idle timeouts. This would surface as stale metrics for these endpoints. - See [33969](https://github.com/Azure/azure-sdk-for-java/pull/33969) 

#### Other Changes
* Added fault injection support - See [PR 33329](https://github.com/Azure/azure-sdk-for-java/pull/33329).

### 4.41.0 (2023-02-17)
#### Features Added
* Added ability to configure proactive connection management via `CosmosClientBuilder.openConnectionsAndInitCaches(CosmosContainerProactiveInitConfig)`. - See [PR 33267](https://github.com/Azure/azure-sdk-for-java/pull/33267)
* Added internal merge handling - See [PR 31428](https://github.com/Azure/azure-sdk-for-java/pull/31428). See [PR 32097](https://github.com/Azure/azure-sdk-for-java/pull/32097). See [PR 32078](https://github.com/Azure/azure-sdk-for-java/pull/32078). See [PR 32165](https://github.com/Azure/azure-sdk-for-java/pull/32165). See [32259](https://github.com/Azure/azure-sdk-for-java/pull/32259). See [32496](https://github.com/Azure/azure-sdk-for-java/pull/32496)
* Added more granular control of which Cosmos client-side metrics to emit, whether to collect histograms and percentiles (and which) and also which tags/dimensions to associate with individual metrics.  - See [PR 33436](https://github.com/Azure/azure-sdk-for-java/pull/33436)

#### Breaking Changes
* NOTE: the PR to provide more granular control over metrics - See [PR 33436](https://github.com/Azure/azure-sdk-for-java/pull/33436) - includes two technically breaking changes. We don't expect any customers to be impacted by this, but the PR description as well as information below provides some context and options on how to revert the behavior to previous version.
  * The API `CosmosClientTelemetryConfig.metricTagNames` has been marked deprecated in favor of `CosmosMicrometerMetricsOptions.defaultTagNames` or `CosmosMicrometerMeterOptions.suppressTagNames` - the `CosmosClientTelemetryConfig.metricTagNames` API can still be used as long as none of the new configuration APIs is used - but we recommend starting to switch over to the new APIs.
  * Capturing metrics - especially `Timer` and `DistributionSummary` with percentiles/histograms has some performance overhead. We got feedback that initially we were emitting some metrics with relatively high cardinality on tags with percentiles/histograms of questionable value (only useful in certain scenarios). So, we decided to disable collecting these metrics by default - but still allow them to be collected when enabled manually via the APIs described in [PR 33436](https://github.com/Azure/azure-sdk-for-java/pull/33436).   

#### Bugs Fixed
* Change feed pull API is using an incorrect key value for collection lookup, which can result in using the old collection in collection recreate scenarios. - See [PR 33178](https://github.com/Azure/azure-sdk-for-java/pull/33178)

#### Other Changes
* Give a meaningful name to the GlobalEndpointManager worker thread. - See [PR 33507](https://github.com/Azure/azure-sdk-for-java/pull/33507)
* Adding activity id in header of gateway address refresh call. - See [PR 33074](https://github.com/Azure/azure-sdk-for-java/pull/33074)
* Direct mode - `RNTBD` connection health check improvements in `RntbdClientChannelHealthChecker` to allow recovering quicker when existing connections get broken (without TCP close or reset, just timeouts because packets get dropped). - See [PR 33464](https://github.com/Azure/azure-sdk-for-java/pull/33464) and - See [PR 33566](https://github.com/Azure/azure-sdk-for-java/pull/33566)  

### 4.40.0 (2023-01-13)
#### Features Added
* Added `retryAfterInMs` to `StoreResult` in `CosmosDiagnostics` - See [PR 31219](https://github.com/Azure/azure-sdk-for-java/pull/31219)
* Added `CosmosDiagnostics` to `readMany` API - See [PR 32290](https://github.com/Azure/azure-sdk-for-java/pull/32290)

#### Bugs Fixed
* Fixed issue on noisy `CancellationException` log - See [PR 31882](https://github.com/Azure/azure-sdk-for-java/pull/31882)
* Fixed issue with `TracerProvider` constructor inadvertently disabling tracing when `isClientMetricsEnabled` is true - See [PR 32787](https://github.com/Azure/azure-sdk-for-java/pull/32787)
* Added improvement in handling for idle connection being closed unexpectedly - See [PR 32936](https://github.com/Azure/azure-sdk-for-java/pull/32936)

#### Other Changes
* Reduced log noisiness when bulk ingestion completes and sink is already terminated or cancelled. - See [PR 32601](https://github.com/Azure/azure-sdk-for-java/pull/32601)
* Optimized the `readMany` API to make use of point reads when a single item is requested for a given physical partition - See [PR 31723](https://github.com/Azure/azure-sdk-for-java/pull/31723)
* Added cross region retries for data plane, query plan and metadata requests failed with http timeouts - See [PR 32450](https://github.com/Azure/azure-sdk-for-java/pull/32450)

### 4.39.0 (2022-11-16)
#### Bugs Fixed
* Fixed a rare race condition for `query plan` cache exceeding the allowed size limit - See [PR 31859](https://github.com/Azure/azure-sdk-for-java/pull/31859)
* Added improvement in `RntbdClientChannelHealthChecker` for detecting continuous transit timeout. - See [PR 31544](https://github.com/Azure/azure-sdk-for-java/pull/31544)
* Fixed an issue in replica validation where addresses may have not sorted properly when replica validation is enabled. - See [PR 32022](https://github.com/Azure/azure-sdk-for-java/pull/32022)
* Fixed unicode char handling in Uris in Cosmos Http Client. - See [PR 32058](https://github.com/Azure/azure-sdk-for-java/pull/32058)
* Fixed an eager prefetch issue to lazily prefetch pages on a query - See [PR 32122](https://github.com/Azure/azure-sdk-for-java/pull/32122)

#### Other Changes
* Shaded `MurmurHash3` of apache `commons-codec` to enable removing of the `guava` dependency - CVE-2020-8908 - See [PR 31761](https://github.com/Azure/azure-sdk-for-java/pull/31761)
* Updated test dependency of `testng` to version 7.5 - See [PR 31761](https://github.com/Azure/azure-sdk-for-java/pull/31761)
* Reduced the logging noise level on CancellationExceptions from `RntbdReporter.reportIssue`. - See [PR 32175](https://github.com/Azure/azure-sdk-for-java/pull/32175)

### 4.38.1 (2022-10-21)
#### Other Changes
* Updated test dependency of apache `commons-text` to version 1.10.0 - CVE-2022-42889 - See [PR 31674](https://github.com/Azure/azure-sdk-for-java/pull/31674)
* Updated `jackson-databind` dependency to 2.13.4.2 - CVE-2022-42003 - See [PR 31559](https://github.com/Azure/azure-sdk-for-java/pull/31559)

### 4.38.0 (2022-10-12)
#### Features Added
* Added option to set throughput control group name on per-request level for batch and bulk operations. - See [PR 31362](https://github.com/Azure/azure-sdk-for-java/pull/31362)

### 4.37.1 (2022-10-07)
#### Bugs Fixed
* Fixed incorrect RU metric reporting in micrometer metrics. - See [PR 31307](https://github.com/Azure/azure-sdk-for-java/pull/31307)
* Enabled failover to preferred locations in the case of single-write/multi-read region enabled account for read in Gateway mode and for metadata requests in Direct mode. - More details about the [Bug: Cosmos DB Client gets stuck in timeout retry loop](https://github.com/Azure/azure-sdk-for-java/issues/31260#issue-1396454421). - See [PR 31314](https://github.com/Azure/azure-sdk-for-java/pull/31314)

#### Other Changes
* Added SslHandshakeTimeout minimum duration config - See [PR 31298](https://github.com/Azure/azure-sdk-for-java/pull/31298)

### 4.37.0 (2022-09-30)
#### Features Added
* Added new preview APIs to `ChangeFeedProcessor` for handling all versions and deletes changes - See [PR 30399](https://github.com/Azure/azure-sdk-for-java/pull/30399)
* Added option to emit client-side metrics via micrometer.io MeterRegistry. - See [PR 30065](https://github.com/Azure/azure-sdk-for-java/pull/30065)

#### Bugs Fixed
* Fixed a race condition that could result in a memory/thread leak for `BulkExecutor` instances (and their corresponding `cosmos-daemon-BulkExecutor-*` thread). - See [PR 31082](https://github.com/Azure/azure-sdk-for-java/pull/31082)

#### Other Changes
* Enable replica validation by default - See [PR 31159](https://github.com/Azure/azure-sdk-for-java/pull/31159)

### 4.36.0 (2022-09-15)
#### Other Changes
* Added system property to turn on replica validation - See [PR 29767](https://github.com/Azure/azure-sdk-for-java/pull/29767)
* Added improvement to avoid retry on same replica that previously failed with 410, 408 and  >= 500 status codes - See [PR 29767](https://github.com/Azure/azure-sdk-for-java/pull/29767)
* Improvement when `connectionEndpointRediscoveryEnabled` is enabled - See [PR 30281](https://github.com/Azure/azure-sdk-for-java/pull/30281)
* Added replica validation for Unknown status if `openConnectionsAndInitCaches` is used and replica validation is enabled - See [PR 30277](https://github.com/Azure/azure-sdk-for-java/pull/30277)

### 4.35.1 (2022-08-29)
#### Other Changes
* Added non-blocking async lazy cache to improve upgrade and scaling scenarios - See [PR 29322](https://github.com/Azure/azure-sdk-for-java/pull/29322)
* Improved performance of `StoreResponse` using array headers - See [PR 30596](https://github.com/Azure/azure-sdk-for-java/pull/30596)

### 4.35.0 (2022-08-19)
#### Other Changes
* Updated netty library version to `4.1.79.Final`.
* Updated `reactor-core` version to `3.4.21`.

### 4.34.0 (2022-08-05)
#### Features Added
* GA of `DedicatedGatewayRequestOptions` API. See [PR 30142](https://github.com/Azure/azure-sdk-for-java/pull/30142)

#### Other Changes
* Added `requestSessionToken` to `CosmosDiagnostics` - See [PR 29516](https://github.com/Azure/azure-sdk-for-java/pull/29516)
* Reverted changes of [PR 29944](https://github.com/Azure/azure-sdk-for-java/pull/29944) to avoid possible regression when customers use id with special characters and their account is on ComputeGateway already. - See [PR 30283](https://github.com/Azure/azure-sdk-for-java/pull/30283)
* Added changes for `changeFeed` APIs for handling all versions and deletes changes. See [PR 30161](https://github.com/Azure/azure-sdk-for-java/pull/30161)

### 4.33.1 (2022-07-22)
#### Bugs Fixed
* Fixed issues with "id" encoding when using special characters that should be allowed in the "id" property of a document. - See [PR 29944](https://github.com/Azure/azure-sdk-for-java/pull/29944)
* Fixed `NotFoundException` for `queryChangeFeed` with staled feed range after split - See [PR 29982](https://github.com/Azure/azure-sdk-for-java/pull/29982)
* Fixed `ForbiddenException` for azure instance metadata service requests if proxy is configured for client telemetry. - See [PR 30004](https://github.com/Azure/azure-sdk-for-java/pull/30004)
* Fixed a regression introduced in [PR 27440](https://github.com/Azure/azure-sdk-for-java/pull/27440) which causes an `IllegalArgumentException` for distinct queries when using POJO serialization. - See [PR 30025](https://github.com/Azure/azure-sdk-for-java/pull/30025)
* Fixed `IllegalArgumentException` when trying to update targetThroughput(Threshold) without process restart. - See [PR 30049](https://github.com/Azure/azure-sdk-for-java/pull/30049)

#### Other Changes
* Supported username and password to be used in `GatewayConnectionConfig.setProxy` . - See [PR 30004](https://github.com/Azure/azure-sdk-for-java/pull/30004)

### 4.33.0 (2022-07-14)
#### Other Changes
* Updated netty library version to `4.1.78.Final`.
* Updated `reactor-core` version to `3.4.19`.

### 4.32.1 (2022-06-30)

#### Bugs Fixed
* Added a fix for `CloneNotSupportedException` when trying to instantiate a `Cosmos(Async)Client` and using a MAC provider which would not support cloning. Instead, this should be handled gracefully (less ideal perf is expected - but functionally it should work.) - See [PR 29719](https://github.com/Azure/azure-sdk-for-java/pull/29719)

### 4.32.0 (2022-06-27)
#### Other Changes
* Remove requires `io.netty.transport.epoll` from `module-info` - See [PR 29509](https://github.com/Azure/azure-sdk-for-java/pull/29509)
* Converted from `durationInMicroSec` to `durationInMilliSecs` in `CosmosDiagnostics` - See [PR 29643](https://github.com/Azure/azure-sdk-for-java/pull/29643)

### 4.31.0 (2022-06-08)
#### Bugs Fixed
* Fixed Store Response headers case insensitivity. - See [PR 29268](https://github.com/Azure/azure-sdk-for-java/pull/29268)

#### Other Changes
* Add `IdleStateHandler` after Ssl handshake has completed and improvement on keeping inner exceptions for creating new channels. - See [PR 29253](https://github.com/Azure/azure-sdk-for-java/pull/29253)

### 4.30.1 (2022-06-01)
#### Other Changes
* Made CosmosPatchOperations thread-safe. Usually there is no reason to modify a CosmosPatchOperations instance concurrently form multiple threads - but making it thread-safe acts as protection in case this is done anyway - See [PR 29143](https://github.com/Azure/azure-sdk-for-java/pull/29143)
* Added system property to allow overriding proxy setting for client telemetry endpoint. - See [PR 29022](https://github.com/Azure/azure-sdk-for-java/pull/29022)
* Added additional information about the reason on Rntbd channel health check failures. - See [PR 29174](https://github.com/Azure/azure-sdk-for-java/pull/29174)

### 4.30.0 (2022-05-20)
#### Bugs Fixed
* Fixed bubbling of Errors in case of any `java.lang.Error` - See [PR 28620](https://github.com/Azure/azure-sdk-for-java/pull/28620)
* Fixed an issue with creating new Throughput control client item when `enableThroughputControlGroup` is being called multiple times with the same throughput control group. - See [PR 28905](https://github.com/Azure/azure-sdk-for-java/pull/28905)
* Fixed a possible dead-lock on static ctor for CosmosException when the runtime is using custom class loaders. - See [PR 28912](https://github.com/Azure/azure-sdk-for-java/pull/28912) and [PR 28961](https://github.com/Azure/azure-sdk-for-java/pull/28961) 

#### Other Changes
* Added `exceptionMessage` and `exceptionResponseHeaders` to `CosmosDiagnostics` in case of any exceptions - See [PR 28620](https://github.com/Azure/azure-sdk-for-java/pull/28620)
* Improved performance of `query plan` cache by using `ConcurrentHashMap` with a fixed size of 1000 - See [PR 28537](https://github.com/Azure/azure-sdk-for-java/pull/28537)
* Changed 429 (Throttling) retry policy to have an upper bound for the back-off time of 5 seconds - See [PR 28764](https://github.com/Azure/azure-sdk-for-java/pull/28764)
* Improved `openConnectionsAndInitCaches` by using rntbd context negotiation. - See [PR 28470](https://github.com/Azure/azure-sdk-for-java/pull/28470)
* Enable `connectionEndpointRediscoveryEnabled` by default - See [PR 28471](https://github.com/Azure/azure-sdk-for-java/pull/28471)

### 4.29.1 (2022-04-27)
#### Bugs Fixed
* Fixed AAD authentication for `CosmosPatchOperations` - See [PR 28537](https://github.com/Azure/azure-sdk-for-java/pull/28537)

### 4.29.0 (2022-04-22)
#### Features Added
* Added Beta API `continueOnInitError` in `ThroughputControlGroupConfigBuilder` - See [PR 27702](https://github.com/Azure/azure-sdk-for-java/pull/27702)

#### Bugs Fixed
* Added improvement for handling idle connection close event when `connectionEndpointRediscoveryEnabled` is enabled - See [PR 27242](https://github.com/Azure/azure-sdk-for-java/pull/27242)
* Fixed memory leak issue related to circular reference of `CosmosDiagnostics` in `StoreResponse` and `CosmosException` - See [PR 28343](https://github.com/Azure/azure-sdk-for-java/pull/28343)

### 4.28.1 (2022-04-08)
#### Other Changes
* Updated `jackson` dependency to 2.13.2 and `jackson-databind` dependency to 2.13.2.1 - CVE-2020-36518. - See [PR 27847](https://github.com/Azure/azure-sdk-for-java/pull/27847)

### 4.28.0 (2022-03-18)
#### Features Added
* Added the "VM Unique ID" - see [Accessing and Using Azure VM Unique ID](https://azure.microsoft.com/blog/accessing-and-using-azure-vm-unique-id/) - to the request diagnostics. This information helps to simplify investigating any network issues between an application hosted in Azure and the corresponding Cosmos DB service endpoint. - See [PR 27692](https://github.com/Azure/azure-sdk-for-java/pull/27692)
* Added overload of read api on ClientEncryptionKey with request options for cosmos encrytion project. - See [PR 27210](https://github.com/Azure/azure-sdk-for-java/pull/27210)

#### Bugs Fixed
* Added `decodeTime` in `CosmosDiagnostics` - See [PR 22808](https://github.com/Azure/azure-sdk-for-java/pull/22808)

#### Other Changes
* Reduced CPU usage for some String operations by switching to APIs that don't compile a pattern for each call. - See [PR 27654](https://github.com/Azure/azure-sdk-for-java/pull/27654)
* Reduced GC (Garbage Collection) pressure when executing queries returning many documents by pushing down type conversion. - See [PR 27440](https://github.com/Azure/azure-sdk-for-java/pull/27440)

### 4.27.0 (2022-03-10)
#### Bugs Fixed
* Fixed an issue in `CosmosPagedIterable` resulting in excessive memory consumption due to unbounded prefetch of pages when converting the `CosmosPagedIterable` into an `Iterator<FeedResponse<T>>`. - See [PR 27237](https://github.com/Azure/azure-sdk-for-java/pull/27237) and [PR 27299](https://github.com/Azure/azure-sdk-for-java/pull/27299)
* Fixed a `NullPointerException` in `CosmosDiagnostics isDiagnosticsCapturedInPagedFlux` - See [PR 27261](https://github.com/Azure/azure-sdk-for-java/pull/27261)
* Fixed an issue with allowing null values for add, set and replace operations in Patch API - See [PR 27501](https://github.com/Azure/azure-sdk-for-java/pull/27501)
* Fixed an issue with top query when top x is greater than the total number of items in the database - See [PR 27377](https://github.com/Azure/azure-sdk-for-java/pull/27377)
* Fixed synchronized lists and maps for order by query race condition - See [PR 27142](https://github.com/Azure/azure-sdk-for-java/pull/27142)

### 4.26.0 (2022-02-11)
#### Features Added
* Added support to resume a "multi order by query" from a continuation token - See [PR 26267](https://github.com/Azure/azure-sdk-for-java/pull/26267)
* Added `RNTBD - open connections` information in `ClientTelemetry`.
* Added Beta API to set custom `Reactor` scheduler to be used by the `ChangeFeedProcessor` implementation - See [PR 26750](https://github.com/Azure/azure-sdk-for-java/pull/26750)
* Added support for correlating queries executed via the Cosmos Spark connector with service-telemetry based on the `correlationActivityId` - See [PR 26908](https://github.com/Azure/azure-sdk-for-java/pull/26908)

#### Bugs Fixed
* Fixed an issue in `ChangeFeedProcessor` related to `leases` that were found expired - See [PR 26750](https://github.com/Azure/azure-sdk-for-java/pull/26750)
* Fixed an issue with `query plan` caching double initialization - See [PR 26825](https://github.com/Azure/azure-sdk-for-java/pull/26825)

#### Other Changes
* Added support for logging `CosmosDiagnostics` for empty pages through system property for cross partition query - See [PR 26869](https://github.com/Azure/azure-sdk-for-java/pull/26869)

### 4.26.0-beta.1 (2022-01-25)
#### Features Added
* Added support to resume a "multi order by query" from a continuation token - See [PR 26267](https://github.com/Azure/azure-sdk-for-java/pull/26267)

### 4.25.0 (2022-01-14)
#### Bugs Fixed
* Fixed `NullPointerException` in bulk mode for deleted/recreated containers.
* Added missing exception cause in case of `InternalServerException`.

### 4.24.0 (2021-12-21)
#### Features Added
* Added implementation for `CosmosAuthorizationTokenResolver`.
* Scoped session token per partition level for gateway call.

#### Bugs Fixed
* Fixed issue causing CosmosException with statusCode 0 to be thrown on connectivity issues for Gateway.
* Addressed potential race condition in `ChangeFeedProcessor` when check-pointing current state.

### 4.23.0 (2021-12-10)
#### Features Added
* Added `setMaxMicroBatchConcurrency` and `getMaxMicroBatchConcurrency` in `CosmosBulkExecutionOptions`.

#### Bugs Fixed
* Bulk execution improvement triggering a flush when total payload size exceeds the max payload size limit.
* Bulk execution improvement shortening the flush interval when the `Flux` of incoming operations signals completion.
* Fixed metadata cache refresh scenario on collection recreate for gateway mode.

### 4.22.0 (2021-12-03)
#### Features Added
* Added Beta API `getContactedRegionNames` in `CosmosDiagnostics`.

#### Bugs Fixed
* Fixed `IllegalStateException` for `getFeedRanges` when container recreated with same name.
* Made Cosmos spans CLIENT which will allow Azure Monitor to show HTTP calls nested under Cosmos spans.
* Fixed `ConcurrentModificationException` when getting `NotFoundException` with session consistency.

### 4.21.1 (2021-11-13)
#### Bugs Fixed
* Fixed an issue in `ChangeFeedProcessor` where processing stops in some rare cases because of a race condition can occur which prevents work to be promptly assigned to other instances.

### 4.21.0 (2021-11-12)
#### Features Added
* GA of `CosmosPatch`, `CosmosBatch` and `CosmosBulk` API.
* GA of `ChangeFeedProcessorState` API.
* Added `networkRequestTimeout` API for `DirectConnectionConfig`.

#### Bugs Fixed
* Override the default keep-alive config on linux to keep connections open and detect a broken connection faster.

#### Other Changes
* Removed deprecated `BulkExecutionOptions`.
* Removed deprecated `BulkExecutionThresholds`.
* Removed deprecated `BulkItemRequestOptions`.
* Removed deprecated `BulkItemRequestOptionsBase`.
* Removed deprecated `BulkOperations`.
* Removed deprecated `BulkPatchItemRequestOptions`.
* Removed deprecated `BulkProcessingOptions`.
* Removed deprecated `BulkProcessingThresholds`.
* Removed deprecated `TransactionalBatch`.
* Removed deprecated `TransactionalBatchItemRequestOptions`.
* Removed deprecated `TransactionalBatchItemRequestOptionsBase`.
* Removed deprecated `TransactionalBatchOperationResult`.
* Removed deprecated `TransactionalBatchPatchItemRequestOptions`.
* Removed deprecated `TransactionalBatchRequestOptions`.
* Removed deprecated `TransactionalBatchResponse`.

### 4.20.1 (2021-10-27)
#### Bugs Fixed
* Removed `AfterBurner` module for Java version 16+.
* Fixed `BadRequestException` issue when using `Distinct` with matched `orderBy` queries via `continuationToken`.

### 4.20.0 (2021-10-14)
#### Features Added
* Enabling `query plan` cache by default.

#### Bugs Fixed
* Fixed issue with bulk reads when `contentResponseOnWrite` is not explicitly enabled on the cosmos client.

### 4.19.1 (2021-09-24)
#### Features Added
* Added support to config retry count for `openConnectionsAndInitCaches`.

#### Bugs Fixed
* Fixed ReadMany Api on partition split.
* Removed full exception trace from 404 error on open telemetry.
* Fixed issue with onErrorDropped being called when using concatWith in QuorumReader.

### 4.20.0-beta.1 (2021-09-22)
#### Features Added
* Added support to config retry count for `openConnectionsAndInitCaches`.

### 4.19.0 (2021-09-09)
#### New Features
* Added support for distinct count queries.
* Added support for capturing `IndexMetrics` in `CosmosQueryRequestOptions`.

#### Bugs Fixed
* Added support to switch off IO thread for response processing.
* Fixed issue for resuming order by queries from continuation token that includes undefined/null.

#### Other Changes
* Renamed `BulkExecutionOptions` to `CosmosBulkExecutionOptions`.
* Renamed `BulkExecutionThresholds` to `CosmosBulkExecutionThresholdsState`.
* Renamed `BulkItemRequestOptions` to `CosmosBulkItemRequestOptions`.
* Renamed `BulkItemRequestOptionsBase` to `CosmosBulkItemRequestOptionsBase`.
* Renamed `BulkOperations` to `CosmosBulkOperations`.
* Renamed `BulkPatchItemRequestOptions` to `CosmosBulkPatchItemRequestOptions`.
* Renamed `TransactionalBatch` to `CosmosBatch`.
* Renamed `TransactionalBatchItemRequestOptions` to `CosmosBatchItemRequestOptions`.
* Renamed `TransactionalBatchItemRequestOptionsBase` to `CosmosBatchItemRequestOptionsBase`.
* Renamed `TransactionalBatchOperationResult` to `CosmosBatchOperationResult`.
* Renamed `TransactionalBatchPatchItemRequestOptions` to `CosmosBatchPatchItemRequestOptions`.
* Renamed `TransactionalBatchRequestOptions` to `CosmosBatchRequestOptions`.
* Renamed `TransactionalBatchResponse` to `CosmosBatchResponse`.
* Renamed `processBulkOperations` to `executeBulkOperations` API.
* Renamed `executeTransactionalBatch` to `executeCosmosBatch` API.
* Moved `CosmosBulkItemResponse.java` to `com.azure.cosmos.models` package.
* Moved `CosmosBulkOperationResponse.java` to `com.azure.cosmos.models` package.
* Moved `CosmosItemOperation.java` to `com.azure.cosmos.models` package.
* Moved `CosmosItemOperationType.java` to `com.azure.cosmos.models` package.
* Moved `CosmosPatchOperations.java` to `com.azure.cosmos.models` package.

### 4.19.0-beta.1 (2021-09-02)
#### Bugs Fixed
* Added support to switch off IO thread for response processing.

### 4.18.0 (2021-08-16)
#### New Features
* Integrated cosmos diagnostics with open telemetry tracer.

#### Bugs Fixed
* Added reactor netty timeline to `query plan` calls.
* Fixed serialization warning on `clientSideRequestDiagnostics`.
* Fixed an issue when `IdleEndpointTimeout` is set to 0 in `DirectConnectionConfig`.
* Added retry for `PrematureCloseException`.
* Fixed an issue where application hangs in bulk executor.
* Fixed an issue which preventing recovery from 410/0 after split.

### 4.18.0-beta.1 (2021-08-11)
#### Bugs Fixed
* Added `TransportRequestChannelAcquisitionContext` in `CosmosDiagnostics`.

### 4.17.0 (2021-07-08)
#### New Features
* Adjust `MicroBatchSize` dynamically based on throttling rate in `BulkExecutor`.

#### Bugs Fixed
* Fixed an issue with AAD authentication in `Strong` and `BoundedStaleness` in direct mode.
* Fixed an issue where `ChangeFeedProcessor` was resuming from zero continuation token for new partitions on partition splits.

### 4.16.0 (2021-06-11)
#### Bugs Fixed
* Fixed an issue on handling partition splits during bulk operations in Gateway Mode.
* Fixed an issue with `NumberFormatException` happening on requests on large containers.
* Fixed an issue with BackOff time in `ThroughputController`.
* Fixed an issue with `ThroughputControl` calculation.
* Improved behavior when `CosmosClientBuilder.userAgentSuffix` exceeds 64 characters. Now `userAgentSuffix` will be honored as long as total userAgent value is less than 256 characters or truncated to fit the 256 characters limited.
* Fixed issue when using client-side throughput control in combination with bulk upserts, previously resulting in unnecessarily upserting documents multiple times in some cases when getting throttled.

### 4.16.0-beta.1 (2021-05-20)
#### Bugs Fixed
* No changes from previous version, releasing for compatibility issues with cosmos encryption modules.

### 4.15.0 (2021-05-12)
#### New Features
* Added `backendLatencyInMs` in `CosmosDiagnostics` for `DIRECT` connection mode.
* Added `retryContext` in `CosmosDiagnostics` for query operations.

#### Bugs Fixed
* Fixed ignored `HttpClient` decoder configuration issue.
* Fixed incorrect connection mode issue in `CosmosDiagnostics`.
* Fixed issue with handling collisions in the effective partition key.
* Fixed `CosmosQueryRequestOptions` NPE in `readAllItems` API.

### 4.15.0-beta.2 (2021-04-26)
#### Bugs Fixed
* No changes from previous version, releasing for compatibility issues with cosmos encryption modules.

### 4.15.0-beta.1 (2021-04-07)
#### Bugs Fixed
* No changes from previous version, releasing for compatibility issues with cosmos encryption modules.

### 4.14.0 (2021-04-06)
#### New Features
* General Availability for `readMany()` API in `CosmosAsyncContainer` and `CosmosContainer`.
* General Availability for `handle()` API in `CosmosPagedFlux` and `CosmosPagedIterable`.
* Upgraded Jackson to patch version 2.12.2.
* Exposed `getDocumentUsage` and `getDocumentCountUsage()` APIs in `FeedResponse` to retrieve document count metadata.

#### Bugs Fixed
* Allowed `CosmosPagedFlux#handle()` and `CosmosPagedIterable#handle()` API for chaining.
* Removed `AfterBurner` module usage from `CosmosException` causing the warning logs.
* Fixed issue of duplicate processing of items on the same Change Feed Processor instance.
* Return `RequestTimeoutException` on client side timeout for write operations.

### 4.13.1 (2021-03-22)
#### Bugs Fixed
* Fixed issue preventing recovery from 410 status code and 0 sub status code due to stale Gateway caches when threads in parallel scheduler are starved.
* Fixed warning caused because of afterburner module usage in `CosmosDiagnostics`.
* Query performance improvements.

### 4.13.0 (2021-03-11)
> [!IMPORTANT] 
> This release updates `reactor-core` and `reactor-netty` major versions to `2020.0.4 (Europium)` release train.
#### New Features
* Updated `reactor-core` version to 3.4.3.
* Updated `reactor-netty` version to 1.0.4.
* Added `Diagnostics` for queries.

#### Bugs Fixed
* Fixed `OrderBy` for mixed and undefined types for cross partition queries.
* Fixed `readAllItems` with resourceToken.
* Fixed issue with `resourceToken` usage in `Gateway` connection mode.
* Fixed issues with point operations with permissions in `Gateway` connection mode.

### 4.12.0 (2021-02-09)
#### New Features
* Added connection endpoint rediscovery feature to help reduce and spread-out high latency spikes.
* Added changeFeed pull model beta API.
* Added support for resuming query from a pre split continuation token after partition split.
* Optimized query execution time by caching `query plan` for single partition queries with filters and orderby.

#### Bugs Fixed
* Fixed telemetry deserialization issue.
* Skip session token for `query plan`, trigger and UDF.
* Improved session timeout 404/1002 exception handling.

### 4.11.0 (2021-01-15)
#### New Features
* Added Beta API for Patch support.
* Updated reactor-core library version to `3.3.12.RELEASE`.
* Updated reactor-netty library version to `0.9.15.RELEASE`.
* Updated netty library version to `4.1.54.Final`.

#### Bugs Fixed
* Fixed RntbdServiceEnpoint close issue.
* Improved the latency and throughput for writes when multiplexing.

### 4.10.0 (2020-12-14)
#### New Features
* Added Conflict API support.

### 4.9.0 (2020-12-11)
#### New Features
* Added Beta API for Bulk Operations.
* Added `getRegionsContacted` API in `CosmosDiagnostics`.
* Added Diagnostics for `CosmosStoredProcedureResponse`.
* Added trouble shooting guide links to `CosmosException`.

#### Bugs Fixed
* Adding automatic retries on client-side transient failures on writes while possible with still being idempotent.
* Fixed NPE on `getDiagnostics` for `CosmosStoredProcedureResponse`.
* Fixed empty `resourceAddress` in `CosmosException`.

### 4.8.0 (2020-10-27)
#### New Features
* Added `contentResponseOnWriteEnabled` feature to `CosmosItemRequestOptions`.

#### Bugs Fixed
* Fixed an issue which may affect query behaviour when resuming from a continuation token.

### 4.7.1 (2020-10-21)
#### Bugs Fixed
* Improved the 449 retry policy to force back-off on initial retry and start with shorter back-offs.

### 4.7.0 (2020-10-17)
#### New Features
* Added Beta API for transactional batches.

#### Bugs Fixed
* Fixed an error parsing query metrics on locales with ',' as floating-point delimiter.
* Stopped excessive regional fail-overs when retrieving responses with invalid json from Gateway.
* Fixed an error resulting in certain queries unnecessarily being expected in the Gateway even when using Direct transport.
* Reduced logging noise level by handling SSLException on channel closure.
* Improved efficiency of retry logic for "404 - ReadSession not available" errors.

### 4.6.0 (2020-09-30)
#### New Features
* Added new API to support AAD role-based access control in Cosmos. This is a preview feature which needs to be enabled at the account settings.
* Added handler API(beta) to `CosmosPagedFlux`/`CosmosPagedIterable` to be invoked on every response.

### 4.5.2 (2020-09-29)
#### Bugs Fixed
* Increased robustness of query execution and fetching metadata cache in case of intermittent connectivity issues.

### 4.5.1 (2020-09-25)
#### Bugs Fixed
* Added preview implementation for ChangeFeedProcessor which allows for a more detailed view of the current state.
* Fixed Multiple partition supervisor tasks running simultaneously if leaseAcquireInterval is smaller than leaseRenewInterval.
* Improved Diagnostics for Rntbd connectivity.
* Stopped onError Dropped events from leaking into default reactor hook.

### 4.5.0 (2020-09-16)
#### New Features
* Increased robustness of the Rntbd stack in case of intermittent connectivity issues.
* Improved latency in case of intermittent connectivity issues to individual backend replicas for multi-region accounts avoiding initiation of unnecessary regional fail-overs.

### 4.4.0 (2020-09-12)
#### Bugs Fixed
* Fixed RequestTimeoutException when enabling `netty-tcnative-boringssl` dependency.
* Fixed memory leak issue on `Delete` operations in `GATEWAY` mode.
* Fixed a leak in `CosmosClient` instantiation when endpoint uri is invalid.
* Improved `CPU History` diagnostics.

### 4.4.0-beta.1 (2020-08-27)
#### New Features
* Added new API to efficiently load many documents (via list of pk/id pairs or all documents for a set of pk values).
* Added new `deleteItem` API.
* Enabled query metrics by default.
#### Bugs Fixed
* Fixed NPE in `GatewayAddressCache`.
* Fixing query metric issue for zero item response.
* Improved performance (reduced CPU usage) for address parsing and Master-Key authentication.

### 4.3.2-beta.2 (2020-08-17)
#### Bugs Fixed
* No changes from previous version, releasing for compatibility issues with spring data modules.

### 4.3.2-beta.1 (2020-08-14)
#### Bugs Fixed
* Fixed issue in RntbdServiceEndpoint to avoid early closure of an unused TCP connection.

### 4.3.1 (2020-08-13)
#### Bugs Fixed
* Fixed issue with `GROUP BY` query, where it was returning only one page.
* Fixed user agent string format to comply with central SDK guidelines.
* Enhanced diagnostics information to include `query plan` diagnostics.

### 4.3.0 (2020-07-29)
#### New Features
* Updated reactor-core library version to `3.3.8.RELEASE`. 
* Updated reactor-netty library version to `0.9.10.RELEASE`. 
* Updated netty library version to `4.1.51.Final`. 
* Added new overload APIs for `upsertItem` with `partitionKey`. 
* Added open telemetry tracing support. 
#### Bugs Fixed
* Fixed issue where SSLException gets thrown in case of cancellation of requests in GATEWAY mode.
* Fixed resource throttle retry policy on stored procedures execution.
* Fixed issue where SDK hangs in log level DEBUG mode. 
* Fixed periodic spikes in latency in Direct mode. 
* Fixed high client initialization time issue. 
* Fixed http proxy bug when customizing client with direct mode and gateway mode. 
* Fixed potential NPE in users passes null options. 
* Added timeUnit to `requestLatency` in diagnostics string.
* Removed duplicate uri string from diagnostics string. 
* Fixed diagnostics string in proper JSON format for point operations.
* Fixed issue with `.single()` operator causing the reactor chain to blow up in case of Not Found exception. 

### 4.2.0 (2020-07-14)
#### New Features
* Added script logging enabled API to `CosmosStoredProcedureRequestOptions`.
* Updated `DirectConnectionConfig` default `idleEndpointTimeout` to 1h and default `connectTimeout` to 5s.
#### Bugs Fixed
* Fixed issue where `GatewayConnectionConfig` `idleConnectionTimeout` was overriding `DirectConnectionConfig` `idleConnectionTimeout`.
* Fixed `responseContinuationTokenLimitInKb` get and set APIs in `CosmosQueryRequestOptions`.
* Fixed issue in query and change feed when recreating the collection with same name.
* Fixed issue with top query throwing ClassCastException.
* Fixed issue with order by query throwing NullPointerException.
* Fixed issue in handling of cancelled requests in direct mode causing reactor `onErrorDropped` being called. 

### 4.1.0 (2020-06-25)
#### New Features
* Added support for `GROUP BY` query.
* Increased the default value of maxConnectionsPerEndpoint to 130 in DirectConnectionConfig.
* Increased the default value of maxRequestsPerConnection to 30 in DirectConnectionConfig.
#### Bugs Fixed
* Fixed issues with order by query returning duplicate results when resuming by using continuation token. 
* Fixed issues with value query returning null values for nested object.
* Fixed null pointer exception on request manager in RntbdClientChannelPool.

### 4.0.1 (2020-06-10)
#### New Features
* Renamed `QueryRequestOptions` to `CosmosQueryRequestOptions`.
* Updated `ChangeFeedProcessorBuilder` to builder pattern.
* Updated `CosmosPermissionProperties` with new container name and child resources APIs.
#### Bugs Fixed
* Fixed ConnectionPolicy `toString()` Null Pointer Exception.

### 4.0.1-beta.4 (2020-06-03)
#### New Features
* Added more samples & enriched docs to `CosmosClientBuilder`. 
* Updated `CosmosDatabase` & `CosmosContainer` APIs with throughputProperties for autoscale/autopilot support. 
* Renamed `CosmosClientException` to `CosmosException`. 
* Replaced `AccessCondition` & `AccessConditionType` by `ifMatchETag()` & `ifNoneMatchETag()` APIs. 
* Merged all `Cosmos*AsyncResponse` & `CosmosResponse` types to a single `CosmosResponse` type.
* Renamed `CosmosResponseDiagnostics` to `CosmosDiagnostics`.  
* Wrapped `FeedResponseDiagnostics` in `CosmosDiagnostics`. 
* Removed `jackson` dependency from azure-cosmos & relying on azure-core. 
* Replaced `CosmosKeyCredential` with `AzureKeyCredential` type. 
* Added `ProxyOptions` APIs to `GatewayConnectionConfig`. 
* Updated SDK to use `Instant` type instead of `OffsetDateTime`. 
* Added new enum type `OperationKind`. 
* Renamed `FeedOptions` to `QueryRequestOptions`. 
* Added `getETag()` & `getTimestamp()` APIs to `Cosmos*Properties` types. 
* Added `userAgent` information in `CosmosException` & `CosmosDiagnostics`. 
* Updated new line character in `Diagnostics` to System new line character. 
* Removed `readAll*` APIs, use query select all APIs instead.
* Added `ChangeFeedProcessor` estimate lag API.   
#### Bugs Fixed
* Fixed issue with parsing of query results in case of Value order by queries. 

### 4.0.1-beta.3 (2020-05-15)
#### New Features
* Added autoscale/autopilot throughput provisioning support to SDK.  
* Replaced `ConnectionPolicy` with new connection configs. Exposed `DirectConnectionConfig` & `GatewayConnectionConfig` APIs through `CosmosClientBuilder` for Direct & Gateway mode connection configurations.
* Moved `JsonSerializable` & `Resource` to implementation package. 
* Added `contentResponseOnWriteEnabled` API to CosmosClientBuilder which disables full response content on write operations.
* Exposed `getETag()` APIs on response types.
* Moved `CosmosAuthorizationTokenResolver` to implementation. 
* Renamed `preferredLocations` & `multipleWriteLocations` API to `preferredRegions` & `multipleWriteRegions`. 
* Updated `reactor-core` to 3.3.5.RELEASE, `reactor-netty` to 0.9.7.RELEASE & `netty` to 4.1.49.Final versions. 
* Added support for `analyticalStoreTimeToLive` in SDK.     
#### Bugs Fixed
* Fixed socket leak issues with Direct TCP client.
* Fixed `orderByQuery` with continuation token bug.

### 4.0.1-beta.2 (2020-04-21)
#### New Features
* `CosmosClientException` extends `AzureException`. 
* Removed `maxItemCount` & `requestContinuationToken` APIs from `FeedOptions` instead using `byPage()` APIs from `CosmosPagedFlux` & `CosmosPagedIterable`.
* Introduced `CosmosPermissionProperties` on public surface for `Permission` APIs.
* Removed `SqlParameterList` type & replaced with `List`
* Fixed multiple memory leaks in Direct TCP client. 
* Added support for `DISTINCT` queries. 
* Removed external dependencies on `fasterxml.uuid, guava, commons-io, commons-collection4, commons-text`.  
* Moved `CosmosPagedFlux` & `CosmosPagedIterable` to `utils` package. 
* Updated netty to 4.1.45.Final & project reactor to 3.3.3 version.
* Updated public rest contracts to `Final` classes.
* Added support for advanced Diagnostics for point operations.
#### Bugs Fixed
* `ChangeFeedProcessor` bug fix for handling partition splits & when partition not found.
* `ChangeFeedProcessor` bug fix when synchronizing lease updates across different threads.

### 4.0.1-beta.1 (2020-03-10)
#### New Features 
* Updated package to `com.azure.cosmos`
* Added `models` package for model / rest contracts
* Added `utils` package for `CosmosPagedFlux` & `CosmosPagedIterable` types. 
* Updated public APIs to use `Duration` across the SDK.
* Added all rest contracts to `models` package.
* `RetryOptions` renamed to `ThrottlingRetryOptions`.
* Added `CosmosPagedFlux` & `CosmosPagedIterable` pagination types for query APIs. 
* Added support for sharing TransportClient across multiple instances of CosmosClients using a new API in the `CosmosClientBuilder#connectionSharingAcrossClientsEnabled(true)`
* Query Optimizations by removing double serialization / deserialization. 
* Response Headers optimizations by removing unnecessary copying back and forth. 
* Optimized `ByteBuffer` serialization / deserialization by removing intermediate String instantiations.
#### Bugs Fixed
* Fixed race condition causing `ArrayIndexOutOfBound` exception in StoreReader<|MERGE_RESOLUTION|>--- conflicted
+++ resolved
@@ -4,20 +4,8 @@
 
 #### Features Added
 * Added `cosmosVectorEmbeddingPolicy` in `cosmosContainerProperties` and `vectorIndexes` in `indexPolicy` to support vector search in CosmosDB - See[39379](https://github.com/Azure/azure-sdk-for-java/pull/39379)
-<<<<<<< HEAD
-
 * Added support for non-streaming OrderBy query and a query feature `NonStreamingOrderBy` to support Vector Search queries. - See [PR 39897](https://github.com/Azure/azure-sdk-for-java/pull/39897/) 
-
-* Added support for non-streaming OrderBy query and a query feature `NonStreamingOrderBy` to support Vector Search queries. - See [PR 39897](https://github.com/Azure/azure-sdk-for-java/pull/39897/)
-
-* Added support for non-streaming OrderBy query and a query feature `NonStreamingOrderBy` to support Vector Search queries. - See [PR 39897](https://github.com/Azure/azure-sdk-for-java/pull/39897/) 
-
-* Added support for non-streaming OrderBy query and a query feature `NonStreamingOrderBy` to support Vector Search queries. - See [PR 39897](https://github.com/Azure/azure-sdk-for-java/pull/39897/)
-
-* Added support for non-streaming OrderBy query and a query feature `NonStreamingOrderBy` to support Vector Search queries. - See [PR 39897](https://github.com/Azure/azure-sdk-for-java/pull/39897/) 
-=======
 * Added the capability to regionally scope session tokens used for operations scoped to a logical partition. - See [PR 38003](https://github.com/Azure/azure-sdk-for-java/pull/38003)
->>>>>>> 5c225f65
 
 #### Breaking Changes
 
