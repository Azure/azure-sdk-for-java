--- conflicted
+++ resolved
@@ -6,13 +6,10 @@
 * Added Beta public API to enable http2. - See [PR 43123](https://github.com/Azure/azure-sdk-for-java/pull/43123)
 * Added API to allow customers to wrap/extend `CosmosAsyncContainer` - [PR 43724](https://github.com/Azure/azure-sdk-for-java/pull/43724) and [PR 45087](https://github.com/Azure/azure-sdk-for-java/pull/45087) 
 * Added Per-Partition Automatic Failover which enables failover for writes at per-partition level for Single-Write Multi-Region accounts. - [PR 44099](https://github.com/Azure/azure-sdk-for-java/pull/44099)
-<<<<<<< HEAD
 * Added Weighted RRF for Hybrid and Full Text Searcg queries - [PR 45328](https://github.com/Azure/azure-sdk-for-java/pull/45328)
 
 #### Breaking Changes
-=======
 * Added Beta public API to allow defining the consistency behavior for read / query / change feed operations independent of the chosen account-level consistency level. **NOTE: This API is still in preview mode and can only be used when using DIRECT connection mode.** - See [PR 45161](https://github.com/Azure/azure-sdk-for-java/pull/45161)
->>>>>>> 2949e794
 
 #### Bugs Fixed
 * Fixed the fail back flow where not all partitions were failing back to original first preferred region for Per-Partition Circuit Breaker. - [PR 44099](https://github.com/Azure/azure-sdk-for-java/pull/44099)
