--- conflicted
+++ resolved
@@ -1,10 +1,6 @@
 ## Release History
 
-<<<<<<< HEAD
-### 4.30.0-beta.1 (Unreleased)
-=======
 ### 4.31.0-beta.1 (Unreleased)
->>>>>>> 8d609db9
 
 #### Features Added
 
@@ -14,8 +10,6 @@
 
 #### Other Changes
 
-<<<<<<< HEAD
-=======
 ### 4.30.1 (2022-06-01)
 
 #### Other Changes
@@ -36,7 +30,6 @@
 * Improved `openConnectionsAndInitCaches` by using rntbd context negotiation. - See [PR 28470](https://github.com/Azure/azure-sdk-for-java/pull/28470)
 * Enable `connectionEndpointRediscoveryEnabled` by default - See [PR 28471](https://github.com/Azure/azure-sdk-for-java/pull/28471)
 
->>>>>>> 8d609db9
 ### 4.29.1 (2022-04-27)
 #### Bugs Fixed
 * Fixed AAD authentication for `CosmosPatchOperations` - See [PR 28537](https://github.com/Azure/azure-sdk-for-java/pull/28537)
