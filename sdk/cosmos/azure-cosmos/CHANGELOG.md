## Release History

<<<<<<< HEAD
### 4.36.0-beta.1 (Unreleased)

#### Features Added
* Added option to emit client-side metrics via micrometer.io MeterRegistry. - See [PR 30065](https://github.com/Azure/azure-sdk-for-java/pull/30065)

#### Breaking Changes

#### Bugs Fixed
=======
### 4.36.0 (2022-09-15)
>>>>>>> d21110f3

#### Other Changes
* Added system property to turn on replica validation - See [PR 29767](https://github.com/Azure/azure-sdk-for-java/pull/29767)
* Added improvement to avoid retry on same replica that previously failed with 410, 408 and  >= 500 status codes - See [PR 29767](https://github.com/Azure/azure-sdk-for-java/pull/29767)
* Improvement when `connectionEndpointRediscoveryEnabled` is enabled - See [PR 30281](https://github.com/Azure/azure-sdk-for-java/pull/30281)
* Added replica validation for Unknown status if `openConnectionsAndInitCaches` is used and replica validation is enabled - See [PR 30277](https://github.com/Azure/azure-sdk-for-java/pull/30277)

### 4.35.1 (2022-08-29)
#### Other Changes
* Added non-blocking async lazy cache to improve upgrade and scaling scenarios - See [PR 29322](https://github.com/Azure/azure-sdk-for-java/pull/29322)
* Improved performance of `StoreResponse` using array headers - See [PR 30596](https://github.com/Azure/azure-sdk-for-java/pull/30596)

### 4.35.0 (2022-08-19)
#### Other Changes
* Updated netty library version to `4.1.79.Final`.
* Updated `reactor-core` version to `3.4.21`.

### 4.34.0 (2022-08-05)
#### Features Added
* GA of `DedicatedGatewayRequestOptions` API. See [PR 30142](https://github.com/Azure/azure-sdk-for-java/pull/30142)

#### Other Changes
* Added `requestSessionToken` to `CosmosDiagnostics` - See [PR 29516](https://github.com/Azure/azure-sdk-for-java/pull/29516)
* Reverted changes of [PR 29944](https://github.com/Azure/azure-sdk-for-java/pull/29944) to avoid possible regression when customers use id with special characters and their account is on ComputeGateway already. - See [PR 30283](https://github.com/Azure/azure-sdk-for-java/pull/30283)

### 4.33.1 (2022-07-22)
#### Bugs Fixed
* Fixed issues with "id" encoding when using special characters that should be allowed in the "id" property of a document. - See [PR 29944](https://github.com/Azure/azure-sdk-for-java/pull/29944)
* Fixed `NotFoundException` for `queryChangeFeed` with staled feed range after split - See [PR 29982](https://github.com/Azure/azure-sdk-for-java/pull/29982)
* Fixed `ForbiddenException` for azure instance metadata service requests if proxy is configured for client telemetry. - See [PR 30004](https://github.com/Azure/azure-sdk-for-java/pull/30004)
* Fixed a regression introduced in [PR 27440](https://github.com/Azure/azure-sdk-for-java/pull/27440) which causes an `IllegalArgumentException` for distinct queries when using POJO serialization. - See [PR 30025](https://github.com/Azure/azure-sdk-for-java/pull/30025)
* Fixed `IllegalArgumentException` when trying to update targetThroughput(Threshold) without process restart. - See [PR 30049](https://github.com/Azure/azure-sdk-for-java/pull/30049)

#### Other Changes
* Supported username and password to be used in `GatewayConnectionConfig.setProxy` . - See [PR 30004](https://github.com/Azure/azure-sdk-for-java/pull/30004)

### 4.33.0 (2022-07-14)
#### Other Changes
* Updated netty library version to `4.1.78.Final`.
* Updated `reactor-core` version to `3.4.19`.

### 4.32.1 (2022-06-30)

#### Bugs Fixed
* Added a fix for `CloneNotSupportedException` when trying to instantiate a `Cosmos(Async)Client` and using a MAC provider which would not support cloning. Instead, this should be handled gracefully (less ideal perf is expected - but functionally it should work.) - See [PR 29719](https://github.com/Azure/azure-sdk-for-java/pull/29719)

### 4.32.0 (2022-06-27)
#### Other Changes
* Remove requires `io.netty.transport.epoll` from `module-info` - See [PR 29509](https://github.com/Azure/azure-sdk-for-java/pull/29509)
* Converted from `durationInMicroSec` to `durationInMilliSecs` in `CosmosDiagnostics` - See [PR 29643](https://github.com/Azure/azure-sdk-for-java/pull/29643)

### 4.31.0 (2022-06-08)
> [!IMPORTANT]
> We strongly recommend our customers to use version 4.31.0 and above.
#### Bugs Fixed
* Fixed Store Response headers case insensitivity. - See [PR 29268](https://github.com/Azure/azure-sdk-for-java/pull/29268)

#### Other Changes
* Add `IdleStateHandler` after Ssl handshake has completed and improvement on keeping inner exceptions for creating new channels. 

### 4.30.1 (2022-06-01)
#### Other Changes
* Made CosmosPatchOperations thread-safe. Usually there is no reason to modify a CosmosPatchOperations instance concurrently form multiple threads - but making it thread-safe acts as protection in case this is done anyway - See [PR 29143](https://github.com/Azure/azure-sdk-for-java/pull/29143)
* Added system property to allow overriding proxy setting for client telemetry endpoint. - See [PR 29022](https://github.com/Azure/azure-sdk-for-java/pull/29022)
* Added additional information about the reason on Rntbd channel health check failures. - See [PR 29253](https://github.com/Azure/azure-sdk-for-java/pull/29253)

### 4.30.0 (2022-05-20)
#### Bugs Fixed
* Fixed bubbling of Errors in case of any `java.lang.Error` - See [PR 28620](https://github.com/Azure/azure-sdk-for-java/pull/28620)
* Fixed an issue with creating new Throughput control client item when `enableThroughputControlGroup` is being called multiple times with the same throughput control group. - See [PR 28905](https://github.com/Azure/azure-sdk-for-java/pull/28905)
* Fixed a possible dead-lock on static ctor for CosmosException when the runtime is using custom class loaders. - See [PR 28912](https://github.com/Azure/azure-sdk-for-java/pull/28912) and [PR 28961](https://github.com/Azure/azure-sdk-for-java/pull/28961) 

#### Other Changes
* Added `exceptionMessage` and `exceptionResponseHeaders` to `CosmosDiagnostics` in case of any exceptions - See [PR 28620](https://github.com/Azure/azure-sdk-for-java/pull/28620)
* Improved performance of `query plan` cache by using `ConcurrentHashMap` with a fixed size of 1000 - See [PR 28537](https://github.com/Azure/azure-sdk-for-java/pull/28537)
* Changed 429 (Throttling) retry policy to have an upper bound for the back-off time of 5 seconds - See [PR 28764](https://github.com/Azure/azure-sdk-for-java/pull/28764)
* Improved `openConnectionsAndInitCaches` by using rntbd context negotiation. - See [PR 28470](https://github.com/Azure/azure-sdk-for-java/pull/28470)
* Enable `connectionEndpointRediscoveryEnabled` by default - See [PR 28471](https://github.com/Azure/azure-sdk-for-java/pull/28471)

### 4.29.1 (2022-04-27)
#### Bugs Fixed
* Fixed AAD authentication for `CosmosPatchOperations` - See [PR 28537](https://github.com/Azure/azure-sdk-for-java/pull/28537)

### 4.29.0 (2022-04-22)
#### Features Added
* Added Beta API `continueOnInitError` in `ThroughputControlGroupConfigBuilder` - See [PR 27702](https://github.com/Azure/azure-sdk-for-java/pull/27702)

#### Bugs Fixed
* Added improvement for handling idle connection close event when `connectionEndpointRediscoveryEnabled` is enabled - See [PR 27242](https://github.com/Azure/azure-sdk-for-java/pull/27242)
* Fixed memory leak issue related to circular reference of `CosmosDiagnostics` in `StoreResponse` and `CosmosException` - See [PR 28343](https://github.com/Azure/azure-sdk-for-java/pull/28343)

### 4.28.1 (2022-04-08)
#### Other Changes
* Updated `jackson` dependency to 2.13.2 and `jackson-databind` dependency to 2.13.2.1 - CVE-2020-36518. - See [PR 27847](https://github.com/Azure/azure-sdk-for-java/pull/27847)

### 4.28.0 (2022-03-18)
#### Features Added
* Added the "VM Unique ID" - see [Accessing and Using Azure VM Unique ID](https://azure.microsoft.com/blog/accessing-and-using-azure-vm-unique-id/) - to the request diagnostics. This information helps to simplify investigating any network issues between an application hosted in Azure and the corresponding Cosmos DB service endpoint. - See [PR 27692](https://github.com/Azure/azure-sdk-for-java/pull/27692)
* Added overload of read api on ClientEncryptionKey with request options for cosmos encrytion project. - See [PR 27210](https://github.com/Azure/azure-sdk-for-java/pull/27210)

#### Bugs Fixed
* Added `decodeTime` in `CosmosDiagnostics` - See [PR 22808](https://github.com/Azure/azure-sdk-for-java/pull/22808)

#### Other Changes
* Reduced CPU usage for some String operations by switching to APIs that don't compile a pattern for each call. - See [PR 27654](https://github.com/Azure/azure-sdk-for-java/pull/27654)
* Reduced GC (Garbage Collection) pressure when executing queries returning many documents by pushing down type conversion. - See [PR 27440](https://github.com/Azure/azure-sdk-for-java/pull/27440)

### 4.27.0 (2022-03-10)
#### Bugs Fixed
* Fixed an issue in `CosmosPagedIterable` resulting in excessive memory consumption due to unbounded prefetch of pages when converting the `CosmosPagedIterable` into an `Iterator<FeedResponse<T>>`. - See [PR 27237](https://github.com/Azure/azure-sdk-for-java/pull/27237) and [PR 27299](https://github.com/Azure/azure-sdk-for-java/pull/27299)
* Fixed a `NullPointerException` in `CosmosDiagnostics isDiagnosticsCapturedInPagedFlux` - See [PR 27261](https://github.com/Azure/azure-sdk-for-java/pull/27261)
* Fixed an issue with allowing null values for add, set and replace operations in Patch API - See [PR 27501](https://github.com/Azure/azure-sdk-for-java/pull/27501)
* Fixed an issue with top query when top x is greater than the total number of items in the database - See [PR 27377](https://github.com/Azure/azure-sdk-for-java/pull/27377)
* Fixed synchronized lists and maps for order by query race condition - See [PR 27142](https://github.com/Azure/azure-sdk-for-java/pull/27142)

### 4.26.0 (2022-02-11)
#### Features Added
* Added support to resume a "multi order by query" from a continuation token - See [PR 26267](https://github.com/Azure/azure-sdk-for-java/pull/26267)
* Added `RNTBD - open connections` information in `ClientTelemetry`.
* Added Beta API to set custom `Reactor` scheduler to be used by the `ChangeFeedProcessor` implementation - See [PR 26750](https://github.com/Azure/azure-sdk-for-java/pull/26750)
* Added support for correlating queries executed via the Cosmos Spark connector with service-telemetry based on the `correlationActivityId` - See [PR 26908](https://github.com/Azure/azure-sdk-for-java/pull/26908)

#### Bugs Fixed
* Fixed an issue in `ChangeFeedProcessor` related to `leases` that were found expired - See [PR 26750](https://github.com/Azure/azure-sdk-for-java/pull/26750)
* Fixed an issue with `query plan` caching double initialization - See [PR 26825](https://github.com/Azure/azure-sdk-for-java/pull/26825)

#### Other Changes
* Added support for logging `CosmosDiagnostics` for empty pages through system property for cross partition query - See [PR 26869](https://github.com/Azure/azure-sdk-for-java/pull/26869)

### 4.26.0-beta.1 (2022-01-25)
#### Features Added
* Added support to resume a "multi order by query" from a continuation token - See [PR 26267](https://github.com/Azure/azure-sdk-for-java/pull/26267)

### 4.25.0 (2022-01-14)
#### Bugs Fixed
* Fixed `NullPointerException` in bulk mode for deleted/recreated containers.
* Added missing exception cause in case of `InternalServerException`.

### 4.24.0 (2021-12-21)
#### Features Added
* Added implementation for `CosmosAuthorizationTokenResolver`.
* Scoped session token per partition level for gateway call.

#### Bugs Fixed
* Fixed issue causing CosmosException with statusCode 0 to be thrown on connectivity issues for Gateway.
* Addressed potential race condition in `ChangeFeedProcessor` when check-pointing current state.

### 4.23.0 (2021-12-10)
#### Features Added
* Added `setMaxMicroBatchConcurrency` and `getMaxMicroBatchConcurrency` in `CosmosBulkExecutionOptions`.

#### Bugs Fixed
* Bulk execution improvement triggering a flush when total payload size exceeds the max payload size limit.
* Bulk execution improvement shortening the flush interval when the `Flux` of incoming operations signals completion.
* Fixed metadata cache refresh scenario on collection recreate for gateway mode.

### 4.22.0 (2021-12-03)
#### Features Added
* Added Beta API `getContactedRegionNames` in `CosmosDiagnostics`.

#### Bugs Fixed
* Fixed `IllegalStateException` for `getFeedRanges` when container recreated with same name.
* Made Cosmos spans CLIENT which will allow Azure Monitor to show HTTP calls nested under Cosmos spans.
* Fixed `ConcurrentModificationException` when getting `NotFoundException` with session consistency.

### 4.21.1 (2021-11-13)
#### Bugs Fixed
* Fixed an issue in `ChangeFeedProcessor` where processing stops in some rare cases because of a race condition can occur which prevents work to be promptly assigned to other instances.

### 4.21.0 (2021-11-12)
#### Features Added
* GA of `CosmosPatch`, `CosmosBatch` and `CosmosBulk` API.
* GA of `ChangeFeedProcessorState` API.
* Added `networkRequestTimeout` API for `DirectConnectionConfig`.

#### Bugs Fixed
* Override the default keep-alive config on linux to keep connections open and detect a broken connection faster.

#### Other Changes
* Removed deprecated `BulkExecutionOptions`.
* Removed deprecated `BulkExecutionThresholds`.
* Removed deprecated `BulkItemRequestOptions`.
* Removed deprecated `BulkItemRequestOptionsBase`.
* Removed deprecated `BulkOperations`.
* Removed deprecated `BulkPatchItemRequestOptions`.
* Removed deprecated `BulkProcessingOptions`.
* Removed deprecated `BulkProcessingThresholds`.
* Removed deprecated `TransactionalBatch`.
* Removed deprecated `TransactionalBatchItemRequestOptions`.
* Removed deprecated `TransactionalBatchItemRequestOptionsBase`.
* Removed deprecated `TransactionalBatchOperationResult`.
* Removed deprecated `TransactionalBatchPatchItemRequestOptions`.
* Removed deprecated `TransactionalBatchRequestOptions`.
* Removed deprecated `TransactionalBatchResponse`.

### 4.20.1 (2021-10-27)
#### Bugs Fixed
* Removed `AfterBurner` module for Java version 16+.
* Fixed `BadRequestException` issue when using `Distinct` with matched `orderBy` queries via `continuationToken`.

### 4.20.0 (2021-10-14)
#### Features Added
* Enabling `query plan` cache by default.

#### Bugs Fixed
* Fixed issue with bulk reads when `contentResponseOnWrite` is not explicitly enabled on the cosmos client.

### 4.19.1 (2021-09-24)
#### Features Added
* Added support to config retry count for `openConnectionsAndInitCaches`.

#### Bugs Fixed
* Fixed ReadMany Api on partition split.
* Removed full exception trace from 404 error on open telemetry.
* Fixed issue with onErrorDropped being called when using concatWith in QuorumReader.

### 4.20.0-beta.1 (2021-09-22)
#### Features Added
* Added support to config retry count for `openConnectionsAndInitCaches`.

### 4.19.0 (2021-09-09)
#### New Features
* Added support for distinct count queries.
* Added support for capturing `IndexMetrics` in `CosmosQueryRequestOptions`.

#### Bugs Fixed
* Added support to switch off IO thread for response processing.
* Fixed issue for resuming order by queries from continuation token that includes undefined/null.

#### Other Changes
* Renamed `BulkExecutionOptions` to `CosmosBulkExecutionOptions`.
* Renamed `BulkExecutionThresholds` to `CosmosBulkExecutionThresholdsState`.
* Renamed `BulkItemRequestOptions` to `CosmosBulkItemRequestOptions`.
* Renamed `BulkItemRequestOptionsBase` to `CosmosBulkItemRequestOptionsBase`.
* Renamed `BulkOperations` to `CosmosBulkOperations`.
* Renamed `BulkPatchItemRequestOptions` to `CosmosBulkPatchItemRequestOptions`.
* Renamed `TransactionalBatch` to `CosmosBatch`.
* Renamed `TransactionalBatchItemRequestOptions` to `CosmosBatchItemRequestOptions`.
* Renamed `TransactionalBatchItemRequestOptionsBase` to `CosmosBatchItemRequestOptionsBase`.
* Renamed `TransactionalBatchOperationResult` to `CosmosBatchOperationResult`.
* Renamed `TransactionalBatchPatchItemRequestOptions` to `CosmosBatchPatchItemRequestOptions`.
* Renamed `TransactionalBatchRequestOptions` to `CosmosBatchRequestOptions`.
* Renamed `TransactionalBatchResponse` to `CosmosBatchResponse`.
* Renamed `processBulkOperations` to `executeBulkOperations` API.
* Renamed `executeTransactionalBatch` to `executeCosmosBatch` API.
* Moved `CosmosBulkItemResponse.java` to `com.azure.cosmos.models` package.
* Moved `CosmosBulkOperationResponse.java` to `com.azure.cosmos.models` package.
* Moved `CosmosItemOperation.java` to `com.azure.cosmos.models` package.
* Moved `CosmosItemOperationType.java` to `com.azure.cosmos.models` package.
* Moved `CosmosPatchOperations.java` to `com.azure.cosmos.models` package.

### 4.19.0-beta.1 (2021-09-02)
#### Bugs Fixed
* Added support to switch off IO thread for response processing.

### 4.18.0 (2021-08-16)
#### New Features
* Integrated cosmos diagnostics with open telemetry tracer.

#### Bugs Fixed
* Added reactor netty timeline to `query plan` calls.
* Fixed serialization warning on `clientSideRequestDiagnostics`.
* Fixed an issue when `IdleEndpointTimeout` is set to 0 in `DirectConnectionConfig`.
* Added retry for `PrematureCloseException`.
* Fixed an issue where application hangs in bulk executor.
* Fixed an issue which preventing recovery from 410/0 after split.

### 4.18.0-beta.1 (2021-08-11)
#### Bugs Fixed
* Added `TransportRequestChannelAcquisitionContext` in `CosmosDiagnostics`.

### 4.17.0 (2021-07-08)
#### New Features
* Adjust `MicroBatchSize` dynamically based on throttling rate in `BulkExecutor`.

#### Bugs Fixed
* Fixed an issue with AAD authentication in `Strong` and `BoundedStaleness` in direct mode.
* Fixed an issue where `ChangeFeedProcessor` was resuming from zero continuation token for new partitions on partition splits.

### 4.16.0 (2021-06-11)
#### Bugs Fixed
* Fixed an issue on handling partition splits during bulk operations in Gateway Mode.
* Fixed an issue with `NumberFormatException` happening on requests on large containers.
* Fixed an issue with BackOff time in `ThroughputController`.
* Fixed an issue with `ThroughputControl` calculation.
* Improved behavior when `CosmosClientBuilder.userAgentSuffix` exceeds 64 characters. Now `userAgentSuffix` will be honored as long as total userAgent value is less than 256 characters or truncated to fit the 256 characters limited.
* Fixed issue when using client-side throughput control in combination with bulk upserts, previously resulting in unnecessarily upserting documents multiple times in some cases when getting throttled.

### 4.16.0-beta.1 (2021-05-20)
#### Bugs Fixed
* No changes from previous version, releasing for compatibility issues with cosmos encryption modules.

### 4.15.0 (2021-05-12)
#### New Features
* Added `backendLatencyInMs` in `CosmosDiagnostics` for `DIRECT` connection mode.
* Added `retryContext` in `CosmosDiagnostics` for query operations.

#### Bugs Fixed
* Fixed ignored `HttpClient` decoder configuration issue.
* Fixed incorrect connection mode issue in `CosmosDiagnostics`.
* Fixed issue with handling collisions in the effective partition key.
* Fixed `CosmosQueryRequestOptions` NPE in `readAllItems` API.

### 4.15.0-beta.2 (2021-04-26)
#### Bugs Fixed
* No changes from previous version, releasing for compatibility issues with cosmos encryption modules.

### 4.15.0-beta.1 (2021-04-07)
#### Bugs Fixed
* No changes from previous version, releasing for compatibility issues with cosmos encryption modules.

### 4.14.0 (2021-04-06)
#### New Features
* General Availability for `readMany()` API in `CosmosAsyncContainer` and `CosmosContainer`.
* General Availability for `handle()` API in `CosmosPagedFlux` and `CosmosPagedIterable`.
* Upgraded Jackson to patch version 2.12.2.
* Exposed `getDocumentUsage` and `getDocumentCountUsage()` APIs in `FeedResponse` to retrieve document count metadata.

#### Bugs Fixed
* Allowed `CosmosPagedFlux#handle()` and `CosmosPagedIterable#handle()` API for chaining.
* Removed `AfterBurner` module usage from `CosmosException` causing the warning logs.
* Fixed issue of duplicate processing of items on the same Change Feed Processor instance.
* Return `RequestTimeoutException` on client side timeout for write operations.

### 4.13.1 (2021-03-22)
#### Bugs Fixed
* Fixed issue preventing recovery from 410 status code and 0 sub status code due to stale Gateway caches when threads in parallel scheduler are starved.
* Fixed warning caused because of afterburner module usage in `CosmosDiagnostics`.
* Query performance improvements.

### 4.13.0 (2021-03-11)
> [!IMPORTANT] 
> This release updates `reactor-core` and `reactor-netty` major versions to `2020.0.4 (Europium)` release train.
#### New Features
* Updated `reactor-core` version to 3.4.3.
* Updated `reactor-netty` version to 1.0.4.
* Added `Diagnostics` for queries.

#### Bugs Fixed
* Fixed `OrderBy` for mixed and undefined types for cross partition queries.
* Fixed `readAllItems` with resourceToken.
* Fixed issue with `resourceToken` usage in `Gateway` connection mode.
* Fixed issues with point operations with permissions in `Gateway` connection mode.

### 4.12.0 (2021-02-09)
#### New Features
* Added connection endpoint rediscovery feature to help reduce and spread-out high latency spikes.
* Added changeFeed pull model beta API.
* Added support for resuming query from a pre split continuation token after partition split.
* Optimized query execution time by caching `query plan` for single partition queries with filters and orderby.

#### Bugs Fixed
* Fixed telemetry deserialization issue.
* Skip session token for `query plan`, trigger and UDF.
* Improved session timeout 404/1002 exception handling.

### 4.11.0 (2021-01-15)
#### New Features
* Added Beta API for Patch support.
* Updated reactor-core library version to `3.3.12.RELEASE`.
* Updated reactor-netty library version to `0.9.15.RELEASE`.
* Updated netty library version to `4.1.54.Final`.

#### Bugs Fixed
* Fixed RntbdServiceEnpoint close issue.
* Improved the latency and throughput for writes when multiplexing.

### 4.10.0 (2020-12-14)
#### New Features
* Added Conflict API support.

### 4.9.0 (2020-12-11)
#### New Features
* Added Beta API for Bulk Operations.
* Added `getRegionsContacted` API in `CosmosDiagnostics`.
* Added Diagnostics for `CosmosStoredProcedureResponse`.
* Added trouble shooting guide links to `CosmosException`.

#### Bugs Fixed
* Adding automatic retries on client-side transient failures on writes while possible with still being idempotent.
* Fixed NPE on `getDiagnostics` for `CosmosStoredProcedureResponse`.
* Fixed empty `resourceAddress` in `CosmosException`.

### 4.8.0 (2020-10-27)
#### New Features
* Added `contentResponseOnWriteEnabled` feature to `CosmosItemRequestOptions`.

#### Bugs Fixed
* Fixed an issue which may affect query behaviour when resuming from a continuation token.

### 4.7.1 (2020-10-21)
#### Bugs Fixed
* Improved the 449 retry policy to force back-off on initial retry and start with shorter back-offs.

### 4.7.0 (2020-10-17)
#### New Features
* Added Beta API for transactional batches.

#### Bugs Fixed
* Fixed an error parsing query metrics on locales with ',' as floating-point delimiter.
* Stopped excessive regional fail-overs when retrieving responses with invalid json from Gateway.
* Fixed an error resulting in certain queries unnecessarily being expected in the Gateway even when using Direct transport.
* Reduced logging noise level by handling SSLException on channel closure.
* Improved efficiency of retry logic for "404 - ReadSession not available" errors.

### 4.6.0 (2020-09-30)
#### New Features
* Added new API to support AAD role-based access control in Cosmos. This is a preview feature which needs to be enabled at the account settings.
* Added handler API(beta) to `CosmosPagedFlux`/`CosmosPagedIterable` to be invoked on every response.

### 4.5.2 (2020-09-29)
#### Bugs Fixed
* Increased robustness of query execution and fetching metadata cache in case of intermittent connectivity issues.

### 4.5.1 (2020-09-25)
#### Bugs Fixed
* Added preview implementation for ChangeFeedProcessor which allows for a more detailed view of the current state.
* Fixed Multiple partition supervisor tasks running simultaneously if leaseAcquireInterval is smaller than leaseRenewInterval.
* Improved Diagnostics for Rntbd connectivity.
* Stopped onError Dropped events from leaking into default reactor hook.

### 4.5.0 (2020-09-16)
#### New Features
* Increased robustness of the Rntbd stack in case of intermittent connectivity issues.
* Improved latency in case of intermittent connectivity issues to individual backend replicas for multi-region accounts avoiding initiation of unnecessary regional fail-overs.

### 4.4.0 (2020-09-12)
#### Bugs Fixed
* Fixed RequestTimeoutException when enabling `netty-tcnative-boringssl` dependency.
* Fixed memory leak issue on `Delete` operations in `GATEWAY` mode.
* Fixed a leak in `CosmosClient` instantiation when endpoint uri is invalid.
* Improved `CPU History` diagnostics.

### 4.4.0-beta.1 (2020-08-27)
#### New Features
* Added new API to efficiently load many documents (via list of pk/id pairs or all documents for a set of pk values).
* Added new `deleteItem` API.
* Enabled query metrics by default.
#### Bugs Fixed
* Fixed NPE in `GatewayAddressCache`.
* Fixing query metric issue for zero item response.
* Improved performance (reduced CPU usage) for address parsing and Master-Key authentication.

### 4.3.2-beta.2 (2020-08-17)
#### Bugs Fixed
* No changes from previous version, releasing for compatibility issues with spring data modules.

### 4.3.2-beta.1 (2020-08-14)
#### Bugs Fixed
* Fixed issue in RntbdServiceEndpoint to avoid early closure of an unused TCP connection.

### 4.3.1 (2020-08-13)
#### Bugs Fixed
* Fixed issue with `GROUP BY` query, where it was returning only one page.
* Fixed user agent string format to comply with central SDK guidelines.
* Enhanced diagnostics information to include `query plan` diagnostics.

### 4.3.0 (2020-07-29)
#### New Features
* Updated reactor-core library version to `3.3.8.RELEASE`. 
* Updated reactor-netty library version to `0.9.10.RELEASE`. 
* Updated netty library version to `4.1.51.Final`. 
* Added new overload APIs for `upsertItem` with `partitionKey`. 
* Added open telemetry tracing support. 
#### Bugs Fixed
* Fixed issue where SSLException gets thrown in case of cancellation of requests in GATEWAY mode.
* Fixed resource throttle retry policy on stored procedures execution.
* Fixed issue where SDK hangs in log level DEBUG mode. 
* Fixed periodic spikes in latency in Direct mode. 
* Fixed high client initialization time issue. 
* Fixed http proxy bug when customizing client with direct mode and gateway mode. 
* Fixed potential NPE in users passes null options. 
* Added timeUnit to `requestLatency` in diagnostics string.
* Removed duplicate uri string from diagnostics string. 
* Fixed diagnostics string in proper JSON format for point operations.
* Fixed issue with `.single()` operator causing the reactor chain to blow up in case of Not Found exception. 

### 4.2.0 (2020-07-14)
#### New Features
* Added script logging enabled API to `CosmosStoredProcedureRequestOptions`.
* Updated `DirectConnectionConfig` default `idleEndpointTimeout` to 1h and default `connectTimeout` to 5s.
#### Bugs Fixed
* Fixed issue where `GatewayConnectionConfig` `idleConnectionTimeout` was overriding `DirectConnectionConfig` `idleConnectionTimeout`.
* Fixed `responseContinuationTokenLimitInKb` get and set APIs in `CosmosQueryRequestOptions`.
* Fixed issue in query and change feed when recreating the collection with same name.
* Fixed issue with top query throwing ClassCastException.
* Fixed issue with order by query throwing NullPointerException.
* Fixed issue in handling of cancelled requests in direct mode causing reactor `onErrorDropped` being called. 

### 4.1.0 (2020-06-25)
#### New Features
* Added support for `GROUP BY` query.
* Increased the default value of maxConnectionsPerEndpoint to 130 in DirectConnectionConfig.
* Increased the default value of maxRequestsPerConnection to 30 in DirectConnectionConfig.
#### Bugs Fixed
* Fixed issues with order by query returning duplicate results when resuming by using continuation token. 
* Fixed issues with value query returning null values for nested object.
* Fixed null pointer exception on request manager in RntbdClientChannelPool.

### 4.0.1 (2020-06-10)
#### New Features
* Renamed `QueryRequestOptions` to `CosmosQueryRequestOptions`.
* Updated `ChangeFeedProcessorBuilder` to builder pattern.
* Updated `CosmosPermissionProperties` with new container name and child resources APIs.
#### Bugs Fixed
* Fixed ConnectionPolicy `toString()` Null Pointer Exception.

### 4.0.1-beta.4 (2020-06-03)
#### New Features
* Added more samples & enriched docs to `CosmosClientBuilder`. 
* Updated `CosmosDatabase` & `CosmosContainer` APIs with throughputProperties for autoscale/autopilot support. 
* Renamed `CosmosClientException` to `CosmosException`. 
* Replaced `AccessCondition` & `AccessConditionType` by `ifMatchETag()` & `ifNoneMatchETag()` APIs. 
* Merged all `Cosmos*AsyncResponse` & `CosmosResponse` types to a single `CosmosResponse` type.
* Renamed `CosmosResponseDiagnostics` to `CosmosDiagnostics`.  
* Wrapped `FeedResponseDiagnostics` in `CosmosDiagnostics`. 
* Removed `jackson` dependency from azure-cosmos & relying on azure-core. 
* Replaced `CosmosKeyCredential` with `AzureKeyCredential` type. 
* Added `ProxyOptions` APIs to `GatewayConnectionConfig`. 
* Updated SDK to use `Instant` type instead of `OffsetDateTime`. 
* Added new enum type `OperationKind`. 
* Renamed `FeedOptions` to `QueryRequestOptions`. 
* Added `getETag()` & `getTimestamp()` APIs to `Cosmos*Properties` types. 
* Added `userAgent` information in `CosmosException` & `CosmosDiagnostics`. 
* Updated new line character in `Diagnostics` to System new line character. 
* Removed `readAll*` APIs, use query select all APIs instead.
* Added `ChangeFeedProcessor` estimate lag API.   
#### Bugs Fixed
* Fixed issue with parsing of query results in case of Value order by queries. 

### 4.0.1-beta.3 (2020-05-15)
#### New Features
* Added autoscale/autopilot throughput provisioning support to SDK.  
* Replaced `ConnectionPolicy` with new connection configs. Exposed `DirectConnectionConfig` & `GatewayConnectionConfig` APIs through `CosmosClientBuilder` for Direct & Gateway mode connection configurations.
* Moved `JsonSerializable` & `Resource` to implementation package. 
* Added `contentResponseOnWriteEnabled` API to CosmosClientBuilder which disables full response content on write operations.
* Exposed `getETag()` APIs on response types.
* Moved `CosmosAuthorizationTokenResolver` to implementation. 
* Renamed `preferredLocations` & `multipleWriteLocations` API to `preferredRegions` & `multipleWriteRegions`. 
* Updated `reactor-core` to 3.3.5.RELEASE, `reactor-netty` to 0.9.7.RELEASE & `netty` to 4.1.49.Final versions. 
* Added support for `analyticalStoreTimeToLive` in SDK.     
#### Bugs Fixed
* Fixed socket leak issues with Direct TCP client.
* Fixed `orderByQuery` with continuation token bug.

### 4.0.1-beta.2 (2020-04-21)
#### New Features
* `CosmosClientException` extends `AzureException`. 
* Removed `maxItemCount` & `requestContinuationToken` APIs from `FeedOptions` instead using `byPage()` APIs from `CosmosPagedFlux` & `CosmosPagedIterable`.
* Introduced `CosmosPermissionProperties` on public surface for `Permission` APIs.
* Removed `SqlParameterList` type & replaced with `List`
* Fixed multiple memory leaks in Direct TCP client. 
* Added support for `DISTINCT` queries. 
* Removed external dependencies on `fasterxml.uuid, guava, commons-io, commons-collection4, commons-text`.  
* Moved `CosmosPagedFlux` & `CosmosPagedIterable` to `utils` package. 
* Updated netty to 4.1.45.Final & project reactor to 3.3.3 version.
* Updated public rest contracts to `Final` classes.
* Added support for advanced Diagnostics for point operations.
#### Bugs Fixed
* `ChangeFeedProcessor` bug fix for handling partition splits & when partition not found.
* `ChangeFeedProcessor` bug fix when synchronizing lease updates across different threads.

### 4.0.1-beta.1 (2020-03-10)
#### New Features 
* Updated package to `com.azure.cosmos`
* Added `models` package for model / rest contracts
* Added `utils` package for `CosmosPagedFlux` & `CosmosPagedIterable` types. 
* Updated public APIs to use `Duration` across the SDK.
* Added all rest contracts to `models` package.
* `RetryOptions` renamed to `ThrottlingRetryOptions`.
* Added `CosmosPagedFlux` & `CosmosPagedIterable` pagination types for query APIs. 
* Added support for sharing TransportClient across multiple instances of CosmosClients using a new API in the `CosmosClientBuilder#connectionSharingAcrossClientsEnabled(true)`
* Query Optimizations by removing double serialization / deserialization. 
* Response Headers optimizations by removing unnecessary copying back and forth. 
* Optimized `ByteBuffer` serialization / deserialization by removing intermediate String instantiations.
#### Bugs Fixed
* Fixed race condition causing `ArrayIndexOutOfBound` exception in StoreReader<|MERGE_RESOLUTION|>--- conflicted
+++ resolved
@@ -1,7 +1,6 @@
 ## Release History
 
-<<<<<<< HEAD
-### 4.36.0-beta.1 (Unreleased)
+### 4.37.0-beta.1 (Unreleased)
 
 #### Features Added
 * Added option to emit client-side metrics via micrometer.io MeterRegistry. - See [PR 30065](https://github.com/Azure/azure-sdk-for-java/pull/30065)
@@ -9,9 +8,10 @@
 #### Breaking Changes
 
 #### Bugs Fixed
-=======
+
+#### Other Changes
+
 ### 4.36.0 (2022-09-15)
->>>>>>> d21110f3
 
 #### Other Changes
 * Added system property to turn on replica validation - See [PR 29767](https://github.com/Azure/azure-sdk-for-java/pull/29767)
