## Release History

### 4.48.0-beta.1 (Unreleased)

#### Features Added

#### Breaking Changes

#### Bugs Fixed

#### Other Changes
<<<<<<< HEAD
* Query metrics diagnostics changed to JSON format. - See [PR 35761](https://github.com/Azure/azure-sdk-for-java/pull/35761)
=======
* Added fault injection support for Gateway connection mode - See [PR 35378](https://github.com/Azure/azure-sdk-for-java/pull/35378)
>>>>>>> c5802930

### 4.47.0 (2023-06-26)

#### Features Added
* Added the capability to specify region switch hints through `CosmosClientBuilder#setSessionRetryOptions` for optimizing retries for `READ_SESSION_NOT_AVAILABLE` errors. - See [PR 35292](https://github.com/Azure/azure-sdk-for-java/pull/35292)
* Added API to exclude regions on request options which helps avoid a regions from preferred regions for the request. - See [PR 35166](https://github.com/Azure/azure-sdk-for-java/pull/35166)
* Added API for providing an availability strategy to improve availability when end-end timeout is specified. - See [PR 35166](https://github.com/Azure/azure-sdk-for-java/pull/35166)
* Added Threshold based availability strategy. - See [PR 35166](https://github.com/Azure/azure-sdk-for-java/pull/35166)

#### Bugs Fixed
* Fixes the `readMany` API to not drop existing documents from the response in point-read scenarios when 
there are non-existent document IDs also passed through the API - See [PR 35513](https://github.com/Azure/azure-sdk-for-java/pull/35513)

### 4.46.0 (2023-06-09)

#### Features Added
* Added the capability to filter request-level metrics based on diagnostic thresholds. Request-level metrics usually are used to capture metrics per backend endpoint/replica - a high cardinality dimension. Filtering by diagnostic thresholds reduces the overhead - but also means request-level metrics can only be used for debugging purposes - not for monitoring purposes. So, it is important to use the unfiltered operation-level metrics for health monitoring in this case. - See [PR 35114](https://github.com/Azure/azure-sdk-for-java/pull/35114)
* Added optional tags/dimensions for PartitionId/ReplicaId as alternative to ServiceAddress for direct-mode (rntbd) request-level metrics. - See [PR 35164](https://github.com/Azure/azure-sdk-for-java/pull/35164)
* Added request level info including timeline and system usage to the `CosmosDiagnosticsContext`. - See [PR 35254](https://github.com/Azure/azure-sdk-for-java/pull/35254) and [PR 35405](https://github.com/Azure/azure-sdk-for-java/pull/35405)
* Added an optional dimension/tag `OperationSubStatusCode` for operation-level metrics. - See [PR 35334](https://github.com/Azure/azure-sdk-for-java/pull/35334)
* Added support for `ComputedProperty` in `CosmosContainerProperties` - See [PR 35046](https://github.com/Azure/azure-sdk-for-java/pull/35046)

#### Breaking Changes
* Renamed the JVM configuration - `COSMOS.DEFENSIVE_WARMUP_CONCURRENCY` to `COSMOS.OPEN_CONNECTIONS_CONCURRENCY` - See [PR 34859](https://github.com/Azure/azure-sdk-for-java/pull/34859)

#### Bugs Fixed
* Enabled connection warm-up to continue in a best-effort manner to other regions in case of address resolution errors for a particular region - See [PR 35323](https://github.com/Azure/azure-sdk-for-java/pull/35323)
* Fixed an issue with `ChangeFeedProcessor` to fetch all changes before delay based on configured `PollDelay`. - See [PR 35324](https://github.com/Azure/azure-sdk-for-java/pull/35324)

#### Other Changes
* Refactored `CosmosContainerProactiveInitConfigBuilder` to make use of `ContainerDirectConnectionMetadata` and to wire `DirectConnectionConfig` with
  JVM configuration - `COSMOS.MIN_CONNECTION_POOL_SIZE_PER_ENDPOINT` - See [PR 34859](https://github.com/Azure/azure-sdk-for-java/pull/34859)
* Extending maximum retry delay in `SessionTokenMismatchRetryPolicy`. - See [PR 35360](https://github.com/Azure/azure-sdk-for-java/pull/35360)

### 4.45.1 (2023-05-19)

#### Bugs Fixed
* Fixed an issue where status code & sub-status code `408/20008` will always be populated in the CosmosDiagnostics in case of `RNTBD` request failures - See [PR 34999](https://github.com/Azure/azure-sdk-for-java/pull/34999)
* Fixed `readMany` API bug to enable swallowing of `404 Not Found` exceptions for 404/0 scenarios when `readMany` performs point-reads internally - See [PR 34966](https://github.com/Azure/azure-sdk-for-java/pull/34966)

### 4.45.0 (2023-05-12)

#### Features Added
* Added support for priority based throttling - See [PR 34121](https://github.com/Azure/azure-sdk-for-java/pull/34121)
* Added configurability for minimum connection pool size for all containers through a system property - `COSMOS.MIN_CONNECTION_POOL_SIZE_PER_ENDPOINT` - See [PR 33983](https://github.com/Azure/azure-sdk-for-java/pull/33983).
* Added `CosmosContainerProactiveInitConfigBuilder:setAggressiveWarmupDuration(Duration aggressiveWarmupDuration)` public API to switch between aggressively opening connections
  in a blocking manner to defensively opening connections in a non-blocking manner after `aggressiveWarmupDuration` has elapsed - See [PR 33983](https://github.com/Azure/azure-sdk-for-java/pull/33983).
* Added end to end timeout policy for item operations. Requests will be cancelled if they have not finished before the configured timeout - See [PR 34554](https://github.com/Azure/azure-sdk-for-java/pull/34554).
* Added capability to sample diagnostics dynamically (without need to reinitialize the app or the Cosmos Client instance). - See [PR 34915](https://github.com/Azure/azure-sdk-for-java/pull/34915). 

#### Bugs Fixed
* Fixed `IllegalArgumentException` in changeFeedProcessor when `maxScaleCount` is configured - See [PR 34618](https://github.com/Azure/azure-sdk-for-java/pull/34618)
* Removed custom user agent suffix from client telemetry - See [PR 34866](https://github.com/Azure/azure-sdk-for-java/pull/34866)
* Fixed an issue where `userAgentSuffix` is not being used in `CosmosDiagnostics` - See [PR 34863](https://github.com/Azure/azure-sdk-for-java/pull/34863)
* Enabled proactive connection management to only reopen closed / reset connections to those endpoints used by containers which
  were part of the connection warm up flow - See [PR 34892](https://github.com/Azure/azure-sdk-for-java/pull/34892)

#### Other Changes
* Disabled initialization of client telemetry background threads if client telemetry is disabled - See [PR 34889](https://github.com/Azure/azure-sdk-for-java/pull/34889)
* Removed synchronized locking on generating random UUIDs - See [PR 34879](https://github.com/Azure/azure-sdk-for-java/pull/34879)
* Capture diagnostics for cancelled `RNTBD` requests - See [PR 34912](https://github.com/Azure/azure-sdk-for-java/pull/34912)
* Added support for threshold based speculative processing - See [PR 34686](https://github.com/Azure/azure-sdk-for-java/pull/34686)

### 4.44.0 (2023-04-21)

#### Bugs Fixed
* Fixed an issue where throughput control is not triggered properly when target throughput is being used - See [PR 34393](https://github.com/Azure/azure-sdk-for-java/pull/34393)
* Fixed an issue where `IllegalStateException` being thrown during replica validation - See [PR 34538](https://github.com/Azure/azure-sdk-for-java/pull/34538)

### 4.43.0 (2023-04-06)

#### Features Added
* Added option to enable automatic retries for write operations - See [34227](https://github.com/Azure/azure-sdk-for-java/pull/34227)
* Added option to enable automatic logging of Cosmos diagnostics for errors or requests exceeding latency threshold - See [33209](https://github.com/Azure/azure-sdk-for-java/pull/33209)
* Added support for OpenTelemetry traces following the Semantic profile for Cosmos DB - See [33209](https://github.com/Azure/azure-sdk-for-java/pull/33209)

#### Breaking Changes
* Changed the default structure of Open Telemetry events being emitted by the SDK to follow the semantic profile for Cosmos DB. Use the `COSMOS.USE_LEGACY_TRACING` system property to retrun to the previous event structure: `-DCOSMOS.USE_LEGACY_TRACING=true` - See [33209](https://github.com/Azure/azure-sdk-for-java/pull/33209)

### 4.42.0 (2023-03-17)

#### Features Added
* Added support for Move operation - See [PR 31078](https://github.com/Azure/azure-sdk-for-java/pull/31078)
* GA of `subpartition` functionality in SDK - See [32501](https://github.com/Azure/azure-sdk-for-java/pull/32501)
* Added ability for SDK to use partial partition keys for queries in subpartitioned containers - See [32501](https://github.com/Azure/azure-sdk-for-java/pull/32501)
* Enable `handleLatestVersionChanges` in ChangeFeedProcessor - See [33972](https://github.com/Azure/azure-sdk-for-java/pull/33972)
* Added Merge support. NOTE: to use Change Feed Processor with merge support, onboard to the new API `handleLatestVersionChanges()` in `ChangeFeedProcessorBuilder`.

#### Bugs Fixed
* Fixed `readMany` API to take in hierarchical partition keys - See [32501](https://github.com/Azure/azure-sdk-for-java/pull/32501)
* Fixed an issue in the Direct Transport metrics for acquired/closed channels which would be triggered when endpoint get closed/evicted due to exceeding idle timeouts. This would surface as stale metrics for these endpoints. - See [33969](https://github.com/Azure/azure-sdk-for-java/pull/33969) 

#### Other Changes
* Added fault injection support - See [PR 33329](https://github.com/Azure/azure-sdk-for-java/pull/33329).

### 4.41.0 (2023-02-17)

#### Features Added
* Added ability to configure proactive connection management via `CosmosClientBuilder.openConnectionsAndInitCaches(CosmosContainerProactiveInitConfig)`. - See [PR 33267](https://github.com/Azure/azure-sdk-for-java/pull/33267)
* Added internal merge handling - See [PR 31428](https://github.com/Azure/azure-sdk-for-java/pull/31428). See [PR 32097](https://github.com/Azure/azure-sdk-for-java/pull/32097). See [PR 32078](https://github.com/Azure/azure-sdk-for-java/pull/32078). See [PR 32165](https://github.com/Azure/azure-sdk-for-java/pull/32165). See [32259](https://github.com/Azure/azure-sdk-for-java/pull/32259). See [32496](https://github.com/Azure/azure-sdk-for-java/pull/32496)
* Added more granular control of which Cosmos client-side metrics to emit, whether to collect histograms and percentiles (and which) and also which tags/dimensions to associate with individual metrics.  - See [PR 33436](https://github.com/Azure/azure-sdk-for-java/pull/33436)

#### Breaking Changes
* NOTE: the PR to provide more granular control over metrics - See [PR 33436](https://github.com/Azure/azure-sdk-for-java/pull/33436) - includes two technically breaking changes. We don't expect any customers to be impacted by this, but the PR description as well as information below provides some context and options on how to revert the behavior to previous version.
  * The API `CosmosClientTelemetryConfig.metricTagNames` has been marked deprecated in favor of `CosmosMicrometerMetricsOptions.defaultTagNames` or `CosmosMicrometerMeterOptions.suppressTagNames` - the `CosmosClientTelemetryConfig.metricTagNames` API can still be used as long as none of the new configuration APIs is used - but we recommend starting to switch over to the new APIs.
  * Capturing metrics - especially `Timer` and `DistributionSummary` with percentiles/histograms has some performance overhead. We got feedback that initially we were emitting some metrics with relatively high cardinality on tags with percentiles/histograms of questionable value (only useful in certain scenarios). So, we decided to disable collecting these metrics by default - but still allow them to be collected when enabled manually via the APIs described in [PR 33436](https://github.com/Azure/azure-sdk-for-java/pull/33436).   

#### Bugs Fixed
* Change feed pull API is using an incorrect key value for collection lookup, which can result in using the old collection in collection recreate scenarios. - See [PR 33178](https://github.com/Azure/azure-sdk-for-java/pull/33178)

#### Other Changes
* Give a meaningful name to the GlobalEndpointManager worker thread. - See [PR 33507](https://github.com/Azure/azure-sdk-for-java/pull/33507)
* Adding activity id in header of gateway address refresh call. - See [PR 33074](https://github.com/Azure/azure-sdk-for-java/pull/33074)
* Direct mode - `RNTBD` connection health check improvements in `RntbdClientChannelHealthChecker` to allow recovering quicker when existing connections get broken (without TCP close or reset, just timeouts because packets get dropped). - See [PR 33464](https://github.com/Azure/azure-sdk-for-java/pull/33464) and - See [PR 33566](https://github.com/Azure/azure-sdk-for-java/pull/33566)  

### 4.40.0 (2023-01-13)
#### Features Added
* Added `retryAfterInMs` to `StoreResult` in `CosmosDiagnostics` - See [PR 31219](https://github.com/Azure/azure-sdk-for-java/pull/31219)
* Added `CosmosDiagnostics` to `readMany` API - See [PR 32290](https://github.com/Azure/azure-sdk-for-java/pull/32290)

#### Bugs Fixed
* Fixed issue on noisy `CancellationException` log - See [PR 31882](https://github.com/Azure/azure-sdk-for-java/pull/31882)
* Fixed issue with `TracerProvider` constructor inadvertently disabling tracing when `isClientMetricsEnabled` is true - See [PR 32787](https://github.com/Azure/azure-sdk-for-java/pull/32787)
* Added improvement in handling for idle connection being closed unexpectedly - See [PR 32936](https://github.com/Azure/azure-sdk-for-java/pull/32936)

#### Other Changes
* Reduced log noisiness when bulk ingestion completes and sink is already terminated or cancelled. - See [PR 32601](https://github.com/Azure/azure-sdk-for-java/pull/32601)
* Optimized the `readMany` API to make use of point reads when a single item is requested for a given physical partition - See [PR 31723](https://github.com/Azure/azure-sdk-for-java/pull/31723)
* Added cross region retries for data plane, query plan and metadata requests failed with http timeouts - See [PR 32450](https://github.com/Azure/azure-sdk-for-java/pull/32450)

### 4.39.0 (2022-11-16)

#### Bugs Fixed
* Fixed a rare race condition for `query plan` cache exceeding the allowed size limit - See [PR 31859](https://github.com/Azure/azure-sdk-for-java/pull/31859)
* Added improvement in `RntbdClientChannelHealthChecker` for detecting continuous transit timeout. - See [PR 31544](https://github.com/Azure/azure-sdk-for-java/pull/31544)
* Fixed an issue in replica validation where addresses may have not sorted properly when replica validation is enabled. - See [PR 32022](https://github.com/Azure/azure-sdk-for-java/pull/32022)
* Fixed unicode char handling in Uris in Cosmos Http Client. - See [PR 32058](https://github.com/Azure/azure-sdk-for-java/pull/32058)
* Fixed an eager prefetch issue to lazily prefetch pages on a query - See [PR 32122](https://github.com/Azure/azure-sdk-for-java/pull/32122)

#### Other Changes
* Shaded `MurmurHash3` of apache `commons-codec` to enable removing of the `guava` dependency - CVE-2020-8908 - See [PR 31761](https://github.com/Azure/azure-sdk-for-java/pull/31761)
* Updated test dependency of `testng` to version 7.5 - See [PR 31761](https://github.com/Azure/azure-sdk-for-java/pull/31761)
* Reduced the logging noise level on CancellationExceptions from `RntbdReporter.reportIssue`. - See [PR 32175](https://github.com/Azure/azure-sdk-for-java/pull/32175)

### 4.38.1 (2022-10-21)
#### Other Changes
* Updated test dependency of apache `commons-text` to version 1.10.0 - CVE-2022-42889 - See [PR 31674](https://github.com/Azure/azure-sdk-for-java/pull/31674)
* Updated `jackson-databind` dependency to 2.13.4.2 - CVE-2022-42003 - See [PR 31559](https://github.com/Azure/azure-sdk-for-java/pull/31559)

### 4.38.0 (2022-10-12)
#### Features Added
* Added option to set throughput control group name on per-request level for batch and bulk operations. - See [PR 31362](https://github.com/Azure/azure-sdk-for-java/pull/31362)

### 4.37.1 (2022-10-07)
> [!IMPORTANT]
> We strongly recommend our customers to use version 4.37.1 and above.
#### Bugs Fixed
* Fixed incorrect RU metric reporting in micrometer metrics. - See [PR 31307](https://github.com/Azure/azure-sdk-for-java/pull/31307)
* Enabled failover to preferred locations in the case of single-write/multi-read region enabled account for read in Gateway mode and for metadata requests in Direct mode. - More details about the [Bug: Cosmos DB Client gets stuck in timeout retry loop](https://github.com/Azure/azure-sdk-for-java/issues/31260#issue-1396454421). - See [PR 31314](https://github.com/Azure/azure-sdk-for-java/pull/31314)

#### Other Changes
* Added SslHandshakeTimeout minimum duration config - See [PR 31298](https://github.com/Azure/azure-sdk-for-java/pull/31298)

### 4.37.0 (2022-09-30)
#### Features Added
* Added new preview APIs to `ChangeFeedProcessor` for handling all versions and deletes changes - See [PR 30399](https://github.com/Azure/azure-sdk-for-java/pull/30399)
* Added option to emit client-side metrics via micrometer.io MeterRegistry. - See [PR 30065](https://github.com/Azure/azure-sdk-for-java/pull/30065)

#### Bugs Fixed
* Fixed a race condition that could result in a memory/thread leak for `BulkExecutor` instances (and their corresponding `cosmos-daemon-BulkExecutor-*` thread). - See [PR 31082](https://github.com/Azure/azure-sdk-for-java/pull/31082)

#### Other Changes
* Enable replica validation by default - See [PR 31159](https://github.com/Azure/azure-sdk-for-java/pull/31159)

### 4.36.0 (2022-09-15)
#### Other Changes
* Added system property to turn on replica validation - See [PR 29767](https://github.com/Azure/azure-sdk-for-java/pull/29767)
* Added improvement to avoid retry on same replica that previously failed with 410, 408 and  >= 500 status codes - See [PR 29767](https://github.com/Azure/azure-sdk-for-java/pull/29767)
* Improvement when `connectionEndpointRediscoveryEnabled` is enabled - See [PR 30281](https://github.com/Azure/azure-sdk-for-java/pull/30281)
* Added replica validation for Unknown status if `openConnectionsAndInitCaches` is used and replica validation is enabled - See [PR 30277](https://github.com/Azure/azure-sdk-for-java/pull/30277)

### 4.35.1 (2022-08-29)
#### Other Changes
* Added non-blocking async lazy cache to improve upgrade and scaling scenarios - See [PR 29322](https://github.com/Azure/azure-sdk-for-java/pull/29322)
* Improved performance of `StoreResponse` using array headers - See [PR 30596](https://github.com/Azure/azure-sdk-for-java/pull/30596)

### 4.35.0 (2022-08-19)
#### Other Changes
* Updated netty library version to `4.1.79.Final`.
* Updated `reactor-core` version to `3.4.21`.

### 4.34.0 (2022-08-05)
#### Features Added
* GA of `DedicatedGatewayRequestOptions` API. See [PR 30142](https://github.com/Azure/azure-sdk-for-java/pull/30142)

#### Other Changes
* Added `requestSessionToken` to `CosmosDiagnostics` - See [PR 29516](https://github.com/Azure/azure-sdk-for-java/pull/29516)
* Reverted changes of [PR 29944](https://github.com/Azure/azure-sdk-for-java/pull/29944) to avoid possible regression when customers use id with special characters and their account is on ComputeGateway already. - See [PR 30283](https://github.com/Azure/azure-sdk-for-java/pull/30283)
* Added changes for `changeFeed` APIs for handling all versions and deletes changes. See [PR 30161](https://github.com/Azure/azure-sdk-for-java/pull/30161)

### 4.33.1 (2022-07-22)
#### Bugs Fixed
* Fixed issues with "id" encoding when using special characters that should be allowed in the "id" property of a document. - See [PR 29944](https://github.com/Azure/azure-sdk-for-java/pull/29944)
* Fixed `NotFoundException` for `queryChangeFeed` with staled feed range after split - See [PR 29982](https://github.com/Azure/azure-sdk-for-java/pull/29982)
* Fixed `ForbiddenException` for azure instance metadata service requests if proxy is configured for client telemetry. - See [PR 30004](https://github.com/Azure/azure-sdk-for-java/pull/30004)
* Fixed a regression introduced in [PR 27440](https://github.com/Azure/azure-sdk-for-java/pull/27440) which causes an `IllegalArgumentException` for distinct queries when using POJO serialization. - See [PR 30025](https://github.com/Azure/azure-sdk-for-java/pull/30025)
* Fixed `IllegalArgumentException` when trying to update targetThroughput(Threshold) without process restart. - See [PR 30049](https://github.com/Azure/azure-sdk-for-java/pull/30049)

#### Other Changes
* Supported username and password to be used in `GatewayConnectionConfig.setProxy` . - See [PR 30004](https://github.com/Azure/azure-sdk-for-java/pull/30004)

### 4.33.0 (2022-07-14)
#### Other Changes
* Updated netty library version to `4.1.78.Final`.
* Updated `reactor-core` version to `3.4.19`.

### 4.32.1 (2022-06-30)

#### Bugs Fixed
* Added a fix for `CloneNotSupportedException` when trying to instantiate a `Cosmos(Async)Client` and using a MAC provider which would not support cloning. Instead, this should be handled gracefully (less ideal perf is expected - but functionally it should work.) - See [PR 29719](https://github.com/Azure/azure-sdk-for-java/pull/29719)

### 4.32.0 (2022-06-27)
#### Other Changes
* Remove requires `io.netty.transport.epoll` from `module-info` - See [PR 29509](https://github.com/Azure/azure-sdk-for-java/pull/29509)
* Converted from `durationInMicroSec` to `durationInMilliSecs` in `CosmosDiagnostics` - See [PR 29643](https://github.com/Azure/azure-sdk-for-java/pull/29643)

### 4.31.0 (2022-06-08)
#### Bugs Fixed
* Fixed Store Response headers case insensitivity. - See [PR 29268](https://github.com/Azure/azure-sdk-for-java/pull/29268)

#### Other Changes
* Add `IdleStateHandler` after Ssl handshake has completed and improvement on keeping inner exceptions for creating new channels. - See [PR 29253](https://github.com/Azure/azure-sdk-for-java/pull/29253)

### 4.30.1 (2022-06-01)
#### Other Changes
* Made CosmosPatchOperations thread-safe. Usually there is no reason to modify a CosmosPatchOperations instance concurrently form multiple threads - but making it thread-safe acts as protection in case this is done anyway - See [PR 29143](https://github.com/Azure/azure-sdk-for-java/pull/29143)
* Added system property to allow overriding proxy setting for client telemetry endpoint. - See [PR 29022](https://github.com/Azure/azure-sdk-for-java/pull/29022)
* Added additional information about the reason on Rntbd channel health check failures. - See [PR 29174](https://github.com/Azure/azure-sdk-for-java/pull/29174)

### 4.30.0 (2022-05-20)
#### Bugs Fixed
* Fixed bubbling of Errors in case of any `java.lang.Error` - See [PR 28620](https://github.com/Azure/azure-sdk-for-java/pull/28620)
* Fixed an issue with creating new Throughput control client item when `enableThroughputControlGroup` is being called multiple times with the same throughput control group. - See [PR 28905](https://github.com/Azure/azure-sdk-for-java/pull/28905)
* Fixed a possible dead-lock on static ctor for CosmosException when the runtime is using custom class loaders. - See [PR 28912](https://github.com/Azure/azure-sdk-for-java/pull/28912) and [PR 28961](https://github.com/Azure/azure-sdk-for-java/pull/28961) 

#### Other Changes
* Added `exceptionMessage` and `exceptionResponseHeaders` to `CosmosDiagnostics` in case of any exceptions - See [PR 28620](https://github.com/Azure/azure-sdk-for-java/pull/28620)
* Improved performance of `query plan` cache by using `ConcurrentHashMap` with a fixed size of 1000 - See [PR 28537](https://github.com/Azure/azure-sdk-for-java/pull/28537)
* Changed 429 (Throttling) retry policy to have an upper bound for the back-off time of 5 seconds - See [PR 28764](https://github.com/Azure/azure-sdk-for-java/pull/28764)
* Improved `openConnectionsAndInitCaches` by using rntbd context negotiation. - See [PR 28470](https://github.com/Azure/azure-sdk-for-java/pull/28470)
* Enable `connectionEndpointRediscoveryEnabled` by default - See [PR 28471](https://github.com/Azure/azure-sdk-for-java/pull/28471)

### 4.29.1 (2022-04-27)
#### Bugs Fixed
* Fixed AAD authentication for `CosmosPatchOperations` - See [PR 28537](https://github.com/Azure/azure-sdk-for-java/pull/28537)

### 4.29.0 (2022-04-22)
#### Features Added
* Added Beta API `continueOnInitError` in `ThroughputControlGroupConfigBuilder` - See [PR 27702](https://github.com/Azure/azure-sdk-for-java/pull/27702)

#### Bugs Fixed
* Added improvement for handling idle connection close event when `connectionEndpointRediscoveryEnabled` is enabled - See [PR 27242](https://github.com/Azure/azure-sdk-for-java/pull/27242)
* Fixed memory leak issue related to circular reference of `CosmosDiagnostics` in `StoreResponse` and `CosmosException` - See [PR 28343](https://github.com/Azure/azure-sdk-for-java/pull/28343)

### 4.28.1 (2022-04-08)
#### Other Changes
* Updated `jackson` dependency to 2.13.2 and `jackson-databind` dependency to 2.13.2.1 - CVE-2020-36518. - See [PR 27847](https://github.com/Azure/azure-sdk-for-java/pull/27847)

### 4.28.0 (2022-03-18)
#### Features Added
* Added the "VM Unique ID" - see [Accessing and Using Azure VM Unique ID](https://azure.microsoft.com/blog/accessing-and-using-azure-vm-unique-id/) - to the request diagnostics. This information helps to simplify investigating any network issues between an application hosted in Azure and the corresponding Cosmos DB service endpoint. - See [PR 27692](https://github.com/Azure/azure-sdk-for-java/pull/27692)
* Added overload of read api on ClientEncryptionKey with request options for cosmos encrytion project. - See [PR 27210](https://github.com/Azure/azure-sdk-for-java/pull/27210)

#### Bugs Fixed
* Added `decodeTime` in `CosmosDiagnostics` - See [PR 22808](https://github.com/Azure/azure-sdk-for-java/pull/22808)

#### Other Changes
* Reduced CPU usage for some String operations by switching to APIs that don't compile a pattern for each call. - See [PR 27654](https://github.com/Azure/azure-sdk-for-java/pull/27654)
* Reduced GC (Garbage Collection) pressure when executing queries returning many documents by pushing down type conversion. - See [PR 27440](https://github.com/Azure/azure-sdk-for-java/pull/27440)

### 4.27.0 (2022-03-10)
#### Bugs Fixed
* Fixed an issue in `CosmosPagedIterable` resulting in excessive memory consumption due to unbounded prefetch of pages when converting the `CosmosPagedIterable` into an `Iterator<FeedResponse<T>>`. - See [PR 27237](https://github.com/Azure/azure-sdk-for-java/pull/27237) and [PR 27299](https://github.com/Azure/azure-sdk-for-java/pull/27299)
* Fixed a `NullPointerException` in `CosmosDiagnostics isDiagnosticsCapturedInPagedFlux` - See [PR 27261](https://github.com/Azure/azure-sdk-for-java/pull/27261)
* Fixed an issue with allowing null values for add, set and replace operations in Patch API - See [PR 27501](https://github.com/Azure/azure-sdk-for-java/pull/27501)
* Fixed an issue with top query when top x is greater than the total number of items in the database - See [PR 27377](https://github.com/Azure/azure-sdk-for-java/pull/27377)
* Fixed synchronized lists and maps for order by query race condition - See [PR 27142](https://github.com/Azure/azure-sdk-for-java/pull/27142)

### 4.26.0 (2022-02-11)
#### Features Added
* Added support to resume a "multi order by query" from a continuation token - See [PR 26267](https://github.com/Azure/azure-sdk-for-java/pull/26267)
* Added `RNTBD - open connections` information in `ClientTelemetry`.
* Added Beta API to set custom `Reactor` scheduler to be used by the `ChangeFeedProcessor` implementation - See [PR 26750](https://github.com/Azure/azure-sdk-for-java/pull/26750)
* Added support for correlating queries executed via the Cosmos Spark connector with service-telemetry based on the `correlationActivityId` - See [PR 26908](https://github.com/Azure/azure-sdk-for-java/pull/26908)

#### Bugs Fixed
* Fixed an issue in `ChangeFeedProcessor` related to `leases` that were found expired - See [PR 26750](https://github.com/Azure/azure-sdk-for-java/pull/26750)
* Fixed an issue with `query plan` caching double initialization - See [PR 26825](https://github.com/Azure/azure-sdk-for-java/pull/26825)

#### Other Changes
* Added support for logging `CosmosDiagnostics` for empty pages through system property for cross partition query - See [PR 26869](https://github.com/Azure/azure-sdk-for-java/pull/26869)

### 4.26.0-beta.1 (2022-01-25)
#### Features Added
* Added support to resume a "multi order by query" from a continuation token - See [PR 26267](https://github.com/Azure/azure-sdk-for-java/pull/26267)

### 4.25.0 (2022-01-14)
#### Bugs Fixed
* Fixed `NullPointerException` in bulk mode for deleted/recreated containers.
* Added missing exception cause in case of `InternalServerException`.

### 4.24.0 (2021-12-21)
#### Features Added
* Added implementation for `CosmosAuthorizationTokenResolver`.
* Scoped session token per partition level for gateway call.

#### Bugs Fixed
* Fixed issue causing CosmosException with statusCode 0 to be thrown on connectivity issues for Gateway.
* Addressed potential race condition in `ChangeFeedProcessor` when check-pointing current state.

### 4.23.0 (2021-12-10)
#### Features Added
* Added `setMaxMicroBatchConcurrency` and `getMaxMicroBatchConcurrency` in `CosmosBulkExecutionOptions`.

#### Bugs Fixed
* Bulk execution improvement triggering a flush when total payload size exceeds the max payload size limit.
* Bulk execution improvement shortening the flush interval when the `Flux` of incoming operations signals completion.
* Fixed metadata cache refresh scenario on collection recreate for gateway mode.

### 4.22.0 (2021-12-03)
#### Features Added
* Added Beta API `getContactedRegionNames` in `CosmosDiagnostics`.

#### Bugs Fixed
* Fixed `IllegalStateException` for `getFeedRanges` when container recreated with same name.
* Made Cosmos spans CLIENT which will allow Azure Monitor to show HTTP calls nested under Cosmos spans.
* Fixed `ConcurrentModificationException` when getting `NotFoundException` with session consistency.

### 4.21.1 (2021-11-13)
#### Bugs Fixed
* Fixed an issue in `ChangeFeedProcessor` where processing stops in some rare cases because of a race condition can occur which prevents work to be promptly assigned to other instances.

### 4.21.0 (2021-11-12)
#### Features Added
* GA of `CosmosPatch`, `CosmosBatch` and `CosmosBulk` API.
* GA of `ChangeFeedProcessorState` API.
* Added `networkRequestTimeout` API for `DirectConnectionConfig`.

#### Bugs Fixed
* Override the default keep-alive config on linux to keep connections open and detect a broken connection faster.

#### Other Changes
* Removed deprecated `BulkExecutionOptions`.
* Removed deprecated `BulkExecutionThresholds`.
* Removed deprecated `BulkItemRequestOptions`.
* Removed deprecated `BulkItemRequestOptionsBase`.
* Removed deprecated `BulkOperations`.
* Removed deprecated `BulkPatchItemRequestOptions`.
* Removed deprecated `BulkProcessingOptions`.
* Removed deprecated `BulkProcessingThresholds`.
* Removed deprecated `TransactionalBatch`.
* Removed deprecated `TransactionalBatchItemRequestOptions`.
* Removed deprecated `TransactionalBatchItemRequestOptionsBase`.
* Removed deprecated `TransactionalBatchOperationResult`.
* Removed deprecated `TransactionalBatchPatchItemRequestOptions`.
* Removed deprecated `TransactionalBatchRequestOptions`.
* Removed deprecated `TransactionalBatchResponse`.

### 4.20.1 (2021-10-27)
#### Bugs Fixed
* Removed `AfterBurner` module for Java version 16+.
* Fixed `BadRequestException` issue when using `Distinct` with matched `orderBy` queries via `continuationToken`.

### 4.20.0 (2021-10-14)
#### Features Added
* Enabling `query plan` cache by default.

#### Bugs Fixed
* Fixed issue with bulk reads when `contentResponseOnWrite` is not explicitly enabled on the cosmos client.

### 4.19.1 (2021-09-24)
#### Features Added
* Added support to config retry count for `openConnectionsAndInitCaches`.

#### Bugs Fixed
* Fixed ReadMany Api on partition split.
* Removed full exception trace from 404 error on open telemetry.
* Fixed issue with onErrorDropped being called when using concatWith in QuorumReader.

### 4.20.0-beta.1 (2021-09-22)
#### Features Added
* Added support to config retry count for `openConnectionsAndInitCaches`.

### 4.19.0 (2021-09-09)
#### New Features
* Added support for distinct count queries.
* Added support for capturing `IndexMetrics` in `CosmosQueryRequestOptions`.

#### Bugs Fixed
* Added support to switch off IO thread for response processing.
* Fixed issue for resuming order by queries from continuation token that includes undefined/null.

#### Other Changes
* Renamed `BulkExecutionOptions` to `CosmosBulkExecutionOptions`.
* Renamed `BulkExecutionThresholds` to `CosmosBulkExecutionThresholdsState`.
* Renamed `BulkItemRequestOptions` to `CosmosBulkItemRequestOptions`.
* Renamed `BulkItemRequestOptionsBase` to `CosmosBulkItemRequestOptionsBase`.
* Renamed `BulkOperations` to `CosmosBulkOperations`.
* Renamed `BulkPatchItemRequestOptions` to `CosmosBulkPatchItemRequestOptions`.
* Renamed `TransactionalBatch` to `CosmosBatch`.
* Renamed `TransactionalBatchItemRequestOptions` to `CosmosBatchItemRequestOptions`.
* Renamed `TransactionalBatchItemRequestOptionsBase` to `CosmosBatchItemRequestOptionsBase`.
* Renamed `TransactionalBatchOperationResult` to `CosmosBatchOperationResult`.
* Renamed `TransactionalBatchPatchItemRequestOptions` to `CosmosBatchPatchItemRequestOptions`.
* Renamed `TransactionalBatchRequestOptions` to `CosmosBatchRequestOptions`.
* Renamed `TransactionalBatchResponse` to `CosmosBatchResponse`.
* Renamed `processBulkOperations` to `executeBulkOperations` API.
* Renamed `executeTransactionalBatch` to `executeCosmosBatch` API.
* Moved `CosmosBulkItemResponse.java` to `com.azure.cosmos.models` package.
* Moved `CosmosBulkOperationResponse.java` to `com.azure.cosmos.models` package.
* Moved `CosmosItemOperation.java` to `com.azure.cosmos.models` package.
* Moved `CosmosItemOperationType.java` to `com.azure.cosmos.models` package.
* Moved `CosmosPatchOperations.java` to `com.azure.cosmos.models` package.

### 4.19.0-beta.1 (2021-09-02)
#### Bugs Fixed
* Added support to switch off IO thread for response processing.

### 4.18.0 (2021-08-16)
#### New Features
* Integrated cosmos diagnostics with open telemetry tracer.

#### Bugs Fixed
* Added reactor netty timeline to `query plan` calls.
* Fixed serialization warning on `clientSideRequestDiagnostics`.
* Fixed an issue when `IdleEndpointTimeout` is set to 0 in `DirectConnectionConfig`.
* Added retry for `PrematureCloseException`.
* Fixed an issue where application hangs in bulk executor.
* Fixed an issue which preventing recovery from 410/0 after split.

### 4.18.0-beta.1 (2021-08-11)
#### Bugs Fixed
* Added `TransportRequestChannelAcquisitionContext` in `CosmosDiagnostics`.

### 4.17.0 (2021-07-08)
#### New Features
* Adjust `MicroBatchSize` dynamically based on throttling rate in `BulkExecutor`.

#### Bugs Fixed
* Fixed an issue with AAD authentication in `Strong` and `BoundedStaleness` in direct mode.
* Fixed an issue where `ChangeFeedProcessor` was resuming from zero continuation token for new partitions on partition splits.

### 4.16.0 (2021-06-11)
#### Bugs Fixed
* Fixed an issue on handling partition splits during bulk operations in Gateway Mode.
* Fixed an issue with `NumberFormatException` happening on requests on large containers.
* Fixed an issue with BackOff time in `ThroughputController`.
* Fixed an issue with `ThroughputControl` calculation.
* Improved behavior when `CosmosClientBuilder.userAgentSuffix` exceeds 64 characters. Now `userAgentSuffix` will be honored as long as total userAgent value is less than 256 characters or truncated to fit the 256 characters limited.
* Fixed issue when using client-side throughput control in combination with bulk upserts, previously resulting in unnecessarily upserting documents multiple times in some cases when getting throttled.

### 4.16.0-beta.1 (2021-05-20)
#### Bugs Fixed
* No changes from previous version, releasing for compatibility issues with cosmos encryption modules.

### 4.15.0 (2021-05-12)
#### New Features
* Added `backendLatencyInMs` in `CosmosDiagnostics` for `DIRECT` connection mode.
* Added `retryContext` in `CosmosDiagnostics` for query operations.

#### Bugs Fixed
* Fixed ignored `HttpClient` decoder configuration issue.
* Fixed incorrect connection mode issue in `CosmosDiagnostics`.
* Fixed issue with handling collisions in the effective partition key.
* Fixed `CosmosQueryRequestOptions` NPE in `readAllItems` API.

### 4.15.0-beta.2 (2021-04-26)
#### Bugs Fixed
* No changes from previous version, releasing for compatibility issues with cosmos encryption modules.

### 4.15.0-beta.1 (2021-04-07)
#### Bugs Fixed
* No changes from previous version, releasing for compatibility issues with cosmos encryption modules.

### 4.14.0 (2021-04-06)
#### New Features
* General Availability for `readMany()` API in `CosmosAsyncContainer` and `CosmosContainer`.
* General Availability for `handle()` API in `CosmosPagedFlux` and `CosmosPagedIterable`.
* Upgraded Jackson to patch version 2.12.2.
* Exposed `getDocumentUsage` and `getDocumentCountUsage()` APIs in `FeedResponse` to retrieve document count metadata.

#### Bugs Fixed
* Allowed `CosmosPagedFlux#handle()` and `CosmosPagedIterable#handle()` API for chaining.
* Removed `AfterBurner` module usage from `CosmosException` causing the warning logs.
* Fixed issue of duplicate processing of items on the same Change Feed Processor instance.
* Return `RequestTimeoutException` on client side timeout for write operations.

### 4.13.1 (2021-03-22)
#### Bugs Fixed
* Fixed issue preventing recovery from 410 status code and 0 sub status code due to stale Gateway caches when threads in parallel scheduler are starved.
* Fixed warning caused because of afterburner module usage in `CosmosDiagnostics`.
* Query performance improvements.

### 4.13.0 (2021-03-11)
> [!IMPORTANT] 
> This release updates `reactor-core` and `reactor-netty` major versions to `2020.0.4 (Europium)` release train.
#### New Features
* Updated `reactor-core` version to 3.4.3.
* Updated `reactor-netty` version to 1.0.4.
* Added `Diagnostics` for queries.

#### Bugs Fixed
* Fixed `OrderBy` for mixed and undefined types for cross partition queries.
* Fixed `readAllItems` with resourceToken.
* Fixed issue with `resourceToken` usage in `Gateway` connection mode.
* Fixed issues with point operations with permissions in `Gateway` connection mode.

### 4.12.0 (2021-02-09)
#### New Features
* Added connection endpoint rediscovery feature to help reduce and spread-out high latency spikes.
* Added changeFeed pull model beta API.
* Added support for resuming query from a pre split continuation token after partition split.
* Optimized query execution time by caching `query plan` for single partition queries with filters and orderby.

#### Bugs Fixed
* Fixed telemetry deserialization issue.
* Skip session token for `query plan`, trigger and UDF.
* Improved session timeout 404/1002 exception handling.

### 4.11.0 (2021-01-15)
#### New Features
* Added Beta API for Patch support.
* Updated reactor-core library version to `3.3.12.RELEASE`.
* Updated reactor-netty library version to `0.9.15.RELEASE`.
* Updated netty library version to `4.1.54.Final`.

#### Bugs Fixed
* Fixed RntbdServiceEnpoint close issue.
* Improved the latency and throughput for writes when multiplexing.

### 4.10.0 (2020-12-14)
#### New Features
* Added Conflict API support.

### 4.9.0 (2020-12-11)
#### New Features
* Added Beta API for Bulk Operations.
* Added `getRegionsContacted` API in `CosmosDiagnostics`.
* Added Diagnostics for `CosmosStoredProcedureResponse`.
* Added trouble shooting guide links to `CosmosException`.

#### Bugs Fixed
* Adding automatic retries on client-side transient failures on writes while possible with still being idempotent.
* Fixed NPE on `getDiagnostics` for `CosmosStoredProcedureResponse`.
* Fixed empty `resourceAddress` in `CosmosException`.

### 4.8.0 (2020-10-27)
#### New Features
* Added `contentResponseOnWriteEnabled` feature to `CosmosItemRequestOptions`.

#### Bugs Fixed
* Fixed an issue which may affect query behaviour when resuming from a continuation token.

### 4.7.1 (2020-10-21)
#### Bugs Fixed
* Improved the 449 retry policy to force back-off on initial retry and start with shorter back-offs.

### 4.7.0 (2020-10-17)
#### New Features
* Added Beta API for transactional batches.

#### Bugs Fixed
* Fixed an error parsing query metrics on locales with ',' as floating-point delimiter.
* Stopped excessive regional fail-overs when retrieving responses with invalid json from Gateway.
* Fixed an error resulting in certain queries unnecessarily being expected in the Gateway even when using Direct transport.
* Reduced logging noise level by handling SSLException on channel closure.
* Improved efficiency of retry logic for "404 - ReadSession not available" errors.

### 4.6.0 (2020-09-30)
#### New Features
* Added new API to support AAD role-based access control in Cosmos. This is a preview feature which needs to be enabled at the account settings.
* Added handler API(beta) to `CosmosPagedFlux`/`CosmosPagedIterable` to be invoked on every response.

### 4.5.2 (2020-09-29)
#### Bugs Fixed
* Increased robustness of query execution and fetching metadata cache in case of intermittent connectivity issues.

### 4.5.1 (2020-09-25)
#### Bugs Fixed
* Added preview implementation for ChangeFeedProcessor which allows for a more detailed view of the current state.
* Fixed Multiple partition supervisor tasks running simultaneously if leaseAcquireInterval is smaller than leaseRenewInterval.
* Improved Diagnostics for Rntbd connectivity.
* Stopped onError Dropped events from leaking into default reactor hook.

### 4.5.0 (2020-09-16)
#### New Features
* Increased robustness of the Rntbd stack in case of intermittent connectivity issues.
* Improved latency in case of intermittent connectivity issues to individual backend replicas for multi-region accounts avoiding initiation of unnecessary regional fail-overs.

### 4.4.0 (2020-09-12)
#### Bugs Fixed
* Fixed RequestTimeoutException when enabling `netty-tcnative-boringssl` dependency.
* Fixed memory leak issue on `Delete` operations in `GATEWAY` mode.
* Fixed a leak in `CosmosClient` instantiation when endpoint uri is invalid.
* Improved `CPU History` diagnostics.

### 4.4.0-beta.1 (2020-08-27)
#### New Features
* Added new API to efficiently load many documents (via list of pk/id pairs or all documents for a set of pk values).
* Added new `deleteItem` API.
* Enabled query metrics by default.
#### Bugs Fixed
* Fixed NPE in `GatewayAddressCache`.
* Fixing query metric issue for zero item response.
* Improved performance (reduced CPU usage) for address parsing and Master-Key authentication.

### 4.3.2-beta.2 (2020-08-17)
#### Bugs Fixed
* No changes from previous version, releasing for compatibility issues with spring data modules.

### 4.3.2-beta.1 (2020-08-14)
#### Bugs Fixed
* Fixed issue in RntbdServiceEndpoint to avoid early closure of an unused TCP connection.

### 4.3.1 (2020-08-13)
#### Bugs Fixed
* Fixed issue with `GROUP BY` query, where it was returning only one page.
* Fixed user agent string format to comply with central SDK guidelines.
* Enhanced diagnostics information to include `query plan` diagnostics.

### 4.3.0 (2020-07-29)
#### New Features
* Updated reactor-core library version to `3.3.8.RELEASE`. 
* Updated reactor-netty library version to `0.9.10.RELEASE`. 
* Updated netty library version to `4.1.51.Final`. 
* Added new overload APIs for `upsertItem` with `partitionKey`. 
* Added open telemetry tracing support. 
#### Bugs Fixed
* Fixed issue where SSLException gets thrown in case of cancellation of requests in GATEWAY mode.
* Fixed resource throttle retry policy on stored procedures execution.
* Fixed issue where SDK hangs in log level DEBUG mode. 
* Fixed periodic spikes in latency in Direct mode. 
* Fixed high client initialization time issue. 
* Fixed http proxy bug when customizing client with direct mode and gateway mode. 
* Fixed potential NPE in users passes null options. 
* Added timeUnit to `requestLatency` in diagnostics string.
* Removed duplicate uri string from diagnostics string. 
* Fixed diagnostics string in proper JSON format for point operations.
* Fixed issue with `.single()` operator causing the reactor chain to blow up in case of Not Found exception. 

### 4.2.0 (2020-07-14)
#### New Features
* Added script logging enabled API to `CosmosStoredProcedureRequestOptions`.
* Updated `DirectConnectionConfig` default `idleEndpointTimeout` to 1h and default `connectTimeout` to 5s.
#### Bugs Fixed
* Fixed issue where `GatewayConnectionConfig` `idleConnectionTimeout` was overriding `DirectConnectionConfig` `idleConnectionTimeout`.
* Fixed `responseContinuationTokenLimitInKb` get and set APIs in `CosmosQueryRequestOptions`.
* Fixed issue in query and change feed when recreating the collection with same name.
* Fixed issue with top query throwing ClassCastException.
* Fixed issue with order by query throwing NullPointerException.
* Fixed issue in handling of cancelled requests in direct mode causing reactor `onErrorDropped` being called. 

### 4.1.0 (2020-06-25)
#### New Features
* Added support for `GROUP BY` query.
* Increased the default value of maxConnectionsPerEndpoint to 130 in DirectConnectionConfig.
* Increased the default value of maxRequestsPerConnection to 30 in DirectConnectionConfig.
#### Bugs Fixed
* Fixed issues with order by query returning duplicate results when resuming by using continuation token. 
* Fixed issues with value query returning null values for nested object.
* Fixed null pointer exception on request manager in RntbdClientChannelPool.

### 4.0.1 (2020-06-10)
#### New Features
* Renamed `QueryRequestOptions` to `CosmosQueryRequestOptions`.
* Updated `ChangeFeedProcessorBuilder` to builder pattern.
* Updated `CosmosPermissionProperties` with new container name and child resources APIs.
#### Bugs Fixed
* Fixed ConnectionPolicy `toString()` Null Pointer Exception.

### 4.0.1-beta.4 (2020-06-03)
#### New Features
* Added more samples & enriched docs to `CosmosClientBuilder`. 
* Updated `CosmosDatabase` & `CosmosContainer` APIs with throughputProperties for autoscale/autopilot support. 
* Renamed `CosmosClientException` to `CosmosException`. 
* Replaced `AccessCondition` & `AccessConditionType` by `ifMatchETag()` & `ifNoneMatchETag()` APIs. 
* Merged all `Cosmos*AsyncResponse` & `CosmosResponse` types to a single `CosmosResponse` type.
* Renamed `CosmosResponseDiagnostics` to `CosmosDiagnostics`.  
* Wrapped `FeedResponseDiagnostics` in `CosmosDiagnostics`. 
* Removed `jackson` dependency from azure-cosmos & relying on azure-core. 
* Replaced `CosmosKeyCredential` with `AzureKeyCredential` type. 
* Added `ProxyOptions` APIs to `GatewayConnectionConfig`. 
* Updated SDK to use `Instant` type instead of `OffsetDateTime`. 
* Added new enum type `OperationKind`. 
* Renamed `FeedOptions` to `QueryRequestOptions`. 
* Added `getETag()` & `getTimestamp()` APIs to `Cosmos*Properties` types. 
* Added `userAgent` information in `CosmosException` & `CosmosDiagnostics`. 
* Updated new line character in `Diagnostics` to System new line character. 
* Removed `readAll*` APIs, use query select all APIs instead.
* Added `ChangeFeedProcessor` estimate lag API.   
#### Bugs Fixed
* Fixed issue with parsing of query results in case of Value order by queries. 

### 4.0.1-beta.3 (2020-05-15)
#### New Features
* Added autoscale/autopilot throughput provisioning support to SDK.  
* Replaced `ConnectionPolicy` with new connection configs. Exposed `DirectConnectionConfig` & `GatewayConnectionConfig` APIs through `CosmosClientBuilder` for Direct & Gateway mode connection configurations.
* Moved `JsonSerializable` & `Resource` to implementation package. 
* Added `contentResponseOnWriteEnabled` API to CosmosClientBuilder which disables full response content on write operations.
* Exposed `getETag()` APIs on response types.
* Moved `CosmosAuthorizationTokenResolver` to implementation. 
* Renamed `preferredLocations` & `multipleWriteLocations` API to `preferredRegions` & `multipleWriteRegions`. 
* Updated `reactor-core` to 3.3.5.RELEASE, `reactor-netty` to 0.9.7.RELEASE & `netty` to 4.1.49.Final versions. 
* Added support for `analyticalStoreTimeToLive` in SDK.     
#### Bugs Fixed
* Fixed socket leak issues with Direct TCP client.
* Fixed `orderByQuery` with continuation token bug.

### 4.0.1-beta.2 (2020-04-21)
#### New Features
* `CosmosClientException` extends `AzureException`. 
* Removed `maxItemCount` & `requestContinuationToken` APIs from `FeedOptions` instead using `byPage()` APIs from `CosmosPagedFlux` & `CosmosPagedIterable`.
* Introduced `CosmosPermissionProperties` on public surface for `Permission` APIs.
* Removed `SqlParameterList` type & replaced with `List`
* Fixed multiple memory leaks in Direct TCP client. 
* Added support for `DISTINCT` queries. 
* Removed external dependencies on `fasterxml.uuid, guava, commons-io, commons-collection4, commons-text`.  
* Moved `CosmosPagedFlux` & `CosmosPagedIterable` to `utils` package. 
* Updated netty to 4.1.45.Final & project reactor to 3.3.3 version.
* Updated public rest contracts to `Final` classes.
* Added support for advanced Diagnostics for point operations.
#### Bugs Fixed
* `ChangeFeedProcessor` bug fix for handling partition splits & when partition not found.
* `ChangeFeedProcessor` bug fix when synchronizing lease updates across different threads.

### 4.0.1-beta.1 (2020-03-10)
#### New Features 
* Updated package to `com.azure.cosmos`
* Added `models` package for model / rest contracts
* Added `utils` package for `CosmosPagedFlux` & `CosmosPagedIterable` types. 
* Updated public APIs to use `Duration` across the SDK.
* Added all rest contracts to `models` package.
* `RetryOptions` renamed to `ThrottlingRetryOptions`.
* Added `CosmosPagedFlux` & `CosmosPagedIterable` pagination types for query APIs. 
* Added support for sharing TransportClient across multiple instances of CosmosClients using a new API in the `CosmosClientBuilder#connectionSharingAcrossClientsEnabled(true)`
* Query Optimizations by removing double serialization / deserialization. 
* Response Headers optimizations by removing unnecessary copying back and forth. 
* Optimized `ByteBuffer` serialization / deserialization by removing intermediate String instantiations.
#### Bugs Fixed
* Fixed race condition causing `ArrayIndexOutOfBound` exception in StoreReader<|MERGE_RESOLUTION|>--- conflicted
+++ resolved
@@ -9,11 +9,8 @@
 #### Bugs Fixed
 
 #### Other Changes
-<<<<<<< HEAD
 * Query metrics diagnostics changed to JSON format. - See [PR 35761](https://github.com/Azure/azure-sdk-for-java/pull/35761)
-=======
 * Added fault injection support for Gateway connection mode - See [PR 35378](https://github.com/Azure/azure-sdk-for-java/pull/35378)
->>>>>>> c5802930
 
 ### 4.47.0 (2023-06-26)
 
