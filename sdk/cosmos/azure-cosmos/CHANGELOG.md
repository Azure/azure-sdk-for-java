--- conflicted
+++ resolved
@@ -1,24 +1,16 @@
 ## Release History
 
-<<<<<<< HEAD
-
-=======
->>>>>>> 89adf138
 ### 4.49.0-beta.1 (Unreleased)
 
 #### Features Added
 
 #### Breaking Changes
-<<<<<<< HEAD
+
 * Gone exceptions that are not idempotent should not be retried because it is not known if they succeeded for sure. The handling of the exception in this case is left to the user. Fixed retrying write operations when a gone exception occurs in bulk mode. - See [PR 35838](https://github.com/Azure/azure-sdk-for-java/pull/35838)
 #### Bugs Fixed
 * Fixed retrying write operations when a gone exception occurs in bulk mode. - See [PR 35838](https://github.com/Azure/azure-sdk-for-java/pull/35838)
-=======
-
-#### Bugs Fixed
-
-#### Other Changes
->>>>>>> 89adf138
+
+#### Other Changes
 
 ### 4.48.0 (2023-07-18)
 
