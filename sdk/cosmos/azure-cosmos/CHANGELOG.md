--- conflicted
+++ resolved
@@ -12,11 +12,7 @@
 * Fixed diagnostics issue where operations in Gateway mode hitting end-to-end timeout would not capture diagnostics correctly. - [PR 44099](https://github.com/Azure/azure-sdk-for-java/pull/44099)
 * Enabled `excludeRegions` to be applied for `QueryPlan` calls. - [PR 45196](https://github.com/Azure/azure-sdk-for-java/pull/45196)
 * Fixed the behavior to correctly perform partition-level failover through circuit breaker for operations enabled with threshold-based availability strategy. - [PR 45244](https://github.com/Azure/azure-sdk-for-java/pull/45244)
-<<<<<<< HEAD
-* Fixed hang issue in `CosmosPagedIterable#handle` by preventing race conditions in underlying subscription of `Flux<FeedResponse>`. - [PR 45290](https://github.com/Azure/azure-sdk-for-java/pull/45290)
-=======
 * Fixed an issue where `QueryPlan` calls are indefinitely retried in the same region when there are connectivity or response delays with / from the Gateway. - [PR 45267](https://github.com/Azure/azure-sdk-for-java/pull/45267)
->>>>>>> 48965104
 
 #### Other Changes
 * Added the `vectorIndexShardKeys` to the vectorIndexSpec for QuantizedFlat and DiskANN vector search. - [PR 44007](https://github.com/Azure/azure-sdk-for-java/pull/44007)
