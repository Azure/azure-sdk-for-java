## Release History

### 4.34.0-beta.1 (Unreleased)

#### Features Added

#### Breaking Changes

#### Bugs Fixed
<<<<<<< HEAD
* Fixed issues with "id" encoding when using special characters that should be allowed in the "id" property of a document. - See [#29944](https://github.com/Azure/azure-sdk-for-java/pull/29944)
* Fixed `ForbiddnException` for azure instance metadata service requests if proxy is configured for client telemetry. - See [#30004](https://github.com/Azure/azure-sdk-for-java/pull/30004)
=======
* Fixed issues with "id" encoding when using special characters that should be allowed in the "id" property of a document. [#29944](https://github.com/Azure/azure-sdk-for-java/pull/29944)
* Fixed `NotFoundException` for `queryChangeFeed` with staled feed range after split - See [PR 29982](https://github.com/Azure/azure-sdk-for-java/pull/29982)
>>>>>>> 410fb9cf

#### Other Changes
* Supported username and password to be used in `GatewayConnectionConfig.setProxy` . - See [#30004](https://github.com/Azure/azure-sdk-for-java/pull/30004)

### 4.33.0 (2022-07-14)
#### Other Changes
* Updated netty library version to `4.1.78.Final`.
* Updated `reactor-core` version to `3.4.19`.

### 4.32.1 (2022-06-30)

#### Bugs Fixed
* Added a fix for `CloneNotSupportedException` when trying to instantiate a `Cosmos(Async)Client` and using a MAC provider which would not support cloning. Instead, this should be handled gracefully (less ideal perf is expected - but functionally it should work.) - See [PR 29719](https://github.com/Azure/azure-sdk-for-java/pull/29719)

### 4.32.0 (2022-06-27)
#### Other Changes
* Remove requires `io.netty.transport.epoll` from `module-info` - See [PR 29509](https://github.com/Azure/azure-sdk-for-java/pull/29509)
* Converted from `durationInMicroSec` to `durationInMilliSecs` in `CosmosDiagnostics` - See [PR 29643](https://github.com/Azure/azure-sdk-for-java/pull/29643)

### 4.31.0 (2022-06-08)
> [!IMPORTANT]
> We strongly recommend our customers to use version 4.31.0 and above.
#### Bugs Fixed
* Fixed Store Response headers case insensitivity. - See [PR 29268](https://github.com/Azure/azure-sdk-for-java/pull/29268)

#### Other Changes
* Add `IdleStateHandler` after Ssl handshake has completed and improvement on keeping inner exceptions for creating new channels. 

### 4.30.1 (2022-06-01)
#### Other Changes
* Made CosmosPatchOperations thread-safe. Usually there is no reason to modify a CosmosPatchOperations instance concurrently form multiple threads - but making it thread-safe acts as protection in case this is done anyway - See [PR 29143](https://github.com/Azure/azure-sdk-for-java/pull/29143)
* Added system property to allow overriding proxy setting for client telemetry endpoint. - See [PR 29022](https://github.com/Azure/azure-sdk-for-java/pull/29022)
* Added additional information about the reason on Rntbd channel health check failures. - See [PR 29253](https://github.com/Azure/azure-sdk-for-java/pull/29253)

### 4.30.0 (2022-05-20)
#### Bugs Fixed
* Fixed bubbling of Errors in case of any `java.lang.Error` - See [PR 28620](https://github.com/Azure/azure-sdk-for-java/pull/28620)
* Fixed an issue with creating new Throughput control client item when `enableThroughputControlGroup` is being called multiple times with the same throughput control group. - See [PR 28905](https://github.com/Azure/azure-sdk-for-java/pull/28905)
* Fixed a possible dead-lock on static ctor for CosmosException when the runtime is using custom class loaders. - See [PR 28912](https://github.com/Azure/azure-sdk-for-java/pull/28912) and [PR 28961](https://github.com/Azure/azure-sdk-for-java/pull/28961) 

#### Other Changes
* Added `exceptionMessage` and `exceptionResponseHeaders` to `CosmosDiagnostics` in case of any exceptions - See [PR 28620](https://github.com/Azure/azure-sdk-for-java/pull/28620)
* Improved performance of `query plan` cache by using `ConcurrentHashMap` with a fixed size of 1000 - See [PR 28537](https://github.com/Azure/azure-sdk-for-java/pull/28537)
* Changed 429 (Throttling) retry policy to have an upper bound for the back-off time of 5 seconds - See [PR 28764](https://github.com/Azure/azure-sdk-for-java/pull/28764)
* Improved `openConnectionsAndInitCaches` by using rntbd context negotiation. - See [PR 28470](https://github.com/Azure/azure-sdk-for-java/pull/28470)
* Enable `connectionEndpointRediscoveryEnabled` by default - See [PR 28471](https://github.com/Azure/azure-sdk-for-java/pull/28471)

### 4.29.1 (2022-04-27)
#### Bugs Fixed
* Fixed AAD authentication for `CosmosPatchOperations` - See [PR 28537](https://github.com/Azure/azure-sdk-for-java/pull/28537)

### 4.29.0 (2022-04-22)
#### Features Added
* Added Beta API `continueOnInitError` in `ThroughputControlGroupConfigBuilder` - See [PR 27702](https://github.com/Azure/azure-sdk-for-java/pull/27702)

#### Bugs Fixed
* Added improvement for handling idle connection close event when `connectionEndpointRediscoveryEnabled` is enabled - See [PR 27242](https://github.com/Azure/azure-sdk-for-java/pull/27242)
* Fixed memory leak issue related to circular reference of `CosmosDiagnostics` in `StoreResponse` and `CosmosException` - See [PR 28343](https://github.com/Azure/azure-sdk-for-java/pull/28343)

### 4.28.1 (2022-04-08)
#### Other Changes
* Updated `jackson` dependency to 2.13.2 and `jackson-databind` dependency to 2.13.2.1 - CVE-2020-36518. - See [PR 27847](https://github.com/Azure/azure-sdk-for-java/pull/27847)

### 4.28.0 (2022-03-18)
#### Features Added
* Added the "VM Unique ID" - see [Accessing and Using Azure VM Unique ID](https://azure.microsoft.com/blog/accessing-and-using-azure-vm-unique-id/) - to the request diagnostics. This information helps to simplify investigating any network issues between an application hosted in Azure and the corresponding Cosmos DB service endpoint. - See [PR 27692](https://github.com/Azure/azure-sdk-for-java/pull/27692)
* Added overload of read api on ClientEncryptionKey with request options for cosmos encrytion project. - See [PR 27210](https://github.com/Azure/azure-sdk-for-java/pull/27210)

#### Bugs Fixed
* Added `decodeTime` in `CosmosDiagnostics` - See [PR 22808](https://github.com/Azure/azure-sdk-for-java/pull/22808)

#### Other Changes
* Reduced CPU usage for some String operations by switching to APIs that don't compile a pattern for each call. - See [PR 27654](https://github.com/Azure/azure-sdk-for-java/pull/27654)
* Reduced GC (Garbage Collection) pressure when executing queries returning many documents by pushing down type conversion. - See [PR 27440](https://github.com/Azure/azure-sdk-for-java/pull/27440)

### 4.27.0 (2022-03-10)
#### Bugs Fixed
* Fixed an issue in `CosmosPagedIterable` resulting in excessive memory consumption due to unbounded prefetch of pages when converting the `CosmosPagedIterable` into an `Iterator<FeedResponse<T>>`. - See [PR 27237](https://github.com/Azure/azure-sdk-for-java/pull/27237) and [PR 27299](https://github.com/Azure/azure-sdk-for-java/pull/27299)
* Fixed a `NullPointerException` in `CosmosDiagnostics isDiagnosticsCapturedInPagedFlux` - See [PR 27261](https://github.com/Azure/azure-sdk-for-java/pull/27261)
* Fixed an issue with allowing null values for add, set and replace operations in Patch API - See [PR 27501](https://github.com/Azure/azure-sdk-for-java/pull/27501)
* Fixed an issue with top query when top x is greater than the total number of items in the database - See [PR 27377](https://github.com/Azure/azure-sdk-for-java/pull/27377)
* Fixed synchronized lists and maps for order by query race condition - See [PR 27142](https://github.com/Azure/azure-sdk-for-java/pull/27142)

### 4.26.0 (2022-02-11)
#### Features Added
* Added support to resume a "multi order by query" from a continuation token - See [PR 26267](https://github.com/Azure/azure-sdk-for-java/pull/26267)
* Added `RNTBD - open connections` information in `ClientTelemetry`.
* Added Beta API to set custom `Reactor` scheduler to be used by the `ChangeFeedProcessor` implementation - See [PR 26750](https://github.com/Azure/azure-sdk-for-java/pull/26750)
* Added support for correlating queries executed via the Cosmos Spark connector with service-telemetry based on the `correlationActivityId` - See [PR 26908](https://github.com/Azure/azure-sdk-for-java/pull/26908)

#### Bugs Fixed
* Fixed an issue in `ChangeFeedProcessor` related to `leases` that were found expired - See [PR 26750](https://github.com/Azure/azure-sdk-for-java/pull/26750)
* Fixed an issue with `query plan` caching double initialization - See [PR 26825](https://github.com/Azure/azure-sdk-for-java/pull/26825)

#### Other Changes
* Added support for logging `CosmosDiagnostics` for empty pages through system property for cross partition query - See [PR 26869](https://github.com/Azure/azure-sdk-for-java/pull/26869)

### 4.26.0-beta.1 (2022-01-25)
#### Features Added
* Added support to resume a "multi order by query" from a continuation token - See [PR 26267](https://github.com/Azure/azure-sdk-for-java/pull/26267)

### 4.25.0 (2022-01-14)
#### Bugs Fixed
* Fixed `NullPointerException` in bulk mode for deleted/recreated containers.
* Added missing exception cause in case of `InternalServerException`.

### 4.24.0 (2021-12-21)
#### Features Added
* Added implementation for `CosmosAuthorizationTokenResolver`.
* Scoped session token per partition level for gateway call.

#### Bugs Fixed
* Fixed issue causing CosmosException with statusCode 0 to be thrown on connectivity issues for Gateway.
* Addressed potential race condition in `ChangeFeedProcessor` when check-pointing current state.

### 4.23.0 (2021-12-10)
#### Features Added
* Added `setMaxMicroBatchConcurrency` and `getMaxMicroBatchConcurrency` in `CosmosBulkExecutionOptions`.

#### Bugs Fixed
* Bulk execution improvement triggering a flush when total payload size exceeds the max payload size limit.
* Bulk execution improvement shortening the flush interval when the `Flux` of incoming operations signals completion.
* Fixed metadata cache refresh scenario on collection recreate for gateway mode.

### 4.22.0 (2021-12-03)
#### Features Added
* Added Beta API `getContactedRegionNames` in `CosmosDiagnostics`.

#### Bugs Fixed
* Fixed `IllegalStateException` for `getFeedRanges` when container recreated with same name.
* Made Cosmos spans CLIENT which will allow Azure Monitor to show HTTP calls nested under Cosmos spans.
* Fixed `ConcurrentModificationException` when getting `NotFoundException` with session consistency.

### 4.21.1 (2021-11-13)
#### Bugs Fixed
* Fixed an issue in `ChangeFeedProcessor` where processing stops in some rare cases because of a race condition can occur which prevents work to be promptly assigned to other instances.

### 4.21.0 (2021-11-12)
#### Features Added
* GA of `CosmosPatch`, `CosmosBatch` and `CosmosBulk` API.
* GA of `ChangeFeedProcessorState` API.
* Added `networkRequestTimeout` API for `DirectConnectionConfig`.

#### Bugs Fixed
* Override the default keep-alive config on linux to keep connections open and detect a broken connection faster.

#### Other Changes
* Removed deprecated `BulkExecutionOptions`.
* Removed deprecated `BulkExecutionThresholds`.
* Removed deprecated `BulkItemRequestOptions`.
* Removed deprecated `BulkItemRequestOptionsBase`.
* Removed deprecated `BulkOperations`.
* Removed deprecated `BulkPatchItemRequestOptions`.
* Removed deprecated `BulkProcessingOptions`.
* Removed deprecated `BulkProcessingThresholds`.
* Removed deprecated `TransactionalBatch`.
* Removed deprecated `TransactionalBatchItemRequestOptions`.
* Removed deprecated `TransactionalBatchItemRequestOptionsBase`.
* Removed deprecated `TransactionalBatchOperationResult`.
* Removed deprecated `TransactionalBatchPatchItemRequestOptions`.
* Removed deprecated `TransactionalBatchRequestOptions`.
* Removed deprecated `TransactionalBatchResponse`.

### 4.20.1 (2021-10-27)
#### Bugs Fixed
* Removed `AfterBurner` module for Java version 16+.
* Fixed `BadRequestException` issue when using `Distinct` with matched `orderBy` queries via `continuationToken`.

### 4.20.0 (2021-10-14)
#### Features Added
* Enabling `query plan` cache by default.

#### Bugs Fixed
* Fixed issue with bulk reads when `contentResponseOnWrite` is not explicitly enabled on the cosmos client.

### 4.19.1 (2021-09-24)
#### Features Added
* Added support to config retry count for `openConnectionsAndInitCaches`.

#### Bugs Fixed
* Fixed ReadMany Api on partition split.
* Removed full exception trace from 404 error on open telemetry.
* Fixed issue with onErrorDropped being called when using concatWith in QuorumReader.

### 4.20.0-beta.1 (2021-09-22)
#### Features Added
* Added support to config retry count for `openConnectionsAndInitCaches`.

### 4.19.0 (2021-09-09)
#### New Features
* Added support for distinct count queries.
* Added support for capturing `IndexMetrics` in `CosmosQueryRequestOptions`.

#### Bugs Fixed
* Added support to switch off IO thread for response processing.
* Fixed issue for resuming order by queries from continuation token that includes undefined/null.

#### Other Changes
* Renamed `BulkExecutionOptions` to `CosmosBulkExecutionOptions`.
* Renamed `BulkExecutionThresholds` to `CosmosBulkExecutionThresholdsState`.
* Renamed `BulkItemRequestOptions` to `CosmosBulkItemRequestOptions`.
* Renamed `BulkItemRequestOptionsBase` to `CosmosBulkItemRequestOptionsBase`.
* Renamed `BulkOperations` to `CosmosBulkOperations`.
* Renamed `BulkPatchItemRequestOptions` to `CosmosBulkPatchItemRequestOptions`.
* Renamed `TransactionalBatch` to `CosmosBatch`.
* Renamed `TransactionalBatchItemRequestOptions` to `CosmosBatchItemRequestOptions`.
* Renamed `TransactionalBatchItemRequestOptionsBase` to `CosmosBatchItemRequestOptionsBase`.
* Renamed `TransactionalBatchOperationResult` to `CosmosBatchOperationResult`.
* Renamed `TransactionalBatchPatchItemRequestOptions` to `CosmosBatchPatchItemRequestOptions`.
* Renamed `TransactionalBatchRequestOptions` to `CosmosBatchRequestOptions`.
* Renamed `TransactionalBatchResponse` to `CosmosBatchResponse`.
* Renamed `processBulkOperations` to `executeBulkOperations` API.
* Renamed `executeTransactionalBatch` to `executeCosmosBatch` API.
* Moved `CosmosBulkItemResponse.java` to `com.azure.cosmos.models` package.
* Moved `CosmosBulkOperationResponse.java` to `com.azure.cosmos.models` package.
* Moved `CosmosItemOperation.java` to `com.azure.cosmos.models` package.
* Moved `CosmosItemOperationType.java` to `com.azure.cosmos.models` package.
* Moved `CosmosPatchOperations.java` to `com.azure.cosmos.models` package.

### 4.19.0-beta.1 (2021-09-02)
#### Bugs Fixed
* Added support to switch off IO thread for response processing.

### 4.18.0 (2021-08-16)
#### New Features
* Integrated cosmos diagnostics with open telemetry tracer.

#### Bugs Fixed
* Added reactor netty timeline to `query plan` calls.
* Fixed serialization warning on `clientSideRequestDiagnostics`.
* Fixed an issue when `IdleEndpointTimeout` is set to 0 in `DirectConnectionConfig`.
* Added retry for `PrematureCloseException`.
* Fixed an issue where application hangs in bulk executor.
* Fixed an issue which preventing recovery from 410/0 after split.

### 4.18.0-beta.1 (2021-08-11)
#### Bugs Fixed
* Added `TransportRequestChannelAcquisitionContext` in `CosmosDiagnostics`.

### 4.17.0 (2021-07-08)
#### New Features
* Adjust `MicroBatchSize` dynamically based on throttling rate in `BulkExecutor`.

#### Bugs Fixed
* Fixed an issue with AAD authentication in `Strong` and `BoundedStaleness` in direct mode.
* Fixed an issue where `ChangeFeedProcessor` was resuming from zero continuation token for new partitions on partition splits.

### 4.16.0 (2021-06-11)
#### Bugs Fixed
* Fixed an issue on handling partition splits during bulk operations in Gateway Mode.
* Fixed an issue with `NumberFormatException` happening on requests on large containers.
* Fixed an issue with BackOff time in `ThroughputController`.
* Fixed an issue with `ThroughputControl` calculation.
* Improved behavior when `CosmosClientBuilder.userAgentSuffix` exceeds 64 characters. Now `userAgentSuffix` will be honored as long as total userAgent value is less than 256 characters or truncated to fit the 256 characters limited.
* Fixed issue when using client-side throughput control in combination with bulk upserts, previously resulting in unnecessarily upserting documents multiple times in some cases when getting throttled.

### 4.16.0-beta.1 (2021-05-20)
#### Bugs Fixed
* No changes from previous version, releasing for compatibility issues with cosmos encryption modules.

### 4.15.0 (2021-05-12)
#### New Features
* Added `backendLatencyInMs` in `CosmosDiagnostics` for `DIRECT` connection mode.
* Added `retryContext` in `CosmosDiagnostics` for query operations.

#### Bugs Fixed
* Fixed ignored `HttpClient` decoder configuration issue.
* Fixed incorrect connection mode issue in `CosmosDiagnostics`.
* Fixed issue with handling collisions in the effective partition key.
* Fixed `CosmosQueryRequestOptions` NPE in `readAllItems` API.

### 4.15.0-beta.2 (2021-04-26)
#### Bugs Fixed
* No changes from previous version, releasing for compatibility issues with cosmos encryption modules.

### 4.15.0-beta.1 (2021-04-07)
#### Bugs Fixed
* No changes from previous version, releasing for compatibility issues with cosmos encryption modules.

### 4.14.0 (2021-04-06)
#### New Features
* General Availability for `readMany()` API in `CosmosAsyncContainer` and `CosmosContainer`.
* General Availability for `handle()` API in `CosmosPagedFlux` and `CosmosPagedIterable`.
* Upgraded Jackson to patch version 2.12.2.
* Exposed `getDocumentUsage` and `getDocumentCountUsage()` APIs in `FeedResponse` to retrieve document count metadata.

#### Bugs Fixed
* Allowed `CosmosPagedFlux#handle()` and `CosmosPagedIterable#handle()` API for chaining.
* Removed `AfterBurner` module usage from `CosmosException` causing the warning logs.
* Fixed issue of duplicate processing of items on the same Change Feed Processor instance.
* Return `RequestTimeoutException` on client side timeout for write operations.

### 4.13.1 (2021-03-22)
#### Bugs Fixed
* Fixed issue preventing recovery from 410 status code and 0 sub status code due to stale Gateway caches when threads in parallel scheduler are starved.
* Fixed warning caused because of afterburner module usage in `CosmosDiagnostics`.
* Query performance improvements.

### 4.13.0 (2021-03-11)
> [!IMPORTANT] 
> This release updates `reactor-core` and `reactor-netty` major versions to `2020.0.4 (Europium)` release train.
#### New Features
* Updated `reactor-core` version to 3.4.3.
* Updated `reactor-netty` version to 1.0.4.
* Added `Diagnostics` for queries.

#### Bugs Fixed
* Fixed `OrderBy` for mixed and undefined types for cross partition queries.
* Fixed `readAllItems` with resourceToken.
* Fixed issue with `resourceToken` usage in `Gateway` connection mode.
* Fixed issues with point operations with permissions in `Gateway` connection mode.

### 4.12.0 (2021-02-09)
#### New Features
* Added connection endpoint rediscovery feature to help reduce and spread-out high latency spikes.
* Added changeFeed pull model beta API.
* Added support for resuming query from a pre split continuation token after partition split.
* Optimized query execution time by caching `query plan` for single partition queries with filters and orderby.

#### Bugs Fixed
* Fixed telemetry deserialization issue.
* Skip session token for `query plan`, trigger and UDF.
* Improved session timeout 404/1002 exception handling.

### 4.11.0 (2021-01-15)
#### New Features
* Added Beta API for Patch support.
* Updated reactor-core library version to `3.3.12.RELEASE`.
* Updated reactor-netty library version to `0.9.15.RELEASE`.
* Updated netty library version to `4.1.54.Final`.

#### Bugs Fixed
* Fixed RntbdServiceEnpoint close issue.
* Improved the latency and throughput for writes when multiplexing.

### 4.10.0 (2020-12-14)
#### New Features
* Added Conflict API support.

### 4.9.0 (2020-12-11)
#### New Features
* Added Beta API for Bulk Operations.
* Added `getRegionsContacted` API in `CosmosDiagnostics`.
* Added Diagnostics for `CosmosStoredProcedureResponse`.
* Added trouble shooting guide links to `CosmosException`.

#### Bugs Fixed
* Adding automatic retries on client-side transient failures on writes while possible with still being idempotent.
* Fixed NPE on `getDiagnostics` for `CosmosStoredProcedureResponse`.
* Fixed empty `resourceAddress` in `CosmosException`.

### 4.8.0 (2020-10-27)
#### New Features
* Added `contentResponseOnWriteEnabled` feature to `CosmosItemRequestOptions`.

#### Bugs Fixed
* Fixed an issue which may affect query behaviour when resuming from a continuation token.

### 4.7.1 (2020-10-21)
#### Bugs Fixed
* Improved the 449 retry policy to force back-off on initial retry and start with shorter back-offs.

### 4.7.0 (2020-10-17)
#### New Features
* Added Beta API for transactional batches.

#### Bugs Fixed
* Fixed an error parsing query metrics on locales with ',' as floating-point delimiter.
* Stopped excessive regional fail-overs when retrieving responses with invalid json from Gateway.
* Fixed an error resulting in certain queries unnecessarily being expected in the Gateway even when using Direct transport.
* Reduced logging noise level by handling SSLException on channel closure.
* Improved efficiency of retry logic for "404 - ReadSession not available" errors.

### 4.6.0 (2020-09-30)
#### New Features
* Added new API to support AAD role-based access control in Cosmos. This is a preview feature which needs to be enabled at the account settings.
* Added handler API(beta) to `CosmosPagedFlux`/`CosmosPagedIterable` to be invoked on every response.

### 4.5.2 (2020-09-29)
#### Bugs Fixed
* Increased robustness of query execution and fetching metadata cache in case of intermittent connectivity issues.

### 4.5.1 (2020-09-25)
#### Bugs Fixed
* Added preview implementation for ChangeFeedProcessor which allows for a more detailed view of the current state.
* Fixed Multiple partition supervisor tasks running simultaneously if leaseAcquireInterval is smaller than leaseRenewInterval.
* Improved Diagnostics for Rntbd connectivity.
* Stopped onError Dropped events from leaking into default reactor hook.

### 4.5.0 (2020-09-16)
#### New Features
* Increased robustness of the Rntbd stack in case of intermittent connectivity issues.
* Improved latency in case of intermittent connectivity issues to individual backend replicas for multi-region accounts avoiding initiation of unnecessary regional fail-overs.

### 4.4.0 (2020-09-12)
#### Bugs Fixed
* Fixed RequestTimeoutException when enabling `netty-tcnative-boringssl` dependency.
* Fixed memory leak issue on `Delete` operations in `GATEWAY` mode.
* Fixed a leak in `CosmosClient` instantiation when endpoint uri is invalid.
* Improved `CPU History` diagnostics.

### 4.4.0-beta.1 (2020-08-27)
#### New Features
* Added new API to efficiently load many documents (via list of pk/id pairs or all documents for a set of pk values).
* Added new `deleteItem` API.
* Enabled query metrics by default.
#### Bugs Fixed
* Fixed NPE in `GatewayAddressCache`.
* Fixing query metric issue for zero item response.
* Improved performance (reduced CPU usage) for address parsing and Master-Key authentication.

### 4.3.2-beta.2 (2020-08-17)
#### Bugs Fixed
* No changes from previous version, releasing for compatibility issues with spring data modules.

### 4.3.2-beta.1 (2020-08-14)
#### Bugs Fixed
* Fixed issue in RntbdServiceEndpoint to avoid early closure of an unused TCP connection.

### 4.3.1 (2020-08-13)
#### Bugs Fixed
* Fixed issue with `GROUP BY` query, where it was returning only one page.
* Fixed user agent string format to comply with central SDK guidelines.
* Enhanced diagnostics information to include `query plan` diagnostics.

### 4.3.0 (2020-07-29)
#### New Features
* Updated reactor-core library version to `3.3.8.RELEASE`. 
* Updated reactor-netty library version to `0.9.10.RELEASE`. 
* Updated netty library version to `4.1.51.Final`. 
* Added new overload APIs for `upsertItem` with `partitionKey`. 
* Added open telemetry tracing support. 
#### Bugs Fixed
* Fixed issue where SSLException gets thrown in case of cancellation of requests in GATEWAY mode.
* Fixed resource throttle retry policy on stored procedures execution.
* Fixed issue where SDK hangs in log level DEBUG mode. 
* Fixed periodic spikes in latency in Direct mode. 
* Fixed high client initialization time issue. 
* Fixed http proxy bug when customizing client with direct mode and gateway mode. 
* Fixed potential NPE in users passes null options. 
* Added timeUnit to `requestLatency` in diagnostics string.
* Removed duplicate uri string from diagnostics string. 
* Fixed diagnostics string in proper JSON format for point operations.
* Fixed issue with `.single()` operator causing the reactor chain to blow up in case of Not Found exception. 

### 4.2.0 (2020-07-14)
#### New Features
* Added script logging enabled API to `CosmosStoredProcedureRequestOptions`.
* Updated `DirectConnectionConfig` default `idleEndpointTimeout` to 1h and default `connectTimeout` to 5s.
#### Bugs Fixed
* Fixed issue where `GatewayConnectionConfig` `idleConnectionTimeout` was overriding `DirectConnectionConfig` `idleConnectionTimeout`.
* Fixed `responseContinuationTokenLimitInKb` get and set APIs in `CosmosQueryRequestOptions`.
* Fixed issue in query and change feed when recreating the collection with same name.
* Fixed issue with top query throwing ClassCastException.
* Fixed issue with order by query throwing NullPointerException.
* Fixed issue in handling of cancelled requests in direct mode causing reactor `onErrorDropped` being called. 

### 4.1.0 (2020-06-25)
#### New Features
* Added support for `GROUP BY` query.
* Increased the default value of maxConnectionsPerEndpoint to 130 in DirectConnectionConfig.
* Increased the default value of maxRequestsPerConnection to 30 in DirectConnectionConfig.
#### Bugs Fixed
* Fixed issues with order by query returning duplicate results when resuming by using continuation token. 
* Fixed issues with value query returning null values for nested object.
* Fixed null pointer exception on request manager in RntbdClientChannelPool.

### 4.0.1 (2020-06-10)
#### New Features
* Renamed `QueryRequestOptions` to `CosmosQueryRequestOptions`.
* Updated `ChangeFeedProcessorBuilder` to builder pattern.
* Updated `CosmosPermissionProperties` with new container name and child resources APIs.
#### Bugs Fixed
* Fixed ConnectionPolicy `toString()` Null Pointer Exception.

### 4.0.1-beta.4 (2020-06-03)
#### New Features
* Added more samples & enriched docs to `CosmosClientBuilder`. 
* Updated `CosmosDatabase` & `CosmosContainer` APIs with throughputProperties for autoscale/autopilot support. 
* Renamed `CosmosClientException` to `CosmosException`. 
* Replaced `AccessCondition` & `AccessConditionType` by `ifMatchETag()` & `ifNoneMatchETag()` APIs. 
* Merged all `Cosmos*AsyncResponse` & `CosmosResponse` types to a single `CosmosResponse` type.
* Renamed `CosmosResponseDiagnostics` to `CosmosDiagnostics`.  
* Wrapped `FeedResponseDiagnostics` in `CosmosDiagnostics`. 
* Removed `jackson` dependency from azure-cosmos & relying on azure-core. 
* Replaced `CosmosKeyCredential` with `AzureKeyCredential` type. 
* Added `ProxyOptions` APIs to `GatewayConnectionConfig`. 
* Updated SDK to use `Instant` type instead of `OffsetDateTime`. 
* Added new enum type `OperationKind`. 
* Renamed `FeedOptions` to `QueryRequestOptions`. 
* Added `getETag()` & `getTimestamp()` APIs to `Cosmos*Properties` types. 
* Added `userAgent` information in `CosmosException` & `CosmosDiagnostics`. 
* Updated new line character in `Diagnostics` to System new line character. 
* Removed `readAll*` APIs, use query select all APIs instead.
* Added `ChangeFeedProcessor` estimate lag API.   
#### Bugs Fixed
* Fixed issue with parsing of query results in case of Value order by queries. 

### 4.0.1-beta.3 (2020-05-15)
#### New Features
* Added autoscale/autopilot throughput provisioning support to SDK.  
* Replaced `ConnectionPolicy` with new connection configs. Exposed `DirectConnectionConfig` & `GatewayConnectionConfig` APIs through `CosmosClientBuilder` for Direct & Gateway mode connection configurations.
* Moved `JsonSerializable` & `Resource` to implementation package. 
* Added `contentResponseOnWriteEnabled` API to CosmosClientBuilder which disables full response content on write operations.
* Exposed `getETag()` APIs on response types.
* Moved `CosmosAuthorizationTokenResolver` to implementation. 
* Renamed `preferredLocations` & `multipleWriteLocations` API to `preferredRegions` & `multipleWriteRegions`. 
* Updated `reactor-core` to 3.3.5.RELEASE, `reactor-netty` to 0.9.7.RELEASE & `netty` to 4.1.49.Final versions. 
* Added support for `analyticalStoreTimeToLive` in SDK.     
#### Bugs Fixed
* Fixed socket leak issues with Direct TCP client.
* Fixed `orderByQuery` with continuation token bug.

### 4.0.1-beta.2 (2020-04-21)
#### New Features
* `CosmosClientException` extends `AzureException`. 
* Removed `maxItemCount` & `requestContinuationToken` APIs from `FeedOptions` instead using `byPage()` APIs from `CosmosPagedFlux` & `CosmosPagedIterable`.
* Introduced `CosmosPermissionProperties` on public surface for `Permission` APIs.
* Removed `SqlParameterList` type & replaced with `List`
* Fixed multiple memory leaks in Direct TCP client. 
* Added support for `DISTINCT` queries. 
* Removed external dependencies on `fasterxml.uuid, guava, commons-io, commons-collection4, commons-text`.  
* Moved `CosmosPagedFlux` & `CosmosPagedIterable` to `utils` package. 
* Updated netty to 4.1.45.Final & project reactor to 3.3.3 version.
* Updated public rest contracts to `Final` classes.
* Added support for advanced Diagnostics for point operations.
#### Bugs Fixed
* `ChangeFeedProcessor` bug fix for handling partition splits & when partition not found.
* `ChangeFeedProcessor` bug fix when synchronizing lease updates across different threads.

### 4.0.1-beta.1 (2020-03-10)
#### New Features 
* Updated package to `com.azure.cosmos`
* Added `models` package for model / rest contracts
* Added `utils` package for `CosmosPagedFlux` & `CosmosPagedIterable` types. 
* Updated public APIs to use `Duration` across the SDK.
* Added all rest contracts to `models` package.
* `RetryOptions` renamed to `ThrottlingRetryOptions`.
* Added `CosmosPagedFlux` & `CosmosPagedIterable` pagination types for query APIs. 
* Added support for sharing TransportClient across multiple instances of CosmosClients using a new API in the `CosmosClientBuilder#connectionSharingAcrossClientsEnabled(true)`
* Query Optimizations by removing double serialization / deserialization. 
* Response Headers optimizations by removing unnecessary copying back and forth. 
* Optimized `ByteBuffer` serialization / deserialization by removing intermediate String instantiations.
#### Bugs Fixed
* Fixed race condition causing `ArrayIndexOutOfBound` exception in StoreReader<|MERGE_RESOLUTION|>--- conflicted
+++ resolved
@@ -7,16 +7,12 @@
 #### Breaking Changes
 
 #### Bugs Fixed
-<<<<<<< HEAD
-* Fixed issues with "id" encoding when using special characters that should be allowed in the "id" property of a document. - See [#29944](https://github.com/Azure/azure-sdk-for-java/pull/29944)
-* Fixed `ForbiddnException` for azure instance metadata service requests if proxy is configured for client telemetry. - See [#30004](https://github.com/Azure/azure-sdk-for-java/pull/30004)
-=======
 * Fixed issues with "id" encoding when using special characters that should be allowed in the "id" property of a document. [#29944](https://github.com/Azure/azure-sdk-for-java/pull/29944)
 * Fixed `NotFoundException` for `queryChangeFeed` with staled feed range after split - See [PR 29982](https://github.com/Azure/azure-sdk-for-java/pull/29982)
->>>>>>> 410fb9cf
-
-#### Other Changes
-* Supported username and password to be used in `GatewayConnectionConfig.setProxy` . - See [#30004](https://github.com/Azure/azure-sdk-for-java/pull/30004)
+* Fixed `ForbiddnException` for azure instance metadata service requests if proxy is configured for client telemetry. - See [PR 30004](https://github.com/Azure/azure-sdk-for-java/pull/30004)
+
+#### Other Changes
+* Supported username and password to be used in `GatewayConnectionConfig.setProxy` . - See [PR 30004](https://github.com/Azure/azure-sdk-for-java/pull/30004)
 
 ### 4.33.0 (2022-07-14)
 #### Other Changes
