## Release History

### 4.43.0-beta.1 (Unreleased)

#### Features Added
<<<<<<< HEAD
* Added support for priority based throttling - See [PR 34121](https://github.com/Azure/azure-sdk-for-java/pull/34121)
* Added support for Move operation - See [PR 31078](https://github.com/Azure/azure-sdk-for-java/pull/31078)
=======
>>>>>>> 7a6420a7

#### Breaking Changes

#### Bugs Fixed

#### Other Changes

### 4.42.0 (2023-03-17)

#### Features Added
* Added support for Move operation - See [PR 31078](https://github.com/Azure/azure-sdk-for-java/pull/31078)
* GA of `subpartition` functionality in SDK - See [32501](https://github.com/Azure/azure-sdk-for-java/pull/32501)
* Added ability for SDK to use partial partition keys for queries in subpartitioned containers - See [32501](https://github.com/Azure/azure-sdk-for-java/pull/32501)
* Enable `handleLatestVersionChanges` in ChangeFeedProcessor - See [33972](https://github.com/Azure/azure-sdk-for-java/pull/33972)
* Added Merge support. NOTE: to use Change Feed Processor with merge support, onboard to the new API `handleLatestVersionChanges()` in `ChangeFeedProcessorBuilder`.

#### Bugs Fixed
* Fixed `readMany` API to take in hierarchical partition keys - See [32501](https://github.com/Azure/azure-sdk-for-java/pull/32501)
* Fixed an issue in the Direct Transport metrics for acquired/closed channels which would be triggered when endpoint get closed/evicted due to exceeding idle timeouts. This would surface as stale metrics for these endpoints. - See [33969](https://github.com/Azure/azure-sdk-for-java/pull/33969) 

#### Other Changes
* Added fault injection support - See [PR 33329](https://github.com/Azure/azure-sdk-for-java/pull/33329).

### 4.41.0 (2023-02-17)

#### Features Added
* Added ability to configure proactive connection management via `CosmosClientBuilder.openConnectionsAndInitCaches(CosmosContainerProactiveInitConfig)`. - See [PR 33267](https://github.com/Azure/azure-sdk-for-java/pull/33267)
* Added internal merge handling - See [PR 31428](https://github.com/Azure/azure-sdk-for-java/pull/31428). See [PR 32097](https://github.com/Azure/azure-sdk-for-java/pull/32097). See [PR 32078](https://github.com/Azure/azure-sdk-for-java/pull/32078). See [PR 32165](https://github.com/Azure/azure-sdk-for-java/pull/32165). See [32259](https://github.com/Azure/azure-sdk-for-java/pull/32259). See [32496](https://github.com/Azure/azure-sdk-for-java/pull/32496)
* Added more granular control of which Cosmos client-side metrics to emit, whether to collect histograms and percentiles (and which) and also which tags/dimensions to associate with individual metrics.  - See [PR 33436](https://github.com/Azure/azure-sdk-for-java/pull/33436)

#### Breaking Changes
* NOTE: the PR to provide more granular control over metrics - See [PR 33436](https://github.com/Azure/azure-sdk-for-java/pull/33436) - includes two technically breaking changes. We don't expect any customers to be impacted by this, but the PR description as well as information below provides some context and options on how to revert the behavior to previous version.
  * The API `CosmosClientTelemetryConfig.metricTagNames` has been marked deprecated in favor of `CosmosMicrometerMetricsOptions.defaultTagNames` or `CosmosMicrometerMeterOptions.suppressTagNames` - the `CosmosClientTelemetryConfig.metricTagNames` API can still be used as long as none of the new configuration APIs is used - but we recommend starting to switch over to the new APIs.
  * Capturing metrics - especially `Timer` and `DistributionSummary` with percentiles/histograms has some performance overhead. We got feedback that initially we were emitting some metrics with relatively high cardinality on tags with percentiles/histograms of questionable value (only useful in certain scenarios). So, we decided to disable collecting these metrics by default - but still allow them to be collected when enabled manually via the APIs described in [PR 33436](https://github.com/Azure/azure-sdk-for-java/pull/33436).   

#### Bugs Fixed
* Change feed pull API is using an incorrect key value for collection lookup, which can result in using the old collection in collection recreate scenarios. - See [PR 33178](https://github.com/Azure/azure-sdk-for-java/pull/33178)

#### Other Changes
* Give a meaningful name to the GlobalEndpointManager worker thread. - See [PR 33507](https://github.com/Azure/azure-sdk-for-java/pull/33507)
* Adding activity id in header of gateway address refresh call. - See [PR 33074](https://github.com/Azure/azure-sdk-for-java/pull/33074)
* Direct mode - `RNTBD` connection health check improvements in `RntbdClientChannelHealthChecker` to allow recovering quicker when existing connections get broken (without TCP close or reset, just timeouts because packets get dropped). - See [PR 33464](https://github.com/Azure/azure-sdk-for-java/pull/33464) and - See [PR 33566](https://github.com/Azure/azure-sdk-for-java/pull/33566)  

### 4.40.0 (2023-01-13)
#### Features Added
* Added `retryAfterInMs` to `StoreResult` in `CosmosDiagnostics` - See [PR 31219](https://github.com/Azure/azure-sdk-for-java/pull/31219)
* Added `CosmosDiagnostics` to `readMany` API - See [PR 32290](https://github.com/Azure/azure-sdk-for-java/pull/32290)

#### Bugs Fixed
* Fixed issue on noisy `CancellationException` log - See [PR 31882](https://github.com/Azure/azure-sdk-for-java/pull/31882)
* Fixed issue with `TracerProvider` constructor inadvertently disabling tracing when `isClientMetricsEnabled` is true - See [PR 32787](https://github.com/Azure/azure-sdk-for-java/pull/32787)
* Added improvement in handling for idle connection being closed unexpectedly - See [PR 32936](https://github.com/Azure/azure-sdk-for-java/pull/32936)

#### Other Changes
* Reduced log noisiness when bulk ingestion completes and sink is already terminated or cancelled. - See [PR 32601](https://github.com/Azure/azure-sdk-for-java/pull/32601)
* Optimized the `readMany` API to make use of point reads when a single item is requested for a given physical partition - See [PR 31723](https://github.com/Azure/azure-sdk-for-java/pull/31723)
* Added cross region retries for data plane, query plan and metadata requests failed with http timeouts - See [PR 32450](https://github.com/Azure/azure-sdk-for-java/pull/32450)

### 4.39.0 (2022-11-16)

#### Bugs Fixed
* Fixed a rare race condition for `query plan` cache exceeding the allowed size limit - See [PR 31859](https://github.com/Azure/azure-sdk-for-java/pull/31859)
* Added improvement in `RntbdClientChannelHealthChecker` for detecting continuous transit timeout. - See [PR 31544](https://github.com/Azure/azure-sdk-for-java/pull/31544)
* Fixed an issue in replica validation where addresses may have not sorted properly when replica validation is enabled. - See [PR 32022](https://github.com/Azure/azure-sdk-for-java/pull/32022)
* Fixed unicode char handling in Uris in Cosmos Http Client. - See [PR 32058](https://github.com/Azure/azure-sdk-for-java/pull/32058)
* Fixed an eager prefetch issue to lazily prefetch pages on a query - See [PR 32122](https://github.com/Azure/azure-sdk-for-java/pull/32122)

#### Other Changes
* Shaded `MurmurHash3` of apache `commons-codec` to enable removing of the `guava` dependency - CVE-2020-8908 - See [PR 31761](https://github.com/Azure/azure-sdk-for-java/pull/31761)
* Updated test dependency of `testng` to version 7.5 - See [PR 31761](https://github.com/Azure/azure-sdk-for-java/pull/31761)
* Reduced the logging noise level on CancellationExceptions from `RntbdReporter.reportIssue`. - See [PR 32175](https://github.com/Azure/azure-sdk-for-java/pull/32175)

### 4.38.1 (2022-10-21)
#### Other Changes
* Updated test dependency of apache `commons-text` to version 1.10.0 - CVE-2022-42889 - See [PR 31674](https://github.com/Azure/azure-sdk-for-java/pull/31674)
* Updated `jackson-databind` dependency to 2.13.4.2 - CVE-2022-42003 - See [PR 31559](https://github.com/Azure/azure-sdk-for-java/pull/31559)

### 4.38.0 (2022-10-12)
#### Features Added
* Added option to set throughput control group name on per-request level for batch and bulk operations. - See [PR 31362](https://github.com/Azure/azure-sdk-for-java/pull/31362)

### 4.37.1 (2022-10-07)
> [!IMPORTANT]
> We strongly recommend our customers to use version 4.37.1 and above.
#### Bugs Fixed
* Fixed incorrect RU metric reporting in micrometer metrics. - See [PR 31307](https://github.com/Azure/azure-sdk-for-java/pull/31307)
* Enabled failover to preferred locations in the case of single-write/multi-read region enabled account for read in Gateway mode and for metadata requests in Direct mode. - More details about the [Bug: Cosmos DB Client gets stuck in timeout retry loop](https://github.com/Azure/azure-sdk-for-java/issues/31260#issue-1396454421). - See [PR 31314](https://github.com/Azure/azure-sdk-for-java/pull/31314)

#### Other Changes
* Added SslHandshakeTimeout minimum duration config - See [PR 31298](https://github.com/Azure/azure-sdk-for-java/pull/31298)

### 4.37.0 (2022-09-30)
#### Features Added
* Added new preview APIs to `ChangeFeedProcessor` for handling all versions and deletes changes - See [PR 30399](https://github.com/Azure/azure-sdk-for-java/pull/30399)
* Added option to emit client-side metrics via micrometer.io MeterRegistry. - See [PR 30065](https://github.com/Azure/azure-sdk-for-java/pull/30065)

#### Bugs Fixed
* Fixed a race condition that could result in a memory/thread leak for `BulkExecutor` instances (and their corresponding `cosmos-daemon-BulkExecutor-*` thread). - See [PR 31082](https://github.com/Azure/azure-sdk-for-java/pull/31082)

#### Other Changes
* Enable replica validation by default - See [PR 31159](https://github.com/Azure/azure-sdk-for-java/pull/31159)

### 4.36.0 (2022-09-15)
#### Other Changes
* Added system property to turn on replica validation - See [PR 29767](https://github.com/Azure/azure-sdk-for-java/pull/29767)
* Added improvement to avoid retry on same replica that previously failed with 410, 408 and  >= 500 status codes - See [PR 29767](https://github.com/Azure/azure-sdk-for-java/pull/29767)
* Improvement when `connectionEndpointRediscoveryEnabled` is enabled - See [PR 30281](https://github.com/Azure/azure-sdk-for-java/pull/30281)
* Added replica validation for Unknown status if `openConnectionsAndInitCaches` is used and replica validation is enabled - See [PR 30277](https://github.com/Azure/azure-sdk-for-java/pull/30277)

### 4.35.1 (2022-08-29)
#### Other Changes
* Added non-blocking async lazy cache to improve upgrade and scaling scenarios - See [PR 29322](https://github.com/Azure/azure-sdk-for-java/pull/29322)
* Improved performance of `StoreResponse` using array headers - See [PR 30596](https://github.com/Azure/azure-sdk-for-java/pull/30596)

### 4.35.0 (2022-08-19)
#### Other Changes
* Updated netty library version to `4.1.79.Final`.
* Updated `reactor-core` version to `3.4.21`.

### 4.34.0 (2022-08-05)
#### Features Added
* GA of `DedicatedGatewayRequestOptions` API. See [PR 30142](https://github.com/Azure/azure-sdk-for-java/pull/30142)

#### Other Changes
* Added `requestSessionToken` to `CosmosDiagnostics` - See [PR 29516](https://github.com/Azure/azure-sdk-for-java/pull/29516)
* Reverted changes of [PR 29944](https://github.com/Azure/azure-sdk-for-java/pull/29944) to avoid possible regression when customers use id with special characters and their account is on ComputeGateway already. - See [PR 30283](https://github.com/Azure/azure-sdk-for-java/pull/30283)
* Added changes for `changeFeed` APIs for handling all versions and deletes changes. See [PR 30161](https://github.com/Azure/azure-sdk-for-java/pull/30161)

### 4.33.1 (2022-07-22)
#### Bugs Fixed
* Fixed issues with "id" encoding when using special characters that should be allowed in the "id" property of a document. - See [PR 29944](https://github.com/Azure/azure-sdk-for-java/pull/29944)
* Fixed `NotFoundException` for `queryChangeFeed` with staled feed range after split - See [PR 29982](https://github.com/Azure/azure-sdk-for-java/pull/29982)
* Fixed `ForbiddenException` for azure instance metadata service requests if proxy is configured for client telemetry. - See [PR 30004](https://github.com/Azure/azure-sdk-for-java/pull/30004)
* Fixed a regression introduced in [PR 27440](https://github.com/Azure/azure-sdk-for-java/pull/27440) which causes an `IllegalArgumentException` for distinct queries when using POJO serialization. - See [PR 30025](https://github.com/Azure/azure-sdk-for-java/pull/30025)
* Fixed `IllegalArgumentException` when trying to update targetThroughput(Threshold) without process restart. - See [PR 30049](https://github.com/Azure/azure-sdk-for-java/pull/30049)

#### Other Changes
* Supported username and password to be used in `GatewayConnectionConfig.setProxy` . - See [PR 30004](https://github.com/Azure/azure-sdk-for-java/pull/30004)

### 4.33.0 (2022-07-14)
#### Other Changes
* Updated netty library version to `4.1.78.Final`.
* Updated `reactor-core` version to `3.4.19`.

### 4.32.1 (2022-06-30)

#### Bugs Fixed
* Added a fix for `CloneNotSupportedException` when trying to instantiate a `Cosmos(Async)Client` and using a MAC provider which would not support cloning. Instead, this should be handled gracefully (less ideal perf is expected - but functionally it should work.) - See [PR 29719](https://github.com/Azure/azure-sdk-for-java/pull/29719)

### 4.32.0 (2022-06-27)
#### Other Changes
* Remove requires `io.netty.transport.epoll` from `module-info` - See [PR 29509](https://github.com/Azure/azure-sdk-for-java/pull/29509)
* Converted from `durationInMicroSec` to `durationInMilliSecs` in `CosmosDiagnostics` - See [PR 29643](https://github.com/Azure/azure-sdk-for-java/pull/29643)

### 4.31.0 (2022-06-08)
#### Bugs Fixed
* Fixed Store Response headers case insensitivity. - See [PR 29268](https://github.com/Azure/azure-sdk-for-java/pull/29268)

#### Other Changes
* Add `IdleStateHandler` after Ssl handshake has completed and improvement on keeping inner exceptions for creating new channels. - See [PR 29253](https://github.com/Azure/azure-sdk-for-java/pull/29253)

### 4.30.1 (2022-06-01)
#### Other Changes
* Made CosmosPatchOperations thread-safe. Usually there is no reason to modify a CosmosPatchOperations instance concurrently form multiple threads - but making it thread-safe acts as protection in case this is done anyway - See [PR 29143](https://github.com/Azure/azure-sdk-for-java/pull/29143)
* Added system property to allow overriding proxy setting for client telemetry endpoint. - See [PR 29022](https://github.com/Azure/azure-sdk-for-java/pull/29022)
* Added additional information about the reason on Rntbd channel health check failures. - See [PR 29174](https://github.com/Azure/azure-sdk-for-java/pull/29174)

### 4.30.0 (2022-05-20)
#### Bugs Fixed
* Fixed bubbling of Errors in case of any `java.lang.Error` - See [PR 28620](https://github.com/Azure/azure-sdk-for-java/pull/28620)
* Fixed an issue with creating new Throughput control client item when `enableThroughputControlGroup` is being called multiple times with the same throughput control group. - See [PR 28905](https://github.com/Azure/azure-sdk-for-java/pull/28905)
* Fixed a possible dead-lock on static ctor for CosmosException when the runtime is using custom class loaders. - See [PR 28912](https://github.com/Azure/azure-sdk-for-java/pull/28912) and [PR 28961](https://github.com/Azure/azure-sdk-for-java/pull/28961) 

#### Other Changes
* Added `exceptionMessage` and `exceptionResponseHeaders` to `CosmosDiagnostics` in case of any exceptions - See [PR 28620](https://github.com/Azure/azure-sdk-for-java/pull/28620)
* Improved performance of `query plan` cache by using `ConcurrentHashMap` with a fixed size of 1000 - See [PR 28537](https://github.com/Azure/azure-sdk-for-java/pull/28537)
* Changed 429 (Throttling) retry policy to have an upper bound for the back-off time of 5 seconds - See [PR 28764](https://github.com/Azure/azure-sdk-for-java/pull/28764)
* Improved `openConnectionsAndInitCaches` by using rntbd context negotiation. - See [PR 28470](https://github.com/Azure/azure-sdk-for-java/pull/28470)
* Enable `connectionEndpointRediscoveryEnabled` by default - See [PR 28471](https://github.com/Azure/azure-sdk-for-java/pull/28471)

### 4.29.1 (2022-04-27)
#### Bugs Fixed
* Fixed AAD authentication for `CosmosPatchOperations` - See [PR 28537](https://github.com/Azure/azure-sdk-for-java/pull/28537)

### 4.29.0 (2022-04-22)
#### Features Added
* Added Beta API `continueOnInitError` in `ThroughputControlGroupConfigBuilder` - See [PR 27702](https://github.com/Azure/azure-sdk-for-java/pull/27702)

#### Bugs Fixed
* Added improvement for handling idle connection close event when `connectionEndpointRediscoveryEnabled` is enabled - See [PR 27242](https://github.com/Azure/azure-sdk-for-java/pull/27242)
* Fixed memory leak issue related to circular reference of `CosmosDiagnostics` in `StoreResponse` and `CosmosException` - See [PR 28343](https://github.com/Azure/azure-sdk-for-java/pull/28343)

### 4.28.1 (2022-04-08)
#### Other Changes
* Updated `jackson` dependency to 2.13.2 and `jackson-databind` dependency to 2.13.2.1 - CVE-2020-36518. - See [PR 27847](https://github.com/Azure/azure-sdk-for-java/pull/27847)

### 4.28.0 (2022-03-18)
#### Features Added
* Added the "VM Unique ID" - see [Accessing and Using Azure VM Unique ID](https://azure.microsoft.com/blog/accessing-and-using-azure-vm-unique-id/) - to the request diagnostics. This information helps to simplify investigating any network issues between an application hosted in Azure and the corresponding Cosmos DB service endpoint. - See [PR 27692](https://github.com/Azure/azure-sdk-for-java/pull/27692)
* Added overload of read api on ClientEncryptionKey with request options for cosmos encrytion project. - See [PR 27210](https://github.com/Azure/azure-sdk-for-java/pull/27210)

#### Bugs Fixed
* Added `decodeTime` in `CosmosDiagnostics` - See [PR 22808](https://github.com/Azure/azure-sdk-for-java/pull/22808)

#### Other Changes
* Reduced CPU usage for some String operations by switching to APIs that don't compile a pattern for each call. - See [PR 27654](https://github.com/Azure/azure-sdk-for-java/pull/27654)
* Reduced GC (Garbage Collection) pressure when executing queries returning many documents by pushing down type conversion. - See [PR 27440](https://github.com/Azure/azure-sdk-for-java/pull/27440)

### 4.27.0 (2022-03-10)
#### Bugs Fixed
* Fixed an issue in `CosmosPagedIterable` resulting in excessive memory consumption due to unbounded prefetch of pages when converting the `CosmosPagedIterable` into an `Iterator<FeedResponse<T>>`. - See [PR 27237](https://github.com/Azure/azure-sdk-for-java/pull/27237) and [PR 27299](https://github.com/Azure/azure-sdk-for-java/pull/27299)
* Fixed a `NullPointerException` in `CosmosDiagnostics isDiagnosticsCapturedInPagedFlux` - See [PR 27261](https://github.com/Azure/azure-sdk-for-java/pull/27261)
* Fixed an issue with allowing null values for add, set and replace operations in Patch API - See [PR 27501](https://github.com/Azure/azure-sdk-for-java/pull/27501)
* Fixed an issue with top query when top x is greater than the total number of items in the database - See [PR 27377](https://github.com/Azure/azure-sdk-for-java/pull/27377)
* Fixed synchronized lists and maps for order by query race condition - See [PR 27142](https://github.com/Azure/azure-sdk-for-java/pull/27142)

### 4.26.0 (2022-02-11)
#### Features Added
* Added support to resume a "multi order by query" from a continuation token - See [PR 26267](https://github.com/Azure/azure-sdk-for-java/pull/26267)
* Added `RNTBD - open connections` information in `ClientTelemetry`.
* Added Beta API to set custom `Reactor` scheduler to be used by the `ChangeFeedProcessor` implementation - See [PR 26750](https://github.com/Azure/azure-sdk-for-java/pull/26750)
* Added support for correlating queries executed via the Cosmos Spark connector with service-telemetry based on the `correlationActivityId` - See [PR 26908](https://github.com/Azure/azure-sdk-for-java/pull/26908)

#### Bugs Fixed
* Fixed an issue in `ChangeFeedProcessor` related to `leases` that were found expired - See [PR 26750](https://github.com/Azure/azure-sdk-for-java/pull/26750)
* Fixed an issue with `query plan` caching double initialization - See [PR 26825](https://github.com/Azure/azure-sdk-for-java/pull/26825)

#### Other Changes
* Added support for logging `CosmosDiagnostics` for empty pages through system property for cross partition query - See [PR 26869](https://github.com/Azure/azure-sdk-for-java/pull/26869)

### 4.26.0-beta.1 (2022-01-25)
#### Features Added
* Added support to resume a "multi order by query" from a continuation token - See [PR 26267](https://github.com/Azure/azure-sdk-for-java/pull/26267)

### 4.25.0 (2022-01-14)
#### Bugs Fixed
* Fixed `NullPointerException` in bulk mode for deleted/recreated containers.
* Added missing exception cause in case of `InternalServerException`.

### 4.24.0 (2021-12-21)
#### Features Added
* Added implementation for `CosmosAuthorizationTokenResolver`.
* Scoped session token per partition level for gateway call.

#### Bugs Fixed
* Fixed issue causing CosmosException with statusCode 0 to be thrown on connectivity issues for Gateway.
* Addressed potential race condition in `ChangeFeedProcessor` when check-pointing current state.

### 4.23.0 (2021-12-10)
#### Features Added
* Added `setMaxMicroBatchConcurrency` and `getMaxMicroBatchConcurrency` in `CosmosBulkExecutionOptions`.

#### Bugs Fixed
* Bulk execution improvement triggering a flush when total payload size exceeds the max payload size limit.
* Bulk execution improvement shortening the flush interval when the `Flux` of incoming operations signals completion.
* Fixed metadata cache refresh scenario on collection recreate for gateway mode.

### 4.22.0 (2021-12-03)
#### Features Added
* Added Beta API `getContactedRegionNames` in `CosmosDiagnostics`.

#### Bugs Fixed
* Fixed `IllegalStateException` for `getFeedRanges` when container recreated with same name.
* Made Cosmos spans CLIENT which will allow Azure Monitor to show HTTP calls nested under Cosmos spans.
* Fixed `ConcurrentModificationException` when getting `NotFoundException` with session consistency.

### 4.21.1 (2021-11-13)
#### Bugs Fixed
* Fixed an issue in `ChangeFeedProcessor` where processing stops in some rare cases because of a race condition can occur which prevents work to be promptly assigned to other instances.

### 4.21.0 (2021-11-12)
#### Features Added
* GA of `CosmosPatch`, `CosmosBatch` and `CosmosBulk` API.
* GA of `ChangeFeedProcessorState` API.
* Added `networkRequestTimeout` API for `DirectConnectionConfig`.

#### Bugs Fixed
* Override the default keep-alive config on linux to keep connections open and detect a broken connection faster.

#### Other Changes
* Removed deprecated `BulkExecutionOptions`.
* Removed deprecated `BulkExecutionThresholds`.
* Removed deprecated `BulkItemRequestOptions`.
* Removed deprecated `BulkItemRequestOptionsBase`.
* Removed deprecated `BulkOperations`.
* Removed deprecated `BulkPatchItemRequestOptions`.
* Removed deprecated `BulkProcessingOptions`.
* Removed deprecated `BulkProcessingThresholds`.
* Removed deprecated `TransactionalBatch`.
* Removed deprecated `TransactionalBatchItemRequestOptions`.
* Removed deprecated `TransactionalBatchItemRequestOptionsBase`.
* Removed deprecated `TransactionalBatchOperationResult`.
* Removed deprecated `TransactionalBatchPatchItemRequestOptions`.
* Removed deprecated `TransactionalBatchRequestOptions`.
* Removed deprecated `TransactionalBatchResponse`.

### 4.20.1 (2021-10-27)
#### Bugs Fixed
* Removed `AfterBurner` module for Java version 16+.
* Fixed `BadRequestException` issue when using `Distinct` with matched `orderBy` queries via `continuationToken`.

### 4.20.0 (2021-10-14)
#### Features Added
* Enabling `query plan` cache by default.

#### Bugs Fixed
* Fixed issue with bulk reads when `contentResponseOnWrite` is not explicitly enabled on the cosmos client.

### 4.19.1 (2021-09-24)
#### Features Added
* Added support to config retry count for `openConnectionsAndInitCaches`.

#### Bugs Fixed
* Fixed ReadMany Api on partition split.
* Removed full exception trace from 404 error on open telemetry.
* Fixed issue with onErrorDropped being called when using concatWith in QuorumReader.

### 4.20.0-beta.1 (2021-09-22)
#### Features Added
* Added support to config retry count for `openConnectionsAndInitCaches`.

### 4.19.0 (2021-09-09)
#### New Features
* Added support for distinct count queries.
* Added support for capturing `IndexMetrics` in `CosmosQueryRequestOptions`.

#### Bugs Fixed
* Added support to switch off IO thread for response processing.
* Fixed issue for resuming order by queries from continuation token that includes undefined/null.

#### Other Changes
* Renamed `BulkExecutionOptions` to `CosmosBulkExecutionOptions`.
* Renamed `BulkExecutionThresholds` to `CosmosBulkExecutionThresholdsState`.
* Renamed `BulkItemRequestOptions` to `CosmosBulkItemRequestOptions`.
* Renamed `BulkItemRequestOptionsBase` to `CosmosBulkItemRequestOptionsBase`.
* Renamed `BulkOperations` to `CosmosBulkOperations`.
* Renamed `BulkPatchItemRequestOptions` to `CosmosBulkPatchItemRequestOptions`.
* Renamed `TransactionalBatch` to `CosmosBatch`.
* Renamed `TransactionalBatchItemRequestOptions` to `CosmosBatchItemRequestOptions`.
* Renamed `TransactionalBatchItemRequestOptionsBase` to `CosmosBatchItemRequestOptionsBase`.
* Renamed `TransactionalBatchOperationResult` to `CosmosBatchOperationResult`.
* Renamed `TransactionalBatchPatchItemRequestOptions` to `CosmosBatchPatchItemRequestOptions`.
* Renamed `TransactionalBatchRequestOptions` to `CosmosBatchRequestOptions`.
* Renamed `TransactionalBatchResponse` to `CosmosBatchResponse`.
* Renamed `processBulkOperations` to `executeBulkOperations` API.
* Renamed `executeTransactionalBatch` to `executeCosmosBatch` API.
* Moved `CosmosBulkItemResponse.java` to `com.azure.cosmos.models` package.
* Moved `CosmosBulkOperationResponse.java` to `com.azure.cosmos.models` package.
* Moved `CosmosItemOperation.java` to `com.azure.cosmos.models` package.
* Moved `CosmosItemOperationType.java` to `com.azure.cosmos.models` package.
* Moved `CosmosPatchOperations.java` to `com.azure.cosmos.models` package.

### 4.19.0-beta.1 (2021-09-02)
#### Bugs Fixed
* Added support to switch off IO thread for response processing.

### 4.18.0 (2021-08-16)
#### New Features
* Integrated cosmos diagnostics with open telemetry tracer.

#### Bugs Fixed
* Added reactor netty timeline to `query plan` calls.
* Fixed serialization warning on `clientSideRequestDiagnostics`.
* Fixed an issue when `IdleEndpointTimeout` is set to 0 in `DirectConnectionConfig`.
* Added retry for `PrematureCloseException`.
* Fixed an issue where application hangs in bulk executor.
* Fixed an issue which preventing recovery from 410/0 after split.

### 4.18.0-beta.1 (2021-08-11)
#### Bugs Fixed
* Added `TransportRequestChannelAcquisitionContext` in `CosmosDiagnostics`.

### 4.17.0 (2021-07-08)
#### New Features
* Adjust `MicroBatchSize` dynamically based on throttling rate in `BulkExecutor`.

#### Bugs Fixed
* Fixed an issue with AAD authentication in `Strong` and `BoundedStaleness` in direct mode.
* Fixed an issue where `ChangeFeedProcessor` was resuming from zero continuation token for new partitions on partition splits.

### 4.16.0 (2021-06-11)
#### Bugs Fixed
* Fixed an issue on handling partition splits during bulk operations in Gateway Mode.
* Fixed an issue with `NumberFormatException` happening on requests on large containers.
* Fixed an issue with BackOff time in `ThroughputController`.
* Fixed an issue with `ThroughputControl` calculation.
* Improved behavior when `CosmosClientBuilder.userAgentSuffix` exceeds 64 characters. Now `userAgentSuffix` will be honored as long as total userAgent value is less than 256 characters or truncated to fit the 256 characters limited.
* Fixed issue when using client-side throughput control in combination with bulk upserts, previously resulting in unnecessarily upserting documents multiple times in some cases when getting throttled.

### 4.16.0-beta.1 (2021-05-20)
#### Bugs Fixed
* No changes from previous version, releasing for compatibility issues with cosmos encryption modules.

### 4.15.0 (2021-05-12)
#### New Features
* Added `backendLatencyInMs` in `CosmosDiagnostics` for `DIRECT` connection mode.
* Added `retryContext` in `CosmosDiagnostics` for query operations.

#### Bugs Fixed
* Fixed ignored `HttpClient` decoder configuration issue.
* Fixed incorrect connection mode issue in `CosmosDiagnostics`.
* Fixed issue with handling collisions in the effective partition key.
* Fixed `CosmosQueryRequestOptions` NPE in `readAllItems` API.

### 4.15.0-beta.2 (2021-04-26)
#### Bugs Fixed
* No changes from previous version, releasing for compatibility issues with cosmos encryption modules.

### 4.15.0-beta.1 (2021-04-07)
#### Bugs Fixed
* No changes from previous version, releasing for compatibility issues with cosmos encryption modules.

### 4.14.0 (2021-04-06)
#### New Features
* General Availability for `readMany()` API in `CosmosAsyncContainer` and `CosmosContainer`.
* General Availability for `handle()` API in `CosmosPagedFlux` and `CosmosPagedIterable`.
* Upgraded Jackson to patch version 2.12.2.
* Exposed `getDocumentUsage` and `getDocumentCountUsage()` APIs in `FeedResponse` to retrieve document count metadata.

#### Bugs Fixed
* Allowed `CosmosPagedFlux#handle()` and `CosmosPagedIterable#handle()` API for chaining.
* Removed `AfterBurner` module usage from `CosmosException` causing the warning logs.
* Fixed issue of duplicate processing of items on the same Change Feed Processor instance.
* Return `RequestTimeoutException` on client side timeout for write operations.

### 4.13.1 (2021-03-22)
#### Bugs Fixed
* Fixed issue preventing recovery from 410 status code and 0 sub status code due to stale Gateway caches when threads in parallel scheduler are starved.
* Fixed warning caused because of afterburner module usage in `CosmosDiagnostics`.
* Query performance improvements.

### 4.13.0 (2021-03-11)
> [!IMPORTANT] 
> This release updates `reactor-core` and `reactor-netty` major versions to `2020.0.4 (Europium)` release train.
#### New Features
* Updated `reactor-core` version to 3.4.3.
* Updated `reactor-netty` version to 1.0.4.
* Added `Diagnostics` for queries.

#### Bugs Fixed
* Fixed `OrderBy` for mixed and undefined types for cross partition queries.
* Fixed `readAllItems` with resourceToken.
* Fixed issue with `resourceToken` usage in `Gateway` connection mode.
* Fixed issues with point operations with permissions in `Gateway` connection mode.

### 4.12.0 (2021-02-09)
#### New Features
* Added connection endpoint rediscovery feature to help reduce and spread-out high latency spikes.
* Added changeFeed pull model beta API.
* Added support for resuming query from a pre split continuation token after partition split.
* Optimized query execution time by caching `query plan` for single partition queries with filters and orderby.

#### Bugs Fixed
* Fixed telemetry deserialization issue.
* Skip session token for `query plan`, trigger and UDF.
* Improved session timeout 404/1002 exception handling.

### 4.11.0 (2021-01-15)
#### New Features
* Added Beta API for Patch support.
* Updated reactor-core library version to `3.3.12.RELEASE`.
* Updated reactor-netty library version to `0.9.15.RELEASE`.
* Updated netty library version to `4.1.54.Final`.

#### Bugs Fixed
* Fixed RntbdServiceEnpoint close issue.
* Improved the latency and throughput for writes when multiplexing.

### 4.10.0 (2020-12-14)
#### New Features
* Added Conflict API support.

### 4.9.0 (2020-12-11)
#### New Features
* Added Beta API for Bulk Operations.
* Added `getRegionsContacted` API in `CosmosDiagnostics`.
* Added Diagnostics for `CosmosStoredProcedureResponse`.
* Added trouble shooting guide links to `CosmosException`.

#### Bugs Fixed
* Adding automatic retries on client-side transient failures on writes while possible with still being idempotent.
* Fixed NPE on `getDiagnostics` for `CosmosStoredProcedureResponse`.
* Fixed empty `resourceAddress` in `CosmosException`.

### 4.8.0 (2020-10-27)
#### New Features
* Added `contentResponseOnWriteEnabled` feature to `CosmosItemRequestOptions`.

#### Bugs Fixed
* Fixed an issue which may affect query behaviour when resuming from a continuation token.

### 4.7.1 (2020-10-21)
#### Bugs Fixed
* Improved the 449 retry policy to force back-off on initial retry and start with shorter back-offs.

### 4.7.0 (2020-10-17)
#### New Features
* Added Beta API for transactional batches.

#### Bugs Fixed
* Fixed an error parsing query metrics on locales with ',' as floating-point delimiter.
* Stopped excessive regional fail-overs when retrieving responses with invalid json from Gateway.
* Fixed an error resulting in certain queries unnecessarily being expected in the Gateway even when using Direct transport.
* Reduced logging noise level by handling SSLException on channel closure.
* Improved efficiency of retry logic for "404 - ReadSession not available" errors.

### 4.6.0 (2020-09-30)
#### New Features
* Added new API to support AAD role-based access control in Cosmos. This is a preview feature which needs to be enabled at the account settings.
* Added handler API(beta) to `CosmosPagedFlux`/`CosmosPagedIterable` to be invoked on every response.

### 4.5.2 (2020-09-29)
#### Bugs Fixed
* Increased robustness of query execution and fetching metadata cache in case of intermittent connectivity issues.

### 4.5.1 (2020-09-25)
#### Bugs Fixed
* Added preview implementation for ChangeFeedProcessor which allows for a more detailed view of the current state.
* Fixed Multiple partition supervisor tasks running simultaneously if leaseAcquireInterval is smaller than leaseRenewInterval.
* Improved Diagnostics for Rntbd connectivity.
* Stopped onError Dropped events from leaking into default reactor hook.

### 4.5.0 (2020-09-16)
#### New Features
* Increased robustness of the Rntbd stack in case of intermittent connectivity issues.
* Improved latency in case of intermittent connectivity issues to individual backend replicas for multi-region accounts avoiding initiation of unnecessary regional fail-overs.

### 4.4.0 (2020-09-12)
#### Bugs Fixed
* Fixed RequestTimeoutException when enabling `netty-tcnative-boringssl` dependency.
* Fixed memory leak issue on `Delete` operations in `GATEWAY` mode.
* Fixed a leak in `CosmosClient` instantiation when endpoint uri is invalid.
* Improved `CPU History` diagnostics.

### 4.4.0-beta.1 (2020-08-27)
#### New Features
* Added new API to efficiently load many documents (via list of pk/id pairs or all documents for a set of pk values).
* Added new `deleteItem` API.
* Enabled query metrics by default.
#### Bugs Fixed
* Fixed NPE in `GatewayAddressCache`.
* Fixing query metric issue for zero item response.
* Improved performance (reduced CPU usage) for address parsing and Master-Key authentication.

### 4.3.2-beta.2 (2020-08-17)
#### Bugs Fixed
* No changes from previous version, releasing for compatibility issues with spring data modules.

### 4.3.2-beta.1 (2020-08-14)
#### Bugs Fixed
* Fixed issue in RntbdServiceEndpoint to avoid early closure of an unused TCP connection.

### 4.3.1 (2020-08-13)
#### Bugs Fixed
* Fixed issue with `GROUP BY` query, where it was returning only one page.
* Fixed user agent string format to comply with central SDK guidelines.
* Enhanced diagnostics information to include `query plan` diagnostics.

### 4.3.0 (2020-07-29)
#### New Features
* Updated reactor-core library version to `3.3.8.RELEASE`. 
* Updated reactor-netty library version to `0.9.10.RELEASE`. 
* Updated netty library version to `4.1.51.Final`. 
* Added new overload APIs for `upsertItem` with `partitionKey`. 
* Added open telemetry tracing support. 
#### Bugs Fixed
* Fixed issue where SSLException gets thrown in case of cancellation of requests in GATEWAY mode.
* Fixed resource throttle retry policy on stored procedures execution.
* Fixed issue where SDK hangs in log level DEBUG mode. 
* Fixed periodic spikes in latency in Direct mode. 
* Fixed high client initialization time issue. 
* Fixed http proxy bug when customizing client with direct mode and gateway mode. 
* Fixed potential NPE in users passes null options. 
* Added timeUnit to `requestLatency` in diagnostics string.
* Removed duplicate uri string from diagnostics string. 
* Fixed diagnostics string in proper JSON format for point operations.
* Fixed issue with `.single()` operator causing the reactor chain to blow up in case of Not Found exception. 

### 4.2.0 (2020-07-14)
#### New Features
* Added script logging enabled API to `CosmosStoredProcedureRequestOptions`.
* Updated `DirectConnectionConfig` default `idleEndpointTimeout` to 1h and default `connectTimeout` to 5s.
#### Bugs Fixed
* Fixed issue where `GatewayConnectionConfig` `idleConnectionTimeout` was overriding `DirectConnectionConfig` `idleConnectionTimeout`.
* Fixed `responseContinuationTokenLimitInKb` get and set APIs in `CosmosQueryRequestOptions`.
* Fixed issue in query and change feed when recreating the collection with same name.
* Fixed issue with top query throwing ClassCastException.
* Fixed issue with order by query throwing NullPointerException.
* Fixed issue in handling of cancelled requests in direct mode causing reactor `onErrorDropped` being called. 

### 4.1.0 (2020-06-25)
#### New Features
* Added support for `GROUP BY` query.
* Increased the default value of maxConnectionsPerEndpoint to 130 in DirectConnectionConfig.
* Increased the default value of maxRequestsPerConnection to 30 in DirectConnectionConfig.
#### Bugs Fixed
* Fixed issues with order by query returning duplicate results when resuming by using continuation token. 
* Fixed issues with value query returning null values for nested object.
* Fixed null pointer exception on request manager in RntbdClientChannelPool.

### 4.0.1 (2020-06-10)
#### New Features
* Renamed `QueryRequestOptions` to `CosmosQueryRequestOptions`.
* Updated `ChangeFeedProcessorBuilder` to builder pattern.
* Updated `CosmosPermissionProperties` with new container name and child resources APIs.
#### Bugs Fixed
* Fixed ConnectionPolicy `toString()` Null Pointer Exception.

### 4.0.1-beta.4 (2020-06-03)
#### New Features
* Added more samples & enriched docs to `CosmosClientBuilder`. 
* Updated `CosmosDatabase` & `CosmosContainer` APIs with throughputProperties for autoscale/autopilot support. 
* Renamed `CosmosClientException` to `CosmosException`. 
* Replaced `AccessCondition` & `AccessConditionType` by `ifMatchETag()` & `ifNoneMatchETag()` APIs. 
* Merged all `Cosmos*AsyncResponse` & `CosmosResponse` types to a single `CosmosResponse` type.
* Renamed `CosmosResponseDiagnostics` to `CosmosDiagnostics`.  
* Wrapped `FeedResponseDiagnostics` in `CosmosDiagnostics`. 
* Removed `jackson` dependency from azure-cosmos & relying on azure-core. 
* Replaced `CosmosKeyCredential` with `AzureKeyCredential` type. 
* Added `ProxyOptions` APIs to `GatewayConnectionConfig`. 
* Updated SDK to use `Instant` type instead of `OffsetDateTime`. 
* Added new enum type `OperationKind`. 
* Renamed `FeedOptions` to `QueryRequestOptions`. 
* Added `getETag()` & `getTimestamp()` APIs to `Cosmos*Properties` types. 
* Added `userAgent` information in `CosmosException` & `CosmosDiagnostics`. 
* Updated new line character in `Diagnostics` to System new line character. 
* Removed `readAll*` APIs, use query select all APIs instead.
* Added `ChangeFeedProcessor` estimate lag API.   
#### Bugs Fixed
* Fixed issue with parsing of query results in case of Value order by queries. 

### 4.0.1-beta.3 (2020-05-15)
#### New Features
* Added autoscale/autopilot throughput provisioning support to SDK.  
* Replaced `ConnectionPolicy` with new connection configs. Exposed `DirectConnectionConfig` & `GatewayConnectionConfig` APIs through `CosmosClientBuilder` for Direct & Gateway mode connection configurations.
* Moved `JsonSerializable` & `Resource` to implementation package. 
* Added `contentResponseOnWriteEnabled` API to CosmosClientBuilder which disables full response content on write operations.
* Exposed `getETag()` APIs on response types.
* Moved `CosmosAuthorizationTokenResolver` to implementation. 
* Renamed `preferredLocations` & `multipleWriteLocations` API to `preferredRegions` & `multipleWriteRegions`. 
* Updated `reactor-core` to 3.3.5.RELEASE, `reactor-netty` to 0.9.7.RELEASE & `netty` to 4.1.49.Final versions. 
* Added support for `analyticalStoreTimeToLive` in SDK.     
#### Bugs Fixed
* Fixed socket leak issues with Direct TCP client.
* Fixed `orderByQuery` with continuation token bug.

### 4.0.1-beta.2 (2020-04-21)
#### New Features
* `CosmosClientException` extends `AzureException`. 
* Removed `maxItemCount` & `requestContinuationToken` APIs from `FeedOptions` instead using `byPage()` APIs from `CosmosPagedFlux` & `CosmosPagedIterable`.
* Introduced `CosmosPermissionProperties` on public surface for `Permission` APIs.
* Removed `SqlParameterList` type & replaced with `List`
* Fixed multiple memory leaks in Direct TCP client. 
* Added support for `DISTINCT` queries. 
* Removed external dependencies on `fasterxml.uuid, guava, commons-io, commons-collection4, commons-text`.  
* Moved `CosmosPagedFlux` & `CosmosPagedIterable` to `utils` package. 
* Updated netty to 4.1.45.Final & project reactor to 3.3.3 version.
* Updated public rest contracts to `Final` classes.
* Added support for advanced Diagnostics for point operations.
#### Bugs Fixed
* `ChangeFeedProcessor` bug fix for handling partition splits & when partition not found.
* `ChangeFeedProcessor` bug fix when synchronizing lease updates across different threads.

### 4.0.1-beta.1 (2020-03-10)
#### New Features 
* Updated package to `com.azure.cosmos`
* Added `models` package for model / rest contracts
* Added `utils` package for `CosmosPagedFlux` & `CosmosPagedIterable` types. 
* Updated public APIs to use `Duration` across the SDK.
* Added all rest contracts to `models` package.
* `RetryOptions` renamed to `ThrottlingRetryOptions`.
* Added `CosmosPagedFlux` & `CosmosPagedIterable` pagination types for query APIs. 
* Added support for sharing TransportClient across multiple instances of CosmosClients using a new API in the `CosmosClientBuilder#connectionSharingAcrossClientsEnabled(true)`
* Query Optimizations by removing double serialization / deserialization. 
* Response Headers optimizations by removing unnecessary copying back and forth. 
* Optimized `ByteBuffer` serialization / deserialization by removing intermediate String instantiations.
#### Bugs Fixed
* Fixed race condition causing `ArrayIndexOutOfBound` exception in StoreReader<|MERGE_RESOLUTION|>--- conflicted
+++ resolved
@@ -3,11 +3,7 @@
 ### 4.43.0-beta.1 (Unreleased)
 
 #### Features Added
-<<<<<<< HEAD
 * Added support for priority based throttling - See [PR 34121](https://github.com/Azure/azure-sdk-for-java/pull/34121)
-* Added support for Move operation - See [PR 31078](https://github.com/Azure/azure-sdk-for-java/pull/31078)
-=======
->>>>>>> 7a6420a7
 
 #### Breaking Changes
 
