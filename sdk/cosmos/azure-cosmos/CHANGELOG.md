--- conflicted
+++ resolved
@@ -1,44 +1,17 @@
 ## Release History
 
-### 4.65.0-beta.1 (Unreleased)
-
-#### Features Added
-<<<<<<< HEAD
+### 4.64.0-beta.1 (Unreleased)
+
+#### Features Added
 * Added an API to retrieve diagnostics from the change feed processor context. - See [PR 41738](https://github.com/Azure/azure-sdk-for-java/pull/41738)
 * Added support to allow `queryChangeFeed` to complete when all changes available when the query starts have been fetched. - See [PR 42160](https://github.com/Azure/azure-sdk-for-java/pull/42160)
-* Added `CosmosFullTextPolicy` in `CosmosContainerProperties` and `CosmosFullTextIndexes` in `IndexingPolicy` to support Full Text Search in Cosmos DB - See [PR 42278](https://github.com/Azure/azure-sdk-for-java/pull/42278)
-=======
 * Added `cosmosFullTextPolicy` in `cosmosContainerProperties` and `cosmosFullTextIndexes` in `indexingPolicy` to support Full Text Search in CosmosDB - See [PR 42278](https://github.com/Azure/azure-sdk-for-java/pull/42278) 
->>>>>>> 731294b2
 
 #### Breaking Changes
 
 #### Bugs Fixed
 
 #### Other Changes
-* Enable `JsonParser.Feature.ALLOW_UNQUOTED_CONTROL_CHARS` by default for objectMapper. - See [PR 42520](https://github.com/Azure/azure-sdk-for-java/pull/42520)
-* Added system property `COSMOS.ALLOW_UNQUOTED_CONTROL_CHARS` which allow customer to disable/enable `JsonParser.Feature.ALLOW_UNQUOTED_CONTROL_CHARS`. - See [PR 42520](https://github.com/Azure/azure-sdk-for-java/pull/42520)
-* Added system property `COSMOS.CHARSET_DECODER_ERROR_ACTION_ON_MALFORMED_INPUT` and `COSMOS.CHARSET_DECODER_ERROR_ACTION_ON_UNMAPPED_CHARACTER` to allow user config error action on invalid UTF-8 bytes. - See [PR 42520](https://github.com/Azure/azure-sdk-for-java/pull/42520)
-
-### 4.63.4 (2024-10-15)
-
-#### Bugs Fixed
-* Fixed an issue where a `NullPointerException` was thrown with circuit breaker enabled and partition split / merge scenarios. - See [PR 42178](https://github.com/Azure/azure-sdk-for-java/pull/42178)
-* Fixed an issue when a `Batch` operation hitting end-to-end timeout would not capture diagnostics correctly. - See [PR 42178](https://github.com/Azure/azure-sdk-for-java/pull/42178)
-* Fixed an issue where holding onto a `CosmosException` instance would hold a strong reference to a `RxDocumentClientImpl` instance preventing garbage collection of the `RxDocumentClientImpl` instance. - See [PR 42178](https://github.com/Azure/azure-sdk-for-java/pull/42178)
-
-### 4.64.0 (2024-10-10)
-
-#### Features Added
-* Added an API to retrieve diagnostics from the change feed processor context. - See [PR 41738](https://github.com/Azure/azure-sdk-for-java/pull/41738)
-* Added support to allow `queryChangeFeed` to complete when all changes available when the query starts have been fetched. - See [PR 42160](https://github.com/Azure/azure-sdk-for-java/pull/42160)
-* Added an utility API to help extract sub-range continuation tokens from existing changeFeed query continuation token. - See [PR 42156](https://github.com/Azure/azure-sdk-for-java/pull/42156)
-
-#### Bugs Fixed
-* Fixed an issue where a `NullPointerException` was thrown with circuit breaker enabled and partition split / merge scenarios. - See [PR 42178](https://github.com/Azure/azure-sdk-for-java/pull/42178)
-* Fixed an issue when a `Batch` operation hitting end-to-end timeout would not capture diagnostics correctly. - See [PR 42178](https://github.com/Azure/azure-sdk-for-java/pull/42178)  
-* Fixed an issue to avoid transient `IllegalArgumentException` due to duplicate json properties for the `uniqueKeyPolicy` property in `DocumentCollection`. - See [PR 41608](https://github.com/Azure/azure-sdk-for-java/pull/41608) and [PR 42244](https://github.com/Azure/azure-sdk-for-java/pull/42244)
-* Fixed an issue where holding onto a `CosmosException` instance would hold a strong reference to a `RxDocumentClientImpl` instance preventing garbage collection of the `RxDocumentClientImpl` instance. - See [PR 42178](https://github.com/Azure/azure-sdk-for-java/pull/42178)
 
 ### 4.63.3 (2024-09-10)
 
@@ -54,7 +27,6 @@
 
 #### Bugs Fixed
 * Fixed a direct buffer memory leak due to not explicitly stopping the partition recovery flow in per-partition circuit breaker. - See [PR 41486](https://github.com/Azure/azure-sdk-for-java/pull/41486)
-* Fixed an issue where client-level end-to-end timeout is not getting applied for `Batch` operations. - See [PR 41553](https://github.com/Azure/azure-sdk-for-java/pull/41553)
 
 #### Other Changes
 * Fixed an issue to avoid transient `IllegalArgumentException` due to duplicate json properties for the `uniqueKeyPolicy` property. - See [PR 41608](https://github.com/Azure/azure-sdk-for-java/pull/41608)
