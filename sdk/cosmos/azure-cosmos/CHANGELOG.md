--- conflicted
+++ resolved
@@ -1,26 +1,17 @@
 ## Release History
 
-<<<<<<< HEAD
-### 4.36.0-beta.1 (2022-08-31)
-#### Features Added
-* Added system property to turn on replica validation - See [PR 29767](https://github.com/Azure/azure-sdk-for-java/pull/29767)
-=======
 ### 4.36.0-beta.1 (Unreleased)
 
 #### Features Added
->>>>>>> 6e3dc7ee
 
 #### Breaking Changes
 
 #### Bugs Fixed
 
-<<<<<<< HEAD
-=======
 #### Other Changes
 * Added system property to turn on replica validation - See [PR 29767](https://github.com/Azure/azure-sdk-for-java/pull/29767)
 * Added improvement to avoid retry on same replica that previously failed with 410, 408 and  >= 500 status codes - See [PR 29767](https://github.com/Azure/azure-sdk-for-java/pull/29767)
 
->>>>>>> 6e3dc7ee
 ### 4.35.1 (2022-08-29)
 #### Other Changes
 * Added non-blocking async lazy cache to improve upgrade and scaling scenarios - See [PR 29322](https://github.com/Azure/azure-sdk-for-java/pull/29322)
