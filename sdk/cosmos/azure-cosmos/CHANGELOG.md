## Release History

### 4.45.0-beta.1 (Unreleased)

#### Features Added
* Added support for priority based throttling - See [PR 34121](https://github.com/Azure/azure-sdk-for-java/pull/34121)
* Added configurability for minimum connection pool size for all containers through a system property - `COSMOS.MIN_CONNECTION_POOL_SIZE_PER_ENDPOINT` - See [PR 33983](https://github.com/Azure/azure-sdk-for-java/pull/33983).
* Added `CosmosContainerProactiveInitConfigBuilder:setAggressiveWarmupDuration(Duration aggressiveWarmupDuration)` public API to switch between aggressively opening connections
  in a blocking manner to defensively opening connections in a non-blocking manner after `aggressiveWarmupDuration` has elapsed - See [PR 33983](https://github.com/Azure/azure-sdk-for-java/pull/33983).
* Added end to end timeout policy for item operations. Requests will be cancelled if they have not finished before the configured timeout - See [PR 34554](https://github.com/Azure/azure-sdk-for-java/pull/34554).

#### Breaking Changes

#### Bugs Fixed
* Fixed `IllegalArgumentException` in changeFeedProcessor when `maxScaleCount` is configured - See [PR 34618](https://github.com/Azure/azure-sdk-for-java/pull/34618)
* Removed custom user agent suffix from client telemetry - See [PR 34866](https://github.com/Azure/azure-sdk-for-java/pull/34866)
* Fixed an issue where `userAgentSuffix` is not being used in `CosmosDiagnostics` - See [PR 34863](https://github.com/Azure/azure-sdk-for-java/pull/34863)
* Enabled proactive connection management to only reopen closed / reset connections to those endpoints used by containers which
  were part of the connection warm up flow - See [PR 34892](https://github.com/Azure/azure-sdk-for-java/pull/34892)

#### Other Changes
<<<<<<< HEAD
* Capture diagnostics for cancelled `RNTBD` requests - See [PR 34912](https://github.com/Azure/azure-sdk-for-java/pull/34912)
=======
* Disabled initialization of client telemetry background threads if client telemetry is disabled - See [PR 34889](https://github.com/Azure/azure-sdk-for-java/pull/34889)
* Removed synchronized locking on generating random UUIDs - See [PR 34879](https://github.com/Azure/azure-sdk-for-java/pull/34879)
>>>>>>> 92f765b0

### 4.44.0 (2023-04-21)

#### Bugs Fixed
* Fixed an issue where throughput control is not triggered properly when target throughput is being used - See [PR 34393](https://github.com/Azure/azure-sdk-for-java/pull/34393)
* Fixed an issue where `IllegalStateException` being thrown during replica validation - See [PR 34538](https://github.com/Azure/azure-sdk-for-java/pull/34538)

### 4.43.0 (2023-04-06)

#### Features Added
* Added option to enable automatic retries for write operations - See [34227](https://github.com/Azure/azure-sdk-for-java/pull/34227)
* Added option to enable automatic logging of Cosmos diagnostics for errors or requests exceeding latency threshold - See [33209](https://github.com/Azure/azure-sdk-for-java/pull/33209)
* Added support for OpenTelemetry traces following the Semantic profile for Cosmos DB - See [33209](https://github.com/Azure/azure-sdk-for-java/pull/33209)

#### Breaking Changes
* Changed the default structure of Open Telemetry events being emitted by the SDK to follow the semantic profile for Cosmos DB. Use the `COSMOS.USE_LEGACY_TRACING` system property to retrun to the previous event structure: `-DCOSMOS.USE_LEGACY_TRACING=true` - See [33209](https://github.com/Azure/azure-sdk-for-java/pull/33209)

### 4.42.0 (2023-03-17)

#### Features Added
* Added support for Move operation - See [PR 31078](https://github.com/Azure/azure-sdk-for-java/pull/31078)
* GA of `subpartition` functionality in SDK - See [32501](https://github.com/Azure/azure-sdk-for-java/pull/32501)
* Added ability for SDK to use partial partition keys for queries in subpartitioned containers - See [32501](https://github.com/Azure/azure-sdk-for-java/pull/32501)
* Enable `handleLatestVersionChanges` in ChangeFeedProcessor - See [33972](https://github.com/Azure/azure-sdk-for-java/pull/33972)
* Added Merge support. NOTE: to use Change Feed Processor with merge support, onboard to the new API `handleLatestVersionChanges()` in `ChangeFeedProcessorBuilder`.

#### Bugs Fixed
* Fixed `readMany` API to take in hierarchical partition keys - See [32501](https://github.com/Azure/azure-sdk-for-java/pull/32501)
* Fixed an issue in the Direct Transport metrics for acquired/closed channels which would be triggered when endpoint get closed/evicted due to exceeding idle timeouts. This would surface as stale metrics for these endpoints. - See [33969](https://github.com/Azure/azure-sdk-for-java/pull/33969) 

#### Other Changes
* Added fault injection support - See [PR 33329](https://github.com/Azure/azure-sdk-for-java/pull/33329).

### 4.41.0 (2023-02-17)

#### Features Added
* Added ability to configure proactive connection management via `CosmosClientBuilder.openConnectionsAndInitCaches(CosmosContainerProactiveInitConfig)`. - See [PR 33267](https://github.com/Azure/azure-sdk-for-java/pull/33267)
* Added internal merge handling - See [PR 31428](https://github.com/Azure/azure-sdk-for-java/pull/31428). See [PR 32097](https://github.com/Azure/azure-sdk-for-java/pull/32097). See [PR 32078](https://github.com/Azure/azure-sdk-for-java/pull/32078). See [PR 32165](https://github.com/Azure/azure-sdk-for-java/pull/32165). See [32259](https://github.com/Azure/azure-sdk-for-java/pull/32259). See [32496](https://github.com/Azure/azure-sdk-for-java/pull/32496)
* Added more granular control of which Cosmos client-side metrics to emit, whether to collect histograms and percentiles (and which) and also which tags/dimensions to associate with individual metrics.  - See [PR 33436](https://github.com/Azure/azure-sdk-for-java/pull/33436)

#### Breaking Changes
* NOTE: the PR to provide more granular control over metrics - See [PR 33436](https://github.com/Azure/azure-sdk-for-java/pull/33436) - includes two technically breaking changes. We don't expect any customers to be impacted by this, but the PR description as well as information below provides some context and options on how to revert the behavior to previous version.
  * The API `CosmosClientTelemetryConfig.metricTagNames` has been marked deprecated in favor of `CosmosMicrometerMetricsOptions.defaultTagNames` or `CosmosMicrometerMeterOptions.suppressTagNames` - the `CosmosClientTelemetryConfig.metricTagNames` API can still be used as long as none of the new configuration APIs is used - but we recommend starting to switch over to the new APIs.
  * Capturing metrics - especially `Timer` and `DistributionSummary` with percentiles/histograms has some performance overhead. We got feedback that initially we were emitting some metrics with relatively high cardinality on tags with percentiles/histograms of questionable value (only useful in certain scenarios). So, we decided to disable collecting these metrics by default - but still allow them to be collected when enabled manually via the APIs described in [PR 33436](https://github.com/Azure/azure-sdk-for-java/pull/33436).   

#### Bugs Fixed
* Change feed pull API is using an incorrect key value for collection lookup, which can result in using the old collection in collection recreate scenarios. - See [PR 33178](https://github.com/Azure/azure-sdk-for-java/pull/33178)

#### Other Changes
* Give a meaningful name to the GlobalEndpointManager worker thread. - See [PR 33507](https://github.com/Azure/azure-sdk-for-java/pull/33507)
* Adding activity id in header of gateway address refresh call. - See [PR 33074](https://github.com/Azure/azure-sdk-for-java/pull/33074)
* Direct mode - `RNTBD` connection health check improvements in `RntbdClientChannelHealthChecker` to allow recovering quicker when existing connections get broken (without TCP close or reset, just timeouts because packets get dropped). - See [PR 33464](https://github.com/Azure/azure-sdk-for-java/pull/33464) and - See [PR 33566](https://github.com/Azure/azure-sdk-for-java/pull/33566)  

### 4.40.0 (2023-01-13)
#### Features Added
* Added `retryAfterInMs` to `StoreResult` in `CosmosDiagnostics` - See [PR 31219](https://github.com/Azure/azure-sdk-for-java/pull/31219)
* Added `CosmosDiagnostics` to `readMany` API - See [PR 32290](https://github.com/Azure/azure-sdk-for-java/pull/32290)

#### Bugs Fixed
* Fixed issue on noisy `CancellationException` log - See [PR 31882](https://github.com/Azure/azure-sdk-for-java/pull/31882)
* Fixed issue with `TracerProvider` constructor inadvertently disabling tracing when `isClientMetricsEnabled` is true - See [PR 32787](https://github.com/Azure/azure-sdk-for-java/pull/32787)
* Added improvement in handling for idle connection being closed unexpectedly - See [PR 32936](https://github.com/Azure/azure-sdk-for-java/pull/32936)

#### Other Changes
* Reduced log noisiness when bulk ingestion completes and sink is already terminated or cancelled. - See [PR 32601](https://github.com/Azure/azure-sdk-for-java/pull/32601)
* Optimized the `readMany` API to make use of point reads when a single item is requested for a given physical partition - See [PR 31723](https://github.com/Azure/azure-sdk-for-java/pull/31723)
* Added cross region retries for data plane, query plan and metadata requests failed with http timeouts - See [PR 32450](https://github.com/Azure/azure-sdk-for-java/pull/32450)

### 4.39.0 (2022-11-16)

#### Bugs Fixed
* Fixed a rare race condition for `query plan` cache exceeding the allowed size limit - See [PR 31859](https://github.com/Azure/azure-sdk-for-java/pull/31859)
* Added improvement in `RntbdClientChannelHealthChecker` for detecting continuous transit timeout. - See [PR 31544](https://github.com/Azure/azure-sdk-for-java/pull/31544)
* Fixed an issue in replica validation where addresses may have not sorted properly when replica validation is enabled. - See [PR 32022](https://github.com/Azure/azure-sdk-for-java/pull/32022)
* Fixed unicode char handling in Uris in Cosmos Http Client. - See [PR 32058](https://github.com/Azure/azure-sdk-for-java/pull/32058)
* Fixed an eager prefetch issue to lazily prefetch pages on a query - See [PR 32122](https://github.com/Azure/azure-sdk-for-java/pull/32122)

#### Other Changes
* Shaded `MurmurHash3` of apache `commons-codec` to enable removing of the `guava` dependency - CVE-2020-8908 - See [PR 31761](https://github.com/Azure/azure-sdk-for-java/pull/31761)
* Updated test dependency of `testng` to version 7.5 - See [PR 31761](https://github.com/Azure/azure-sdk-for-java/pull/31761)
* Reduced the logging noise level on CancellationExceptions from `RntbdReporter.reportIssue`. - See [PR 32175](https://github.com/Azure/azure-sdk-for-java/pull/32175)

### 4.38.1 (2022-10-21)
#### Other Changes
* Updated test dependency of apache `commons-text` to version 1.10.0 - CVE-2022-42889 - See [PR 31674](https://github.com/Azure/azure-sdk-for-java/pull/31674)
* Updated `jackson-databind` dependency to 2.13.4.2 - CVE-2022-42003 - See [PR 31559](https://github.com/Azure/azure-sdk-for-java/pull/31559)

### 4.38.0 (2022-10-12)
#### Features Added
* Added option to set throughput control group name on per-request level for batch and bulk operations. - See [PR 31362](https://github.com/Azure/azure-sdk-for-java/pull/31362)

### 4.37.1 (2022-10-07)
> [!IMPORTANT]
> We strongly recommend our customers to use version 4.37.1 and above.
#### Bugs Fixed
* Fixed incorrect RU metric reporting in micrometer metrics. - See [PR 31307](https://github.com/Azure/azure-sdk-for-java/pull/31307)
* Enabled failover to preferred locations in the case of single-write/multi-read region enabled account for read in Gateway mode and for metadata requests in Direct mode. - More details about the [Bug: Cosmos DB Client gets stuck in timeout retry loop](https://github.com/Azure/azure-sdk-for-java/issues/31260#issue-1396454421). - See [PR 31314](https://github.com/Azure/azure-sdk-for-java/pull/31314)

#### Other Changes
* Added SslHandshakeTimeout minimum duration config - See [PR 31298](https://github.com/Azure/azure-sdk-for-java/pull/31298)

### 4.37.0 (2022-09-30)
#### Features Added
* Added new preview APIs to `ChangeFeedProcessor` for handling all versions and deletes changes - See [PR 30399](https://github.com/Azure/azure-sdk-for-java/pull/30399)
* Added option to emit client-side metrics via micrometer.io MeterRegistry. - See [PR 30065](https://github.com/Azure/azure-sdk-for-java/pull/30065)

#### Bugs Fixed
* Fixed a race condition that could result in a memory/thread leak for `BulkExecutor` instances (and their corresponding `cosmos-daemon-BulkExecutor-*` thread). - See [PR 31082](https://github.com/Azure/azure-sdk-for-java/pull/31082)

#### Other Changes
* Enable replica validation by default - See [PR 31159](https://github.com/Azure/azure-sdk-for-java/pull/31159)

### 4.36.0 (2022-09-15)
#### Other Changes
* Added system property to turn on replica validation - See [PR 29767](https://github.com/Azure/azure-sdk-for-java/pull/29767)
* Added improvement to avoid retry on same replica that previously failed with 410, 408 and  >= 500 status codes - See [PR 29767](https://github.com/Azure/azure-sdk-for-java/pull/29767)
* Improvement when `connectionEndpointRediscoveryEnabled` is enabled - See [PR 30281](https://github.com/Azure/azure-sdk-for-java/pull/30281)
* Added replica validation for Unknown status if `openConnectionsAndInitCaches` is used and replica validation is enabled - See [PR 30277](https://github.com/Azure/azure-sdk-for-java/pull/30277)

### 4.35.1 (2022-08-29)
#### Other Changes
* Added non-blocking async lazy cache to improve upgrade and scaling scenarios - See [PR 29322](https://github.com/Azure/azure-sdk-for-java/pull/29322)
* Improved performance of `StoreResponse` using array headers - See [PR 30596](https://github.com/Azure/azure-sdk-for-java/pull/30596)

### 4.35.0 (2022-08-19)
#### Other Changes
* Updated netty library version to `4.1.79.Final`.
* Updated `reactor-core` version to `3.4.21`.

### 4.34.0 (2022-08-05)
#### Features Added
* GA of `DedicatedGatewayRequestOptions` API. See [PR 30142](https://github.com/Azure/azure-sdk-for-java/pull/30142)

#### Other Changes
* Added `requestSessionToken` to `CosmosDiagnostics` - See [PR 29516](https://github.com/Azure/azure-sdk-for-java/pull/29516)
* Reverted changes of [PR 29944](https://github.com/Azure/azure-sdk-for-java/pull/29944) to avoid possible regression when customers use id with special characters and their account is on ComputeGateway already. - See [PR 30283](https://github.com/Azure/azure-sdk-for-java/pull/30283)
* Added changes for `changeFeed` APIs for handling all versions and deletes changes. See [PR 30161](https://github.com/Azure/azure-sdk-for-java/pull/30161)

### 4.33.1 (2022-07-22)
#### Bugs Fixed
* Fixed issues with "id" encoding when using special characters that should be allowed in the "id" property of a document. - See [PR 29944](https://github.com/Azure/azure-sdk-for-java/pull/29944)
* Fixed `NotFoundException` for `queryChangeFeed` with staled feed range after split - See [PR 29982](https://github.com/Azure/azure-sdk-for-java/pull/29982)
* Fixed `ForbiddenException` for azure instance metadata service requests if proxy is configured for client telemetry. - See [PR 30004](https://github.com/Azure/azure-sdk-for-java/pull/30004)
* Fixed a regression introduced in [PR 27440](https://github.com/Azure/azure-sdk-for-java/pull/27440) which causes an `IllegalArgumentException` for distinct queries when using POJO serialization. - See [PR 30025](https://github.com/Azure/azure-sdk-for-java/pull/30025)
* Fixed `IllegalArgumentException` when trying to update targetThroughput(Threshold) without process restart. - See [PR 30049](https://github.com/Azure/azure-sdk-for-java/pull/30049)

#### Other Changes
* Supported username and password to be used in `GatewayConnectionConfig.setProxy` . - See [PR 30004](https://github.com/Azure/azure-sdk-for-java/pull/30004)

### 4.33.0 (2022-07-14)
#### Other Changes
* Updated netty library version to `4.1.78.Final`.
* Updated `reactor-core` version to `3.4.19`.

### 4.32.1 (2022-06-30)

#### Bugs Fixed
* Added a fix for `CloneNotSupportedException` when trying to instantiate a `Cosmos(Async)Client` and using a MAC provider which would not support cloning. Instead, this should be handled gracefully (less ideal perf is expected - but functionally it should work.) - See [PR 29719](https://github.com/Azure/azure-sdk-for-java/pull/29719)

### 4.32.0 (2022-06-27)
#### Other Changes
* Remove requires `io.netty.transport.epoll` from `module-info` - See [PR 29509](https://github.com/Azure/azure-sdk-for-java/pull/29509)
* Converted from `durationInMicroSec` to `durationInMilliSecs` in `CosmosDiagnostics` - See [PR 29643](https://github.com/Azure/azure-sdk-for-java/pull/29643)

### 4.31.0 (2022-06-08)
#### Bugs Fixed
* Fixed Store Response headers case insensitivity. - See [PR 29268](https://github.com/Azure/azure-sdk-for-java/pull/29268)

#### Other Changes
* Add `IdleStateHandler` after Ssl handshake has completed and improvement on keeping inner exceptions for creating new channels. - See [PR 29253](https://github.com/Azure/azure-sdk-for-java/pull/29253)

### 4.30.1 (2022-06-01)
#### Other Changes
* Made CosmosPatchOperations thread-safe. Usually there is no reason to modify a CosmosPatchOperations instance concurrently form multiple threads - but making it thread-safe acts as protection in case this is done anyway - See [PR 29143](https://github.com/Azure/azure-sdk-for-java/pull/29143)
* Added system property to allow overriding proxy setting for client telemetry endpoint. - See [PR 29022](https://github.com/Azure/azure-sdk-for-java/pull/29022)
* Added additional information about the reason on Rntbd channel health check failures. - See [PR 29174](https://github.com/Azure/azure-sdk-for-java/pull/29174)

### 4.30.0 (2022-05-20)
#### Bugs Fixed
* Fixed bubbling of Errors in case of any `java.lang.Error` - See [PR 28620](https://github.com/Azure/azure-sdk-for-java/pull/28620)
* Fixed an issue with creating new Throughput control client item when `enableThroughputControlGroup` is being called multiple times with the same throughput control group. - See [PR 28905](https://github.com/Azure/azure-sdk-for-java/pull/28905)
* Fixed a possible dead-lock on static ctor for CosmosException when the runtime is using custom class loaders. - See [PR 28912](https://github.com/Azure/azure-sdk-for-java/pull/28912) and [PR 28961](https://github.com/Azure/azure-sdk-for-java/pull/28961) 

#### Other Changes
* Added `exceptionMessage` and `exceptionResponseHeaders` to `CosmosDiagnostics` in case of any exceptions - See [PR 28620](https://github.com/Azure/azure-sdk-for-java/pull/28620)
* Improved performance of `query plan` cache by using `ConcurrentHashMap` with a fixed size of 1000 - See [PR 28537](https://github.com/Azure/azure-sdk-for-java/pull/28537)
* Changed 429 (Throttling) retry policy to have an upper bound for the back-off time of 5 seconds - See [PR 28764](https://github.com/Azure/azure-sdk-for-java/pull/28764)
* Improved `openConnectionsAndInitCaches` by using rntbd context negotiation. - See [PR 28470](https://github.com/Azure/azure-sdk-for-java/pull/28470)
* Enable `connectionEndpointRediscoveryEnabled` by default - See [PR 28471](https://github.com/Azure/azure-sdk-for-java/pull/28471)

### 4.29.1 (2022-04-27)
#### Bugs Fixed
* Fixed AAD authentication for `CosmosPatchOperations` - See [PR 28537](https://github.com/Azure/azure-sdk-for-java/pull/28537)

### 4.29.0 (2022-04-22)
#### Features Added
* Added Beta API `continueOnInitError` in `ThroughputControlGroupConfigBuilder` - See [PR 27702](https://github.com/Azure/azure-sdk-for-java/pull/27702)

#### Bugs Fixed
* Added improvement for handling idle connection close event when `connectionEndpointRediscoveryEnabled` is enabled - See [PR 27242](https://github.com/Azure/azure-sdk-for-java/pull/27242)
* Fixed memory leak issue related to circular reference of `CosmosDiagnostics` in `StoreResponse` and `CosmosException` - See [PR 28343](https://github.com/Azure/azure-sdk-for-java/pull/28343)

### 4.28.1 (2022-04-08)
#### Other Changes
* Updated `jackson` dependency to 2.13.2 and `jackson-databind` dependency to 2.13.2.1 - CVE-2020-36518. - See [PR 27847](https://github.com/Azure/azure-sdk-for-java/pull/27847)

### 4.28.0 (2022-03-18)
#### Features Added
* Added the "VM Unique ID" - see [Accessing and Using Azure VM Unique ID](https://azure.microsoft.com/blog/accessing-and-using-azure-vm-unique-id/) - to the request diagnostics. This information helps to simplify investigating any network issues between an application hosted in Azure and the corresponding Cosmos DB service endpoint. - See [PR 27692](https://github.com/Azure/azure-sdk-for-java/pull/27692)
* Added overload of read api on ClientEncryptionKey with request options for cosmos encrytion project. - See [PR 27210](https://github.com/Azure/azure-sdk-for-java/pull/27210)

#### Bugs Fixed
* Added `decodeTime` in `CosmosDiagnostics` - See [PR 22808](https://github.com/Azure/azure-sdk-for-java/pull/22808)

#### Other Changes
* Reduced CPU usage for some String operations by switching to APIs that don't compile a pattern for each call. - See [PR 27654](https://github.com/Azure/azure-sdk-for-java/pull/27654)
* Reduced GC (Garbage Collection) pressure when executing queries returning many documents by pushing down type conversion. - See [PR 27440](https://github.com/Azure/azure-sdk-for-java/pull/27440)

### 4.27.0 (2022-03-10)
#### Bugs Fixed
* Fixed an issue in `CosmosPagedIterable` resulting in excessive memory consumption due to unbounded prefetch of pages when converting the `CosmosPagedIterable` into an `Iterator<FeedResponse<T>>`. - See [PR 27237](https://github.com/Azure/azure-sdk-for-java/pull/27237) and [PR 27299](https://github.com/Azure/azure-sdk-for-java/pull/27299)
* Fixed a `NullPointerException` in `CosmosDiagnostics isDiagnosticsCapturedInPagedFlux` - See [PR 27261](https://github.com/Azure/azure-sdk-for-java/pull/27261)
* Fixed an issue with allowing null values for add, set and replace operations in Patch API - See [PR 27501](https://github.com/Azure/azure-sdk-for-java/pull/27501)
* Fixed an issue with top query when top x is greater than the total number of items in the database - See [PR 27377](https://github.com/Azure/azure-sdk-for-java/pull/27377)
* Fixed synchronized lists and maps for order by query race condition - See [PR 27142](https://github.com/Azure/azure-sdk-for-java/pull/27142)

### 4.26.0 (2022-02-11)
#### Features Added
* Added support to resume a "multi order by query" from a continuation token - See [PR 26267](https://github.com/Azure/azure-sdk-for-java/pull/26267)
* Added `RNTBD - open connections` information in `ClientTelemetry`.
* Added Beta API to set custom `Reactor` scheduler to be used by the `ChangeFeedProcessor` implementation - See [PR 26750](https://github.com/Azure/azure-sdk-for-java/pull/26750)
* Added support for correlating queries executed via the Cosmos Spark connector with service-telemetry based on the `correlationActivityId` - See [PR 26908](https://github.com/Azure/azure-sdk-for-java/pull/26908)

#### Bugs Fixed
* Fixed an issue in `ChangeFeedProcessor` related to `leases` that were found expired - See [PR 26750](https://github.com/Azure/azure-sdk-for-java/pull/26750)
* Fixed an issue with `query plan` caching double initialization - See [PR 26825](https://github.com/Azure/azure-sdk-for-java/pull/26825)

#### Other Changes
* Added support for logging `CosmosDiagnostics` for empty pages through system property for cross partition query - See [PR 26869](https://github.com/Azure/azure-sdk-for-java/pull/26869)

### 4.26.0-beta.1 (2022-01-25)
#### Features Added
* Added support to resume a "multi order by query" from a continuation token - See [PR 26267](https://github.com/Azure/azure-sdk-for-java/pull/26267)

### 4.25.0 (2022-01-14)
#### Bugs Fixed
* Fixed `NullPointerException` in bulk mode for deleted/recreated containers.
* Added missing exception cause in case of `InternalServerException`.

### 4.24.0 (2021-12-21)
#### Features Added
* Added implementation for `CosmosAuthorizationTokenResolver`.
* Scoped session token per partition level for gateway call.

#### Bugs Fixed
* Fixed issue causing CosmosException with statusCode 0 to be thrown on connectivity issues for Gateway.
* Addressed potential race condition in `ChangeFeedProcessor` when check-pointing current state.

### 4.23.0 (2021-12-10)
#### Features Added
* Added `setMaxMicroBatchConcurrency` and `getMaxMicroBatchConcurrency` in `CosmosBulkExecutionOptions`.

#### Bugs Fixed
* Bulk execution improvement triggering a flush when total payload size exceeds the max payload size limit.
* Bulk execution improvement shortening the flush interval when the `Flux` of incoming operations signals completion.
* Fixed metadata cache refresh scenario on collection recreate for gateway mode.

### 4.22.0 (2021-12-03)
#### Features Added
* Added Beta API `getContactedRegionNames` in `CosmosDiagnostics`.

#### Bugs Fixed
* Fixed `IllegalStateException` for `getFeedRanges` when container recreated with same name.
* Made Cosmos spans CLIENT which will allow Azure Monitor to show HTTP calls nested under Cosmos spans.
* Fixed `ConcurrentModificationException` when getting `NotFoundException` with session consistency.

### 4.21.1 (2021-11-13)
#### Bugs Fixed
* Fixed an issue in `ChangeFeedProcessor` where processing stops in some rare cases because of a race condition can occur which prevents work to be promptly assigned to other instances.

### 4.21.0 (2021-11-12)
#### Features Added
* GA of `CosmosPatch`, `CosmosBatch` and `CosmosBulk` API.
* GA of `ChangeFeedProcessorState` API.
* Added `networkRequestTimeout` API for `DirectConnectionConfig`.

#### Bugs Fixed
* Override the default keep-alive config on linux to keep connections open and detect a broken connection faster.

#### Other Changes
* Removed deprecated `BulkExecutionOptions`.
* Removed deprecated `BulkExecutionThresholds`.
* Removed deprecated `BulkItemRequestOptions`.
* Removed deprecated `BulkItemRequestOptionsBase`.
* Removed deprecated `BulkOperations`.
* Removed deprecated `BulkPatchItemRequestOptions`.
* Removed deprecated `BulkProcessingOptions`.
* Removed deprecated `BulkProcessingThresholds`.
* Removed deprecated `TransactionalBatch`.
* Removed deprecated `TransactionalBatchItemRequestOptions`.
* Removed deprecated `TransactionalBatchItemRequestOptionsBase`.
* Removed deprecated `TransactionalBatchOperationResult`.
* Removed deprecated `TransactionalBatchPatchItemRequestOptions`.
* Removed deprecated `TransactionalBatchRequestOptions`.
* Removed deprecated `TransactionalBatchResponse`.

### 4.20.1 (2021-10-27)
#### Bugs Fixed
* Removed `AfterBurner` module for Java version 16+.
* Fixed `BadRequestException` issue when using `Distinct` with matched `orderBy` queries via `continuationToken`.

### 4.20.0 (2021-10-14)
#### Features Added
* Enabling `query plan` cache by default.

#### Bugs Fixed
* Fixed issue with bulk reads when `contentResponseOnWrite` is not explicitly enabled on the cosmos client.

### 4.19.1 (2021-09-24)
#### Features Added
* Added support to config retry count for `openConnectionsAndInitCaches`.

#### Bugs Fixed
* Fixed ReadMany Api on partition split.
* Removed full exception trace from 404 error on open telemetry.
* Fixed issue with onErrorDropped being called when using concatWith in QuorumReader.

### 4.20.0-beta.1 (2021-09-22)
#### Features Added
* Added support to config retry count for `openConnectionsAndInitCaches`.

### 4.19.0 (2021-09-09)
#### New Features
* Added support for distinct count queries.
* Added support for capturing `IndexMetrics` in `CosmosQueryRequestOptions`.

#### Bugs Fixed
* Added support to switch off IO thread for response processing.
* Fixed issue for resuming order by queries from continuation token that includes undefined/null.

#### Other Changes
* Renamed `BulkExecutionOptions` to `CosmosBulkExecutionOptions`.
* Renamed `BulkExecutionThresholds` to `CosmosBulkExecutionThresholdsState`.
* Renamed `BulkItemRequestOptions` to `CosmosBulkItemRequestOptions`.
* Renamed `BulkItemRequestOptionsBase` to `CosmosBulkItemRequestOptionsBase`.
* Renamed `BulkOperations` to `CosmosBulkOperations`.
* Renamed `BulkPatchItemRequestOptions` to `CosmosBulkPatchItemRequestOptions`.
* Renamed `TransactionalBatch` to `CosmosBatch`.
* Renamed `TransactionalBatchItemRequestOptions` to `CosmosBatchItemRequestOptions`.
* Renamed `TransactionalBatchItemRequestOptionsBase` to `CosmosBatchItemRequestOptionsBase`.
* Renamed `TransactionalBatchOperationResult` to `CosmosBatchOperationResult`.
* Renamed `TransactionalBatchPatchItemRequestOptions` to `CosmosBatchPatchItemRequestOptions`.
* Renamed `TransactionalBatchRequestOptions` to `CosmosBatchRequestOptions`.
* Renamed `TransactionalBatchResponse` to `CosmosBatchResponse`.
* Renamed `processBulkOperations` to `executeBulkOperations` API.
* Renamed `executeTransactionalBatch` to `executeCosmosBatch` API.
* Moved `CosmosBulkItemResponse.java` to `com.azure.cosmos.models` package.
* Moved `CosmosBulkOperationResponse.java` to `com.azure.cosmos.models` package.
* Moved `CosmosItemOperation.java` to `com.azure.cosmos.models` package.
* Moved `CosmosItemOperationType.java` to `com.azure.cosmos.models` package.
* Moved `CosmosPatchOperations.java` to `com.azure.cosmos.models` package.

### 4.19.0-beta.1 (2021-09-02)
#### Bugs Fixed
* Added support to switch off IO thread for response processing.

### 4.18.0 (2021-08-16)
#### New Features
* Integrated cosmos diagnostics with open telemetry tracer.

#### Bugs Fixed
* Added reactor netty timeline to `query plan` calls.
* Fixed serialization warning on `clientSideRequestDiagnostics`.
* Fixed an issue when `IdleEndpointTimeout` is set to 0 in `DirectConnectionConfig`.
* Added retry for `PrematureCloseException`.
* Fixed an issue where application hangs in bulk executor.
* Fixed an issue which preventing recovery from 410/0 after split.

### 4.18.0-beta.1 (2021-08-11)
#### Bugs Fixed
* Added `TransportRequestChannelAcquisitionContext` in `CosmosDiagnostics`.

### 4.17.0 (2021-07-08)
#### New Features
* Adjust `MicroBatchSize` dynamically based on throttling rate in `BulkExecutor`.

#### Bugs Fixed
* Fixed an issue with AAD authentication in `Strong` and `BoundedStaleness` in direct mode.
* Fixed an issue where `ChangeFeedProcessor` was resuming from zero continuation token for new partitions on partition splits.

### 4.16.0 (2021-06-11)
#### Bugs Fixed
* Fixed an issue on handling partition splits during bulk operations in Gateway Mode.
* Fixed an issue with `NumberFormatException` happening on requests on large containers.
* Fixed an issue with BackOff time in `ThroughputController`.
* Fixed an issue with `ThroughputControl` calculation.
* Improved behavior when `CosmosClientBuilder.userAgentSuffix` exceeds 64 characters. Now `userAgentSuffix` will be honored as long as total userAgent value is less than 256 characters or truncated to fit the 256 characters limited.
* Fixed issue when using client-side throughput control in combination with bulk upserts, previously resulting in unnecessarily upserting documents multiple times in some cases when getting throttled.

### 4.16.0-beta.1 (2021-05-20)
#### Bugs Fixed
* No changes from previous version, releasing for compatibility issues with cosmos encryption modules.

### 4.15.0 (2021-05-12)
#### New Features
* Added `backendLatencyInMs` in `CosmosDiagnostics` for `DIRECT` connection mode.
* Added `retryContext` in `CosmosDiagnostics` for query operations.

#### Bugs Fixed
* Fixed ignored `HttpClient` decoder configuration issue.
* Fixed incorrect connection mode issue in `CosmosDiagnostics`.
* Fixed issue with handling collisions in the effective partition key.
* Fixed `CosmosQueryRequestOptions` NPE in `readAllItems` API.

### 4.15.0-beta.2 (2021-04-26)
#### Bugs Fixed
* No changes from previous version, releasing for compatibility issues with cosmos encryption modules.

### 4.15.0-beta.1 (2021-04-07)
#### Bugs Fixed
* No changes from previous version, releasing for compatibility issues with cosmos encryption modules.

### 4.14.0 (2021-04-06)
#### New Features
* General Availability for `readMany()` API in `CosmosAsyncContainer` and `CosmosContainer`.
* General Availability for `handle()` API in `CosmosPagedFlux` and `CosmosPagedIterable`.
* Upgraded Jackson to patch version 2.12.2.
* Exposed `getDocumentUsage` and `getDocumentCountUsage()` APIs in `FeedResponse` to retrieve document count metadata.

#### Bugs Fixed
* Allowed `CosmosPagedFlux#handle()` and `CosmosPagedIterable#handle()` API for chaining.
* Removed `AfterBurner` module usage from `CosmosException` causing the warning logs.
* Fixed issue of duplicate processing of items on the same Change Feed Processor instance.
* Return `RequestTimeoutException` on client side timeout for write operations.

### 4.13.1 (2021-03-22)
#### Bugs Fixed
* Fixed issue preventing recovery from 410 status code and 0 sub status code due to stale Gateway caches when threads in parallel scheduler are starved.
* Fixed warning caused because of afterburner module usage in `CosmosDiagnostics`.
* Query performance improvements.

### 4.13.0 (2021-03-11)
> [!IMPORTANT] 
> This release updates `reactor-core` and `reactor-netty` major versions to `2020.0.4 (Europium)` release train.
#### New Features
* Updated `reactor-core` version to 3.4.3.
* Updated `reactor-netty` version to 1.0.4.
* Added `Diagnostics` for queries.

#### Bugs Fixed
* Fixed `OrderBy` for mixed and undefined types for cross partition queries.
* Fixed `readAllItems` with resourceToken.
* Fixed issue with `resourceToken` usage in `Gateway` connection mode.
* Fixed issues with point operations with permissions in `Gateway` connection mode.

### 4.12.0 (2021-02-09)
#### New Features
* Added connection endpoint rediscovery feature to help reduce and spread-out high latency spikes.
* Added changeFeed pull model beta API.
* Added support for resuming query from a pre split continuation token after partition split.
* Optimized query execution time by caching `query plan` for single partition queries with filters and orderby.

#### Bugs Fixed
* Fixed telemetry deserialization issue.
* Skip session token for `query plan`, trigger and UDF.
* Improved session timeout 404/1002 exception handling.

### 4.11.0 (2021-01-15)
#### New Features
* Added Beta API for Patch support.
* Updated reactor-core library version to `3.3.12.RELEASE`.
* Updated reactor-netty library version to `0.9.15.RELEASE`.
* Updated netty library version to `4.1.54.Final`.

#### Bugs Fixed
* Fixed RntbdServiceEnpoint close issue.
* Improved the latency and throughput for writes when multiplexing.

### 4.10.0 (2020-12-14)
#### New Features
* Added Conflict API support.

### 4.9.0 (2020-12-11)
#### New Features
* Added Beta API for Bulk Operations.
* Added `getRegionsContacted` API in `CosmosDiagnostics`.
* Added Diagnostics for `CosmosStoredProcedureResponse`.
* Added trouble shooting guide links to `CosmosException`.

#### Bugs Fixed
* Adding automatic retries on client-side transient failures on writes while possible with still being idempotent.
* Fixed NPE on `getDiagnostics` for `CosmosStoredProcedureResponse`.
* Fixed empty `resourceAddress` in `CosmosException`.

### 4.8.0 (2020-10-27)
#### New Features
* Added `contentResponseOnWriteEnabled` feature to `CosmosItemRequestOptions`.

#### Bugs Fixed
* Fixed an issue which may affect query behaviour when resuming from a continuation token.

### 4.7.1 (2020-10-21)
#### Bugs Fixed
* Improved the 449 retry policy to force back-off on initial retry and start with shorter back-offs.

### 4.7.0 (2020-10-17)
#### New Features
* Added Beta API for transactional batches.

#### Bugs Fixed
* Fixed an error parsing query metrics on locales with ',' as floating-point delimiter.
* Stopped excessive regional fail-overs when retrieving responses with invalid json from Gateway.
* Fixed an error resulting in certain queries unnecessarily being expected in the Gateway even when using Direct transport.
* Reduced logging noise level by handling SSLException on channel closure.
* Improved efficiency of retry logic for "404 - ReadSession not available" errors.

### 4.6.0 (2020-09-30)
#### New Features
* Added new API to support AAD role-based access control in Cosmos. This is a preview feature which needs to be enabled at the account settings.
* Added handler API(beta) to `CosmosPagedFlux`/`CosmosPagedIterable` to be invoked on every response.

### 4.5.2 (2020-09-29)
#### Bugs Fixed
* Increased robustness of query execution and fetching metadata cache in case of intermittent connectivity issues.

### 4.5.1 (2020-09-25)
#### Bugs Fixed
* Added preview implementation for ChangeFeedProcessor which allows for a more detailed view of the current state.
* Fixed Multiple partition supervisor tasks running simultaneously if leaseAcquireInterval is smaller than leaseRenewInterval.
* Improved Diagnostics for Rntbd connectivity.
* Stopped onError Dropped events from leaking into default reactor hook.

### 4.5.0 (2020-09-16)
#### New Features
* Increased robustness of the Rntbd stack in case of intermittent connectivity issues.
* Improved latency in case of intermittent connectivity issues to individual backend replicas for multi-region accounts avoiding initiation of unnecessary regional fail-overs.

### 4.4.0 (2020-09-12)
#### Bugs Fixed
* Fixed RequestTimeoutException when enabling `netty-tcnative-boringssl` dependency.
* Fixed memory leak issue on `Delete` operations in `GATEWAY` mode.
* Fixed a leak in `CosmosClient` instantiation when endpoint uri is invalid.
* Improved `CPU History` diagnostics.

### 4.4.0-beta.1 (2020-08-27)
#### New Features
* Added new API to efficiently load many documents (via list of pk/id pairs or all documents for a set of pk values).
* Added new `deleteItem` API.
* Enabled query metrics by default.
#### Bugs Fixed
* Fixed NPE in `GatewayAddressCache`.
* Fixing query metric issue for zero item response.
* Improved performance (reduced CPU usage) for address parsing and Master-Key authentication.

### 4.3.2-beta.2 (2020-08-17)
#### Bugs Fixed
* No changes from previous version, releasing for compatibility issues with spring data modules.

### 4.3.2-beta.1 (2020-08-14)
#### Bugs Fixed
* Fixed issue in RntbdServiceEndpoint to avoid early closure of an unused TCP connection.

### 4.3.1 (2020-08-13)
#### Bugs Fixed
* Fixed issue with `GROUP BY` query, where it was returning only one page.
* Fixed user agent string format to comply with central SDK guidelines.
* Enhanced diagnostics information to include `query plan` diagnostics.

### 4.3.0 (2020-07-29)
#### New Features
* Updated reactor-core library version to `3.3.8.RELEASE`. 
* Updated reactor-netty library version to `0.9.10.RELEASE`. 
* Updated netty library version to `4.1.51.Final`. 
* Added new overload APIs for `upsertItem` with `partitionKey`. 
* Added open telemetry tracing support. 
#### Bugs Fixed
* Fixed issue where SSLException gets thrown in case of cancellation of requests in GATEWAY mode.
* Fixed resource throttle retry policy on stored procedures execution.
* Fixed issue where SDK hangs in log level DEBUG mode. 
* Fixed periodic spikes in latency in Direct mode. 
* Fixed high client initialization time issue. 
* Fixed http proxy bug when customizing client with direct mode and gateway mode. 
* Fixed potential NPE in users passes null options. 
* Added timeUnit to `requestLatency` in diagnostics string.
* Removed duplicate uri string from diagnostics string. 
* Fixed diagnostics string in proper JSON format for point operations.
* Fixed issue with `.single()` operator causing the reactor chain to blow up in case of Not Found exception. 

### 4.2.0 (2020-07-14)
#### New Features
* Added script logging enabled API to `CosmosStoredProcedureRequestOptions`.
* Updated `DirectConnectionConfig` default `idleEndpointTimeout` to 1h and default `connectTimeout` to 5s.
#### Bugs Fixed
* Fixed issue where `GatewayConnectionConfig` `idleConnectionTimeout` was overriding `DirectConnectionConfig` `idleConnectionTimeout`.
* Fixed `responseContinuationTokenLimitInKb` get and set APIs in `CosmosQueryRequestOptions`.
* Fixed issue in query and change feed when recreating the collection with same name.
* Fixed issue with top query throwing ClassCastException.
* Fixed issue with order by query throwing NullPointerException.
* Fixed issue in handling of cancelled requests in direct mode causing reactor `onErrorDropped` being called. 

### 4.1.0 (2020-06-25)
#### New Features
* Added support for `GROUP BY` query.
* Increased the default value of maxConnectionsPerEndpoint to 130 in DirectConnectionConfig.
* Increased the default value of maxRequestsPerConnection to 30 in DirectConnectionConfig.
#### Bugs Fixed
* Fixed issues with order by query returning duplicate results when resuming by using continuation token. 
* Fixed issues with value query returning null values for nested object.
* Fixed null pointer exception on request manager in RntbdClientChannelPool.

### 4.0.1 (2020-06-10)
#### New Features
* Renamed `QueryRequestOptions` to `CosmosQueryRequestOptions`.
* Updated `ChangeFeedProcessorBuilder` to builder pattern.
* Updated `CosmosPermissionProperties` with new container name and child resources APIs.
#### Bugs Fixed
* Fixed ConnectionPolicy `toString()` Null Pointer Exception.

### 4.0.1-beta.4 (2020-06-03)
#### New Features
* Added more samples & enriched docs to `CosmosClientBuilder`. 
* Updated `CosmosDatabase` & `CosmosContainer` APIs with throughputProperties for autoscale/autopilot support. 
* Renamed `CosmosClientException` to `CosmosException`. 
* Replaced `AccessCondition` & `AccessConditionType` by `ifMatchETag()` & `ifNoneMatchETag()` APIs. 
* Merged all `Cosmos*AsyncResponse` & `CosmosResponse` types to a single `CosmosResponse` type.
* Renamed `CosmosResponseDiagnostics` to `CosmosDiagnostics`.  
* Wrapped `FeedResponseDiagnostics` in `CosmosDiagnostics`. 
* Removed `jackson` dependency from azure-cosmos & relying on azure-core. 
* Replaced `CosmosKeyCredential` with `AzureKeyCredential` type. 
* Added `ProxyOptions` APIs to `GatewayConnectionConfig`. 
* Updated SDK to use `Instant` type instead of `OffsetDateTime`. 
* Added new enum type `OperationKind`. 
* Renamed `FeedOptions` to `QueryRequestOptions`. 
* Added `getETag()` & `getTimestamp()` APIs to `Cosmos*Properties` types. 
* Added `userAgent` information in `CosmosException` & `CosmosDiagnostics`. 
* Updated new line character in `Diagnostics` to System new line character. 
* Removed `readAll*` APIs, use query select all APIs instead.
* Added `ChangeFeedProcessor` estimate lag API.   
#### Bugs Fixed
* Fixed issue with parsing of query results in case of Value order by queries. 

### 4.0.1-beta.3 (2020-05-15)
#### New Features
* Added autoscale/autopilot throughput provisioning support to SDK.  
* Replaced `ConnectionPolicy` with new connection configs. Exposed `DirectConnectionConfig` & `GatewayConnectionConfig` APIs through `CosmosClientBuilder` for Direct & Gateway mode connection configurations.
* Moved `JsonSerializable` & `Resource` to implementation package. 
* Added `contentResponseOnWriteEnabled` API to CosmosClientBuilder which disables full response content on write operations.
* Exposed `getETag()` APIs on response types.
* Moved `CosmosAuthorizationTokenResolver` to implementation. 
* Renamed `preferredLocations` & `multipleWriteLocations` API to `preferredRegions` & `multipleWriteRegions`. 
* Updated `reactor-core` to 3.3.5.RELEASE, `reactor-netty` to 0.9.7.RELEASE & `netty` to 4.1.49.Final versions. 
* Added support for `analyticalStoreTimeToLive` in SDK.     
#### Bugs Fixed
* Fixed socket leak issues with Direct TCP client.
* Fixed `orderByQuery` with continuation token bug.

### 4.0.1-beta.2 (2020-04-21)
#### New Features
* `CosmosClientException` extends `AzureException`. 
* Removed `maxItemCount` & `requestContinuationToken` APIs from `FeedOptions` instead using `byPage()` APIs from `CosmosPagedFlux` & `CosmosPagedIterable`.
* Introduced `CosmosPermissionProperties` on public surface for `Permission` APIs.
* Removed `SqlParameterList` type & replaced with `List`
* Fixed multiple memory leaks in Direct TCP client. 
* Added support for `DISTINCT` queries. 
* Removed external dependencies on `fasterxml.uuid, guava, commons-io, commons-collection4, commons-text`.  
* Moved `CosmosPagedFlux` & `CosmosPagedIterable` to `utils` package. 
* Updated netty to 4.1.45.Final & project reactor to 3.3.3 version.
* Updated public rest contracts to `Final` classes.
* Added support for advanced Diagnostics for point operations.
#### Bugs Fixed
* `ChangeFeedProcessor` bug fix for handling partition splits & when partition not found.
* `ChangeFeedProcessor` bug fix when synchronizing lease updates across different threads.

### 4.0.1-beta.1 (2020-03-10)
#### New Features 
* Updated package to `com.azure.cosmos`
* Added `models` package for model / rest contracts
* Added `utils` package for `CosmosPagedFlux` & `CosmosPagedIterable` types. 
* Updated public APIs to use `Duration` across the SDK.
* Added all rest contracts to `models` package.
* `RetryOptions` renamed to `ThrottlingRetryOptions`.
* Added `CosmosPagedFlux` & `CosmosPagedIterable` pagination types for query APIs. 
* Added support for sharing TransportClient across multiple instances of CosmosClients using a new API in the `CosmosClientBuilder#connectionSharingAcrossClientsEnabled(true)`
* Query Optimizations by removing double serialization / deserialization. 
* Response Headers optimizations by removing unnecessary copying back and forth. 
* Optimized `ByteBuffer` serialization / deserialization by removing intermediate String instantiations.
#### Bugs Fixed
* Fixed race condition causing `ArrayIndexOutOfBound` exception in StoreReader<|MERGE_RESOLUTION|>--- conflicted
+++ resolved
@@ -19,12 +19,9 @@
   were part of the connection warm up flow - See [PR 34892](https://github.com/Azure/azure-sdk-for-java/pull/34892)
 
 #### Other Changes
-<<<<<<< HEAD
-* Capture diagnostics for cancelled `RNTBD` requests - See [PR 34912](https://github.com/Azure/azure-sdk-for-java/pull/34912)
-=======
 * Disabled initialization of client telemetry background threads if client telemetry is disabled - See [PR 34889](https://github.com/Azure/azure-sdk-for-java/pull/34889)
 * Removed synchronized locking on generating random UUIDs - See [PR 34879](https://github.com/Azure/azure-sdk-for-java/pull/34879)
->>>>>>> 92f765b0
+* Capture diagnostics for cancelled `RNTBD` requests - See [PR 34912](https://github.com/Azure/azure-sdk-for-java/pull/34912)
 
 ### 4.44.0 (2023-04-21)
 
