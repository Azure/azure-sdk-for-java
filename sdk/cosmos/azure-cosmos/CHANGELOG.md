--- conflicted
+++ resolved
@@ -5,10 +5,7 @@
 #### Features Added
 * Added the capability to filter request-level metrics based on diagnostic thresholds. Request-level metrics usually are used to capture metrics per backend endpoint/replica - a high cardinality dimension. Filtering by diagnostic thresholds reduces the overhead - but also means request-level metrics can only be used for debugging purposes - not for monitoring purposes. So, it is important to use the unfiltered operation-level metrics for health monitoring in this case. - See [PR 35114](https://github.com/Azure/azure-sdk-for-java/pull/35114)
 * Added optional tags/dimensions for PartitionId/ReplicaId as alternative to ServiceAddress for direct-mode (rntbd) request-level metrics. - See [PR 35164](https://github.com/Azure/azure-sdk-for-java/pull/35164)
-<<<<<<< HEAD
-=======
 * Added request level info including timeline and system usage to the `CosmosDiagnosticsContext`. - See [PR 35254](https://github.com/Azure/azure-sdk-for-java/pull/35254)
->>>>>>> 02899019
 
 #### Breaking Changes
 
