## Release History

### 4.53.0-beta.1 (Unreleased)

#### Features Added

#### Breaking Changes

#### Bugs Fixed
<<<<<<< HEAD
* Fixed a bug resulting in `CosmosDiagnosticsContext.getStatusCode()` always returning `0` for `readMany` operations. - See [PR 37394](https://github.com/Azure/azure-sdk-for-java/pull/37394)
=======
* Fixed an issue where PartitionKeyRange request will not do cross region retry. - See [PR 37403](https://github.com/Azure/azure-sdk-for-java/pull/37403)
>>>>>>> 2c2283f9

#### Other Changes

### 4.52.0 (2023-10-24)
#### Features Added
* Added an option to configure the minimum retry duration for 404/1002 session not available. - See [PR 37143](https://github.com/Azure/azure-sdk-for-java/pull/37143) and [PR 37240](https://github.com/Azure/azure-sdk-for-java/pull/37240)

#### Bugs Fixed
* Fixed an issue where `emptyPageDiagnosticsEnabled` in `CosmosQueryRequestOptions` was being overridden. This caused empty page diagnostics to be logged (with INFO level) even when the flag was set to false - See [PR 37199](https://github.com/Azure/azure-sdk-for-java/pull/37199)
* Fixed an issue where the HttpTimeoutPolicy was not being used correctly - See [PR 37188](https://github.com/Azure/azure-sdk-for-java/pull/37188) 
* Fixed an issue where SDK mark region unavailable on http timeout - See [PR 37163](https://github.com/Azure/azure-sdk-for-java/pull/37163)
* Fixed an issue where SDK do `A, B, C, A` retry pattern for `404/1002` - See [PR 37040](https://github.com/Azure/azure-sdk-for-java/pull/37040)
* Fixed an issue where SDK do aggressive retry on `449` - See [PR 37040](https://github.com/Azure/azure-sdk-for-java/pull/37040)
* Fixed an issue where SDK skip cross region retry for server generated `410` for write operations - See [PR 37040](https://github.com/Azure/azure-sdk-for-java/pull/37040)
* Added 410/1002 handling for `ChangeFeedProcessor#getCurrentState` in **Latest Version**, **All Version and Deletes** changes modes. - See [PR 37107](https://github.com/Azure/azure-sdk-for-java/pull/37107)
    * **NOTE :** Here the fix is for a `ChangeFeedProcessor` instance built with either `handleLatestVersionChanges` or `handleAllVersionsAndDeletesChanges`.
* Fixed an issue where SDK does not do retry for `AddressRefresh` on `HttpTimeout` for write operations - See [PR 37286](https://github.com/Azure/azure-sdk-for-java/pull/37286)

### 4.51.0 (2023-09-29)

#### Features Added
* Added a preview API to `ChangeFeedProcessorBuilder` to process an additional `ChangeFeedProcessorContext` for handling all versions and deletes changes. - See [PR 36715](https://github.com/Azure/azure-sdk-for-java/pull/36715)
* Added public APIs to configure a `Supplier<CosmosExcludedRegions>` through `CosmosClientBuilder#excludedRegionSupplier` and `CosmosExcludedRegions` - a type which encapsulates a set of excluded regions. See [PR 36616](https://github.com/Azure/azure-sdk-for-java/pull/36616)

#### Bugs Fixed
* Fixed an issue with the threshold based availability strategy, which could result in missing diagnostics and unnecessarily high tail latency - See [PR 36508](https://github.com/Azure/azure-sdk-for-java/pull/36508) and [PR 36786](https://github.com/Azure/azure-sdk-for-java/pull/36786).
* Fixed an issue where `sampleDiagnostics` is not being honored for query. See [PR 37015](https://github.com/Azure/azure-sdk-for-java/pull/37015)
* Fixed the issue of `excludeRegions` not being honored for `CosmosBulkExecutionOptions`. - See[PR 36616](https://github.com/Azure/azure-sdk-for-java/pull/36616)
* Fixed an issue with missing diagnostics (metrics, logging) for `Cosmos(Async)Container.readMany` calls - See [PR 37009](https://github.com/Azure/azure-sdk-for-java/pull/37009)

### 4.50.0 (2023-09-25)

#### Features Added
* Added throughput control support for `gateway mode`. See [PR 36687](https://github.com/Azure/azure-sdk-for-java/pull/36687)
* Added public API to change the initial micro batch size in `CosmosBulkExecutionOptions`. The micro batch size is dynamically adjusted based on throttling rate. By default, it starts with a relatively large micro batch size, which can result in a short spike of throttled requests at the beginning of a bulk execution - reducing the initial micro batch size - for example to 1 - will start with smaller batch size and then dynamically increase it without causing the initial short spike of throttled requests. See [PR 36910](https://github.com/Azure/azure-sdk-for-java/pull/36910)

#### Bugs Fixed
* Disabled `CosmosEndToEndOperationLatencyPolicyConfig` feature in `ChangeFeedProcessor`. Setting `CosmosEndToEndOperationLatencyPolicyConfig` at `CosmosClient` level will not affect `ChangeFeedProcessor` requests in any way. See [PR 36775](https://github.com/Azure/azure-sdk-for-java/pull/36775)
* Fixed staleness issue of `COSMOS.MIN_CONNECTION_POOL_SIZE_PER_ENDPOINT` system property - See [PR 36599](https://github.com/Azure/azure-sdk-for-java/pull/36599).
* Fixed an issue where `pageSize` from `byPage` is not always being honored. This only happens when the same `CosmosQueryRequestOptions` being used through different requests, and different pageSize being used. See [PR 36847](https://github.com/Azure/azure-sdk-for-java/pull/36847)
* Fixed an issue where build of `CosmosClient` and `CosmosAsyncClient` was getting blocked for the entire aggressive warmup duration even when all the connections have been opened already. - See [PR 36889](https://github.com/Azure/azure-sdk-for-java/pull/36889)
* Fixed `CosmosClient` connection warm up bug to open connections aggressively. - See [PR 36889](https://github.com/Azure/azure-sdk-for-java/pull/36889)

#### Other Changes
* Handling negative end-to-end timeouts provided more gracefully by throwing a `CosmsoException` (`OperationCancelledException`) instead of `IllegalArgumentException`. - See [PR 36507](https://github.com/Azure/azure-sdk-for-java/pull/36507)
* Reverted preserve ordering in bulk mode([PR 35892](https://github.com/Azure/azure-sdk-for-java/pull/35892)). See [PR 36638](https://github.com/Azure/azure-sdk-for-java/pull/36638)

### 4.45.2-hotfix (2023-09-18)
> [!IMPORTANT]
> We strongly recommend our customers to upgrade directly to at least 4.48.2 or above if they have been using the 4.45.2-hotfix version of `azure-cosmos`. Versions 4.46.0 - 4.48.1 will miss important fixes that have been backported to 4.45.2-hotfix.
#### Bugs Fixed
* Added capability to mark a region as unavailable when a request is cancelled due to end-to-end timeout and connection issues
  with the region in the direct connectivity mode. - See [PR 35586](https://github.com/Azure/azure-sdk-for-java/pull/35586)
* Fixed an issue where `ConnectionStateListener` tracked staled `Uris` which fails to mark the current `Uris` unhealthy properly - See [PR 36067](https://github.com/Azure/azure-sdk-for-java/pull/36067)
* Fixed an issue to update the last unhealthy timestamp for an `Uri` instance only when transitioning to `Unhealthy` from a different health status -  See [36083](https://github.com/Azure/azure-sdk-for-java/pull/36083)
* Improved the channel health check flow to deem a channel unhealthy when it sees consecutive cancellations. - See [PR 36225](https://github.com/Azure/azure-sdk-for-java/pull/36225)
* Optimized the replica validation flow to validate replica health with `Unknown` health status only when the replica is
  used by a container which is also part of the connection warm-up flow. - See [PR 36225](https://github.com/Azure/azure-sdk-for-java/pull/36225)
* Fixed possible `NullPointerException` issue if health-check flow kicks in before RNTBD context negotiation for a given channel - See [PR 36397](https://github.com/Azure/azure-sdk-for-java/pull/36397).

### 4.48.2 (2023-08-25)
> [!IMPORTANT]
> We strongly recommend our customers to use version 4.48.2 and above.
#### Bugs Fixed
* Fixed possible `NullPointerException` issue if health-check flow kicks in before RNTBD context negotiation for a given channel - See [PR 36397](https://github.com/Azure/azure-sdk-for-java/pull/36397).

#### Other Changes
* Handling negative end-to-end timeouts provided more gracefully by throwing a `CosmosException` (`OperationCancelledException`) instead of `IllegalArgumentException`. - See [PR 36535](https://github.com/Azure/azure-sdk-for-java/pull/36535)

### 4.49.0 (2023-08-21)
#### Features Added
* Added a flag for allowing customers to preserve ordering in bulk mode. See [PR 35892](https://github.com/Azure/azure-sdk-for-java/pull/35892)
* Added a flag to bypass integrated cache when dedicated gateway is used. See [PR 35865](https://github.com/Azure/azure-sdk-for-java/pull/35865)
* Added new aggressive retry timeouts for in-region calls. See [PR 35987](https://github.com/Azure/azure-sdk-for-java/pull/35987)

#### Bugs Fixed
* Wired `proactiveInit` into the diagnostics to track warmed up containers, proactive connection regions and aggressive warm up duration - See [PR 36111](https://github.com/Azure/azure-sdk-for-java/pull/36111)
* Fixed possible `NullPointerException` issue if health-check flow kicks in before RNTBD context negotiation for a given channel - See [PR 36397](https://github.com/Azure/azure-sdk-for-java/pull/36397). 

#### Other Changes
* Added coverage for `ChangeFeedProcessor` in `Latest Version` change feed mode to read change feed from a custom start time for multi-write accounts. - See[PR 36257](https://github.com/Azure/azure-sdk-for-java/pull/36257)

### 4.48.1 (2023-08-09)
#### Bugs Fixed
* Fixed request start time in the `CosmosDiagnostics` for individual request responses - See [PR 35705](https://github.com/Azure/azure-sdk-for-java/pull/35705)
* Fixed an issue where `ConnectionStateListener` tracked staled `Uris` which fails to mark the current `Uris` unhealthy properly - See [PR 36067](https://github.com/Azure/azure-sdk-for-java/pull/36067)
* Gone exceptions that are not idempotent should not be retried because it is not known if they succeeded for sure. The handling of the exception in this case is left to the user. Fixed retrying write operations when a gone exception occurs in bulk mode. - See [PR 35838](https://github.com/Azure/azure-sdk-for-java/pull/35838)
* Fixed an issue to update the last unhealthy timestamp for an `Uri` instance only when transitioning to `Unhealthy` from a different health status -  See [36083](https://github.com/Azure/azure-sdk-for-java/pull/36083)

#### Other Changes
* Query metrics diagnostics changed to JSON format. - See [PR 35761](https://github.com/Azure/azure-sdk-for-java/pull/35761)
* Improved the channel health check flow to deem a channel unhealthy when it sees consecutive cancellations. - See [PR 36225](https://github.com/Azure/azure-sdk-for-java/pull/36225)
* Optimized the replica validation flow to validate replica health with `Unknown` health status only when the replica is 
used by a container which is also part of the connection warm-up flow. - See [PR 36225](https://github.com/Azure/azure-sdk-for-java/pull/36225)

### 4.48.0 (2023-07-18)
#### Bugs Fixed
* Fixed an issue with deserialization of `conflictResolutionTimestamp` for All versions and deletes change feed mode. - See [PR 35909](https://github.com/Azure/azure-sdk-for-java/pull/35909)
* Added capability to mark a region as unavailable when a request is cancelled due to end-to-end timeout and connection issues
  with the region in the direct connectivity mode. - See [PR 35586](https://github.com/Azure/azure-sdk-for-java/pull/35586)

#### Other Changes
* Added fault injection support for Gateway connection mode - See [PR 35378](https://github.com/Azure/azure-sdk-for-java/pull/35378)

### 4.37.2-hotfix (2023-07-17)
#### Bugs Fixed
* Fixed an issue with deserialization of `conflictResolutionTimestamp` for All versions and deletes change feed mode. - See [PR 35912](https://github.com/Azure/azure-sdk-for-java/pull/35912)

### 4.47.0 (2023-06-26)
#### Features Added
* Added the capability to specify region switch hints through `CosmosClientBuilder#setSessionRetryOptions` for optimizing retries for `READ_SESSION_NOT_AVAILABLE` errors. - See [PR 35292](https://github.com/Azure/azure-sdk-for-java/pull/35292)
* Added API to exclude regions on request options which helps avoid a regions from preferred regions for the request. - See [PR 35166](https://github.com/Azure/azure-sdk-for-java/pull/35166)
* Added API for providing an availability strategy to improve availability when end-end timeout is specified. - See [PR 35166](https://github.com/Azure/azure-sdk-for-java/pull/35166)
* Added Threshold based availability strategy. - See [PR 35166](https://github.com/Azure/azure-sdk-for-java/pull/35166)

#### Bugs Fixed
* Fixes the `readMany` API to not drop existing documents from the response in point-read scenarios when 
there are non-existent document IDs also passed through the API - See [PR 35513](https://github.com/Azure/azure-sdk-for-java/pull/35513)

### 4.46.0 (2023-06-09)
#### Features Added
* Added the capability to filter request-level metrics based on diagnostic thresholds. Request-level metrics usually are used to capture metrics per backend endpoint/replica - a high cardinality dimension. Filtering by diagnostic thresholds reduces the overhead - but also means request-level metrics can only be used for debugging purposes - not for monitoring purposes. So, it is important to use the unfiltered operation-level metrics for health monitoring in this case. - See [PR 35114](https://github.com/Azure/azure-sdk-for-java/pull/35114)
* Added optional tags/dimensions for PartitionId/ReplicaId as alternative to ServiceAddress for direct-mode (rntbd) request-level metrics. - See [PR 35164](https://github.com/Azure/azure-sdk-for-java/pull/35164)
* Added request level info including timeline and system usage to the `CosmosDiagnosticsContext`. - See [PR 35254](https://github.com/Azure/azure-sdk-for-java/pull/35254) and [PR 35405](https://github.com/Azure/azure-sdk-for-java/pull/35405)
* Added an optional dimension/tag `OperationSubStatusCode` for operation-level metrics. - See [PR 35334](https://github.com/Azure/azure-sdk-for-java/pull/35334)
* Added support for `ComputedProperty` in `CosmosContainerProperties` - See [PR 35046](https://github.com/Azure/azure-sdk-for-java/pull/35046)

#### Breaking Changes
* Renamed the JVM configuration - `COSMOS.DEFENSIVE_WARMUP_CONCURRENCY` to `COSMOS.OPEN_CONNECTIONS_CONCURRENCY` - See [PR 34859](https://github.com/Azure/azure-sdk-for-java/pull/34859)

#### Bugs Fixed
* Enabled connection warm-up to continue in a best-effort manner to other regions in case of address resolution errors for a particular region - See [PR 35323](https://github.com/Azure/azure-sdk-for-java/pull/35323)
* Fixed an issue with `ChangeFeedProcessor` to fetch all changes before delay based on configured `PollDelay`. - See [PR 35324](https://github.com/Azure/azure-sdk-for-java/pull/35324)

#### Other Changes
* Refactored `CosmosContainerProactiveInitConfigBuilder` to make use of `ContainerDirectConnectionMetadata` and to wire `DirectConnectionConfig` with
  JVM configuration - `COSMOS.MIN_CONNECTION_POOL_SIZE_PER_ENDPOINT` - See [PR 34859](https://github.com/Azure/azure-sdk-for-java/pull/34859)
* Extending maximum retry delay in `SessionTokenMismatchRetryPolicy`. - See [PR 35360](https://github.com/Azure/azure-sdk-for-java/pull/35360)

### 4.45.1 (2023-05-19)
#### Bugs Fixed
* Fixed an issue where status code & sub-status code `408/20008` will always be populated in the CosmosDiagnostics in case of `RNTBD` request failures - See [PR 34999](https://github.com/Azure/azure-sdk-for-java/pull/34999)
* Fixed `readMany` API bug to enable swallowing of `404 Not Found` exceptions for 404/0 scenarios when `readMany` performs point-reads internally - See [PR 34966](https://github.com/Azure/azure-sdk-for-java/pull/34966)

### 4.45.0 (2023-05-12)
#### Features Added
* Added support for priority based throttling - See [PR 34121](https://github.com/Azure/azure-sdk-for-java/pull/34121)
* Added configurability for minimum connection pool size for all containers through a system property - `COSMOS.MIN_CONNECTION_POOL_SIZE_PER_ENDPOINT` - See [PR 33983](https://github.com/Azure/azure-sdk-for-java/pull/33983).
* Added `CosmosContainerProactiveInitConfigBuilder:setAggressiveWarmupDuration(Duration aggressiveWarmupDuration)` public API to switch between aggressively opening connections
  in a blocking manner to defensively opening connections in a non-blocking manner after `aggressiveWarmupDuration` has elapsed - See [PR 33983](https://github.com/Azure/azure-sdk-for-java/pull/33983).
* Added end to end timeout policy for item operations. Requests will be cancelled if they have not finished before the configured timeout - See [PR 34554](https://github.com/Azure/azure-sdk-for-java/pull/34554).
* Added capability to sample diagnostics dynamically (without need to reinitialize the app or the Cosmos Client instance). - See [PR 34915](https://github.com/Azure/azure-sdk-for-java/pull/34915). 

#### Bugs Fixed
* Fixed `IllegalArgumentException` in changeFeedProcessor when `maxScaleCount` is configured - See [PR 34618](https://github.com/Azure/azure-sdk-for-java/pull/34618)
* Removed custom user agent suffix from client telemetry - See [PR 34866](https://github.com/Azure/azure-sdk-for-java/pull/34866)
* Fixed an issue where `userAgentSuffix` is not being used in `CosmosDiagnostics` - See [PR 34863](https://github.com/Azure/azure-sdk-for-java/pull/34863)
* Enabled proactive connection management to only reopen closed / reset connections to those endpoints used by containers which
  were part of the connection warm up flow - See [PR 34892](https://github.com/Azure/azure-sdk-for-java/pull/34892)

#### Other Changes
* Disabled initialization of client telemetry background threads if client telemetry is disabled - See [PR 34889](https://github.com/Azure/azure-sdk-for-java/pull/34889)
* Removed synchronized locking on generating random UUIDs - See [PR 34879](https://github.com/Azure/azure-sdk-for-java/pull/34879)
* Capture diagnostics for cancelled `RNTBD` requests - See [PR 34912](https://github.com/Azure/azure-sdk-for-java/pull/34912)
* Added support for threshold based speculative processing - See [PR 34686](https://github.com/Azure/azure-sdk-for-java/pull/34686)

### 4.44.0 (2023-04-21)
#### Bugs Fixed
* Fixed an issue where throughput control is not triggered properly when target throughput is being used - See [PR 34393](https://github.com/Azure/azure-sdk-for-java/pull/34393)
* Fixed an issue where `IllegalStateException` being thrown during replica validation - See [PR 34538](https://github.com/Azure/azure-sdk-for-java/pull/34538)

### 4.43.0 (2023-04-06)
#### Features Added
* Added option to enable automatic retries for write operations - See [34227](https://github.com/Azure/azure-sdk-for-java/pull/34227)
* Added option to enable automatic logging of Cosmos diagnostics for errors or requests exceeding latency threshold - See [33209](https://github.com/Azure/azure-sdk-for-java/pull/33209)
* Added support for OpenTelemetry traces following the Semantic profile for Cosmos DB - See [33209](https://github.com/Azure/azure-sdk-for-java/pull/33209)

#### Breaking Changes
* Changed the default structure of Open Telemetry events being emitted by the SDK to follow the semantic profile for Cosmos DB. Use the `COSMOS.USE_LEGACY_TRACING` system property to retrun to the previous event structure: `-DCOSMOS.USE_LEGACY_TRACING=true` - See [33209](https://github.com/Azure/azure-sdk-for-java/pull/33209)

### 4.42.0 (2023-03-17)
#### Features Added
* Added support for Move operation - See [PR 31078](https://github.com/Azure/azure-sdk-for-java/pull/31078)
* GA of `subpartition` functionality in SDK - See [32501](https://github.com/Azure/azure-sdk-for-java/pull/32501)
* Added ability for SDK to use partial partition keys for queries in subpartitioned containers - See [32501](https://github.com/Azure/azure-sdk-for-java/pull/32501)
* Enable `handleLatestVersionChanges` in ChangeFeedProcessor - See [33972](https://github.com/Azure/azure-sdk-for-java/pull/33972)
* Added Merge support. NOTE: to use Change Feed Processor with merge support, onboard to the new API `handleLatestVersionChanges()` in `ChangeFeedProcessorBuilder`.

#### Bugs Fixed
* Fixed `readMany` API to take in hierarchical partition keys - See [32501](https://github.com/Azure/azure-sdk-for-java/pull/32501)
* Fixed an issue in the Direct Transport metrics for acquired/closed channels which would be triggered when endpoint get closed/evicted due to exceeding idle timeouts. This would surface as stale metrics for these endpoints. - See [33969](https://github.com/Azure/azure-sdk-for-java/pull/33969) 

#### Other Changes
* Added fault injection support - See [PR 33329](https://github.com/Azure/azure-sdk-for-java/pull/33329).

### 4.41.0 (2023-02-17)
#### Features Added
* Added ability to configure proactive connection management via `CosmosClientBuilder.openConnectionsAndInitCaches(CosmosContainerProactiveInitConfig)`. - See [PR 33267](https://github.com/Azure/azure-sdk-for-java/pull/33267)
* Added internal merge handling - See [PR 31428](https://github.com/Azure/azure-sdk-for-java/pull/31428). See [PR 32097](https://github.com/Azure/azure-sdk-for-java/pull/32097). See [PR 32078](https://github.com/Azure/azure-sdk-for-java/pull/32078). See [PR 32165](https://github.com/Azure/azure-sdk-for-java/pull/32165). See [32259](https://github.com/Azure/azure-sdk-for-java/pull/32259). See [32496](https://github.com/Azure/azure-sdk-for-java/pull/32496)
* Added more granular control of which Cosmos client-side metrics to emit, whether to collect histograms and percentiles (and which) and also which tags/dimensions to associate with individual metrics.  - See [PR 33436](https://github.com/Azure/azure-sdk-for-java/pull/33436)

#### Breaking Changes
* NOTE: the PR to provide more granular control over metrics - See [PR 33436](https://github.com/Azure/azure-sdk-for-java/pull/33436) - includes two technically breaking changes. We don't expect any customers to be impacted by this, but the PR description as well as information below provides some context and options on how to revert the behavior to previous version.
  * The API `CosmosClientTelemetryConfig.metricTagNames` has been marked deprecated in favor of `CosmosMicrometerMetricsOptions.defaultTagNames` or `CosmosMicrometerMeterOptions.suppressTagNames` - the `CosmosClientTelemetryConfig.metricTagNames` API can still be used as long as none of the new configuration APIs is used - but we recommend starting to switch over to the new APIs.
  * Capturing metrics - especially `Timer` and `DistributionSummary` with percentiles/histograms has some performance overhead. We got feedback that initially we were emitting some metrics with relatively high cardinality on tags with percentiles/histograms of questionable value (only useful in certain scenarios). So, we decided to disable collecting these metrics by default - but still allow them to be collected when enabled manually via the APIs described in [PR 33436](https://github.com/Azure/azure-sdk-for-java/pull/33436).   

#### Bugs Fixed
* Change feed pull API is using an incorrect key value for collection lookup, which can result in using the old collection in collection recreate scenarios. - See [PR 33178](https://github.com/Azure/azure-sdk-for-java/pull/33178)

#### Other Changes
* Give a meaningful name to the GlobalEndpointManager worker thread. - See [PR 33507](https://github.com/Azure/azure-sdk-for-java/pull/33507)
* Adding activity id in header of gateway address refresh call. - See [PR 33074](https://github.com/Azure/azure-sdk-for-java/pull/33074)
* Direct mode - `RNTBD` connection health check improvements in `RntbdClientChannelHealthChecker` to allow recovering quicker when existing connections get broken (without TCP close or reset, just timeouts because packets get dropped). - See [PR 33464](https://github.com/Azure/azure-sdk-for-java/pull/33464) and - See [PR 33566](https://github.com/Azure/azure-sdk-for-java/pull/33566)  

### 4.40.0 (2023-01-13)
#### Features Added
* Added `retryAfterInMs` to `StoreResult` in `CosmosDiagnostics` - See [PR 31219](https://github.com/Azure/azure-sdk-for-java/pull/31219)
* Added `CosmosDiagnostics` to `readMany` API - See [PR 32290](https://github.com/Azure/azure-sdk-for-java/pull/32290)

#### Bugs Fixed
* Fixed issue on noisy `CancellationException` log - See [PR 31882](https://github.com/Azure/azure-sdk-for-java/pull/31882)
* Fixed issue with `TracerProvider` constructor inadvertently disabling tracing when `isClientMetricsEnabled` is true - See [PR 32787](https://github.com/Azure/azure-sdk-for-java/pull/32787)
* Added improvement in handling for idle connection being closed unexpectedly - See [PR 32936](https://github.com/Azure/azure-sdk-for-java/pull/32936)

#### Other Changes
* Reduced log noisiness when bulk ingestion completes and sink is already terminated or cancelled. - See [PR 32601](https://github.com/Azure/azure-sdk-for-java/pull/32601)
* Optimized the `readMany` API to make use of point reads when a single item is requested for a given physical partition - See [PR 31723](https://github.com/Azure/azure-sdk-for-java/pull/31723)
* Added cross region retries for data plane, query plan and metadata requests failed with http timeouts - See [PR 32450](https://github.com/Azure/azure-sdk-for-java/pull/32450)

### 4.39.0 (2022-11-16)
#### Bugs Fixed
* Fixed a rare race condition for `query plan` cache exceeding the allowed size limit - See [PR 31859](https://github.com/Azure/azure-sdk-for-java/pull/31859)
* Added improvement in `RntbdClientChannelHealthChecker` for detecting continuous transit timeout. - See [PR 31544](https://github.com/Azure/azure-sdk-for-java/pull/31544)
* Fixed an issue in replica validation where addresses may have not sorted properly when replica validation is enabled. - See [PR 32022](https://github.com/Azure/azure-sdk-for-java/pull/32022)
* Fixed unicode char handling in Uris in Cosmos Http Client. - See [PR 32058](https://github.com/Azure/azure-sdk-for-java/pull/32058)
* Fixed an eager prefetch issue to lazily prefetch pages on a query - See [PR 32122](https://github.com/Azure/azure-sdk-for-java/pull/32122)

#### Other Changes
* Shaded `MurmurHash3` of apache `commons-codec` to enable removing of the `guava` dependency - CVE-2020-8908 - See [PR 31761](https://github.com/Azure/azure-sdk-for-java/pull/31761)
* Updated test dependency of `testng` to version 7.5 - See [PR 31761](https://github.com/Azure/azure-sdk-for-java/pull/31761)
* Reduced the logging noise level on CancellationExceptions from `RntbdReporter.reportIssue`. - See [PR 32175](https://github.com/Azure/azure-sdk-for-java/pull/32175)

### 4.38.1 (2022-10-21)
#### Other Changes
* Updated test dependency of apache `commons-text` to version 1.10.0 - CVE-2022-42889 - See [PR 31674](https://github.com/Azure/azure-sdk-for-java/pull/31674)
* Updated `jackson-databind` dependency to 2.13.4.2 - CVE-2022-42003 - See [PR 31559](https://github.com/Azure/azure-sdk-for-java/pull/31559)

### 4.38.0 (2022-10-12)
#### Features Added
* Added option to set throughput control group name on per-request level for batch and bulk operations. - See [PR 31362](https://github.com/Azure/azure-sdk-for-java/pull/31362)

### 4.37.1 (2022-10-07)
#### Bugs Fixed
* Fixed incorrect RU metric reporting in micrometer metrics. - See [PR 31307](https://github.com/Azure/azure-sdk-for-java/pull/31307)
* Enabled failover to preferred locations in the case of single-write/multi-read region enabled account for read in Gateway mode and for metadata requests in Direct mode. - More details about the [Bug: Cosmos DB Client gets stuck in timeout retry loop](https://github.com/Azure/azure-sdk-for-java/issues/31260#issue-1396454421). - See [PR 31314](https://github.com/Azure/azure-sdk-for-java/pull/31314)

#### Other Changes
* Added SslHandshakeTimeout minimum duration config - See [PR 31298](https://github.com/Azure/azure-sdk-for-java/pull/31298)

### 4.37.0 (2022-09-30)
#### Features Added
* Added new preview APIs to `ChangeFeedProcessor` for handling all versions and deletes changes - See [PR 30399](https://github.com/Azure/azure-sdk-for-java/pull/30399)
* Added option to emit client-side metrics via micrometer.io MeterRegistry. - See [PR 30065](https://github.com/Azure/azure-sdk-for-java/pull/30065)

#### Bugs Fixed
* Fixed a race condition that could result in a memory/thread leak for `BulkExecutor` instances (and their corresponding `cosmos-daemon-BulkExecutor-*` thread). - See [PR 31082](https://github.com/Azure/azure-sdk-for-java/pull/31082)

#### Other Changes
* Enable replica validation by default - See [PR 31159](https://github.com/Azure/azure-sdk-for-java/pull/31159)

### 4.36.0 (2022-09-15)
#### Other Changes
* Added system property to turn on replica validation - See [PR 29767](https://github.com/Azure/azure-sdk-for-java/pull/29767)
* Added improvement to avoid retry on same replica that previously failed with 410, 408 and  >= 500 status codes - See [PR 29767](https://github.com/Azure/azure-sdk-for-java/pull/29767)
* Improvement when `connectionEndpointRediscoveryEnabled` is enabled - See [PR 30281](https://github.com/Azure/azure-sdk-for-java/pull/30281)
* Added replica validation for Unknown status if `openConnectionsAndInitCaches` is used and replica validation is enabled - See [PR 30277](https://github.com/Azure/azure-sdk-for-java/pull/30277)

### 4.35.1 (2022-08-29)
#### Other Changes
* Added non-blocking async lazy cache to improve upgrade and scaling scenarios - See [PR 29322](https://github.com/Azure/azure-sdk-for-java/pull/29322)
* Improved performance of `StoreResponse` using array headers - See [PR 30596](https://github.com/Azure/azure-sdk-for-java/pull/30596)

### 4.35.0 (2022-08-19)
#### Other Changes
* Updated netty library version to `4.1.79.Final`.
* Updated `reactor-core` version to `3.4.21`.

### 4.34.0 (2022-08-05)
#### Features Added
* GA of `DedicatedGatewayRequestOptions` API. See [PR 30142](https://github.com/Azure/azure-sdk-for-java/pull/30142)

#### Other Changes
* Added `requestSessionToken` to `CosmosDiagnostics` - See [PR 29516](https://github.com/Azure/azure-sdk-for-java/pull/29516)
* Reverted changes of [PR 29944](https://github.com/Azure/azure-sdk-for-java/pull/29944) to avoid possible regression when customers use id with special characters and their account is on ComputeGateway already. - See [PR 30283](https://github.com/Azure/azure-sdk-for-java/pull/30283)
* Added changes for `changeFeed` APIs for handling all versions and deletes changes. See [PR 30161](https://github.com/Azure/azure-sdk-for-java/pull/30161)

### 4.33.1 (2022-07-22)
#### Bugs Fixed
* Fixed issues with "id" encoding when using special characters that should be allowed in the "id" property of a document. - See [PR 29944](https://github.com/Azure/azure-sdk-for-java/pull/29944)
* Fixed `NotFoundException` for `queryChangeFeed` with staled feed range after split - See [PR 29982](https://github.com/Azure/azure-sdk-for-java/pull/29982)
* Fixed `ForbiddenException` for azure instance metadata service requests if proxy is configured for client telemetry. - See [PR 30004](https://github.com/Azure/azure-sdk-for-java/pull/30004)
* Fixed a regression introduced in [PR 27440](https://github.com/Azure/azure-sdk-for-java/pull/27440) which causes an `IllegalArgumentException` for distinct queries when using POJO serialization. - See [PR 30025](https://github.com/Azure/azure-sdk-for-java/pull/30025)
* Fixed `IllegalArgumentException` when trying to update targetThroughput(Threshold) without process restart. - See [PR 30049](https://github.com/Azure/azure-sdk-for-java/pull/30049)

#### Other Changes
* Supported username and password to be used in `GatewayConnectionConfig.setProxy` . - See [PR 30004](https://github.com/Azure/azure-sdk-for-java/pull/30004)

### 4.33.0 (2022-07-14)
#### Other Changes
* Updated netty library version to `4.1.78.Final`.
* Updated `reactor-core` version to `3.4.19`.

### 4.32.1 (2022-06-30)

#### Bugs Fixed
* Added a fix for `CloneNotSupportedException` when trying to instantiate a `Cosmos(Async)Client` and using a MAC provider which would not support cloning. Instead, this should be handled gracefully (less ideal perf is expected - but functionally it should work.) - See [PR 29719](https://github.com/Azure/azure-sdk-for-java/pull/29719)

### 4.32.0 (2022-06-27)
#### Other Changes
* Remove requires `io.netty.transport.epoll` from `module-info` - See [PR 29509](https://github.com/Azure/azure-sdk-for-java/pull/29509)
* Converted from `durationInMicroSec` to `durationInMilliSecs` in `CosmosDiagnostics` - See [PR 29643](https://github.com/Azure/azure-sdk-for-java/pull/29643)

### 4.31.0 (2022-06-08)
#### Bugs Fixed
* Fixed Store Response headers case insensitivity. - See [PR 29268](https://github.com/Azure/azure-sdk-for-java/pull/29268)

#### Other Changes
* Add `IdleStateHandler` after Ssl handshake has completed and improvement on keeping inner exceptions for creating new channels. - See [PR 29253](https://github.com/Azure/azure-sdk-for-java/pull/29253)

### 4.30.1 (2022-06-01)
#### Other Changes
* Made CosmosPatchOperations thread-safe. Usually there is no reason to modify a CosmosPatchOperations instance concurrently form multiple threads - but making it thread-safe acts as protection in case this is done anyway - See [PR 29143](https://github.com/Azure/azure-sdk-for-java/pull/29143)
* Added system property to allow overriding proxy setting for client telemetry endpoint. - See [PR 29022](https://github.com/Azure/azure-sdk-for-java/pull/29022)
* Added additional information about the reason on Rntbd channel health check failures. - See [PR 29174](https://github.com/Azure/azure-sdk-for-java/pull/29174)

### 4.30.0 (2022-05-20)
#### Bugs Fixed
* Fixed bubbling of Errors in case of any `java.lang.Error` - See [PR 28620](https://github.com/Azure/azure-sdk-for-java/pull/28620)
* Fixed an issue with creating new Throughput control client item when `enableThroughputControlGroup` is being called multiple times with the same throughput control group. - See [PR 28905](https://github.com/Azure/azure-sdk-for-java/pull/28905)
* Fixed a possible dead-lock on static ctor for CosmosException when the runtime is using custom class loaders. - See [PR 28912](https://github.com/Azure/azure-sdk-for-java/pull/28912) and [PR 28961](https://github.com/Azure/azure-sdk-for-java/pull/28961) 

#### Other Changes
* Added `exceptionMessage` and `exceptionResponseHeaders` to `CosmosDiagnostics` in case of any exceptions - See [PR 28620](https://github.com/Azure/azure-sdk-for-java/pull/28620)
* Improved performance of `query plan` cache by using `ConcurrentHashMap` with a fixed size of 1000 - See [PR 28537](https://github.com/Azure/azure-sdk-for-java/pull/28537)
* Changed 429 (Throttling) retry policy to have an upper bound for the back-off time of 5 seconds - See [PR 28764](https://github.com/Azure/azure-sdk-for-java/pull/28764)
* Improved `openConnectionsAndInitCaches` by using rntbd context negotiation. - See [PR 28470](https://github.com/Azure/azure-sdk-for-java/pull/28470)
* Enable `connectionEndpointRediscoveryEnabled` by default - See [PR 28471](https://github.com/Azure/azure-sdk-for-java/pull/28471)

### 4.29.1 (2022-04-27)
#### Bugs Fixed
* Fixed AAD authentication for `CosmosPatchOperations` - See [PR 28537](https://github.com/Azure/azure-sdk-for-java/pull/28537)

### 4.29.0 (2022-04-22)
#### Features Added
* Added Beta API `continueOnInitError` in `ThroughputControlGroupConfigBuilder` - See [PR 27702](https://github.com/Azure/azure-sdk-for-java/pull/27702)

#### Bugs Fixed
* Added improvement for handling idle connection close event when `connectionEndpointRediscoveryEnabled` is enabled - See [PR 27242](https://github.com/Azure/azure-sdk-for-java/pull/27242)
* Fixed memory leak issue related to circular reference of `CosmosDiagnostics` in `StoreResponse` and `CosmosException` - See [PR 28343](https://github.com/Azure/azure-sdk-for-java/pull/28343)

### 4.28.1 (2022-04-08)
#### Other Changes
* Updated `jackson` dependency to 2.13.2 and `jackson-databind` dependency to 2.13.2.1 - CVE-2020-36518. - See [PR 27847](https://github.com/Azure/azure-sdk-for-java/pull/27847)

### 4.28.0 (2022-03-18)
#### Features Added
* Added the "VM Unique ID" - see [Accessing and Using Azure VM Unique ID](https://azure.microsoft.com/blog/accessing-and-using-azure-vm-unique-id/) - to the request diagnostics. This information helps to simplify investigating any network issues between an application hosted in Azure and the corresponding Cosmos DB service endpoint. - See [PR 27692](https://github.com/Azure/azure-sdk-for-java/pull/27692)
* Added overload of read api on ClientEncryptionKey with request options for cosmos encrytion project. - See [PR 27210](https://github.com/Azure/azure-sdk-for-java/pull/27210)

#### Bugs Fixed
* Added `decodeTime` in `CosmosDiagnostics` - See [PR 22808](https://github.com/Azure/azure-sdk-for-java/pull/22808)

#### Other Changes
* Reduced CPU usage for some String operations by switching to APIs that don't compile a pattern for each call. - See [PR 27654](https://github.com/Azure/azure-sdk-for-java/pull/27654)
* Reduced GC (Garbage Collection) pressure when executing queries returning many documents by pushing down type conversion. - See [PR 27440](https://github.com/Azure/azure-sdk-for-java/pull/27440)

### 4.27.0 (2022-03-10)
#### Bugs Fixed
* Fixed an issue in `CosmosPagedIterable` resulting in excessive memory consumption due to unbounded prefetch of pages when converting the `CosmosPagedIterable` into an `Iterator<FeedResponse<T>>`. - See [PR 27237](https://github.com/Azure/azure-sdk-for-java/pull/27237) and [PR 27299](https://github.com/Azure/azure-sdk-for-java/pull/27299)
* Fixed a `NullPointerException` in `CosmosDiagnostics isDiagnosticsCapturedInPagedFlux` - See [PR 27261](https://github.com/Azure/azure-sdk-for-java/pull/27261)
* Fixed an issue with allowing null values for add, set and replace operations in Patch API - See [PR 27501](https://github.com/Azure/azure-sdk-for-java/pull/27501)
* Fixed an issue with top query when top x is greater than the total number of items in the database - See [PR 27377](https://github.com/Azure/azure-sdk-for-java/pull/27377)
* Fixed synchronized lists and maps for order by query race condition - See [PR 27142](https://github.com/Azure/azure-sdk-for-java/pull/27142)

### 4.26.0 (2022-02-11)
#### Features Added
* Added support to resume a "multi order by query" from a continuation token - See [PR 26267](https://github.com/Azure/azure-sdk-for-java/pull/26267)
* Added `RNTBD - open connections` information in `ClientTelemetry`.
* Added Beta API to set custom `Reactor` scheduler to be used by the `ChangeFeedProcessor` implementation - See [PR 26750](https://github.com/Azure/azure-sdk-for-java/pull/26750)
* Added support for correlating queries executed via the Cosmos Spark connector with service-telemetry based on the `correlationActivityId` - See [PR 26908](https://github.com/Azure/azure-sdk-for-java/pull/26908)

#### Bugs Fixed
* Fixed an issue in `ChangeFeedProcessor` related to `leases` that were found expired - See [PR 26750](https://github.com/Azure/azure-sdk-for-java/pull/26750)
* Fixed an issue with `query plan` caching double initialization - See [PR 26825](https://github.com/Azure/azure-sdk-for-java/pull/26825)

#### Other Changes
* Added support for logging `CosmosDiagnostics` for empty pages through system property for cross partition query - See [PR 26869](https://github.com/Azure/azure-sdk-for-java/pull/26869)

### 4.26.0-beta.1 (2022-01-25)
#### Features Added
* Added support to resume a "multi order by query" from a continuation token - See [PR 26267](https://github.com/Azure/azure-sdk-for-java/pull/26267)

### 4.25.0 (2022-01-14)
#### Bugs Fixed
* Fixed `NullPointerException` in bulk mode for deleted/recreated containers.
* Added missing exception cause in case of `InternalServerException`.

### 4.24.0 (2021-12-21)
#### Features Added
* Added implementation for `CosmosAuthorizationTokenResolver`.
* Scoped session token per partition level for gateway call.

#### Bugs Fixed
* Fixed issue causing CosmosException with statusCode 0 to be thrown on connectivity issues for Gateway.
* Addressed potential race condition in `ChangeFeedProcessor` when check-pointing current state.

### 4.23.0 (2021-12-10)
#### Features Added
* Added `setMaxMicroBatchConcurrency` and `getMaxMicroBatchConcurrency` in `CosmosBulkExecutionOptions`.

#### Bugs Fixed
* Bulk execution improvement triggering a flush when total payload size exceeds the max payload size limit.
* Bulk execution improvement shortening the flush interval when the `Flux` of incoming operations signals completion.
* Fixed metadata cache refresh scenario on collection recreate for gateway mode.

### 4.22.0 (2021-12-03)
#### Features Added
* Added Beta API `getContactedRegionNames` in `CosmosDiagnostics`.

#### Bugs Fixed
* Fixed `IllegalStateException` for `getFeedRanges` when container recreated with same name.
* Made Cosmos spans CLIENT which will allow Azure Monitor to show HTTP calls nested under Cosmos spans.
* Fixed `ConcurrentModificationException` when getting `NotFoundException` with session consistency.

### 4.21.1 (2021-11-13)
#### Bugs Fixed
* Fixed an issue in `ChangeFeedProcessor` where processing stops in some rare cases because of a race condition can occur which prevents work to be promptly assigned to other instances.

### 4.21.0 (2021-11-12)
#### Features Added
* GA of `CosmosPatch`, `CosmosBatch` and `CosmosBulk` API.
* GA of `ChangeFeedProcessorState` API.
* Added `networkRequestTimeout` API for `DirectConnectionConfig`.

#### Bugs Fixed
* Override the default keep-alive config on linux to keep connections open and detect a broken connection faster.

#### Other Changes
* Removed deprecated `BulkExecutionOptions`.
* Removed deprecated `BulkExecutionThresholds`.
* Removed deprecated `BulkItemRequestOptions`.
* Removed deprecated `BulkItemRequestOptionsBase`.
* Removed deprecated `BulkOperations`.
* Removed deprecated `BulkPatchItemRequestOptions`.
* Removed deprecated `BulkProcessingOptions`.
* Removed deprecated `BulkProcessingThresholds`.
* Removed deprecated `TransactionalBatch`.
* Removed deprecated `TransactionalBatchItemRequestOptions`.
* Removed deprecated `TransactionalBatchItemRequestOptionsBase`.
* Removed deprecated `TransactionalBatchOperationResult`.
* Removed deprecated `TransactionalBatchPatchItemRequestOptions`.
* Removed deprecated `TransactionalBatchRequestOptions`.
* Removed deprecated `TransactionalBatchResponse`.

### 4.20.1 (2021-10-27)
#### Bugs Fixed
* Removed `AfterBurner` module for Java version 16+.
* Fixed `BadRequestException` issue when using `Distinct` with matched `orderBy` queries via `continuationToken`.

### 4.20.0 (2021-10-14)
#### Features Added
* Enabling `query plan` cache by default.

#### Bugs Fixed
* Fixed issue with bulk reads when `contentResponseOnWrite` is not explicitly enabled on the cosmos client.

### 4.19.1 (2021-09-24)
#### Features Added
* Added support to config retry count for `openConnectionsAndInitCaches`.

#### Bugs Fixed
* Fixed ReadMany Api on partition split.
* Removed full exception trace from 404 error on open telemetry.
* Fixed issue with onErrorDropped being called when using concatWith in QuorumReader.

### 4.20.0-beta.1 (2021-09-22)
#### Features Added
* Added support to config retry count for `openConnectionsAndInitCaches`.

### 4.19.0 (2021-09-09)
#### New Features
* Added support for distinct count queries.
* Added support for capturing `IndexMetrics` in `CosmosQueryRequestOptions`.

#### Bugs Fixed
* Added support to switch off IO thread for response processing.
* Fixed issue for resuming order by queries from continuation token that includes undefined/null.

#### Other Changes
* Renamed `BulkExecutionOptions` to `CosmosBulkExecutionOptions`.
* Renamed `BulkExecutionThresholds` to `CosmosBulkExecutionThresholdsState`.
* Renamed `BulkItemRequestOptions` to `CosmosBulkItemRequestOptions`.
* Renamed `BulkItemRequestOptionsBase` to `CosmosBulkItemRequestOptionsBase`.
* Renamed `BulkOperations` to `CosmosBulkOperations`.
* Renamed `BulkPatchItemRequestOptions` to `CosmosBulkPatchItemRequestOptions`.
* Renamed `TransactionalBatch` to `CosmosBatch`.
* Renamed `TransactionalBatchItemRequestOptions` to `CosmosBatchItemRequestOptions`.
* Renamed `TransactionalBatchItemRequestOptionsBase` to `CosmosBatchItemRequestOptionsBase`.
* Renamed `TransactionalBatchOperationResult` to `CosmosBatchOperationResult`.
* Renamed `TransactionalBatchPatchItemRequestOptions` to `CosmosBatchPatchItemRequestOptions`.
* Renamed `TransactionalBatchRequestOptions` to `CosmosBatchRequestOptions`.
* Renamed `TransactionalBatchResponse` to `CosmosBatchResponse`.
* Renamed `processBulkOperations` to `executeBulkOperations` API.
* Renamed `executeTransactionalBatch` to `executeCosmosBatch` API.
* Moved `CosmosBulkItemResponse.java` to `com.azure.cosmos.models` package.
* Moved `CosmosBulkOperationResponse.java` to `com.azure.cosmos.models` package.
* Moved `CosmosItemOperation.java` to `com.azure.cosmos.models` package.
* Moved `CosmosItemOperationType.java` to `com.azure.cosmos.models` package.
* Moved `CosmosPatchOperations.java` to `com.azure.cosmos.models` package.

### 4.19.0-beta.1 (2021-09-02)
#### Bugs Fixed
* Added support to switch off IO thread for response processing.

### 4.18.0 (2021-08-16)
#### New Features
* Integrated cosmos diagnostics with open telemetry tracer.

#### Bugs Fixed
* Added reactor netty timeline to `query plan` calls.
* Fixed serialization warning on `clientSideRequestDiagnostics`.
* Fixed an issue when `IdleEndpointTimeout` is set to 0 in `DirectConnectionConfig`.
* Added retry for `PrematureCloseException`.
* Fixed an issue where application hangs in bulk executor.
* Fixed an issue which preventing recovery from 410/0 after split.

### 4.18.0-beta.1 (2021-08-11)
#### Bugs Fixed
* Added `TransportRequestChannelAcquisitionContext` in `CosmosDiagnostics`.

### 4.17.0 (2021-07-08)
#### New Features
* Adjust `MicroBatchSize` dynamically based on throttling rate in `BulkExecutor`.

#### Bugs Fixed
* Fixed an issue with AAD authentication in `Strong` and `BoundedStaleness` in direct mode.
* Fixed an issue where `ChangeFeedProcessor` was resuming from zero continuation token for new partitions on partition splits.

### 4.16.0 (2021-06-11)
#### Bugs Fixed
* Fixed an issue on handling partition splits during bulk operations in Gateway Mode.
* Fixed an issue with `NumberFormatException` happening on requests on large containers.
* Fixed an issue with BackOff time in `ThroughputController`.
* Fixed an issue with `ThroughputControl` calculation.
* Improved behavior when `CosmosClientBuilder.userAgentSuffix` exceeds 64 characters. Now `userAgentSuffix` will be honored as long as total userAgent value is less than 256 characters or truncated to fit the 256 characters limited.
* Fixed issue when using client-side throughput control in combination with bulk upserts, previously resulting in unnecessarily upserting documents multiple times in some cases when getting throttled.

### 4.16.0-beta.1 (2021-05-20)
#### Bugs Fixed
* No changes from previous version, releasing for compatibility issues with cosmos encryption modules.

### 4.15.0 (2021-05-12)
#### New Features
* Added `backendLatencyInMs` in `CosmosDiagnostics` for `DIRECT` connection mode.
* Added `retryContext` in `CosmosDiagnostics` for query operations.

#### Bugs Fixed
* Fixed ignored `HttpClient` decoder configuration issue.
* Fixed incorrect connection mode issue in `CosmosDiagnostics`.
* Fixed issue with handling collisions in the effective partition key.
* Fixed `CosmosQueryRequestOptions` NPE in `readAllItems` API.

### 4.15.0-beta.2 (2021-04-26)
#### Bugs Fixed
* No changes from previous version, releasing for compatibility issues with cosmos encryption modules.

### 4.15.0-beta.1 (2021-04-07)
#### Bugs Fixed
* No changes from previous version, releasing for compatibility issues with cosmos encryption modules.

### 4.14.0 (2021-04-06)
#### New Features
* General Availability for `readMany()` API in `CosmosAsyncContainer` and `CosmosContainer`.
* General Availability for `handle()` API in `CosmosPagedFlux` and `CosmosPagedIterable`.
* Upgraded Jackson to patch version 2.12.2.
* Exposed `getDocumentUsage` and `getDocumentCountUsage()` APIs in `FeedResponse` to retrieve document count metadata.

#### Bugs Fixed
* Allowed `CosmosPagedFlux#handle()` and `CosmosPagedIterable#handle()` API for chaining.
* Removed `AfterBurner` module usage from `CosmosException` causing the warning logs.
* Fixed issue of duplicate processing of items on the same Change Feed Processor instance.
* Return `RequestTimeoutException` on client side timeout for write operations.

### 4.13.1 (2021-03-22)
#### Bugs Fixed
* Fixed issue preventing recovery from 410 status code and 0 sub status code due to stale Gateway caches when threads in parallel scheduler are starved.
* Fixed warning caused because of afterburner module usage in `CosmosDiagnostics`.
* Query performance improvements.

### 4.13.0 (2021-03-11)
> [!IMPORTANT] 
> This release updates `reactor-core` and `reactor-netty` major versions to `2020.0.4 (Europium)` release train.
#### New Features
* Updated `reactor-core` version to 3.4.3.
* Updated `reactor-netty` version to 1.0.4.
* Added `Diagnostics` for queries.

#### Bugs Fixed
* Fixed `OrderBy` for mixed and undefined types for cross partition queries.
* Fixed `readAllItems` with resourceToken.
* Fixed issue with `resourceToken` usage in `Gateway` connection mode.
* Fixed issues with point operations with permissions in `Gateway` connection mode.

### 4.12.0 (2021-02-09)
#### New Features
* Added connection endpoint rediscovery feature to help reduce and spread-out high latency spikes.
* Added changeFeed pull model beta API.
* Added support for resuming query from a pre split continuation token after partition split.
* Optimized query execution time by caching `query plan` for single partition queries with filters and orderby.

#### Bugs Fixed
* Fixed telemetry deserialization issue.
* Skip session token for `query plan`, trigger and UDF.
* Improved session timeout 404/1002 exception handling.

### 4.11.0 (2021-01-15)
#### New Features
* Added Beta API for Patch support.
* Updated reactor-core library version to `3.3.12.RELEASE`.
* Updated reactor-netty library version to `0.9.15.RELEASE`.
* Updated netty library version to `4.1.54.Final`.

#### Bugs Fixed
* Fixed RntbdServiceEnpoint close issue.
* Improved the latency and throughput for writes when multiplexing.

### 4.10.0 (2020-12-14)
#### New Features
* Added Conflict API support.

### 4.9.0 (2020-12-11)
#### New Features
* Added Beta API for Bulk Operations.
* Added `getRegionsContacted` API in `CosmosDiagnostics`.
* Added Diagnostics for `CosmosStoredProcedureResponse`.
* Added trouble shooting guide links to `CosmosException`.

#### Bugs Fixed
* Adding automatic retries on client-side transient failures on writes while possible with still being idempotent.
* Fixed NPE on `getDiagnostics` for `CosmosStoredProcedureResponse`.
* Fixed empty `resourceAddress` in `CosmosException`.

### 4.8.0 (2020-10-27)
#### New Features
* Added `contentResponseOnWriteEnabled` feature to `CosmosItemRequestOptions`.

#### Bugs Fixed
* Fixed an issue which may affect query behaviour when resuming from a continuation token.

### 4.7.1 (2020-10-21)
#### Bugs Fixed
* Improved the 449 retry policy to force back-off on initial retry and start with shorter back-offs.

### 4.7.0 (2020-10-17)
#### New Features
* Added Beta API for transactional batches.

#### Bugs Fixed
* Fixed an error parsing query metrics on locales with ',' as floating-point delimiter.
* Stopped excessive regional fail-overs when retrieving responses with invalid json from Gateway.
* Fixed an error resulting in certain queries unnecessarily being expected in the Gateway even when using Direct transport.
* Reduced logging noise level by handling SSLException on channel closure.
* Improved efficiency of retry logic for "404 - ReadSession not available" errors.

### 4.6.0 (2020-09-30)
#### New Features
* Added new API to support AAD role-based access control in Cosmos. This is a preview feature which needs to be enabled at the account settings.
* Added handler API(beta) to `CosmosPagedFlux`/`CosmosPagedIterable` to be invoked on every response.

### 4.5.2 (2020-09-29)
#### Bugs Fixed
* Increased robustness of query execution and fetching metadata cache in case of intermittent connectivity issues.

### 4.5.1 (2020-09-25)
#### Bugs Fixed
* Added preview implementation for ChangeFeedProcessor which allows for a more detailed view of the current state.
* Fixed Multiple partition supervisor tasks running simultaneously if leaseAcquireInterval is smaller than leaseRenewInterval.
* Improved Diagnostics for Rntbd connectivity.
* Stopped onError Dropped events from leaking into default reactor hook.

### 4.5.0 (2020-09-16)
#### New Features
* Increased robustness of the Rntbd stack in case of intermittent connectivity issues.
* Improved latency in case of intermittent connectivity issues to individual backend replicas for multi-region accounts avoiding initiation of unnecessary regional fail-overs.

### 4.4.0 (2020-09-12)
#### Bugs Fixed
* Fixed RequestTimeoutException when enabling `netty-tcnative-boringssl` dependency.
* Fixed memory leak issue on `Delete` operations in `GATEWAY` mode.
* Fixed a leak in `CosmosClient` instantiation when endpoint uri is invalid.
* Improved `CPU History` diagnostics.

### 4.4.0-beta.1 (2020-08-27)
#### New Features
* Added new API to efficiently load many documents (via list of pk/id pairs or all documents for a set of pk values).
* Added new `deleteItem` API.
* Enabled query metrics by default.
#### Bugs Fixed
* Fixed NPE in `GatewayAddressCache`.
* Fixing query metric issue for zero item response.
* Improved performance (reduced CPU usage) for address parsing and Master-Key authentication.

### 4.3.2-beta.2 (2020-08-17)
#### Bugs Fixed
* No changes from previous version, releasing for compatibility issues with spring data modules.

### 4.3.2-beta.1 (2020-08-14)
#### Bugs Fixed
* Fixed issue in RntbdServiceEndpoint to avoid early closure of an unused TCP connection.

### 4.3.1 (2020-08-13)
#### Bugs Fixed
* Fixed issue with `GROUP BY` query, where it was returning only one page.
* Fixed user agent string format to comply with central SDK guidelines.
* Enhanced diagnostics information to include `query plan` diagnostics.

### 4.3.0 (2020-07-29)
#### New Features
* Updated reactor-core library version to `3.3.8.RELEASE`. 
* Updated reactor-netty library version to `0.9.10.RELEASE`. 
* Updated netty library version to `4.1.51.Final`. 
* Added new overload APIs for `upsertItem` with `partitionKey`. 
* Added open telemetry tracing support. 
#### Bugs Fixed
* Fixed issue where SSLException gets thrown in case of cancellation of requests in GATEWAY mode.
* Fixed resource throttle retry policy on stored procedures execution.
* Fixed issue where SDK hangs in log level DEBUG mode. 
* Fixed periodic spikes in latency in Direct mode. 
* Fixed high client initialization time issue. 
* Fixed http proxy bug when customizing client with direct mode and gateway mode. 
* Fixed potential NPE in users passes null options. 
* Added timeUnit to `requestLatency` in diagnostics string.
* Removed duplicate uri string from diagnostics string. 
* Fixed diagnostics string in proper JSON format for point operations.
* Fixed issue with `.single()` operator causing the reactor chain to blow up in case of Not Found exception. 

### 4.2.0 (2020-07-14)
#### New Features
* Added script logging enabled API to `CosmosStoredProcedureRequestOptions`.
* Updated `DirectConnectionConfig` default `idleEndpointTimeout` to 1h and default `connectTimeout` to 5s.
#### Bugs Fixed
* Fixed issue where `GatewayConnectionConfig` `idleConnectionTimeout` was overriding `DirectConnectionConfig` `idleConnectionTimeout`.
* Fixed `responseContinuationTokenLimitInKb` get and set APIs in `CosmosQueryRequestOptions`.
* Fixed issue in query and change feed when recreating the collection with same name.
* Fixed issue with top query throwing ClassCastException.
* Fixed issue with order by query throwing NullPointerException.
* Fixed issue in handling of cancelled requests in direct mode causing reactor `onErrorDropped` being called. 

### 4.1.0 (2020-06-25)
#### New Features
* Added support for `GROUP BY` query.
* Increased the default value of maxConnectionsPerEndpoint to 130 in DirectConnectionConfig.
* Increased the default value of maxRequestsPerConnection to 30 in DirectConnectionConfig.
#### Bugs Fixed
* Fixed issues with order by query returning duplicate results when resuming by using continuation token. 
* Fixed issues with value query returning null values for nested object.
* Fixed null pointer exception on request manager in RntbdClientChannelPool.

### 4.0.1 (2020-06-10)
#### New Features
* Renamed `QueryRequestOptions` to `CosmosQueryRequestOptions`.
* Updated `ChangeFeedProcessorBuilder` to builder pattern.
* Updated `CosmosPermissionProperties` with new container name and child resources APIs.
#### Bugs Fixed
* Fixed ConnectionPolicy `toString()` Null Pointer Exception.

### 4.0.1-beta.4 (2020-06-03)
#### New Features
* Added more samples & enriched docs to `CosmosClientBuilder`. 
* Updated `CosmosDatabase` & `CosmosContainer` APIs with throughputProperties for autoscale/autopilot support. 
* Renamed `CosmosClientException` to `CosmosException`. 
* Replaced `AccessCondition` & `AccessConditionType` by `ifMatchETag()` & `ifNoneMatchETag()` APIs. 
* Merged all `Cosmos*AsyncResponse` & `CosmosResponse` types to a single `CosmosResponse` type.
* Renamed `CosmosResponseDiagnostics` to `CosmosDiagnostics`.  
* Wrapped `FeedResponseDiagnostics` in `CosmosDiagnostics`. 
* Removed `jackson` dependency from azure-cosmos & relying on azure-core. 
* Replaced `CosmosKeyCredential` with `AzureKeyCredential` type. 
* Added `ProxyOptions` APIs to `GatewayConnectionConfig`. 
* Updated SDK to use `Instant` type instead of `OffsetDateTime`. 
* Added new enum type `OperationKind`. 
* Renamed `FeedOptions` to `QueryRequestOptions`. 
* Added `getETag()` & `getTimestamp()` APIs to `Cosmos*Properties` types. 
* Added `userAgent` information in `CosmosException` & `CosmosDiagnostics`. 
* Updated new line character in `Diagnostics` to System new line character. 
* Removed `readAll*` APIs, use query select all APIs instead.
* Added `ChangeFeedProcessor` estimate lag API.   
#### Bugs Fixed
* Fixed issue with parsing of query results in case of Value order by queries. 

### 4.0.1-beta.3 (2020-05-15)
#### New Features
* Added autoscale/autopilot throughput provisioning support to SDK.  
* Replaced `ConnectionPolicy` with new connection configs. Exposed `DirectConnectionConfig` & `GatewayConnectionConfig` APIs through `CosmosClientBuilder` for Direct & Gateway mode connection configurations.
* Moved `JsonSerializable` & `Resource` to implementation package. 
* Added `contentResponseOnWriteEnabled` API to CosmosClientBuilder which disables full response content on write operations.
* Exposed `getETag()` APIs on response types.
* Moved `CosmosAuthorizationTokenResolver` to implementation. 
* Renamed `preferredLocations` & `multipleWriteLocations` API to `preferredRegions` & `multipleWriteRegions`. 
* Updated `reactor-core` to 3.3.5.RELEASE, `reactor-netty` to 0.9.7.RELEASE & `netty` to 4.1.49.Final versions. 
* Added support for `analyticalStoreTimeToLive` in SDK.     
#### Bugs Fixed
* Fixed socket leak issues with Direct TCP client.
* Fixed `orderByQuery` with continuation token bug.

### 4.0.1-beta.2 (2020-04-21)
#### New Features
* `CosmosClientException` extends `AzureException`. 
* Removed `maxItemCount` & `requestContinuationToken` APIs from `FeedOptions` instead using `byPage()` APIs from `CosmosPagedFlux` & `CosmosPagedIterable`.
* Introduced `CosmosPermissionProperties` on public surface for `Permission` APIs.
* Removed `SqlParameterList` type & replaced with `List`
* Fixed multiple memory leaks in Direct TCP client. 
* Added support for `DISTINCT` queries. 
* Removed external dependencies on `fasterxml.uuid, guava, commons-io, commons-collection4, commons-text`.  
* Moved `CosmosPagedFlux` & `CosmosPagedIterable` to `utils` package. 
* Updated netty to 4.1.45.Final & project reactor to 3.3.3 version.
* Updated public rest contracts to `Final` classes.
* Added support for advanced Diagnostics for point operations.
#### Bugs Fixed
* `ChangeFeedProcessor` bug fix for handling partition splits & when partition not found.
* `ChangeFeedProcessor` bug fix when synchronizing lease updates across different threads.

### 4.0.1-beta.1 (2020-03-10)
#### New Features 
* Updated package to `com.azure.cosmos`
* Added `models` package for model / rest contracts
* Added `utils` package for `CosmosPagedFlux` & `CosmosPagedIterable` types. 
* Updated public APIs to use `Duration` across the SDK.
* Added all rest contracts to `models` package.
* `RetryOptions` renamed to `ThrottlingRetryOptions`.
* Added `CosmosPagedFlux` & `CosmosPagedIterable` pagination types for query APIs. 
* Added support for sharing TransportClient across multiple instances of CosmosClients using a new API in the `CosmosClientBuilder#connectionSharingAcrossClientsEnabled(true)`
* Query Optimizations by removing double serialization / deserialization. 
* Response Headers optimizations by removing unnecessary copying back and forth. 
* Optimized `ByteBuffer` serialization / deserialization by removing intermediate String instantiations.
#### Bugs Fixed
* Fixed race condition causing `ArrayIndexOutOfBound` exception in StoreReader<|MERGE_RESOLUTION|>--- conflicted
+++ resolved
@@ -7,11 +7,8 @@
 #### Breaking Changes
 
 #### Bugs Fixed
-<<<<<<< HEAD
 * Fixed a bug resulting in `CosmosDiagnosticsContext.getStatusCode()` always returning `0` for `readMany` operations. - See [PR 37394](https://github.com/Azure/azure-sdk-for-java/pull/37394)
-=======
 * Fixed an issue where PartitionKeyRange request will not do cross region retry. - See [PR 37403](https://github.com/Azure/azure-sdk-for-java/pull/37403)
->>>>>>> 2c2283f9
 
 #### Other Changes
 
