## Release History

### 4.75.0-beta.1 (Unreleased)

#### Features Added

#### Breaking Changes

#### Bugs Fixed

#### Other Changes
<<<<<<< HEAD
* Improved resilience around several completion events for an ssl handshake. - []()
=======
* Changed to use `PartitionKeyRangeCache` to get partition key range during startup and split handling. - [46700](https://github.com/Azure/azure-sdk-for-java/pull/46700)
>>>>>>> ac0a5d9f

### 4.74.0 (2025-09-05)

#### Features Added
* Added `ThroughputBucket` support for throughput control. - [PR 46042](https://github.com/Azure/azure-sdk-for-java/pull/46042)
* AAD Auth: Adds a fallback mechanism for AAD audience scope. - [PR 46637](https://github.com/Azure/azure-sdk-for-java/pull/46637)

#### Bugs Fixed
* Fixed 404/1002 for query when container recreated with same name. - [PR 45930](https://github.com/Azure/azure-sdk-for-java/pull/45930)
* Fixed Null Pointer Exception for query when container recreated with same name. - [PR 45930](https://github.com/Azure/azure-sdk-for-java/pull/45930)
* Fixed Null Pointer Exception for readMany when container recreated with same name. - [PR 45930](https://github.com/Azure/azure-sdk-for-java/pull/45930)
* Fixed parameterized query failures for Hybrid Search queries. - [PR 46446](https://github.com/Azure/azure-sdk-for-java/pull/46446)
* Fixed a rare race in parallel Hybrid Search queries by making internal SchedulingStopwatch start/stop atomic and idempotent. - [PR 46594](https://github.com/Azure/azure-sdk-for-java/pull/46594)
* Fixed the Hybrid Search SchedulingStopWatch to use Cumulative Timing Across all parallel queries. - [PR 46591](https://github.com/Azure/azure-sdk-for-java/pull/46591)
* Fixed Strong Consistency violation when a single replica in a partition returns a 410 `Lease Not Found`. - [PR 46433](https://github.com/Azure/azure-sdk-for-java/pull/46433)

#### Other Changes
* Added change to optimize lease checkpointing in `ChangeFeedProcessor` by conditionally executing checkpoint operations for 304 responses based on continuation token comparison, which helps to reduce RU consumption for unchanged feeds. See [PR 46521](https://github.com/Azure/azure-sdk-for-java/pull/46521)
* Added change to route `LatestVersion` change feed to Gateway V2 when Gateway V2 has been opted into for document operations. See [PR 46223](https://github.com/Azure/azure-sdk-for-java/pull/46223)

### 4.73.1 (2025-07-24)

#### Bugs Fixed
* Fixed an issue where child partition leases are being created with null continuation token when change feed processor restarts after split - See [PR 46075](https://github.com/Azure/azure-sdk-for-java/pull/46075)

#### Other Changes
* Added quicker cross region retry capability when a 410 `Lease Not Found` is returned by a partition in a Strong Consistency account. - See [PR 46071](https://github.com/Azure/azure-sdk-for-java/pull/46071)
* Added an option to override AAD audience scope through environment variable. See [PR 46237](https://github.com/Azure/azure-sdk-for-java/pull/46237).

### 4.73.0 (2025-07-18)

#### Bugs Fixed
* Fixed OpenTelemetry traces/spans to include the attributes defined in semantic convention for Azure Cosmos DB - [PR 45929](https://github.com/Azure/azure-sdk-for-java/pull/45929)

### 4.72.0 (2025-06-24)

#### Features Added
* Added `azure.cosmosdb.operation.request_charge` and `azure.cosmosdb.response.sub_status_code` trace attributes. - [PR 45753](https://github.com/Azure/azure-sdk-for-java/pull/45753) and [PR 45826](https://github.com/Azure/azure-sdk-for-java/pull/45826)

#### Bugs Fixed
* Fixed an issue returning incorrect `ReadConsistencyStrategy` in `CosmosDiagnosticsContext.getEffectiveReadConsistencyStrategy()` for change feed operations in some cases - [PR 45645](https://github.com/Azure/azure-sdk-for-java/pull/45645)

### 4.71.1-hotfix (2025-08-04)

#### Bugs Fixed
* Fixed an issue where child partition leases are being created with null continuation token when change feed processor restarts after split - See [PR 46236](https://github.com/Azure/azure-sdk-for-java/pull/46236)

### 4.71.0 (2025-06-04)

#### Features Added
* Added `GetEffectiveReadConsistencyLevel` method on the `CosmosDiagnosticsContext`. - [PR 45414](https://github.com/Azure/azure-sdk-for-java/pull/45414)

#### Bugs Fixed
* Fixed an issue ignoring client-level diagnostic thresholds for point read operations in some cases - [PR 45488](https://github.com/Azure/azure-sdk-for-java/pull/45488)
* Fixed an issue ignoring read consistency strategy for queries, readMany operations and change feed in some cases - [PR 45552](https://github.com/Azure/azure-sdk-for-java/pull/45552)

#### Other Changes
* Improved throughput for benchmarks with high concurrency by avoiding blocking `UUID.randomUUID` calls in the hot path. - [PR 45495](https://github.com/Azure/azure-sdk-for-java/pull/45495)

### 4.71.0-beta.1 (2025-05-19)

#### Features Added
* Added Weighted RRF for Hybrid and Full Text Search queries - [PR 45328](https://github.com/Azure/azure-sdk-for-java/pull/45328)

### 4.70.0 (2025-05-16)

#### Bugs Fixed
* Fixed an issue where child partition is getting overridden with null continuation token if a split happens during the first request of a parent partition. - See [PR 45363](https://github.com/Azure/azure-sdk-for-java/pull/45363)

#### Other Changes
* Added a way to opt-in into Per-Partition Automatic Failover using enablement flag from the account metadata. - [PR 45317](https://github.com/Azure/azure-sdk-for-java/pull/45317)

### 4.68.2-hotfix (2025-08-04)

#### Bugs Fixed
* Fixed an issue where child partition leases are being created with null continuation token when change feed processor restarts after split - See [PR 46235](https://github.com/Azure/azure-sdk-for-java/pull/46235)

### 4.68.1 (2025-05-16)
> [!IMPORTANT]
> We strongly recommend customers with an upgrade-intent to upgrade to version 4.70.0 or later to include this bug fix.

#### Bugs Fixed
* Fixed an issue where child partition is getting overridden with null continuation token if a split happens during the first request of a parent partition. - See [PR 45363](https://github.com/Azure/azure-sdk-for-java/pull/45363)

### 4.69.0 (2025-05-14)

#### Features Added
* Added Beta public API to enable http2. - See [PR 45294](https://github.com/Azure/azure-sdk-for-java/pull/45294)
* Added API to allow customers to wrap/extend `CosmosAsyncContainer` - [PR 43724](https://github.com/Azure/azure-sdk-for-java/pull/43724) and [PR 45087](https://github.com/Azure/azure-sdk-for-java/pull/45087) 
* Added Per-Partition Automatic Failover which enables failover for writes at per-partition level for Single-Write Multi-Region accounts. - [PR 44099](https://github.com/Azure/azure-sdk-for-java/pull/44099)
* Added Beta public API to allow defining the consistency behavior for read / query / change feed operations independent of the chosen account-level consistency level. **NOTE: This API is still in preview mode and can only be used when using DIRECT connection mode.** - See [PR 45161](https://github.com/Azure/azure-sdk-for-java/pull/45161)
* Added Weighted RRF for Hybrid and Full Text Search queries - [PR 45328](https://github.com/Azure/azure-sdk-for-java/pull/45328)

#### Bugs Fixed
* Fixed the fail back flow where not all partitions were failing back to original first preferred region for Per-Partition Circuit Breaker. - [PR 44099](https://github.com/Azure/azure-sdk-for-java/pull/44099)
* Fixed diagnostics issue where operations in Gateway mode hitting end-to-end timeout would not capture diagnostics correctly. - [PR 44099](https://github.com/Azure/azure-sdk-for-java/pull/44099)
* Enabled `excludeRegions` to be applied for `QueryPlan` calls. - [PR 45196](https://github.com/Azure/azure-sdk-for-java/pull/45196)
* Fixed the behavior to correctly perform partition-level failover through circuit breaker for operations enabled with threshold-based availability strategy. - [PR 45244](https://github.com/Azure/azure-sdk-for-java/pull/45244)
* Fixed an issue where `QueryPlan` calls are indefinitely retried in the same region when there are connectivity or response delays with / from the Gateway. - [PR 45267](https://github.com/Azure/azure-sdk-for-java/pull/45267)
* Fixed hang issue in `CosmosPagedIterable#handle` by preventing race conditions in underlying subscription of `Flux<FeedResponse>`. - [PR 45290](https://github.com/Azure/azure-sdk-for-java/pull/45290)

#### Other Changes
* Added the `vectorIndexShardKeys` to the vectorIndexSpec for QuantizedFlat and DiskANN vector search. - [PR 44007](https://github.com/Azure/azure-sdk-for-java/pull/44007)
* Added user agent suffixing if Per-Partition Automatic Failover or Per-Partition Circuit Breaker are enabled at client scope. - [PR 45197](https://github.com/Azure/azure-sdk-for-java/pull/45197)
* Enable threshold-based availability strategy for reads by default when Per-Partition Automatic Failover is also enabled. - [PR 45267](https://github.com/Azure/azure-sdk-for-java/pull/45267) 

### 4.68.0 (2025-03-20)

#### Bugs Fixed
* Fixed applications possibly not closing gracefully due to thread `partition-availability-staleness-check` not being a daemon thread. - [PR 44441](https://github.com/Azure/azure-sdk-for-java/pull/44441).
* Fixed an issue, which could result in missing to create lease documents when errors happen during the first initialization of the `ChangeFeedProcessor`. This would result in not processing change events for those partitions. - [PR 44648](https://github.com/Azure/azure-sdk-for-java/pull/44648).

### 4.67.0 (2025-02-20)

#### Other Changes
* Block `ChangeFeedProcessor` from starting by throwing an `IllegalStateException` when the lease container contains leases with the same lease prefix but different `ChangeFeedMode` - [PR 43798](https://github.com/Azure/azure-sdk-for-java/pull/43798).

### 4.66.1 (2025-02-08)

#### Bugs Fixed
* Fixed an issue in change feed processor where records are skipped and excessive requests are prefetched. - See [PR 43788](https://github.com/Azure/azure-sdk-for-java/pull/43788)
* Fixed small perf overhead due to NPE for readItem returning 404. - See [PR 44008](https://github.com/Azure/azure-sdk-for-java/pull/44008)
* Perform cross-region retry for `Document` reads when enclosing address requests hit request timeouts (408:10002). - See [PR 43937](https://github.com/Azure/azure-sdk-for-java/pull/43937)

#### Other Changes
* Added temporary internal-only option to enable thin client mode with system property COSMOS.THINCLIENT_ENABLED, setting the thin client endpoint with system property COSMOS.THINCLIENT_ENDPOINT, and default thin client endpoint with system property COSMOS.DEFAULT_THINCLIENT_ENDPOINT while the thin-client transport is still under development. This transport mode is not yet supported or ready to be used by external customers. Please don't use these configs in any production scenario yet. - [PR 43188](https://github.com/Azure/azure-sdk-for-java/pull/43188)
* Added a system property `COSMOS.ITEM_SERIALIZATION_INCLUSION_MODE` (environment variable `COSMOS_ITEM_SERIALIZATION_INCLUSION_MODE`) that allows customizing (`Always`, `NonNull`, `NonEmpty`, `NonDefault`) the JSON serialization inclusion mode when serializing items/documents. - See [PR 44035](https://github.com/Azure/azure-sdk-for-java/pull/44035) and [PR 44114](https://github.com/Azure/azure-sdk-for-java/pull/44114)

### 4.66.0 (2025-01-14)

#### Other Changes
* Added client vmId info to Rntbd health check logs - See [43079](https://github.com/Azure/azure-sdk-for-java/pull/43079)
* Added support to enable http2 for gateway mode with system property `COSMOS.HTTP2_ENABLED` and system variable `COSMOS_HTTP2_ENABLED`. - [PR 42947](https://github.com/Azure/azure-sdk-for-java/pull/42947)
* Added support to allow changing http2 max connection pool size with system property `COSMOS.HTTP2_MAX_CONNECTION_POOL_SIZE` and system variable `COSMOS_HTTP2_MAX_CONNECTION_POOL_SIZE`. - [PR 42947](https://github.com/Azure/azure-sdk-for-java/pull/42947)
* Added support to allow changing http2 max connection pool size with system property `COSMOS.HTTP2_MIN_CONNECTION_POOL_SIZE` and system variable `COSMOS_HTTP2_MIN_CONNECTION_POOL_SIZE`. - [PR 42947](https://github.com/Azure/azure-sdk-for-java/pull/42947)
* Added options to fine-tune settings for bulk operations. - [PR 43509](https://github.com/Azure/azure-sdk-for-java/pull/43509)
* Added the following metrics. - See [PR 43716](https://github.com/Azure/azure-sdk-for-java/pull/43716)
  *`cosmos.client.req.gw.bulkOpCountPerEvaluation`
  *`cosmos.client.req.gw.bulkOpRetriedCountPerEvaluation`
  *`cosmos.client.req.gw.bulkGlobalOpCount`
  *`cosmos.client.req.gw.bulkTargetMaxMicroBatchSize`
  *`cosmos.client.req.rntbd.bulkOpCountPerEvaluation`
  *`cosmos.client.req.rntbd.bulkOpRetriedCountPerEvaluation`
  *`cosmos.client.req.rntbd.bulkGlobalOpCount`
  *`cosmos.client.req.rntbd.bulkTargetMaxMicroBatchSize`

### 4.65.0 (2024-11-19)

#### Features Added
* Added support for Hybrid Search and Full text queries and new query features `HybridSearch` and `CountIf` in CosmosDB - See [42885](https://github.com/Azure/azure-sdk-for-java/pull/42885)
* Added `CosmosFullTextPolicy` in `CosmosContainerProperties` and `CosmosFullTextIndexes` in `IndexingPolicy` to support Full Text Search in Cosmos DB - See [PR 42278](https://github.com/Azure/azure-sdk-for-java/pull/42278)
* Added two new properties `quantizationSizeInBytes` and `indexingSearchListSize` to the `CosmosVectorIndexSpec` to support Partitioned DiskANN for vector search in Cosmos DB - See [PR 42333](https://github.com/Azure/azure-sdk-for-java/pull/42333)
* Added system property `COSMOS.LOAD_AZURE_VM_META_DATA` to allow customers to disable/enable loading Azure VM metadata for diagnostics - See [PR 42874](https://github.com/Azure/azure-sdk-for-java/pull/42874)

#### Bugs Fixed
* Fixed a Null Pointer Exception in `ContainerThroughputConrolGroupProperties` if defaultGroup is not set. - See [PR 42835](https://github.com/Azure/azure-sdk-for-java/pull/42835)
* Fixed a Null Pointer Exception in `RoutingMapProviderHelpers#getOverlappingRanges()` in case of Routing map being null - See [PR 42874](https://github.com/Azure/azure-sdk-for-java/pull/42874)
* Fixed an issue where `continuationToken` is not being updated in the lease document if only `304` has been observed since `changeFeedProcessor` startup - See [PR 43013](https://github.com/Azure/azure-sdk-for-java/pull/43013)

#### Other Changes
* Enable `JsonParser.Feature.ALLOW_UNQUOTED_CONTROL_CHARS` by default for objectMapper. - See [PR 42520](https://github.com/Azure/azure-sdk-for-java/pull/42520)
* Added system property `COSMOS.ALLOW_UNQUOTED_CONTROL_CHARS` which allow customer to disable/enable `JsonParser.Feature.ALLOW_UNQUOTED_CONTROL_CHARS`. - See [PR 42520](https://github.com/Azure/azure-sdk-for-java/pull/42520)
* Added system property `COSMOS.CHARSET_DECODER_ERROR_ACTION_ON_MALFORMED_INPUT` and `COSMOS.CHARSET_DECODER_ERROR_ACTION_ON_UNMAPPED_CHARACTER` to allow user config error action on invalid UTF-8 bytes. - See [PR 42520](https://github.com/Azure/azure-sdk-for-java/pull/42520)
* Added system property `COSMOS.HTTP_CONNECTION_WITHOUT_TLS_ALLOWED` and system variable `COSMOS_HTTP_CONNECTION_WITHOUT_TLS_ALLOWED` to allow using http connections to connect to CosmosDB emulator. - See [PR 42972](https://github.com/Azure/azure-sdk-for-java/pull/42972)
  * **NOTE :** Please only use this config during local development or test environment, do not use this in prod env.
* Added system property `COSMOS.EMULATOR_SERVER_CERTIFICATE_VALIDATION_DISABLED` and system variable `COSMOS_EMULATOR_SERVER_CERTIFICATE_VALIDATION_DISABLED` to disable server certification validation to CosmosDB emulator. - See [PR 42972](https://github.com/Azure/azure-sdk-for-java/pull/42972)
    * **NOTE :** Please only use this config during local development or test environment, do not use this in prod env.
* Added system property `COSMOS.EMULATOR_HOST` and system variable `COSMOS_EMULATOR_HOST` to config emulator host name. - See [PR 42972](https://github.com/Azure/azure-sdk-for-java/pull/42972)

### 4.63.4 (2024-10-15)

#### Bugs Fixed
* Fixed an issue where a `NullPointerException` was thrown with circuit breaker enabled and partition split / merge scenarios. - See [PR 42178](https://github.com/Azure/azure-sdk-for-java/pull/42178)
* Fixed an issue when a `Batch` operation hitting end-to-end timeout would not capture diagnostics correctly. - See [PR 42178](https://github.com/Azure/azure-sdk-for-java/pull/42178)
* Fixed an issue where holding onto a `CosmosException` instance would hold a strong reference to a `RxDocumentClientImpl` instance preventing garbage collection of the `RxDocumentClientImpl` instance. - See [PR 42178](https://github.com/Azure/azure-sdk-for-java/pull/42178)

### 4.64.0 (2024-10-10)
> [!IMPORTANT]
> We strongly recommend our customers to use version 4.64.0 and above.
#### Features Added
* Added an API to retrieve diagnostics from the change feed processor context. - See [PR 41738](https://github.com/Azure/azure-sdk-for-java/pull/41738)
* Added support to allow `queryChangeFeed` to complete when all changes available when the query starts have been fetched. - See [PR 42160](https://github.com/Azure/azure-sdk-for-java/pull/42160)
* Added an utility API to help extract sub-range continuation tokens from existing changeFeed query continuation token. - See [PR 42156](https://github.com/Azure/azure-sdk-for-java/pull/42156)

#### Bugs Fixed
* Fixed an issue where a `NullPointerException` was thrown with circuit breaker enabled and partition split / merge scenarios. - See [PR 42178](https://github.com/Azure/azure-sdk-for-java/pull/42178)
* Fixed an issue when a `Batch` operation hitting end-to-end timeout would not capture diagnostics correctly. - See [PR 42178](https://github.com/Azure/azure-sdk-for-java/pull/42178)  
* Fixed an issue to avoid transient `IllegalArgumentException` due to duplicate json properties for the `uniqueKeyPolicy` property in `DocumentCollection`. - See [PR 41608](https://github.com/Azure/azure-sdk-for-java/pull/41608) and [PR 42244](https://github.com/Azure/azure-sdk-for-java/pull/42244)
* Fixed an issue where holding onto a `CosmosException` instance would hold a strong reference to a `RxDocumentClientImpl` instance preventing garbage collection of the `RxDocumentClientImpl` instance. - See [PR 42178](https://github.com/Azure/azure-sdk-for-java/pull/42178)

### 4.63.3 (2024-09-10)

#### Bugs Fixed
* Fixed an issue where `CosmosDiagnostics` being accumulated across all requests for `queryChangeFeed` - See [PR 41698](https://github.com/Azure/azure-sdk-for-java/pull/41698)
* Fixed an issue in the `CosmosAsyncContainer.queryChangeFeed` API that could result in hangs under certain conditions. - See [PR 41774](https://github.com/Azure/azure-sdk-for-java/pull/41774)
* Fixed an issue where cross region retries were not performed when preferred regions were not configured for `CosmosClient` / `CosmosAsyncClient` - See [PR 41653](https://github.com/Azure/azure-sdk-for-java/pull/41653)

#### Other Changes
* Changed diagnostic handler implementations to use weak references to `CosmosAsyncClient` to allow GC to earlier clean them up. - See [PR 41710](https://github.com/Azure/azure-sdk-for-java/pull/41710)

### 4.63.2 (2024-08-23)

#### Bugs Fixed
* Fixed a direct buffer memory leak due to not explicitly stopping the partition recovery flow in per-partition circuit breaker. - See [PR 41486](https://github.com/Azure/azure-sdk-for-java/pull/41486)
* Fixed an issue where client-level end-to-end timeout is not getting applied for `Batch` operations. - See [PR 41553](https://github.com/Azure/azure-sdk-for-java/pull/41553)

#### Other Changes
* Fixed an issue to avoid transient `IllegalArgumentException` due to duplicate json properties for the `uniqueKeyPolicy` property. - See [PR 41608](https://github.com/Azure/azure-sdk-for-java/pull/41608)

### 4.63.1 (2024-08-12)

#### Bugs Fixed
* Fixed an eager prefetch issue for order by queries to prevent unnecessary round trips. - See [PR 41348](https://github.com/Azure/azure-sdk-for-java/pull/41348)
* Fixed an issue to not fail fast for metadata resource resolution when faults are injected for Gateway routed operations. - See [PR 41428](https://github.com/Azure/azure-sdk-for-java/pull/41428)
* Fixed an issue to adhere with exception tolerance thresholds for consecutive read and write failures with circuit breaker. - See [PR 41428](https://github.com/Azure/azure-sdk-for-java/pull/41428)
* Fixed excessive retries bug when it has been identified that operations through a closed `CosmosClient` [or] `CosmosAsyncClient` are executed. - See [PR 41364](https://github.com/Azure/azure-sdk-for-java/pull/41364)

#### Other Changes
* Normalized `collectionLink` formatting. - See [PR 41248](https://github.com/Azure/azure-sdk-for-java/pull/41428)

### 4.63.0 (2024-07-26)

#### Features Added
* Added optional id validation to prevent documents with invalid char '/' in id property to be created. - See [PR 41108](https://github.com/Azure/azure-sdk-for-java/pull/41108)
* Added support for specifying a set of custom diagnostic correlation ids in the request options. - See [PR 40835](https://github.com/Azure/azure-sdk-for-java/pull/40835)
* Added support for client-driven partition-level failover for multi-write CosmosDB accounts. - See [PR 39265](https://github.com/Azure/azure-sdk-for-java/pull/39265)

#### Bugs Fixed
* Fixed an issue where `contactedRegions` shows the wrong region in a multi region account if no preferred regions are specified. - See [PR 41045](https://github.com/Azure/azure-sdk-for-java/pull/41045)
* Changed meters for client telemetry to always include all tags to respect this requirement from prometheus - See [PR 41213](https://github.com/Azure/azure-sdk-for-java/pull/41213)
* Fixed an issue where customer provided session token is not honored for the `readMany` operation. - See [PR 39265](https://github.com/Azure/azure-sdk-for-java/pull/39265)

#### Other Changes
* Added metrics and tracing for ReadMany operations. - See [PR 41042](https://github.com/Azure/azure-sdk-for-java/pull/41042)
* Added a `warn`-level log to capture when the `pkRangeId` in the user-passed session token and the `resolvedPartitionKeyRangeId` in the request doesn't match. - See [PR 41268](https://github.com/Azure/azure-sdk-for-java/pull/41268)

### 4.62.0 (2024-07-02)

#### Features Added
* Added support for changing some request options dynamically without the need of restarting the application. - See [PR 40061](https://github.com/Azure/azure-sdk-for-java/pull/40061)

#### Bugs Fixed
* Fixed a possible `NullPointerException` in the ctor of `FeedOperationState`. - See [PR 40714](https://github.com/Azure/azure-sdk-for-java/pull/40714)
* Changed to only disable `PartitionKeyRangeGoneRetryPolicy` when enable `disableSplitHandling` in `ChangeFeedRequestOptions`. - See [PR 40738](https://github.com/Azure/azure-sdk-for-java/pull/40738)

#### Other Changes
* Added diagnostic fields for `quorumAckedLSN` and `currentReplicaSetSize`. Changed `replicaStatusList` to include all replicas and more information. - See [PR 39844](https://github.com/Azure/azure-sdk-for-java/pull/39844)
* Ensured that exceptions thrown in custom serializers are being wrapped as a CosmosException with StatusCode 400. - See [PR 40797](https://github.com/Azure/azure-sdk-for-java/pull/40797) and [PR 40913](https://github.com/Azure/azure-sdk-for-java/pull/40913)
* Reduced number of logs emitted in the success case for cross partition queries. - See [PR 40932](https://github.com/Azure/azure-sdk-for-java/pull/40932)
* Reduced noisy logs about the value of the ` AZURE_COSMOS_DISABLE_NON_STREAMING_ORDER_BY` environment variable. - See [PR 40714](https://github.com/Azure/azure-sdk-for-java/pull/40714)

### 4.61.1 (2024-05-31)

#### Bugs Fixed
* Fixed an issue causing `IllegalArgumentException` when using `handleChanges` on change feed processor startup - See [PR 40420](https://github.com/Azure/azure-sdk-for-java/pull/40420)

### 4.61.0 (2024-05-24)

#### Features Added
* Added query statement conditionally in diagnostics and tracing. - See [PR 39990](https://github.com/Azure/azure-sdk-for-java/pull/39990)

#### Bugs Fixed
* Fixed a rare issue causing `StackOverflowError` when `RntbdRequestRecord` expires and tries to serialize `CosmosException` using default Jackson Object Mapper - See [PR 40272](https://github.com/Azure/azure-sdk-for-java/pull/40272)
* Fixed UserAgent encoding when the suffix contains non-ASCII characters. - See [PR 40293](https://github.com/Azure/azure-sdk-for-java/pull/40293)

#### Other Changes
* Added robustness improvement to avoid client-side parsing errors `java.lang.IllegalArgumentException: Unable to parse JSON` when Gateway returns duplicate `unqiueKeyPolicy` in IndexPolicy (invalid json) - See[PR 40306](https://github.com/Azure/azure-sdk-for-java/pull/40306)

### 4.60.0 (2024-05-19)

#### Features Added
* Added `cosmosVectorEmbeddingPolicy` in `cosmosContainerProperties` and `vectorIndexes` in `indexPolicy` to support vector search in CosmosDB - See[PR 39379](https://github.com/Azure/azure-sdk-for-java/pull/39379)
* Added support for non-streaming OrderBy query and a query feature `NonStreamingOrderBy` to support Vector Search queries. - See [PR 39897](https://github.com/Azure/azure-sdk-for-java/pull/39897/) 
* Added the capability to regionally scope session tokens used for operations scoped to a logical partition. - See [PR 38003](https://github.com/Azure/azure-sdk-for-java/pull/38003)

#### Bugs Fixed
* Ensured that `excludedRegions` is getting honored change feed operations. - See [PR 38003](https://github.com/Azure/azure-sdk-for-java/pull/38003) 

#### Other Changes
* Added change to throw `IllegalStateException` when change feed mode is switched from `AllVersionsAndDeletes` to `Incremental` and vice-versa for the same deployment unit for EPK-Range based leases. See [PR 38740](https://github.com/Azure/azure-sdk-for-java/pull/38740)

### 4.59.0 (2024-04-27)
#### Features Added
* Added public APIs `getCustomItemSerializer` and `setCustomItemSerializer` to allow customers to specify custom payload transformations or serialization settings. - See [PR 38997](https://github.com/Azure/azure-sdk-for-java/pull/38997) and [PR 39933](https://github.com/Azure/azure-sdk-for-java/pull/39933) 

#### Other Changes
* Load Blackbird or Afterburner into the ObjectMapper depending upon Java version and presence of modules in classpath. Make Afterburner and Blackbird optional maven dependencies. See - [PR 39689](https://github.com/Azure/azure-sdk-for-java/pull/39689)

### 4.53.5-hotfix (2024-04-25)

#### Bugs Fixed
* Fixed an issue in QuorumReader when quorum could not be selected even though 1 secondary and Primary are reachable and in sync. - See [PR 38832](https://github.com/Azure/azure-sdk-for-java/pull/38832)

### 4.58.0 (2024-04-16)
#### Other Changes
* Changed initial `targetBatchSize` to be capped by both `initialBatchSize` and `maxBatchSize` configured in `CosmosBulkExecutionOptions` - See[39500](https://github.com/Azure/azure-sdk-for-java/pull/39500)
* Ensured that `exceptionMessage` is populated even for non-cosmos Exceptions in `GatewayStatistics` - See [PR 39507](https://github.com/Azure/azure-sdk-for-java/pull/39507)
* Added partition key helper functions to `PartitionKeyBuilder` that are needed for `azure-spring-data-cosmos`. - See [PR 39213](https://github.com/Azure/azure-sdk-for-java/pull/39213)
* Added `cosmos.client.req.rntbd.actualItemCount` and `cosmos.client.req.gw.actualItemCount` metrics. - See [PR 39682](https://github.com/Azure/azure-sdk-for-java/pull/39682)

### 4.57.0 (2024-03-25)

#### Features Added
* Added public APIs `setMaxMicroBatchSize` and `getMaxMicroBatchSize` in `CosmosBulkExecutionOptions` - See [PR 39335](https://github.com/Azure/azure-sdk-for-java/pull/39335)

#### Bugs Fixed
* Suppressed exceptions when calling diagnostics handlers. - See [PR 39077](https://github.com/Azure/azure-sdk-for-java/pull/39077)
* Fixed an issue where no cross region retry for write operations due to channel acquisition timeout. - See [PR 39255](https://github.com/Azure/azure-sdk-for-java/pull/39255)
* Fixed incorrect container tag value in metrics. - See [PR 39322](https://github.com/Azure/azure-sdk-for-java/pull/39322)
* Fixed issue where CosmosDiagnosticsContext is null when diagnostics are sampled out. - See [PR 39352](https://github.com/Azure/azure-sdk-for-java/pull/39352)
#### Other Changes
* Changed logic to only call `System.exit()` in `DiagnosticsProvider` for `Error` scenario. Also added `System.err` for `Error` cases. - See [PR 39077](https://github.com/Azure/azure-sdk-for-java/pull/39077)
* Removed `System.exit()` calls from `ImplementationBridgeHelpers`. - See [PR 39387](https://github.com/Azure/azure-sdk-for-java/pull/39387)

### 4.53.4-hotfix (2024-03-15)

#### Other Changes
* Removed `System.exit()` calls from `ImplementationBridgeHelpers`. - See [PR 39215](https://github.com/Azure/azure-sdk-for-java/pull/39215)

### 4.48.3-hotfix (2024-03-15)

#### Bugs Fixed
* Fixed an issue where `sampleDiagnostics` is not being honored for `query. See [PR 37015](https://github.com/Azure/azure-sdk-for-java/pull/37015)
* Suppressed exceptions when calling diagnostics handlers. - See [PR 39077](https://github.com/Azure/azure-sdk-for-java/pull/39077)

### Other Changes
* Changed logic to only call `System.exit()` in `DiagnosticsProvider` for `Error` scenario. Also added `System.err` for `Error` cases. - See [PR 39077](https://github.com/Azure/azure-sdk-for-java/pull/39077)
* Removed `System.exit()` calls from `ImplementationBridgeHelpers`. - See [PR 39182](https://github.com/Azure/azure-sdk-for-java/pull/39182)

### 4.45.3-hotfix (2024-03-15)

#### Bugs Fixed
* Fixed an issue where `sampleDiagnostics` is not being honored for `query. See [PR 37015](https://github.com/Azure/azure-sdk-for-java/pull/37015)
* Suppressed exceptions when calling diagnostics handlers. - See [PR 39077](https://github.com/Azure/azure-sdk-for-java/pull/39077)

### Other Changes
* Changed logic to only call `System.exit()` in `DiagnosticsProvider` for `Error` scenario. Also added `System.err` for `Error` cases. - See [PR 39077](https://github.com/Azure/azure-sdk-for-java/pull/39077)
* Removed `System.exit()` calls from `ImplementationBridgeHelpers`. - See [PR 39184](https://github.com/Azure/azure-sdk-for-java/pull/39184)

### 4.53.3-hotfix (2024-03-07)

#### Bugs Fixed
* Suppressed exceptions when calling diagnostics handlers. - See [PR 39121](https://github.com/Azure/azure-sdk-for-java/pull/39121)

#### Other Changes
* Changed logic to only call `System.exit()` in `DiagnosticsProvider` for `Error` scenario. Also added `System.err` for `Error` cases. - See [PR 39121](https://github.com/Azure/azure-sdk-for-java/pull/39121)

### 4.56.0 (2024-02-20)

#### Features Added
* Added overloads for `CosmosAsyncContainer.readMany` and `CosmosContainr.readMany` accepting request options via `CosmosReadManyRequestOptions` to allow specifying excluded regions, diagnostics thresholds and end-to-end timeout etc. - See [PR 38821](https://github.com/Azure/azure-sdk-for-java/pull/38821)

#### Bugs Fixed
* Fixed an issue in QuorumReader when quorum could not be selected even though 1 secondary and Primary are reachable and in sync. - See [PR 38832](https://github.com/Azure/azure-sdk-for-java/pull/38832)

### 4.55.1 (2024-02-13)

#### Other Changes
* Limited max. number of threads possible to be used by BulkExecutor instances . - See [PR 38745](https://github.com/Azure/azure-sdk-for-java/pull/38745)

### 4.55.0 (2024-02-08)
* Added option to override the Http Connection Pool size in Gateway mode. Increasing the connection pool size beyond 1000 can be useful when the number of concurrent requests in Gateway mode is very high and you see a `reactor.netty.internal.shaded.reactor.pool.PoolAcquirePendingLimitException: Pending acquire queue has reached its maximum size of 2000` error. - See [PR 38305](https://github.com/Azure/azure-sdk-for-java/pull/38305)

#### Features Added
* Added payload size metrics for Gateway mode. - See [PR 38517](https://github.com/Azure/azure-sdk-for-java/pull/38517)

#### Other Changes
* Reduced CPU overhead slightly for workloads with high throughput of point operations - especially when diagnostics like traces or metrics are enabled. - See [PR 38232](https://github.com/Azure/azure-sdk-for-java/pull/38232)
* Changed to add `transportRequestChannelAcquisitionContext` in CosmosDiagnostics based on duration in `channelAcquisitionStarted` stage. By default, if `channelAcquisitionStarted` took more than 1s, `transportRequestChannelAcquisitionContext` will be added. - See [PR 38416](https://github.com/Azure/azure-sdk-for-java/pull/38416)
* Added information about the path when it is invalid in RxDocumentService ctor. - See [PR 38482](https://github.com/Azure/azure-sdk-for-java/pull/38482)
* Removed `CancellationException` callstack from `RntbdRequestRecord.toString`. - See [PR 38504](https://github.com/Azure/azure-sdk-for-java/pull/38504)
* Using customized `subStatusCodes` for client generated `InternalServerErrorException`. - See [PR 38518](https://github.com/Azure/azure-sdk-for-java/pull/38518)
* Added an option to opt-out of E2E timeout defined in CosmosClientBuilder for non-point operations via system property or environment variable. - See [PR 38388](https://github.com/Azure/azure-sdk-for-java/pull/38388)
* Using `ConnectionTimeout` as the `RNTBD` connection `acquisitionTimeout`. - See [PR 38695](https://github.com/Azure/azure-sdk-for-java/pull/38695)

### 4.53.2-hotfix (2024-02-04)

#### Other Changes
* Reduced CPU overhead slightly for workloads with high throughput of point operations - especially when diagnostics like traces or metrics are enabled. - See [PR 38232](https://github.com/Azure/azure-sdk-for-java/pull/38232)
* Changed to add `transportRequestChannelAcquisitionContext` in CosmosDiagnostics based on duration in `channelAcquisitionStarted` stage. By default, if `channelAcquisitionStarted` took more than 1s, `transportRequestChannelAcquisitionContext` will be added. - See [PR 38416](https://github.com/Azure/azure-sdk-for-java/pull/38416)
* Added an option to opt-out of E2E timeout defined in CosmosClientBuilder for non-point operations via system property or environment variable. - See [PR 38388](https://github.com/Azure/azure-sdk-for-java/pull/38388)

### 4.54.0 (2024-01-03)

#### Features Added
* Integrate `ThroughputControl` with ChangeFeedProcessor - See [PR 38052](https://github.com/Azure/azure-sdk-for-java/pull/38052)

#### Bugs Fixed
* Fixed issue where AAD/Entra ID related exceptions are not fully propagated to the caller when CosmosAsyncClient is created, causing ambiguity for user on the root cause of the error - See [PR 37977](https://github.com/Azure/azure-sdk-for-java/pull/37977) 
* Fixed a `NullPointerException` issue in `MetadataRequestRetryPolicy` when `locationEndpointToRoute` is not set. - See [PR 38094](https://github.com/Azure/azure-sdk-for-java/pull/38094)

#### Other Changes
* Reset `transitTimeoutCount` and `cancellationCount` in `RntbdClientChannelHealthChecker` when CPU load is above threshold. - See [PR 38157](https://github.com/Azure/azure-sdk-for-java/pull/38157)
* Perf-improvement avoiding extra-buffer copy for query and point operations - See [PR 38072](https://github.com/Azure/azure-sdk-for-java/pull/38072)

### 4.53.1 (2023-12-06)

#### Bugs Fixed
* Fixed high number of PKRangeFeed calls when using BulkExecution without SparkConnector - See [PR 37920](https://github.com/Azure/azure-sdk-for-java/pull/37920) 

#### Other Changes
* Changed to `DEBUG` log level in `WebExceptionRetryPolicy` for non-handled exception scenario and retry scenario - See [PR 37918](https://github.com/Azure/azure-sdk-for-java/pull/37918)

### 4.53.0 (2023-12-01)
#### Bugs Fixed
* Fixed a bug resulting in `CosmosDiagnosticsContext.getStatusCode()` always returning `0` for `readMany` operations. - See [PR 37394](https://github.com/Azure/azure-sdk-for-java/pull/37394)
* Fixed an issue where PartitionKeyRange request will not do cross region retry. - See [PR 37403](https://github.com/Azure/azure-sdk-for-java/pull/37403)
* Fixed an issue where Session consistency was not honored when the consistency level on the `CosmosClientBuilder.consistencyLevel` was not explicitly set to `ConsistencyLevel.SESSION` but the default account consistency level is session. If not enforcing session consistency is the intended behavior, you can set the `CosmsoClientBuilder.consistencyLevel` to `ConsistencyLevel.EVENTUAL`. - See [PR 37377](https://github.com/Azure/azure-sdk-for-java/pull/37377)
* Fixed an issue where client level `EndToEndOperationLatencyPolicyConfig.availabilityStrategy` is not being applied for `query` - See [PR 37511](https://github.com/Azure/azure-sdk-for-java/pull/37511)
* Fixed an issue where operation is not cancelled based on `CosmosEndToEndOperationLatencyPolicyConfig.endToEndOperationTimeout` when `429` happens - See [PR 37764](https://github.com/Azure/azure-sdk-for-java/pull/37764)
* Fixed an issue where `CosmosEndToEndOperationLatencyPolicyConfig.endToEndOperationTimeout` is not applied for `ReadMany` - See [PR 37764](https://github.com/Azure/azure-sdk-for-java/pull/37764)
* Fixed an issue with OFFSET and LIMIT query clause returning partial query results when used with DISTINCT - See [PR 37860](https://github.com/Azure/azure-sdk-for-java/pull/37860)

#### Other Changes
* Modified the event payload when diagnostic details are traced (vis Open telemetry traces). The diagnostics can exceed the max. attribute size of 8KB. This PR will split the diagnostics and trace them in multiple events (ordered by `SequenceNumber` attribute) to ensure the full diagnostics message is available in logged events. - See [PR 37376](https://github.com/Azure/azure-sdk-for-java/pull/37376)
* Added `sessionRetryCfg` to the diagnostic string and modified `proactiveInit` key name to `proactiveInitCfg` in the diagnostic string. - See [PR 36711](https://github.com/Azure/azure-sdk-for-java/pull/36711)
* Modified `429` retry backoff time when `retryAfter` is not being returned from server. For `429/3200`, SDK will retry immediately, for others SDK will backoff 100ms - See [PR 37764](https://github.com/Azure/azure-sdk-for-java/pull/37764)

### 4.52.0 (2023-10-24)
#### Features Added
* Added an option to configure the minimum retry duration for 404/1002 session not available. - See [PR 37143](https://github.com/Azure/azure-sdk-for-java/pull/37143) and [PR 37240](https://github.com/Azure/azure-sdk-for-java/pull/37240)

#### Bugs Fixed
* Fixed an issue where `emptyPageDiagnosticsEnabled` in `CosmosQueryRequestOptions` was being overridden. This caused empty page diagnostics to be logged (with INFO level) even when the flag was set to false - See [PR 37199](https://github.com/Azure/azure-sdk-for-java/pull/37199)
* Fixed an issue where the HttpTimeoutPolicy was not being used correctly - See [PR 37188](https://github.com/Azure/azure-sdk-for-java/pull/37188) 
* Fixed an issue where SDK mark region unavailable on http timeout - See [PR 37163](https://github.com/Azure/azure-sdk-for-java/pull/37163)
* Fixed an issue where SDK do `A, B, C, A` retry pattern for `404/1002` - See [PR 37040](https://github.com/Azure/azure-sdk-for-java/pull/37040)
* Fixed an issue where SDK do aggressive retry on `449` - See [PR 37040](https://github.com/Azure/azure-sdk-for-java/pull/37040)
* Fixed an issue where SDK skip cross region retry for server generated `410` for write operations - See [PR 37040](https://github.com/Azure/azure-sdk-for-java/pull/37040)
* Added 410/1002 handling for `ChangeFeedProcessor#getCurrentState` in **Latest Version**, **All Version and Deletes** changes modes. - See [PR 37107](https://github.com/Azure/azure-sdk-for-java/pull/37107)
    * **NOTE :** Here the fix is for a `ChangeFeedProcessor` instance built with either `handleLatestVersionChanges` or `handleAllVersionsAndDeletesChanges`.
* Fixed an issue where SDK does not do retry for `AddressRefresh` on `HttpTimeout` for write operations - See [PR 37286](https://github.com/Azure/azure-sdk-for-java/pull/37286)

### 4.51.0 (2023-09-29)

#### Features Added
* Added a preview API to `ChangeFeedProcessorBuilder` to process an additional `ChangeFeedProcessorContext` for handling all versions and deletes changes. - See [PR 36715](https://github.com/Azure/azure-sdk-for-java/pull/36715)
* Added public APIs to configure a `Supplier<CosmosExcludedRegions>` through `CosmosClientBuilder#excludedRegionSupplier` and `CosmosExcludedRegions` - a type which encapsulates a set of excluded regions. See [PR 36616](https://github.com/Azure/azure-sdk-for-java/pull/36616)

#### Bugs Fixed
* Fixed an issue with the threshold based availability strategy, which could result in missing diagnostics and unnecessarily high tail latency - See [PR 36508](https://github.com/Azure/azure-sdk-for-java/pull/36508) and [PR 36786](https://github.com/Azure/azure-sdk-for-java/pull/36786).
* Fixed an issue where `sampleDiagnostics` is not being honored for query. See [PR 37015](https://github.com/Azure/azure-sdk-for-java/pull/37015)
* Fixed the issue of `excludeRegions` not being honored for `CosmosBulkExecutionOptions`. - See[PR 36616](https://github.com/Azure/azure-sdk-for-java/pull/36616)
* Fixed an issue with missing diagnostics (metrics, logging) for `Cosmos(Async)Container.readMany` calls - See [PR 37009](https://github.com/Azure/azure-sdk-for-java/pull/37009)

### 4.50.0 (2023-09-25)

#### Features Added
* Added throughput control support for `gateway mode`. See [PR 36687](https://github.com/Azure/azure-sdk-for-java/pull/36687)
* Added public API to change the initial micro batch size in `CosmosBulkExecutionOptions`. The micro batch size is dynamically adjusted based on throttling rate. By default, it starts with a relatively large micro batch size, which can result in a short spike of throttled requests at the beginning of a bulk execution - reducing the initial micro batch size - for example to 1 - will start with smaller batch size and then dynamically increase it without causing the initial short spike of throttled requests. See [PR 36910](https://github.com/Azure/azure-sdk-for-java/pull/36910)

#### Bugs Fixed
* Disabled `CosmosEndToEndOperationLatencyPolicyConfig` feature in `ChangeFeedProcessor`. Setting `CosmosEndToEndOperationLatencyPolicyConfig` at `CosmosClient` level will not affect `ChangeFeedProcessor` requests in any way. See [PR 36775](https://github.com/Azure/azure-sdk-for-java/pull/36775)
* Fixed staleness issue of `COSMOS.MIN_CONNECTION_POOL_SIZE_PER_ENDPOINT` system property - See [PR 36599](https://github.com/Azure/azure-sdk-for-java/pull/36599).
* Fixed an issue where `pageSize` from `byPage` is not always being honored. This only happens when the same `CosmosQueryRequestOptions` being used through different requests, and different pageSize being used. See [PR 36847](https://github.com/Azure/azure-sdk-for-java/pull/36847)
* Fixed an issue where build of `CosmosClient` and `CosmosAsyncClient` was getting blocked for the entire aggressive warmup duration even when all the connections have been opened already. - See [PR 36889](https://github.com/Azure/azure-sdk-for-java/pull/36889)
* Fixed `CosmosClient` connection warm up bug to open connections aggressively. - See [PR 36889](https://github.com/Azure/azure-sdk-for-java/pull/36889)

#### Other Changes
* Handling negative end-to-end timeouts provided more gracefully by throwing a `CosmsoException` (`OperationCancelledException`) instead of `IllegalArgumentException`. - See [PR 36507](https://github.com/Azure/azure-sdk-for-java/pull/36507)
* Reverted preserve ordering in bulk mode([PR 35892](https://github.com/Azure/azure-sdk-for-java/pull/35892)). See [PR 36638](https://github.com/Azure/azure-sdk-for-java/pull/36638)

### 4.45.2-hotfix (2023-09-18)
> [!IMPORTANT]
> We strongly recommend our customers to upgrade directly to at least 4.48.2 or above if they have been using the 4.45.2-hotfix version of `azure-cosmos`. Versions 4.46.0 - 4.48.1 will miss important fixes that have been backported to 4.45.2-hotfix.
#### Bugs Fixed
* Added capability to mark a region as unavailable when a request is cancelled due to end-to-end timeout and connection issues
  with the region in the direct connectivity mode. - See [PR 35586](https://github.com/Azure/azure-sdk-for-java/pull/35586)
* Fixed an issue where `ConnectionStateListener` tracked staled `Uris` which fails to mark the current `Uris` unhealthy properly - See [PR 36067](https://github.com/Azure/azure-sdk-for-java/pull/36067)
* Fixed an issue to update the last unhealthy timestamp for an `Uri` instance only when transitioning to `Unhealthy` from a different health status -  See [36083](https://github.com/Azure/azure-sdk-for-java/pull/36083)
* Improved the channel health check flow to deem a channel unhealthy when it sees consecutive cancellations. - See [PR 36225](https://github.com/Azure/azure-sdk-for-java/pull/36225)
* Optimized the replica validation flow to validate replica health with `Unknown` health status only when the replica is
  used by a container which is also part of the connection warm-up flow. - See [PR 36225](https://github.com/Azure/azure-sdk-for-java/pull/36225)
* Fixed possible `NullPointerException` issue if health-check flow kicks in before RNTBD context negotiation for a given channel - See [PR 36397](https://github.com/Azure/azure-sdk-for-java/pull/36397).

### 4.48.2 (2023-08-25)
#### Bugs Fixed
* Fixed possible `NullPointerException` issue if health-check flow kicks in before RNTBD context negotiation for a given channel - See [PR 36397](https://github.com/Azure/azure-sdk-for-java/pull/36397).

#### Other Changes
* Handling negative end-to-end timeouts provided more gracefully by throwing a `CosmosException` (`OperationCancelledException`) instead of `IllegalArgumentException`. - See [PR 36535](https://github.com/Azure/azure-sdk-for-java/pull/36535)

### 4.49.0 (2023-08-21)
#### Features Added
* Added a flag for allowing customers to preserve ordering in bulk mode. See [PR 35892](https://github.com/Azure/azure-sdk-for-java/pull/35892)
* Added a flag to bypass integrated cache when dedicated gateway is used. See [PR 35865](https://github.com/Azure/azure-sdk-for-java/pull/35865)
* Added new aggressive retry timeouts for in-region calls. See [PR 35987](https://github.com/Azure/azure-sdk-for-java/pull/35987)

#### Bugs Fixed
* Wired `proactiveInit` into the diagnostics to track warmed up containers, proactive connection regions and aggressive warm up duration - See [PR 36111](https://github.com/Azure/azure-sdk-for-java/pull/36111)
* Fixed possible `NullPointerException` issue if health-check flow kicks in before RNTBD context negotiation for a given channel - See [PR 36397](https://github.com/Azure/azure-sdk-for-java/pull/36397). 

#### Other Changes
* Added coverage for `ChangeFeedProcessor` in `Latest Version` change feed mode to read change feed from a custom start time for multi-write accounts. - See[PR 36257](https://github.com/Azure/azure-sdk-for-java/pull/36257)

### 4.48.1 (2023-08-09)
#### Bugs Fixed
* Fixed request start time in the `CosmosDiagnostics` for individual request responses - See [PR 35705](https://github.com/Azure/azure-sdk-for-java/pull/35705)
* Fixed an issue where `ConnectionStateListener` tracked staled `Uris` which fails to mark the current `Uris` unhealthy properly - See [PR 36067](https://github.com/Azure/azure-sdk-for-java/pull/36067)
* Gone exceptions that are not idempotent should not be retried because it is not known if they succeeded for sure. The handling of the exception in this case is left to the user. Fixed retrying write operations when a gone exception occurs in bulk mode. - See [PR 35838](https://github.com/Azure/azure-sdk-for-java/pull/35838)
* Fixed an issue to update the last unhealthy timestamp for an `Uri` instance only when transitioning to `Unhealthy` from a different health status -  See [36083](https://github.com/Azure/azure-sdk-for-java/pull/36083)

#### Other Changes
* Query metrics diagnostics changed to JSON format. - See [PR 35761](https://github.com/Azure/azure-sdk-for-java/pull/35761)
* Improved the channel health check flow to deem a channel unhealthy when it sees consecutive cancellations. - See [PR 36225](https://github.com/Azure/azure-sdk-for-java/pull/36225)
* Optimized the replica validation flow to validate replica health with `Unknown` health status only when the replica is 
used by a container which is also part of the connection warm-up flow. - See [PR 36225](https://github.com/Azure/azure-sdk-for-java/pull/36225)

### 4.48.0 (2023-07-18)
#### Bugs Fixed
* Fixed an issue with deserialization of `conflictResolutionTimestamp` for All versions and deletes change feed mode. - See [PR 35909](https://github.com/Azure/azure-sdk-for-java/pull/35909)
* Added capability to mark a region as unavailable when a request is cancelled due to end-to-end timeout and connection issues
  with the region in the direct connectivity mode. - See [PR 35586](https://github.com/Azure/azure-sdk-for-java/pull/35586)

#### Other Changes
* Added fault injection support for Gateway connection mode - See [PR 35378](https://github.com/Azure/azure-sdk-for-java/pull/35378)

### 4.37.2-hotfix (2023-07-17)
#### Bugs Fixed
* Fixed an issue with deserialization of `conflictResolutionTimestamp` for All versions and deletes change feed mode. - See [PR 35912](https://github.com/Azure/azure-sdk-for-java/pull/35912)

### 4.47.0 (2023-06-26)
#### Features Added
* Added the capability to specify region switch hints through `CosmosClientBuilder#setSessionRetryOptions` for optimizing retries for `READ_SESSION_NOT_AVAILABLE` errors. - See [PR 35292](https://github.com/Azure/azure-sdk-for-java/pull/35292)
* Added API to exclude regions on request options which helps avoid a regions from preferred regions for the request. - See [PR 35166](https://github.com/Azure/azure-sdk-for-java/pull/35166)
* Added API for providing an availability strategy to improve availability when end-end timeout is specified. - See [PR 35166](https://github.com/Azure/azure-sdk-for-java/pull/35166)
* Added Threshold based availability strategy. - See [PR 35166](https://github.com/Azure/azure-sdk-for-java/pull/35166)

#### Bugs Fixed
* Fixes the `readMany` API to not drop existing documents from the response in point-read scenarios when 
there are non-existent document IDs also passed through the API - See [PR 35513](https://github.com/Azure/azure-sdk-for-java/pull/35513)

### 4.46.0 (2023-06-09)
#### Features Added
* Added the capability to filter request-level metrics based on diagnostic thresholds. Request-level metrics usually are used to capture metrics per backend endpoint/replica - a high cardinality dimension. Filtering by diagnostic thresholds reduces the overhead - but also means request-level metrics can only be used for debugging purposes - not for monitoring purposes. So, it is important to use the unfiltered operation-level metrics for health monitoring in this case. - See [PR 35114](https://github.com/Azure/azure-sdk-for-java/pull/35114)
* Added optional tags/dimensions for PartitionId/ReplicaId as alternative to ServiceAddress for direct-mode (rntbd) request-level metrics. - See [PR 35164](https://github.com/Azure/azure-sdk-for-java/pull/35164)
* Added request level info including timeline and system usage to the `CosmosDiagnosticsContext`. - See [PR 35254](https://github.com/Azure/azure-sdk-for-java/pull/35254) and [PR 35405](https://github.com/Azure/azure-sdk-for-java/pull/35405)
* Added an optional dimension/tag `OperationSubStatusCode` for operation-level metrics. - See [PR 35334](https://github.com/Azure/azure-sdk-for-java/pull/35334)
* Added support for `ComputedProperty` in `CosmosContainerProperties` - See [PR 35046](https://github.com/Azure/azure-sdk-for-java/pull/35046)

#### Breaking Changes
* Renamed the JVM configuration - `COSMOS.DEFENSIVE_WARMUP_CONCURRENCY` to `COSMOS.OPEN_CONNECTIONS_CONCURRENCY` - See [PR 34859](https://github.com/Azure/azure-sdk-for-java/pull/34859)

#### Bugs Fixed
* Enabled connection warm-up to continue in a best-effort manner to other regions in case of address resolution errors for a particular region - See [PR 35323](https://github.com/Azure/azure-sdk-for-java/pull/35323)
* Fixed an issue with `ChangeFeedProcessor` to fetch all changes before delay based on configured `PollDelay`. - See [PR 35324](https://github.com/Azure/azure-sdk-for-java/pull/35324)

#### Other Changes
* Refactored `CosmosContainerProactiveInitConfigBuilder` to make use of `ContainerDirectConnectionMetadata` and to wire `DirectConnectionConfig` with
  JVM configuration - `COSMOS.MIN_CONNECTION_POOL_SIZE_PER_ENDPOINT` - See [PR 34859](https://github.com/Azure/azure-sdk-for-java/pull/34859)
* Extending maximum retry delay in `SessionTokenMismatchRetryPolicy`. - See [PR 35360](https://github.com/Azure/azure-sdk-for-java/pull/35360)

### 4.45.1 (2023-05-19)
#### Bugs Fixed
* Fixed an issue where status code & sub-status code `408/20008` will always be populated in the CosmosDiagnostics in case of `RNTBD` request failures - See [PR 34999](https://github.com/Azure/azure-sdk-for-java/pull/34999)
* Fixed `readMany` API bug to enable swallowing of `404 Not Found` exceptions for 404/0 scenarios when `readMany` performs point-reads internally - See [PR 34966](https://github.com/Azure/azure-sdk-for-java/pull/34966)

### 4.45.0 (2023-05-12)
#### Features Added
* Added support for priority based throttling - See [PR 34121](https://github.com/Azure/azure-sdk-for-java/pull/34121)
* Added configurability for minimum connection pool size for all containers through a system property - `COSMOS.MIN_CONNECTION_POOL_SIZE_PER_ENDPOINT` - See [PR 33983](https://github.com/Azure/azure-sdk-for-java/pull/33983).
* Added `CosmosContainerProactiveInitConfigBuilder:setAggressiveWarmupDuration(Duration aggressiveWarmupDuration)` public API to switch between aggressively opening connections
  in a blocking manner to defensively opening connections in a non-blocking manner after `aggressiveWarmupDuration` has elapsed - See [PR 33983](https://github.com/Azure/azure-sdk-for-java/pull/33983).
* Added end to end timeout policy for item operations. Requests will be cancelled if they have not finished before the configured timeout - See [PR 34554](https://github.com/Azure/azure-sdk-for-java/pull/34554).
* Added capability to sample diagnostics dynamically (without need to reinitialize the app or the Cosmos Client instance). - See [PR 34915](https://github.com/Azure/azure-sdk-for-java/pull/34915). 

#### Bugs Fixed
* Fixed `IllegalArgumentException` in changeFeedProcessor when `maxScaleCount` is configured - See [PR 34618](https://github.com/Azure/azure-sdk-for-java/pull/34618)
* Removed custom user agent suffix from client telemetry - See [PR 34866](https://github.com/Azure/azure-sdk-for-java/pull/34866)
* Fixed an issue where `userAgentSuffix` is not being used in `CosmosDiagnostics` - See [PR 34863](https://github.com/Azure/azure-sdk-for-java/pull/34863)
* Enabled proactive connection management to only reopen closed / reset connections to those endpoints used by containers which
  were part of the connection warm up flow - See [PR 34892](https://github.com/Azure/azure-sdk-for-java/pull/34892)

#### Other Changes
* Disabled initialization of client telemetry background threads if client telemetry is disabled - See [PR 34889](https://github.com/Azure/azure-sdk-for-java/pull/34889)
* Removed synchronized locking on generating random UUIDs - See [PR 34879](https://github.com/Azure/azure-sdk-for-java/pull/34879)
* Capture diagnostics for cancelled `RNTBD` requests - See [PR 34912](https://github.com/Azure/azure-sdk-for-java/pull/34912)
* Added support for threshold based speculative processing - See [PR 34686](https://github.com/Azure/azure-sdk-for-java/pull/34686)

### 4.44.0 (2023-04-21)
#### Bugs Fixed
* Fixed an issue where throughput control is not triggered properly when target throughput is being used - See [PR 34393](https://github.com/Azure/azure-sdk-for-java/pull/34393)
* Fixed an issue where `IllegalStateException` being thrown during replica validation - See [PR 34538](https://github.com/Azure/azure-sdk-for-java/pull/34538)

### 4.43.0 (2023-04-06)
#### Features Added
* Added option to enable automatic retries for write operations - See [34227](https://github.com/Azure/azure-sdk-for-java/pull/34227)
* Added option to enable automatic logging of Cosmos diagnostics for errors or requests exceeding latency threshold - See [33209](https://github.com/Azure/azure-sdk-for-java/pull/33209)
* Added support for OpenTelemetry traces following the Semantic profile for Cosmos DB - See [33209](https://github.com/Azure/azure-sdk-for-java/pull/33209)

#### Breaking Changes
* Changed the default structure of Open Telemetry events being emitted by the SDK to follow the semantic profile for Cosmos DB. Use the `COSMOS.USE_LEGACY_TRACING` system property to retrun to the previous event structure: `-DCOSMOS.USE_LEGACY_TRACING=true` - See [33209](https://github.com/Azure/azure-sdk-for-java/pull/33209)

### 4.42.0 (2023-03-17)
#### Features Added
* Added support for Move operation - See [PR 31078](https://github.com/Azure/azure-sdk-for-java/pull/31078)
* GA of `subpartition` functionality in SDK - See [32501](https://github.com/Azure/azure-sdk-for-java/pull/32501)
* Added ability for SDK to use partial partition keys for queries in subpartitioned containers - See [32501](https://github.com/Azure/azure-sdk-for-java/pull/32501)
* Enable `handleLatestVersionChanges` in ChangeFeedProcessor - See [33972](https://github.com/Azure/azure-sdk-for-java/pull/33972)
* Added Merge support. NOTE: to use Change Feed Processor with merge support, onboard to the new API `handleLatestVersionChanges()` in `ChangeFeedProcessorBuilder`.

#### Bugs Fixed
* Fixed `readMany` API to take in hierarchical partition keys - See [32501](https://github.com/Azure/azure-sdk-for-java/pull/32501)
* Fixed an issue in the Direct Transport metrics for acquired/closed channels which would be triggered when endpoint get closed/evicted due to exceeding idle timeouts. This would surface as stale metrics for these endpoints. - See [33969](https://github.com/Azure/azure-sdk-for-java/pull/33969) 

#### Other Changes
* Added fault injection support - See [PR 33329](https://github.com/Azure/azure-sdk-for-java/pull/33329).

### 4.41.0 (2023-02-17)
#### Features Added
* Added ability to configure proactive connection management via `CosmosClientBuilder.openConnectionsAndInitCaches(CosmosContainerProactiveInitConfig)`. - See [PR 33267](https://github.com/Azure/azure-sdk-for-java/pull/33267)
* Added internal merge handling - See [PR 31428](https://github.com/Azure/azure-sdk-for-java/pull/31428). See [PR 32097](https://github.com/Azure/azure-sdk-for-java/pull/32097). See [PR 32078](https://github.com/Azure/azure-sdk-for-java/pull/32078). See [PR 32165](https://github.com/Azure/azure-sdk-for-java/pull/32165). See [32259](https://github.com/Azure/azure-sdk-for-java/pull/32259). See [32496](https://github.com/Azure/azure-sdk-for-java/pull/32496)
* Added more granular control of which Cosmos client-side metrics to emit, whether to collect histograms and percentiles (and which) and also which tags/dimensions to associate with individual metrics.  - See [PR 33436](https://github.com/Azure/azure-sdk-for-java/pull/33436)

#### Breaking Changes
* NOTE: the PR to provide more granular control over metrics - See [PR 33436](https://github.com/Azure/azure-sdk-for-java/pull/33436) - includes two technically breaking changes. We don't expect any customers to be impacted by this, but the PR description as well as information below provides some context and options on how to revert the behavior to previous version.
  * The API `CosmosClientTelemetryConfig.metricTagNames` has been marked deprecated in favor of `CosmosMicrometerMetricsOptions.defaultTagNames` or `CosmosMicrometerMeterOptions.suppressTagNames` - the `CosmosClientTelemetryConfig.metricTagNames` API can still be used as long as none of the new configuration APIs is used - but we recommend starting to switch over to the new APIs.
  * Capturing metrics - especially `Timer` and `DistributionSummary` with percentiles/histograms has some performance overhead. We got feedback that initially we were emitting some metrics with relatively high cardinality on tags with percentiles/histograms of questionable value (only useful in certain scenarios). So, we decided to disable collecting these metrics by default - but still allow them to be collected when enabled manually via the APIs described in [PR 33436](https://github.com/Azure/azure-sdk-for-java/pull/33436).   

#### Bugs Fixed
* Change feed pull API is using an incorrect key value for collection lookup, which can result in using the old collection in collection recreate scenarios. - See [PR 33178](https://github.com/Azure/azure-sdk-for-java/pull/33178)

#### Other Changes
* Give a meaningful name to the GlobalEndpointManager worker thread. - See [PR 33507](https://github.com/Azure/azure-sdk-for-java/pull/33507)
* Adding activity id in header of gateway address refresh call. - See [PR 33074](https://github.com/Azure/azure-sdk-for-java/pull/33074)
* Direct mode - `RNTBD` connection health check improvements in `RntbdClientChannelHealthChecker` to allow recovering quicker when existing connections get broken (without TCP close or reset, just timeouts because packets get dropped). - See [PR 33464](https://github.com/Azure/azure-sdk-for-java/pull/33464) and - See [PR 33566](https://github.com/Azure/azure-sdk-for-java/pull/33566)  

### 4.40.0 (2023-01-13)
#### Features Added
* Added `retryAfterInMs` to `StoreResult` in `CosmosDiagnostics` - See [PR 31219](https://github.com/Azure/azure-sdk-for-java/pull/31219)
* Added `CosmosDiagnostics` to `readMany` API - See [PR 32290](https://github.com/Azure/azure-sdk-for-java/pull/32290)

#### Bugs Fixed
* Fixed issue on noisy `CancellationException` log - See [PR 31882](https://github.com/Azure/azure-sdk-for-java/pull/31882)
* Fixed issue with `TracerProvider` constructor inadvertently disabling tracing when `isClientMetricsEnabled` is true - See [PR 32787](https://github.com/Azure/azure-sdk-for-java/pull/32787)
* Added improvement in handling for idle connection being closed unexpectedly - See [PR 32936](https://github.com/Azure/azure-sdk-for-java/pull/32936)

#### Other Changes
* Reduced log noisiness when bulk ingestion completes and sink is already terminated or cancelled. - See [PR 32601](https://github.com/Azure/azure-sdk-for-java/pull/32601)
* Optimized the `readMany` API to make use of point reads when a single item is requested for a given physical partition - See [PR 31723](https://github.com/Azure/azure-sdk-for-java/pull/31723)
* Added cross region retries for data plane, query plan and metadata requests failed with http timeouts - See [PR 32450](https://github.com/Azure/azure-sdk-for-java/pull/32450)

### 4.39.0 (2022-11-16)
#### Bugs Fixed
* Fixed a rare race condition for `query plan` cache exceeding the allowed size limit - See [PR 31859](https://github.com/Azure/azure-sdk-for-java/pull/31859)
* Added improvement in `RntbdClientChannelHealthChecker` for detecting continuous transit timeout. - See [PR 31544](https://github.com/Azure/azure-sdk-for-java/pull/31544)
* Fixed an issue in replica validation where addresses may have not sorted properly when replica validation is enabled. - See [PR 32022](https://github.com/Azure/azure-sdk-for-java/pull/32022)
* Fixed unicode char handling in Uris in Cosmos Http Client. - See [PR 32058](https://github.com/Azure/azure-sdk-for-java/pull/32058)
* Fixed an eager prefetch issue to lazily prefetch pages on a query - See [PR 32122](https://github.com/Azure/azure-sdk-for-java/pull/32122)

#### Other Changes
* Shaded `MurmurHash3` of apache `commons-codec` to enable removing of the `guava` dependency - CVE-2020-8908 - See [PR 31761](https://github.com/Azure/azure-sdk-for-java/pull/31761)
* Updated test dependency of `testng` to version 7.5 - See [PR 31761](https://github.com/Azure/azure-sdk-for-java/pull/31761)
* Reduced the logging noise level on CancellationExceptions from `RntbdReporter.reportIssue`. - See [PR 32175](https://github.com/Azure/azure-sdk-for-java/pull/32175)

### 4.38.1 (2022-10-21)
#### Other Changes
* Updated test dependency of apache `commons-text` to version 1.10.0 - CVE-2022-42889 - See [PR 31674](https://github.com/Azure/azure-sdk-for-java/pull/31674)
* Updated `jackson-databind` dependency to 2.13.4.2 - CVE-2022-42003 - See [PR 31559](https://github.com/Azure/azure-sdk-for-java/pull/31559)

### 4.38.0 (2022-10-12)
#### Features Added
* Added option to set throughput control group name on per-request level for batch and bulk operations. - See [PR 31362](https://github.com/Azure/azure-sdk-for-java/pull/31362)

### 4.37.1 (2022-10-07)
#### Bugs Fixed
* Fixed incorrect RU metric reporting in micrometer metrics. - See [PR 31307](https://github.com/Azure/azure-sdk-for-java/pull/31307)
* Enabled failover to preferred locations in the case of single-write/multi-read region enabled account for read in Gateway mode and for metadata requests in Direct mode. - More details about the [Bug: Cosmos DB Client gets stuck in timeout retry loop](https://github.com/Azure/azure-sdk-for-java/issues/31260#issue-1396454421). - See [PR 31314](https://github.com/Azure/azure-sdk-for-java/pull/31314)

#### Other Changes
* Added SslHandshakeTimeout minimum duration config - See [PR 31298](https://github.com/Azure/azure-sdk-for-java/pull/31298)

### 4.37.0 (2022-09-30)
#### Features Added
* Added new preview APIs to `ChangeFeedProcessor` for handling all versions and deletes changes - See [PR 30399](https://github.com/Azure/azure-sdk-for-java/pull/30399)
* Added option to emit client-side metrics via micrometer.io MeterRegistry. - See [PR 30065](https://github.com/Azure/azure-sdk-for-java/pull/30065)

#### Bugs Fixed
* Fixed a race condition that could result in a memory/thread leak for `BulkExecutor` instances (and their corresponding `cosmos-daemon-BulkExecutor-*` thread). - See [PR 31082](https://github.com/Azure/azure-sdk-for-java/pull/31082)

#### Other Changes
* Enable replica validation by default - See [PR 31159](https://github.com/Azure/azure-sdk-for-java/pull/31159)

### 4.36.0 (2022-09-15)
#### Other Changes
* Added system property to turn on replica validation - See [PR 29767](https://github.com/Azure/azure-sdk-for-java/pull/29767)
* Added improvement to avoid retry on same replica that previously failed with 410, 408 and  >= 500 status codes - See [PR 29767](https://github.com/Azure/azure-sdk-for-java/pull/29767)
* Improvement when `connectionEndpointRediscoveryEnabled` is enabled - See [PR 30281](https://github.com/Azure/azure-sdk-for-java/pull/30281)
* Added replica validation for Unknown status if `openConnectionsAndInitCaches` is used and replica validation is enabled - See [PR 30277](https://github.com/Azure/azure-sdk-for-java/pull/30277)

### 4.35.1 (2022-08-29)
#### Other Changes
* Added non-blocking async lazy cache to improve upgrade and scaling scenarios - See [PR 29322](https://github.com/Azure/azure-sdk-for-java/pull/29322)
* Improved performance of `StoreResponse` using array headers - See [PR 30596](https://github.com/Azure/azure-sdk-for-java/pull/30596)

### 4.35.0 (2022-08-19)
#### Other Changes
* Updated netty library version to `4.1.79.Final`.
* Updated `reactor-core` version to `3.4.21`.

### 4.34.0 (2022-08-05)
#### Features Added
* GA of `DedicatedGatewayRequestOptions` API. See [PR 30142](https://github.com/Azure/azure-sdk-for-java/pull/30142)

#### Other Changes
* Added `requestSessionToken` to `CosmosDiagnostics` - See [PR 29516](https://github.com/Azure/azure-sdk-for-java/pull/29516)
* Reverted changes of [PR 29944](https://github.com/Azure/azure-sdk-for-java/pull/29944) to avoid possible regression when customers use id with special characters and their account is on ComputeGateway already. - See [PR 30283](https://github.com/Azure/azure-sdk-for-java/pull/30283)
* Added changes for `changeFeed` APIs for handling all versions and deletes changes. See [PR 30161](https://github.com/Azure/azure-sdk-for-java/pull/30161)

### 4.33.1 (2022-07-22)
#### Bugs Fixed
* Fixed issues with "id" encoding when using special characters that should be allowed in the "id" property of a document. - See [PR 29944](https://github.com/Azure/azure-sdk-for-java/pull/29944)
* Fixed `NotFoundException` for `queryChangeFeed` with staled feed range after split - See [PR 29982](https://github.com/Azure/azure-sdk-for-java/pull/29982)
* Fixed `ForbiddenException` for azure instance metadata service requests if proxy is configured for client telemetry. - See [PR 30004](https://github.com/Azure/azure-sdk-for-java/pull/30004)
* Fixed a regression introduced in [PR 27440](https://github.com/Azure/azure-sdk-for-java/pull/27440) which causes an `IllegalArgumentException` for distinct queries when using POJO serialization. - See [PR 30025](https://github.com/Azure/azure-sdk-for-java/pull/30025)
* Fixed `IllegalArgumentException` when trying to update targetThroughput(Threshold) without process restart. - See [PR 30049](https://github.com/Azure/azure-sdk-for-java/pull/30049)

#### Other Changes
* Supported username and password to be used in `GatewayConnectionConfig.setProxy` . - See [PR 30004](https://github.com/Azure/azure-sdk-for-java/pull/30004)

### 4.33.0 (2022-07-14)
#### Other Changes
* Updated netty library version to `4.1.78.Final`.
* Updated `reactor-core` version to `3.4.19`.

### 4.32.1 (2022-06-30)

#### Bugs Fixed
* Added a fix for `CloneNotSupportedException` when trying to instantiate a `Cosmos(Async)Client` and using a MAC provider which would not support cloning. Instead, this should be handled gracefully (less ideal perf is expected - but functionally it should work.) - See [PR 29719](https://github.com/Azure/azure-sdk-for-java/pull/29719)

### 4.32.0 (2022-06-27)
#### Other Changes
* Remove requires `io.netty.transport.epoll` from `module-info` - See [PR 29509](https://github.com/Azure/azure-sdk-for-java/pull/29509)
* Converted from `durationInMicroSec` to `durationInMilliSecs` in `CosmosDiagnostics` - See [PR 29643](https://github.com/Azure/azure-sdk-for-java/pull/29643)

### 4.31.0 (2022-06-08)
#### Bugs Fixed
* Fixed Store Response headers case insensitivity. - See [PR 29268](https://github.com/Azure/azure-sdk-for-java/pull/29268)

#### Other Changes
* Add `IdleStateHandler` after Ssl handshake has completed and improvement on keeping inner exceptions for creating new channels. - See [PR 29253](https://github.com/Azure/azure-sdk-for-java/pull/29253)

### 4.30.1 (2022-06-01)
#### Other Changes
* Made CosmosPatchOperations thread-safe. Usually there is no reason to modify a CosmosPatchOperations instance concurrently form multiple threads - but making it thread-safe acts as protection in case this is done anyway - See [PR 29143](https://github.com/Azure/azure-sdk-for-java/pull/29143)
* Added system property to allow overriding proxy setting for client telemetry endpoint. - See [PR 29022](https://github.com/Azure/azure-sdk-for-java/pull/29022)
* Added additional information about the reason on Rntbd channel health check failures. - See [PR 29174](https://github.com/Azure/azure-sdk-for-java/pull/29174)

### 4.30.0 (2022-05-20)
#### Bugs Fixed
* Fixed bubbling of Errors in case of any `java.lang.Error` - See [PR 28620](https://github.com/Azure/azure-sdk-for-java/pull/28620)
* Fixed an issue with creating new Throughput control client item when `enableThroughputControlGroup` is being called multiple times with the same throughput control group. - See [PR 28905](https://github.com/Azure/azure-sdk-for-java/pull/28905)
* Fixed a possible dead-lock on static ctor for CosmosException when the runtime is using custom class loaders. - See [PR 28912](https://github.com/Azure/azure-sdk-for-java/pull/28912) and [PR 28961](https://github.com/Azure/azure-sdk-for-java/pull/28961) 

#### Other Changes
* Added `exceptionMessage` and `exceptionResponseHeaders` to `CosmosDiagnostics` in case of any exceptions - See [PR 28620](https://github.com/Azure/azure-sdk-for-java/pull/28620)
* Improved performance of `query plan` cache by using `ConcurrentHashMap` with a fixed size of 1000 - See [PR 28537](https://github.com/Azure/azure-sdk-for-java/pull/28537)
* Changed 429 (Throttling) retry policy to have an upper bound for the back-off time of 5 seconds - See [PR 28764](https://github.com/Azure/azure-sdk-for-java/pull/28764)
* Improved `openConnectionsAndInitCaches` by using rntbd context negotiation. - See [PR 28470](https://github.com/Azure/azure-sdk-for-java/pull/28470)
* Enable `connectionEndpointRediscoveryEnabled` by default - See [PR 28471](https://github.com/Azure/azure-sdk-for-java/pull/28471)

### 4.29.1 (2022-04-27)
#### Bugs Fixed
* Fixed AAD authentication for `CosmosPatchOperations` - See [PR 28537](https://github.com/Azure/azure-sdk-for-java/pull/28537)

### 4.29.0 (2022-04-22)
#### Features Added
* Added Beta API `continueOnInitError` in `ThroughputControlGroupConfigBuilder` - See [PR 27702](https://github.com/Azure/azure-sdk-for-java/pull/27702)

#### Bugs Fixed
* Added improvement for handling idle connection close event when `connectionEndpointRediscoveryEnabled` is enabled - See [PR 27242](https://github.com/Azure/azure-sdk-for-java/pull/27242)
* Fixed memory leak issue related to circular reference of `CosmosDiagnostics` in `StoreResponse` and `CosmosException` - See [PR 28343](https://github.com/Azure/azure-sdk-for-java/pull/28343)

### 4.28.1 (2022-04-08)
#### Other Changes
* Updated `jackson` dependency to 2.13.2 and `jackson-databind` dependency to 2.13.2.1 - CVE-2020-36518. - See [PR 27847](https://github.com/Azure/azure-sdk-for-java/pull/27847)

### 4.28.0 (2022-03-18)
#### Features Added
* Added the "VM Unique ID" - see [Accessing and Using Azure VM Unique ID](https://azure.microsoft.com/blog/accessing-and-using-azure-vm-unique-id/) - to the request diagnostics. This information helps to simplify investigating any network issues between an application hosted in Azure and the corresponding Cosmos DB service endpoint. - See [PR 27692](https://github.com/Azure/azure-sdk-for-java/pull/27692)
* Added overload of read api on ClientEncryptionKey with request options for cosmos encrytion project. - See [PR 27210](https://github.com/Azure/azure-sdk-for-java/pull/27210)

#### Bugs Fixed
* Added `decodeTime` in `CosmosDiagnostics` - See [PR 22808](https://github.com/Azure/azure-sdk-for-java/pull/22808)

#### Other Changes
* Reduced CPU usage for some String operations by switching to APIs that don't compile a pattern for each call. - See [PR 27654](https://github.com/Azure/azure-sdk-for-java/pull/27654)
* Reduced GC (Garbage Collection) pressure when executing queries returning many documents by pushing down type conversion. - See [PR 27440](https://github.com/Azure/azure-sdk-for-java/pull/27440)

### 4.27.0 (2022-03-10)
#### Bugs Fixed
* Fixed an issue in `CosmosPagedIterable` resulting in excessive memory consumption due to unbounded prefetch of pages when converting the `CosmosPagedIterable` into an `Iterator<FeedResponse<T>>`. - See [PR 27237](https://github.com/Azure/azure-sdk-for-java/pull/27237) and [PR 27299](https://github.com/Azure/azure-sdk-for-java/pull/27299)
* Fixed a `NullPointerException` in `CosmosDiagnostics isDiagnosticsCapturedInPagedFlux` - See [PR 27261](https://github.com/Azure/azure-sdk-for-java/pull/27261)
* Fixed an issue with allowing null values for add, set and replace operations in Patch API - See [PR 27501](https://github.com/Azure/azure-sdk-for-java/pull/27501)
* Fixed an issue with top query when top x is greater than the total number of items in the database - See [PR 27377](https://github.com/Azure/azure-sdk-for-java/pull/27377)
* Fixed synchronized lists and maps for order by query race condition - See [PR 27142](https://github.com/Azure/azure-sdk-for-java/pull/27142)

### 4.26.0 (2022-02-11)
#### Features Added
* Added support to resume a "multi order by query" from a continuation token - See [PR 26267](https://github.com/Azure/azure-sdk-for-java/pull/26267)
* Added `RNTBD - open connections` information in `ClientTelemetry`.
* Added Beta API to set custom `Reactor` scheduler to be used by the `ChangeFeedProcessor` implementation - See [PR 26750](https://github.com/Azure/azure-sdk-for-java/pull/26750)
* Added support for correlating queries executed via the Cosmos Spark connector with service-telemetry based on the `correlationActivityId` - See [PR 26908](https://github.com/Azure/azure-sdk-for-java/pull/26908)

#### Bugs Fixed
* Fixed an issue in `ChangeFeedProcessor` related to `leases` that were found expired - See [PR 26750](https://github.com/Azure/azure-sdk-for-java/pull/26750)
* Fixed an issue with `query plan` caching double initialization - See [PR 26825](https://github.com/Azure/azure-sdk-for-java/pull/26825)

#### Other Changes
* Added support for logging `CosmosDiagnostics` for empty pages through system property for cross partition query - See [PR 26869](https://github.com/Azure/azure-sdk-for-java/pull/26869)

### 4.26.0-beta.1 (2022-01-25)
#### Features Added
* Added support to resume a "multi order by query" from a continuation token - See [PR 26267](https://github.com/Azure/azure-sdk-for-java/pull/26267)

### 4.25.0 (2022-01-14)
#### Bugs Fixed
* Fixed `NullPointerException` in bulk mode for deleted/recreated containers.
* Added missing exception cause in case of `InternalServerException`.

### 4.24.0 (2021-12-21)
#### Features Added
* Added implementation for `CosmosAuthorizationTokenResolver`.
* Scoped session token per partition level for gateway call.

#### Bugs Fixed
* Fixed issue causing CosmosException with statusCode 0 to be thrown on connectivity issues for Gateway.
* Addressed potential race condition in `ChangeFeedProcessor` when check-pointing current state.

### 4.23.0 (2021-12-10)
#### Features Added
* Added `setMaxMicroBatchConcurrency` and `getMaxMicroBatchConcurrency` in `CosmosBulkExecutionOptions`.

#### Bugs Fixed
* Bulk execution improvement triggering a flush when total payload size exceeds the max payload size limit.
* Bulk execution improvement shortening the flush interval when the `Flux` of incoming operations signals completion.
* Fixed metadata cache refresh scenario on collection recreate for gateway mode.

### 4.22.0 (2021-12-03)
#### Features Added
* Added Beta API `getContactedRegionNames` in `CosmosDiagnostics`.

#### Bugs Fixed
* Fixed `IllegalStateException` for `getFeedRanges` when container recreated with same name.
* Made Cosmos spans CLIENT which will allow Azure Monitor to show HTTP calls nested under Cosmos spans.
* Fixed `ConcurrentModificationException` when getting `NotFoundException` with session consistency.

### 4.21.1 (2021-11-13)
#### Bugs Fixed
* Fixed an issue in `ChangeFeedProcessor` where processing stops in some rare cases because of a race condition can occur which prevents work to be promptly assigned to other instances.

### 4.21.0 (2021-11-12)
#### Features Added
* GA of `CosmosPatch`, `CosmosBatch` and `CosmosBulk` API.
* GA of `ChangeFeedProcessorState` API.
* Added `networkRequestTimeout` API for `DirectConnectionConfig`.

#### Bugs Fixed
* Override the default keep-alive config on linux to keep connections open and detect a broken connection faster.

#### Other Changes
* Removed deprecated `BulkExecutionOptions`.
* Removed deprecated `BulkExecutionThresholds`.
* Removed deprecated `BulkItemRequestOptions`.
* Removed deprecated `BulkItemRequestOptionsBase`.
* Removed deprecated `BulkOperations`.
* Removed deprecated `BulkPatchItemRequestOptions`.
* Removed deprecated `BulkProcessingOptions`.
* Removed deprecated `BulkProcessingThresholds`.
* Removed deprecated `TransactionalBatch`.
* Removed deprecated `TransactionalBatchItemRequestOptions`.
* Removed deprecated `TransactionalBatchItemRequestOptionsBase`.
* Removed deprecated `TransactionalBatchOperationResult`.
* Removed deprecated `TransactionalBatchPatchItemRequestOptions`.
* Removed deprecated `TransactionalBatchRequestOptions`.
* Removed deprecated `TransactionalBatchResponse`.

### 4.20.1 (2021-10-27)
#### Bugs Fixed
* Removed `AfterBurner` module for Java version 16+.
* Fixed `BadRequestException` issue when using `Distinct` with matched `orderBy` queries via `continuationToken`.

### 4.20.0 (2021-10-14)
#### Features Added
* Enabling `query plan` cache by default.

#### Bugs Fixed
* Fixed issue with bulk reads when `contentResponseOnWrite` is not explicitly enabled on the cosmos client.

### 4.19.1 (2021-09-24)
#### Features Added
* Added support to config retry count for `openConnectionsAndInitCaches`.

#### Bugs Fixed
* Fixed ReadMany Api on partition split.
* Removed full exception trace from 404 error on open telemetry.
* Fixed issue with onErrorDropped being called when using concatWith in QuorumReader.

### 4.20.0-beta.1 (2021-09-22)
#### Features Added
* Added support to config retry count for `openConnectionsAndInitCaches`.

### 4.19.0 (2021-09-09)
#### New Features
* Added support for distinct count queries.
* Added support for capturing `IndexMetrics` in `CosmosQueryRequestOptions`.

#### Bugs Fixed
* Added support to switch off IO thread for response processing.
* Fixed issue for resuming order by queries from continuation token that includes undefined/null.

#### Other Changes
* Renamed `BulkExecutionOptions` to `CosmosBulkExecutionOptions`.
* Renamed `BulkExecutionThresholds` to `CosmosBulkExecutionThresholdsState`.
* Renamed `BulkItemRequestOptions` to `CosmosBulkItemRequestOptions`.
* Renamed `BulkItemRequestOptionsBase` to `CosmosBulkItemRequestOptionsBase`.
* Renamed `BulkOperations` to `CosmosBulkOperations`.
* Renamed `BulkPatchItemRequestOptions` to `CosmosBulkPatchItemRequestOptions`.
* Renamed `TransactionalBatch` to `CosmosBatch`.
* Renamed `TransactionalBatchItemRequestOptions` to `CosmosBatchItemRequestOptions`.
* Renamed `TransactionalBatchItemRequestOptionsBase` to `CosmosBatchItemRequestOptionsBase`.
* Renamed `TransactionalBatchOperationResult` to `CosmosBatchOperationResult`.
* Renamed `TransactionalBatchPatchItemRequestOptions` to `CosmosBatchPatchItemRequestOptions`.
* Renamed `TransactionalBatchRequestOptions` to `CosmosBatchRequestOptions`.
* Renamed `TransactionalBatchResponse` to `CosmosBatchResponse`.
* Renamed `processBulkOperations` to `executeBulkOperations` API.
* Renamed `executeTransactionalBatch` to `executeCosmosBatch` API.
* Moved `CosmosBulkItemResponse.java` to `com.azure.cosmos.models` package.
* Moved `CosmosBulkOperationResponse.java` to `com.azure.cosmos.models` package.
* Moved `CosmosItemOperation.java` to `com.azure.cosmos.models` package.
* Moved `CosmosItemOperationType.java` to `com.azure.cosmos.models` package.
* Moved `CosmosPatchOperations.java` to `com.azure.cosmos.models` package.

### 4.19.0-beta.1 (2021-09-02)
#### Bugs Fixed
* Added support to switch off IO thread for response processing.

### 4.18.0 (2021-08-16)
#### New Features
* Integrated cosmos diagnostics with open telemetry tracer.

#### Bugs Fixed
* Added reactor netty timeline to `query plan` calls.
* Fixed serialization warning on `clientSideRequestDiagnostics`.
* Fixed an issue when `IdleEndpointTimeout` is set to 0 in `DirectConnectionConfig`.
* Added retry for `PrematureCloseException`.
* Fixed an issue where application hangs in bulk executor.
* Fixed an issue which preventing recovery from 410/0 after split.

### 4.18.0-beta.1 (2021-08-11)
#### Bugs Fixed
* Added `TransportRequestChannelAcquisitionContext` in `CosmosDiagnostics`.

### 4.17.0 (2021-07-08)
#### New Features
* Adjust `MicroBatchSize` dynamically based on throttling rate in `BulkExecutor`.

#### Bugs Fixed
* Fixed an issue with AAD authentication in `Strong` and `BoundedStaleness` in direct mode.
* Fixed an issue where `ChangeFeedProcessor` was resuming from zero continuation token for new partitions on partition splits.

### 4.16.0 (2021-06-11)
#### Bugs Fixed
* Fixed an issue on handling partition splits during bulk operations in Gateway Mode.
* Fixed an issue with `NumberFormatException` happening on requests on large containers.
* Fixed an issue with BackOff time in `ThroughputController`.
* Fixed an issue with `ThroughputControl` calculation.
* Improved behavior when `CosmosClientBuilder.userAgentSuffix` exceeds 64 characters. Now `userAgentSuffix` will be honored as long as total userAgent value is less than 256 characters or truncated to fit the 256 characters limited.
* Fixed issue when using client-side throughput control in combination with bulk upserts, previously resulting in unnecessarily upserting documents multiple times in some cases when getting throttled.

### 4.16.0-beta.1 (2021-05-20)
#### Bugs Fixed
* No changes from previous version, releasing for compatibility issues with cosmos encryption modules.

### 4.15.0 (2021-05-12)
#### New Features
* Added `backendLatencyInMs` in `CosmosDiagnostics` for `DIRECT` connection mode.
* Added `retryContext` in `CosmosDiagnostics` for query operations.

#### Bugs Fixed
* Fixed ignored `HttpClient` decoder configuration issue.
* Fixed incorrect connection mode issue in `CosmosDiagnostics`.
* Fixed issue with handling collisions in the effective partition key.
* Fixed `CosmosQueryRequestOptions` NPE in `readAllItems` API.

### 4.15.0-beta.2 (2021-04-26)
#### Bugs Fixed
* No changes from previous version, releasing for compatibility issues with cosmos encryption modules.

### 4.15.0-beta.1 (2021-04-07)
#### Bugs Fixed
* No changes from previous version, releasing for compatibility issues with cosmos encryption modules.

### 4.14.0 (2021-04-06)
#### New Features
* General Availability for `readMany()` API in `CosmosAsyncContainer` and `CosmosContainer`.
* General Availability for `handle()` API in `CosmosPagedFlux` and `CosmosPagedIterable`.
* Upgraded Jackson to patch version 2.12.2.
* Exposed `getDocumentUsage` and `getDocumentCountUsage()` APIs in `FeedResponse` to retrieve document count metadata.

#### Bugs Fixed
* Allowed `CosmosPagedFlux#handle()` and `CosmosPagedIterable#handle()` API for chaining.
* Removed `AfterBurner` module usage from `CosmosException` causing the warning logs.
* Fixed issue of duplicate processing of items on the same Change Feed Processor instance.
* Return `RequestTimeoutException` on client side timeout for write operations.

### 4.13.1 (2021-03-22)
#### Bugs Fixed
* Fixed issue preventing recovery from 410 status code and 0 sub status code due to stale Gateway caches when threads in parallel scheduler are starved.
* Fixed warning caused because of afterburner module usage in `CosmosDiagnostics`.
* Query performance improvements.

### 4.13.0 (2021-03-11)
> [!IMPORTANT] 
> This release updates `reactor-core` and `reactor-netty` major versions to `2020.0.4 (Europium)` release train.
#### New Features
* Updated `reactor-core` version to 3.4.3.
* Updated `reactor-netty` version to 1.0.4.
* Added `Diagnostics` for queries.

#### Bugs Fixed
* Fixed `OrderBy` for mixed and undefined types for cross partition queries.
* Fixed `readAllItems` with resourceToken.
* Fixed issue with `resourceToken` usage in `Gateway` connection mode.
* Fixed issues with point operations with permissions in `Gateway` connection mode.

### 4.12.0 (2021-02-09)
#### New Features
* Added connection endpoint rediscovery feature to help reduce and spread-out high latency spikes.
* Added changeFeed pull model beta API.
* Added support for resuming query from a pre split continuation token after partition split.
* Optimized query execution time by caching `query plan` for single partition queries with filters and orderby.

#### Bugs Fixed
* Fixed telemetry deserialization issue.
* Skip session token for `query plan`, trigger and UDF.
* Improved session timeout 404/1002 exception handling.

### 4.11.0 (2021-01-15)
#### New Features
* Added Beta API for Patch support.
* Updated reactor-core library version to `3.3.12.RELEASE`.
* Updated reactor-netty library version to `0.9.15.RELEASE`.
* Updated netty library version to `4.1.54.Final`.

#### Bugs Fixed
* Fixed RntbdServiceEnpoint close issue.
* Improved the latency and throughput for writes when multiplexing.

### 4.10.0 (2020-12-14)
#### New Features
* Added Conflict API support.

### 4.9.0 (2020-12-11)
#### New Features
* Added Beta API for Bulk Operations.
* Added `getRegionsContacted` API in `CosmosDiagnostics`.
* Added Diagnostics for `CosmosStoredProcedureResponse`.
* Added trouble shooting guide links to `CosmosException`.

#### Bugs Fixed
* Adding automatic retries on client-side transient failures on writes while possible with still being idempotent.
* Fixed NPE on `getDiagnostics` for `CosmosStoredProcedureResponse`.
* Fixed empty `resourceAddress` in `CosmosException`.

### 4.8.0 (2020-10-27)
#### New Features
* Added `contentResponseOnWriteEnabled` feature to `CosmosItemRequestOptions`.

#### Bugs Fixed
* Fixed an issue which may affect query behaviour when resuming from a continuation token.

### 4.7.1 (2020-10-21)
#### Bugs Fixed
* Improved the 449 retry policy to force back-off on initial retry and start with shorter back-offs.

### 4.7.0 (2020-10-17)
#### New Features
* Added Beta API for transactional batches.

#### Bugs Fixed
* Fixed an error parsing query metrics on locales with ',' as floating-point delimiter.
* Stopped excessive regional fail-overs when retrieving responses with invalid json from Gateway.
* Fixed an error resulting in certain queries unnecessarily being expected in the Gateway even when using Direct transport.
* Reduced logging noise level by handling SSLException on channel closure.
* Improved efficiency of retry logic for "404 - ReadSession not available" errors.

### 4.6.0 (2020-09-30)
#### New Features
* Added new API to support AAD role-based access control in Cosmos. This is a preview feature which needs to be enabled at the account settings.
* Added handler API(beta) to `CosmosPagedFlux`/`CosmosPagedIterable` to be invoked on every response.

### 4.5.2 (2020-09-29)
#### Bugs Fixed
* Increased robustness of query execution and fetching metadata cache in case of intermittent connectivity issues.

### 4.5.1 (2020-09-25)
#### Bugs Fixed
* Added preview implementation for ChangeFeedProcessor which allows for a more detailed view of the current state.
* Fixed Multiple partition supervisor tasks running simultaneously if leaseAcquireInterval is smaller than leaseRenewInterval.
* Improved Diagnostics for Rntbd connectivity.
* Stopped onError Dropped events from leaking into default reactor hook.

### 4.5.0 (2020-09-16)
#### New Features
* Increased robustness of the Rntbd stack in case of intermittent connectivity issues.
* Improved latency in case of intermittent connectivity issues to individual backend replicas for multi-region accounts avoiding initiation of unnecessary regional fail-overs.

### 4.4.0 (2020-09-12)
#### Bugs Fixed
* Fixed RequestTimeoutException when enabling `netty-tcnative-boringssl` dependency.
* Fixed memory leak issue on `Delete` operations in `GATEWAY` mode.
* Fixed a leak in `CosmosClient` instantiation when endpoint uri is invalid.
* Improved `CPU History` diagnostics.

### 4.4.0-beta.1 (2020-08-27)
#### New Features
* Added new API to efficiently load many documents (via list of pk/id pairs or all documents for a set of pk values).
* Added new `deleteItem` API.
* Enabled query metrics by default.
#### Bugs Fixed
* Fixed NPE in `GatewayAddressCache`.
* Fixing query metric issue for zero item response.
* Improved performance (reduced CPU usage) for address parsing and Master-Key authentication.

### 4.3.2-beta.2 (2020-08-17)
#### Bugs Fixed
* No changes from previous version, releasing for compatibility issues with spring data modules.

### 4.3.2-beta.1 (2020-08-14)
#### Bugs Fixed
* Fixed issue in RntbdServiceEndpoint to avoid early closure of an unused TCP connection.

### 4.3.1 (2020-08-13)
#### Bugs Fixed
* Fixed issue with `GROUP BY` query, where it was returning only one page.
* Fixed user agent string format to comply with central SDK guidelines.
* Enhanced diagnostics information to include `query plan` diagnostics.

### 4.3.0 (2020-07-29)
#### New Features
* Updated reactor-core library version to `3.3.8.RELEASE`. 
* Updated reactor-netty library version to `0.9.10.RELEASE`. 
* Updated netty library version to `4.1.51.Final`. 
* Added new overload APIs for `upsertItem` with `partitionKey`. 
* Added open telemetry tracing support. 
#### Bugs Fixed
* Fixed issue where SSLException gets thrown in case of cancellation of requests in GATEWAY mode.
* Fixed resource throttle retry policy on stored procedures execution.
* Fixed issue where SDK hangs in log level DEBUG mode. 
* Fixed periodic spikes in latency in Direct mode. 
* Fixed high client initialization time issue. 
* Fixed http proxy bug when customizing client with direct mode and gateway mode. 
* Fixed potential NPE in users passes null options. 
* Added timeUnit to `requestLatency` in diagnostics string.
* Removed duplicate uri string from diagnostics string. 
* Fixed diagnostics string in proper JSON format for point operations.
* Fixed issue with `.single()` operator causing the reactor chain to blow up in case of Not Found exception. 

### 4.2.0 (2020-07-14)
#### New Features
* Added script logging enabled API to `CosmosStoredProcedureRequestOptions`.
* Updated `DirectConnectionConfig` default `idleEndpointTimeout` to 1h and default `connectTimeout` to 5s.
#### Bugs Fixed
* Fixed issue where `GatewayConnectionConfig` `idleConnectionTimeout` was overriding `DirectConnectionConfig` `idleConnectionTimeout`.
* Fixed `responseContinuationTokenLimitInKb` get and set APIs in `CosmosQueryRequestOptions`.
* Fixed issue in query and change feed when recreating the collection with same name.
* Fixed issue with top query throwing ClassCastException.
* Fixed issue with order by query throwing NullPointerException.
* Fixed issue in handling of cancelled requests in direct mode causing reactor `onErrorDropped` being called. 

### 4.1.0 (2020-06-25)
#### New Features
* Added support for `GROUP BY` query.
* Increased the default value of maxConnectionsPerEndpoint to 130 in DirectConnectionConfig.
* Increased the default value of maxRequestsPerConnection to 30 in DirectConnectionConfig.
#### Bugs Fixed
* Fixed issues with order by query returning duplicate results when resuming by using continuation token. 
* Fixed issues with value query returning null values for nested object.
* Fixed null pointer exception on request manager in RntbdClientChannelPool.

### 4.0.1 (2020-06-10)
#### New Features
* Renamed `QueryRequestOptions` to `CosmosQueryRequestOptions`.
* Updated `ChangeFeedProcessorBuilder` to builder pattern.
* Updated `CosmosPermissionProperties` with new container name and child resources APIs.
#### Bugs Fixed
* Fixed ConnectionPolicy `toString()` Null Pointer Exception.

### 4.0.1-beta.4 (2020-06-03)
#### New Features
* Added more samples & enriched docs to `CosmosClientBuilder`. 
* Updated `CosmosDatabase` & `CosmosContainer` APIs with throughputProperties for autoscale/autopilot support. 
* Renamed `CosmosClientException` to `CosmosException`. 
* Replaced `AccessCondition` & `AccessConditionType` by `ifMatchETag()` & `ifNoneMatchETag()` APIs. 
* Merged all `Cosmos*AsyncResponse` & `CosmosResponse` types to a single `CosmosResponse` type.
* Renamed `CosmosResponseDiagnostics` to `CosmosDiagnostics`.  
* Wrapped `FeedResponseDiagnostics` in `CosmosDiagnostics`. 
* Removed `jackson` dependency from azure-cosmos & relying on azure-core. 
* Replaced `CosmosKeyCredential` with `AzureKeyCredential` type. 
* Added `ProxyOptions` APIs to `GatewayConnectionConfig`. 
* Updated SDK to use `Instant` type instead of `OffsetDateTime`. 
* Added new enum type `OperationKind`. 
* Renamed `FeedOptions` to `QueryRequestOptions`. 
* Added `getETag()` & `getTimestamp()` APIs to `Cosmos*Properties` types. 
* Added `userAgent` information in `CosmosException` & `CosmosDiagnostics`. 
* Updated new line character in `Diagnostics` to System new line character. 
* Removed `readAll*` APIs, use query select all APIs instead.
* Added `ChangeFeedProcessor` estimate lag API.   
#### Bugs Fixed
* Fixed issue with parsing of query results in case of Value order by queries. 

### 4.0.1-beta.3 (2020-05-15)
#### New Features
* Added autoscale/autopilot throughput provisioning support to SDK.  
* Replaced `ConnectionPolicy` with new connection configs. Exposed `DirectConnectionConfig` & `GatewayConnectionConfig` APIs through `CosmosClientBuilder` for Direct & Gateway mode connection configurations.
* Moved `JsonSerializable` & `Resource` to implementation package. 
* Added `contentResponseOnWriteEnabled` API to CosmosClientBuilder which disables full response content on write operations.
* Exposed `getETag()` APIs on response types.
* Moved `CosmosAuthorizationTokenResolver` to implementation. 
* Renamed `preferredLocations` & `multipleWriteLocations` API to `preferredRegions` & `multipleWriteRegions`. 
* Updated `reactor-core` to 3.3.5.RELEASE, `reactor-netty` to 0.9.7.RELEASE & `netty` to 4.1.49.Final versions. 
* Added support for `analyticalStoreTimeToLive` in SDK.     
#### Bugs Fixed
* Fixed socket leak issues with Direct TCP client.
* Fixed `orderByQuery` with continuation token bug.

### 4.0.1-beta.2 (2020-04-21)
#### New Features
* `CosmosClientException` extends `AzureException`. 
* Removed `maxItemCount` & `requestContinuationToken` APIs from `FeedOptions` instead using `byPage()` APIs from `CosmosPagedFlux` & `CosmosPagedIterable`.
* Introduced `CosmosPermissionProperties` on public surface for `Permission` APIs.
* Removed `SqlParameterList` type & replaced with `List`
* Fixed multiple memory leaks in Direct TCP client. 
* Added support for `DISTINCT` queries. 
* Removed external dependencies on `fasterxml.uuid, guava, commons-io, commons-collection4, commons-text`.  
* Moved `CosmosPagedFlux` & `CosmosPagedIterable` to `utils` package. 
* Updated netty to 4.1.45.Final & project reactor to 3.3.3 version.
* Updated public rest contracts to `Final` classes.
* Added support for advanced Diagnostics for point operations.
#### Bugs Fixed
* `ChangeFeedProcessor` bug fix for handling partition splits & when partition not found.
* `ChangeFeedProcessor` bug fix when synchronizing lease updates across different threads.

### 4.0.1-beta.1 (2020-03-10)
#### New Features 
* Updated package to `com.azure.cosmos`
* Added `models` package for model / rest contracts
* Added `utils` package for `CosmosPagedFlux` & `CosmosPagedIterable` types. 
* Updated public APIs to use `Duration` across the SDK.
* Added all rest contracts to `models` package.
* `RetryOptions` renamed to `ThrottlingRetryOptions`.
* Added `CosmosPagedFlux` & `CosmosPagedIterable` pagination types for query APIs. 
* Added support for sharing TransportClient across multiple instances of CosmosClients using a new API in the `CosmosClientBuilder#connectionSharingAcrossClientsEnabled(true)`
* Query Optimizations by removing double serialization / deserialization. 
* Response Headers optimizations by removing unnecessary copying back and forth. 
* Optimized `ByteBuffer` serialization / deserialization by removing intermediate String instantiations.
#### Bugs Fixed
* Fixed race condition causing `ArrayIndexOutOfBound` exception in StoreReader<|MERGE_RESOLUTION|>--- conflicted
+++ resolved
@@ -3,23 +3,20 @@
 ### 4.75.0-beta.1 (Unreleased)
 
 #### Features Added
+* AAD Auth: Adds a fallback mechanism for AAD audience scope. - [PR 46637](https://github.com/Azure/azure-sdk-for-java/pull/46637)
 
 #### Breaking Changes
 
 #### Bugs Fixed
 
 #### Other Changes
-<<<<<<< HEAD
-* Improved resilience around several completion events for an ssl handshake. - []()
-=======
 * Changed to use `PartitionKeyRangeCache` to get partition key range during startup and split handling. - [46700](https://github.com/Azure/azure-sdk-for-java/pull/46700)
->>>>>>> ac0a5d9f
+* Improved resilience around several completion events for an ssl handshake. - [46734](https://github.com/Azure/azure-sdk-for-java/pull/46734)
 
 ### 4.74.0 (2025-09-05)
 
 #### Features Added
 * Added `ThroughputBucket` support for throughput control. - [PR 46042](https://github.com/Azure/azure-sdk-for-java/pull/46042)
-* AAD Auth: Adds a fallback mechanism for AAD audience scope. - [PR 46637](https://github.com/Azure/azure-sdk-for-java/pull/46637)
 
 #### Bugs Fixed
 * Fixed 404/1002 for query when container recreated with same name. - [PR 45930](https://github.com/Azure/azure-sdk-for-java/pull/45930)
