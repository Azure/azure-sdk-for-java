--- conflicted
+++ resolved
@@ -3,11 +3,8 @@
 ### 4.37.0-beta.1 (Unreleased)
 
 #### Features Added
-<<<<<<< HEAD
 * Added new preview APIs to `ChangeFeedProcessor` for handling all versions and deletes changes - See [PR 30399](https://github.com/Azure/azure-sdk-for-java/pull/30399)
-=======
 * Added option to emit client-side metrics via micrometer.io MeterRegistry. - See [PR 30065](https://github.com/Azure/azure-sdk-for-java/pull/30065)
->>>>>>> 6305577d
 
 #### Breaking Changes
 
