--- conflicted
+++ resolved
@@ -5,16 +5,9 @@
 #### Features Added
 * Added overloads for `CosmosAsyncContainer.readMany` and `CosmosContainr.readMany` accepting request options via `CosmosReadManyRequestOptions` to allow specifying excluded regions, diagnostics thresholds and end-to-end timeout etc. - See [PR 38821](https://github.com/Azure/azure-sdk-for-java/pull/38821)
 
-<<<<<<< HEAD
-=======
-#### Breaking Changes
-
 #### Bugs Fixed
 * Fixed an issue in QuorumReader when quorum could not be selected even though 1 secondary and Primary are reachable and in sync. - See [PR 38832](https://github.com/Azure/azure-sdk-for-java/pull/38832)
 
-#### Other Changes
-
->>>>>>> eee04a51
 ### 4.55.1 (2024-02-13)
 
 #### Other Changes
