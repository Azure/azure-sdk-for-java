--- conflicted
+++ resolved
@@ -1,13 +1,5 @@
 ## Release History
 
-<<<<<<< HEAD
-## 4.9.0-beta.1 (Unreleased)
-
-
-### 4.8.0 (2020-10-27)
-#### New Features
-* Added `contentResponseOnWriteEnabled` feature to `CosmosItemRequestOptions`.
-=======
 ## 4.11.0-beta.1 (Unreleased)
 
 
@@ -31,7 +23,6 @@
 #### New Features
 * Added `contentResponseOnWriteEnabled` feature to `CosmosItemRequestOptions`.
 
->>>>>>> e2018a87
 #### Key Bug Fixes
 * Fixed an issue which may affect query behaviour when resuming from a continuation token.
 
@@ -41,11 +32,7 @@
 
 ### 4.7.0 (2020-10-17) NOTE: WE STRONGLY RECOMMEND OUR CUSTOMERS TO USE VERSION 4.7.0 AND ABOVE
 #### New Features
-<<<<<<< HEAD
-* Added Beta for transactional batches.
-=======
 * Added Beta API for transactional batches.
->>>>>>> e2018a87
 
 #### Key Bug Fixes
 * Fixed an error parsing query metrics on locales with ',' as floating-point delimiter.
