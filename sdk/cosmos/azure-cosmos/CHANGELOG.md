## Release History

<<<<<<< HEAD
### 4.54.0-beta.1 (Unreleased)

#### Bugs Fixed
* Suppress exceptions when calling diagnostics handlers. 

#### Other Changes
* Only call System.exit in `DiagnosticsProvider` for `Error` scenario. Also add `System.err` for `Error` cases.
=======
### 4.53.2-hotfix (2024-02-04)
#### Other Changes
* Reduced CPU overhead slightly for workloads with high throughput of point operations - especially when diagnostics like traces or metrics are enabled. - See [PR 38232](https://github.com/Azure/azure-sdk-for-java/pull/38232)
* Changed to add `transportRequestChannelAcquisitionContext` in CosmosDiagnostics based on duration in `channelAcquisitionStarted` stage. By default, if `channelAcquisitionStarted` took more than 1s, `transportRequestChannelAcquisitionContext` will be added. - See [PR 38416](https://github.com/Azure/azure-sdk-for-java/pull/38416)
* Added an option to opt-out of E2E timeout defined in CosmosClientBuilder for non-point operations via system property or environment variable. - See [PR 38388](https://github.com/Azure/azure-sdk-for-java/pull/38388)
>>>>>>> f59844a5

### 4.53.1 (2023-12-06)

#### Bugs Fixed
* Fixed high number of PKRangeFeed calls when using BulkExecution without SparkConnector - See [PR 37920](https://github.com/Azure/azure-sdk-for-java/pull/37920) 

#### Other Changes
* Changed to `DEBUG` log level in `WebExceptionRetryPolicy` for non-handled exception scenario and retry scenario - See [PR 37918](https://github.com/Azure/azure-sdk-for-java/pull/37918)

### 4.53.0 (2023-12-01)
#### Bugs Fixed
* Fixed a bug resulting in `CosmosDiagnosticsContext.getStatusCode()` always returning `0` for `readMany` operations. - See [PR 37394](https://github.com/Azure/azure-sdk-for-java/pull/37394)
* Fixed an issue where PartitionKeyRange request will not do cross region retry. - See [PR 37403](https://github.com/Azure/azure-sdk-for-java/pull/37403)
* Fixed an issue where Session consistency was not honored when the consistency level on the `CosmosClientBuilder.consistencyLevel` was not explicitly set to `ConsistencyLevel.SESSION` but the default account consistency level is session. If not enforcing session consistency is the intended behavior, you can set the `CosmsoClientBuilder.consistencyLevel` to `ConsistencyLevel.EVENTUAL`. - See [PR 37377](https://github.com/Azure/azure-sdk-for-java/pull/37377)
* Fixed an issue where client level `EndToEndOperationLatencyPolicyConfig.availabilityStrategy` is not being applied for `query` - See [PR 37511](https://github.com/Azure/azure-sdk-for-java/pull/37511)
* Fixed an issue where operation is not cancelled based on `CosmosEndToEndOperationLatencyPolicyConfig.endToEndOperationTimeout` when `429` happens - See [PR 37764](https://github.com/Azure/azure-sdk-for-java/pull/37764)
* Fixed an issue where `CosmosEndToEndOperationLatencyPolicyConfig.endToEndOperationTimeout` is not applied for `ReadMany` - See [PR 37764](https://github.com/Azure/azure-sdk-for-java/pull/37764)
* Fixed an issue with OFFSET and LIMIT query clause returning partial query results when used with DISTINCT - See [PR 37860](https://github.com/Azure/azure-sdk-for-java/pull/37860)

#### Other Changes
* Modified the event payload when diagnostic details are traced (vis Open telemetry traces). The diagnostics can exceed the max. attribute size of 8KB. This PR will split the diagnostics and trace them in multiple events (ordered by `SequenceNumber` attribute) to ensure the full diagnostics message is available in logged events. - See [PR 37376](https://github.com/Azure/azure-sdk-for-java/pull/37376)
* Added `sessionRetryCfg` to the diagnostic string and modified `proactiveInit` key name to `proactiveInitCfg` in the diagnostic string. - See [PR 36711](https://github.com/Azure/azure-sdk-for-java/pull/36711)
* Modified `429` retry backoff time when `retryAfter` is not being returned from server. For `429/3200`, SDK will retry immediately, for others SDK will backoff 100ms - See [PR 37764](https://github.com/Azure/azure-sdk-for-java/pull/37764)

### 4.52.0 (2023-10-24)
#### Features Added
* Added an option to configure the minimum retry duration for 404/1002 session not available. - See [PR 37143](https://github.com/Azure/azure-sdk-for-java/pull/37143) and [PR 37240](https://github.com/Azure/azure-sdk-for-java/pull/37240)

#### Bugs Fixed
* Fixed an issue where `emptyPageDiagnosticsEnabled` in `CosmosQueryRequestOptions` was being overridden. This caused empty page diagnostics to be logged (with INFO level) even when the flag was set to false - See [PR 37199](https://github.com/Azure/azure-sdk-for-java/pull/37199)
* Fixed an issue where the HttpTimeoutPolicy was not being used correctly - See [PR 37188](https://github.com/Azure/azure-sdk-for-java/pull/37188) 
* Fixed an issue where SDK mark region unavailable on http timeout - See [PR 37163](https://github.com/Azure/azure-sdk-for-java/pull/37163)
* Fixed an issue where SDK do `A, B, C, A` retry pattern for `404/1002` - See [PR 37040](https://github.com/Azure/azure-sdk-for-java/pull/37040)
* Fixed an issue where SDK do aggressive retry on `449` - See [PR 37040](https://github.com/Azure/azure-sdk-for-java/pull/37040)
* Fixed an issue where SDK skip cross region retry for server generated `410` for write operations - See [PR 37040](https://github.com/Azure/azure-sdk-for-java/pull/37040)
* Added 410/1002 handling for `ChangeFeedProcessor#getCurrentState` in **Latest Version**, **All Version and Deletes** changes modes. - See [PR 37107](https://github.com/Azure/azure-sdk-for-java/pull/37107)
    * **NOTE :** Here the fix is for a `ChangeFeedProcessor` instance built with either `handleLatestVersionChanges` or `handleAllVersionsAndDeletesChanges`.
* Fixed an issue where SDK does not do retry for `AddressRefresh` on `HttpTimeout` for write operations - See [PR 37286](https://github.com/Azure/azure-sdk-for-java/pull/37286)

### 4.51.0 (2023-09-29)

#### Features Added
* Added a preview API to `ChangeFeedProcessorBuilder` to process an additional `ChangeFeedProcessorContext` for handling all versions and deletes changes. - See [PR 36715](https://github.com/Azure/azure-sdk-for-java/pull/36715)
* Added public APIs to configure a `Supplier<CosmosExcludedRegions>` through `CosmosClientBuilder#excludedRegionSupplier` and `CosmosExcludedRegions` - a type which encapsulates a set of excluded regions. See [PR 36616](https://github.com/Azure/azure-sdk-for-java/pull/36616)

#### Bugs Fixed
* Fixed an issue with the threshold based availability strategy, which could result in missing diagnostics and unnecessarily high tail latency - See [PR 36508](https://github.com/Azure/azure-sdk-for-java/pull/36508) and [PR 36786](https://github.com/Azure/azure-sdk-for-java/pull/36786).
* Fixed an issue where `sampleDiagnostics` is not being honored for query. See [PR 37015](https://github.com/Azure/azure-sdk-for-java/pull/37015)
* Fixed the issue of `excludeRegions` not being honored for `CosmosBulkExecutionOptions`. - See[PR 36616](https://github.com/Azure/azure-sdk-for-java/pull/36616)
* Fixed an issue with missing diagnostics (metrics, logging) for `Cosmos(Async)Container.readMany` calls - See [PR 37009](https://github.com/Azure/azure-sdk-for-java/pull/37009)

### 4.50.0 (2023-09-25)

#### Features Added
* Added throughput control support for `gateway mode`. See [PR 36687](https://github.com/Azure/azure-sdk-for-java/pull/36687)
* Added public API to change the initial micro batch size in `CosmosBulkExecutionOptions`. The micro batch size is dynamically adjusted based on throttling rate. By default, it starts with a relatively large micro batch size, which can result in a short spike of throttled requests at the beginning of a bulk execution - reducing the initial micro batch size - for example to 1 - will start with smaller batch size and then dynamically increase it without causing the initial short spike of throttled requests. See [PR 36910](https://github.com/Azure/azure-sdk-for-java/pull/36910)

#### Bugs Fixed
* Disabled `CosmosEndToEndOperationLatencyPolicyConfig` feature in `ChangeFeedProcessor`. Setting `CosmosEndToEndOperationLatencyPolicyConfig` at `CosmosClient` level will not affect `ChangeFeedProcessor` requests in any way. See [PR 36775](https://github.com/Azure/azure-sdk-for-java/pull/36775)
* Fixed staleness issue of `COSMOS.MIN_CONNECTION_POOL_SIZE_PER_ENDPOINT` system property - See [PR 36599](https://github.com/Azure/azure-sdk-for-java/pull/36599).
* Fixed an issue where `pageSize` from `byPage` is not always being honored. This only happens when the same `CosmosQueryRequestOptions` being used through different requests, and different pageSize being used. See [PR 36847](https://github.com/Azure/azure-sdk-for-java/pull/36847)
* Fixed an issue where build of `CosmosClient` and `CosmosAsyncClient` was getting blocked for the entire aggressive warmup duration even when all the connections have been opened already. - See [PR 36889](https://github.com/Azure/azure-sdk-for-java/pull/36889)
* Fixed `CosmosClient` connection warm up bug to open connections aggressively. - See [PR 36889](https://github.com/Azure/azure-sdk-for-java/pull/36889)

#### Other Changes
* Handling negative end-to-end timeouts provided more gracefully by throwing a `CosmsoException` (`OperationCancelledException`) instead of `IllegalArgumentException`. - See [PR 36507](https://github.com/Azure/azure-sdk-for-java/pull/36507)
* Reverted preserve ordering in bulk mode([PR 35892](https://github.com/Azure/azure-sdk-for-java/pull/35892)). See [PR 36638](https://github.com/Azure/azure-sdk-for-java/pull/36638)

### 4.45.2-hotfix (2023-09-18)
> [!IMPORTANT]
> We strongly recommend our customers to upgrade directly to at least 4.48.2 or above if they have been using the 4.45.2-hotfix version of `azure-cosmos`. Versions 4.46.0 - 4.48.1 will miss important fixes that have been backported to 4.45.2-hotfix.
#### Bugs Fixed
* Added capability to mark a region as unavailable when a request is cancelled due to end-to-end timeout and connection issues
  with the region in the direct connectivity mode. - See [PR 35586](https://github.com/Azure/azure-sdk-for-java/pull/35586)
* Fixed an issue where `ConnectionStateListener` tracked staled `Uris` which fails to mark the current `Uris` unhealthy properly - See [PR 36067](https://github.com/Azure/azure-sdk-for-java/pull/36067)
* Fixed an issue to update the last unhealthy timestamp for an `Uri` instance only when transitioning to `Unhealthy` from a different health status -  See [36083](https://github.com/Azure/azure-sdk-for-java/pull/36083)
* Improved the channel health check flow to deem a channel unhealthy when it sees consecutive cancellations. - See [PR 36225](https://github.com/Azure/azure-sdk-for-java/pull/36225)
* Optimized the replica validation flow to validate replica health with `Unknown` health status only when the replica is
  used by a container which is also part of the connection warm-up flow. - See [PR 36225](https://github.com/Azure/azure-sdk-for-java/pull/36225)
* Fixed possible `NullPointerException` issue if health-check flow kicks in before RNTBD context negotiation for a given channel - See [PR 36397](https://github.com/Azure/azure-sdk-for-java/pull/36397).

### 4.48.2 (2023-08-25)
> [!IMPORTANT]
> We strongly recommend our customers to use version 4.48.2 and above.
#### Bugs Fixed
* Fixed possible `NullPointerException` issue if health-check flow kicks in before RNTBD context negotiation for a given channel - See [PR 36397](https://github.com/Azure/azure-sdk-for-java/pull/36397).

#### Other Changes
* Handling negative end-to-end timeouts provided more gracefully by throwing a `CosmosException` (`OperationCancelledException`) instead of `IllegalArgumentException`. - See [PR 36535](https://github.com/Azure/azure-sdk-for-java/pull/36535)

### 4.49.0 (2023-08-21)
#### Features Added
* Added a flag for allowing customers to preserve ordering in bulk mode. See [PR 35892](https://github.com/Azure/azure-sdk-for-java/pull/35892)
* Added a flag to bypass integrated cache when dedicated gateway is used. See [PR 35865](https://github.com/Azure/azure-sdk-for-java/pull/35865)
* Added new aggressive retry timeouts for in-region calls. See [PR 35987](https://github.com/Azure/azure-sdk-for-java/pull/35987)

#### Bugs Fixed
* Wired `proactiveInit` into the diagnostics to track warmed up containers, proactive connection regions and aggressive warm up duration - See [PR 36111](https://github.com/Azure/azure-sdk-for-java/pull/36111)
* Fixed possible `NullPointerException` issue if health-check flow kicks in before RNTBD context negotiation for a given channel - See [PR 36397](https://github.com/Azure/azure-sdk-for-java/pull/36397). 

#### Other Changes
* Added coverage for `ChangeFeedProcessor` in `Latest Version` change feed mode to read change feed from a custom start time for multi-write accounts. - See[PR 36257](https://github.com/Azure/azure-sdk-for-java/pull/36257)

### 4.48.1 (2023-08-09)
#### Bugs Fixed
* Fixed request start time in the `CosmosDiagnostics` for individual request responses - See [PR 35705](https://github.com/Azure/azure-sdk-for-java/pull/35705)
* Fixed an issue where `ConnectionStateListener` tracked staled `Uris` which fails to mark the current `Uris` unhealthy properly - See [PR 36067](https://github.com/Azure/azure-sdk-for-java/pull/36067)
* Gone exceptions that are not idempotent should not be retried because it is not known if they succeeded for sure. The handling of the exception in this case is left to the user. Fixed retrying write operations when a gone exception occurs in bulk mode. - See [PR 35838](https://github.com/Azure/azure-sdk-for-java/pull/35838)
* Fixed an issue to update the last unhealthy timestamp for an `Uri` instance only when transitioning to `Unhealthy` from a different health status -  See [36083](https://github.com/Azure/azure-sdk-for-java/pull/36083)

#### Other Changes
* Query metrics diagnostics changed to JSON format. - See [PR 35761](https://github.com/Azure/azure-sdk-for-java/pull/35761)
* Improved the channel health check flow to deem a channel unhealthy when it sees consecutive cancellations. - See [PR 36225](https://github.com/Azure/azure-sdk-for-java/pull/36225)
* Optimized the replica validation flow to validate replica health with `Unknown` health status only when the replica is 
used by a container which is also part of the connection warm-up flow. - See [PR 36225](https://github.com/Azure/azure-sdk-for-java/pull/36225)

### 4.48.0 (2023-07-18)
#### Bugs Fixed
* Fixed an issue with deserialization of `conflictResolutionTimestamp` for All versions and deletes change feed mode. - See [PR 35909](https://github.com/Azure/azure-sdk-for-java/pull/35909)
* Added capability to mark a region as unavailable when a request is cancelled due to end-to-end timeout and connection issues
  with the region in the direct connectivity mode. - See [PR 35586](https://github.com/Azure/azure-sdk-for-java/pull/35586)

#### Other Changes
* Added fault injection support for Gateway connection mode - See [PR 35378](https://github.com/Azure/azure-sdk-for-java/pull/35378)

### 4.37.2-hotfix (2023-07-17)
#### Bugs Fixed
* Fixed an issue with deserialization of `conflictResolutionTimestamp` for All versions and deletes change feed mode. - See [PR 35912](https://github.com/Azure/azure-sdk-for-java/pull/35912)

### 4.47.0 (2023-06-26)
#### Features Added
* Added the capability to specify region switch hints through `CosmosClientBuilder#setSessionRetryOptions` for optimizing retries for `READ_SESSION_NOT_AVAILABLE` errors. - See [PR 35292](https://github.com/Azure/azure-sdk-for-java/pull/35292)
* Added API to exclude regions on request options which helps avoid a regions from preferred regions for the request. - See [PR 35166](https://github.com/Azure/azure-sdk-for-java/pull/35166)
* Added API for providing an availability strategy to improve availability when end-end timeout is specified. - See [PR 35166](https://github.com/Azure/azure-sdk-for-java/pull/35166)
* Added Threshold based availability strategy. - See [PR 35166](https://github.com/Azure/azure-sdk-for-java/pull/35166)

#### Bugs Fixed
* Fixes the `readMany` API to not drop existing documents from the response in point-read scenarios when 
there are non-existent document IDs also passed through the API - See [PR 35513](https://github.com/Azure/azure-sdk-for-java/pull/35513)

### 4.46.0 (2023-06-09)
#### Features Added
* Added the capability to filter request-level metrics based on diagnostic thresholds. Request-level metrics usually are used to capture metrics per backend endpoint/replica - a high cardinality dimension. Filtering by diagnostic thresholds reduces the overhead - but also means request-level metrics can only be used for debugging purposes - not for monitoring purposes. So, it is important to use the unfiltered operation-level metrics for health monitoring in this case. - See [PR 35114](https://github.com/Azure/azure-sdk-for-java/pull/35114)
* Added optional tags/dimensions for PartitionId/ReplicaId as alternative to ServiceAddress for direct-mode (rntbd) request-level metrics. - See [PR 35164](https://github.com/Azure/azure-sdk-for-java/pull/35164)
* Added request level info including timeline and system usage to the `CosmosDiagnosticsContext`. - See [PR 35254](https://github.com/Azure/azure-sdk-for-java/pull/35254) and [PR 35405](https://github.com/Azure/azure-sdk-for-java/pull/35405)
* Added an optional dimension/tag `OperationSubStatusCode` for operation-level metrics. - See [PR 35334](https://github.com/Azure/azure-sdk-for-java/pull/35334)
* Added support for `ComputedProperty` in `CosmosContainerProperties` - See [PR 35046](https://github.com/Azure/azure-sdk-for-java/pull/35046)

#### Breaking Changes
* Renamed the JVM configuration - `COSMOS.DEFENSIVE_WARMUP_CONCURRENCY` to `COSMOS.OPEN_CONNECTIONS_CONCURRENCY` - See [PR 34859](https://github.com/Azure/azure-sdk-for-java/pull/34859)

#### Bugs Fixed
* Enabled connection warm-up to continue in a best-effort manner to other regions in case of address resolution errors for a particular region - See [PR 35323](https://github.com/Azure/azure-sdk-for-java/pull/35323)
* Fixed an issue with `ChangeFeedProcessor` to fetch all changes before delay based on configured `PollDelay`. - See [PR 35324](https://github.com/Azure/azure-sdk-for-java/pull/35324)

#### Other Changes
* Refactored `CosmosContainerProactiveInitConfigBuilder` to make use of `ContainerDirectConnectionMetadata` and to wire `DirectConnectionConfig` with
  JVM configuration - `COSMOS.MIN_CONNECTION_POOL_SIZE_PER_ENDPOINT` - See [PR 34859](https://github.com/Azure/azure-sdk-for-java/pull/34859)
* Extending maximum retry delay in `SessionTokenMismatchRetryPolicy`. - See [PR 35360](https://github.com/Azure/azure-sdk-for-java/pull/35360)

### 4.45.1 (2023-05-19)
#### Bugs Fixed
* Fixed an issue where status code & sub-status code `408/20008` will always be populated in the CosmosDiagnostics in case of `RNTBD` request failures - See [PR 34999](https://github.com/Azure/azure-sdk-for-java/pull/34999)
* Fixed `readMany` API bug to enable swallowing of `404 Not Found` exceptions for 404/0 scenarios when `readMany` performs point-reads internally - See [PR 34966](https://github.com/Azure/azure-sdk-for-java/pull/34966)

### 4.45.0 (2023-05-12)
#### Features Added
* Added support for priority based throttling - See [PR 34121](https://github.com/Azure/azure-sdk-for-java/pull/34121)
* Added configurability for minimum connection pool size for all containers through a system property - `COSMOS.MIN_CONNECTION_POOL_SIZE_PER_ENDPOINT` - See [PR 33983](https://github.com/Azure/azure-sdk-for-java/pull/33983).
* Added `CosmosContainerProactiveInitConfigBuilder:setAggressiveWarmupDuration(Duration aggressiveWarmupDuration)` public API to switch between aggressively opening connections
  in a blocking manner to defensively opening connections in a non-blocking manner after `aggressiveWarmupDuration` has elapsed - See [PR 33983](https://github.com/Azure/azure-sdk-for-java/pull/33983).
* Added end to end timeout policy for item operations. Requests will be cancelled if they have not finished before the configured timeout - See [PR 34554](https://github.com/Azure/azure-sdk-for-java/pull/34554).
* Added capability to sample diagnostics dynamically (without need to reinitialize the app or the Cosmos Client instance). - See [PR 34915](https://github.com/Azure/azure-sdk-for-java/pull/34915). 

#### Bugs Fixed
* Fixed `IllegalArgumentException` in changeFeedProcessor when `maxScaleCount` is configured - See [PR 34618](https://github.com/Azure/azure-sdk-for-java/pull/34618)
* Removed custom user agent suffix from client telemetry - See [PR 34866](https://github.com/Azure/azure-sdk-for-java/pull/34866)
* Fixed an issue where `userAgentSuffix` is not being used in `CosmosDiagnostics` - See [PR 34863](https://github.com/Azure/azure-sdk-for-java/pull/34863)
* Enabled proactive connection management to only reopen closed / reset connections to those endpoints used by containers which
  were part of the connection warm up flow - See [PR 34892](https://github.com/Azure/azure-sdk-for-java/pull/34892)

#### Other Changes
* Disabled initialization of client telemetry background threads if client telemetry is disabled - See [PR 34889](https://github.com/Azure/azure-sdk-for-java/pull/34889)
* Removed synchronized locking on generating random UUIDs - See [PR 34879](https://github.com/Azure/azure-sdk-for-java/pull/34879)
* Capture diagnostics for cancelled `RNTBD` requests - See [PR 34912](https://github.com/Azure/azure-sdk-for-java/pull/34912)
* Added support for threshold based speculative processing - See [PR 34686](https://github.com/Azure/azure-sdk-for-java/pull/34686)

### 4.44.0 (2023-04-21)
#### Bugs Fixed
* Fixed an issue where throughput control is not triggered properly when target throughput is being used - See [PR 34393](https://github.com/Azure/azure-sdk-for-java/pull/34393)
* Fixed an issue where `IllegalStateException` being thrown during replica validation - See [PR 34538](https://github.com/Azure/azure-sdk-for-java/pull/34538)

### 4.43.0 (2023-04-06)
#### Features Added
* Added option to enable automatic retries for write operations - See [34227](https://github.com/Azure/azure-sdk-for-java/pull/34227)
* Added option to enable automatic logging of Cosmos diagnostics for errors or requests exceeding latency threshold - See [33209](https://github.com/Azure/azure-sdk-for-java/pull/33209)
* Added support for OpenTelemetry traces following the Semantic profile for Cosmos DB - See [33209](https://github.com/Azure/azure-sdk-for-java/pull/33209)

#### Breaking Changes
* Changed the default structure of Open Telemetry events being emitted by the SDK to follow the semantic profile for Cosmos DB. Use the `COSMOS.USE_LEGACY_TRACING` system property to retrun to the previous event structure: `-DCOSMOS.USE_LEGACY_TRACING=true` - See [33209](https://github.com/Azure/azure-sdk-for-java/pull/33209)

### 4.42.0 (2023-03-17)
#### Features Added
* Added support for Move operation - See [PR 31078](https://github.com/Azure/azure-sdk-for-java/pull/31078)
* GA of `subpartition` functionality in SDK - See [32501](https://github.com/Azure/azure-sdk-for-java/pull/32501)
* Added ability for SDK to use partial partition keys for queries in subpartitioned containers - See [32501](https://github.com/Azure/azure-sdk-for-java/pull/32501)
* Enable `handleLatestVersionChanges` in ChangeFeedProcessor - See [33972](https://github.com/Azure/azure-sdk-for-java/pull/33972)
* Added Merge support. NOTE: to use Change Feed Processor with merge support, onboard to the new API `handleLatestVersionChanges()` in `ChangeFeedProcessorBuilder`.

#### Bugs Fixed
* Fixed `readMany` API to take in hierarchical partition keys - See [32501](https://github.com/Azure/azure-sdk-for-java/pull/32501)
* Fixed an issue in the Direct Transport metrics for acquired/closed channels which would be triggered when endpoint get closed/evicted due to exceeding idle timeouts. This would surface as stale metrics for these endpoints. - See [33969](https://github.com/Azure/azure-sdk-for-java/pull/33969) 

#### Other Changes
* Added fault injection support - See [PR 33329](https://github.com/Azure/azure-sdk-for-java/pull/33329).

### 4.41.0 (2023-02-17)
#### Features Added
* Added ability to configure proactive connection management via `CosmosClientBuilder.openConnectionsAndInitCaches(CosmosContainerProactiveInitConfig)`. - See [PR 33267](https://github.com/Azure/azure-sdk-for-java/pull/33267)
* Added internal merge handling - See [PR 31428](https://github.com/Azure/azure-sdk-for-java/pull/31428). See [PR 32097](https://github.com/Azure/azure-sdk-for-java/pull/32097). See [PR 32078](https://github.com/Azure/azure-sdk-for-java/pull/32078). See [PR 32165](https://github.com/Azure/azure-sdk-for-java/pull/32165). See [32259](https://github.com/Azure/azure-sdk-for-java/pull/32259). See [32496](https://github.com/Azure/azure-sdk-for-java/pull/32496)
* Added more granular control of which Cosmos client-side metrics to emit, whether to collect histograms and percentiles (and which) and also which tags/dimensions to associate with individual metrics.  - See [PR 33436](https://github.com/Azure/azure-sdk-for-java/pull/33436)

#### Breaking Changes
* NOTE: the PR to provide more granular control over metrics - See [PR 33436](https://github.com/Azure/azure-sdk-for-java/pull/33436) - includes two technically breaking changes. We don't expect any customers to be impacted by this, but the PR description as well as information below provides some context and options on how to revert the behavior to previous version.
  * The API `CosmosClientTelemetryConfig.metricTagNames` has been marked deprecated in favor of `CosmosMicrometerMetricsOptions.defaultTagNames` or `CosmosMicrometerMeterOptions.suppressTagNames` - the `CosmosClientTelemetryConfig.metricTagNames` API can still be used as long as none of the new configuration APIs is used - but we recommend starting to switch over to the new APIs.
  * Capturing metrics - especially `Timer` and `DistributionSummary` with percentiles/histograms has some performance overhead. We got feedback that initially we were emitting some metrics with relatively high cardinality on tags with percentiles/histograms of questionable value (only useful in certain scenarios). So, we decided to disable collecting these metrics by default - but still allow them to be collected when enabled manually via the APIs described in [PR 33436](https://github.com/Azure/azure-sdk-for-java/pull/33436).   

#### Bugs Fixed
* Change feed pull API is using an incorrect key value for collection lookup, which can result in using the old collection in collection recreate scenarios. - See [PR 33178](https://github.com/Azure/azure-sdk-for-java/pull/33178)

#### Other Changes
* Give a meaningful name to the GlobalEndpointManager worker thread. - See [PR 33507](https://github.com/Azure/azure-sdk-for-java/pull/33507)
* Adding activity id in header of gateway address refresh call. - See [PR 33074](https://github.com/Azure/azure-sdk-for-java/pull/33074)
* Direct mode - `RNTBD` connection health check improvements in `RntbdClientChannelHealthChecker` to allow recovering quicker when existing connections get broken (without TCP close or reset, just timeouts because packets get dropped). - See [PR 33464](https://github.com/Azure/azure-sdk-for-java/pull/33464) and - See [PR 33566](https://github.com/Azure/azure-sdk-for-java/pull/33566)  

### 4.40.0 (2023-01-13)
#### Features Added
* Added `retryAfterInMs` to `StoreResult` in `CosmosDiagnostics` - See [PR 31219](https://github.com/Azure/azure-sdk-for-java/pull/31219)
* Added `CosmosDiagnostics` to `readMany` API - See [PR 32290](https://github.com/Azure/azure-sdk-for-java/pull/32290)

#### Bugs Fixed
* Fixed issue on noisy `CancellationException` log - See [PR 31882](https://github.com/Azure/azure-sdk-for-java/pull/31882)
* Fixed issue with `TracerProvider` constructor inadvertently disabling tracing when `isClientMetricsEnabled` is true - See [PR 32787](https://github.com/Azure/azure-sdk-for-java/pull/32787)
* Added improvement in handling for idle connection being closed unexpectedly - See [PR 32936](https://github.com/Azure/azure-sdk-for-java/pull/32936)

#### Other Changes
* Reduced log noisiness when bulk ingestion completes and sink is already terminated or cancelled. - See [PR 32601](https://github.com/Azure/azure-sdk-for-java/pull/32601)
* Optimized the `readMany` API to make use of point reads when a single item is requested for a given physical partition - See [PR 31723](https://github.com/Azure/azure-sdk-for-java/pull/31723)
* Added cross region retries for data plane, query plan and metadata requests failed with http timeouts - See [PR 32450](https://github.com/Azure/azure-sdk-for-java/pull/32450)

### 4.39.0 (2022-11-16)
#### Bugs Fixed
* Fixed a rare race condition for `query plan` cache exceeding the allowed size limit - See [PR 31859](https://github.com/Azure/azure-sdk-for-java/pull/31859)
* Added improvement in `RntbdClientChannelHealthChecker` for detecting continuous transit timeout. - See [PR 31544](https://github.com/Azure/azure-sdk-for-java/pull/31544)
* Fixed an issue in replica validation where addresses may have not sorted properly when replica validation is enabled. - See [PR 32022](https://github.com/Azure/azure-sdk-for-java/pull/32022)
* Fixed unicode char handling in Uris in Cosmos Http Client. - See [PR 32058](https://github.com/Azure/azure-sdk-for-java/pull/32058)
* Fixed an eager prefetch issue to lazily prefetch pages on a query - See [PR 32122](https://github.com/Azure/azure-sdk-for-java/pull/32122)

#### Other Changes
* Shaded `MurmurHash3` of apache `commons-codec` to enable removing of the `guava` dependency - CVE-2020-8908 - See [PR 31761](https://github.com/Azure/azure-sdk-for-java/pull/31761)
* Updated test dependency of `testng` to version 7.5 - See [PR 31761](https://github.com/Azure/azure-sdk-for-java/pull/31761)
* Reduced the logging noise level on CancellationExceptions from `RntbdReporter.reportIssue`. - See [PR 32175](https://github.com/Azure/azure-sdk-for-java/pull/32175)

### 4.38.1 (2022-10-21)
#### Other Changes
* Updated test dependency of apache `commons-text` to version 1.10.0 - CVE-2022-42889 - See [PR 31674](https://github.com/Azure/azure-sdk-for-java/pull/31674)
* Updated `jackson-databind` dependency to 2.13.4.2 - CVE-2022-42003 - See [PR 31559](https://github.com/Azure/azure-sdk-for-java/pull/31559)

### 4.38.0 (2022-10-12)
#### Features Added
* Added option to set throughput control group name on per-request level for batch and bulk operations. - See [PR 31362](https://github.com/Azure/azure-sdk-for-java/pull/31362)

### 4.37.1 (2022-10-07)
#### Bugs Fixed
* Fixed incorrect RU metric reporting in micrometer metrics. - See [PR 31307](https://github.com/Azure/azure-sdk-for-java/pull/31307)
* Enabled failover to preferred locations in the case of single-write/multi-read region enabled account for read in Gateway mode and for metadata requests in Direct mode. - More details about the [Bug: Cosmos DB Client gets stuck in timeout retry loop](https://github.com/Azure/azure-sdk-for-java/issues/31260#issue-1396454421). - See [PR 31314](https://github.com/Azure/azure-sdk-for-java/pull/31314)

#### Other Changes
* Added SslHandshakeTimeout minimum duration config - See [PR 31298](https://github.com/Azure/azure-sdk-for-java/pull/31298)

### 4.37.0 (2022-09-30)
#### Features Added
* Added new preview APIs to `ChangeFeedProcessor` for handling all versions and deletes changes - See [PR 30399](https://github.com/Azure/azure-sdk-for-java/pull/30399)
* Added option to emit client-side metrics via micrometer.io MeterRegistry. - See [PR 30065](https://github.com/Azure/azure-sdk-for-java/pull/30065)

#### Bugs Fixed
* Fixed a race condition that could result in a memory/thread leak for `BulkExecutor` instances (and their corresponding `cosmos-daemon-BulkExecutor-*` thread). - See [PR 31082](https://github.com/Azure/azure-sdk-for-java/pull/31082)

#### Other Changes
* Enable replica validation by default - See [PR 31159](https://github.com/Azure/azure-sdk-for-java/pull/31159)

### 4.36.0 (2022-09-15)
#### Other Changes
* Added system property to turn on replica validation - See [PR 29767](https://github.com/Azure/azure-sdk-for-java/pull/29767)
* Added improvement to avoid retry on same replica that previously failed with 410, 408 and  >= 500 status codes - See [PR 29767](https://github.com/Azure/azure-sdk-for-java/pull/29767)
* Improvement when `connectionEndpointRediscoveryEnabled` is enabled - See [PR 30281](https://github.com/Azure/azure-sdk-for-java/pull/30281)
* Added replica validation for Unknown status if `openConnectionsAndInitCaches` is used and replica validation is enabled - See [PR 30277](https://github.com/Azure/azure-sdk-for-java/pull/30277)

### 4.35.1 (2022-08-29)
#### Other Changes
* Added non-blocking async lazy cache to improve upgrade and scaling scenarios - See [PR 29322](https://github.com/Azure/azure-sdk-for-java/pull/29322)
* Improved performance of `StoreResponse` using array headers - See [PR 30596](https://github.com/Azure/azure-sdk-for-java/pull/30596)

### 4.35.0 (2022-08-19)
#### Other Changes
* Updated netty library version to `4.1.79.Final`.
* Updated `reactor-core` version to `3.4.21`.

### 4.34.0 (2022-08-05)
#### Features Added
* GA of `DedicatedGatewayRequestOptions` API. See [PR 30142](https://github.com/Azure/azure-sdk-for-java/pull/30142)

#### Other Changes
* Added `requestSessionToken` to `CosmosDiagnostics` - See [PR 29516](https://github.com/Azure/azure-sdk-for-java/pull/29516)
* Reverted changes of [PR 29944](https://github.com/Azure/azure-sdk-for-java/pull/29944) to avoid possible regression when customers use id with special characters and their account is on ComputeGateway already. - See [PR 30283](https://github.com/Azure/azure-sdk-for-java/pull/30283)
* Added changes for `changeFeed` APIs for handling all versions and deletes changes. See [PR 30161](https://github.com/Azure/azure-sdk-for-java/pull/30161)

### 4.33.1 (2022-07-22)
#### Bugs Fixed
* Fixed issues with "id" encoding when using special characters that should be allowed in the "id" property of a document. - See [PR 29944](https://github.com/Azure/azure-sdk-for-java/pull/29944)
* Fixed `NotFoundException` for `queryChangeFeed` with staled feed range after split - See [PR 29982](https://github.com/Azure/azure-sdk-for-java/pull/29982)
* Fixed `ForbiddenException` for azure instance metadata service requests if proxy is configured for client telemetry. - See [PR 30004](https://github.com/Azure/azure-sdk-for-java/pull/30004)
* Fixed a regression introduced in [PR 27440](https://github.com/Azure/azure-sdk-for-java/pull/27440) which causes an `IllegalArgumentException` for distinct queries when using POJO serialization. - See [PR 30025](https://github.com/Azure/azure-sdk-for-java/pull/30025)
* Fixed `IllegalArgumentException` when trying to update targetThroughput(Threshold) without process restart. - See [PR 30049](https://github.com/Azure/azure-sdk-for-java/pull/30049)

#### Other Changes
* Supported username and password to be used in `GatewayConnectionConfig.setProxy` . - See [PR 30004](https://github.com/Azure/azure-sdk-for-java/pull/30004)

### 4.33.0 (2022-07-14)
#### Other Changes
* Updated netty library version to `4.1.78.Final`.
* Updated `reactor-core` version to `3.4.19`.

### 4.32.1 (2022-06-30)

#### Bugs Fixed
* Added a fix for `CloneNotSupportedException` when trying to instantiate a `Cosmos(Async)Client` and using a MAC provider which would not support cloning. Instead, this should be handled gracefully (less ideal perf is expected - but functionally it should work.) - See [PR 29719](https://github.com/Azure/azure-sdk-for-java/pull/29719)

### 4.32.0 (2022-06-27)
#### Other Changes
* Remove requires `io.netty.transport.epoll` from `module-info` - See [PR 29509](https://github.com/Azure/azure-sdk-for-java/pull/29509)
* Converted from `durationInMicroSec` to `durationInMilliSecs` in `CosmosDiagnostics` - See [PR 29643](https://github.com/Azure/azure-sdk-for-java/pull/29643)

### 4.31.0 (2022-06-08)
#### Bugs Fixed
* Fixed Store Response headers case insensitivity. - See [PR 29268](https://github.com/Azure/azure-sdk-for-java/pull/29268)

#### Other Changes
* Add `IdleStateHandler` after Ssl handshake has completed and improvement on keeping inner exceptions for creating new channels. - See [PR 29253](https://github.com/Azure/azure-sdk-for-java/pull/29253)

### 4.30.1 (2022-06-01)
#### Other Changes
* Made CosmosPatchOperations thread-safe. Usually there is no reason to modify a CosmosPatchOperations instance concurrently form multiple threads - but making it thread-safe acts as protection in case this is done anyway - See [PR 29143](https://github.com/Azure/azure-sdk-for-java/pull/29143)
* Added system property to allow overriding proxy setting for client telemetry endpoint. - See [PR 29022](https://github.com/Azure/azure-sdk-for-java/pull/29022)
* Added additional information about the reason on Rntbd channel health check failures. - See [PR 29174](https://github.com/Azure/azure-sdk-for-java/pull/29174)

### 4.30.0 (2022-05-20)
#### Bugs Fixed
* Fixed bubbling of Errors in case of any `java.lang.Error` - See [PR 28620](https://github.com/Azure/azure-sdk-for-java/pull/28620)
* Fixed an issue with creating new Throughput control client item when `enableThroughputControlGroup` is being called multiple times with the same throughput control group. - See [PR 28905](https://github.com/Azure/azure-sdk-for-java/pull/28905)
* Fixed a possible dead-lock on static ctor for CosmosException when the runtime is using custom class loaders. - See [PR 28912](https://github.com/Azure/azure-sdk-for-java/pull/28912) and [PR 28961](https://github.com/Azure/azure-sdk-for-java/pull/28961) 

#### Other Changes
* Added `exceptionMessage` and `exceptionResponseHeaders` to `CosmosDiagnostics` in case of any exceptions - See [PR 28620](https://github.com/Azure/azure-sdk-for-java/pull/28620)
* Improved performance of `query plan` cache by using `ConcurrentHashMap` with a fixed size of 1000 - See [PR 28537](https://github.com/Azure/azure-sdk-for-java/pull/28537)
* Changed 429 (Throttling) retry policy to have an upper bound for the back-off time of 5 seconds - See [PR 28764](https://github.com/Azure/azure-sdk-for-java/pull/28764)
* Improved `openConnectionsAndInitCaches` by using rntbd context negotiation. - See [PR 28470](https://github.com/Azure/azure-sdk-for-java/pull/28470)
* Enable `connectionEndpointRediscoveryEnabled` by default - See [PR 28471](https://github.com/Azure/azure-sdk-for-java/pull/28471)

### 4.29.1 (2022-04-27)
#### Bugs Fixed
* Fixed AAD authentication for `CosmosPatchOperations` - See [PR 28537](https://github.com/Azure/azure-sdk-for-java/pull/28537)

### 4.29.0 (2022-04-22)
#### Features Added
* Added Beta API `continueOnInitError` in `ThroughputControlGroupConfigBuilder` - See [PR 27702](https://github.com/Azure/azure-sdk-for-java/pull/27702)

#### Bugs Fixed
* Added improvement for handling idle connection close event when `connectionEndpointRediscoveryEnabled` is enabled - See [PR 27242](https://github.com/Azure/azure-sdk-for-java/pull/27242)
* Fixed memory leak issue related to circular reference of `CosmosDiagnostics` in `StoreResponse` and `CosmosException` - See [PR 28343](https://github.com/Azure/azure-sdk-for-java/pull/28343)

### 4.28.1 (2022-04-08)
#### Other Changes
* Updated `jackson` dependency to 2.13.2 and `jackson-databind` dependency to 2.13.2.1 - CVE-2020-36518. - See [PR 27847](https://github.com/Azure/azure-sdk-for-java/pull/27847)

### 4.28.0 (2022-03-18)
#### Features Added
* Added the "VM Unique ID" - see [Accessing and Using Azure VM Unique ID](https://azure.microsoft.com/blog/accessing-and-using-azure-vm-unique-id/) - to the request diagnostics. This information helps to simplify investigating any network issues between an application hosted in Azure and the corresponding Cosmos DB service endpoint. - See [PR 27692](https://github.com/Azure/azure-sdk-for-java/pull/27692)
* Added overload of read api on ClientEncryptionKey with request options for cosmos encrytion project. - See [PR 27210](https://github.com/Azure/azure-sdk-for-java/pull/27210)

#### Bugs Fixed
* Added `decodeTime` in `CosmosDiagnostics` - See [PR 22808](https://github.com/Azure/azure-sdk-for-java/pull/22808)

#### Other Changes
* Reduced CPU usage for some String operations by switching to APIs that don't compile a pattern for each call. - See [PR 27654](https://github.com/Azure/azure-sdk-for-java/pull/27654)
* Reduced GC (Garbage Collection) pressure when executing queries returning many documents by pushing down type conversion. - See [PR 27440](https://github.com/Azure/azure-sdk-for-java/pull/27440)

### 4.27.0 (2022-03-10)
#### Bugs Fixed
* Fixed an issue in `CosmosPagedIterable` resulting in excessive memory consumption due to unbounded prefetch of pages when converting the `CosmosPagedIterable` into an `Iterator<FeedResponse<T>>`. - See [PR 27237](https://github.com/Azure/azure-sdk-for-java/pull/27237) and [PR 27299](https://github.com/Azure/azure-sdk-for-java/pull/27299)
* Fixed a `NullPointerException` in `CosmosDiagnostics isDiagnosticsCapturedInPagedFlux` - See [PR 27261](https://github.com/Azure/azure-sdk-for-java/pull/27261)
* Fixed an issue with allowing null values for add, set and replace operations in Patch API - See [PR 27501](https://github.com/Azure/azure-sdk-for-java/pull/27501)
* Fixed an issue with top query when top x is greater than the total number of items in the database - See [PR 27377](https://github.com/Azure/azure-sdk-for-java/pull/27377)
* Fixed synchronized lists and maps for order by query race condition - See [PR 27142](https://github.com/Azure/azure-sdk-for-java/pull/27142)

### 4.26.0 (2022-02-11)
#### Features Added
* Added support to resume a "multi order by query" from a continuation token - See [PR 26267](https://github.com/Azure/azure-sdk-for-java/pull/26267)
* Added `RNTBD - open connections` information in `ClientTelemetry`.
* Added Beta API to set custom `Reactor` scheduler to be used by the `ChangeFeedProcessor` implementation - See [PR 26750](https://github.com/Azure/azure-sdk-for-java/pull/26750)
* Added support for correlating queries executed via the Cosmos Spark connector with service-telemetry based on the `correlationActivityId` - See [PR 26908](https://github.com/Azure/azure-sdk-for-java/pull/26908)

#### Bugs Fixed
* Fixed an issue in `ChangeFeedProcessor` related to `leases` that were found expired - See [PR 26750](https://github.com/Azure/azure-sdk-for-java/pull/26750)
* Fixed an issue with `query plan` caching double initialization - See [PR 26825](https://github.com/Azure/azure-sdk-for-java/pull/26825)

#### Other Changes
* Added support for logging `CosmosDiagnostics` for empty pages through system property for cross partition query - See [PR 26869](https://github.com/Azure/azure-sdk-for-java/pull/26869)

### 4.26.0-beta.1 (2022-01-25)
#### Features Added
* Added support to resume a "multi order by query" from a continuation token - See [PR 26267](https://github.com/Azure/azure-sdk-for-java/pull/26267)

### 4.25.0 (2022-01-14)
#### Bugs Fixed
* Fixed `NullPointerException` in bulk mode for deleted/recreated containers.
* Added missing exception cause in case of `InternalServerException`.

### 4.24.0 (2021-12-21)
#### Features Added
* Added implementation for `CosmosAuthorizationTokenResolver`.
* Scoped session token per partition level for gateway call.

#### Bugs Fixed
* Fixed issue causing CosmosException with statusCode 0 to be thrown on connectivity issues for Gateway.
* Addressed potential race condition in `ChangeFeedProcessor` when check-pointing current state.

### 4.23.0 (2021-12-10)
#### Features Added
* Added `setMaxMicroBatchConcurrency` and `getMaxMicroBatchConcurrency` in `CosmosBulkExecutionOptions`.

#### Bugs Fixed
* Bulk execution improvement triggering a flush when total payload size exceeds the max payload size limit.
* Bulk execution improvement shortening the flush interval when the `Flux` of incoming operations signals completion.
* Fixed metadata cache refresh scenario on collection recreate for gateway mode.

### 4.22.0 (2021-12-03)
#### Features Added
* Added Beta API `getContactedRegionNames` in `CosmosDiagnostics`.

#### Bugs Fixed
* Fixed `IllegalStateException` for `getFeedRanges` when container recreated with same name.
* Made Cosmos spans CLIENT which will allow Azure Monitor to show HTTP calls nested under Cosmos spans.
* Fixed `ConcurrentModificationException` when getting `NotFoundException` with session consistency.

### 4.21.1 (2021-11-13)
#### Bugs Fixed
* Fixed an issue in `ChangeFeedProcessor` where processing stops in some rare cases because of a race condition can occur which prevents work to be promptly assigned to other instances.

### 4.21.0 (2021-11-12)
#### Features Added
* GA of `CosmosPatch`, `CosmosBatch` and `CosmosBulk` API.
* GA of `ChangeFeedProcessorState` API.
* Added `networkRequestTimeout` API for `DirectConnectionConfig`.

#### Bugs Fixed
* Override the default keep-alive config on linux to keep connections open and detect a broken connection faster.

#### Other Changes
* Removed deprecated `BulkExecutionOptions`.
* Removed deprecated `BulkExecutionThresholds`.
* Removed deprecated `BulkItemRequestOptions`.
* Removed deprecated `BulkItemRequestOptionsBase`.
* Removed deprecated `BulkOperations`.
* Removed deprecated `BulkPatchItemRequestOptions`.
* Removed deprecated `BulkProcessingOptions`.
* Removed deprecated `BulkProcessingThresholds`.
* Removed deprecated `TransactionalBatch`.
* Removed deprecated `TransactionalBatchItemRequestOptions`.
* Removed deprecated `TransactionalBatchItemRequestOptionsBase`.
* Removed deprecated `TransactionalBatchOperationResult`.
* Removed deprecated `TransactionalBatchPatchItemRequestOptions`.
* Removed deprecated `TransactionalBatchRequestOptions`.
* Removed deprecated `TransactionalBatchResponse`.

### 4.20.1 (2021-10-27)
#### Bugs Fixed
* Removed `AfterBurner` module for Java version 16+.
* Fixed `BadRequestException` issue when using `Distinct` with matched `orderBy` queries via `continuationToken`.

### 4.20.0 (2021-10-14)
#### Features Added
* Enabling `query plan` cache by default.

#### Bugs Fixed
* Fixed issue with bulk reads when `contentResponseOnWrite` is not explicitly enabled on the cosmos client.

### 4.19.1 (2021-09-24)
#### Features Added
* Added support to config retry count for `openConnectionsAndInitCaches`.

#### Bugs Fixed
* Fixed ReadMany Api on partition split.
* Removed full exception trace from 404 error on open telemetry.
* Fixed issue with onErrorDropped being called when using concatWith in QuorumReader.

### 4.20.0-beta.1 (2021-09-22)
#### Features Added
* Added support to config retry count for `openConnectionsAndInitCaches`.

### 4.19.0 (2021-09-09)
#### New Features
* Added support for distinct count queries.
* Added support for capturing `IndexMetrics` in `CosmosQueryRequestOptions`.

#### Bugs Fixed
* Added support to switch off IO thread for response processing.
* Fixed issue for resuming order by queries from continuation token that includes undefined/null.

#### Other Changes
* Renamed `BulkExecutionOptions` to `CosmosBulkExecutionOptions`.
* Renamed `BulkExecutionThresholds` to `CosmosBulkExecutionThresholdsState`.
* Renamed `BulkItemRequestOptions` to `CosmosBulkItemRequestOptions`.
* Renamed `BulkItemRequestOptionsBase` to `CosmosBulkItemRequestOptionsBase`.
* Renamed `BulkOperations` to `CosmosBulkOperations`.
* Renamed `BulkPatchItemRequestOptions` to `CosmosBulkPatchItemRequestOptions`.
* Renamed `TransactionalBatch` to `CosmosBatch`.
* Renamed `TransactionalBatchItemRequestOptions` to `CosmosBatchItemRequestOptions`.
* Renamed `TransactionalBatchItemRequestOptionsBase` to `CosmosBatchItemRequestOptionsBase`.
* Renamed `TransactionalBatchOperationResult` to `CosmosBatchOperationResult`.
* Renamed `TransactionalBatchPatchItemRequestOptions` to `CosmosBatchPatchItemRequestOptions`.
* Renamed `TransactionalBatchRequestOptions` to `CosmosBatchRequestOptions`.
* Renamed `TransactionalBatchResponse` to `CosmosBatchResponse`.
* Renamed `processBulkOperations` to `executeBulkOperations` API.
* Renamed `executeTransactionalBatch` to `executeCosmosBatch` API.
* Moved `CosmosBulkItemResponse.java` to `com.azure.cosmos.models` package.
* Moved `CosmosBulkOperationResponse.java` to `com.azure.cosmos.models` package.
* Moved `CosmosItemOperation.java` to `com.azure.cosmos.models` package.
* Moved `CosmosItemOperationType.java` to `com.azure.cosmos.models` package.
* Moved `CosmosPatchOperations.java` to `com.azure.cosmos.models` package.

### 4.19.0-beta.1 (2021-09-02)
#### Bugs Fixed
* Added support to switch off IO thread for response processing.

### 4.18.0 (2021-08-16)
#### New Features
* Integrated cosmos diagnostics with open telemetry tracer.

#### Bugs Fixed
* Added reactor netty timeline to `query plan` calls.
* Fixed serialization warning on `clientSideRequestDiagnostics`.
* Fixed an issue when `IdleEndpointTimeout` is set to 0 in `DirectConnectionConfig`.
* Added retry for `PrematureCloseException`.
* Fixed an issue where application hangs in bulk executor.
* Fixed an issue which preventing recovery from 410/0 after split.

### 4.18.0-beta.1 (2021-08-11)
#### Bugs Fixed
* Added `TransportRequestChannelAcquisitionContext` in `CosmosDiagnostics`.

### 4.17.0 (2021-07-08)
#### New Features
* Adjust `MicroBatchSize` dynamically based on throttling rate in `BulkExecutor`.

#### Bugs Fixed
* Fixed an issue with AAD authentication in `Strong` and `BoundedStaleness` in direct mode.
* Fixed an issue where `ChangeFeedProcessor` was resuming from zero continuation token for new partitions on partition splits.

### 4.16.0 (2021-06-11)
#### Bugs Fixed
* Fixed an issue on handling partition splits during bulk operations in Gateway Mode.
* Fixed an issue with `NumberFormatException` happening on requests on large containers.
* Fixed an issue with BackOff time in `ThroughputController`.
* Fixed an issue with `ThroughputControl` calculation.
* Improved behavior when `CosmosClientBuilder.userAgentSuffix` exceeds 64 characters. Now `userAgentSuffix` will be honored as long as total userAgent value is less than 256 characters or truncated to fit the 256 characters limited.
* Fixed issue when using client-side throughput control in combination with bulk upserts, previously resulting in unnecessarily upserting documents multiple times in some cases when getting throttled.

### 4.16.0-beta.1 (2021-05-20)
#### Bugs Fixed
* No changes from previous version, releasing for compatibility issues with cosmos encryption modules.

### 4.15.0 (2021-05-12)
#### New Features
* Added `backendLatencyInMs` in `CosmosDiagnostics` for `DIRECT` connection mode.
* Added `retryContext` in `CosmosDiagnostics` for query operations.

#### Bugs Fixed
* Fixed ignored `HttpClient` decoder configuration issue.
* Fixed incorrect connection mode issue in `CosmosDiagnostics`.
* Fixed issue with handling collisions in the effective partition key.
* Fixed `CosmosQueryRequestOptions` NPE in `readAllItems` API.

### 4.15.0-beta.2 (2021-04-26)
#### Bugs Fixed
* No changes from previous version, releasing for compatibility issues with cosmos encryption modules.

### 4.15.0-beta.1 (2021-04-07)
#### Bugs Fixed
* No changes from previous version, releasing for compatibility issues with cosmos encryption modules.

### 4.14.0 (2021-04-06)
#### New Features
* General Availability for `readMany()` API in `CosmosAsyncContainer` and `CosmosContainer`.
* General Availability for `handle()` API in `CosmosPagedFlux` and `CosmosPagedIterable`.
* Upgraded Jackson to patch version 2.12.2.
* Exposed `getDocumentUsage` and `getDocumentCountUsage()` APIs in `FeedResponse` to retrieve document count metadata.

#### Bugs Fixed
* Allowed `CosmosPagedFlux#handle()` and `CosmosPagedIterable#handle()` API for chaining.
* Removed `AfterBurner` module usage from `CosmosException` causing the warning logs.
* Fixed issue of duplicate processing of items on the same Change Feed Processor instance.
* Return `RequestTimeoutException` on client side timeout for write operations.

### 4.13.1 (2021-03-22)
#### Bugs Fixed
* Fixed issue preventing recovery from 410 status code and 0 sub status code due to stale Gateway caches when threads in parallel scheduler are starved.
* Fixed warning caused because of afterburner module usage in `CosmosDiagnostics`.
* Query performance improvements.

### 4.13.0 (2021-03-11)
> [!IMPORTANT] 
> This release updates `reactor-core` and `reactor-netty` major versions to `2020.0.4 (Europium)` release train.
#### New Features
* Updated `reactor-core` version to 3.4.3.
* Updated `reactor-netty` version to 1.0.4.
* Added `Diagnostics` for queries.

#### Bugs Fixed
* Fixed `OrderBy` for mixed and undefined types for cross partition queries.
* Fixed `readAllItems` with resourceToken.
* Fixed issue with `resourceToken` usage in `Gateway` connection mode.
* Fixed issues with point operations with permissions in `Gateway` connection mode.

### 4.12.0 (2021-02-09)
#### New Features
* Added connection endpoint rediscovery feature to help reduce and spread-out high latency spikes.
* Added changeFeed pull model beta API.
* Added support for resuming query from a pre split continuation token after partition split.
* Optimized query execution time by caching `query plan` for single partition queries with filters and orderby.

#### Bugs Fixed
* Fixed telemetry deserialization issue.
* Skip session token for `query plan`, trigger and UDF.
* Improved session timeout 404/1002 exception handling.

### 4.11.0 (2021-01-15)
#### New Features
* Added Beta API for Patch support.
* Updated reactor-core library version to `3.3.12.RELEASE`.
* Updated reactor-netty library version to `0.9.15.RELEASE`.
* Updated netty library version to `4.1.54.Final`.

#### Bugs Fixed
* Fixed RntbdServiceEnpoint close issue.
* Improved the latency and throughput for writes when multiplexing.

### 4.10.0 (2020-12-14)
#### New Features
* Added Conflict API support.

### 4.9.0 (2020-12-11)
#### New Features
* Added Beta API for Bulk Operations.
* Added `getRegionsContacted` API in `CosmosDiagnostics`.
* Added Diagnostics for `CosmosStoredProcedureResponse`.
* Added trouble shooting guide links to `CosmosException`.

#### Bugs Fixed
* Adding automatic retries on client-side transient failures on writes while possible with still being idempotent.
* Fixed NPE on `getDiagnostics` for `CosmosStoredProcedureResponse`.
* Fixed empty `resourceAddress` in `CosmosException`.

### 4.8.0 (2020-10-27)
#### New Features
* Added `contentResponseOnWriteEnabled` feature to `CosmosItemRequestOptions`.

#### Bugs Fixed
* Fixed an issue which may affect query behaviour when resuming from a continuation token.

### 4.7.1 (2020-10-21)
#### Bugs Fixed
* Improved the 449 retry policy to force back-off on initial retry and start with shorter back-offs.

### 4.7.0 (2020-10-17)
#### New Features
* Added Beta API for transactional batches.

#### Bugs Fixed
* Fixed an error parsing query metrics on locales with ',' as floating-point delimiter.
* Stopped excessive regional fail-overs when retrieving responses with invalid json from Gateway.
* Fixed an error resulting in certain queries unnecessarily being expected in the Gateway even when using Direct transport.
* Reduced logging noise level by handling SSLException on channel closure.
* Improved efficiency of retry logic for "404 - ReadSession not available" errors.

### 4.6.0 (2020-09-30)
#### New Features
* Added new API to support AAD role-based access control in Cosmos. This is a preview feature which needs to be enabled at the account settings.
* Added handler API(beta) to `CosmosPagedFlux`/`CosmosPagedIterable` to be invoked on every response.

### 4.5.2 (2020-09-29)
#### Bugs Fixed
* Increased robustness of query execution and fetching metadata cache in case of intermittent connectivity issues.

### 4.5.1 (2020-09-25)
#### Bugs Fixed
* Added preview implementation for ChangeFeedProcessor which allows for a more detailed view of the current state.
* Fixed Multiple partition supervisor tasks running simultaneously if leaseAcquireInterval is smaller than leaseRenewInterval.
* Improved Diagnostics for Rntbd connectivity.
* Stopped onError Dropped events from leaking into default reactor hook.

### 4.5.0 (2020-09-16)
#### New Features
* Increased robustness of the Rntbd stack in case of intermittent connectivity issues.
* Improved latency in case of intermittent connectivity issues to individual backend replicas for multi-region accounts avoiding initiation of unnecessary regional fail-overs.

### 4.4.0 (2020-09-12)
#### Bugs Fixed
* Fixed RequestTimeoutException when enabling `netty-tcnative-boringssl` dependency.
* Fixed memory leak issue on `Delete` operations in `GATEWAY` mode.
* Fixed a leak in `CosmosClient` instantiation when endpoint uri is invalid.
* Improved `CPU History` diagnostics.

### 4.4.0-beta.1 (2020-08-27)
#### New Features
* Added new API to efficiently load many documents (via list of pk/id pairs or all documents for a set of pk values).
* Added new `deleteItem` API.
* Enabled query metrics by default.
#### Bugs Fixed
* Fixed NPE in `GatewayAddressCache`.
* Fixing query metric issue for zero item response.
* Improved performance (reduced CPU usage) for address parsing and Master-Key authentication.

### 4.3.2-beta.2 (2020-08-17)
#### Bugs Fixed
* No changes from previous version, releasing for compatibility issues with spring data modules.

### 4.3.2-beta.1 (2020-08-14)
#### Bugs Fixed
* Fixed issue in RntbdServiceEndpoint to avoid early closure of an unused TCP connection.

### 4.3.1 (2020-08-13)
#### Bugs Fixed
* Fixed issue with `GROUP BY` query, where it was returning only one page.
* Fixed user agent string format to comply with central SDK guidelines.
* Enhanced diagnostics information to include `query plan` diagnostics.

### 4.3.0 (2020-07-29)
#### New Features
* Updated reactor-core library version to `3.3.8.RELEASE`. 
* Updated reactor-netty library version to `0.9.10.RELEASE`. 
* Updated netty library version to `4.1.51.Final`. 
* Added new overload APIs for `upsertItem` with `partitionKey`. 
* Added open telemetry tracing support. 
#### Bugs Fixed
* Fixed issue where SSLException gets thrown in case of cancellation of requests in GATEWAY mode.
* Fixed resource throttle retry policy on stored procedures execution.
* Fixed issue where SDK hangs in log level DEBUG mode. 
* Fixed periodic spikes in latency in Direct mode. 
* Fixed high client initialization time issue. 
* Fixed http proxy bug when customizing client with direct mode and gateway mode. 
* Fixed potential NPE in users passes null options. 
* Added timeUnit to `requestLatency` in diagnostics string.
* Removed duplicate uri string from diagnostics string. 
* Fixed diagnostics string in proper JSON format for point operations.
* Fixed issue with `.single()` operator causing the reactor chain to blow up in case of Not Found exception. 

### 4.2.0 (2020-07-14)
#### New Features
* Added script logging enabled API to `CosmosStoredProcedureRequestOptions`.
* Updated `DirectConnectionConfig` default `idleEndpointTimeout` to 1h and default `connectTimeout` to 5s.
#### Bugs Fixed
* Fixed issue where `GatewayConnectionConfig` `idleConnectionTimeout` was overriding `DirectConnectionConfig` `idleConnectionTimeout`.
* Fixed `responseContinuationTokenLimitInKb` get and set APIs in `CosmosQueryRequestOptions`.
* Fixed issue in query and change feed when recreating the collection with same name.
* Fixed issue with top query throwing ClassCastException.
* Fixed issue with order by query throwing NullPointerException.
* Fixed issue in handling of cancelled requests in direct mode causing reactor `onErrorDropped` being called. 

### 4.1.0 (2020-06-25)
#### New Features
* Added support for `GROUP BY` query.
* Increased the default value of maxConnectionsPerEndpoint to 130 in DirectConnectionConfig.
* Increased the default value of maxRequestsPerConnection to 30 in DirectConnectionConfig.
#### Bugs Fixed
* Fixed issues with order by query returning duplicate results when resuming by using continuation token. 
* Fixed issues with value query returning null values for nested object.
* Fixed null pointer exception on request manager in RntbdClientChannelPool.

### 4.0.1 (2020-06-10)
#### New Features
* Renamed `QueryRequestOptions` to `CosmosQueryRequestOptions`.
* Updated `ChangeFeedProcessorBuilder` to builder pattern.
* Updated `CosmosPermissionProperties` with new container name and child resources APIs.
#### Bugs Fixed
* Fixed ConnectionPolicy `toString()` Null Pointer Exception.

### 4.0.1-beta.4 (2020-06-03)
#### New Features
* Added more samples & enriched docs to `CosmosClientBuilder`. 
* Updated `CosmosDatabase` & `CosmosContainer` APIs with throughputProperties for autoscale/autopilot support. 
* Renamed `CosmosClientException` to `CosmosException`. 
* Replaced `AccessCondition` & `AccessConditionType` by `ifMatchETag()` & `ifNoneMatchETag()` APIs. 
* Merged all `Cosmos*AsyncResponse` & `CosmosResponse` types to a single `CosmosResponse` type.
* Renamed `CosmosResponseDiagnostics` to `CosmosDiagnostics`.  
* Wrapped `FeedResponseDiagnostics` in `CosmosDiagnostics`. 
* Removed `jackson` dependency from azure-cosmos & relying on azure-core. 
* Replaced `CosmosKeyCredential` with `AzureKeyCredential` type. 
* Added `ProxyOptions` APIs to `GatewayConnectionConfig`. 
* Updated SDK to use `Instant` type instead of `OffsetDateTime`. 
* Added new enum type `OperationKind`. 
* Renamed `FeedOptions` to `QueryRequestOptions`. 
* Added `getETag()` & `getTimestamp()` APIs to `Cosmos*Properties` types. 
* Added `userAgent` information in `CosmosException` & `CosmosDiagnostics`. 
* Updated new line character in `Diagnostics` to System new line character. 
* Removed `readAll*` APIs, use query select all APIs instead.
* Added `ChangeFeedProcessor` estimate lag API.   
#### Bugs Fixed
* Fixed issue with parsing of query results in case of Value order by queries. 

### 4.0.1-beta.3 (2020-05-15)
#### New Features
* Added autoscale/autopilot throughput provisioning support to SDK.  
* Replaced `ConnectionPolicy` with new connection configs. Exposed `DirectConnectionConfig` & `GatewayConnectionConfig` APIs through `CosmosClientBuilder` for Direct & Gateway mode connection configurations.
* Moved `JsonSerializable` & `Resource` to implementation package. 
* Added `contentResponseOnWriteEnabled` API to CosmosClientBuilder which disables full response content on write operations.
* Exposed `getETag()` APIs on response types.
* Moved `CosmosAuthorizationTokenResolver` to implementation. 
* Renamed `preferredLocations` & `multipleWriteLocations` API to `preferredRegions` & `multipleWriteRegions`. 
* Updated `reactor-core` to 3.3.5.RELEASE, `reactor-netty` to 0.9.7.RELEASE & `netty` to 4.1.49.Final versions. 
* Added support for `analyticalStoreTimeToLive` in SDK.     
#### Bugs Fixed
* Fixed socket leak issues with Direct TCP client.
* Fixed `orderByQuery` with continuation token bug.

### 4.0.1-beta.2 (2020-04-21)
#### New Features
* `CosmosClientException` extends `AzureException`. 
* Removed `maxItemCount` & `requestContinuationToken` APIs from `FeedOptions` instead using `byPage()` APIs from `CosmosPagedFlux` & `CosmosPagedIterable`.
* Introduced `CosmosPermissionProperties` on public surface for `Permission` APIs.
* Removed `SqlParameterList` type & replaced with `List`
* Fixed multiple memory leaks in Direct TCP client. 
* Added support for `DISTINCT` queries. 
* Removed external dependencies on `fasterxml.uuid, guava, commons-io, commons-collection4, commons-text`.  
* Moved `CosmosPagedFlux` & `CosmosPagedIterable` to `utils` package. 
* Updated netty to 4.1.45.Final & project reactor to 3.3.3 version.
* Updated public rest contracts to `Final` classes.
* Added support for advanced Diagnostics for point operations.
#### Bugs Fixed
* `ChangeFeedProcessor` bug fix for handling partition splits & when partition not found.
* `ChangeFeedProcessor` bug fix when synchronizing lease updates across different threads.

### 4.0.1-beta.1 (2020-03-10)
#### New Features 
* Updated package to `com.azure.cosmos`
* Added `models` package for model / rest contracts
* Added `utils` package for `CosmosPagedFlux` & `CosmosPagedIterable` types. 
* Updated public APIs to use `Duration` across the SDK.
* Added all rest contracts to `models` package.
* `RetryOptions` renamed to `ThrottlingRetryOptions`.
* Added `CosmosPagedFlux` & `CosmosPagedIterable` pagination types for query APIs. 
* Added support for sharing TransportClient across multiple instances of CosmosClients using a new API in the `CosmosClientBuilder#connectionSharingAcrossClientsEnabled(true)`
* Query Optimizations by removing double serialization / deserialization. 
* Response Headers optimizations by removing unnecessary copying back and forth. 
* Optimized `ByteBuffer` serialization / deserialization by removing intermediate String instantiations.
#### Bugs Fixed
* Fixed race condition causing `ArrayIndexOutOfBound` exception in StoreReader<|MERGE_RESOLUTION|>--- conflicted
+++ resolved
@@ -1,6 +1,4 @@
 ## Release History
-
-<<<<<<< HEAD
 ### 4.54.0-beta.1 (Unreleased)
 
 #### Bugs Fixed
@@ -8,13 +6,12 @@
 
 #### Other Changes
 * Only call System.exit in `DiagnosticsProvider` for `Error` scenario. Also add `System.err` for `Error` cases.
-=======
+
 ### 4.53.2-hotfix (2024-02-04)
 #### Other Changes
 * Reduced CPU overhead slightly for workloads with high throughput of point operations - especially when diagnostics like traces or metrics are enabled. - See [PR 38232](https://github.com/Azure/azure-sdk-for-java/pull/38232)
 * Changed to add `transportRequestChannelAcquisitionContext` in CosmosDiagnostics based on duration in `channelAcquisitionStarted` stage. By default, if `channelAcquisitionStarted` took more than 1s, `transportRequestChannelAcquisitionContext` will be added. - See [PR 38416](https://github.com/Azure/azure-sdk-for-java/pull/38416)
 * Added an option to opt-out of E2E timeout defined in CosmosClientBuilder for non-point operations via system property or environment variable. - See [PR 38388](https://github.com/Azure/azure-sdk-for-java/pull/38388)
->>>>>>> f59844a5
 
 ### 4.53.1 (2023-12-06)
 
