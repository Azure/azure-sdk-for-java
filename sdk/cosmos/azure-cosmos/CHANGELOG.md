## Release History

### 4.50.0-beta.1 (Unreleased)

#### Features Added

#### Breaking Changes

#### Bugs Fixed

#### Other Changes
<<<<<<< HEAD
=======
* Handling negative end-to-end timeouts provided more gracefully by throwing a `CosmsoException` (`OperationCancelledException`) instead of `IllegalArgumentException`. - See [PR 36507](https://github.com/Azure/azure-sdk-for-java/pull/36507)
>>>>>>> 98d25d20

### 4.49.0 (2023-08-21)

#### Features Added
* Added a flag for allowing customers to preserve ordering in bulk mode. See [PR 35892](https://github.com/Azure/azure-sdk-for-java/pull/35892)
* Added a flag to bypass integrated cache when dedicated gateway is used. See [PR 35865](https://github.com/Azure/azure-sdk-for-java/pull/35865)
* Added new aggressive retry timeouts for in-region calls. See [PR 35987](https://github.com/Azure/azure-sdk-for-java/pull/35987)

#### Bugs Fixed
* Wired `proactiveInit` into the diagnostics to track warmed up containers, proactive connection regions and aggressive warm up duration - See [PR 36111](https://github.com/Azure/azure-sdk-for-java/pull/36111)
* Fixed possible `NullPointerException` issue if health-check flow kicks in before RNTBD context negotiation for a given channel - See [PR 36397](https://github.com/Azure/azure-sdk-for-java/pull/36397). 

#### Other Changes
* Added coverage for `ChangeFeedProcessor` in `Latest Version` change feed mode to read change feed from a custom start time for multi-write accounts. - See[PR 36257](https://github.com/Azure/azure-sdk-for-java/pull/36257)

### 4.48.1 (2023-08-09)
> [!IMPORTANT]
> We strongly recommend our customers to use version 4.48.1 and above.
#### Bugs Fixed
* Fixed request start time in the `CosmosDiagnostics` for individual request responses - See [PR 35705](https://github.com/Azure/azure-sdk-for-java/pull/35705)
* Fixed an issue where `ConnectionStateListener` tracked staled `Uris` which fails to mark the current `Uris` unhealthy properly - See [PR 36067](https://github.com/Azure/azure-sdk-for-java/pull/36067)
* Gone exceptions that are not idempotent should not be retried because it is not known if they succeeded for sure. The handling of the exception in this case is left to the user. Fixed retrying write operations when a gone exception occurs in bulk mode. - See [PR 35838](https://github.com/Azure/azure-sdk-for-java/pull/35838)
* Fixed an issue to update the last unhealthy timestamp for an `Uri` instance only when transitioning to `Unhealthy` from a different health status -  See [36083](https://github.com/Azure/azure-sdk-for-java/pull/36083)

#### Other Changes
* Query metrics diagnostics changed to JSON format. - See [PR 35761](https://github.com/Azure/azure-sdk-for-java/pull/35761)
* Improved the channel health check flow to deem a channel unhealthy when it sees consecutive cancellations. - See [PR 36225](https://github.com/Azure/azure-sdk-for-java/pull/36225)
* Optimized the replica validation flow to validate replica health with `Unknown` health status only when the replica is 
used by a container which is also part of the connection warm-up flow. - See [PR 36225](https://github.com/Azure/azure-sdk-for-java/pull/36225)

### 4.48.0 (2023-07-18)

#### Bugs Fixed
* Fixed an issue with deserialization of `conflictResolutionTimestamp` for All versions and deletes change feed mode. - See [PR 35909](https://github.com/Azure/azure-sdk-for-java/pull/35909)
* Added capability to mark a region as unavailable when a request is cancelled due to end-to-end timeout and connection issues
  with the region in the direct connectivity mode. - See [PR 35586](https://github.com/Azure/azure-sdk-for-java/pull/35586)

#### Other Changes
* Added fault injection support for Gateway connection mode - See [PR 35378](https://github.com/Azure/azure-sdk-for-java/pull/35378)

### 4.47.0 (2023-06-26)

#### Features Added
* Added the capability to specify region switch hints through `CosmosClientBuilder#setSessionRetryOptions` for optimizing retries for `READ_SESSION_NOT_AVAILABLE` errors. - See [PR 35292](https://github.com/Azure/azure-sdk-for-java/pull/35292)
* Added API to exclude regions on request options which helps avoid a regions from preferred regions for the request. - See [PR 35166](https://github.com/Azure/azure-sdk-for-java/pull/35166)
* Added API for providing an availability strategy to improve availability when end-end timeout is specified. - See [PR 35166](https://github.com/Azure/azure-sdk-for-java/pull/35166)
* Added Threshold based availability strategy. - See [PR 35166](https://github.com/Azure/azure-sdk-for-java/pull/35166)

#### Bugs Fixed
* Fixes the `readMany` API to not drop existing documents from the response in point-read scenarios when 
there are non-existent document IDs also passed through the API - See [PR 35513](https://github.com/Azure/azure-sdk-for-java/pull/35513)

### 4.46.0 (2023-06-09)

#### Features Added
* Added the capability to filter request-level metrics based on diagnostic thresholds. Request-level metrics usually are used to capture metrics per backend endpoint/replica - a high cardinality dimension. Filtering by diagnostic thresholds reduces the overhead - but also means request-level metrics can only be used for debugging purposes - not for monitoring purposes. So, it is important to use the unfiltered operation-level metrics for health monitoring in this case. - See [PR 35114](https://github.com/Azure/azure-sdk-for-java/pull/35114)
* Added optional tags/dimensions for PartitionId/ReplicaId as alternative to ServiceAddress for direct-mode (rntbd) request-level metrics. - See [PR 35164](https://github.com/Azure/azure-sdk-for-java/pull/35164)
* Added request level info including timeline and system usage to the `CosmosDiagnosticsContext`. - See [PR 35254](https://github.com/Azure/azure-sdk-for-java/pull/35254) and [PR 35405](https://github.com/Azure/azure-sdk-for-java/pull/35405)
* Added an optional dimension/tag `OperationSubStatusCode` for operation-level metrics. - See [PR 35334](https://github.com/Azure/azure-sdk-for-java/pull/35334)
* Added support for `ComputedProperty` in `CosmosContainerProperties` - See [PR 35046](https://github.com/Azure/azure-sdk-for-java/pull/35046)

#### Breaking Changes
* Renamed the JVM configuration - `COSMOS.DEFENSIVE_WARMUP_CONCURRENCY` to `COSMOS.OPEN_CONNECTIONS_CONCURRENCY` - See [PR 34859](https://github.com/Azure/azure-sdk-for-java/pull/34859)

#### Bugs Fixed
* Enabled connection warm-up to continue in a best-effort manner to other regions in case of address resolution errors for a particular region - See [PR 35323](https://github.com/Azure/azure-sdk-for-java/pull/35323)
* Fixed an issue with `ChangeFeedProcessor` to fetch all changes before delay based on configured `PollDelay`. - See [PR 35324](https://github.com/Azure/azure-sdk-for-java/pull/35324)

#### Other Changes
* Refactored `CosmosContainerProactiveInitConfigBuilder` to make use of `ContainerDirectConnectionMetadata` and to wire `DirectConnectionConfig` with
  JVM configuration - `COSMOS.MIN_CONNECTION_POOL_SIZE_PER_ENDPOINT` - See [PR 34859](https://github.com/Azure/azure-sdk-for-java/pull/34859)
* Extending maximum retry delay in `SessionTokenMismatchRetryPolicy`. - See [PR 35360](https://github.com/Azure/azure-sdk-for-java/pull/35360)

### 4.45.1 (2023-05-19)

#### Bugs Fixed
* Fixed an issue where status code & sub-status code `408/20008` will always be populated in the CosmosDiagnostics in case of `RNTBD` request failures - See [PR 34999](https://github.com/Azure/azure-sdk-for-java/pull/34999)
* Fixed `readMany` API bug to enable swallowing of `404 Not Found` exceptions for 404/0 scenarios when `readMany` performs point-reads internally - See [PR 34966](https://github.com/Azure/azure-sdk-for-java/pull/34966)

### 4.45.0 (2023-05-12)

#### Features Added
* Added support for priority based throttling - See [PR 34121](https://github.com/Azure/azure-sdk-for-java/pull/34121)
* Added configurability for minimum connection pool size for all containers through a system property - `COSMOS.MIN_CONNECTION_POOL_SIZE_PER_ENDPOINT` - See [PR 33983](https://github.com/Azure/azure-sdk-for-java/pull/33983).
* Added `CosmosContainerProactiveInitConfigBuilder:setAggressiveWarmupDuration(Duration aggressiveWarmupDuration)` public API to switch between aggressively opening connections
  in a blocking manner to defensively opening connections in a non-blocking manner after `aggressiveWarmupDuration` has elapsed - See [PR 33983](https://github.com/Azure/azure-sdk-for-java/pull/33983).
* Added end to end timeout policy for item operations. Requests will be cancelled if they have not finished before the configured timeout - See [PR 34554](https://github.com/Azure/azure-sdk-for-java/pull/34554).
* Added capability to sample diagnostics dynamically (without need to reinitialize the app or the Cosmos Client instance). - See [PR 34915](https://github.com/Azure/azure-sdk-for-java/pull/34915). 

#### Bugs Fixed
* Fixed `IllegalArgumentException` in changeFeedProcessor when `maxScaleCount` is configured - See [PR 34618](https://github.com/Azure/azure-sdk-for-java/pull/34618)
* Removed custom user agent suffix from client telemetry - See [PR 34866](https://github.com/Azure/azure-sdk-for-java/pull/34866)
* Fixed an issue where `userAgentSuffix` is not being used in `CosmosDiagnostics` - See [PR 34863](https://github.com/Azure/azure-sdk-for-java/pull/34863)
* Enabled proactive connection management to only reopen closed / reset connections to those endpoints used by containers which
  were part of the connection warm up flow - See [PR 34892](https://github.com/Azure/azure-sdk-for-java/pull/34892)

#### Other Changes
* Disabled initialization of client telemetry background threads if client telemetry is disabled - See [PR 34889](https://github.com/Azure/azure-sdk-for-java/pull/34889)
* Removed synchronized locking on generating random UUIDs - See [PR 34879](https://github.com/Azure/azure-sdk-for-java/pull/34879)
* Capture diagnostics for cancelled `RNTBD` requests - See [PR 34912](https://github.com/Azure/azure-sdk-for-java/pull/34912)
* Added support for threshold based speculative processing - See [PR 34686](https://github.com/Azure/azure-sdk-for-java/pull/34686)

### 4.44.0 (2023-04-21)

#### Bugs Fixed
* Fixed an issue where throughput control is not triggered properly when target throughput is being used - See [PR 34393](https://github.com/Azure/azure-sdk-for-java/pull/34393)
* Fixed an issue where `IllegalStateException` being thrown during replica validation - See [PR 34538](https://github.com/Azure/azure-sdk-for-java/pull/34538)

### 4.43.0 (2023-04-06)

#### Features Added
* Added option to enable automatic retries for write operations - See [34227](https://github.com/Azure/azure-sdk-for-java/pull/34227)
* Added option to enable automatic logging of Cosmos diagnostics for errors or requests exceeding latency threshold - See [33209](https://github.com/Azure/azure-sdk-for-java/pull/33209)
* Added support for OpenTelemetry traces following the Semantic profile for Cosmos DB - See [33209](https://github.com/Azure/azure-sdk-for-java/pull/33209)

#### Breaking Changes
* Changed the default structure of Open Telemetry events being emitted by the SDK to follow the semantic profile for Cosmos DB. Use the `COSMOS.USE_LEGACY_TRACING` system property to retrun to the previous event structure: `-DCOSMOS.USE_LEGACY_TRACING=true` - See [33209](https://github.com/Azure/azure-sdk-for-java/pull/33209)

### 4.42.0 (2023-03-17)

#### Features Added
* Added support for Move operation - See [PR 31078](https://github.com/Azure/azure-sdk-for-java/pull/31078)
* GA of `subpartition` functionality in SDK - See [32501](https://github.com/Azure/azure-sdk-for-java/pull/32501)
* Added ability for SDK to use partial partition keys for queries in subpartitioned containers - See [32501](https://github.com/Azure/azure-sdk-for-java/pull/32501)
* Enable `handleLatestVersionChanges` in ChangeFeedProcessor - See [33972](https://github.com/Azure/azure-sdk-for-java/pull/33972)
* Added Merge support. NOTE: to use Change Feed Processor with merge support, onboard to the new API `handleLatestVersionChanges()` in `ChangeFeedProcessorBuilder`.

#### Bugs Fixed
* Fixed `readMany` API to take in hierarchical partition keys - See [32501](https://github.com/Azure/azure-sdk-for-java/pull/32501)
* Fixed an issue in the Direct Transport metrics for acquired/closed channels which would be triggered when endpoint get closed/evicted due to exceeding idle timeouts. This would surface as stale metrics for these endpoints. - See [33969](https://github.com/Azure/azure-sdk-for-java/pull/33969) 

#### Other Changes
* Added fault injection support - See [PR 33329](https://github.com/Azure/azure-sdk-for-java/pull/33329).

### 4.41.0 (2023-02-17)

#### Features Added
* Added ability to configure proactive connection management via `CosmosClientBuilder.openConnectionsAndInitCaches(CosmosContainerProactiveInitConfig)`. - See [PR 33267](https://github.com/Azure/azure-sdk-for-java/pull/33267)
* Added internal merge handling - See [PR 31428](https://github.com/Azure/azure-sdk-for-java/pull/31428). See [PR 32097](https://github.com/Azure/azure-sdk-for-java/pull/32097). See [PR 32078](https://github.com/Azure/azure-sdk-for-java/pull/32078). See [PR 32165](https://github.com/Azure/azure-sdk-for-java/pull/32165). See [32259](https://github.com/Azure/azure-sdk-for-java/pull/32259). See [32496](https://github.com/Azure/azure-sdk-for-java/pull/32496)
* Added more granular control of which Cosmos client-side metrics to emit, whether to collect histograms and percentiles (and which) and also which tags/dimensions to associate with individual metrics.  - See [PR 33436](https://github.com/Azure/azure-sdk-for-java/pull/33436)

#### Breaking Changes
* NOTE: the PR to provide more granular control over metrics - See [PR 33436](https://github.com/Azure/azure-sdk-for-java/pull/33436) - includes two technically breaking changes. We don't expect any customers to be impacted by this, but the PR description as well as information below provides some context and options on how to revert the behavior to previous version.
  * The API `CosmosClientTelemetryConfig.metricTagNames` has been marked deprecated in favor of `CosmosMicrometerMetricsOptions.defaultTagNames` or `CosmosMicrometerMeterOptions.suppressTagNames` - the `CosmosClientTelemetryConfig.metricTagNames` API can still be used as long as none of the new configuration APIs is used - but we recommend starting to switch over to the new APIs.
  * Capturing metrics - especially `Timer` and `DistributionSummary` with percentiles/histograms has some performance overhead. We got feedback that initially we were emitting some metrics with relatively high cardinality on tags with percentiles/histograms of questionable value (only useful in certain scenarios). So, we decided to disable collecting these metrics by default - but still allow them to be collected when enabled manually via the APIs described in [PR 33436](https://github.com/Azure/azure-sdk-for-java/pull/33436).   

#### Bugs Fixed
* Change feed pull API is using an incorrect key value for collection lookup, which can result in using the old collection in collection recreate scenarios. - See [PR 33178](https://github.com/Azure/azure-sdk-for-java/pull/33178)

#### Other Changes
* Give a meaningful name to the GlobalEndpointManager worker thread. - See [PR 33507](https://github.com/Azure/azure-sdk-for-java/pull/33507)
* Adding activity id in header of gateway address refresh call. - See [PR 33074](https://github.com/Azure/azure-sdk-for-java/pull/33074)
* Direct mode - `RNTBD` connection health check improvements in `RntbdClientChannelHealthChecker` to allow recovering quicker when existing connections get broken (without TCP close or reset, just timeouts because packets get dropped). - See [PR 33464](https://github.com/Azure/azure-sdk-for-java/pull/33464) and - See [PR 33566](https://github.com/Azure/azure-sdk-for-java/pull/33566)  

### 4.40.0 (2023-01-13)
#### Features Added
* Added `retryAfterInMs` to `StoreResult` in `CosmosDiagnostics` - See [PR 31219](https://github.com/Azure/azure-sdk-for-java/pull/31219)
* Added `CosmosDiagnostics` to `readMany` API - See [PR 32290](https://github.com/Azure/azure-sdk-for-java/pull/32290)

#### Bugs Fixed
* Fixed issue on noisy `CancellationException` log - See [PR 31882](https://github.com/Azure/azure-sdk-for-java/pull/31882)
* Fixed issue with `TracerProvider` constructor inadvertently disabling tracing when `isClientMetricsEnabled` is true - See [PR 32787](https://github.com/Azure/azure-sdk-for-java/pull/32787)
* Added improvement in handling for idle connection being closed unexpectedly - See [PR 32936](https://github.com/Azure/azure-sdk-for-java/pull/32936)

#### Other Changes
* Reduced log noisiness when bulk ingestion completes and sink is already terminated or cancelled. - See [PR 32601](https://github.com/Azure/azure-sdk-for-java/pull/32601)
* Optimized the `readMany` API to make use of point reads when a single item is requested for a given physical partition - See [PR 31723](https://github.com/Azure/azure-sdk-for-java/pull/31723)
* Added cross region retries for data plane, query plan and metadata requests failed with http timeouts - See [PR 32450](https://github.com/Azure/azure-sdk-for-java/pull/32450)

### 4.39.0 (2022-11-16)

#### Bugs Fixed
* Fixed a rare race condition for `query plan` cache exceeding the allowed size limit - See [PR 31859](https://github.com/Azure/azure-sdk-for-java/pull/31859)
* Added improvement in `RntbdClientChannelHealthChecker` for detecting continuous transit timeout. - See [PR 31544](https://github.com/Azure/azure-sdk-for-java/pull/31544)
* Fixed an issue in replica validation where addresses may have not sorted properly when replica validation is enabled. - See [PR 32022](https://github.com/Azure/azure-sdk-for-java/pull/32022)
* Fixed unicode char handling in Uris in Cosmos Http Client. - See [PR 32058](https://github.com/Azure/azure-sdk-for-java/pull/32058)
* Fixed an eager prefetch issue to lazily prefetch pages on a query - See [PR 32122](https://github.com/Azure/azure-sdk-for-java/pull/32122)

#### Other Changes
* Shaded `MurmurHash3` of apache `commons-codec` to enable removing of the `guava` dependency - CVE-2020-8908 - See [PR 31761](https://github.com/Azure/azure-sdk-for-java/pull/31761)
* Updated test dependency of `testng` to version 7.5 - See [PR 31761](https://github.com/Azure/azure-sdk-for-java/pull/31761)
* Reduced the logging noise level on CancellationExceptions from `RntbdReporter.reportIssue`. - See [PR 32175](https://github.com/Azure/azure-sdk-for-java/pull/32175)

### 4.38.1 (2022-10-21)
#### Other Changes
* Updated test dependency of apache `commons-text` to version 1.10.0 - CVE-2022-42889 - See [PR 31674](https://github.com/Azure/azure-sdk-for-java/pull/31674)
* Updated `jackson-databind` dependency to 2.13.4.2 - CVE-2022-42003 - See [PR 31559](https://github.com/Azure/azure-sdk-for-java/pull/31559)

### 4.38.0 (2022-10-12)
#### Features Added
* Added option to set throughput control group name on per-request level for batch and bulk operations. - See [PR 31362](https://github.com/Azure/azure-sdk-for-java/pull/31362)

### 4.37.1 (2022-10-07)
#### Bugs Fixed
* Fixed incorrect RU metric reporting in micrometer metrics. - See [PR 31307](https://github.com/Azure/azure-sdk-for-java/pull/31307)
* Enabled failover to preferred locations in the case of single-write/multi-read region enabled account for read in Gateway mode and for metadata requests in Direct mode. - More details about the [Bug: Cosmos DB Client gets stuck in timeout retry loop](https://github.com/Azure/azure-sdk-for-java/issues/31260#issue-1396454421). - See [PR 31314](https://github.com/Azure/azure-sdk-for-java/pull/31314)

#### Other Changes
* Added SslHandshakeTimeout minimum duration config - See [PR 31298](https://github.com/Azure/azure-sdk-for-java/pull/31298)

### 4.37.0 (2022-09-30)
#### Features Added
* Added new preview APIs to `ChangeFeedProcessor` for handling all versions and deletes changes - See [PR 30399](https://github.com/Azure/azure-sdk-for-java/pull/30399)
* Added option to emit client-side metrics via micrometer.io MeterRegistry. - See [PR 30065](https://github.com/Azure/azure-sdk-for-java/pull/30065)

#### Bugs Fixed
* Fixed a race condition that could result in a memory/thread leak for `BulkExecutor` instances (and their corresponding `cosmos-daemon-BulkExecutor-*` thread). - See [PR 31082](https://github.com/Azure/azure-sdk-for-java/pull/31082)

#### Other Changes
* Enable replica validation by default - See [PR 31159](https://github.com/Azure/azure-sdk-for-java/pull/31159)

### 4.36.0 (2022-09-15)
#### Other Changes
* Added system property to turn on replica validation - See [PR 29767](https://github.com/Azure/azure-sdk-for-java/pull/29767)
* Added improvement to avoid retry on same replica that previously failed with 410, 408 and  >= 500 status codes - See [PR 29767](https://github.com/Azure/azure-sdk-for-java/pull/29767)
* Improvement when `connectionEndpointRediscoveryEnabled` is enabled - See [PR 30281](https://github.com/Azure/azure-sdk-for-java/pull/30281)
* Added replica validation for Unknown status if `openConnectionsAndInitCaches` is used and replica validation is enabled - See [PR 30277](https://github.com/Azure/azure-sdk-for-java/pull/30277)

### 4.35.1 (2022-08-29)
#### Other Changes
* Added non-blocking async lazy cache to improve upgrade and scaling scenarios - See [PR 29322](https://github.com/Azure/azure-sdk-for-java/pull/29322)
* Improved performance of `StoreResponse` using array headers - See [PR 30596](https://github.com/Azure/azure-sdk-for-java/pull/30596)

### 4.35.0 (2022-08-19)
#### Other Changes
* Updated netty library version to `4.1.79.Final`.
* Updated `reactor-core` version to `3.4.21`.

### 4.34.0 (2022-08-05)
#### Features Added
* GA of `DedicatedGatewayRequestOptions` API. See [PR 30142](https://github.com/Azure/azure-sdk-for-java/pull/30142)

#### Other Changes
* Added `requestSessionToken` to `CosmosDiagnostics` - See [PR 29516](https://github.com/Azure/azure-sdk-for-java/pull/29516)
* Reverted changes of [PR 29944](https://github.com/Azure/azure-sdk-for-java/pull/29944) to avoid possible regression when customers use id with special characters and their account is on ComputeGateway already. - See [PR 30283](https://github.com/Azure/azure-sdk-for-java/pull/30283)
* Added changes for `changeFeed` APIs for handling all versions and deletes changes. See [PR 30161](https://github.com/Azure/azure-sdk-for-java/pull/30161)

### 4.33.1 (2022-07-22)
#### Bugs Fixed
* Fixed issues with "id" encoding when using special characters that should be allowed in the "id" property of a document. - See [PR 29944](https://github.com/Azure/azure-sdk-for-java/pull/29944)
* Fixed `NotFoundException` for `queryChangeFeed` with staled feed range after split - See [PR 29982](https://github.com/Azure/azure-sdk-for-java/pull/29982)
* Fixed `ForbiddenException` for azure instance metadata service requests if proxy is configured for client telemetry. - See [PR 30004](https://github.com/Azure/azure-sdk-for-java/pull/30004)
* Fixed a regression introduced in [PR 27440](https://github.com/Azure/azure-sdk-for-java/pull/27440) which causes an `IllegalArgumentException` for distinct queries when using POJO serialization. - See [PR 30025](https://github.com/Azure/azure-sdk-for-java/pull/30025)
* Fixed `IllegalArgumentException` when trying to update targetThroughput(Threshold) without process restart. - See [PR 30049](https://github.com/Azure/azure-sdk-for-java/pull/30049)

#### Other Changes
* Supported username and password to be used in `GatewayConnectionConfig.setProxy` . - See [PR 30004](https://github.com/Azure/azure-sdk-for-java/pull/30004)

### 4.33.0 (2022-07-14)
#### Other Changes
* Updated netty library version to `4.1.78.Final`.
* Updated `reactor-core` version to `3.4.19`.

### 4.32.1 (2022-06-30)

#### Bugs Fixed
* Added a fix for `CloneNotSupportedException` when trying to instantiate a `Cosmos(Async)Client` and using a MAC provider which would not support cloning. Instead, this should be handled gracefully (less ideal perf is expected - but functionally it should work.) - See [PR 29719](https://github.com/Azure/azure-sdk-for-java/pull/29719)

### 4.32.0 (2022-06-27)
#### Other Changes
* Remove requires `io.netty.transport.epoll` from `module-info` - See [PR 29509](https://github.com/Azure/azure-sdk-for-java/pull/29509)
* Converted from `durationInMicroSec` to `durationInMilliSecs` in `CosmosDiagnostics` - See [PR 29643](https://github.com/Azure/azure-sdk-for-java/pull/29643)

### 4.31.0 (2022-06-08)
#### Bugs Fixed
* Fixed Store Response headers case insensitivity. - See [PR 29268](https://github.com/Azure/azure-sdk-for-java/pull/29268)

#### Other Changes
* Add `IdleStateHandler` after Ssl handshake has completed and improvement on keeping inner exceptions for creating new channels. - See [PR 29253](https://github.com/Azure/azure-sdk-for-java/pull/29253)

### 4.30.1 (2022-06-01)
#### Other Changes
* Made CosmosPatchOperations thread-safe. Usually there is no reason to modify a CosmosPatchOperations instance concurrently form multiple threads - but making it thread-safe acts as protection in case this is done anyway - See [PR 29143](https://github.com/Azure/azure-sdk-for-java/pull/29143)
* Added system property to allow overriding proxy setting for client telemetry endpoint. - See [PR 29022](https://github.com/Azure/azure-sdk-for-java/pull/29022)
* Added additional information about the reason on Rntbd channel health check failures. - See [PR 29174](https://github.com/Azure/azure-sdk-for-java/pull/29174)

### 4.30.0 (2022-05-20)
#### Bugs Fixed
* Fixed bubbling of Errors in case of any `java.lang.Error` - See [PR 28620](https://github.com/Azure/azure-sdk-for-java/pull/28620)
* Fixed an issue with creating new Throughput control client item when `enableThroughputControlGroup` is being called multiple times with the same throughput control group. - See [PR 28905](https://github.com/Azure/azure-sdk-for-java/pull/28905)
* Fixed a possible dead-lock on static ctor for CosmosException when the runtime is using custom class loaders. - See [PR 28912](https://github.com/Azure/azure-sdk-for-java/pull/28912) and [PR 28961](https://github.com/Azure/azure-sdk-for-java/pull/28961) 

#### Other Changes
* Added `exceptionMessage` and `exceptionResponseHeaders` to `CosmosDiagnostics` in case of any exceptions - See [PR 28620](https://github.com/Azure/azure-sdk-for-java/pull/28620)
* Improved performance of `query plan` cache by using `ConcurrentHashMap` with a fixed size of 1000 - See [PR 28537](https://github.com/Azure/azure-sdk-for-java/pull/28537)
* Changed 429 (Throttling) retry policy to have an upper bound for the back-off time of 5 seconds - See [PR 28764](https://github.com/Azure/azure-sdk-for-java/pull/28764)
* Improved `openConnectionsAndInitCaches` by using rntbd context negotiation. - See [PR 28470](https://github.com/Azure/azure-sdk-for-java/pull/28470)
* Enable `connectionEndpointRediscoveryEnabled` by default - See [PR 28471](https://github.com/Azure/azure-sdk-for-java/pull/28471)

### 4.29.1 (2022-04-27)
#### Bugs Fixed
* Fixed AAD authentication for `CosmosPatchOperations` - See [PR 28537](https://github.com/Azure/azure-sdk-for-java/pull/28537)

### 4.29.0 (2022-04-22)
#### Features Added
* Added Beta API `continueOnInitError` in `ThroughputControlGroupConfigBuilder` - See [PR 27702](https://github.com/Azure/azure-sdk-for-java/pull/27702)

#### Bugs Fixed
* Added improvement for handling idle connection close event when `connectionEndpointRediscoveryEnabled` is enabled - See [PR 27242](https://github.com/Azure/azure-sdk-for-java/pull/27242)
* Fixed memory leak issue related to circular reference of `CosmosDiagnostics` in `StoreResponse` and `CosmosException` - See [PR 28343](https://github.com/Azure/azure-sdk-for-java/pull/28343)

### 4.28.1 (2022-04-08)
#### Other Changes
* Updated `jackson` dependency to 2.13.2 and `jackson-databind` dependency to 2.13.2.1 - CVE-2020-36518. - See [PR 27847](https://github.com/Azure/azure-sdk-for-java/pull/27847)

### 4.28.0 (2022-03-18)
#### Features Added
* Added the "VM Unique ID" - see [Accessing and Using Azure VM Unique ID](https://azure.microsoft.com/blog/accessing-and-using-azure-vm-unique-id/) - to the request diagnostics. This information helps to simplify investigating any network issues between an application hosted in Azure and the corresponding Cosmos DB service endpoint. - See [PR 27692](https://github.com/Azure/azure-sdk-for-java/pull/27692)
* Added overload of read api on ClientEncryptionKey with request options for cosmos encrytion project. - See [PR 27210](https://github.com/Azure/azure-sdk-for-java/pull/27210)

#### Bugs Fixed
* Added `decodeTime` in `CosmosDiagnostics` - See [PR 22808](https://github.com/Azure/azure-sdk-for-java/pull/22808)

#### Other Changes
* Reduced CPU usage for some String operations by switching to APIs that don't compile a pattern for each call. - See [PR 27654](https://github.com/Azure/azure-sdk-for-java/pull/27654)
* Reduced GC (Garbage Collection) pressure when executing queries returning many documents by pushing down type conversion. - See [PR 27440](https://github.com/Azure/azure-sdk-for-java/pull/27440)

### 4.27.0 (2022-03-10)
#### Bugs Fixed
* Fixed an issue in `CosmosPagedIterable` resulting in excessive memory consumption due to unbounded prefetch of pages when converting the `CosmosPagedIterable` into an `Iterator<FeedResponse<T>>`. - See [PR 27237](https://github.com/Azure/azure-sdk-for-java/pull/27237) and [PR 27299](https://github.com/Azure/azure-sdk-for-java/pull/27299)
* Fixed a `NullPointerException` in `CosmosDiagnostics isDiagnosticsCapturedInPagedFlux` - See [PR 27261](https://github.com/Azure/azure-sdk-for-java/pull/27261)
* Fixed an issue with allowing null values for add, set and replace operations in Patch API - See [PR 27501](https://github.com/Azure/azure-sdk-for-java/pull/27501)
* Fixed an issue with top query when top x is greater than the total number of items in the database - See [PR 27377](https://github.com/Azure/azure-sdk-for-java/pull/27377)
* Fixed synchronized lists and maps for order by query race condition - See [PR 27142](https://github.com/Azure/azure-sdk-for-java/pull/27142)

### 4.26.0 (2022-02-11)
#### Features Added
* Added support to resume a "multi order by query" from a continuation token - See [PR 26267](https://github.com/Azure/azure-sdk-for-java/pull/26267)
* Added `RNTBD - open connections` information in `ClientTelemetry`.
* Added Beta API to set custom `Reactor` scheduler to be used by the `ChangeFeedProcessor` implementation - See [PR 26750](https://github.com/Azure/azure-sdk-for-java/pull/26750)
* Added support for correlating queries executed via the Cosmos Spark connector with service-telemetry based on the `correlationActivityId` - See [PR 26908](https://github.com/Azure/azure-sdk-for-java/pull/26908)

#### Bugs Fixed
* Fixed an issue in `ChangeFeedProcessor` related to `leases` that were found expired - See [PR 26750](https://github.com/Azure/azure-sdk-for-java/pull/26750)
* Fixed an issue with `query plan` caching double initialization - See [PR 26825](https://github.com/Azure/azure-sdk-for-java/pull/26825)

#### Other Changes
* Added support for logging `CosmosDiagnostics` for empty pages through system property for cross partition query - See [PR 26869](https://github.com/Azure/azure-sdk-for-java/pull/26869)

### 4.26.0-beta.1 (2022-01-25)
#### Features Added
* Added support to resume a "multi order by query" from a continuation token - See [PR 26267](https://github.com/Azure/azure-sdk-for-java/pull/26267)

### 4.25.0 (2022-01-14)
#### Bugs Fixed
* Fixed `NullPointerException` in bulk mode for deleted/recreated containers.
* Added missing exception cause in case of `InternalServerException`.

### 4.24.0 (2021-12-21)
#### Features Added
* Added implementation for `CosmosAuthorizationTokenResolver`.
* Scoped session token per partition level for gateway call.

#### Bugs Fixed
* Fixed issue causing CosmosException with statusCode 0 to be thrown on connectivity issues for Gateway.
* Addressed potential race condition in `ChangeFeedProcessor` when check-pointing current state.

### 4.23.0 (2021-12-10)
#### Features Added
* Added `setMaxMicroBatchConcurrency` and `getMaxMicroBatchConcurrency` in `CosmosBulkExecutionOptions`.

#### Bugs Fixed
* Bulk execution improvement triggering a flush when total payload size exceeds the max payload size limit.
* Bulk execution improvement shortening the flush interval when the `Flux` of incoming operations signals completion.
* Fixed metadata cache refresh scenario on collection recreate for gateway mode.

### 4.22.0 (2021-12-03)
#### Features Added
* Added Beta API `getContactedRegionNames` in `CosmosDiagnostics`.

#### Bugs Fixed
* Fixed `IllegalStateException` for `getFeedRanges` when container recreated with same name.
* Made Cosmos spans CLIENT which will allow Azure Monitor to show HTTP calls nested under Cosmos spans.
* Fixed `ConcurrentModificationException` when getting `NotFoundException` with session consistency.

### 4.21.1 (2021-11-13)
#### Bugs Fixed
* Fixed an issue in `ChangeFeedProcessor` where processing stops in some rare cases because of a race condition can occur which prevents work to be promptly assigned to other instances.

### 4.21.0 (2021-11-12)
#### Features Added
* GA of `CosmosPatch`, `CosmosBatch` and `CosmosBulk` API.
* GA of `ChangeFeedProcessorState` API.
* Added `networkRequestTimeout` API for `DirectConnectionConfig`.

#### Bugs Fixed
* Override the default keep-alive config on linux to keep connections open and detect a broken connection faster.

#### Other Changes
* Removed deprecated `BulkExecutionOptions`.
* Removed deprecated `BulkExecutionThresholds`.
* Removed deprecated `BulkItemRequestOptions`.
* Removed deprecated `BulkItemRequestOptionsBase`.
* Removed deprecated `BulkOperations`.
* Removed deprecated `BulkPatchItemRequestOptions`.
* Removed deprecated `BulkProcessingOptions`.
* Removed deprecated `BulkProcessingThresholds`.
* Removed deprecated `TransactionalBatch`.
* Removed deprecated `TransactionalBatchItemRequestOptions`.
* Removed deprecated `TransactionalBatchItemRequestOptionsBase`.
* Removed deprecated `TransactionalBatchOperationResult`.
* Removed deprecated `TransactionalBatchPatchItemRequestOptions`.
* Removed deprecated `TransactionalBatchRequestOptions`.
* Removed deprecated `TransactionalBatchResponse`.

### 4.20.1 (2021-10-27)
#### Bugs Fixed
* Removed `AfterBurner` module for Java version 16+.
* Fixed `BadRequestException` issue when using `Distinct` with matched `orderBy` queries via `continuationToken`.

### 4.20.0 (2021-10-14)
#### Features Added
* Enabling `query plan` cache by default.

#### Bugs Fixed
* Fixed issue with bulk reads when `contentResponseOnWrite` is not explicitly enabled on the cosmos client.

### 4.19.1 (2021-09-24)
#### Features Added
* Added support to config retry count for `openConnectionsAndInitCaches`.

#### Bugs Fixed
* Fixed ReadMany Api on partition split.
* Removed full exception trace from 404 error on open telemetry.
* Fixed issue with onErrorDropped being called when using concatWith in QuorumReader.

### 4.20.0-beta.1 (2021-09-22)
#### Features Added
* Added support to config retry count for `openConnectionsAndInitCaches`.

### 4.19.0 (2021-09-09)
#### New Features
* Added support for distinct count queries.
* Added support for capturing `IndexMetrics` in `CosmosQueryRequestOptions`.

#### Bugs Fixed
* Added support to switch off IO thread for response processing.
* Fixed issue for resuming order by queries from continuation token that includes undefined/null.

#### Other Changes
* Renamed `BulkExecutionOptions` to `CosmosBulkExecutionOptions`.
* Renamed `BulkExecutionThresholds` to `CosmosBulkExecutionThresholdsState`.
* Renamed `BulkItemRequestOptions` to `CosmosBulkItemRequestOptions`.
* Renamed `BulkItemRequestOptionsBase` to `CosmosBulkItemRequestOptionsBase`.
* Renamed `BulkOperations` to `CosmosBulkOperations`.
* Renamed `BulkPatchItemRequestOptions` to `CosmosBulkPatchItemRequestOptions`.
* Renamed `TransactionalBatch` to `CosmosBatch`.
* Renamed `TransactionalBatchItemRequestOptions` to `CosmosBatchItemRequestOptions`.
* Renamed `TransactionalBatchItemRequestOptionsBase` to `CosmosBatchItemRequestOptionsBase`.
* Renamed `TransactionalBatchOperationResult` to `CosmosBatchOperationResult`.
* Renamed `TransactionalBatchPatchItemRequestOptions` to `CosmosBatchPatchItemRequestOptions`.
* Renamed `TransactionalBatchRequestOptions` to `CosmosBatchRequestOptions`.
* Renamed `TransactionalBatchResponse` to `CosmosBatchResponse`.
* Renamed `processBulkOperations` to `executeBulkOperations` API.
* Renamed `executeTransactionalBatch` to `executeCosmosBatch` API.
* Moved `CosmosBulkItemResponse.java` to `com.azure.cosmos.models` package.
* Moved `CosmosBulkOperationResponse.java` to `com.azure.cosmos.models` package.
* Moved `CosmosItemOperation.java` to `com.azure.cosmos.models` package.
* Moved `CosmosItemOperationType.java` to `com.azure.cosmos.models` package.
* Moved `CosmosPatchOperations.java` to `com.azure.cosmos.models` package.

### 4.19.0-beta.1 (2021-09-02)
#### Bugs Fixed
* Added support to switch off IO thread for response processing.

### 4.18.0 (2021-08-16)
#### New Features
* Integrated cosmos diagnostics with open telemetry tracer.

#### Bugs Fixed
* Added reactor netty timeline to `query plan` calls.
* Fixed serialization warning on `clientSideRequestDiagnostics`.
* Fixed an issue when `IdleEndpointTimeout` is set to 0 in `DirectConnectionConfig`.
* Added retry for `PrematureCloseException`.
* Fixed an issue where application hangs in bulk executor.
* Fixed an issue which preventing recovery from 410/0 after split.

### 4.18.0-beta.1 (2021-08-11)
#### Bugs Fixed
* Added `TransportRequestChannelAcquisitionContext` in `CosmosDiagnostics`.

### 4.17.0 (2021-07-08)
#### New Features
* Adjust `MicroBatchSize` dynamically based on throttling rate in `BulkExecutor`.

#### Bugs Fixed
* Fixed an issue with AAD authentication in `Strong` and `BoundedStaleness` in direct mode.
* Fixed an issue where `ChangeFeedProcessor` was resuming from zero continuation token for new partitions on partition splits.

### 4.16.0 (2021-06-11)
#### Bugs Fixed
* Fixed an issue on handling partition splits during bulk operations in Gateway Mode.
* Fixed an issue with `NumberFormatException` happening on requests on large containers.
* Fixed an issue with BackOff time in `ThroughputController`.
* Fixed an issue with `ThroughputControl` calculation.
* Improved behavior when `CosmosClientBuilder.userAgentSuffix` exceeds 64 characters. Now `userAgentSuffix` will be honored as long as total userAgent value is less than 256 characters or truncated to fit the 256 characters limited.
* Fixed issue when using client-side throughput control in combination with bulk upserts, previously resulting in unnecessarily upserting documents multiple times in some cases when getting throttled.

### 4.16.0-beta.1 (2021-05-20)
#### Bugs Fixed
* No changes from previous version, releasing for compatibility issues with cosmos encryption modules.

### 4.15.0 (2021-05-12)
#### New Features
* Added `backendLatencyInMs` in `CosmosDiagnostics` for `DIRECT` connection mode.
* Added `retryContext` in `CosmosDiagnostics` for query operations.

#### Bugs Fixed
* Fixed ignored `HttpClient` decoder configuration issue.
* Fixed incorrect connection mode issue in `CosmosDiagnostics`.
* Fixed issue with handling collisions in the effective partition key.
* Fixed `CosmosQueryRequestOptions` NPE in `readAllItems` API.

### 4.15.0-beta.2 (2021-04-26)
#### Bugs Fixed
* No changes from previous version, releasing for compatibility issues with cosmos encryption modules.

### 4.15.0-beta.1 (2021-04-07)
#### Bugs Fixed
* No changes from previous version, releasing for compatibility issues with cosmos encryption modules.

### 4.14.0 (2021-04-06)
#### New Features
* General Availability for `readMany()` API in `CosmosAsyncContainer` and `CosmosContainer`.
* General Availability for `handle()` API in `CosmosPagedFlux` and `CosmosPagedIterable`.
* Upgraded Jackson to patch version 2.12.2.
* Exposed `getDocumentUsage` and `getDocumentCountUsage()` APIs in `FeedResponse` to retrieve document count metadata.

#### Bugs Fixed
* Allowed `CosmosPagedFlux#handle()` and `CosmosPagedIterable#handle()` API for chaining.
* Removed `AfterBurner` module usage from `CosmosException` causing the warning logs.
* Fixed issue of duplicate processing of items on the same Change Feed Processor instance.
* Return `RequestTimeoutException` on client side timeout for write operations.

### 4.13.1 (2021-03-22)
#### Bugs Fixed
* Fixed issue preventing recovery from 410 status code and 0 sub status code due to stale Gateway caches when threads in parallel scheduler are starved.
* Fixed warning caused because of afterburner module usage in `CosmosDiagnostics`.
* Query performance improvements.

### 4.13.0 (2021-03-11)
> [!IMPORTANT] 
> This release updates `reactor-core` and `reactor-netty` major versions to `2020.0.4 (Europium)` release train.
#### New Features
* Updated `reactor-core` version to 3.4.3.
* Updated `reactor-netty` version to 1.0.4.
* Added `Diagnostics` for queries.

#### Bugs Fixed
* Fixed `OrderBy` for mixed and undefined types for cross partition queries.
* Fixed `readAllItems` with resourceToken.
* Fixed issue with `resourceToken` usage in `Gateway` connection mode.
* Fixed issues with point operations with permissions in `Gateway` connection mode.

### 4.12.0 (2021-02-09)
#### New Features
* Added connection endpoint rediscovery feature to help reduce and spread-out high latency spikes.
* Added changeFeed pull model beta API.
* Added support for resuming query from a pre split continuation token after partition split.
* Optimized query execution time by caching `query plan` for single partition queries with filters and orderby.

#### Bugs Fixed
* Fixed telemetry deserialization issue.
* Skip session token for `query plan`, trigger and UDF.
* Improved session timeout 404/1002 exception handling.

### 4.11.0 (2021-01-15)
#### New Features
* Added Beta API for Patch support.
* Updated reactor-core library version to `3.3.12.RELEASE`.
* Updated reactor-netty library version to `0.9.15.RELEASE`.
* Updated netty library version to `4.1.54.Final`.

#### Bugs Fixed
* Fixed RntbdServiceEnpoint close issue.
* Improved the latency and throughput for writes when multiplexing.

### 4.10.0 (2020-12-14)
#### New Features
* Added Conflict API support.

### 4.9.0 (2020-12-11)
#### New Features
* Added Beta API for Bulk Operations.
* Added `getRegionsContacted` API in `CosmosDiagnostics`.
* Added Diagnostics for `CosmosStoredProcedureResponse`.
* Added trouble shooting guide links to `CosmosException`.

#### Bugs Fixed
* Adding automatic retries on client-side transient failures on writes while possible with still being idempotent.
* Fixed NPE on `getDiagnostics` for `CosmosStoredProcedureResponse`.
* Fixed empty `resourceAddress` in `CosmosException`.

### 4.8.0 (2020-10-27)
#### New Features
* Added `contentResponseOnWriteEnabled` feature to `CosmosItemRequestOptions`.

#### Bugs Fixed
* Fixed an issue which may affect query behaviour when resuming from a continuation token.

### 4.7.1 (2020-10-21)
#### Bugs Fixed
* Improved the 449 retry policy to force back-off on initial retry and start with shorter back-offs.

### 4.7.0 (2020-10-17)
#### New Features
* Added Beta API for transactional batches.

#### Bugs Fixed
* Fixed an error parsing query metrics on locales with ',' as floating-point delimiter.
* Stopped excessive regional fail-overs when retrieving responses with invalid json from Gateway.
* Fixed an error resulting in certain queries unnecessarily being expected in the Gateway even when using Direct transport.
* Reduced logging noise level by handling SSLException on channel closure.
* Improved efficiency of retry logic for "404 - ReadSession not available" errors.

### 4.6.0 (2020-09-30)
#### New Features
* Added new API to support AAD role-based access control in Cosmos. This is a preview feature which needs to be enabled at the account settings.
* Added handler API(beta) to `CosmosPagedFlux`/`CosmosPagedIterable` to be invoked on every response.

### 4.5.2 (2020-09-29)
#### Bugs Fixed
* Increased robustness of query execution and fetching metadata cache in case of intermittent connectivity issues.

### 4.5.1 (2020-09-25)
#### Bugs Fixed
* Added preview implementation for ChangeFeedProcessor which allows for a more detailed view of the current state.
* Fixed Multiple partition supervisor tasks running simultaneously if leaseAcquireInterval is smaller than leaseRenewInterval.
* Improved Diagnostics for Rntbd connectivity.
* Stopped onError Dropped events from leaking into default reactor hook.

### 4.5.0 (2020-09-16)
#### New Features
* Increased robustness of the Rntbd stack in case of intermittent connectivity issues.
* Improved latency in case of intermittent connectivity issues to individual backend replicas for multi-region accounts avoiding initiation of unnecessary regional fail-overs.

### 4.4.0 (2020-09-12)
#### Bugs Fixed
* Fixed RequestTimeoutException when enabling `netty-tcnative-boringssl` dependency.
* Fixed memory leak issue on `Delete` operations in `GATEWAY` mode.
* Fixed a leak in `CosmosClient` instantiation when endpoint uri is invalid.
* Improved `CPU History` diagnostics.

### 4.4.0-beta.1 (2020-08-27)
#### New Features
* Added new API to efficiently load many documents (via list of pk/id pairs or all documents for a set of pk values).
* Added new `deleteItem` API.
* Enabled query metrics by default.
#### Bugs Fixed
* Fixed NPE in `GatewayAddressCache`.
* Fixing query metric issue for zero item response.
* Improved performance (reduced CPU usage) for address parsing and Master-Key authentication.

### 4.3.2-beta.2 (2020-08-17)
#### Bugs Fixed
* No changes from previous version, releasing for compatibility issues with spring data modules.

### 4.3.2-beta.1 (2020-08-14)
#### Bugs Fixed
* Fixed issue in RntbdServiceEndpoint to avoid early closure of an unused TCP connection.

### 4.3.1 (2020-08-13)
#### Bugs Fixed
* Fixed issue with `GROUP BY` query, where it was returning only one page.
* Fixed user agent string format to comply with central SDK guidelines.
* Enhanced diagnostics information to include `query plan` diagnostics.

### 4.3.0 (2020-07-29)
#### New Features
* Updated reactor-core library version to `3.3.8.RELEASE`. 
* Updated reactor-netty library version to `0.9.10.RELEASE`. 
* Updated netty library version to `4.1.51.Final`. 
* Added new overload APIs for `upsertItem` with `partitionKey`. 
* Added open telemetry tracing support. 
#### Bugs Fixed
* Fixed issue where SSLException gets thrown in case of cancellation of requests in GATEWAY mode.
* Fixed resource throttle retry policy on stored procedures execution.
* Fixed issue where SDK hangs in log level DEBUG mode. 
* Fixed periodic spikes in latency in Direct mode. 
* Fixed high client initialization time issue. 
* Fixed http proxy bug when customizing client with direct mode and gateway mode. 
* Fixed potential NPE in users passes null options. 
* Added timeUnit to `requestLatency` in diagnostics string.
* Removed duplicate uri string from diagnostics string. 
* Fixed diagnostics string in proper JSON format for point operations.
* Fixed issue with `.single()` operator causing the reactor chain to blow up in case of Not Found exception. 

### 4.2.0 (2020-07-14)
#### New Features
* Added script logging enabled API to `CosmosStoredProcedureRequestOptions`.
* Updated `DirectConnectionConfig` default `idleEndpointTimeout` to 1h and default `connectTimeout` to 5s.
#### Bugs Fixed
* Fixed issue where `GatewayConnectionConfig` `idleConnectionTimeout` was overriding `DirectConnectionConfig` `idleConnectionTimeout`.
* Fixed `responseContinuationTokenLimitInKb` get and set APIs in `CosmosQueryRequestOptions`.
* Fixed issue in query and change feed when recreating the collection with same name.
* Fixed issue with top query throwing ClassCastException.
* Fixed issue with order by query throwing NullPointerException.
* Fixed issue in handling of cancelled requests in direct mode causing reactor `onErrorDropped` being called. 

### 4.1.0 (2020-06-25)
#### New Features
* Added support for `GROUP BY` query.
* Increased the default value of maxConnectionsPerEndpoint to 130 in DirectConnectionConfig.
* Increased the default value of maxRequestsPerConnection to 30 in DirectConnectionConfig.
#### Bugs Fixed
* Fixed issues with order by query returning duplicate results when resuming by using continuation token. 
* Fixed issues with value query returning null values for nested object.
* Fixed null pointer exception on request manager in RntbdClientChannelPool.

### 4.0.1 (2020-06-10)
#### New Features
* Renamed `QueryRequestOptions` to `CosmosQueryRequestOptions`.
* Updated `ChangeFeedProcessorBuilder` to builder pattern.
* Updated `CosmosPermissionProperties` with new container name and child resources APIs.
#### Bugs Fixed
* Fixed ConnectionPolicy `toString()` Null Pointer Exception.

### 4.0.1-beta.4 (2020-06-03)
#### New Features
* Added more samples & enriched docs to `CosmosClientBuilder`. 
* Updated `CosmosDatabase` & `CosmosContainer` APIs with throughputProperties for autoscale/autopilot support. 
* Renamed `CosmosClientException` to `CosmosException`. 
* Replaced `AccessCondition` & `AccessConditionType` by `ifMatchETag()` & `ifNoneMatchETag()` APIs. 
* Merged all `Cosmos*AsyncResponse` & `CosmosResponse` types to a single `CosmosResponse` type.
* Renamed `CosmosResponseDiagnostics` to `CosmosDiagnostics`.  
* Wrapped `FeedResponseDiagnostics` in `CosmosDiagnostics`. 
* Removed `jackson` dependency from azure-cosmos & relying on azure-core. 
* Replaced `CosmosKeyCredential` with `AzureKeyCredential` type. 
* Added `ProxyOptions` APIs to `GatewayConnectionConfig`. 
* Updated SDK to use `Instant` type instead of `OffsetDateTime`. 
* Added new enum type `OperationKind`. 
* Renamed `FeedOptions` to `QueryRequestOptions`. 
* Added `getETag()` & `getTimestamp()` APIs to `Cosmos*Properties` types. 
* Added `userAgent` information in `CosmosException` & `CosmosDiagnostics`. 
* Updated new line character in `Diagnostics` to System new line character. 
* Removed `readAll*` APIs, use query select all APIs instead.
* Added `ChangeFeedProcessor` estimate lag API.   
#### Bugs Fixed
* Fixed issue with parsing of query results in case of Value order by queries. 

### 4.0.1-beta.3 (2020-05-15)
#### New Features
* Added autoscale/autopilot throughput provisioning support to SDK.  
* Replaced `ConnectionPolicy` with new connection configs. Exposed `DirectConnectionConfig` & `GatewayConnectionConfig` APIs through `CosmosClientBuilder` for Direct & Gateway mode connection configurations.
* Moved `JsonSerializable` & `Resource` to implementation package. 
* Added `contentResponseOnWriteEnabled` API to CosmosClientBuilder which disables full response content on write operations.
* Exposed `getETag()` APIs on response types.
* Moved `CosmosAuthorizationTokenResolver` to implementation. 
* Renamed `preferredLocations` & `multipleWriteLocations` API to `preferredRegions` & `multipleWriteRegions`. 
* Updated `reactor-core` to 3.3.5.RELEASE, `reactor-netty` to 0.9.7.RELEASE & `netty` to 4.1.49.Final versions. 
* Added support for `analyticalStoreTimeToLive` in SDK.     
#### Bugs Fixed
* Fixed socket leak issues with Direct TCP client.
* Fixed `orderByQuery` with continuation token bug.

### 4.0.1-beta.2 (2020-04-21)
#### New Features
* `CosmosClientException` extends `AzureException`. 
* Removed `maxItemCount` & `requestContinuationToken` APIs from `FeedOptions` instead using `byPage()` APIs from `CosmosPagedFlux` & `CosmosPagedIterable`.
* Introduced `CosmosPermissionProperties` on public surface for `Permission` APIs.
* Removed `SqlParameterList` type & replaced with `List`
* Fixed multiple memory leaks in Direct TCP client. 
* Added support for `DISTINCT` queries. 
* Removed external dependencies on `fasterxml.uuid, guava, commons-io, commons-collection4, commons-text`.  
* Moved `CosmosPagedFlux` & `CosmosPagedIterable` to `utils` package. 
* Updated netty to 4.1.45.Final & project reactor to 3.3.3 version.
* Updated public rest contracts to `Final` classes.
* Added support for advanced Diagnostics for point operations.
#### Bugs Fixed
* `ChangeFeedProcessor` bug fix for handling partition splits & when partition not found.
* `ChangeFeedProcessor` bug fix when synchronizing lease updates across different threads.

### 4.0.1-beta.1 (2020-03-10)
#### New Features 
* Updated package to `com.azure.cosmos`
* Added `models` package for model / rest contracts
* Added `utils` package for `CosmosPagedFlux` & `CosmosPagedIterable` types. 
* Updated public APIs to use `Duration` across the SDK.
* Added all rest contracts to `models` package.
* `RetryOptions` renamed to `ThrottlingRetryOptions`.
* Added `CosmosPagedFlux` & `CosmosPagedIterable` pagination types for query APIs. 
* Added support for sharing TransportClient across multiple instances of CosmosClients using a new API in the `CosmosClientBuilder#connectionSharingAcrossClientsEnabled(true)`
* Query Optimizations by removing double serialization / deserialization. 
* Response Headers optimizations by removing unnecessary copying back and forth. 
* Optimized `ByteBuffer` serialization / deserialization by removing intermediate String instantiations.
#### Bugs Fixed
* Fixed race condition causing `ArrayIndexOutOfBound` exception in StoreReader<|MERGE_RESOLUTION|>--- conflicted
+++ resolved
@@ -9,10 +9,7 @@
 #### Bugs Fixed
 
 #### Other Changes
-<<<<<<< HEAD
-=======
 * Handling negative end-to-end timeouts provided more gracefully by throwing a `CosmsoException` (`OperationCancelledException`) instead of `IllegalArgumentException`. - See [PR 36507](https://github.com/Azure/azure-sdk-for-java/pull/36507)
->>>>>>> 98d25d20
 
 ### 4.49.0 (2023-08-21)
 
