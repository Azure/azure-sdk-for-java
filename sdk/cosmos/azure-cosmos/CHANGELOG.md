## Release History

### 4.63.0-beta.1 (Unreleased)

#### Features Added
<<<<<<< HEAD
* Added optional id validation to prevent documents with invalid char '/' in id property to be created. - See [PR 41108](https://github.com/Azure/azure-sdk-for-java/pull/41108)
=======
* Added support for specifying a set of custom diagnostic correlation ids in the request options. - See [PR 40835](https://github.com/Azure/azure-sdk-for-java/pull/40835)
>>>>>>> afb6edca

#### Breaking Changes

#### Bugs Fixed
* Fixed an issue where `contactedRegions` shows the wrong region in a multi region account if no preferred regions are specified. - See [PR 41045](https://github.com/Azure/azure-sdk-for-java/pull/41045)

#### Other Changes
* Added metrics and tracing for ReadMany operations. - See [PR 41042](https://github.com/Azure/azure-sdk-for-java/pull/41042)

### 4.62.0 (2024-07-02)

#### Features Added
* Added support for changing some request options dynamically without the need of restarting the application. - See [PR 40061](https://github.com/Azure/azure-sdk-for-java/pull/40061)

#### Bugs Fixed
* Fixed a possible `NullPointerException` in the ctor of `FeedOperationState`. - See [PR 40714](https://github.com/Azure/azure-sdk-for-java/pull/40714)
* Changed to only disable `PartitionKeyRangeGoneRetryPolicy` when enable `disableSplitHandling` in `ChangeFeedRequestOptions`. - See [PR 40738](https://github.com/Azure/azure-sdk-for-java/pull/40738)

#### Other Changes
* Added diagnostic fields for `quorumAckedLSN` and `currentReplicaSetSize`. Changed `replicaStatusList` to include all replicas and more information. - See [PR 39844](https://github.com/Azure/azure-sdk-for-java/pull/39844)
* Ensured that exceptions thrown in custom serializers are being wrapped as a CosmosException with StatusCode 400. - See [PR 40797](https://github.com/Azure/azure-sdk-for-java/pull/40797) and [PR 40913](https://github.com/Azure/azure-sdk-for-java/pull/40913)
* Reduced number of logs emitted in the success case for cross partition queries. - See [PR 40932](https://github.com/Azure/azure-sdk-for-java/pull/40932)
* Reduced noisy logs about the value of the ` AZURE_COSMOS_DISABLE_NON_STREAMING_ORDER_BY` environment variable. - See [PR 40714](https://github.com/Azure/azure-sdk-for-java/pull/40714)

### 4.61.1 (2024-05-31)

#### Bugs Fixed
* Fixed an issue causing `IllegalArgumentException` when using `handleChanges` on change feed processor startup - See [PR 40420](https://github.com/Azure/azure-sdk-for-java/pull/40420)

### 4.61.0 (2024-05-24)

#### Features Added
* Added query statement conditionally in diagnostics and tracing. - See [PR 39990](https://github.com/Azure/azure-sdk-for-java/pull/39990)

#### Bugs Fixed
* Fixed a rare issue causing `StackOverflowError` when `RntbdRequestRecord` expires and tries to serialize `CosmosException` using default Jackson Object Mapper - See [PR 40272](https://github.com/Azure/azure-sdk-for-java/pull/40272)
* Fixed UserAgent encoding when the suffix contains non-ASCII characters. - See [PR 40293](https://github.com/Azure/azure-sdk-for-java/pull/40293)

#### Other Changes
* Added robustness improvement to avoid client-side parsing errors `java.lang.IllegalArgumentException: Unable to parse JSON` when Gateway returns duplicate `unqiueKeyPolicy` in IndexPolicy (invalid json) - See[PR 40306](https://github.com/Azure/azure-sdk-for-java/pull/40306)

### 4.60.0 (2024-05-19)

#### Features Added
* Added `cosmosVectorEmbeddingPolicy` in `cosmosContainerProperties` and `vectorIndexes` in `indexPolicy` to support vector search in CosmosDB - See[PR 39379](https://github.com/Azure/azure-sdk-for-java/pull/39379)
* Added support for non-streaming OrderBy query and a query feature `NonStreamingOrderBy` to support Vector Search queries. - See [PR 39897](https://github.com/Azure/azure-sdk-for-java/pull/39897/) 
* Added the capability to regionally scope session tokens used for operations scoped to a logical partition. - See [PR 38003](https://github.com/Azure/azure-sdk-for-java/pull/38003)

#### Bugs Fixed
* Ensured that `excludedRegions` is getting honored change feed operations. - See [PR 38003](https://github.com/Azure/azure-sdk-for-java/pull/38003) 

#### Other Changes
* Added change to throw `IllegalStateException` when change feed mode is switched from `AllVersionsAndDeletes` to `Incremental` and vice-versa for the same deployment unit for EPK-Range based leases. See [PR 38740](https://github.com/Azure/azure-sdk-for-java/pull/38740)

### 4.59.0 (2024-04-27)
#### Features Added
* Added public APIs `getCustomItemSerializer` and `setCustomItemSerializer` to allow customers to specify custom payload transformations or serialization settings. - See [PR 38997](https://github.com/Azure/azure-sdk-for-java/pull/38997) and [PR 39933](https://github.com/Azure/azure-sdk-for-java/pull/39933) 

#### Other Changes
* Load Blackbird or Afterburner into the ObjectMapper depending upon Java version and presence of modules in classpath. Make Afterburner and Blackbird optional maven dependencies. See - [PR 39689](https://github.com/Azure/azure-sdk-for-java/pull/39689)

### 4.53.5-hotfix (2024-04-25)

#### Bugs Fixed
* Fixed an issue in QuorumReader when quorum could not be selected even though 1 secondary and Primary are reachable and in sync. - See [PR 38832](https://github.com/Azure/azure-sdk-for-java/pull/38832)

### 4.58.0 (2024-04-16)
#### Other Changes
* Changed initial `targetBatchSize` to be capped by both `initialBatchSize` and `maxBatchSize` configured in `CosmosBulkExecutionOptions` - See[39500](https://github.com/Azure/azure-sdk-for-java/pull/39500)
* Ensured that `exceptionMessage` is populated even for non-cosmos Exceptions in `GatewayStatistics` - See [PR 39507](https://github.com/Azure/azure-sdk-for-java/pull/39507)
* Added partition key helper functions to `PartitionKeyBuilder` that are needed for `azure-spring-data-cosmos`. - See [PR 39213](https://github.com/Azure/azure-sdk-for-java/pull/39213)
* Added `cosmos.client.req.rntbd.actualItemCount` and `cosmos.client.req.gw.actualItemCount` metrics. - See [PR 39682](https://github.com/Azure/azure-sdk-for-java/pull/39682)

### 4.57.0 (2024-03-25)

#### Features Added
* Added public APIs `setMaxMicroBatchSize` and `getMaxMicroBatchSize` in `CosmosBulkExecutionOptions` - See [PR 39335](https://github.com/Azure/azure-sdk-for-java/pull/39335)

#### Bugs Fixed
* Suppressed exceptions when calling diagnostics handlers. - See [PR 39077](https://github.com/Azure/azure-sdk-for-java/pull/39077)
* Fixed an issue where no cross region retry for write operations due to channel acquisition timeout. - See [PR 39255](https://github.com/Azure/azure-sdk-for-java/pull/39255)
* Fixed incorrect container tag value in metrics. - See [PR 39322](https://github.com/Azure/azure-sdk-for-java/pull/39322)
* Fixed issue where CosmosDiagnosticsContext is null when diagnostics are sampled out. - See [PR 39352](https://github.com/Azure/azure-sdk-for-java/pull/39352)
#### Other Changes
* Changed logic to only call `System.exit()` in `DiagnosticsProvider` for `Error` scenario. Also added `System.err` for `Error` cases. - See [PR 39077](https://github.com/Azure/azure-sdk-for-java/pull/39077)
* Removed `System.exit()` calls from `ImplementationBridgeHelpers`. - See [PR 39387](https://github.com/Azure/azure-sdk-for-java/pull/39387)

### 4.53.4-hotfix (2024-03-15)

#### Other Changes
* Removed `System.exit()` calls from `ImplementationBridgeHelpers`. - See [PR 39215](https://github.com/Azure/azure-sdk-for-java/pull/39215)

### 4.48.3-hotfix (2024-03-15)

#### Bugs Fixed
* Fixed an issue where `sampleDiagnostics` is not being honored for `query. See [PR 37015](https://github.com/Azure/azure-sdk-for-java/pull/37015)
* Suppressed exceptions when calling diagnostics handlers. - See [PR 39077](https://github.com/Azure/azure-sdk-for-java/pull/39077)

### Other Changes
* Changed logic to only call `System.exit()` in `DiagnosticsProvider` for `Error` scenario. Also added `System.err` for `Error` cases. - See [PR 39077](https://github.com/Azure/azure-sdk-for-java/pull/39077)
* Removed `System.exit()` calls from `ImplementationBridgeHelpers`. - See [PR 39182](https://github.com/Azure/azure-sdk-for-java/pull/39182)

### 4.45.3-hotfix (2024-03-15)

#### Bugs Fixed
* Fixed an issue where `sampleDiagnostics` is not being honored for `query. See [PR 37015](https://github.com/Azure/azure-sdk-for-java/pull/37015)
* Suppressed exceptions when calling diagnostics handlers. - See [PR 39077](https://github.com/Azure/azure-sdk-for-java/pull/39077)

### Other Changes
* Changed logic to only call `System.exit()` in `DiagnosticsProvider` for `Error` scenario. Also added `System.err` for `Error` cases. - See [PR 39077](https://github.com/Azure/azure-sdk-for-java/pull/39077)
* Removed `System.exit()` calls from `ImplementationBridgeHelpers`. - See [PR 39184](https://github.com/Azure/azure-sdk-for-java/pull/39184)

### 4.53.3-hotfix (2024-03-07)

#### Bugs Fixed
* Suppressed exceptions when calling diagnostics handlers. - See [PR 39121](https://github.com/Azure/azure-sdk-for-java/pull/39121)

#### Other Changes
* Changed logic to only call `System.exit()` in `DiagnosticsProvider` for `Error` scenario. Also added `System.err` for `Error` cases. - See [PR 39121](https://github.com/Azure/azure-sdk-for-java/pull/39121)

### 4.56.0 (2024-02-20)

#### Features Added
* Added overloads for `CosmosAsyncContainer.readMany` and `CosmosContainr.readMany` accepting request options via `CosmosReadManyRequestOptions` to allow specifying excluded regions, diagnostics thresholds and end-to-end timeout etc. - See [PR 38821](https://github.com/Azure/azure-sdk-for-java/pull/38821)

#### Bugs Fixed
* Fixed an issue in QuorumReader when quorum could not be selected even though 1 secondary and Primary are reachable and in sync. - See [PR 38832](https://github.com/Azure/azure-sdk-for-java/pull/38832)

### 4.55.1 (2024-02-13)

#### Other Changes
* Limited max. number of threads possible to be used by BulkExecutor instances . - See [PR 38745](https://github.com/Azure/azure-sdk-for-java/pull/38745)

### 4.55.0 (2024-02-08)
* Added option to override the Http Connection Pool size in Gateway mode. Increasing the connection pool size beyond 1000 can be useful when the number of concurrent requests in Gateway mode is very high and you see a `reactor.netty.internal.shaded.reactor.pool.PoolAcquirePendingLimitException: Pending acquire queue has reached its maximum size of 2000` error. - See [PR 38305](https://github.com/Azure/azure-sdk-for-java/pull/38305)

#### Features Added
* Added payload size metrics for Gateway mode. - See [PR 38517](https://github.com/Azure/azure-sdk-for-java/pull/38517)

#### Other Changes
* Reduced CPU overhead slightly for workloads with high throughput of point operations - especially when diagnostics like traces or metrics are enabled. - See [PR 38232](https://github.com/Azure/azure-sdk-for-java/pull/38232)
* Changed to add `transportRequestChannelAcquisitionContext` in CosmosDiagnostics based on duration in `channelAcquisitionStarted` stage. By default, if `channelAcquisitionStarted` took more than 1s, `transportRequestChannelAcquisitionContext` will be added. - See [PR 38416](https://github.com/Azure/azure-sdk-for-java/pull/38416)
* Added information about the path when it is invalid in RxDocumentService ctor. - See [PR 38482](https://github.com/Azure/azure-sdk-for-java/pull/38482)
* Removed `CancellationException` callstack from `RntbdRequestRecord.toString`. - See [PR 38504](https://github.com/Azure/azure-sdk-for-java/pull/38504)
* Using customized `subStatusCodes` for client generated `InternalServerErrorException`. - See [PR 38518](https://github.com/Azure/azure-sdk-for-java/pull/38518)
* Added an option to opt-out of E2E timeout defined in CosmosClientBuilder for non-point operations via system property or environment variable. - See [PR 38388](https://github.com/Azure/azure-sdk-for-java/pull/38388)
* Using `ConnectionTimeout` as the `RNTBD` connection `acquisitionTimeout`. - See [PR 38695](https://github.com/Azure/azure-sdk-for-java/pull/38695)

### 4.53.2-hotfix (2024-02-04)

#### Other Changes
* Reduced CPU overhead slightly for workloads with high throughput of point operations - especially when diagnostics like traces or metrics are enabled. - See [PR 38232](https://github.com/Azure/azure-sdk-for-java/pull/38232)
* Changed to add `transportRequestChannelAcquisitionContext` in CosmosDiagnostics based on duration in `channelAcquisitionStarted` stage. By default, if `channelAcquisitionStarted` took more than 1s, `transportRequestChannelAcquisitionContext` will be added. - See [PR 38416](https://github.com/Azure/azure-sdk-for-java/pull/38416)
* Added an option to opt-out of E2E timeout defined in CosmosClientBuilder for non-point operations via system property or environment variable. - See [PR 38388](https://github.com/Azure/azure-sdk-for-java/pull/38388)

### 4.54.0 (2024-01-03)

#### Features Added
* Integrate `ThroughputControl` with ChangeFeedProcessor - See [PR 38052](https://github.com/Azure/azure-sdk-for-java/pull/38052)

#### Bugs Fixed
* Fixed issue where AAD/Entra ID related exceptions are not fully propagated to the caller when CosmosAsyncClient is created, causing ambiguity for user on the root cause of the error - See [PR 37977](https://github.com/Azure/azure-sdk-for-java/pull/37977) 
* Fixed a `NullPointerException` issue in `MetadataRequestRetryPolicy` when `locationEndpointToRoute` is not set. - See [PR 38094](https://github.com/Azure/azure-sdk-for-java/pull/38094)

#### Other Changes
* Reset `transitTimeoutCount` and `cancellationCount` in `RntbdClientChannelHealthChecker` when CPU load is above threshold. - See [PR 38157](https://github.com/Azure/azure-sdk-for-java/pull/38157)
* Perf-improvement avoiding extra-buffer copy for query and point operations - See [PR 38072](https://github.com/Azure/azure-sdk-for-java/pull/38072)

### 4.53.1 (2023-12-06)

#### Bugs Fixed
* Fixed high number of PKRangeFeed calls when using BulkExecution without SparkConnector - See [PR 37920](https://github.com/Azure/azure-sdk-for-java/pull/37920) 

#### Other Changes
* Changed to `DEBUG` log level in `WebExceptionRetryPolicy` for non-handled exception scenario and retry scenario - See [PR 37918](https://github.com/Azure/azure-sdk-for-java/pull/37918)

### 4.53.0 (2023-12-01)
#### Bugs Fixed
* Fixed a bug resulting in `CosmosDiagnosticsContext.getStatusCode()` always returning `0` for `readMany` operations. - See [PR 37394](https://github.com/Azure/azure-sdk-for-java/pull/37394)
* Fixed an issue where PartitionKeyRange request will not do cross region retry. - See [PR 37403](https://github.com/Azure/azure-sdk-for-java/pull/37403)
* Fixed an issue where Session consistency was not honored when the consistency level on the `CosmosClientBuilder.consistencyLevel` was not explicitly set to `ConsistencyLevel.SESSION` but the default account consistency level is session. If not enforcing session consistency is the intended behavior, you can set the `CosmsoClientBuilder.consistencyLevel` to `ConsistencyLevel.EVENTUAL`. - See [PR 37377](https://github.com/Azure/azure-sdk-for-java/pull/37377)
* Fixed an issue where client level `EndToEndOperationLatencyPolicyConfig.availabilityStrategy` is not being applied for `query` - See [PR 37511](https://github.com/Azure/azure-sdk-for-java/pull/37511)
* Fixed an issue where operation is not cancelled based on `CosmosEndToEndOperationLatencyPolicyConfig.endToEndOperationTimeout` when `429` happens - See [PR 37764](https://github.com/Azure/azure-sdk-for-java/pull/37764)
* Fixed an issue where `CosmosEndToEndOperationLatencyPolicyConfig.endToEndOperationTimeout` is not applied for `ReadMany` - See [PR 37764](https://github.com/Azure/azure-sdk-for-java/pull/37764)
* Fixed an issue with OFFSET and LIMIT query clause returning partial query results when used with DISTINCT - See [PR 37860](https://github.com/Azure/azure-sdk-for-java/pull/37860)

#### Other Changes
* Modified the event payload when diagnostic details are traced (vis Open telemetry traces). The diagnostics can exceed the max. attribute size of 8KB. This PR will split the diagnostics and trace them in multiple events (ordered by `SequenceNumber` attribute) to ensure the full diagnostics message is available in logged events. - See [PR 37376](https://github.com/Azure/azure-sdk-for-java/pull/37376)
* Added `sessionRetryCfg` to the diagnostic string and modified `proactiveInit` key name to `proactiveInitCfg` in the diagnostic string. - See [PR 36711](https://github.com/Azure/azure-sdk-for-java/pull/36711)
* Modified `429` retry backoff time when `retryAfter` is not being returned from server. For `429/3200`, SDK will retry immediately, for others SDK will backoff 100ms - See [PR 37764](https://github.com/Azure/azure-sdk-for-java/pull/37764)

### 4.52.0 (2023-10-24)
#### Features Added
* Added an option to configure the minimum retry duration for 404/1002 session not available. - See [PR 37143](https://github.com/Azure/azure-sdk-for-java/pull/37143) and [PR 37240](https://github.com/Azure/azure-sdk-for-java/pull/37240)

#### Bugs Fixed
* Fixed an issue where `emptyPageDiagnosticsEnabled` in `CosmosQueryRequestOptions` was being overridden. This caused empty page diagnostics to be logged (with INFO level) even when the flag was set to false - See [PR 37199](https://github.com/Azure/azure-sdk-for-java/pull/37199)
* Fixed an issue where the HttpTimeoutPolicy was not being used correctly - See [PR 37188](https://github.com/Azure/azure-sdk-for-java/pull/37188) 
* Fixed an issue where SDK mark region unavailable on http timeout - See [PR 37163](https://github.com/Azure/azure-sdk-for-java/pull/37163)
* Fixed an issue where SDK do `A, B, C, A` retry pattern for `404/1002` - See [PR 37040](https://github.com/Azure/azure-sdk-for-java/pull/37040)
* Fixed an issue where SDK do aggressive retry on `449` - See [PR 37040](https://github.com/Azure/azure-sdk-for-java/pull/37040)
* Fixed an issue where SDK skip cross region retry for server generated `410` for write operations - See [PR 37040](https://github.com/Azure/azure-sdk-for-java/pull/37040)
* Added 410/1002 handling for `ChangeFeedProcessor#getCurrentState` in **Latest Version**, **All Version and Deletes** changes modes. - See [PR 37107](https://github.com/Azure/azure-sdk-for-java/pull/37107)
    * **NOTE :** Here the fix is for a `ChangeFeedProcessor` instance built with either `handleLatestVersionChanges` or `handleAllVersionsAndDeletesChanges`.
* Fixed an issue where SDK does not do retry for `AddressRefresh` on `HttpTimeout` for write operations - See [PR 37286](https://github.com/Azure/azure-sdk-for-java/pull/37286)

### 4.51.0 (2023-09-29)

#### Features Added
* Added a preview API to `ChangeFeedProcessorBuilder` to process an additional `ChangeFeedProcessorContext` for handling all versions and deletes changes. - See [PR 36715](https://github.com/Azure/azure-sdk-for-java/pull/36715)
* Added public APIs to configure a `Supplier<CosmosExcludedRegions>` through `CosmosClientBuilder#excludedRegionSupplier` and `CosmosExcludedRegions` - a type which encapsulates a set of excluded regions. See [PR 36616](https://github.com/Azure/azure-sdk-for-java/pull/36616)

#### Bugs Fixed
* Fixed an issue with the threshold based availability strategy, which could result in missing diagnostics and unnecessarily high tail latency - See [PR 36508](https://github.com/Azure/azure-sdk-for-java/pull/36508) and [PR 36786](https://github.com/Azure/azure-sdk-for-java/pull/36786).
* Fixed an issue where `sampleDiagnostics` is not being honored for query. See [PR 37015](https://github.com/Azure/azure-sdk-for-java/pull/37015)
* Fixed the issue of `excludeRegions` not being honored for `CosmosBulkExecutionOptions`. - See[PR 36616](https://github.com/Azure/azure-sdk-for-java/pull/36616)
* Fixed an issue with missing diagnostics (metrics, logging) for `Cosmos(Async)Container.readMany` calls - See [PR 37009](https://github.com/Azure/azure-sdk-for-java/pull/37009)

### 4.50.0 (2023-09-25)

#### Features Added
* Added throughput control support for `gateway mode`. See [PR 36687](https://github.com/Azure/azure-sdk-for-java/pull/36687)
* Added public API to change the initial micro batch size in `CosmosBulkExecutionOptions`. The micro batch size is dynamically adjusted based on throttling rate. By default, it starts with a relatively large micro batch size, which can result in a short spike of throttled requests at the beginning of a bulk execution - reducing the initial micro batch size - for example to 1 - will start with smaller batch size and then dynamically increase it without causing the initial short spike of throttled requests. See [PR 36910](https://github.com/Azure/azure-sdk-for-java/pull/36910)

#### Bugs Fixed
* Disabled `CosmosEndToEndOperationLatencyPolicyConfig` feature in `ChangeFeedProcessor`. Setting `CosmosEndToEndOperationLatencyPolicyConfig` at `CosmosClient` level will not affect `ChangeFeedProcessor` requests in any way. See [PR 36775](https://github.com/Azure/azure-sdk-for-java/pull/36775)
* Fixed staleness issue of `COSMOS.MIN_CONNECTION_POOL_SIZE_PER_ENDPOINT` system property - See [PR 36599](https://github.com/Azure/azure-sdk-for-java/pull/36599).
* Fixed an issue where `pageSize` from `byPage` is not always being honored. This only happens when the same `CosmosQueryRequestOptions` being used through different requests, and different pageSize being used. See [PR 36847](https://github.com/Azure/azure-sdk-for-java/pull/36847)
* Fixed an issue where build of `CosmosClient` and `CosmosAsyncClient` was getting blocked for the entire aggressive warmup duration even when all the connections have been opened already. - See [PR 36889](https://github.com/Azure/azure-sdk-for-java/pull/36889)
* Fixed `CosmosClient` connection warm up bug to open connections aggressively. - See [PR 36889](https://github.com/Azure/azure-sdk-for-java/pull/36889)

#### Other Changes
* Handling negative end-to-end timeouts provided more gracefully by throwing a `CosmsoException` (`OperationCancelledException`) instead of `IllegalArgumentException`. - See [PR 36507](https://github.com/Azure/azure-sdk-for-java/pull/36507)
* Reverted preserve ordering in bulk mode([PR 35892](https://github.com/Azure/azure-sdk-for-java/pull/35892)). See [PR 36638](https://github.com/Azure/azure-sdk-for-java/pull/36638)

### 4.45.2-hotfix (2023-09-18)
> [!IMPORTANT]
> We strongly recommend our customers to upgrade directly to at least 4.48.2 or above if they have been using the 4.45.2-hotfix version of `azure-cosmos`. Versions 4.46.0 - 4.48.1 will miss important fixes that have been backported to 4.45.2-hotfix.
#### Bugs Fixed
* Added capability to mark a region as unavailable when a request is cancelled due to end-to-end timeout and connection issues
  with the region in the direct connectivity mode. - See [PR 35586](https://github.com/Azure/azure-sdk-for-java/pull/35586)
* Fixed an issue where `ConnectionStateListener` tracked staled `Uris` which fails to mark the current `Uris` unhealthy properly - See [PR 36067](https://github.com/Azure/azure-sdk-for-java/pull/36067)
* Fixed an issue to update the last unhealthy timestamp for an `Uri` instance only when transitioning to `Unhealthy` from a different health status -  See [36083](https://github.com/Azure/azure-sdk-for-java/pull/36083)
* Improved the channel health check flow to deem a channel unhealthy when it sees consecutive cancellations. - See [PR 36225](https://github.com/Azure/azure-sdk-for-java/pull/36225)
* Optimized the replica validation flow to validate replica health with `Unknown` health status only when the replica is
  used by a container which is also part of the connection warm-up flow. - See [PR 36225](https://github.com/Azure/azure-sdk-for-java/pull/36225)
* Fixed possible `NullPointerException` issue if health-check flow kicks in before RNTBD context negotiation for a given channel - See [PR 36397](https://github.com/Azure/azure-sdk-for-java/pull/36397).

### 4.48.2 (2023-08-25)
> [!IMPORTANT]
> We strongly recommend our customers to use version 4.48.2 and above.
#### Bugs Fixed
* Fixed possible `NullPointerException` issue if health-check flow kicks in before RNTBD context negotiation for a given channel - See [PR 36397](https://github.com/Azure/azure-sdk-for-java/pull/36397).

#### Other Changes
* Handling negative end-to-end timeouts provided more gracefully by throwing a `CosmosException` (`OperationCancelledException`) instead of `IllegalArgumentException`. - See [PR 36535](https://github.com/Azure/azure-sdk-for-java/pull/36535)

### 4.49.0 (2023-08-21)
#### Features Added
* Added a flag for allowing customers to preserve ordering in bulk mode. See [PR 35892](https://github.com/Azure/azure-sdk-for-java/pull/35892)
* Added a flag to bypass integrated cache when dedicated gateway is used. See [PR 35865](https://github.com/Azure/azure-sdk-for-java/pull/35865)
* Added new aggressive retry timeouts for in-region calls. See [PR 35987](https://github.com/Azure/azure-sdk-for-java/pull/35987)

#### Bugs Fixed
* Wired `proactiveInit` into the diagnostics to track warmed up containers, proactive connection regions and aggressive warm up duration - See [PR 36111](https://github.com/Azure/azure-sdk-for-java/pull/36111)
* Fixed possible `NullPointerException` issue if health-check flow kicks in before RNTBD context negotiation for a given channel - See [PR 36397](https://github.com/Azure/azure-sdk-for-java/pull/36397). 

#### Other Changes
* Added coverage for `ChangeFeedProcessor` in `Latest Version` change feed mode to read change feed from a custom start time for multi-write accounts. - See[PR 36257](https://github.com/Azure/azure-sdk-for-java/pull/36257)

### 4.48.1 (2023-08-09)
#### Bugs Fixed
* Fixed request start time in the `CosmosDiagnostics` for individual request responses - See [PR 35705](https://github.com/Azure/azure-sdk-for-java/pull/35705)
* Fixed an issue where `ConnectionStateListener` tracked staled `Uris` which fails to mark the current `Uris` unhealthy properly - See [PR 36067](https://github.com/Azure/azure-sdk-for-java/pull/36067)
* Gone exceptions that are not idempotent should not be retried because it is not known if they succeeded for sure. The handling of the exception in this case is left to the user. Fixed retrying write operations when a gone exception occurs in bulk mode. - See [PR 35838](https://github.com/Azure/azure-sdk-for-java/pull/35838)
* Fixed an issue to update the last unhealthy timestamp for an `Uri` instance only when transitioning to `Unhealthy` from a different health status -  See [36083](https://github.com/Azure/azure-sdk-for-java/pull/36083)

#### Other Changes
* Query metrics diagnostics changed to JSON format. - See [PR 35761](https://github.com/Azure/azure-sdk-for-java/pull/35761)
* Improved the channel health check flow to deem a channel unhealthy when it sees consecutive cancellations. - See [PR 36225](https://github.com/Azure/azure-sdk-for-java/pull/36225)
* Optimized the replica validation flow to validate replica health with `Unknown` health status only when the replica is 
used by a container which is also part of the connection warm-up flow. - See [PR 36225](https://github.com/Azure/azure-sdk-for-java/pull/36225)

### 4.48.0 (2023-07-18)
#### Bugs Fixed
* Fixed an issue with deserialization of `conflictResolutionTimestamp` for All versions and deletes change feed mode. - See [PR 35909](https://github.com/Azure/azure-sdk-for-java/pull/35909)
* Added capability to mark a region as unavailable when a request is cancelled due to end-to-end timeout and connection issues
  with the region in the direct connectivity mode. - See [PR 35586](https://github.com/Azure/azure-sdk-for-java/pull/35586)

#### Other Changes
* Added fault injection support for Gateway connection mode - See [PR 35378](https://github.com/Azure/azure-sdk-for-java/pull/35378)

### 4.37.2-hotfix (2023-07-17)
#### Bugs Fixed
* Fixed an issue with deserialization of `conflictResolutionTimestamp` for All versions and deletes change feed mode. - See [PR 35912](https://github.com/Azure/azure-sdk-for-java/pull/35912)

### 4.47.0 (2023-06-26)
#### Features Added
* Added the capability to specify region switch hints through `CosmosClientBuilder#setSessionRetryOptions` for optimizing retries for `READ_SESSION_NOT_AVAILABLE` errors. - See [PR 35292](https://github.com/Azure/azure-sdk-for-java/pull/35292)
* Added API to exclude regions on request options which helps avoid a regions from preferred regions for the request. - See [PR 35166](https://github.com/Azure/azure-sdk-for-java/pull/35166)
* Added API for providing an availability strategy to improve availability when end-end timeout is specified. - See [PR 35166](https://github.com/Azure/azure-sdk-for-java/pull/35166)
* Added Threshold based availability strategy. - See [PR 35166](https://github.com/Azure/azure-sdk-for-java/pull/35166)

#### Bugs Fixed
* Fixes the `readMany` API to not drop existing documents from the response in point-read scenarios when 
there are non-existent document IDs also passed through the API - See [PR 35513](https://github.com/Azure/azure-sdk-for-java/pull/35513)

### 4.46.0 (2023-06-09)
#### Features Added
* Added the capability to filter request-level metrics based on diagnostic thresholds. Request-level metrics usually are used to capture metrics per backend endpoint/replica - a high cardinality dimension. Filtering by diagnostic thresholds reduces the overhead - but also means request-level metrics can only be used for debugging purposes - not for monitoring purposes. So, it is important to use the unfiltered operation-level metrics for health monitoring in this case. - See [PR 35114](https://github.com/Azure/azure-sdk-for-java/pull/35114)
* Added optional tags/dimensions for PartitionId/ReplicaId as alternative to ServiceAddress for direct-mode (rntbd) request-level metrics. - See [PR 35164](https://github.com/Azure/azure-sdk-for-java/pull/35164)
* Added request level info including timeline and system usage to the `CosmosDiagnosticsContext`. - See [PR 35254](https://github.com/Azure/azure-sdk-for-java/pull/35254) and [PR 35405](https://github.com/Azure/azure-sdk-for-java/pull/35405)
* Added an optional dimension/tag `OperationSubStatusCode` for operation-level metrics. - See [PR 35334](https://github.com/Azure/azure-sdk-for-java/pull/35334)
* Added support for `ComputedProperty` in `CosmosContainerProperties` - See [PR 35046](https://github.com/Azure/azure-sdk-for-java/pull/35046)

#### Breaking Changes
* Renamed the JVM configuration - `COSMOS.DEFENSIVE_WARMUP_CONCURRENCY` to `COSMOS.OPEN_CONNECTIONS_CONCURRENCY` - See [PR 34859](https://github.com/Azure/azure-sdk-for-java/pull/34859)

#### Bugs Fixed
* Enabled connection warm-up to continue in a best-effort manner to other regions in case of address resolution errors for a particular region - See [PR 35323](https://github.com/Azure/azure-sdk-for-java/pull/35323)
* Fixed an issue with `ChangeFeedProcessor` to fetch all changes before delay based on configured `PollDelay`. - See [PR 35324](https://github.com/Azure/azure-sdk-for-java/pull/35324)

#### Other Changes
* Refactored `CosmosContainerProactiveInitConfigBuilder` to make use of `ContainerDirectConnectionMetadata` and to wire `DirectConnectionConfig` with
  JVM configuration - `COSMOS.MIN_CONNECTION_POOL_SIZE_PER_ENDPOINT` - See [PR 34859](https://github.com/Azure/azure-sdk-for-java/pull/34859)
* Extending maximum retry delay in `SessionTokenMismatchRetryPolicy`. - See [PR 35360](https://github.com/Azure/azure-sdk-for-java/pull/35360)

### 4.45.1 (2023-05-19)
#### Bugs Fixed
* Fixed an issue where status code & sub-status code `408/20008` will always be populated in the CosmosDiagnostics in case of `RNTBD` request failures - See [PR 34999](https://github.com/Azure/azure-sdk-for-java/pull/34999)
* Fixed `readMany` API bug to enable swallowing of `404 Not Found` exceptions for 404/0 scenarios when `readMany` performs point-reads internally - See [PR 34966](https://github.com/Azure/azure-sdk-for-java/pull/34966)

### 4.45.0 (2023-05-12)
#### Features Added
* Added support for priority based throttling - See [PR 34121](https://github.com/Azure/azure-sdk-for-java/pull/34121)
* Added configurability for minimum connection pool size for all containers through a system property - `COSMOS.MIN_CONNECTION_POOL_SIZE_PER_ENDPOINT` - See [PR 33983](https://github.com/Azure/azure-sdk-for-java/pull/33983).
* Added `CosmosContainerProactiveInitConfigBuilder:setAggressiveWarmupDuration(Duration aggressiveWarmupDuration)` public API to switch between aggressively opening connections
  in a blocking manner to defensively opening connections in a non-blocking manner after `aggressiveWarmupDuration` has elapsed - See [PR 33983](https://github.com/Azure/azure-sdk-for-java/pull/33983).
* Added end to end timeout policy for item operations. Requests will be cancelled if they have not finished before the configured timeout - See [PR 34554](https://github.com/Azure/azure-sdk-for-java/pull/34554).
* Added capability to sample diagnostics dynamically (without need to reinitialize the app or the Cosmos Client instance). - See [PR 34915](https://github.com/Azure/azure-sdk-for-java/pull/34915). 

#### Bugs Fixed
* Fixed `IllegalArgumentException` in changeFeedProcessor when `maxScaleCount` is configured - See [PR 34618](https://github.com/Azure/azure-sdk-for-java/pull/34618)
* Removed custom user agent suffix from client telemetry - See [PR 34866](https://github.com/Azure/azure-sdk-for-java/pull/34866)
* Fixed an issue where `userAgentSuffix` is not being used in `CosmosDiagnostics` - See [PR 34863](https://github.com/Azure/azure-sdk-for-java/pull/34863)
* Enabled proactive connection management to only reopen closed / reset connections to those endpoints used by containers which
  were part of the connection warm up flow - See [PR 34892](https://github.com/Azure/azure-sdk-for-java/pull/34892)

#### Other Changes
* Disabled initialization of client telemetry background threads if client telemetry is disabled - See [PR 34889](https://github.com/Azure/azure-sdk-for-java/pull/34889)
* Removed synchronized locking on generating random UUIDs - See [PR 34879](https://github.com/Azure/azure-sdk-for-java/pull/34879)
* Capture diagnostics for cancelled `RNTBD` requests - See [PR 34912](https://github.com/Azure/azure-sdk-for-java/pull/34912)
* Added support for threshold based speculative processing - See [PR 34686](https://github.com/Azure/azure-sdk-for-java/pull/34686)

### 4.44.0 (2023-04-21)
#### Bugs Fixed
* Fixed an issue where throughput control is not triggered properly when target throughput is being used - See [PR 34393](https://github.com/Azure/azure-sdk-for-java/pull/34393)
* Fixed an issue where `IllegalStateException` being thrown during replica validation - See [PR 34538](https://github.com/Azure/azure-sdk-for-java/pull/34538)

### 4.43.0 (2023-04-06)
#### Features Added
* Added option to enable automatic retries for write operations - See [34227](https://github.com/Azure/azure-sdk-for-java/pull/34227)
* Added option to enable automatic logging of Cosmos diagnostics for errors or requests exceeding latency threshold - See [33209](https://github.com/Azure/azure-sdk-for-java/pull/33209)
* Added support for OpenTelemetry traces following the Semantic profile for Cosmos DB - See [33209](https://github.com/Azure/azure-sdk-for-java/pull/33209)

#### Breaking Changes
* Changed the default structure of Open Telemetry events being emitted by the SDK to follow the semantic profile for Cosmos DB. Use the `COSMOS.USE_LEGACY_TRACING` system property to retrun to the previous event structure: `-DCOSMOS.USE_LEGACY_TRACING=true` - See [33209](https://github.com/Azure/azure-sdk-for-java/pull/33209)

### 4.42.0 (2023-03-17)
#### Features Added
* Added support for Move operation - See [PR 31078](https://github.com/Azure/azure-sdk-for-java/pull/31078)
* GA of `subpartition` functionality in SDK - See [32501](https://github.com/Azure/azure-sdk-for-java/pull/32501)
* Added ability for SDK to use partial partition keys for queries in subpartitioned containers - See [32501](https://github.com/Azure/azure-sdk-for-java/pull/32501)
* Enable `handleLatestVersionChanges` in ChangeFeedProcessor - See [33972](https://github.com/Azure/azure-sdk-for-java/pull/33972)
* Added Merge support. NOTE: to use Change Feed Processor with merge support, onboard to the new API `handleLatestVersionChanges()` in `ChangeFeedProcessorBuilder`.

#### Bugs Fixed
* Fixed `readMany` API to take in hierarchical partition keys - See [32501](https://github.com/Azure/azure-sdk-for-java/pull/32501)
* Fixed an issue in the Direct Transport metrics for acquired/closed channels which would be triggered when endpoint get closed/evicted due to exceeding idle timeouts. This would surface as stale metrics for these endpoints. - See [33969](https://github.com/Azure/azure-sdk-for-java/pull/33969) 

#### Other Changes
* Added fault injection support - See [PR 33329](https://github.com/Azure/azure-sdk-for-java/pull/33329).

### 4.41.0 (2023-02-17)
#### Features Added
* Added ability to configure proactive connection management via `CosmosClientBuilder.openConnectionsAndInitCaches(CosmosContainerProactiveInitConfig)`. - See [PR 33267](https://github.com/Azure/azure-sdk-for-java/pull/33267)
* Added internal merge handling - See [PR 31428](https://github.com/Azure/azure-sdk-for-java/pull/31428). See [PR 32097](https://github.com/Azure/azure-sdk-for-java/pull/32097). See [PR 32078](https://github.com/Azure/azure-sdk-for-java/pull/32078). See [PR 32165](https://github.com/Azure/azure-sdk-for-java/pull/32165). See [32259](https://github.com/Azure/azure-sdk-for-java/pull/32259). See [32496](https://github.com/Azure/azure-sdk-for-java/pull/32496)
* Added more granular control of which Cosmos client-side metrics to emit, whether to collect histograms and percentiles (and which) and also which tags/dimensions to associate with individual metrics.  - See [PR 33436](https://github.com/Azure/azure-sdk-for-java/pull/33436)

#### Breaking Changes
* NOTE: the PR to provide more granular control over metrics - See [PR 33436](https://github.com/Azure/azure-sdk-for-java/pull/33436) - includes two technically breaking changes. We don't expect any customers to be impacted by this, but the PR description as well as information below provides some context and options on how to revert the behavior to previous version.
  * The API `CosmosClientTelemetryConfig.metricTagNames` has been marked deprecated in favor of `CosmosMicrometerMetricsOptions.defaultTagNames` or `CosmosMicrometerMeterOptions.suppressTagNames` - the `CosmosClientTelemetryConfig.metricTagNames` API can still be used as long as none of the new configuration APIs is used - but we recommend starting to switch over to the new APIs.
  * Capturing metrics - especially `Timer` and `DistributionSummary` with percentiles/histograms has some performance overhead. We got feedback that initially we were emitting some metrics with relatively high cardinality on tags with percentiles/histograms of questionable value (only useful in certain scenarios). So, we decided to disable collecting these metrics by default - but still allow them to be collected when enabled manually via the APIs described in [PR 33436](https://github.com/Azure/azure-sdk-for-java/pull/33436).   

#### Bugs Fixed
* Change feed pull API is using an incorrect key value for collection lookup, which can result in using the old collection in collection recreate scenarios. - See [PR 33178](https://github.com/Azure/azure-sdk-for-java/pull/33178)

#### Other Changes
* Give a meaningful name to the GlobalEndpointManager worker thread. - See [PR 33507](https://github.com/Azure/azure-sdk-for-java/pull/33507)
* Adding activity id in header of gateway address refresh call. - See [PR 33074](https://github.com/Azure/azure-sdk-for-java/pull/33074)
* Direct mode - `RNTBD` connection health check improvements in `RntbdClientChannelHealthChecker` to allow recovering quicker when existing connections get broken (without TCP close or reset, just timeouts because packets get dropped). - See [PR 33464](https://github.com/Azure/azure-sdk-for-java/pull/33464) and - See [PR 33566](https://github.com/Azure/azure-sdk-for-java/pull/33566)  

### 4.40.0 (2023-01-13)
#### Features Added
* Added `retryAfterInMs` to `StoreResult` in `CosmosDiagnostics` - See [PR 31219](https://github.com/Azure/azure-sdk-for-java/pull/31219)
* Added `CosmosDiagnostics` to `readMany` API - See [PR 32290](https://github.com/Azure/azure-sdk-for-java/pull/32290)

#### Bugs Fixed
* Fixed issue on noisy `CancellationException` log - See [PR 31882](https://github.com/Azure/azure-sdk-for-java/pull/31882)
* Fixed issue with `TracerProvider` constructor inadvertently disabling tracing when `isClientMetricsEnabled` is true - See [PR 32787](https://github.com/Azure/azure-sdk-for-java/pull/32787)
* Added improvement in handling for idle connection being closed unexpectedly - See [PR 32936](https://github.com/Azure/azure-sdk-for-java/pull/32936)

#### Other Changes
* Reduced log noisiness when bulk ingestion completes and sink is already terminated or cancelled. - See [PR 32601](https://github.com/Azure/azure-sdk-for-java/pull/32601)
* Optimized the `readMany` API to make use of point reads when a single item is requested for a given physical partition - See [PR 31723](https://github.com/Azure/azure-sdk-for-java/pull/31723)
* Added cross region retries for data plane, query plan and metadata requests failed with http timeouts - See [PR 32450](https://github.com/Azure/azure-sdk-for-java/pull/32450)

### 4.39.0 (2022-11-16)
#### Bugs Fixed
* Fixed a rare race condition for `query plan` cache exceeding the allowed size limit - See [PR 31859](https://github.com/Azure/azure-sdk-for-java/pull/31859)
* Added improvement in `RntbdClientChannelHealthChecker` for detecting continuous transit timeout. - See [PR 31544](https://github.com/Azure/azure-sdk-for-java/pull/31544)
* Fixed an issue in replica validation where addresses may have not sorted properly when replica validation is enabled. - See [PR 32022](https://github.com/Azure/azure-sdk-for-java/pull/32022)
* Fixed unicode char handling in Uris in Cosmos Http Client. - See [PR 32058](https://github.com/Azure/azure-sdk-for-java/pull/32058)
* Fixed an eager prefetch issue to lazily prefetch pages on a query - See [PR 32122](https://github.com/Azure/azure-sdk-for-java/pull/32122)

#### Other Changes
* Shaded `MurmurHash3` of apache `commons-codec` to enable removing of the `guava` dependency - CVE-2020-8908 - See [PR 31761](https://github.com/Azure/azure-sdk-for-java/pull/31761)
* Updated test dependency of `testng` to version 7.5 - See [PR 31761](https://github.com/Azure/azure-sdk-for-java/pull/31761)
* Reduced the logging noise level on CancellationExceptions from `RntbdReporter.reportIssue`. - See [PR 32175](https://github.com/Azure/azure-sdk-for-java/pull/32175)

### 4.38.1 (2022-10-21)
#### Other Changes
* Updated test dependency of apache `commons-text` to version 1.10.0 - CVE-2022-42889 - See [PR 31674](https://github.com/Azure/azure-sdk-for-java/pull/31674)
* Updated `jackson-databind` dependency to 2.13.4.2 - CVE-2022-42003 - See [PR 31559](https://github.com/Azure/azure-sdk-for-java/pull/31559)

### 4.38.0 (2022-10-12)
#### Features Added
* Added option to set throughput control group name on per-request level for batch and bulk operations. - See [PR 31362](https://github.com/Azure/azure-sdk-for-java/pull/31362)

### 4.37.1 (2022-10-07)
#### Bugs Fixed
* Fixed incorrect RU metric reporting in micrometer metrics. - See [PR 31307](https://github.com/Azure/azure-sdk-for-java/pull/31307)
* Enabled failover to preferred locations in the case of single-write/multi-read region enabled account for read in Gateway mode and for metadata requests in Direct mode. - More details about the [Bug: Cosmos DB Client gets stuck in timeout retry loop](https://github.com/Azure/azure-sdk-for-java/issues/31260#issue-1396454421). - See [PR 31314](https://github.com/Azure/azure-sdk-for-java/pull/31314)

#### Other Changes
* Added SslHandshakeTimeout minimum duration config - See [PR 31298](https://github.com/Azure/azure-sdk-for-java/pull/31298)

### 4.37.0 (2022-09-30)
#### Features Added
* Added new preview APIs to `ChangeFeedProcessor` for handling all versions and deletes changes - See [PR 30399](https://github.com/Azure/azure-sdk-for-java/pull/30399)
* Added option to emit client-side metrics via micrometer.io MeterRegistry. - See [PR 30065](https://github.com/Azure/azure-sdk-for-java/pull/30065)

#### Bugs Fixed
* Fixed a race condition that could result in a memory/thread leak for `BulkExecutor` instances (and their corresponding `cosmos-daemon-BulkExecutor-*` thread). - See [PR 31082](https://github.com/Azure/azure-sdk-for-java/pull/31082)

#### Other Changes
* Enable replica validation by default - See [PR 31159](https://github.com/Azure/azure-sdk-for-java/pull/31159)

### 4.36.0 (2022-09-15)
#### Other Changes
* Added system property to turn on replica validation - See [PR 29767](https://github.com/Azure/azure-sdk-for-java/pull/29767)
* Added improvement to avoid retry on same replica that previously failed with 410, 408 and  >= 500 status codes - See [PR 29767](https://github.com/Azure/azure-sdk-for-java/pull/29767)
* Improvement when `connectionEndpointRediscoveryEnabled` is enabled - See [PR 30281](https://github.com/Azure/azure-sdk-for-java/pull/30281)
* Added replica validation for Unknown status if `openConnectionsAndInitCaches` is used and replica validation is enabled - See [PR 30277](https://github.com/Azure/azure-sdk-for-java/pull/30277)

### 4.35.1 (2022-08-29)
#### Other Changes
* Added non-blocking async lazy cache to improve upgrade and scaling scenarios - See [PR 29322](https://github.com/Azure/azure-sdk-for-java/pull/29322)
* Improved performance of `StoreResponse` using array headers - See [PR 30596](https://github.com/Azure/azure-sdk-for-java/pull/30596)

### 4.35.0 (2022-08-19)
#### Other Changes
* Updated netty library version to `4.1.79.Final`.
* Updated `reactor-core` version to `3.4.21`.

### 4.34.0 (2022-08-05)
#### Features Added
* GA of `DedicatedGatewayRequestOptions` API. See [PR 30142](https://github.com/Azure/azure-sdk-for-java/pull/30142)

#### Other Changes
* Added `requestSessionToken` to `CosmosDiagnostics` - See [PR 29516](https://github.com/Azure/azure-sdk-for-java/pull/29516)
* Reverted changes of [PR 29944](https://github.com/Azure/azure-sdk-for-java/pull/29944) to avoid possible regression when customers use id with special characters and their account is on ComputeGateway already. - See [PR 30283](https://github.com/Azure/azure-sdk-for-java/pull/30283)
* Added changes for `changeFeed` APIs for handling all versions and deletes changes. See [PR 30161](https://github.com/Azure/azure-sdk-for-java/pull/30161)

### 4.33.1 (2022-07-22)
#### Bugs Fixed
* Fixed issues with "id" encoding when using special characters that should be allowed in the "id" property of a document. - See [PR 29944](https://github.com/Azure/azure-sdk-for-java/pull/29944)
* Fixed `NotFoundException` for `queryChangeFeed` with staled feed range after split - See [PR 29982](https://github.com/Azure/azure-sdk-for-java/pull/29982)
* Fixed `ForbiddenException` for azure instance metadata service requests if proxy is configured for client telemetry. - See [PR 30004](https://github.com/Azure/azure-sdk-for-java/pull/30004)
* Fixed a regression introduced in [PR 27440](https://github.com/Azure/azure-sdk-for-java/pull/27440) which causes an `IllegalArgumentException` for distinct queries when using POJO serialization. - See [PR 30025](https://github.com/Azure/azure-sdk-for-java/pull/30025)
* Fixed `IllegalArgumentException` when trying to update targetThroughput(Threshold) without process restart. - See [PR 30049](https://github.com/Azure/azure-sdk-for-java/pull/30049)

#### Other Changes
* Supported username and password to be used in `GatewayConnectionConfig.setProxy` . - See [PR 30004](https://github.com/Azure/azure-sdk-for-java/pull/30004)

### 4.33.0 (2022-07-14)
#### Other Changes
* Updated netty library version to `4.1.78.Final`.
* Updated `reactor-core` version to `3.4.19`.

### 4.32.1 (2022-06-30)

#### Bugs Fixed
* Added a fix for `CloneNotSupportedException` when trying to instantiate a `Cosmos(Async)Client` and using a MAC provider which would not support cloning. Instead, this should be handled gracefully (less ideal perf is expected - but functionally it should work.) - See [PR 29719](https://github.com/Azure/azure-sdk-for-java/pull/29719)

### 4.32.0 (2022-06-27)
#### Other Changes
* Remove requires `io.netty.transport.epoll` from `module-info` - See [PR 29509](https://github.com/Azure/azure-sdk-for-java/pull/29509)
* Converted from `durationInMicroSec` to `durationInMilliSecs` in `CosmosDiagnostics` - See [PR 29643](https://github.com/Azure/azure-sdk-for-java/pull/29643)

### 4.31.0 (2022-06-08)
#### Bugs Fixed
* Fixed Store Response headers case insensitivity. - See [PR 29268](https://github.com/Azure/azure-sdk-for-java/pull/29268)

#### Other Changes
* Add `IdleStateHandler` after Ssl handshake has completed and improvement on keeping inner exceptions for creating new channels. - See [PR 29253](https://github.com/Azure/azure-sdk-for-java/pull/29253)

### 4.30.1 (2022-06-01)
#### Other Changes
* Made CosmosPatchOperations thread-safe. Usually there is no reason to modify a CosmosPatchOperations instance concurrently form multiple threads - but making it thread-safe acts as protection in case this is done anyway - See [PR 29143](https://github.com/Azure/azure-sdk-for-java/pull/29143)
* Added system property to allow overriding proxy setting for client telemetry endpoint. - See [PR 29022](https://github.com/Azure/azure-sdk-for-java/pull/29022)
* Added additional information about the reason on Rntbd channel health check failures. - See [PR 29174](https://github.com/Azure/azure-sdk-for-java/pull/29174)

### 4.30.0 (2022-05-20)
#### Bugs Fixed
* Fixed bubbling of Errors in case of any `java.lang.Error` - See [PR 28620](https://github.com/Azure/azure-sdk-for-java/pull/28620)
* Fixed an issue with creating new Throughput control client item when `enableThroughputControlGroup` is being called multiple times with the same throughput control group. - See [PR 28905](https://github.com/Azure/azure-sdk-for-java/pull/28905)
* Fixed a possible dead-lock on static ctor for CosmosException when the runtime is using custom class loaders. - See [PR 28912](https://github.com/Azure/azure-sdk-for-java/pull/28912) and [PR 28961](https://github.com/Azure/azure-sdk-for-java/pull/28961) 

#### Other Changes
* Added `exceptionMessage` and `exceptionResponseHeaders` to `CosmosDiagnostics` in case of any exceptions - See [PR 28620](https://github.com/Azure/azure-sdk-for-java/pull/28620)
* Improved performance of `query plan` cache by using `ConcurrentHashMap` with a fixed size of 1000 - See [PR 28537](https://github.com/Azure/azure-sdk-for-java/pull/28537)
* Changed 429 (Throttling) retry policy to have an upper bound for the back-off time of 5 seconds - See [PR 28764](https://github.com/Azure/azure-sdk-for-java/pull/28764)
* Improved `openConnectionsAndInitCaches` by using rntbd context negotiation. - See [PR 28470](https://github.com/Azure/azure-sdk-for-java/pull/28470)
* Enable `connectionEndpointRediscoveryEnabled` by default - See [PR 28471](https://github.com/Azure/azure-sdk-for-java/pull/28471)

### 4.29.1 (2022-04-27)
#### Bugs Fixed
* Fixed AAD authentication for `CosmosPatchOperations` - See [PR 28537](https://github.com/Azure/azure-sdk-for-java/pull/28537)

### 4.29.0 (2022-04-22)
#### Features Added
* Added Beta API `continueOnInitError` in `ThroughputControlGroupConfigBuilder` - See [PR 27702](https://github.com/Azure/azure-sdk-for-java/pull/27702)

#### Bugs Fixed
* Added improvement for handling idle connection close event when `connectionEndpointRediscoveryEnabled` is enabled - See [PR 27242](https://github.com/Azure/azure-sdk-for-java/pull/27242)
* Fixed memory leak issue related to circular reference of `CosmosDiagnostics` in `StoreResponse` and `CosmosException` - See [PR 28343](https://github.com/Azure/azure-sdk-for-java/pull/28343)

### 4.28.1 (2022-04-08)
#### Other Changes
* Updated `jackson` dependency to 2.13.2 and `jackson-databind` dependency to 2.13.2.1 - CVE-2020-36518. - See [PR 27847](https://github.com/Azure/azure-sdk-for-java/pull/27847)

### 4.28.0 (2022-03-18)
#### Features Added
* Added the "VM Unique ID" - see [Accessing and Using Azure VM Unique ID](https://azure.microsoft.com/blog/accessing-and-using-azure-vm-unique-id/) - to the request diagnostics. This information helps to simplify investigating any network issues between an application hosted in Azure and the corresponding Cosmos DB service endpoint. - See [PR 27692](https://github.com/Azure/azure-sdk-for-java/pull/27692)
* Added overload of read api on ClientEncryptionKey with request options for cosmos encrytion project. - See [PR 27210](https://github.com/Azure/azure-sdk-for-java/pull/27210)

#### Bugs Fixed
* Added `decodeTime` in `CosmosDiagnostics` - See [PR 22808](https://github.com/Azure/azure-sdk-for-java/pull/22808)

#### Other Changes
* Reduced CPU usage for some String operations by switching to APIs that don't compile a pattern for each call. - See [PR 27654](https://github.com/Azure/azure-sdk-for-java/pull/27654)
* Reduced GC (Garbage Collection) pressure when executing queries returning many documents by pushing down type conversion. - See [PR 27440](https://github.com/Azure/azure-sdk-for-java/pull/27440)

### 4.27.0 (2022-03-10)
#### Bugs Fixed
* Fixed an issue in `CosmosPagedIterable` resulting in excessive memory consumption due to unbounded prefetch of pages when converting the `CosmosPagedIterable` into an `Iterator<FeedResponse<T>>`. - See [PR 27237](https://github.com/Azure/azure-sdk-for-java/pull/27237) and [PR 27299](https://github.com/Azure/azure-sdk-for-java/pull/27299)
* Fixed a `NullPointerException` in `CosmosDiagnostics isDiagnosticsCapturedInPagedFlux` - See [PR 27261](https://github.com/Azure/azure-sdk-for-java/pull/27261)
* Fixed an issue with allowing null values for add, set and replace operations in Patch API - See [PR 27501](https://github.com/Azure/azure-sdk-for-java/pull/27501)
* Fixed an issue with top query when top x is greater than the total number of items in the database - See [PR 27377](https://github.com/Azure/azure-sdk-for-java/pull/27377)
* Fixed synchronized lists and maps for order by query race condition - See [PR 27142](https://github.com/Azure/azure-sdk-for-java/pull/27142)

### 4.26.0 (2022-02-11)
#### Features Added
* Added support to resume a "multi order by query" from a continuation token - See [PR 26267](https://github.com/Azure/azure-sdk-for-java/pull/26267)
* Added `RNTBD - open connections` information in `ClientTelemetry`.
* Added Beta API to set custom `Reactor` scheduler to be used by the `ChangeFeedProcessor` implementation - See [PR 26750](https://github.com/Azure/azure-sdk-for-java/pull/26750)
* Added support for correlating queries executed via the Cosmos Spark connector with service-telemetry based on the `correlationActivityId` - See [PR 26908](https://github.com/Azure/azure-sdk-for-java/pull/26908)

#### Bugs Fixed
* Fixed an issue in `ChangeFeedProcessor` related to `leases` that were found expired - See [PR 26750](https://github.com/Azure/azure-sdk-for-java/pull/26750)
* Fixed an issue with `query plan` caching double initialization - See [PR 26825](https://github.com/Azure/azure-sdk-for-java/pull/26825)

#### Other Changes
* Added support for logging `CosmosDiagnostics` for empty pages through system property for cross partition query - See [PR 26869](https://github.com/Azure/azure-sdk-for-java/pull/26869)

### 4.26.0-beta.1 (2022-01-25)
#### Features Added
* Added support to resume a "multi order by query" from a continuation token - See [PR 26267](https://github.com/Azure/azure-sdk-for-java/pull/26267)

### 4.25.0 (2022-01-14)
#### Bugs Fixed
* Fixed `NullPointerException` in bulk mode for deleted/recreated containers.
* Added missing exception cause in case of `InternalServerException`.

### 4.24.0 (2021-12-21)
#### Features Added
* Added implementation for `CosmosAuthorizationTokenResolver`.
* Scoped session token per partition level for gateway call.

#### Bugs Fixed
* Fixed issue causing CosmosException with statusCode 0 to be thrown on connectivity issues for Gateway.
* Addressed potential race condition in `ChangeFeedProcessor` when check-pointing current state.

### 4.23.0 (2021-12-10)
#### Features Added
* Added `setMaxMicroBatchConcurrency` and `getMaxMicroBatchConcurrency` in `CosmosBulkExecutionOptions`.

#### Bugs Fixed
* Bulk execution improvement triggering a flush when total payload size exceeds the max payload size limit.
* Bulk execution improvement shortening the flush interval when the `Flux` of incoming operations signals completion.
* Fixed metadata cache refresh scenario on collection recreate for gateway mode.

### 4.22.0 (2021-12-03)
#### Features Added
* Added Beta API `getContactedRegionNames` in `CosmosDiagnostics`.

#### Bugs Fixed
* Fixed `IllegalStateException` for `getFeedRanges` when container recreated with same name.
* Made Cosmos spans CLIENT which will allow Azure Monitor to show HTTP calls nested under Cosmos spans.
* Fixed `ConcurrentModificationException` when getting `NotFoundException` with session consistency.

### 4.21.1 (2021-11-13)
#### Bugs Fixed
* Fixed an issue in `ChangeFeedProcessor` where processing stops in some rare cases because of a race condition can occur which prevents work to be promptly assigned to other instances.

### 4.21.0 (2021-11-12)
#### Features Added
* GA of `CosmosPatch`, `CosmosBatch` and `CosmosBulk` API.
* GA of `ChangeFeedProcessorState` API.
* Added `networkRequestTimeout` API for `DirectConnectionConfig`.

#### Bugs Fixed
* Override the default keep-alive config on linux to keep connections open and detect a broken connection faster.

#### Other Changes
* Removed deprecated `BulkExecutionOptions`.
* Removed deprecated `BulkExecutionThresholds`.
* Removed deprecated `BulkItemRequestOptions`.
* Removed deprecated `BulkItemRequestOptionsBase`.
* Removed deprecated `BulkOperations`.
* Removed deprecated `BulkPatchItemRequestOptions`.
* Removed deprecated `BulkProcessingOptions`.
* Removed deprecated `BulkProcessingThresholds`.
* Removed deprecated `TransactionalBatch`.
* Removed deprecated `TransactionalBatchItemRequestOptions`.
* Removed deprecated `TransactionalBatchItemRequestOptionsBase`.
* Removed deprecated `TransactionalBatchOperationResult`.
* Removed deprecated `TransactionalBatchPatchItemRequestOptions`.
* Removed deprecated `TransactionalBatchRequestOptions`.
* Removed deprecated `TransactionalBatchResponse`.

### 4.20.1 (2021-10-27)
#### Bugs Fixed
* Removed `AfterBurner` module for Java version 16+.
* Fixed `BadRequestException` issue when using `Distinct` with matched `orderBy` queries via `continuationToken`.

### 4.20.0 (2021-10-14)
#### Features Added
* Enabling `query plan` cache by default.

#### Bugs Fixed
* Fixed issue with bulk reads when `contentResponseOnWrite` is not explicitly enabled on the cosmos client.

### 4.19.1 (2021-09-24)
#### Features Added
* Added support to config retry count for `openConnectionsAndInitCaches`.

#### Bugs Fixed
* Fixed ReadMany Api on partition split.
* Removed full exception trace from 404 error on open telemetry.
* Fixed issue with onErrorDropped being called when using concatWith in QuorumReader.

### 4.20.0-beta.1 (2021-09-22)
#### Features Added
* Added support to config retry count for `openConnectionsAndInitCaches`.

### 4.19.0 (2021-09-09)
#### New Features
* Added support for distinct count queries.
* Added support for capturing `IndexMetrics` in `CosmosQueryRequestOptions`.

#### Bugs Fixed
* Added support to switch off IO thread for response processing.
* Fixed issue for resuming order by queries from continuation token that includes undefined/null.

#### Other Changes
* Renamed `BulkExecutionOptions` to `CosmosBulkExecutionOptions`.
* Renamed `BulkExecutionThresholds` to `CosmosBulkExecutionThresholdsState`.
* Renamed `BulkItemRequestOptions` to `CosmosBulkItemRequestOptions`.
* Renamed `BulkItemRequestOptionsBase` to `CosmosBulkItemRequestOptionsBase`.
* Renamed `BulkOperations` to `CosmosBulkOperations`.
* Renamed `BulkPatchItemRequestOptions` to `CosmosBulkPatchItemRequestOptions`.
* Renamed `TransactionalBatch` to `CosmosBatch`.
* Renamed `TransactionalBatchItemRequestOptions` to `CosmosBatchItemRequestOptions`.
* Renamed `TransactionalBatchItemRequestOptionsBase` to `CosmosBatchItemRequestOptionsBase`.
* Renamed `TransactionalBatchOperationResult` to `CosmosBatchOperationResult`.
* Renamed `TransactionalBatchPatchItemRequestOptions` to `CosmosBatchPatchItemRequestOptions`.
* Renamed `TransactionalBatchRequestOptions` to `CosmosBatchRequestOptions`.
* Renamed `TransactionalBatchResponse` to `CosmosBatchResponse`.
* Renamed `processBulkOperations` to `executeBulkOperations` API.
* Renamed `executeTransactionalBatch` to `executeCosmosBatch` API.
* Moved `CosmosBulkItemResponse.java` to `com.azure.cosmos.models` package.
* Moved `CosmosBulkOperationResponse.java` to `com.azure.cosmos.models` package.
* Moved `CosmosItemOperation.java` to `com.azure.cosmos.models` package.
* Moved `CosmosItemOperationType.java` to `com.azure.cosmos.models` package.
* Moved `CosmosPatchOperations.java` to `com.azure.cosmos.models` package.

### 4.19.0-beta.1 (2021-09-02)
#### Bugs Fixed
* Added support to switch off IO thread for response processing.

### 4.18.0 (2021-08-16)
#### New Features
* Integrated cosmos diagnostics with open telemetry tracer.

#### Bugs Fixed
* Added reactor netty timeline to `query plan` calls.
* Fixed serialization warning on `clientSideRequestDiagnostics`.
* Fixed an issue when `IdleEndpointTimeout` is set to 0 in `DirectConnectionConfig`.
* Added retry for `PrematureCloseException`.
* Fixed an issue where application hangs in bulk executor.
* Fixed an issue which preventing recovery from 410/0 after split.

### 4.18.0-beta.1 (2021-08-11)
#### Bugs Fixed
* Added `TransportRequestChannelAcquisitionContext` in `CosmosDiagnostics`.

### 4.17.0 (2021-07-08)
#### New Features
* Adjust `MicroBatchSize` dynamically based on throttling rate in `BulkExecutor`.

#### Bugs Fixed
* Fixed an issue with AAD authentication in `Strong` and `BoundedStaleness` in direct mode.
* Fixed an issue where `ChangeFeedProcessor` was resuming from zero continuation token for new partitions on partition splits.

### 4.16.0 (2021-06-11)
#### Bugs Fixed
* Fixed an issue on handling partition splits during bulk operations in Gateway Mode.
* Fixed an issue with `NumberFormatException` happening on requests on large containers.
* Fixed an issue with BackOff time in `ThroughputController`.
* Fixed an issue with `ThroughputControl` calculation.
* Improved behavior when `CosmosClientBuilder.userAgentSuffix` exceeds 64 characters. Now `userAgentSuffix` will be honored as long as total userAgent value is less than 256 characters or truncated to fit the 256 characters limited.
* Fixed issue when using client-side throughput control in combination with bulk upserts, previously resulting in unnecessarily upserting documents multiple times in some cases when getting throttled.

### 4.16.0-beta.1 (2021-05-20)
#### Bugs Fixed
* No changes from previous version, releasing for compatibility issues with cosmos encryption modules.

### 4.15.0 (2021-05-12)
#### New Features
* Added `backendLatencyInMs` in `CosmosDiagnostics` for `DIRECT` connection mode.
* Added `retryContext` in `CosmosDiagnostics` for query operations.

#### Bugs Fixed
* Fixed ignored `HttpClient` decoder configuration issue.
* Fixed incorrect connection mode issue in `CosmosDiagnostics`.
* Fixed issue with handling collisions in the effective partition key.
* Fixed `CosmosQueryRequestOptions` NPE in `readAllItems` API.

### 4.15.0-beta.2 (2021-04-26)
#### Bugs Fixed
* No changes from previous version, releasing for compatibility issues with cosmos encryption modules.

### 4.15.0-beta.1 (2021-04-07)
#### Bugs Fixed
* No changes from previous version, releasing for compatibility issues with cosmos encryption modules.

### 4.14.0 (2021-04-06)
#### New Features
* General Availability for `readMany()` API in `CosmosAsyncContainer` and `CosmosContainer`.
* General Availability for `handle()` API in `CosmosPagedFlux` and `CosmosPagedIterable`.
* Upgraded Jackson to patch version 2.12.2.
* Exposed `getDocumentUsage` and `getDocumentCountUsage()` APIs in `FeedResponse` to retrieve document count metadata.

#### Bugs Fixed
* Allowed `CosmosPagedFlux#handle()` and `CosmosPagedIterable#handle()` API for chaining.
* Removed `AfterBurner` module usage from `CosmosException` causing the warning logs.
* Fixed issue of duplicate processing of items on the same Change Feed Processor instance.
* Return `RequestTimeoutException` on client side timeout for write operations.

### 4.13.1 (2021-03-22)
#### Bugs Fixed
* Fixed issue preventing recovery from 410 status code and 0 sub status code due to stale Gateway caches when threads in parallel scheduler are starved.
* Fixed warning caused because of afterburner module usage in `CosmosDiagnostics`.
* Query performance improvements.

### 4.13.0 (2021-03-11)
> [!IMPORTANT] 
> This release updates `reactor-core` and `reactor-netty` major versions to `2020.0.4 (Europium)` release train.
#### New Features
* Updated `reactor-core` version to 3.4.3.
* Updated `reactor-netty` version to 1.0.4.
* Added `Diagnostics` for queries.

#### Bugs Fixed
* Fixed `OrderBy` for mixed and undefined types for cross partition queries.
* Fixed `readAllItems` with resourceToken.
* Fixed issue with `resourceToken` usage in `Gateway` connection mode.
* Fixed issues with point operations with permissions in `Gateway` connection mode.

### 4.12.0 (2021-02-09)
#### New Features
* Added connection endpoint rediscovery feature to help reduce and spread-out high latency spikes.
* Added changeFeed pull model beta API.
* Added support for resuming query from a pre split continuation token after partition split.
* Optimized query execution time by caching `query plan` for single partition queries with filters and orderby.

#### Bugs Fixed
* Fixed telemetry deserialization issue.
* Skip session token for `query plan`, trigger and UDF.
* Improved session timeout 404/1002 exception handling.

### 4.11.0 (2021-01-15)
#### New Features
* Added Beta API for Patch support.
* Updated reactor-core library version to `3.3.12.RELEASE`.
* Updated reactor-netty library version to `0.9.15.RELEASE`.
* Updated netty library version to `4.1.54.Final`.

#### Bugs Fixed
* Fixed RntbdServiceEnpoint close issue.
* Improved the latency and throughput for writes when multiplexing.

### 4.10.0 (2020-12-14)
#### New Features
* Added Conflict API support.

### 4.9.0 (2020-12-11)
#### New Features
* Added Beta API for Bulk Operations.
* Added `getRegionsContacted` API in `CosmosDiagnostics`.
* Added Diagnostics for `CosmosStoredProcedureResponse`.
* Added trouble shooting guide links to `CosmosException`.

#### Bugs Fixed
* Adding automatic retries on client-side transient failures on writes while possible with still being idempotent.
* Fixed NPE on `getDiagnostics` for `CosmosStoredProcedureResponse`.
* Fixed empty `resourceAddress` in `CosmosException`.

### 4.8.0 (2020-10-27)
#### New Features
* Added `contentResponseOnWriteEnabled` feature to `CosmosItemRequestOptions`.

#### Bugs Fixed
* Fixed an issue which may affect query behaviour when resuming from a continuation token.

### 4.7.1 (2020-10-21)
#### Bugs Fixed
* Improved the 449 retry policy to force back-off on initial retry and start with shorter back-offs.

### 4.7.0 (2020-10-17)
#### New Features
* Added Beta API for transactional batches.

#### Bugs Fixed
* Fixed an error parsing query metrics on locales with ',' as floating-point delimiter.
* Stopped excessive regional fail-overs when retrieving responses with invalid json from Gateway.
* Fixed an error resulting in certain queries unnecessarily being expected in the Gateway even when using Direct transport.
* Reduced logging noise level by handling SSLException on channel closure.
* Improved efficiency of retry logic for "404 - ReadSession not available" errors.

### 4.6.0 (2020-09-30)
#### New Features
* Added new API to support AAD role-based access control in Cosmos. This is a preview feature which needs to be enabled at the account settings.
* Added handler API(beta) to `CosmosPagedFlux`/`CosmosPagedIterable` to be invoked on every response.

### 4.5.2 (2020-09-29)
#### Bugs Fixed
* Increased robustness of query execution and fetching metadata cache in case of intermittent connectivity issues.

### 4.5.1 (2020-09-25)
#### Bugs Fixed
* Added preview implementation for ChangeFeedProcessor which allows for a more detailed view of the current state.
* Fixed Multiple partition supervisor tasks running simultaneously if leaseAcquireInterval is smaller than leaseRenewInterval.
* Improved Diagnostics for Rntbd connectivity.
* Stopped onError Dropped events from leaking into default reactor hook.

### 4.5.0 (2020-09-16)
#### New Features
* Increased robustness of the Rntbd stack in case of intermittent connectivity issues.
* Improved latency in case of intermittent connectivity issues to individual backend replicas for multi-region accounts avoiding initiation of unnecessary regional fail-overs.

### 4.4.0 (2020-09-12)
#### Bugs Fixed
* Fixed RequestTimeoutException when enabling `netty-tcnative-boringssl` dependency.
* Fixed memory leak issue on `Delete` operations in `GATEWAY` mode.
* Fixed a leak in `CosmosClient` instantiation when endpoint uri is invalid.
* Improved `CPU History` diagnostics.

### 4.4.0-beta.1 (2020-08-27)
#### New Features
* Added new API to efficiently load many documents (via list of pk/id pairs or all documents for a set of pk values).
* Added new `deleteItem` API.
* Enabled query metrics by default.
#### Bugs Fixed
* Fixed NPE in `GatewayAddressCache`.
* Fixing query metric issue for zero item response.
* Improved performance (reduced CPU usage) for address parsing and Master-Key authentication.

### 4.3.2-beta.2 (2020-08-17)
#### Bugs Fixed
* No changes from previous version, releasing for compatibility issues with spring data modules.

### 4.3.2-beta.1 (2020-08-14)
#### Bugs Fixed
* Fixed issue in RntbdServiceEndpoint to avoid early closure of an unused TCP connection.

### 4.3.1 (2020-08-13)
#### Bugs Fixed
* Fixed issue with `GROUP BY` query, where it was returning only one page.
* Fixed user agent string format to comply with central SDK guidelines.
* Enhanced diagnostics information to include `query plan` diagnostics.

### 4.3.0 (2020-07-29)
#### New Features
* Updated reactor-core library version to `3.3.8.RELEASE`. 
* Updated reactor-netty library version to `0.9.10.RELEASE`. 
* Updated netty library version to `4.1.51.Final`. 
* Added new overload APIs for `upsertItem` with `partitionKey`. 
* Added open telemetry tracing support. 
#### Bugs Fixed
* Fixed issue where SSLException gets thrown in case of cancellation of requests in GATEWAY mode.
* Fixed resource throttle retry policy on stored procedures execution.
* Fixed issue where SDK hangs in log level DEBUG mode. 
* Fixed periodic spikes in latency in Direct mode. 
* Fixed high client initialization time issue. 
* Fixed http proxy bug when customizing client with direct mode and gateway mode. 
* Fixed potential NPE in users passes null options. 
* Added timeUnit to `requestLatency` in diagnostics string.
* Removed duplicate uri string from diagnostics string. 
* Fixed diagnostics string in proper JSON format for point operations.
* Fixed issue with `.single()` operator causing the reactor chain to blow up in case of Not Found exception. 

### 4.2.0 (2020-07-14)
#### New Features
* Added script logging enabled API to `CosmosStoredProcedureRequestOptions`.
* Updated `DirectConnectionConfig` default `idleEndpointTimeout` to 1h and default `connectTimeout` to 5s.
#### Bugs Fixed
* Fixed issue where `GatewayConnectionConfig` `idleConnectionTimeout` was overriding `DirectConnectionConfig` `idleConnectionTimeout`.
* Fixed `responseContinuationTokenLimitInKb` get and set APIs in `CosmosQueryRequestOptions`.
* Fixed issue in query and change feed when recreating the collection with same name.
* Fixed issue with top query throwing ClassCastException.
* Fixed issue with order by query throwing NullPointerException.
* Fixed issue in handling of cancelled requests in direct mode causing reactor `onErrorDropped` being called. 

### 4.1.0 (2020-06-25)
#### New Features
* Added support for `GROUP BY` query.
* Increased the default value of maxConnectionsPerEndpoint to 130 in DirectConnectionConfig.
* Increased the default value of maxRequestsPerConnection to 30 in DirectConnectionConfig.
#### Bugs Fixed
* Fixed issues with order by query returning duplicate results when resuming by using continuation token. 
* Fixed issues with value query returning null values for nested object.
* Fixed null pointer exception on request manager in RntbdClientChannelPool.

### 4.0.1 (2020-06-10)
#### New Features
* Renamed `QueryRequestOptions` to `CosmosQueryRequestOptions`.
* Updated `ChangeFeedProcessorBuilder` to builder pattern.
* Updated `CosmosPermissionProperties` with new container name and child resources APIs.
#### Bugs Fixed
* Fixed ConnectionPolicy `toString()` Null Pointer Exception.

### 4.0.1-beta.4 (2020-06-03)
#### New Features
* Added more samples & enriched docs to `CosmosClientBuilder`. 
* Updated `CosmosDatabase` & `CosmosContainer` APIs with throughputProperties for autoscale/autopilot support. 
* Renamed `CosmosClientException` to `CosmosException`. 
* Replaced `AccessCondition` & `AccessConditionType` by `ifMatchETag()` & `ifNoneMatchETag()` APIs. 
* Merged all `Cosmos*AsyncResponse` & `CosmosResponse` types to a single `CosmosResponse` type.
* Renamed `CosmosResponseDiagnostics` to `CosmosDiagnostics`.  
* Wrapped `FeedResponseDiagnostics` in `CosmosDiagnostics`. 
* Removed `jackson` dependency from azure-cosmos & relying on azure-core. 
* Replaced `CosmosKeyCredential` with `AzureKeyCredential` type. 
* Added `ProxyOptions` APIs to `GatewayConnectionConfig`. 
* Updated SDK to use `Instant` type instead of `OffsetDateTime`. 
* Added new enum type `OperationKind`. 
* Renamed `FeedOptions` to `QueryRequestOptions`. 
* Added `getETag()` & `getTimestamp()` APIs to `Cosmos*Properties` types. 
* Added `userAgent` information in `CosmosException` & `CosmosDiagnostics`. 
* Updated new line character in `Diagnostics` to System new line character. 
* Removed `readAll*` APIs, use query select all APIs instead.
* Added `ChangeFeedProcessor` estimate lag API.   
#### Bugs Fixed
* Fixed issue with parsing of query results in case of Value order by queries. 

### 4.0.1-beta.3 (2020-05-15)
#### New Features
* Added autoscale/autopilot throughput provisioning support to SDK.  
* Replaced `ConnectionPolicy` with new connection configs. Exposed `DirectConnectionConfig` & `GatewayConnectionConfig` APIs through `CosmosClientBuilder` for Direct & Gateway mode connection configurations.
* Moved `JsonSerializable` & `Resource` to implementation package. 
* Added `contentResponseOnWriteEnabled` API to CosmosClientBuilder which disables full response content on write operations.
* Exposed `getETag()` APIs on response types.
* Moved `CosmosAuthorizationTokenResolver` to implementation. 
* Renamed `preferredLocations` & `multipleWriteLocations` API to `preferredRegions` & `multipleWriteRegions`. 
* Updated `reactor-core` to 3.3.5.RELEASE, `reactor-netty` to 0.9.7.RELEASE & `netty` to 4.1.49.Final versions. 
* Added support for `analyticalStoreTimeToLive` in SDK.     
#### Bugs Fixed
* Fixed socket leak issues with Direct TCP client.
* Fixed `orderByQuery` with continuation token bug.

### 4.0.1-beta.2 (2020-04-21)
#### New Features
* `CosmosClientException` extends `AzureException`. 
* Removed `maxItemCount` & `requestContinuationToken` APIs from `FeedOptions` instead using `byPage()` APIs from `CosmosPagedFlux` & `CosmosPagedIterable`.
* Introduced `CosmosPermissionProperties` on public surface for `Permission` APIs.
* Removed `SqlParameterList` type & replaced with `List`
* Fixed multiple memory leaks in Direct TCP client. 
* Added support for `DISTINCT` queries. 
* Removed external dependencies on `fasterxml.uuid, guava, commons-io, commons-collection4, commons-text`.  
* Moved `CosmosPagedFlux` & `CosmosPagedIterable` to `utils` package. 
* Updated netty to 4.1.45.Final & project reactor to 3.3.3 version.
* Updated public rest contracts to `Final` classes.
* Added support for advanced Diagnostics for point operations.
#### Bugs Fixed
* `ChangeFeedProcessor` bug fix for handling partition splits & when partition not found.
* `ChangeFeedProcessor` bug fix when synchronizing lease updates across different threads.

### 4.0.1-beta.1 (2020-03-10)
#### New Features 
* Updated package to `com.azure.cosmos`
* Added `models` package for model / rest contracts
* Added `utils` package for `CosmosPagedFlux` & `CosmosPagedIterable` types. 
* Updated public APIs to use `Duration` across the SDK.
* Added all rest contracts to `models` package.
* `RetryOptions` renamed to `ThrottlingRetryOptions`.
* Added `CosmosPagedFlux` & `CosmosPagedIterable` pagination types for query APIs. 
* Added support for sharing TransportClient across multiple instances of CosmosClients using a new API in the `CosmosClientBuilder#connectionSharingAcrossClientsEnabled(true)`
* Query Optimizations by removing double serialization / deserialization. 
* Response Headers optimizations by removing unnecessary copying back and forth. 
* Optimized `ByteBuffer` serialization / deserialization by removing intermediate String instantiations.
#### Bugs Fixed
* Fixed race condition causing `ArrayIndexOutOfBound` exception in StoreReader<|MERGE_RESOLUTION|>--- conflicted
+++ resolved
@@ -3,11 +3,8 @@
 ### 4.63.0-beta.1 (Unreleased)
 
 #### Features Added
-<<<<<<< HEAD
 * Added optional id validation to prevent documents with invalid char '/' in id property to be created. - See [PR 41108](https://github.com/Azure/azure-sdk-for-java/pull/41108)
-=======
 * Added support for specifying a set of custom diagnostic correlation ids in the request options. - See [PR 40835](https://github.com/Azure/azure-sdk-for-java/pull/40835)
->>>>>>> afb6edca
 
 #### Breaking Changes
 
