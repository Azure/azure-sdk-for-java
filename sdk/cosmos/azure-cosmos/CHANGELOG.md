--- conflicted
+++ resolved
@@ -7,34 +7,19 @@
 
 #### Breaking Changes
 
-<<<<<<< HEAD
-=======
-#### Bugs Fixed
-
-#### Other Changes
-
-### 4.48.1 (2023-08-09)
-> [!IMPORTANT]
-> We strongly recommend our customers to use version 4.48.1 and above.
->>>>>>> 4430be37
+* Gone exceptions that are not idempotent should not be retried because it is not known if they succeeded for sure. The handling of the exception in this case is left to the user. Fixed retrying write operations when a gone exception occurs in bulk mode. - See [PR 35838](https://github.com/Azure/azure-sdk-for-java/pull/35838)
 #### Bugs Fixed
 * Fixed retrying write operations when a gone exception occurs in bulk mode. - See [PR 35838](https://github.com/Azure/azure-sdk-for-java/pull/35838)
 * Fixed request start time in the `CosmosDiagnostics` for individual request responses - See [PR 35705](https://github.com/Azure/azure-sdk-for-java/pull/35705)
 * Fixed an issue where `ConnectionStateListener` tracked staled `Uris` which fails to mark the current `Uris` unhealthy properly - See [PR 36067](https://github.com/Azure/azure-sdk-for-java/pull/36067)
 * Gone exceptions that are not idempotent should not be retried because it is not known if they succeeded for sure. The handling of the exception in this case is left to the user. Fixed retrying write operations when a gone exception occurs in bulk mode. - See [PR 35838](https://github.com/Azure/azure-sdk-for-java/pull/35838)
-<<<<<<< HEAD
 * Fixed an issue to update the last unhealthy timestamp for an `Uri` instance only when transitioning to `Unhealthy` from a different health status -  See [PR 36083](https://github.com/Azure/azure-sdk-for-java/pull/36083)
 * Wired `proactiveInit` into the diagnostics to track warmed up containers, proactive connection regions and aggressive warm up duration - See [PR 36111](https://github.com/Azure/azure-sdk-for-java/pull/36111)
-=======
-* Fixed an issue to update the last unhealthy timestamp for an `Uri` instance only when transitioning to `Unhealthy` from a different health status -  See [36083](https://github.com/Azure/azure-sdk-for-java/pull/36083)
-* Improved the channel health check flow to deem a channel unhealthy when it sees consecutive cancellations. - See [PR 36225](https://github.com/Azure/azure-sdk-for-java/pull/36225)
-* Optimized the replica validation flow to validate replica health with `Unknown` health status only when the replica is 
-used by a container which is also part of the connection warm-up flow. - See [PR 36225](https://github.com/Azure/azure-sdk-for-java/pull/36225)
->>>>>>> 4430be37
 
 #### Other Changes
 
 ### 4.48.0 (2023-07-18)
+
 #### Bugs Fixed
 * Fixed an issue with deserialization of `conflictResolutionTimestamp` for All versions and deletes change feed mode. - See [PR 35909](https://github.com/Azure/azure-sdk-for-java/pull/35909)
 * Added capability to mark a region as unavailable when a request is cancelled due to end-to-end timeout and connection issues
@@ -196,6 +181,8 @@
 * Added option to set throughput control group name on per-request level for batch and bulk operations. - See [PR 31362](https://github.com/Azure/azure-sdk-for-java/pull/31362)
 
 ### 4.37.1 (2022-10-07)
+> [!IMPORTANT]
+> We strongly recommend our customers to use version 4.37.1 and above.
 #### Bugs Fixed
 * Fixed incorrect RU metric reporting in micrometer metrics. - See [PR 31307](https://github.com/Azure/azure-sdk-for-java/pull/31307)
 * Enabled failover to preferred locations in the case of single-write/multi-read region enabled account for read in Gateway mode and for metadata requests in Direct mode. - More details about the [Bug: Cosmos DB Client gets stuck in timeout retry loop](https://github.com/Azure/azure-sdk-for-java/issues/31260#issue-1396454421). - See [PR 31314](https://github.com/Azure/azure-sdk-for-java/pull/31314)
