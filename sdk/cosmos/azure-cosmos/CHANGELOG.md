--- conflicted
+++ resolved
@@ -1,18 +1,6 @@
 ## Release History
 
-<<<<<<< HEAD
-### 4.29.0-beta.1 (Unreleased)
-
-#### Features Added
-* Added Beta API `continueOnInitError` in `ThroughputControlGroupConfigBuilder` - See [PR 27702](https://github.com/Azure/azure-sdk-for-java/pull/27702)
-
-#### Breaking Changes
-
-#### Bugs Fixed
-
-=======
 ### 4.28.1 (2022-04-08)
->>>>>>> ed8a7560
 #### Other Changes
 * Updated `jackson` dependency to 2.13.2 and `jackson-databind` dependency to 2.13.2.1 - CVE-2020-36518. - See [PR 27847](https://github.com/Azure/azure-sdk-for-java/pull/27847)
 
