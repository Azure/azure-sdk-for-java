--- conflicted
+++ resolved
@@ -7,13 +7,9 @@
 #### Breaking Changes
 
 #### Bugs Fixed
-<<<<<<< HEAD
 * Fixed an issue in change feed processor where records are skipped and excessive requests are prefetched. - See [PR 43788](https://github.com/Azure/azure-sdk-for-java/pull/43788)
 * Fixed small perf overhead due to NPE for readItem returning 404. - See [PR 44008](https://github.com/Azure/azure-sdk-for-java/pull/44008)
-=======
-* Fixes an issue in change feed processor where records are skipped and excessive requests are prefetched. - See [PR 43788](https://github.com/Azure/azure-sdk-for-java/pull/43788)
 * Perform cross-region retry for `Document` reads when enclosing address requests hit request timeouts (408:10002). - See [PR 43937](https://github.com/Azure/azure-sdk-for-java/pull/43937)
->>>>>>> e22d3994
 
 #### Other Changes
 * Added temporary internal-only option to enable thin client mode with system property COSMOS.THINCLIENT_ENABLED, setting the thin client endpoint with system property COSMOS.THINCLIENT_ENDPOINT, and default thin client endpoint with system property COSMOS.DEFAULT_THINCLIENT_ENDPOINT while the thin-client transport is still under development. This transport mode is not yet supported or ready to be used by external customers. Please don't use these configs in any production scenario yet. - [PR 43188](https://github.com/Azure/azure-sdk-for-java/pull/43188)
