--- conflicted
+++ resolved
@@ -8,11 +8,8 @@
 
 * Gone exceptions that are not idempotent should not be retried because it is not known if they succeeded for sure. The handling of the exception in this case is left to the user. Fixed retrying write operations when a gone exception occurs in bulk mode. - See [PR 35838](https://github.com/Azure/azure-sdk-for-java/pull/35838)
 #### Bugs Fixed
-<<<<<<< HEAD
 * Fixed retrying write operations when a gone exception occurs in bulk mode. - See [PR 35838](https://github.com/Azure/azure-sdk-for-java/pull/35838)
-=======
 * Fixed request start time in the `CosmosDiagnostics` for individual request responses - See [PR 35705](https://github.com/Azure/azure-sdk-for-java/pull/35705)
->>>>>>> ade0b8e4
 
 #### Other Changes
 
