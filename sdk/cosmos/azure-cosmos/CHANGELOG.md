## Release History

### 4.50.0-beta.1 (Unreleased)

#### Features Added

#### Breaking Changes
<<<<<<< HEAD

#### Bugs Fixed

#### Other Changes

### 4.48.1 (2023-08-09)
=======
>>>>>>> e856547a

#### Bugs Fixed

#### Other Changes

### 4.49.0 (2023-08-21)

#### Features Added
* Added a flag for allowing customers to preserve ordering in bulk mode. See [PR 35892](https://github.com/Azure/azure-sdk-for-java/pull/35892)
* Added a flag to bypass integrated cache when dedicated gateway is used. See [PR 35865](https://github.com/Azure/azure-sdk-for-java/pull/35865)
* Added new aggressive retry timeouts for in-region calls. See [PR 35987](https://github.com/Azure/azure-sdk-for-java/pull/35987)

#### Bugs Fixed
* Wired `proactiveInit` into the diagnostics to track warmed up containers, proactive connection regions and aggressive warm up duration - See [PR 36111](https://github.com/Azure/azure-sdk-for-java/pull/36111)
* Fixed possible `NullPointerException` issue if health-check flow kicks in before RNTBD context negotiation for a given channel - See [PR 36397](https://github.com/Azure/azure-sdk-for-java/pull/36397). 

#### Other Changes
* Added coverage for `ChangeFeedProcessor` in `Latest Version` change feed mode to read change feed from a custom start time for multi-write accounts. - See[PR 36257](https://github.com/Azure/azure-sdk-for-java/pull/36257)

### 4.48.1 (2023-08-09)
> [!IMPORTANT]
> We strongly recommend our customers to use version 4.48.1 and above.
#### Bugs Fixed
* Fixed request start time in the `CosmosDiagnostics` for individual request responses - See [PR 35705](https://github.com/Azure/azure-sdk-for-java/pull/35705)
* Fixed an issue where `ConnectionStateListener` tracked staled `Uris` which fails to mark the current `Uris` unhealthy properly - See [PR 36067](https://github.com/Azure/azure-sdk-for-java/pull/36067)
* Gone exceptions that are not idempotent should not be retried because it is not known if they succeeded for sure. The handling of the exception in this case is left to the user. Fixed retrying write operations when a gone exception occurs in bulk mode. - See [PR 35838](https://github.com/Azure/azure-sdk-for-java/pull/35838)
* Fixed an issue to update the last unhealthy timestamp for an `Uri` instance only when transitioning to `Unhealthy` from a different health status -  See [36083](https://github.com/Azure/azure-sdk-for-java/pull/36083)

#### Other Changes
* Query metrics diagnostics changed to JSON format. - See [PR 35761](https://github.com/Azure/azure-sdk-for-java/pull/35761)
* Improved the channel health check flow to deem a channel unhealthy when it sees consecutive cancellations. - See [PR 36225](https://github.com/Azure/azure-sdk-for-java/pull/36225)
* Optimized the replica validation flow to validate replica health with `Unknown` health status only when the replica is 
used by a container which is also part of the connection warm-up flow. - See [PR 36225](https://github.com/Azure/azure-sdk-for-java/pull/36225)

### 4.48.0 (2023-07-18)

#### Bugs Fixed
* Fixed an issue with deserialization of `conflictResolutionTimestamp` for All versions and deletes change feed mode. - See [PR 35909](https://github.com/Azure/azure-sdk-for-java/pull/35909)
* Added capability to mark a region as unavailable when a request is cancelled due to end-to-end timeout and connection issues
  with the region in the direct connectivity mode. - See [PR 35586](https://github.com/Azure/azure-sdk-for-java/pull/35586)

#### Other Changes
* Added fault injection support for Gateway connection mode - See [PR 35378](https://github.com/Azure/azure-sdk-for-java/pull/35378)

### 4.47.0 (2023-06-26)

#### Features Added
* Added the capability to specify region switch hints through `CosmosClientBuilder#setSessionRetryOptions` for optimizing retries for `READ_SESSION_NOT_AVAILABLE` errors. - See [PR 35292](https://github.com/Azure/azure-sdk-for-java/pull/35292)
* Added API to exclude regions on request options which helps avoid a regions from preferred regions for the request. - See [PR 35166](https://github.com/Azure/azure-sdk-for-java/pull/35166)
* Added API for providing an availability strategy to improve availability when end-end timeout is specified. - See [PR 35166](https://github.com/Azure/azure-sdk-for-java/pull/35166)
* Added Threshold based availability strategy. - See [PR 35166](https://github.com/Azure/azure-sdk-for-java/pull/35166)

#### Bugs Fixed
* Fixes the `readMany` API to not drop existing documents from the response in point-read scenarios when 
there are non-existent document IDs also passed through the API - See [PR 35513](https://github.com/Azure/azure-sdk-for-java/pull/35513)

### 4.46.0 (2023-06-09)

#### Features Added
* Added the capability to filter request-level metrics based on diagnostic thresholds. Request-level metrics usually are used to capture metrics per backend endpoint/replica - a high cardinality dimension. Filtering by diagnostic thresholds reduces the overhead - but also means request-level metrics can only be used for debugging purposes - not for monitoring purposes. So, it is important to use the unfiltered operation-level metrics for health monitoring in this case. - See [PR 35114](https://github.com/Azure/azure-sdk-for-java/pull/35114)
* Added optional tags/dimensions for PartitionId/ReplicaId as alternative to ServiceAddress for direct-mode (rntbd) request-level metrics. - See [PR 35164](https://github.com/Azure/azure-sdk-for-java/pull/35164)
* Added request level info including timeline and system usage to the `CosmosDiagnosticsContext`. - See [PR 35254](https://github.com/Azure/azure-sdk-for-java/pull/35254) and [PR 35405](https://github.com/Azure/azure-sdk-for-java/pull/35405)
* Added an optional dimension/tag `OperationSubStatusCode` for operation-level metrics. - See [PR 35334](https://github.com/Azure/azure-sdk-for-java/pull/35334)
* Added support for `ComputedProperty` in `CosmosContainerProperties` - See [PR 35046](https://github.com/Azure/azure-sdk-for-java/pull/35046)

#### Breaking Changes
* Renamed the JVM configuration - `COSMOS.DEFENSIVE_WARMUP_CONCURRENCY` to `COSMOS.OPEN_CONNECTIONS_CONCURRENCY` - See [PR 34859](https://github.com/Azure/azure-sdk-for-java/pull/34859)

#### Bugs Fixed
* Enabled connection warm-up to continue in a best-effort manner to other regions in case of address resolution errors for a particular region - See [PR 35323](https://github.com/Azure/azure-sdk-for-java/pull/35323)
* Fixed an issue with `ChangeFeedProcessor` to fetch all changes before delay based on configured `PollDelay`. - See [PR 35324](https://github.com/Azure/azure-sdk-for-java/pull/35324)

#### Other Changes
* Refactored `CosmosContainerProactiveInitConfigBuilder` to make use of `ContainerDirectConnectionMetadata` and to wire `DirectConnectionConfig` with
  JVM configuration - `COSMOS.MIN_CONNECTION_POOL_SIZE_PER_ENDPOINT` - See [PR 34859](https://github.com/Azure/azure-sdk-for-java/pull/34859)
* Extending maximum retry delay in `SessionTokenMismatchRetryPolicy`. - See [PR 35360](https://github.com/Azure/azure-sdk-for-java/pull/35360)

### 4.45.1 (2023-05-19)

#### Bugs Fixed
* Fixed an issue where status code & sub-status code `408/20008` will always be populated in the CosmosDiagnostics in case of `RNTBD` request failures - See [PR 34999](https://github.com/Azure/azure-sdk-for-java/pull/34999)
* Fixed `readMany` API bug to enable swallowing of `404 Not Found` exceptions for 404/0 scenarios when `readMany` performs point-reads internally - See [PR 34966](https://github.com/Azure/azure-sdk-for-java/pull/34966)

### 4.45.0 (2023-05-12)

#### Features Added
* Added support for priority based throttling - See [PR 34121](https://github.com/Azure/azure-sdk-for-java/pull/34121)
* Added configurability for minimum connection pool size for all containers through a system property - `COSMOS.MIN_CONNECTION_POOL_SIZE_PER_ENDPOINT` - See [PR 33983](https://github.com/Azure/azure-sdk-for-java/pull/33983).
* Added `CosmosContainerProactiveInitConfigBuilder:setAggressiveWarmupDuration(Duration aggressiveWarmupDuration)` public API to switch between aggressively opening connections
  in a blocking manner to defensively opening connections in a non-blocking manner after `aggressiveWarmupDuration` has elapsed - See [PR 33983](https://github.com/Azure/azure-sdk-for-java/pull/33983).
* Added end to end timeout policy for item operations. Requests will be cancelled if they have not finished before the configured timeout - See [PR 34554](https://github.com/Azure/azure-sdk-for-java/pull/34554).
* Added capability to sample diagnostics dynamically (without need to reinitialize the app or the Cosmos Client instance). - See [PR 34915](https://github.com/Azure/azure-sdk-for-java/pull/34915). 

#### Bugs Fixed
* Fixed `IllegalArgumentException` in changeFeedProcessor when `maxScaleCount` is configured - See [PR 34618](https://github.com/Azure/azure-sdk-for-java/pull/34618)
* Removed custom user agent suffix from client telemetry - See [PR 34866](https://github.com/Azure/azure-sdk-for-java/pull/34866)
* Fixed an issue where `userAgentSuffix` is not being used in `CosmosDiagnostics` - See [PR 34863](https://github.com/Azure/azure-sdk-for-java/pull/34863)
* Enabled proactive connection management to only reopen closed / reset connections to those endpoints used by containers which
  were part of the connection warm up flow - See [PR 34892](https://github.com/Azure/azure-sdk-for-java/pull/34892)

#### Other Changes
* Disabled initialization of client telemetry background threads if client telemetry is disabled - See [PR 34889](https://github.com/Azure/azure-sdk-for-java/pull/34889)
* Removed synchronized locking on generating random UUIDs - See [PR 34879](https://github.com/Azure/azure-sdk-for-java/pull/34879)
* Capture diagnostics for cancelled `RNTBD` requests - See [PR 34912](https://github.com/Azure/azure-sdk-for-java/pull/34912)
* Added support for threshold based speculative processing - See [PR 34686](https://github.com/Azure/azure-sdk-for-java/pull/34686)

### 4.44.0 (2023-04-21)

#### Bugs Fixed
* Fixed an issue where throughput control is not triggered properly when target throughput is being used - See [PR 34393](https://github.com/Azure/azure-sdk-for-java/pull/34393)
* Fixed an issue where `IllegalStateException` being thrown during replica validation - See [PR 34538](https://github.com/Azure/azure-sdk-for-java/pull/34538)

### 4.43.0 (2023-04-06)

#### Features Added
* Added option to enable automatic retries for write operations - See [34227](https://github.com/Azure/azure-sdk-for-java/pull/34227)
* Added option to enable automatic logging of Cosmos diagnostics for errors or requests exceeding latency threshold - See [33209](https://github.com/Azure/azure-sdk-for-java/pull/33209)
* Added support for OpenTelemetry traces following the Semantic profile for Cosmos DB - See [33209](https://github.com/Azure/azure-sdk-for-java/pull/33209)

#### Breaking Changes
* Changed the default structure of Open Telemetry events being emitted by the SDK to follow the semantic profile for Cosmos DB. Use the `COSMOS.USE_LEGACY_TRACING` system property to retrun to the previous event structure: `-DCOSMOS.USE_LEGACY_TRACING=true` - See [33209](https://github.com/Azure/azure-sdk-for-java/pull/33209)

### 4.42.0 (2023-03-17)

#### Features Added
* Added support for Move operation - See [PR 31078](https://github.com/Azure/azure-sdk-for-java/pull/31078)
* GA of `subpartition` functionality in SDK - See [32501](https://github.com/Azure/azure-sdk-for-java/pull/32501)
* Added ability for SDK to use partial partition keys for queries in subpartitioned containers - See [32501](https://github.com/Azure/azure-sdk-for-java/pull/32501)
* Enable `handleLatestVersionChanges` in ChangeFeedProcessor - See [33972](https://github.com/Azure/azure-sdk-for-java/pull/33972)
* Added Merge support. NOTE: to use Change Feed Processor with merge support, onboard to the new API `handleLatestVersionChanges()` in `ChangeFeedProcessorBuilder`.

#### Bugs Fixed
* Fixed `readMany` API to take in hierarchical partition keys - See [32501](https://github.com/Azure/azure-sdk-for-java/pull/32501)
* Fixed an issue in the Direct Transport metrics for acquired/closed channels which would be triggered when endpoint get closed/evicted due to exceeding idle timeouts. This would surface as stale metrics for these endpoints. - See [33969](https://github.com/Azure/azure-sdk-for-java/pull/33969) 

#### Other Changes
* Added fault injection support - See [PR 33329](https://github.com/Azure/azure-sdk-for-java/pull/33329).

### 4.41.0 (2023-02-17)

#### Features Added
* Added ability to configure proactive connection management via `CosmosClientBuilder.openConnectionsAndInitCaches(CosmosContainerProactiveInitConfig)`. - See [PR 33267](https://github.com/Azure/azure-sdk-for-java/pull/33267)
* Added internal merge handling - See [PR 31428](https://github.com/Azure/azure-sdk-for-java/pull/31428). See [PR 32097](https://github.com/Azure/azure-sdk-for-java/pull/32097). See [PR 32078](https://github.com/Azure/azure-sdk-for-java/pull/32078). See [PR 32165](https://github.com/Azure/azure-sdk-for-java/pull/32165). See [32259](https://github.com/Azure/azure-sdk-for-java/pull/32259). See [32496](https://github.com/Azure/azure-sdk-for-java/pull/32496)
* Added more granular control of which Cosmos client-side metrics to emit, whether to collect histograms and percentiles (and which) and also which tags/dimensions to associate with individual metrics.  - See [PR 33436](https://github.com/Azure/azure-sdk-for-java/pull/33436)

#### Breaking Changes
* NOTE: the PR to provide more granular control over metrics - See [PR 33436](https://github.com/Azure/azure-sdk-for-java/pull/33436) - includes two technically breaking changes. We don't expect any customers to be impacted by this, but the PR description as well as information below provides some context and options on how to revert the behavior to previous version.
  * The API `CosmosClientTelemetryConfig.metricTagNames` has been marked deprecated in favor of `CosmosMicrometerMetricsOptions.defaultTagNames` or `CosmosMicrometerMeterOptions.suppressTagNames` - the `CosmosClientTelemetryConfig.metricTagNames` API can still be used as long as none of the new configuration APIs is used - but we recommend starting to switch over to the new APIs.
  * Capturing metrics - especially `Timer` and `DistributionSummary` with percentiles/histograms has some performance overhead. We got feedback that initially we were emitting some metrics with relatively high cardinality on tags with percentiles/histograms of questionable value (only useful in certain scenarios). So, we decided to disable collecting these metrics by default - but still allow them to be collected when enabled manually via the APIs described in [PR 33436](https://github.com/Azure/azure-sdk-for-java/pull/33436).   

#### Bugs Fixed
* Change feed pull API is using an incorrect key value for collection lookup, which can result in using the old collection in collection recreate scenarios. - See [PR 33178](https://github.com/Azure/azure-sdk-for-java/pull/33178)

#### Other Changes
* Give a meaningful name to the GlobalEndpointManager worker thread. - See [PR 33507](https://github.com/Azure/azure-sdk-for-java/pull/33507)
* Adding activity id in header of gateway address refresh call. - See [PR 33074](https://github.com/Azure/azure-sdk-for-java/pull/33074)
* Direct mode - `RNTBD` connection health check improvements in `RntbdClientChannelHealthChecker` to allow recovering quicker when existing connections get broken (without TCP close or reset, just timeouts because packets get dropped). - See [PR 33464](https://github.com/Azure/azure-sdk-for-java/pull/33464) and - See [PR 33566](https://github.com/Azure/azure-sdk-for-java/pull/33566)  

### 4.40.0 (2023-01-13)
#### Features Added
* Added `retryAfterInMs` to `StoreResult` in `CosmosDiagnostics` - See [PR 31219](https://github.com/Azure/azure-sdk-for-java/pull/31219)
* Added `CosmosDiagnostics` to `readMany` API - See [PR 32290](https://github.com/Azure/azure-sdk-for-java/pull/32290)

#### Bugs Fixed
* Fixed issue on noisy `CancellationException` log - See [PR 31882](https://github.com/Azure/azure-sdk-for-java/pull/31882)
* Fixed issue with `TracerProvider` constructor inadvertently disabling tracing when `isClientMetricsEnabled` is true - See [PR 32787](https://github.com/Azure/azure-sdk-for-java/pull/32787)
* Added improvement in handling for idle connection being closed unexpectedly - See [PR 32936](https://github.com/Azure/azure-sdk-for-java/pull/32936)

#### Other Changes
* Reduced log noisiness when bulk ingestion completes and sink is already terminated or cancelled. - See [PR 32601](https://github.com/Azure/azure-sdk-for-java/pull/32601)
* Optimized the `readMany` API to make use of point reads when a single item is requested for a given physical partition - See [PR 31723](https://github.com/Azure/azure-sdk-for-java/pull/31723)
* Added cross region retries for data plane, query plan and metadata requests failed with http timeouts - See [PR 32450](https://github.com/Azure/azure-sdk-for-java/pull/32450)

### 4.39.0 (2022-11-16)

#### Bugs Fixed
* Fixed a rare race condition for `query plan` cache exceeding the allowed size limit - See [PR 31859](https://github.com/Azure/azure-sdk-for-java/pull/31859)
* Added improvement in `RntbdClientChannelHealthChecker` for detecting continuous transit timeout. - See [PR 31544](https://github.com/Azure/azure-sdk-for-java/pull/31544)
* Fixed an issue in replica validation where addresses may have not sorted properly when replica validation is enabled. - See [PR 32022](https://github.com/Azure/azure-sdk-for-java/pull/32022)
* Fixed unicode char handling in Uris in Cosmos Http Client. - See [PR 32058](https://github.com/Azure/azure-sdk-for-java/pull/32058)
* Fixed an eager prefetch issue to lazily prefetch pages on a query - See [PR 32122](https://github.com/Azure/azure-sdk-for-java/pull/32122)

#### Other Changes
* Shaded `MurmurHash3` of apache `commons-codec` to enable removing of the `guava` dependency - CVE-2020-8908 - See [PR 31761](https://github.com/Azure/azure-sdk-for-java/pull/31761)
* Updated test dependency of `testng` to version 7.5 - See [PR 31761](https://github.com/Azure/azure-sdk-for-java/pull/31761)
* Reduced the logging noise level on CancellationExceptions from `RntbdReporter.reportIssue`. - See [PR 32175](https://github.com/Azure/azure-sdk-for-java/pull/32175)

### 4.38.1 (2022-10-21)
#### Other Changes
* Updated test dependency of apache `commons-text` to version 1.10.0 - CVE-2022-42889 - See [PR 31674](https://github.com/Azure/azure-sdk-for-java/pull/31674)
* Updated `jackson-databind` dependency to 2.13.4.2 - CVE-2022-42003 - See [PR 31559](https://github.com/Azure/azure-sdk-for-java/pull/31559)

### 4.38.0 (2022-10-12)
#### Features Added
* Added option to set throughput control group name on per-request level for batch and bulk operations. - See [PR 31362](https://github.com/Azure/azure-sdk-for-java/pull/31362)

### 4.37.1 (2022-10-07)
#### Bugs Fixed
* Fixed incorrect RU metric reporting in micrometer metrics. - See [PR 31307](https://github.com/Azure/azure-sdk-for-java/pull/31307)
* Enabled failover to preferred locations in the case of single-write/multi-read region enabled account for read in Gateway mode and for metadata requests in Direct mode. - More details about the [Bug: Cosmos DB Client gets stuck in timeout retry loop](https://github.com/Azure/azure-sdk-for-java/issues/31260#issue-1396454421). - See [PR 31314](https://github.com/Azure/azure-sdk-for-java/pull/31314)

#### Other Changes
* Added SslHandshakeTimeout minimum duration config - See [PR 31298](https://github.com/Azure/azure-sdk-for-java/pull/31298)

### 4.37.0 (2022-09-30)
#### Features Added
* Added new preview APIs to `ChangeFeedProcessor` for handling all versions and deletes changes - See [PR 30399](https://github.com/Azure/azure-sdk-for-java/pull/30399)
* Added option to emit client-side metrics via micrometer.io MeterRegistry. - See [PR 30065](https://github.com/Azure/azure-sdk-for-java/pull/30065)

#### Bugs Fixed
* Fixed a race condition that could result in a memory/thread leak for `BulkExecutor` instances (and their corresponding `cosmos-daemon-BulkExecutor-*` thread). - See [PR 31082](https://github.com/Azure/azure-sdk-for-java/pull/31082)

#### Other Changes
* Enable replica validation by default - See [PR 31159](https://github.com/Azure/azure-sdk-for-java/pull/31159)

### 4.36.0 (2022-09-15)
#### Other Changes
* Added system property to turn on replica validation - See [PR 29767](https://github.com/Azure/azure-sdk-for-java/pull/29767)
* Added improvement to avoid retry on same replica that previously failed with 410, 408 and  >= 500 status codes - See [PR 29767](https://github.com/Azure/azure-sdk-for-java/pull/29767)
* Improvement when `connectionEndpointRediscoveryEnabled` is enabled - See [PR 30281](https://github.com/Azure/azure-sdk-for-java/pull/30281)
* Added replica validation for Unknown status if `openConnectionsAndInitCaches` is used and replica validation is enabled - See [PR 30277](https://github.com/Azure/azure-sdk-for-java/pull/30277)

### 4.35.1 (2022-08-29)
#### Other Changes
* Added non-blocking async lazy cache to improve upgrade and scaling scenarios - See [PR 29322](https://github.com/Azure/azure-sdk-for-java/pull/29322)
* Improved performance of `StoreResponse` using array headers - See [PR 30596](https://github.com/Azure/azure-sdk-for-java/pull/30596)

### 4.35.0 (2022-08-19)
#### Other Changes
* Updated netty library version to `4.1.79.Final`.
* Updated `reactor-core` version to `3.4.21`.

### 4.34.0 (2022-08-05)
#### Features Added
* GA of `DedicatedGatewayRequestOptions` API. See [PR 30142](https://github.com/Azure/azure-sdk-for-java/pull/30142)

#### Other Changes
* Added `requestSessionToken` to `CosmosDiagnostics` - See [PR 29516](https://github.com/Azure/azure-sdk-for-java/pull/29516)
* Reverted changes of [PR 29944](https://github.com/Azure/azure-sdk-for-java/pull/29944) to avoid possible regression when customers use id with special characters and their account is on ComputeGateway already. - See [PR 30283](https://github.com/Azure/azure-sdk-for-java/pull/30283)
* Added changes for `changeFeed` APIs for handling all versions and deletes changes. See [PR 30161](https://github.com/Azure/azure-sdk-for-java/pull/30161)

### 4.33.1 (2022-07-22)
#### Bugs Fixed
* Fixed issues with "id" encoding when using special characters that should be allowed in the "id" property of a document. - See [PR 29944](https://github.com/Azure/azure-sdk-for-java/pull/29944)
* Fixed `NotFoundException` for `queryChangeFeed` with staled feed range after split - See [PR 29982](https://github.com/Azure/azure-sdk-for-java/pull/29982)
* Fixed `ForbiddenException` for azure instance metadata service requests if proxy is configured for client telemetry. - See [PR 30004](https://github.com/Azure/azure-sdk-for-java/pull/30004)
* Fixed a regression introduced in [PR 27440](https://github.com/Azure/azure-sdk-for-java/pull/27440) which causes an `IllegalArgumentException` for distinct queries when using POJO serialization. - See [PR 30025](https://github.com/Azure/azure-sdk-for-java/pull/30025)
* Fixed `IllegalArgumentException` when trying to update targetThroughput(Threshold) without process restart. - See [PR 30049](https://github.com/Azure/azure-sdk-for-java/pull/30049)

#### Other Changes
* Supported username and password to be used in `GatewayConnectionConfig.setProxy` . - See [PR 30004](https://github.com/Azure/azure-sdk-for-java/pull/30004)

### 4.33.0 (2022-07-14)
#### Other Changes
* Updated netty library version to `4.1.78.Final`.
* Updated `reactor-core` version to `3.4.19`.

### 4.32.1 (2022-06-30)

#### Bugs Fixed
* Added a fix for `CloneNotSupportedException` when trying to instantiate a `Cosmos(Async)Client` and using a MAC provider which would not support cloning. Instead, this should be handled gracefully (less ideal perf is expected - but functionally it should work.) - See [PR 29719](https://github.com/Azure/azure-sdk-for-java/pull/29719)

### 4.32.0 (2022-06-27)
#### Other Changes
* Remove requires `io.netty.transport.epoll` from `module-info` - See [PR 29509](https://github.com/Azure/azure-sdk-for-java/pull/29509)
* Converted from `durationInMicroSec` to `durationInMilliSecs` in `CosmosDiagnostics` - See [PR 29643](https://github.com/Azure/azure-sdk-for-java/pull/29643)

### 4.31.0 (2022-06-08)
#### Bugs Fixed
* Fixed Store Response headers case insensitivity. - See [PR 29268](https://github.com/Azure/azure-sdk-for-java/pull/29268)

#### Other Changes
* Add `IdleStateHandler` after Ssl handshake has completed and improvement on keeping inner exceptions for creating new channels. - See [PR 29253](https://github.com/Azure/azure-sdk-for-java/pull/29253)

### 4.30.1 (2022-06-01)
#### Other Changes
* Made CosmosPatchOperations thread-safe. Usually there is no reason to modify a CosmosPatchOperations instance concurrently form multiple threads - but making it thread-safe acts as protection in case this is done anyway - See [PR 29143](https://github.com/Azure/azure-sdk-for-java/pull/29143)
* Added system property to allow overriding proxy setting for client telemetry endpoint. - See [PR 29022](https://github.com/Azure/azure-sdk-for-java/pull/29022)
* Added additional information about the reason on Rntbd channel health check failures. - See [PR 29174](https://github.com/Azure/azure-sdk-for-java/pull/29174)

### 4.30.0 (2022-05-20)
#### Bugs Fixed
* Fixed bubbling of Errors in case of any `java.lang.Error` - See [PR 28620](https://github.com/Azure/azure-sdk-for-java/pull/28620)
* Fixed an issue with creating new Throughput control client item when `enableThroughputControlGroup` is being called multiple times with the same throughput control group. - See [PR 28905](https://github.com/Azure/azure-sdk-for-java/pull/28905)
* Fixed a possible dead-lock on static ctor for CosmosException when the runtime is using custom class loaders. - See [PR 28912](https://github.com/Azure/azure-sdk-for-java/pull/28912) and [PR 28961](https://github.com/Azure/azure-sdk-for-java/pull/28961) 

#### Other Changes
* Added `exceptionMessage` and `exceptionResponseHeaders` to `CosmosDiagnostics` in case of any exceptions - See [PR 28620](https://github.com/Azure/azure-sdk-for-java/pull/28620)
* Improved performance of `query plan` cache by using `ConcurrentHashMap` with a fixed size of 1000 - See [PR 28537](https://github.com/Azure/azure-sdk-for-java/pull/28537)
* Changed 429 (Throttling) retry policy to have an upper bound for the back-off time of 5 seconds - See [PR 28764](https://github.com/Azure/azure-sdk-for-java/pull/28764)
* Improved `openConnectionsAndInitCaches` by using rntbd context negotiation. - See [PR 28470](https://github.com/Azure/azure-sdk-for-java/pull/28470)
* Enable `connectionEndpointRediscoveryEnabled` by default - See [PR 28471](https://github.com/Azure/azure-sdk-for-java/pull/28471)

### 4.29.1 (2022-04-27)
#### Bugs Fixed
* Fixed AAD authentication for `CosmosPatchOperations` - See [PR 28537](https://github.com/Azure/azure-sdk-for-java/pull/28537)

### 4.29.0 (2022-04-22)
#### Features Added
* Added Beta API `continueOnInitError` in `ThroughputControlGroupConfigBuilder` - See [PR 27702](https://github.com/Azure/azure-sdk-for-java/pull/27702)

#### Bugs Fixed
* Added improvement for handling idle connection close event when `connectionEndpointRediscoveryEnabled` is enabled - See [PR 27242](https://github.com/Azure/azure-sdk-for-java/pull/27242)
* Fixed memory leak issue related to circular reference of `CosmosDiagnostics` in `StoreResponse` and `CosmosException` - See [PR 28343](https://github.com/Azure/azure-sdk-for-java/pull/28343)

### 4.28.1 (2022-04-08)
#### Other Changes
* Updated `jackson` dependency to 2.13.2 and `jackson-databind` dependency to 2.13.2.1 - CVE-2020-36518. - See [PR 27847](https://github.com/Azure/azure-sdk-for-java/pull/27847)

### 4.28.0 (2022-03-18)
#### Features Added
* Added the "VM Unique ID" - see [Accessing and Using Azure VM Unique ID](https://azure.microsoft.com/blog/accessing-and-using-azure-vm-unique-id/) - to the request diagnostics. This information helps to simplify investigating any network issues between an application hosted in Azure and the corresponding Cosmos DB service endpoint. - See [PR 27692](https://github.com/Azure/azure-sdk-for-java/pull/27692)
* Added overload of read api on ClientEncryptionKey with request options for cosmos encrytion project. - See [PR 27210](https://github.com/Azure/azure-sdk-for-java/pull/27210)

#### Bugs Fixed
* Added `decodeTime` in `CosmosDiagnostics` - See [PR 22808](https://github.com/Azure/azure-sdk-for-java/pull/22808)

#### Other Changes
* Reduced CPU usage for some String operations by switching to APIs that don't compile a pattern for each call. - See [PR 27654](https://github.com/Azure/azure-sdk-for-java/pull/27654)
* Reduced GC (Garbage Collection) pressure when executing queries returning many documents by pushing down type conversion. - See [PR 27440](https://github.com/Azure/azure-sdk-for-java/pull/27440)

### 4.27.0 (2022-03-10)
#### Bugs Fixed
* Fixed an issue in `CosmosPagedIterable` resulting in excessive memory consumption due to unbounded prefetch of pages when converting the `CosmosPagedIterable` into an `Iterator<FeedResponse<T>>`. - See [PR 27237](https://github.com/Azure/azure-sdk-for-java/pull/27237) and [PR 27299](https://github.com/Azure/azure-sdk-for-java/pull/27299)
* Fixed a `NullPointerException` in `CosmosDiagnostics isDiagnosticsCapturedInPagedFlux` - See [PR 27261](https://github.com/Azure/azure-sdk-for-java/pull/27261)
* Fixed an issue with allowing null values for add, set and replace operations in Patch API - See [PR 27501](https://github.com/Azure/azure-sdk-for-java/pull/27501)
* Fixed an issue with top query when top x is greater than the total number of items in the database - See [PR 27377](https://github.com/Azure/azure-sdk-for-java/pull/27377)
* Fixed synchronized lists and maps for order by query race condition - See [PR 27142](https://github.com/Azure/azure-sdk-for-java/pull/27142)

### 4.26.0 (2022-02-11)
#### Features Added
* Added support to resume a "multi order by query" from a continuation token - See [PR 26267](https://github.com/Azure/azure-sdk-for-java/pull/26267)
* Added `RNTBD - open connections` information in `ClientTelemetry`.
* Added Beta API to set custom `Reactor` scheduler to be used by the `ChangeFeedProcessor` implementation - See [PR 26750](https://github.com/Azure/azure-sdk-for-java/pull/26750)
* Added support for correlating queries executed via the Cosmos Spark connector with service-telemetry based on the `correlationActivityId` - See [PR 26908](https://github.com/Azure/azure-sdk-for-java/pull/26908)

#### Bugs Fixed
* Fixed an issue in `ChangeFeedProcessor` related to `leases` that were found expired - See [PR 26750](https://github.com/Azure/azure-sdk-for-java/pull/26750)
* Fixed an issue with `query plan` caching double initialization - See [PR 26825](https://github.com/Azure/azure-sdk-for-java/pull/26825)

#### Other Changes
* Added support for logging `CosmosDiagnostics` for empty pages through system property for cross partition query - See [PR 26869](https://github.com/Azure/azure-sdk-for-java/pull/26869)

### 4.26.0-beta.1 (2022-01-25)
#### Features Added
* Added support to resume a "multi order by query" from a continuation token - See [PR 26267](https://github.com/Azure/azure-sdk-for-java/pull/26267)

### 4.25.0 (2022-01-14)
#### Bugs Fixed
* Fixed `NullPointerException` in bulk mode for deleted/recreated containers.
* Added missing exception cause in case of `InternalServerException`.

### 4.24.0 (2021-12-21)
#### Features Added
* Added implementation for `CosmosAuthorizationTokenResolver`.
* Scoped session token per partition level for gateway call.

#### Bugs Fixed
* Fixed issue causing CosmosException with statusCode 0 to be thrown on connectivity issues for Gateway.
* Addressed potential race condition in `ChangeFeedProcessor` when check-pointing current state.

### 4.23.0 (2021-12-10)
#### Features Added
* Added `setMaxMicroBatchConcurrency` and `getMaxMicroBatchConcurrency` in `CosmosBulkExecutionOptions`.

#### Bugs Fixed
* Bulk execution improvement triggering a flush when total payload size exceeds the max payload size limit.
* Bulk execution improvement shortening the flush interval when the `Flux` of incoming operations signals completion.
* Fixed metadata cache refresh scenario on collection recreate for gateway mode.

### 4.22.0 (2021-12-03)
#### Features Added
* Added Beta API `getContactedRegionNames` in `CosmosDiagnostics`.

#### Bugs Fixed
* Fixed `IllegalStateException` for `getFeedRanges` when container recreated with same name.
* Made Cosmos spans CLIENT which will allow Azure Monitor to show HTTP calls nested under Cosmos spans.
* Fixed `ConcurrentModificationException` when getting `NotFoundException` with session consistency.

### 4.21.1 (2021-11-13)
#### Bugs Fixed
* Fixed an issue in `ChangeFeedProcessor` where processing stops in some rare cases because of a race condition can occur which prevents work to be promptly assigned to other instances.

### 4.21.0 (2021-11-12)
#### Features Added
* GA of `CosmosPatch`, `CosmosBatch` and `CosmosBulk` API.
* GA of `ChangeFeedProcessorState` API.
* Added `networkRequestTimeout` API for `DirectConnectionConfig`.

#### Bugs Fixed
* Override the default keep-alive config on linux to keep connections open and detect a broken connection faster.

#### Other Changes
* Removed deprecated `BulkExecutionOptions`.
* Removed deprecated `BulkExecutionThresholds`.
* Removed deprecated `BulkItemRequestOptions`.
* Removed deprecated `BulkItemRequestOptionsBase`.
* Removed deprecated `BulkOperations`.
* Removed deprecated `BulkPatchItemRequestOptions`.
* Removed deprecated `BulkProcessingOptions`.
* Removed deprecated `BulkProcessingThresholds`.
* Removed deprecated `TransactionalBatch`.
* Removed deprecated `TransactionalBatchItemRequestOptions`.
* Removed deprecated `TransactionalBatchItemRequestOptionsBase`.
* Removed deprecated `TransactionalBatchOperationResult`.
* Removed deprecated `TransactionalBatchPatchItemRequestOptions`.
* Removed deprecated `TransactionalBatchRequestOptions`.
* Removed deprecated `TransactionalBatchResponse`.

### 4.20.1 (2021-10-27)
#### Bugs Fixed
* Removed `AfterBurner` module for Java version 16+.
* Fixed `BadRequestException` issue when using `Distinct` with matched `orderBy` queries via `continuationToken`.

### 4.20.0 (2021-10-14)
#### Features Added
* Enabling `query plan` cache by default.

#### Bugs Fixed
* Fixed issue with bulk reads when `contentResponseOnWrite` is not explicitly enabled on the cosmos client.

### 4.19.1 (2021-09-24)
#### Features Added
* Added support to config retry count for `openConnectionsAndInitCaches`.

#### Bugs Fixed
* Fixed ReadMany Api on partition split.
* Removed full exception trace from 404 error on open telemetry.
* Fixed issue with onErrorDropped being called when using concatWith in QuorumReader.

### 4.20.0-beta.1 (2021-09-22)
#### Features Added
* Added support to config retry count for `openConnectionsAndInitCaches`.

### 4.19.0 (2021-09-09)
#### New Features
* Added support for distinct count queries.
* Added support for capturing `IndexMetrics` in `CosmosQueryRequestOptions`.

#### Bugs Fixed
* Added support to switch off IO thread for response processing.
* Fixed issue for resuming order by queries from continuation token that includes undefined/null.

#### Other Changes
* Renamed `BulkExecutionOptions` to `CosmosBulkExecutionOptions`.
* Renamed `BulkExecutionThresholds` to `CosmosBulkExecutionThresholdsState`.
* Renamed `BulkItemRequestOptions` to `CosmosBulkItemRequestOptions`.
* Renamed `BulkItemRequestOptionsBase` to `CosmosBulkItemRequestOptionsBase`.
* Renamed `BulkOperations` to `CosmosBulkOperations`.
* Renamed `BulkPatchItemRequestOptions` to `CosmosBulkPatchItemRequestOptions`.
* Renamed `TransactionalBatch` to `CosmosBatch`.
* Renamed `TransactionalBatchItemRequestOptions` to `CosmosBatchItemRequestOptions`.
* Renamed `TransactionalBatchItemRequestOptionsBase` to `CosmosBatchItemRequestOptionsBase`.
* Renamed `TransactionalBatchOperationResult` to `CosmosBatchOperationResult`.
* Renamed `TransactionalBatchPatchItemRequestOptions` to `CosmosBatchPatchItemRequestOptions`.
* Renamed `TransactionalBatchRequestOptions` to `CosmosBatchRequestOptions`.
* Renamed `TransactionalBatchResponse` to `CosmosBatchResponse`.
* Renamed `processBulkOperations` to `executeBulkOperations` API.
* Renamed `executeTransactionalBatch` to `executeCosmosBatch` API.
* Moved `CosmosBulkItemResponse.java` to `com.azure.cosmos.models` package.
* Moved `CosmosBulkOperationResponse.java` to `com.azure.cosmos.models` package.
* Moved `CosmosItemOperation.java` to `com.azure.cosmos.models` package.
* Moved `CosmosItemOperationType.java` to `com.azure.cosmos.models` package.
* Moved `CosmosPatchOperations.java` to `com.azure.cosmos.models` package.

### 4.19.0-beta.1 (2021-09-02)
#### Bugs Fixed
* Added support to switch off IO thread for response processing.

### 4.18.0 (2021-08-16)
#### New Features
* Integrated cosmos diagnostics with open telemetry tracer.

#### Bugs Fixed
* Added reactor netty timeline to `query plan` calls.
* Fixed serialization warning on `clientSideRequestDiagnostics`.
* Fixed an issue when `IdleEndpointTimeout` is set to 0 in `DirectConnectionConfig`.
* Added retry for `PrematureCloseException`.
* Fixed an issue where application hangs in bulk executor.
* Fixed an issue which preventing recovery from 410/0 after split.

### 4.18.0-beta.1 (2021-08-11)
#### Bugs Fixed
* Added `TransportRequestChannelAcquisitionContext` in `CosmosDiagnostics`.

### 4.17.0 (2021-07-08)
#### New Features
* Adjust `MicroBatchSize` dynamically based on throttling rate in `BulkExecutor`.

#### Bugs Fixed
* Fixed an issue with AAD authentication in `Strong` and `BoundedStaleness` in direct mode.
* Fixed an issue where `ChangeFeedProcessor` was resuming from zero continuation token for new partitions on partition splits.

### 4.16.0 (2021-06-11)
#### Bugs Fixed
* Fixed an issue on handling partition splits during bulk operations in Gateway Mode.
* Fixed an issue with `NumberFormatException` happening on requests on large containers.
* Fixed an issue with BackOff time in `ThroughputController`.
* Fixed an issue with `ThroughputControl` calculation.
* Improved behavior when `CosmosClientBuilder.userAgentSuffix` exceeds 64 characters. Now `userAgentSuffix` will be honored as long as total userAgent value is less than 256 characters or truncated to fit the 256 characters limited.
* Fixed issue when using client-side throughput control in combination with bulk upserts, previously resulting in unnecessarily upserting documents multiple times in some cases when getting throttled.

### 4.16.0-beta.1 (2021-05-20)
#### Bugs Fixed
* No changes from previous version, releasing for compatibility issues with cosmos encryption modules.

### 4.15.0 (2021-05-12)
#### New Features
* Added `backendLatencyInMs` in `CosmosDiagnostics` for `DIRECT` connection mode.
* Added `retryContext` in `CosmosDiagnostics` for query operations.

#### Bugs Fixed
* Fixed ignored `HttpClient` decoder configuration issue.
* Fixed incorrect connection mode issue in `CosmosDiagnostics`.
* Fixed issue with handling collisions in the effective partition key.
* Fixed `CosmosQueryRequestOptions` NPE in `readAllItems` API.

### 4.15.0-beta.2 (2021-04-26)
#### Bugs Fixed
* No changes from previous version, releasing for compatibility issues with cosmos encryption modules.

### 4.15.0-beta.1 (2021-04-07)
#### Bugs Fixed
* No changes from previous version, releasing for compatibility issues with cosmos encryption modules.

### 4.14.0 (2021-04-06)
#### New Features
* General Availability for `readMany()` API in `CosmosAsyncContainer` and `CosmosContainer`.
* General Availability for `handle()` API in `CosmosPagedFlux` and `CosmosPagedIterable`.
* Upgraded Jackson to patch version 2.12.2.
* Exposed `getDocumentUsage` and `getDocumentCountUsage()` APIs in `FeedResponse` to retrieve document count metadata.

#### Bugs Fixed
* Allowed `CosmosPagedFlux#handle()` and `CosmosPagedIterable#handle()` API for chaining.
* Removed `AfterBurner` module usage from `CosmosException` causing the warning logs.
* Fixed issue of duplicate processing of items on the same Change Feed Processor instance.
* Return `RequestTimeoutException` on client side timeout for write operations.

### 4.13.1 (2021-03-22)
#### Bugs Fixed
* Fixed issue preventing recovery from 410 status code and 0 sub status code due to stale Gateway caches when threads in parallel scheduler are starved.
* Fixed warning caused because of afterburner module usage in `CosmosDiagnostics`.
* Query performance improvements.

### 4.13.0 (2021-03-11)
> [!IMPORTANT] 
> This release updates `reactor-core` and `reactor-netty` major versions to `2020.0.4 (Europium)` release train.
#### New Features
* Updated `reactor-core` version to 3.4.3.
* Updated `reactor-netty` version to 1.0.4.
* Added `Diagnostics` for queries.

#### Bugs Fixed
* Fixed `OrderBy` for mixed and undefined types for cross partition queries.
* Fixed `readAllItems` with resourceToken.
* Fixed issue with `resourceToken` usage in `Gateway` connection mode.
* Fixed issues with point operations with permissions in `Gateway` connection mode.

### 4.12.0 (2021-02-09)
#### New Features
* Added connection endpoint rediscovery feature to help reduce and spread-out high latency spikes.
* Added changeFeed pull model beta API.
* Added support for resuming query from a pre split continuation token after partition split.
* Optimized query execution time by caching `query plan` for single partition queries with filters and orderby.

#### Bugs Fixed
* Fixed telemetry deserialization issue.
* Skip session token for `query plan`, trigger and UDF.
* Improved session timeout 404/1002 exception handling.

### 4.11.0 (2021-01-15)
#### New Features
* Added Beta API for Patch support.
* Updated reactor-core library version to `3.3.12.RELEASE`.
* Updated reactor-netty library version to `0.9.15.RELEASE`.
* Updated netty library version to `4.1.54.Final`.

#### Bugs Fixed
* Fixed RntbdServiceEnpoint close issue.
* Improved the latency and throughput for writes when multiplexing.

### 4.10.0 (2020-12-14)
#### New Features
* Added Conflict API support.

### 4.9.0 (2020-12-11)
#### New Features
* Added Beta API for Bulk Operations.
* Added `getRegionsContacted` API in `CosmosDiagnostics`.
* Added Diagnostics for `CosmosStoredProcedureResponse`.
* Added trouble shooting guide links to `CosmosException`.

#### Bugs Fixed
* Adding automatic retries on client-side transient failures on writes while possible with still being idempotent.
* Fixed NPE on `getDiagnostics` for `CosmosStoredProcedureResponse`.
* Fixed empty `resourceAddress` in `CosmosException`.

### 4.8.0 (2020-10-27)
#### New Features
* Added `contentResponseOnWriteEnabled` feature to `CosmosItemRequestOptions`.

#### Bugs Fixed
* Fixed an issue which may affect query behaviour when resuming from a continuation token.

### 4.7.1 (2020-10-21)
#### Bugs Fixed
* Improved the 449 retry policy to force back-off on initial retry and start with shorter back-offs.

### 4.7.0 (2020-10-17)
#### New Features
* Added Beta API for transactional batches.

#### Bugs Fixed
* Fixed an error parsing query metrics on locales with ',' as floating-point delimiter.
* Stopped excessive regional fail-overs when retrieving responses with invalid json from Gateway.
* Fixed an error resulting in certain queries unnecessarily being expected in the Gateway even when using Direct transport.
* Reduced logging noise level by handling SSLException on channel closure.
* Improved efficiency of retry logic for "404 - ReadSession not available" errors.

### 4.6.0 (2020-09-30)
#### New Features
* Added new API to support AAD role-based access control in Cosmos. This is a preview feature which needs to be enabled at the account settings.
* Added handler API(beta) to `CosmosPagedFlux`/`CosmosPagedIterable` to be invoked on every response.

### 4.5.2 (2020-09-29)
#### Bugs Fixed
* Increased robustness of query execution and fetching metadata cache in case of intermittent connectivity issues.

### 4.5.1 (2020-09-25)
#### Bugs Fixed
* Added preview implementation for ChangeFeedProcessor which allows for a more detailed view of the current state.
* Fixed Multiple partition supervisor tasks running simultaneously if leaseAcquireInterval is smaller than leaseRenewInterval.
* Improved Diagnostics for Rntbd connectivity.
* Stopped onError Dropped events from leaking into default reactor hook.

### 4.5.0 (2020-09-16)
#### New Features
* Increased robustness of the Rntbd stack in case of intermittent connectivity issues.
* Improved latency in case of intermittent connectivity issues to individual backend replicas for multi-region accounts avoiding initiation of unnecessary regional fail-overs.

### 4.4.0 (2020-09-12)
#### Bugs Fixed
* Fixed RequestTimeoutException when enabling `netty-tcnative-boringssl` dependency.
* Fixed memory leak issue on `Delete` operations in `GATEWAY` mode.
* Fixed a leak in `CosmosClient` instantiation when endpoint uri is invalid.
* Improved `CPU History` diagnostics.

### 4.4.0-beta.1 (2020-08-27)
#### New Features
* Added new API to efficiently load many documents (via list of pk/id pairs or all documents for a set of pk values).
* Added new `deleteItem` API.
* Enabled query metrics by default.
#### Bugs Fixed
* Fixed NPE in `GatewayAddressCache`.
* Fixing query metric issue for zero item response.
* Improved performance (reduced CPU usage) for address parsing and Master-Key authentication.

### 4.3.2-beta.2 (2020-08-17)
#### Bugs Fixed
* No changes from previous version, releasing for compatibility issues with spring data modules.

### 4.3.2-beta.1 (2020-08-14)
#### Bugs Fixed
* Fixed issue in RntbdServiceEndpoint to avoid early closure of an unused TCP connection.

### 4.3.1 (2020-08-13)
#### Bugs Fixed
* Fixed issue with `GROUP BY` query, where it was returning only one page.
* Fixed user agent string format to comply with central SDK guidelines.
* Enhanced diagnostics information to include `query plan` diagnostics.

### 4.3.0 (2020-07-29)
#### New Features
* Updated reactor-core library version to `3.3.8.RELEASE`. 
* Updated reactor-netty library version to `0.9.10.RELEASE`. 
* Updated netty library version to `4.1.51.Final`. 
* Added new overload APIs for `upsertItem` with `partitionKey`. 
* Added open telemetry tracing support. 
#### Bugs Fixed
* Fixed issue where SSLException gets thrown in case of cancellation of requests in GATEWAY mode.
* Fixed resource throttle retry policy on stored procedures execution.
* Fixed issue where SDK hangs in log level DEBUG mode. 
* Fixed periodic spikes in latency in Direct mode. 
* Fixed high client initialization time issue. 
* Fixed http proxy bug when customizing client with direct mode and gateway mode. 
* Fixed potential NPE in users passes null options. 
* Added timeUnit to `requestLatency` in diagnostics string.
* Removed duplicate uri string from diagnostics string. 
* Fixed diagnostics string in proper JSON format for point operations.
* Fixed issue with `.single()` operator causing the reactor chain to blow up in case of Not Found exception. 

### 4.2.0 (2020-07-14)
#### New Features
* Added script logging enabled API to `CosmosStoredProcedureRequestOptions`.
* Updated `DirectConnectionConfig` default `idleEndpointTimeout` to 1h and default `connectTimeout` to 5s.
#### Bugs Fixed
* Fixed issue where `GatewayConnectionConfig` `idleConnectionTimeout` was overriding `DirectConnectionConfig` `idleConnectionTimeout`.
* Fixed `responseContinuationTokenLimitInKb` get and set APIs in `CosmosQueryRequestOptions`.
* Fixed issue in query and change feed when recreating the collection with same name.
* Fixed issue with top query throwing ClassCastException.
* Fixed issue with order by query throwing NullPointerException.
* Fixed issue in handling of cancelled requests in direct mode causing reactor `onErrorDropped` being called. 

### 4.1.0 (2020-06-25)
#### New Features
* Added support for `GROUP BY` query.
* Increased the default value of maxConnectionsPerEndpoint to 130 in DirectConnectionConfig.
* Increased the default value of maxRequestsPerConnection to 30 in DirectConnectionConfig.
#### Bugs Fixed
* Fixed issues with order by query returning duplicate results when resuming by using continuation token. 
* Fixed issues with value query returning null values for nested object.
* Fixed null pointer exception on request manager in RntbdClientChannelPool.

### 4.0.1 (2020-06-10)
#### New Features
* Renamed `QueryRequestOptions` to `CosmosQueryRequestOptions`.
* Updated `ChangeFeedProcessorBuilder` to builder pattern.
* Updated `CosmosPermissionProperties` with new container name and child resources APIs.
#### Bugs Fixed
* Fixed ConnectionPolicy `toString()` Null Pointer Exception.

### 4.0.1-beta.4 (2020-06-03)
#### New Features
* Added more samples & enriched docs to `CosmosClientBuilder`. 
* Updated `CosmosDatabase` & `CosmosContainer` APIs with throughputProperties for autoscale/autopilot support. 
* Renamed `CosmosClientException` to `CosmosException`. 
* Replaced `AccessCondition` & `AccessConditionType` by `ifMatchETag()` & `ifNoneMatchETag()` APIs. 
* Merged all `Cosmos*AsyncResponse` & `CosmosResponse` types to a single `CosmosResponse` type.
* Renamed `CosmosResponseDiagnostics` to `CosmosDiagnostics`.  
* Wrapped `FeedResponseDiagnostics` in `CosmosDiagnostics`. 
* Removed `jackson` dependency from azure-cosmos & relying on azure-core. 
* Replaced `CosmosKeyCredential` with `AzureKeyCredential` type. 
* Added `ProxyOptions` APIs to `GatewayConnectionConfig`. 
* Updated SDK to use `Instant` type instead of `OffsetDateTime`. 
* Added new enum type `OperationKind`. 
* Renamed `FeedOptions` to `QueryRequestOptions`. 
* Added `getETag()` & `getTimestamp()` APIs to `Cosmos*Properties` types. 
* Added `userAgent` information in `CosmosException` & `CosmosDiagnostics`. 
* Updated new line character in `Diagnostics` to System new line character. 
* Removed `readAll*` APIs, use query select all APIs instead.
* Added `ChangeFeedProcessor` estimate lag API.   
#### Bugs Fixed
* Fixed issue with parsing of query results in case of Value order by queries. 

### 4.0.1-beta.3 (2020-05-15)
#### New Features
* Added autoscale/autopilot throughput provisioning support to SDK.  
* Replaced `ConnectionPolicy` with new connection configs. Exposed `DirectConnectionConfig` & `GatewayConnectionConfig` APIs through `CosmosClientBuilder` for Direct & Gateway mode connection configurations.
* Moved `JsonSerializable` & `Resource` to implementation package. 
* Added `contentResponseOnWriteEnabled` API to CosmosClientBuilder which disables full response content on write operations.
* Exposed `getETag()` APIs on response types.
* Moved `CosmosAuthorizationTokenResolver` to implementation. 
* Renamed `preferredLocations` & `multipleWriteLocations` API to `preferredRegions` & `multipleWriteRegions`. 
* Updated `reactor-core` to 3.3.5.RELEASE, `reactor-netty` to 0.9.7.RELEASE & `netty` to 4.1.49.Final versions. 
* Added support for `analyticalStoreTimeToLive` in SDK.     
#### Bugs Fixed
* Fixed socket leak issues with Direct TCP client.
* Fixed `orderByQuery` with continuation token bug.

### 4.0.1-beta.2 (2020-04-21)
#### New Features
* `CosmosClientException` extends `AzureException`. 
* Removed `maxItemCount` & `requestContinuationToken` APIs from `FeedOptions` instead using `byPage()` APIs from `CosmosPagedFlux` & `CosmosPagedIterable`.
* Introduced `CosmosPermissionProperties` on public surface for `Permission` APIs.
* Removed `SqlParameterList` type & replaced with `List`
* Fixed multiple memory leaks in Direct TCP client. 
* Added support for `DISTINCT` queries. 
* Removed external dependencies on `fasterxml.uuid, guava, commons-io, commons-collection4, commons-text`.  
* Moved `CosmosPagedFlux` & `CosmosPagedIterable` to `utils` package. 
* Updated netty to 4.1.45.Final & project reactor to 3.3.3 version.
* Updated public rest contracts to `Final` classes.
* Added support for advanced Diagnostics for point operations.
#### Bugs Fixed
* `ChangeFeedProcessor` bug fix for handling partition splits & when partition not found.
* `ChangeFeedProcessor` bug fix when synchronizing lease updates across different threads.

### 4.0.1-beta.1 (2020-03-10)
#### New Features 
* Updated package to `com.azure.cosmos`
* Added `models` package for model / rest contracts
* Added `utils` package for `CosmosPagedFlux` & `CosmosPagedIterable` types. 
* Updated public APIs to use `Duration` across the SDK.
* Added all rest contracts to `models` package.
* `RetryOptions` renamed to `ThrottlingRetryOptions`.
* Added `CosmosPagedFlux` & `CosmosPagedIterable` pagination types for query APIs. 
* Added support for sharing TransportClient across multiple instances of CosmosClients using a new API in the `CosmosClientBuilder#connectionSharingAcrossClientsEnabled(true)`
* Query Optimizations by removing double serialization / deserialization. 
* Response Headers optimizations by removing unnecessary copying back and forth. 
* Optimized `ByteBuffer` serialization / deserialization by removing intermediate String instantiations.
#### Bugs Fixed
* Fixed race condition causing `ArrayIndexOutOfBound` exception in StoreReader<|MERGE_RESOLUTION|>--- conflicted
+++ resolved
@@ -5,15 +5,6 @@
 #### Features Added
 
 #### Breaking Changes
-<<<<<<< HEAD
-
-#### Bugs Fixed
-
-#### Other Changes
-
-### 4.48.1 (2023-08-09)
-=======
->>>>>>> e856547a
 
 #### Bugs Fixed
 
