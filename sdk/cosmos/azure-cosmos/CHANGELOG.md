## Release History

### 4.45.0-beta.1 (Unreleased)

#### Features Added
<<<<<<< HEAD
* Added configurability for minimum connection pool size for all containers through a system property - `COSMOS.MIN_CONNECTION_POOL_SIZE_PER_ENDPOINT` - See [PR 33983](https://github.com/Azure/azure-sdk-for-java/pull/33983).
* Added `CosmosContainerProactiveInitConfigBuilder:setAggressiveWarmupDuration(Duration aggressiveWarmupDuration)` public API to switch between aggressively opening connections
  in a blocking manner to defensively opening connections in a non-blocking manner after `aggressiveProactiveConnectionEstablishmentDuration` has elapsed - See [PR 33983](https://github.com/Azure/azure-sdk-for-java/pull/33983).
=======

#### Breaking Changes

#### Bugs Fixed

#### Other Changes
>>>>>>> 64928d12

### 4.44.0 (2023-04-21)

#### Bugs Fixed
* Fixed an issue where throughput control is not triggered properly when target throughput is being used - See [PR 34393](https://github.com/Azure/azure-sdk-for-java/pull/34393)
* Fixed an issue where `IllegalStateException` being thrown during replica validation - See [PR 34538](https://github.com/Azure/azure-sdk-for-java/pull/34538)

### 4.43.0 (2023-04-06)

#### Features Added
* Added option to enable automatic retries for write operations - See [34227](https://github.com/Azure/azure-sdk-for-java/pull/34227)
* Added option to enable automatic logging of Cosmos diagnostics for errors or requests exceeding latency threshold - See [33209](https://github.com/Azure/azure-sdk-for-java/pull/33209)
* Added support for OpenTelemetry traces following the Semantic profile for Cosmos DB - See [33209](https://github.com/Azure/azure-sdk-for-java/pull/33209)

#### Breaking Changes
* Changed the default structure of Open Telemetry events being emitted by the SDK to follow the semantic profile for Cosmos DB. Use the `COSMOS.USE_LEGACY_TRACING` system property to retrun to the previous event structure: `-DCOSMOS.USE_LEGACY_TRACING=true` - See [33209](https://github.com/Azure/azure-sdk-for-java/pull/33209)

### 4.42.0 (2023-03-17)

#### Features Added
* Added support for Move operation - See [PR 31078](https://github.com/Azure/azure-sdk-for-java/pull/31078)
* GA of `subpartition` functionality in SDK - See [32501](https://github.com/Azure/azure-sdk-for-java/pull/32501)
* Added ability for SDK to use partial partition keys for queries in subpartitioned containers - See [32501](https://github.com/Azure/azure-sdk-for-java/pull/32501)
* Enable `handleLatestVersionChanges` in ChangeFeedProcessor - See [33972](https://github.com/Azure/azure-sdk-for-java/pull/33972)
* Added Merge support. NOTE: to use Change Feed Processor with merge support, onboard to the new API `handleLatestVersionChanges()` in `ChangeFeedProcessorBuilder`.

#### Bugs Fixed
* Fixed `readMany` API to take in hierarchical partition keys - See [32501](https://github.com/Azure/azure-sdk-for-java/pull/32501)
* Fixed an issue in the Direct Transport metrics for acquired/closed channels which would be triggered when endpoint get closed/evicted due to exceeding idle timeouts. This would surface as stale metrics for these endpoints. - See [33969](https://github.com/Azure/azure-sdk-for-java/pull/33969) 

#### Other Changes
* Added fault injection support - See [PR 33329](https://github.com/Azure/azure-sdk-for-java/pull/33329).

### 4.41.0 (2023-02-17)

#### Features Added
* Added ability to configure proactive connection management via `CosmosClientBuilder.openConnectionsAndInitCaches(CosmosContainerProactiveInitConfig)`. - See [PR 33267](https://github.com/Azure/azure-sdk-for-java/pull/33267)
* Added internal merge handling - See [PR 31428](https://github.com/Azure/azure-sdk-for-java/pull/31428). See [PR 32097](https://github.com/Azure/azure-sdk-for-java/pull/32097). See [PR 32078](https://github.com/Azure/azure-sdk-for-java/pull/32078). See [PR 32165](https://github.com/Azure/azure-sdk-for-java/pull/32165). See [32259](https://github.com/Azure/azure-sdk-for-java/pull/32259). See [32496](https://github.com/Azure/azure-sdk-for-java/pull/32496)
* Added more granular control of which Cosmos client-side metrics to emit, whether to collect histograms and percentiles (and which) and also which tags/dimensions to associate with individual metrics.  - See [PR 33436](https://github.com/Azure/azure-sdk-for-java/pull/33436)

#### Breaking Changes
* NOTE: the PR to provide more granular control over metrics - See [PR 33436](https://github.com/Azure/azure-sdk-for-java/pull/33436) - includes two technically breaking changes. We don't expect any customers to be impacted by this, but the PR description as well as information below provides some context and options on how to revert the behavior to previous version.
  * The API `CosmosClientTelemetryConfig.metricTagNames` has been marked deprecated in favor of `CosmosMicrometerMetricsOptions.defaultTagNames` or `CosmosMicrometerMeterOptions.suppressTagNames` - the `CosmosClientTelemetryConfig.metricTagNames` API can still be used as long as none of the new configuration APIs is used - but we recommend starting to switch over to the new APIs.
  * Capturing metrics - especially `Timer` and `DistributionSummary` with percentiles/histograms has some performance overhead. We got feedback that initially we were emitting some metrics with relatively high cardinality on tags with percentiles/histograms of questionable value (only useful in certain scenarios). So, we decided to disable collecting these metrics by default - but still allow them to be collected when enabled manually via the APIs described in [PR 33436](https://github.com/Azure/azure-sdk-for-java/pull/33436).   

#### Bugs Fixed
* Change feed pull API is using an incorrect key value for collection lookup, which can result in using the old collection in collection recreate scenarios. - See [PR 33178](https://github.com/Azure/azure-sdk-for-java/pull/33178)

#### Other Changes
* Give a meaningful name to the GlobalEndpointManager worker thread. - See [PR 33507](https://github.com/Azure/azure-sdk-for-java/pull/33507)
* Adding activity id in header of gateway address refresh call. - See [PR 33074](https://github.com/Azure/azure-sdk-for-java/pull/33074)
* Direct mode - `RNTBD` connection health check improvements in `RntbdClientChannelHealthChecker` to allow recovering quicker when existing connections get broken (without TCP close or reset, just timeouts because packets get dropped). - See [PR 33464](https://github.com/Azure/azure-sdk-for-java/pull/33464) and - See [PR 33566](https://github.com/Azure/azure-sdk-for-java/pull/33566)  

### 4.40.0 (2023-01-13)
#### Features Added
* Added `retryAfterInMs` to `StoreResult` in `CosmosDiagnostics` - See [PR 31219](https://github.com/Azure/azure-sdk-for-java/pull/31219)
* Added `CosmosDiagnostics` to `readMany` API - See [PR 32290](https://github.com/Azure/azure-sdk-for-java/pull/32290)

#### Bugs Fixed
* Fixed issue on noisy `CancellationException` log - See [PR 31882](https://github.com/Azure/azure-sdk-for-java/pull/31882)
* Fixed issue with `TracerProvider` constructor inadvertently disabling tracing when `isClientMetricsEnabled` is true - See [PR 32787](https://github.com/Azure/azure-sdk-for-java/pull/32787)
* Added improvement in handling for idle connection being closed unexpectedly - See [PR 32936](https://github.com/Azure/azure-sdk-for-java/pull/32936)

#### Other Changes
* Reduced log noisiness when bulk ingestion completes and sink is already terminated or cancelled. - See [PR 32601](https://github.com/Azure/azure-sdk-for-java/pull/32601)
* Optimized the `readMany` API to make use of point reads when a single item is requested for a given physical partition - See [PR 31723](https://github.com/Azure/azure-sdk-for-java/pull/31723)
* Added cross region retries for data plane, query plan and metadata requests failed with http timeouts - See [PR 32450](https://github.com/Azure/azure-sdk-for-java/pull/32450)

### 4.39.0 (2022-11-16)

#### Bugs Fixed
* Fixed a rare race condition for `query plan` cache exceeding the allowed size limit - See [PR 31859](https://github.com/Azure/azure-sdk-for-java/pull/31859)
* Added improvement in `RntbdClientChannelHealthChecker` for detecting continuous transit timeout. - See [PR 31544](https://github.com/Azure/azure-sdk-for-java/pull/31544)
* Fixed an issue in replica validation where addresses may have not sorted properly when replica validation is enabled. - See [PR 32022](https://github.com/Azure/azure-sdk-for-java/pull/32022)
* Fixed unicode char handling in Uris in Cosmos Http Client. - See [PR 32058](https://github.com/Azure/azure-sdk-for-java/pull/32058)
* Fixed an eager prefetch issue to lazily prefetch pages on a query - See [PR 32122](https://github.com/Azure/azure-sdk-for-java/pull/32122)

#### Other Changes
* Shaded `MurmurHash3` of apache `commons-codec` to enable removing of the `guava` dependency - CVE-2020-8908 - See [PR 31761](https://github.com/Azure/azure-sdk-for-java/pull/31761)
* Updated test dependency of `testng` to version 7.5 - See [PR 31761](https://github.com/Azure/azure-sdk-for-java/pull/31761)
* Reduced the logging noise level on CancellationExceptions from `RntbdReporter.reportIssue`. - See [PR 32175](https://github.com/Azure/azure-sdk-for-java/pull/32175)

### 4.38.1 (2022-10-21)
#### Other Changes
* Updated test dependency of apache `commons-text` to version 1.10.0 - CVE-2022-42889 - See [PR 31674](https://github.com/Azure/azure-sdk-for-java/pull/31674)
* Updated `jackson-databind` dependency to 2.13.4.2 - CVE-2022-42003 - See [PR 31559](https://github.com/Azure/azure-sdk-for-java/pull/31559)

### 4.38.0 (2022-10-12)
#### Features Added
* Added option to set throughput control group name on per-request level for batch and bulk operations. - See [PR 31362](https://github.com/Azure/azure-sdk-for-java/pull/31362)

### 4.37.1 (2022-10-07)
> [!IMPORTANT]
> We strongly recommend our customers to use version 4.37.1 and above.
#### Bugs Fixed
* Fixed incorrect RU metric reporting in micrometer metrics. - See [PR 31307](https://github.com/Azure/azure-sdk-for-java/pull/31307)
* Enabled failover to preferred locations in the case of single-write/multi-read region enabled account for read in Gateway mode and for metadata requests in Direct mode. - More details about the [Bug: Cosmos DB Client gets stuck in timeout retry loop](https://github.com/Azure/azure-sdk-for-java/issues/31260#issue-1396454421). - See [PR 31314](https://github.com/Azure/azure-sdk-for-java/pull/31314)

#### Other Changes
* Added SslHandshakeTimeout minimum duration config - See [PR 31298](https://github.com/Azure/azure-sdk-for-java/pull/31298)

### 4.37.0 (2022-09-30)
#### Features Added
* Added new preview APIs to `ChangeFeedProcessor` for handling all versions and deletes changes - See [PR 30399](https://github.com/Azure/azure-sdk-for-java/pull/30399)
* Added option to emit client-side metrics via micrometer.io MeterRegistry. - See [PR 30065](https://github.com/Azure/azure-sdk-for-java/pull/30065)

#### Bugs Fixed
* Fixed a race condition that could result in a memory/thread leak for `BulkExecutor` instances (and their corresponding `cosmos-daemon-BulkExecutor-*` thread). - See [PR 31082](https://github.com/Azure/azure-sdk-for-java/pull/31082)

#### Other Changes
* Enable replica validation by default - See [PR 31159](https://github.com/Azure/azure-sdk-for-java/pull/31159)

### 4.36.0 (2022-09-15)
#### Other Changes
* Added system property to turn on replica validation - See [PR 29767](https://github.com/Azure/azure-sdk-for-java/pull/29767)
* Added improvement to avoid retry on same replica that previously failed with 410, 408 and  >= 500 status codes - See [PR 29767](https://github.com/Azure/azure-sdk-for-java/pull/29767)
* Improvement when `connectionEndpointRediscoveryEnabled` is enabled - See [PR 30281](https://github.com/Azure/azure-sdk-for-java/pull/30281)
* Added replica validation for Unknown status if `openConnectionsAndInitCaches` is used and replica validation is enabled - See [PR 30277](https://github.com/Azure/azure-sdk-for-java/pull/30277)

### 4.35.1 (2022-08-29)
#### Other Changes
* Added non-blocking async lazy cache to improve upgrade and scaling scenarios - See [PR 29322](https://github.com/Azure/azure-sdk-for-java/pull/29322)
* Improved performance of `StoreResponse` using array headers - See [PR 30596](https://github.com/Azure/azure-sdk-for-java/pull/30596)

### 4.35.0 (2022-08-19)
#### Other Changes
* Updated netty library version to `4.1.79.Final`.
* Updated `reactor-core` version to `3.4.21`.

### 4.34.0 (2022-08-05)
#### Features Added
* GA of `DedicatedGatewayRequestOptions` API. See [PR 30142](https://github.com/Azure/azure-sdk-for-java/pull/30142)

#### Other Changes
* Added `requestSessionToken` to `CosmosDiagnostics` - See [PR 29516](https://github.com/Azure/azure-sdk-for-java/pull/29516)
* Reverted changes of [PR 29944](https://github.com/Azure/azure-sdk-for-java/pull/29944) to avoid possible regression when customers use id with special characters and their account is on ComputeGateway already. - See [PR 30283](https://github.com/Azure/azure-sdk-for-java/pull/30283)
* Added changes for `changeFeed` APIs for handling all versions and deletes changes. See [PR 30161](https://github.com/Azure/azure-sdk-for-java/pull/30161)

### 4.33.1 (2022-07-22)
#### Bugs Fixed
* Fixed issues with "id" encoding when using special characters that should be allowed in the "id" property of a document. - See [PR 29944](https://github.com/Azure/azure-sdk-for-java/pull/29944)
* Fixed `NotFoundException` for `queryChangeFeed` with staled feed range after split - See [PR 29982](https://github.com/Azure/azure-sdk-for-java/pull/29982)
* Fixed `ForbiddenException` for azure instance metadata service requests if proxy is configured for client telemetry. - See [PR 30004](https://github.com/Azure/azure-sdk-for-java/pull/30004)
* Fixed a regression introduced in [PR 27440](https://github.com/Azure/azure-sdk-for-java/pull/27440) which causes an `IllegalArgumentException` for distinct queries when using POJO serialization. - See [PR 30025](https://github.com/Azure/azure-sdk-for-java/pull/30025)
* Fixed `IllegalArgumentException` when trying to update targetThroughput(Threshold) without process restart. - See [PR 30049](https://github.com/Azure/azure-sdk-for-java/pull/30049)

#### Other Changes
* Supported username and password to be used in `GatewayConnectionConfig.setProxy` . - See [PR 30004](https://github.com/Azure/azure-sdk-for-java/pull/30004)

### 4.33.0 (2022-07-14)
#### Other Changes
* Updated netty library version to `4.1.78.Final`.
* Updated `reactor-core` version to `3.4.19`.

### 4.32.1 (2022-06-30)

#### Bugs Fixed
* Added a fix for `CloneNotSupportedException` when trying to instantiate a `Cosmos(Async)Client` and using a MAC provider which would not support cloning. Instead, this should be handled gracefully (less ideal perf is expected - but functionally it should work.) - See [PR 29719](https://github.com/Azure/azure-sdk-for-java/pull/29719)

### 4.32.0 (2022-06-27)
#### Other Changes
* Remove requires `io.netty.transport.epoll` from `module-info` - See [PR 29509](https://github.com/Azure/azure-sdk-for-java/pull/29509)
* Converted from `durationInMicroSec` to `durationInMilliSecs` in `CosmosDiagnostics` - See [PR 29643](https://github.com/Azure/azure-sdk-for-java/pull/29643)

### 4.31.0 (2022-06-08)
#### Bugs Fixed
* Fixed Store Response headers case insensitivity. - See [PR 29268](https://github.com/Azure/azure-sdk-for-java/pull/29268)

#### Other Changes
* Add `IdleStateHandler` after Ssl handshake has completed and improvement on keeping inner exceptions for creating new channels. - See [PR 29253](https://github.com/Azure/azure-sdk-for-java/pull/29253)

### 4.30.1 (2022-06-01)
#### Other Changes
* Made CosmosPatchOperations thread-safe. Usually there is no reason to modify a CosmosPatchOperations instance concurrently form multiple threads - but making it thread-safe acts as protection in case this is done anyway - See [PR 29143](https://github.com/Azure/azure-sdk-for-java/pull/29143)
* Added system property to allow overriding proxy setting for client telemetry endpoint. - See [PR 29022](https://github.com/Azure/azure-sdk-for-java/pull/29022)
* Added additional information about the reason on Rntbd channel health check failures. - See [PR 29174](https://github.com/Azure/azure-sdk-for-java/pull/29174)

### 4.30.0 (2022-05-20)
#### Bugs Fixed
* Fixed bubbling of Errors in case of any `java.lang.Error` - See [PR 28620](https://github.com/Azure/azure-sdk-for-java/pull/28620)
* Fixed an issue with creating new Throughput control client item when `enableThroughputControlGroup` is being called multiple times with the same throughput control group. - See [PR 28905](https://github.com/Azure/azure-sdk-for-java/pull/28905)
* Fixed a possible dead-lock on static ctor for CosmosException when the runtime is using custom class loaders. - See [PR 28912](https://github.com/Azure/azure-sdk-for-java/pull/28912) and [PR 28961](https://github.com/Azure/azure-sdk-for-java/pull/28961) 

#### Other Changes
* Added `exceptionMessage` and `exceptionResponseHeaders` to `CosmosDiagnostics` in case of any exceptions - See [PR 28620](https://github.com/Azure/azure-sdk-for-java/pull/28620)
* Improved performance of `query plan` cache by using `ConcurrentHashMap` with a fixed size of 1000 - See [PR 28537](https://github.com/Azure/azure-sdk-for-java/pull/28537)
* Changed 429 (Throttling) retry policy to have an upper bound for the back-off time of 5 seconds - See [PR 28764](https://github.com/Azure/azure-sdk-for-java/pull/28764)
* Improved `openConnectionsAndInitCaches` by using rntbd context negotiation. - See [PR 28470](https://github.com/Azure/azure-sdk-for-java/pull/28470)
* Enable `connectionEndpointRediscoveryEnabled` by default - See [PR 28471](https://github.com/Azure/azure-sdk-for-java/pull/28471)

### 4.29.1 (2022-04-27)
#### Bugs Fixed
* Fixed AAD authentication for `CosmosPatchOperations` - See [PR 28537](https://github.com/Azure/azure-sdk-for-java/pull/28537)

### 4.29.0 (2022-04-22)
#### Features Added
* Added Beta API `continueOnInitError` in `ThroughputControlGroupConfigBuilder` - See [PR 27702](https://github.com/Azure/azure-sdk-for-java/pull/27702)

#### Bugs Fixed
* Added improvement for handling idle connection close event when `connectionEndpointRediscoveryEnabled` is enabled - See [PR 27242](https://github.com/Azure/azure-sdk-for-java/pull/27242)
* Fixed memory leak issue related to circular reference of `CosmosDiagnostics` in `StoreResponse` and `CosmosException` - See [PR 28343](https://github.com/Azure/azure-sdk-for-java/pull/28343)

### 4.28.1 (2022-04-08)
#### Other Changes
* Updated `jackson` dependency to 2.13.2 and `jackson-databind` dependency to 2.13.2.1 - CVE-2020-36518. - See [PR 27847](https://github.com/Azure/azure-sdk-for-java/pull/27847)

### 4.28.0 (2022-03-18)
#### Features Added
* Added the "VM Unique ID" - see [Accessing and Using Azure VM Unique ID](https://azure.microsoft.com/blog/accessing-and-using-azure-vm-unique-id/) - to the request diagnostics. This information helps to simplify investigating any network issues between an application hosted in Azure and the corresponding Cosmos DB service endpoint. - See [PR 27692](https://github.com/Azure/azure-sdk-for-java/pull/27692)
* Added overload of read api on ClientEncryptionKey with request options for cosmos encrytion project. - See [PR 27210](https://github.com/Azure/azure-sdk-for-java/pull/27210)

#### Bugs Fixed
* Added `decodeTime` in `CosmosDiagnostics` - See [PR 22808](https://github.com/Azure/azure-sdk-for-java/pull/22808)

#### Other Changes
* Reduced CPU usage for some String operations by switching to APIs that don't compile a pattern for each call. - See [PR 27654](https://github.com/Azure/azure-sdk-for-java/pull/27654)
* Reduced GC (Garbage Collection) pressure when executing queries returning many documents by pushing down type conversion. - See [PR 27440](https://github.com/Azure/azure-sdk-for-java/pull/27440)

### 4.27.0 (2022-03-10)
#### Bugs Fixed
* Fixed an issue in `CosmosPagedIterable` resulting in excessive memory consumption due to unbounded prefetch of pages when converting the `CosmosPagedIterable` into an `Iterator<FeedResponse<T>>`. - See [PR 27237](https://github.com/Azure/azure-sdk-for-java/pull/27237) and [PR 27299](https://github.com/Azure/azure-sdk-for-java/pull/27299)
* Fixed a `NullPointerException` in `CosmosDiagnostics isDiagnosticsCapturedInPagedFlux` - See [PR 27261](https://github.com/Azure/azure-sdk-for-java/pull/27261)
* Fixed an issue with allowing null values for add, set and replace operations in Patch API - See [PR 27501](https://github.com/Azure/azure-sdk-for-java/pull/27501)
* Fixed an issue with top query when top x is greater than the total number of items in the database - See [PR 27377](https://github.com/Azure/azure-sdk-for-java/pull/27377)
* Fixed synchronized lists and maps for order by query race condition - See [PR 27142](https://github.com/Azure/azure-sdk-for-java/pull/27142)

### 4.26.0 (2022-02-11)
#### Features Added
* Added support to resume a "multi order by query" from a continuation token - See [PR 26267](https://github.com/Azure/azure-sdk-for-java/pull/26267)
* Added `RNTBD - open connections` information in `ClientTelemetry`.
* Added Beta API to set custom `Reactor` scheduler to be used by the `ChangeFeedProcessor` implementation - See [PR 26750](https://github.com/Azure/azure-sdk-for-java/pull/26750)
* Added support for correlating queries executed via the Cosmos Spark connector with service-telemetry based on the `correlationActivityId` - See [PR 26908](https://github.com/Azure/azure-sdk-for-java/pull/26908)

#### Bugs Fixed
* Fixed an issue in `ChangeFeedProcessor` related to `leases` that were found expired - See [PR 26750](https://github.com/Azure/azure-sdk-for-java/pull/26750)
* Fixed an issue with `query plan` caching double initialization - See [PR 26825](https://github.com/Azure/azure-sdk-for-java/pull/26825)

#### Other Changes
* Added support for logging `CosmosDiagnostics` for empty pages through system property for cross partition query - See [PR 26869](https://github.com/Azure/azure-sdk-for-java/pull/26869)

### 4.26.0-beta.1 (2022-01-25)
#### Features Added
* Added support to resume a "multi order by query" from a continuation token - See [PR 26267](https://github.com/Azure/azure-sdk-for-java/pull/26267)

### 4.25.0 (2022-01-14)
#### Bugs Fixed
* Fixed `NullPointerException` in bulk mode for deleted/recreated containers.
* Added missing exception cause in case of `InternalServerException`.

### 4.24.0 (2021-12-21)
#### Features Added
* Added implementation for `CosmosAuthorizationTokenResolver`.
* Scoped session token per partition level for gateway call.

#### Bugs Fixed
* Fixed issue causing CosmosException with statusCode 0 to be thrown on connectivity issues for Gateway.
* Addressed potential race condition in `ChangeFeedProcessor` when check-pointing current state.

### 4.23.0 (2021-12-10)
#### Features Added
* Added `setMaxMicroBatchConcurrency` and `getMaxMicroBatchConcurrency` in `CosmosBulkExecutionOptions`.

#### Bugs Fixed
* Bulk execution improvement triggering a flush when total payload size exceeds the max payload size limit.
* Bulk execution improvement shortening the flush interval when the `Flux` of incoming operations signals completion.
* Fixed metadata cache refresh scenario on collection recreate for gateway mode.

### 4.22.0 (2021-12-03)
#### Features Added
* Added Beta API `getContactedRegionNames` in `CosmosDiagnostics`.

#### Bugs Fixed
* Fixed `IllegalStateException` for `getFeedRanges` when container recreated with same name.
* Made Cosmos spans CLIENT which will allow Azure Monitor to show HTTP calls nested under Cosmos spans.
* Fixed `ConcurrentModificationException` when getting `NotFoundException` with session consistency.

### 4.21.1 (2021-11-13)
#### Bugs Fixed
* Fixed an issue in `ChangeFeedProcessor` where processing stops in some rare cases because of a race condition can occur which prevents work to be promptly assigned to other instances.

### 4.21.0 (2021-11-12)
#### Features Added
* GA of `CosmosPatch`, `CosmosBatch` and `CosmosBulk` API.
* GA of `ChangeFeedProcessorState` API.
* Added `networkRequestTimeout` API for `DirectConnectionConfig`.

#### Bugs Fixed
* Override the default keep-alive config on linux to keep connections open and detect a broken connection faster.

#### Other Changes
* Removed deprecated `BulkExecutionOptions`.
* Removed deprecated `BulkExecutionThresholds`.
* Removed deprecated `BulkItemRequestOptions`.
* Removed deprecated `BulkItemRequestOptionsBase`.
* Removed deprecated `BulkOperations`.
* Removed deprecated `BulkPatchItemRequestOptions`.
* Removed deprecated `BulkProcessingOptions`.
* Removed deprecated `BulkProcessingThresholds`.
* Removed deprecated `TransactionalBatch`.
* Removed deprecated `TransactionalBatchItemRequestOptions`.
* Removed deprecated `TransactionalBatchItemRequestOptionsBase`.
* Removed deprecated `TransactionalBatchOperationResult`.
* Removed deprecated `TransactionalBatchPatchItemRequestOptions`.
* Removed deprecated `TransactionalBatchRequestOptions`.
* Removed deprecated `TransactionalBatchResponse`.

### 4.20.1 (2021-10-27)
#### Bugs Fixed
* Removed `AfterBurner` module for Java version 16+.
* Fixed `BadRequestException` issue when using `Distinct` with matched `orderBy` queries via `continuationToken`.

### 4.20.0 (2021-10-14)
#### Features Added
* Enabling `query plan` cache by default.

#### Bugs Fixed
* Fixed issue with bulk reads when `contentResponseOnWrite` is not explicitly enabled on the cosmos client.

### 4.19.1 (2021-09-24)
#### Features Added
* Added support to config retry count for `openConnectionsAndInitCaches`.

#### Bugs Fixed
* Fixed ReadMany Api on partition split.
* Removed full exception trace from 404 error on open telemetry.
* Fixed issue with onErrorDropped being called when using concatWith in QuorumReader.

### 4.20.0-beta.1 (2021-09-22)
#### Features Added
* Added support to config retry count for `openConnectionsAndInitCaches`.

### 4.19.0 (2021-09-09)
#### New Features
* Added support for distinct count queries.
* Added support for capturing `IndexMetrics` in `CosmosQueryRequestOptions`.

#### Bugs Fixed
* Added support to switch off IO thread for response processing.
* Fixed issue for resuming order by queries from continuation token that includes undefined/null.

#### Other Changes
* Renamed `BulkExecutionOptions` to `CosmosBulkExecutionOptions`.
* Renamed `BulkExecutionThresholds` to `CosmosBulkExecutionThresholdsState`.
* Renamed `BulkItemRequestOptions` to `CosmosBulkItemRequestOptions`.
* Renamed `BulkItemRequestOptionsBase` to `CosmosBulkItemRequestOptionsBase`.
* Renamed `BulkOperations` to `CosmosBulkOperations`.
* Renamed `BulkPatchItemRequestOptions` to `CosmosBulkPatchItemRequestOptions`.
* Renamed `TransactionalBatch` to `CosmosBatch`.
* Renamed `TransactionalBatchItemRequestOptions` to `CosmosBatchItemRequestOptions`.
* Renamed `TransactionalBatchItemRequestOptionsBase` to `CosmosBatchItemRequestOptionsBase`.
* Renamed `TransactionalBatchOperationResult` to `CosmosBatchOperationResult`.
* Renamed `TransactionalBatchPatchItemRequestOptions` to `CosmosBatchPatchItemRequestOptions`.
* Renamed `TransactionalBatchRequestOptions` to `CosmosBatchRequestOptions`.
* Renamed `TransactionalBatchResponse` to `CosmosBatchResponse`.
* Renamed `processBulkOperations` to `executeBulkOperations` API.
* Renamed `executeTransactionalBatch` to `executeCosmosBatch` API.
* Moved `CosmosBulkItemResponse.java` to `com.azure.cosmos.models` package.
* Moved `CosmosBulkOperationResponse.java` to `com.azure.cosmos.models` package.
* Moved `CosmosItemOperation.java` to `com.azure.cosmos.models` package.
* Moved `CosmosItemOperationType.java` to `com.azure.cosmos.models` package.
* Moved `CosmosPatchOperations.java` to `com.azure.cosmos.models` package.

### 4.19.0-beta.1 (2021-09-02)
#### Bugs Fixed
* Added support to switch off IO thread for response processing.

### 4.18.0 (2021-08-16)
#### New Features
* Integrated cosmos diagnostics with open telemetry tracer.

#### Bugs Fixed
* Added reactor netty timeline to `query plan` calls.
* Fixed serialization warning on `clientSideRequestDiagnostics`.
* Fixed an issue when `IdleEndpointTimeout` is set to 0 in `DirectConnectionConfig`.
* Added retry for `PrematureCloseException`.
* Fixed an issue where application hangs in bulk executor.
* Fixed an issue which preventing recovery from 410/0 after split.

### 4.18.0-beta.1 (2021-08-11)
#### Bugs Fixed
* Added `TransportRequestChannelAcquisitionContext` in `CosmosDiagnostics`.

### 4.17.0 (2021-07-08)
#### New Features
* Adjust `MicroBatchSize` dynamically based on throttling rate in `BulkExecutor`.

#### Bugs Fixed
* Fixed an issue with AAD authentication in `Strong` and `BoundedStaleness` in direct mode.
* Fixed an issue where `ChangeFeedProcessor` was resuming from zero continuation token for new partitions on partition splits.

### 4.16.0 (2021-06-11)
#### Bugs Fixed
* Fixed an issue on handling partition splits during bulk operations in Gateway Mode.
* Fixed an issue with `NumberFormatException` happening on requests on large containers.
* Fixed an issue with BackOff time in `ThroughputController`.
* Fixed an issue with `ThroughputControl` calculation.
* Improved behavior when `CosmosClientBuilder.userAgentSuffix` exceeds 64 characters. Now `userAgentSuffix` will be honored as long as total userAgent value is less than 256 characters or truncated to fit the 256 characters limited.
* Fixed issue when using client-side throughput control in combination with bulk upserts, previously resulting in unnecessarily upserting documents multiple times in some cases when getting throttled.

### 4.16.0-beta.1 (2021-05-20)
#### Bugs Fixed
* No changes from previous version, releasing for compatibility issues with cosmos encryption modules.

### 4.15.0 (2021-05-12)
#### New Features
* Added `backendLatencyInMs` in `CosmosDiagnostics` for `DIRECT` connection mode.
* Added `retryContext` in `CosmosDiagnostics` for query operations.

#### Bugs Fixed
* Fixed ignored `HttpClient` decoder configuration issue.
* Fixed incorrect connection mode issue in `CosmosDiagnostics`.
* Fixed issue with handling collisions in the effective partition key.
* Fixed `CosmosQueryRequestOptions` NPE in `readAllItems` API.

### 4.15.0-beta.2 (2021-04-26)
#### Bugs Fixed
* No changes from previous version, releasing for compatibility issues with cosmos encryption modules.

### 4.15.0-beta.1 (2021-04-07)
#### Bugs Fixed
* No changes from previous version, releasing for compatibility issues with cosmos encryption modules.

### 4.14.0 (2021-04-06)
#### New Features
* General Availability for `readMany()` API in `CosmosAsyncContainer` and `CosmosContainer`.
* General Availability for `handle()` API in `CosmosPagedFlux` and `CosmosPagedIterable`.
* Upgraded Jackson to patch version 2.12.2.
* Exposed `getDocumentUsage` and `getDocumentCountUsage()` APIs in `FeedResponse` to retrieve document count metadata.

#### Bugs Fixed
* Allowed `CosmosPagedFlux#handle()` and `CosmosPagedIterable#handle()` API for chaining.
* Removed `AfterBurner` module usage from `CosmosException` causing the warning logs.
* Fixed issue of duplicate processing of items on the same Change Feed Processor instance.
* Return `RequestTimeoutException` on client side timeout for write operations.

### 4.13.1 (2021-03-22)
#### Bugs Fixed
* Fixed issue preventing recovery from 410 status code and 0 sub status code due to stale Gateway caches when threads in parallel scheduler are starved.
* Fixed warning caused because of afterburner module usage in `CosmosDiagnostics`.
* Query performance improvements.

### 4.13.0 (2021-03-11)
> [!IMPORTANT] 
> This release updates `reactor-core` and `reactor-netty` major versions to `2020.0.4 (Europium)` release train.
#### New Features
* Updated `reactor-core` version to 3.4.3.
* Updated `reactor-netty` version to 1.0.4.
* Added `Diagnostics` for queries.

#### Bugs Fixed
* Fixed `OrderBy` for mixed and undefined types for cross partition queries.
* Fixed `readAllItems` with resourceToken.
* Fixed issue with `resourceToken` usage in `Gateway` connection mode.
* Fixed issues with point operations with permissions in `Gateway` connection mode.

### 4.12.0 (2021-02-09)
#### New Features
* Added connection endpoint rediscovery feature to help reduce and spread-out high latency spikes.
* Added changeFeed pull model beta API.
* Added support for resuming query from a pre split continuation token after partition split.
* Optimized query execution time by caching `query plan` for single partition queries with filters and orderby.

#### Bugs Fixed
* Fixed telemetry deserialization issue.
* Skip session token for `query plan`, trigger and UDF.
* Improved session timeout 404/1002 exception handling.

### 4.11.0 (2021-01-15)
#### New Features
* Added Beta API for Patch support.
* Updated reactor-core library version to `3.3.12.RELEASE`.
* Updated reactor-netty library version to `0.9.15.RELEASE`.
* Updated netty library version to `4.1.54.Final`.

#### Bugs Fixed
* Fixed RntbdServiceEnpoint close issue.
* Improved the latency and throughput for writes when multiplexing.

### 4.10.0 (2020-12-14)
#### New Features
* Added Conflict API support.

### 4.9.0 (2020-12-11)
#### New Features
* Added Beta API for Bulk Operations.
* Added `getRegionsContacted` API in `CosmosDiagnostics`.
* Added Diagnostics for `CosmosStoredProcedureResponse`.
* Added trouble shooting guide links to `CosmosException`.

#### Bugs Fixed
* Adding automatic retries on client-side transient failures on writes while possible with still being idempotent.
* Fixed NPE on `getDiagnostics` for `CosmosStoredProcedureResponse`.
* Fixed empty `resourceAddress` in `CosmosException`.

### 4.8.0 (2020-10-27)
#### New Features
* Added `contentResponseOnWriteEnabled` feature to `CosmosItemRequestOptions`.

#### Bugs Fixed
* Fixed an issue which may affect query behaviour when resuming from a continuation token.

### 4.7.1 (2020-10-21)
#### Bugs Fixed
* Improved the 449 retry policy to force back-off on initial retry and start with shorter back-offs.

### 4.7.0 (2020-10-17)
#### New Features
* Added Beta API for transactional batches.

#### Bugs Fixed
* Fixed an error parsing query metrics on locales with ',' as floating-point delimiter.
* Stopped excessive regional fail-overs when retrieving responses with invalid json from Gateway.
* Fixed an error resulting in certain queries unnecessarily being expected in the Gateway even when using Direct transport.
* Reduced logging noise level by handling SSLException on channel closure.
* Improved efficiency of retry logic for "404 - ReadSession not available" errors.

### 4.6.0 (2020-09-30)
#### New Features
* Added new API to support AAD role-based access control in Cosmos. This is a preview feature which needs to be enabled at the account settings.
* Added handler API(beta) to `CosmosPagedFlux`/`CosmosPagedIterable` to be invoked on every response.

### 4.5.2 (2020-09-29)
#### Bugs Fixed
* Increased robustness of query execution and fetching metadata cache in case of intermittent connectivity issues.

### 4.5.1 (2020-09-25)
#### Bugs Fixed
* Added preview implementation for ChangeFeedProcessor which allows for a more detailed view of the current state.
* Fixed Multiple partition supervisor tasks running simultaneously if leaseAcquireInterval is smaller than leaseRenewInterval.
* Improved Diagnostics for Rntbd connectivity.
* Stopped onError Dropped events from leaking into default reactor hook.

### 4.5.0 (2020-09-16)
#### New Features
* Increased robustness of the Rntbd stack in case of intermittent connectivity issues.
* Improved latency in case of intermittent connectivity issues to individual backend replicas for multi-region accounts avoiding initiation of unnecessary regional fail-overs.

### 4.4.0 (2020-09-12)
#### Bugs Fixed
* Fixed RequestTimeoutException when enabling `netty-tcnative-boringssl` dependency.
* Fixed memory leak issue on `Delete` operations in `GATEWAY` mode.
* Fixed a leak in `CosmosClient` instantiation when endpoint uri is invalid.
* Improved `CPU History` diagnostics.

### 4.4.0-beta.1 (2020-08-27)
#### New Features
* Added new API to efficiently load many documents (via list of pk/id pairs or all documents for a set of pk values).
* Added new `deleteItem` API.
* Enabled query metrics by default.
#### Bugs Fixed
* Fixed NPE in `GatewayAddressCache`.
* Fixing query metric issue for zero item response.
* Improved performance (reduced CPU usage) for address parsing and Master-Key authentication.

### 4.3.2-beta.2 (2020-08-17)
#### Bugs Fixed
* No changes from previous version, releasing for compatibility issues with spring data modules.

### 4.3.2-beta.1 (2020-08-14)
#### Bugs Fixed
* Fixed issue in RntbdServiceEndpoint to avoid early closure of an unused TCP connection.

### 4.3.1 (2020-08-13)
#### Bugs Fixed
* Fixed issue with `GROUP BY` query, where it was returning only one page.
* Fixed user agent string format to comply with central SDK guidelines.
* Enhanced diagnostics information to include `query plan` diagnostics.

### 4.3.0 (2020-07-29)
#### New Features
* Updated reactor-core library version to `3.3.8.RELEASE`. 
* Updated reactor-netty library version to `0.9.10.RELEASE`. 
* Updated netty library version to `4.1.51.Final`. 
* Added new overload APIs for `upsertItem` with `partitionKey`. 
* Added open telemetry tracing support. 
#### Bugs Fixed
* Fixed issue where SSLException gets thrown in case of cancellation of requests in GATEWAY mode.
* Fixed resource throttle retry policy on stored procedures execution.
* Fixed issue where SDK hangs in log level DEBUG mode. 
* Fixed periodic spikes in latency in Direct mode. 
* Fixed high client initialization time issue. 
* Fixed http proxy bug when customizing client with direct mode and gateway mode. 
* Fixed potential NPE in users passes null options. 
* Added timeUnit to `requestLatency` in diagnostics string.
* Removed duplicate uri string from diagnostics string. 
* Fixed diagnostics string in proper JSON format for point operations.
* Fixed issue with `.single()` operator causing the reactor chain to blow up in case of Not Found exception. 

### 4.2.0 (2020-07-14)
#### New Features
* Added script logging enabled API to `CosmosStoredProcedureRequestOptions`.
* Updated `DirectConnectionConfig` default `idleEndpointTimeout` to 1h and default `connectTimeout` to 5s.
#### Bugs Fixed
* Fixed issue where `GatewayConnectionConfig` `idleConnectionTimeout` was overriding `DirectConnectionConfig` `idleConnectionTimeout`.
* Fixed `responseContinuationTokenLimitInKb` get and set APIs in `CosmosQueryRequestOptions`.
* Fixed issue in query and change feed when recreating the collection with same name.
* Fixed issue with top query throwing ClassCastException.
* Fixed issue with order by query throwing NullPointerException.
* Fixed issue in handling of cancelled requests in direct mode causing reactor `onErrorDropped` being called. 

### 4.1.0 (2020-06-25)
#### New Features
* Added support for `GROUP BY` query.
* Increased the default value of maxConnectionsPerEndpoint to 130 in DirectConnectionConfig.
* Increased the default value of maxRequestsPerConnection to 30 in DirectConnectionConfig.
#### Bugs Fixed
* Fixed issues with order by query returning duplicate results when resuming by using continuation token. 
* Fixed issues with value query returning null values for nested object.
* Fixed null pointer exception on request manager in RntbdClientChannelPool.

### 4.0.1 (2020-06-10)
#### New Features
* Renamed `QueryRequestOptions` to `CosmosQueryRequestOptions`.
* Updated `ChangeFeedProcessorBuilder` to builder pattern.
* Updated `CosmosPermissionProperties` with new container name and child resources APIs.
#### Bugs Fixed
* Fixed ConnectionPolicy `toString()` Null Pointer Exception.

### 4.0.1-beta.4 (2020-06-03)
#### New Features
* Added more samples & enriched docs to `CosmosClientBuilder`. 
* Updated `CosmosDatabase` & `CosmosContainer` APIs with throughputProperties for autoscale/autopilot support. 
* Renamed `CosmosClientException` to `CosmosException`. 
* Replaced `AccessCondition` & `AccessConditionType` by `ifMatchETag()` & `ifNoneMatchETag()` APIs. 
* Merged all `Cosmos*AsyncResponse` & `CosmosResponse` types to a single `CosmosResponse` type.
* Renamed `CosmosResponseDiagnostics` to `CosmosDiagnostics`.  
* Wrapped `FeedResponseDiagnostics` in `CosmosDiagnostics`. 
* Removed `jackson` dependency from azure-cosmos & relying on azure-core. 
* Replaced `CosmosKeyCredential` with `AzureKeyCredential` type. 
* Added `ProxyOptions` APIs to `GatewayConnectionConfig`. 
* Updated SDK to use `Instant` type instead of `OffsetDateTime`. 
* Added new enum type `OperationKind`. 
* Renamed `FeedOptions` to `QueryRequestOptions`. 
* Added `getETag()` & `getTimestamp()` APIs to `Cosmos*Properties` types. 
* Added `userAgent` information in `CosmosException` & `CosmosDiagnostics`. 
* Updated new line character in `Diagnostics` to System new line character. 
* Removed `readAll*` APIs, use query select all APIs instead.
* Added `ChangeFeedProcessor` estimate lag API.   
#### Bugs Fixed
* Fixed issue with parsing of query results in case of Value order by queries. 

### 4.0.1-beta.3 (2020-05-15)
#### New Features
* Added autoscale/autopilot throughput provisioning support to SDK.  
* Replaced `ConnectionPolicy` with new connection configs. Exposed `DirectConnectionConfig` & `GatewayConnectionConfig` APIs through `CosmosClientBuilder` for Direct & Gateway mode connection configurations.
* Moved `JsonSerializable` & `Resource` to implementation package. 
* Added `contentResponseOnWriteEnabled` API to CosmosClientBuilder which disables full response content on write operations.
* Exposed `getETag()` APIs on response types.
* Moved `CosmosAuthorizationTokenResolver` to implementation. 
* Renamed `preferredLocations` & `multipleWriteLocations` API to `preferredRegions` & `multipleWriteRegions`. 
* Updated `reactor-core` to 3.3.5.RELEASE, `reactor-netty` to 0.9.7.RELEASE & `netty` to 4.1.49.Final versions. 
* Added support for `analyticalStoreTimeToLive` in SDK.     
#### Bugs Fixed
* Fixed socket leak issues with Direct TCP client.
* Fixed `orderByQuery` with continuation token bug.

### 4.0.1-beta.2 (2020-04-21)
#### New Features
* `CosmosClientException` extends `AzureException`. 
* Removed `maxItemCount` & `requestContinuationToken` APIs from `FeedOptions` instead using `byPage()` APIs from `CosmosPagedFlux` & `CosmosPagedIterable`.
* Introduced `CosmosPermissionProperties` on public surface for `Permission` APIs.
* Removed `SqlParameterList` type & replaced with `List`
* Fixed multiple memory leaks in Direct TCP client. 
* Added support for `DISTINCT` queries. 
* Removed external dependencies on `fasterxml.uuid, guava, commons-io, commons-collection4, commons-text`.  
* Moved `CosmosPagedFlux` & `CosmosPagedIterable` to `utils` package. 
* Updated netty to 4.1.45.Final & project reactor to 3.3.3 version.
* Updated public rest contracts to `Final` classes.
* Added support for advanced Diagnostics for point operations.
#### Bugs Fixed
* `ChangeFeedProcessor` bug fix for handling partition splits & when partition not found.
* `ChangeFeedProcessor` bug fix when synchronizing lease updates across different threads.

### 4.0.1-beta.1 (2020-03-10)
#### New Features 
* Updated package to `com.azure.cosmos`
* Added `models` package for model / rest contracts
* Added `utils` package for `CosmosPagedFlux` & `CosmosPagedIterable` types. 
* Updated public APIs to use `Duration` across the SDK.
* Added all rest contracts to `models` package.
* `RetryOptions` renamed to `ThrottlingRetryOptions`.
* Added `CosmosPagedFlux` & `CosmosPagedIterable` pagination types for query APIs. 
* Added support for sharing TransportClient across multiple instances of CosmosClients using a new API in the `CosmosClientBuilder#connectionSharingAcrossClientsEnabled(true)`
* Query Optimizations by removing double serialization / deserialization. 
* Response Headers optimizations by removing unnecessary copying back and forth. 
* Optimized `ByteBuffer` serialization / deserialization by removing intermediate String instantiations.
#### Bugs Fixed
* Fixed race condition causing `ArrayIndexOutOfBound` exception in StoreReader<|MERGE_RESOLUTION|>--- conflicted
+++ resolved
@@ -3,18 +3,10 @@
 ### 4.45.0-beta.1 (Unreleased)
 
 #### Features Added
-<<<<<<< HEAD
 * Added configurability for minimum connection pool size for all containers through a system property - `COSMOS.MIN_CONNECTION_POOL_SIZE_PER_ENDPOINT` - See [PR 33983](https://github.com/Azure/azure-sdk-for-java/pull/33983).
 * Added `CosmosContainerProactiveInitConfigBuilder:setAggressiveWarmupDuration(Duration aggressiveWarmupDuration)` public API to switch between aggressively opening connections
   in a blocking manner to defensively opening connections in a non-blocking manner after `aggressiveProactiveConnectionEstablishmentDuration` has elapsed - See [PR 33983](https://github.com/Azure/azure-sdk-for-java/pull/33983).
-=======
-
-#### Breaking Changes
-
-#### Bugs Fixed
-
-#### Other Changes
->>>>>>> 64928d12
+
 
 ### 4.44.0 (2023-04-21)
 
