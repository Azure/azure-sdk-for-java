--- conflicted
+++ resolved
@@ -11,11 +11,8 @@
 #### Breaking Changes
 
 #### Bugs Fixed
-<<<<<<< HEAD
-* Fixed an issue for `ChangeFeedProcessor` that it should fetch all changes before delay the fetch based on configured `PollDelay`. - See [PR 35324](https://github.com/Azure/azure-sdk-for-java/pull/35324)
-=======
 * Enabled connection warm-up to continue in a best-effort manner to other regions in case of address resolution errors for a particular region - See [PR 35323](https://github.com/Azure/azure-sdk-for-java/pull/35323)
->>>>>>> 122556ec
+* Fixed an issue with `ChangeFeedProcessor` to fetch all changes before delay based on configured `PollDelay`. - See [PR 35324](https://github.com/Azure/azure-sdk-for-java/pull/35324)
 
 #### Other Changes
 
