## Release History

### 4.50.0-beta.1 (Unreleased)

#### Features Added

#### Breaking Changes
<<<<<<< HEAD

#### Bugs Fixed

#### Other Changes

### 4.48.2 (2023-08-25)

#### Bugs Fixed
* Fixed possible `NullPointerException` issue if health-check flow kicks in before RNTBD context negotiation for a given channel - See [PR 36397](https://github.com/Azure/azure-sdk-for-java/pull/36397). 

#### Other Changes
* Handling negative end-to-end timeouts provided more gracefully by throwing a `CosmosException` (`OperationCancelledException`) instead of `IllegalArgumentException`. - See [PR 36535](https://github.com/Azure/azure-sdk-for-java/pull/36535)

### 4.48.1 (2023-08-09)
=======
>>>>>>> 1b39e6f8

#### Bugs Fixed

#### Other Changes
* Handling negative end-to-end timeouts provided more gracefully by throwing a `CosmsoException` (`OperationCancelledException`) instead of `IllegalArgumentException`. - See [PR 36507](https://github.com/Azure/azure-sdk-for-java/pull/36507)

### 4.49.0 (2023-08-21)

#### Features Added
* Added a flag for allowing customers to preserve ordering in bulk mode. See [PR 35892](https://github.com/Azure/azure-sdk-for-java/pull/35892)
* Added a flag to bypass integrated cache when dedicated gateway is used. See [PR 35865](https://github.com/Azure/azure-sdk-for-java/pull/35865)
* Added new aggressive retry timeouts for in-region calls. See [PR 35987](https://github.com/Azure/azure-sdk-for-java/pull/35987)

#### Bugs Fixed
* Wired `proactiveInit` into the diagnostics to track warmed up containers, proactive connection regions and aggressive warm up duration - See [PR 36111](https://github.com/Azure/azure-sdk-for-java/pull/36111)
* Fixed possible `NullPointerException` issue if health-check flow kicks in before RNTBD context negotiation for a given channel - See [PR 36397](https://github.com/Azure/azure-sdk-for-java/pull/36397). 

#### Other Changes
* Added coverage for `ChangeFeedProcessor` in `Latest Version` change feed mode to read change feed from a custom start time for multi-write accounts. - See[PR 36257](https://github.com/Azure/azure-sdk-for-java/pull/36257)

### 4.48.1 (2023-08-09)
> [!IMPORTANT]
> We strongly recommend our customers to use version 4.48.1 and above.
#### Bugs Fixed
* Fixed request start time in the `CosmosDiagnostics` for individual request responses - See [PR 35705](https://github.com/Azure/azure-sdk-for-java/pull/35705)
* Fixed an issue where `ConnectionStateListener` tracked staled `Uris` which fails to mark the current `Uris` unhealthy properly - See [PR 36067](https://github.com/Azure/azure-sdk-for-java/pull/36067)
* Gone exceptions that are not idempotent should not be retried because it is not known if they succeeded for sure. The handling of the exception in this case is left to the user. Fixed retrying write operations when a gone exception occurs in bulk mode. - See [PR 35838](https://github.com/Azure/azure-sdk-for-java/pull/35838)
* Fixed an issue to update the last unhealthy timestamp for an `Uri` instance only when transitioning to `Unhealthy` from a different health status -  See [36083](https://github.com/Azure/azure-sdk-for-java/pull/36083)

#### Other Changes
* Query metrics diagnostics changed to JSON format. - See [PR 35761](https://github.com/Azure/azure-sdk-for-java/pull/35761)
* Improved the channel health check flow to deem a channel unhealthy when it sees consecutive cancellations. - See [PR 36225](https://github.com/Azure/azure-sdk-for-java/pull/36225)
* Optimized the replica validation flow to validate replica health with `Unknown` health status only when the replica is 
used by a container which is also part of the connection warm-up flow. - See [PR 36225](https://github.com/Azure/azure-sdk-for-java/pull/36225)

### 4.48.0 (2023-07-18)

#### Bugs Fixed
* Fixed an issue with deserialization of `conflictResolutionTimestamp` for All versions and deletes change feed mode. - See [PR 35909](https://github.com/Azure/azure-sdk-for-java/pull/35909)
* Added capability to mark a region as unavailable when a request is cancelled due to end-to-end timeout and connection issues
  with the region in the direct connectivity mode. - See [PR 35586](https://github.com/Azure/azure-sdk-for-java/pull/35586)

#### Other Changes
* Added fault injection support for Gateway connection mode - See [PR 35378](https://github.com/Azure/azure-sdk-for-java/pull/35378)

### 4.47.0 (2023-06-26)

#### Features Added
* Added the capability to specify region switch hints through `CosmosClientBuilder#setSessionRetryOptions` for optimizing retries for `READ_SESSION_NOT_AVAILABLE` errors. - See [PR 35292](https://github.com/Azure/azure-sdk-for-java/pull/35292)
* Added API to exclude regions on request options which helps avoid a regions from preferred regions for the request. - See [PR 35166](https://github.com/Azure/azure-sdk-for-java/pull/35166)
* Added API for providing an availability strategy to improve availability when end-end timeout is specified. - See [PR 35166](https://github.com/Azure/azure-sdk-for-java/pull/35166)
* Added Threshold based availability strategy. - See [PR 35166](https://github.com/Azure/azure-sdk-for-java/pull/35166)

#### Bugs Fixed
* Fixes the `readMany` API to not drop existing documents from the response in point-read scenarios when 
there are non-existent document IDs also passed through the API - See [PR 35513](https://github.com/Azure/azure-sdk-for-java/pull/35513)

### 4.46.0 (2023-06-09)

#### Features Added
* Added the capability to filter request-level metrics based on diagnostic thresholds. Request-level metrics usually are used to capture metrics per backend endpoint/replica - a high cardinality dimension. Filtering by diagnostic thresholds reduces the overhead - but also means request-level metrics can only be used for debugging purposes - not for monitoring purposes. So, it is important to use the unfiltered operation-level metrics for health monitoring in this case. - See [PR 35114](https://github.com/Azure/azure-sdk-for-java/pull/35114)
* Added optional tags/dimensions for PartitionId/ReplicaId as alternative to ServiceAddress for direct-mode (rntbd) request-level metrics. - See [PR 35164](https://github.com/Azure/azure-sdk-for-java/pull/35164)
* Added request level info including timeline and system usage to the `CosmosDiagnosticsContext`. - See [PR 35254](https://github.com/Azure/azure-sdk-for-java/pull/35254) and [PR 35405](https://github.com/Azure/azure-sdk-for-java/pull/35405)
* Added an optional dimension/tag `OperationSubStatusCode` for operation-level metrics. - See [PR 35334](https://github.com/Azure/azure-sdk-for-java/pull/35334)
* Added support for `ComputedProperty` in `CosmosContainerProperties` - See [PR 35046](https://github.com/Azure/azure-sdk-for-java/pull/35046)

#### Breaking Changes
* Renamed the JVM configuration - `COSMOS.DEFENSIVE_WARMUP_CONCURRENCY` to `COSMOS.OPEN_CONNECTIONS_CONCURRENCY` - See [PR 34859](https://github.com/Azure/azure-sdk-for-java/pull/34859)

#### Bugs Fixed
* Enabled connection warm-up to continue in a best-effort manner to other regions in case of address resolution errors for a particular region - See [PR 35323](https://github.com/Azure/azure-sdk-for-java/pull/35323)
* Fixed an issue with `ChangeFeedProcessor` to fetch all changes before delay based on configured `PollDelay`. - See [PR 35324](https://github.com/Azure/azure-sdk-for-java/pull/35324)

#### Other Changes
* Refactored `CosmosContainerProactiveInitConfigBuilder` to make use of `ContainerDirectConnectionMetadata` and to wire `DirectConnectionConfig` with
  JVM configuration - `COSMOS.MIN_CONNECTION_POOL_SIZE_PER_ENDPOINT` - See [PR 34859](https://github.com/Azure/azure-sdk-for-java/pull/34859)
* Extending maximum retry delay in `SessionTokenMismatchRetryPolicy`. - See [PR 35360](https://github.com/Azure/azure-sdk-for-java/pull/35360)

### 4.45.1 (2023-05-19)

#### Bugs Fixed
* Fixed an issue where status code & sub-status code `408/20008` will always be populated in the CosmosDiagnostics in case of `RNTBD` request failures - See [PR 34999](https://github.com/Azure/azure-sdk-for-java/pull/34999)
* Fixed `readMany` API bug to enable swallowing of `404 Not Found` exceptions for 404/0 scenarios when `readMany` performs point-reads internally - See [PR 34966](https://github.com/Azure/azure-sdk-for-java/pull/34966)

### 4.45.0 (2023-05-12)

#### Features Added
* Added support for priority based throttling - See [PR 34121](https://github.com/Azure/azure-sdk-for-java/pull/34121)
* Added configurability for minimum connection pool size for all containers through a system property - `COSMOS.MIN_CONNECTION_POOL_SIZE_PER_ENDPOINT` - See [PR 33983](https://github.com/Azure/azure-sdk-for-java/pull/33983).
* Added `CosmosContainerProactiveInitConfigBuilder:setAggressiveWarmupDuration(Duration aggressiveWarmupDuration)` public API to switch between aggressively opening connections
  in a blocking manner to defensively opening connections in a non-blocking manner after `aggressiveWarmupDuration` has elapsed - See [PR 33983](https://github.com/Azure/azure-sdk-for-java/pull/33983).
* Added end to end timeout policy for item operations. Requests will be cancelled if they have not finished before the configured timeout - See [PR 34554](https://github.com/Azure/azure-sdk-for-java/pull/34554).
* Added capability to sample diagnostics dynamically (without need to reinitialize the app or the Cosmos Client instance). - See [PR 34915](https://github.com/Azure/azure-sdk-for-java/pull/34915). 

#### Bugs Fixed
* Fixed `IllegalArgumentException` in changeFeedProcessor when `maxScaleCount` is configured - See [PR 34618](https://github.com/Azure/azure-sdk-for-java/pull/34618)
* Removed custom user agent suffix from client telemetry - See [PR 34866](https://github.com/Azure/azure-sdk-for-java/pull/34866)
* Fixed an issue where `userAgentSuffix` is not being used in `CosmosDiagnostics` - See [PR 34863](https://github.com/Azure/azure-sdk-for-java/pull/34863)
* Enabled proactive connection management to only reopen closed / reset connections to those endpoints used by containers which
  were part of the connection warm up flow - See [PR 34892](https://github.com/Azure/azure-sdk-for-java/pull/34892)

#### Other Changes
* Disabled initialization of client telemetry background threads if client telemetry is disabled - See [PR 34889](https://github.com/Azure/azure-sdk-for-java/pull/34889)
* Removed synchronized locking on generating random UUIDs - See [PR 34879](https://github.com/Azure/azure-sdk-for-java/pull/34879)
* Capture diagnostics for cancelled `RNTBD` requests - See [PR 34912](https://github.com/Azure/azure-sdk-for-java/pull/34912)
* Added support for threshold based speculative processing - See [PR 34686](https://github.com/Azure/azure-sdk-for-java/pull/34686)

### 4.44.0 (2023-04-21)

#### Bugs Fixed
* Fixed an issue where throughput control is not triggered properly when target throughput is being used - See [PR 34393](https://github.com/Azure/azure-sdk-for-java/pull/34393)
* Fixed an issue where `IllegalStateException` being thrown during replica validation - See [PR 34538](https://github.com/Azure/azure-sdk-for-java/pull/34538)

### 4.43.0 (2023-04-06)

#### Features Added
* Added option to enable automatic retries for write operations - See [34227](https://github.com/Azure/azure-sdk-for-java/pull/34227)
* Added option to enable automatic logging of Cosmos diagnostics for errors or requests exceeding latency threshold - See [33209](https://github.com/Azure/azure-sdk-for-java/pull/33209)
* Added support for OpenTelemetry traces following the Semantic profile for Cosmos DB - See [33209](https://github.com/Azure/azure-sdk-for-java/pull/33209)

#### Breaking Changes
* Changed the default structure of Open Telemetry events being emitted by the SDK to follow the semantic profile for Cosmos DB. Use the `COSMOS.USE_LEGACY_TRACING` system property to retrun to the previous event structure: `-DCOSMOS.USE_LEGACY_TRACING=true` - See [33209](https://github.com/Azure/azure-sdk-for-java/pull/33209)

### 4.42.0 (2023-03-17)

#### Features Added
* Added support for Move operation - See [PR 31078](https://github.com/Azure/azure-sdk-for-java/pull/31078)
* GA of `subpartition` functionality in SDK - See [32501](https://github.com/Azure/azure-sdk-for-java/pull/32501)
* Added ability for SDK to use partial partition keys for queries in subpartitioned containers - See [32501](https://github.com/Azure/azure-sdk-for-java/pull/32501)
* Enable `handleLatestVersionChanges` in ChangeFeedProcessor - See [33972](https://github.com/Azure/azure-sdk-for-java/pull/33972)
* Added Merge support. NOTE: to use Change Feed Processor with merge support, onboard to the new API `handleLatestVersionChanges()` in `ChangeFeedProcessorBuilder`.

#### Bugs Fixed
* Fixed `readMany` API to take in hierarchical partition keys - See [32501](https://github.com/Azure/azure-sdk-for-java/pull/32501)
* Fixed an issue in the Direct Transport metrics for acquired/closed channels which would be triggered when endpoint get closed/evicted due to exceeding idle timeouts. This would surface as stale metrics for these endpoints. - See [33969](https://github.com/Azure/azure-sdk-for-java/pull/33969) 

#### Other Changes
* Added fault injection support - See [PR 33329](https://github.com/Azure/azure-sdk-for-java/pull/33329).

### 4.41.0 (2023-02-17)

#### Features Added
* Added ability to configure proactive connection management via `CosmosClientBuilder.openConnectionsAndInitCaches(CosmosContainerProactiveInitConfig)`. - See [PR 33267](https://github.com/Azure/azure-sdk-for-java/pull/33267)
* Added internal merge handling - See [PR 31428](https://github.com/Azure/azure-sdk-for-java/pull/31428). See [PR 32097](https://github.com/Azure/azure-sdk-for-java/pull/32097). See [PR 32078](https://github.com/Azure/azure-sdk-for-java/pull/32078). See [PR 32165](https://github.com/Azure/azure-sdk-for-java/pull/32165). See [32259](https://github.com/Azure/azure-sdk-for-java/pull/32259). See [32496](https://github.com/Azure/azure-sdk-for-java/pull/32496)
* Added more granular control of which Cosmos client-side metrics to emit, whether to collect histograms and percentiles (and which) and also which tags/dimensions to associate with individual metrics.  - See [PR 33436](https://github.com/Azure/azure-sdk-for-java/pull/33436)

#### Breaking Changes
* NOTE: the PR to provide more granular control over metrics - See [PR 33436](https://github.com/Azure/azure-sdk-for-java/pull/33436) - includes two technically breaking changes. We don't expect any customers to be impacted by this, but the PR description as well as information below provides some context and options on how to revert the behavior to previous version.
  * The API `CosmosClientTelemetryConfig.metricTagNames` has been marked deprecated in favor of `CosmosMicrometerMetricsOptions.defaultTagNames` or `CosmosMicrometerMeterOptions.suppressTagNames` - the `CosmosClientTelemetryConfig.metricTagNames` API can still be used as long as none of the new configuration APIs is used - but we recommend starting to switch over to the new APIs.
  * Capturing metrics - especially `Timer` and `DistributionSummary` with percentiles/histograms has some performance overhead. We got feedback that initially we were emitting some metrics with relatively high cardinality on tags with percentiles/histograms of questionable value (only useful in certain scenarios). So, we decided to disable collecting these metrics by default - but still allow them to be collected when enabled manually via the APIs described in [PR 33436](https://github.com/Azure/azure-sdk-for-java/pull/33436).   

#### Bugs Fixed
* Change feed pull API is using an incorrect key value for collection lookup, which can result in using the old collection in collection recreate scenarios. - See [PR 33178](https://github.com/Azure/azure-sdk-for-java/pull/33178)

#### Other Changes
* Give a meaningful name to the GlobalEndpointManager worker thread. - See [PR 33507](https://github.com/Azure/azure-sdk-for-java/pull/33507)
* Adding activity id in header of gateway address refresh call. - See [PR 33074](https://github.com/Azure/azure-sdk-for-java/pull/33074)
* Direct mode - `RNTBD` connection health check improvements in `RntbdClientChannelHealthChecker` to allow recovering quicker when existing connections get broken (without TCP close or reset, just timeouts because packets get dropped). - See [PR 33464](https://github.com/Azure/azure-sdk-for-java/pull/33464) and - See [PR 33566](https://github.com/Azure/azure-sdk-for-java/pull/33566)  

### 4.40.0 (2023-01-13)
#### Features Added
* Added `retryAfterInMs` to `StoreResult` in `CosmosDiagnostics` - See [PR 31219](https://github.com/Azure/azure-sdk-for-java/pull/31219)
* Added `CosmosDiagnostics` to `readMany` API - See [PR 32290](https://github.com/Azure/azure-sdk-for-java/pull/32290)

#### Bugs Fixed
* Fixed issue on noisy `CancellationException` log - See [PR 31882](https://github.com/Azure/azure-sdk-for-java/pull/31882)
* Fixed issue with `TracerProvider` constructor inadvertently disabling tracing when `isClientMetricsEnabled` is true - See [PR 32787](https://github.com/Azure/azure-sdk-for-java/pull/32787)
* Added improvement in handling for idle connection being closed unexpectedly - See [PR 32936](https://github.com/Azure/azure-sdk-for-java/pull/32936)

#### Other Changes
* Reduced log noisiness when bulk ingestion completes and sink is already terminated or cancelled. - See [PR 32601](https://github.com/Azure/azure-sdk-for-java/pull/32601)
* Optimized the `readMany` API to make use of point reads when a single item is requested for a given physical partition - See [PR 31723](https://github.com/Azure/azure-sdk-for-java/pull/31723)
* Added cross region retries for data plane, query plan and metadata requests failed with http timeouts - See [PR 32450](https://github.com/Azure/azure-sdk-for-java/pull/32450)

### 4.39.0 (2022-11-16)

#### Bugs Fixed
* Fixed a rare race condition for `query plan` cache exceeding the allowed size limit - See [PR 31859](https://github.com/Azure/azure-sdk-for-java/pull/31859)
* Added improvement in `RntbdClientChannelHealthChecker` for detecting continuous transit timeout. - See [PR 31544](https://github.com/Azure/azure-sdk-for-java/pull/31544)
* Fixed an issue in replica validation where addresses may have not sorted properly when replica validation is enabled. - See [PR 32022](https://github.com/Azure/azure-sdk-for-java/pull/32022)
* Fixed unicode char handling in Uris in Cosmos Http Client. - See [PR 32058](https://github.com/Azure/azure-sdk-for-java/pull/32058)
* Fixed an eager prefetch issue to lazily prefetch pages on a query - See [PR 32122](https://github.com/Azure/azure-sdk-for-java/pull/32122)

#### Other Changes
* Shaded `MurmurHash3` of apache `commons-codec` to enable removing of the `guava` dependency - CVE-2020-8908 - See [PR 31761](https://github.com/Azure/azure-sdk-for-java/pull/31761)
* Updated test dependency of `testng` to version 7.5 - See [PR 31761](https://github.com/Azure/azure-sdk-for-java/pull/31761)
* Reduced the logging noise level on CancellationExceptions from `RntbdReporter.reportIssue`. - See [PR 32175](https://github.com/Azure/azure-sdk-for-java/pull/32175)

### 4.38.1 (2022-10-21)
#### Other Changes
* Updated test dependency of apache `commons-text` to version 1.10.0 - CVE-2022-42889 - See [PR 31674](https://github.com/Azure/azure-sdk-for-java/pull/31674)
* Updated `jackson-databind` dependency to 2.13.4.2 - CVE-2022-42003 - See [PR 31559](https://github.com/Azure/azure-sdk-for-java/pull/31559)

### 4.38.0 (2022-10-12)
#### Features Added
* Added option to set throughput control group name on per-request level for batch and bulk operations. - See [PR 31362](https://github.com/Azure/azure-sdk-for-java/pull/31362)

### 4.37.1 (2022-10-07)
#### Bugs Fixed
* Fixed incorrect RU metric reporting in micrometer metrics. - See [PR 31307](https://github.com/Azure/azure-sdk-for-java/pull/31307)
* Enabled failover to preferred locations in the case of single-write/multi-read region enabled account for read in Gateway mode and for metadata requests in Direct mode. - More details about the [Bug: Cosmos DB Client gets stuck in timeout retry loop](https://github.com/Azure/azure-sdk-for-java/issues/31260#issue-1396454421). - See [PR 31314](https://github.com/Azure/azure-sdk-for-java/pull/31314)

#### Other Changes
* Added SslHandshakeTimeout minimum duration config - See [PR 31298](https://github.com/Azure/azure-sdk-for-java/pull/31298)

### 4.37.0 (2022-09-30)
#### Features Added
* Added new preview APIs to `ChangeFeedProcessor` for handling all versions and deletes changes - See [PR 30399](https://github.com/Azure/azure-sdk-for-java/pull/30399)
* Added option to emit client-side metrics via micrometer.io MeterRegistry. - See [PR 30065](https://github.com/Azure/azure-sdk-for-java/pull/30065)

#### Bugs Fixed
* Fixed a race condition that could result in a memory/thread leak for `BulkExecutor` instances (and their corresponding `cosmos-daemon-BulkExecutor-*` thread). - See [PR 31082](https://github.com/Azure/azure-sdk-for-java/pull/31082)

#### Other Changes
* Enable replica validation by default - See [PR 31159](https://github.com/Azure/azure-sdk-for-java/pull/31159)

### 4.36.0 (2022-09-15)
#### Other Changes
* Added system property to turn on replica validation - See [PR 29767](https://github.com/Azure/azure-sdk-for-java/pull/29767)
* Added improvement to avoid retry on same replica that previously failed with 410, 408 and  >= 500 status codes - See [PR 29767](https://github.com/Azure/azure-sdk-for-java/pull/29767)
* Improvement when `connectionEndpointRediscoveryEnabled` is enabled - See [PR 30281](https://github.com/Azure/azure-sdk-for-java/pull/30281)
* Added replica validation for Unknown status if `openConnectionsAndInitCaches` is used and replica validation is enabled - See [PR 30277](https://github.com/Azure/azure-sdk-for-java/pull/30277)

### 4.35.1 (2022-08-29)
#### Other Changes
* Added non-blocking async lazy cache to improve upgrade and scaling scenarios - See [PR 29322](https://github.com/Azure/azure-sdk-for-java/pull/29322)
* Improved performance of `StoreResponse` using array headers - See [PR 30596](https://github.com/Azure/azure-sdk-for-java/pull/30596)

### 4.35.0 (2022-08-19)
#### Other Changes
* Updated netty library version to `4.1.79.Final`.
* Updated `reactor-core` version to `3.4.21`.

### 4.34.0 (2022-08-05)
#### Features Added
* GA of `DedicatedGatewayRequestOptions` API. See [PR 30142](https://github.com/Azure/azure-sdk-for-java/pull/30142)

#### Other Changes
* Added `requestSessionToken` to `CosmosDiagnostics` - See [PR 29516](https://github.com/Azure/azure-sdk-for-java/pull/29516)
* Reverted changes of [PR 29944](https://github.com/Azure/azure-sdk-for-java/pull/29944) to avoid possible regression when customers use id with special characters and their account is on ComputeGateway already. - See [PR 30283](https://github.com/Azure/azure-sdk-for-java/pull/30283)
* Added changes for `changeFeed` APIs for handling all versions and deletes changes. See [PR 30161](https://github.com/Azure/azure-sdk-for-java/pull/30161)

### 4.33.1 (2022-07-22)
#### Bugs Fixed
* Fixed issues with "id" encoding when using special characters that should be allowed in the "id" property of a document. - See [PR 29944](https://github.com/Azure/azure-sdk-for-java/pull/29944)
* Fixed `NotFoundException` for `queryChangeFeed` with staled feed range after split - See [PR 29982](https://github.com/Azure/azure-sdk-for-java/pull/29982)
* Fixed `ForbiddenException` for azure instance metadata service requests if proxy is configured for client telemetry. - See [PR 30004](https://github.com/Azure/azure-sdk-for-java/pull/30004)
* Fixed a regression introduced in [PR 27440](https://github.com/Azure/azure-sdk-for-java/pull/27440) which causes an `IllegalArgumentException` for distinct queries when using POJO serialization. - See [PR 30025](https://github.com/Azure/azure-sdk-for-java/pull/30025)
* Fixed `IllegalArgumentException` when trying to update targetThroughput(Threshold) without process restart. - See [PR 30049](https://github.com/Azure/azure-sdk-for-java/pull/30049)

#### Other Changes
* Supported username and password to be used in `GatewayConnectionConfig.setProxy` . - See [PR 30004](https://github.com/Azure/azure-sdk-for-java/pull/30004)

### 4.33.0 (2022-07-14)
#### Other Changes
* Updated netty library version to `4.1.78.Final`.
* Updated `reactor-core` version to `3.4.19`.

### 4.32.1 (2022-06-30)

#### Bugs Fixed
* Added a fix for `CloneNotSupportedException` when trying to instantiate a `Cosmos(Async)Client` and using a MAC provider which would not support cloning. Instead, this should be handled gracefully (less ideal perf is expected - but functionally it should work.) - See [PR 29719](https://github.com/Azure/azure-sdk-for-java/pull/29719)

### 4.32.0 (2022-06-27)
#### Other Changes
* Remove requires `io.netty.transport.epoll` from `module-info` - See [PR 29509](https://github.com/Azure/azure-sdk-for-java/pull/29509)
* Converted from `durationInMicroSec` to `durationInMilliSecs` in `CosmosDiagnostics` - See [PR 29643](https://github.com/Azure/azure-sdk-for-java/pull/29643)

### 4.31.0 (2022-06-08)
#### Bugs Fixed
* Fixed Store Response headers case insensitivity. - See [PR 29268](https://github.com/Azure/azure-sdk-for-java/pull/29268)

#### Other Changes
* Add `IdleStateHandler` after Ssl handshake has completed and improvement on keeping inner exceptions for creating new channels. - See [PR 29253](https://github.com/Azure/azure-sdk-for-java/pull/29253)

### 4.30.1 (2022-06-01)
#### Other Changes
* Made CosmosPatchOperations thread-safe. Usually there is no reason to modify a CosmosPatchOperations instance concurrently form multiple threads - but making it thread-safe acts as protection in case this is done anyway - See [PR 29143](https://github.com/Azure/azure-sdk-for-java/pull/29143)
* Added system property to allow overriding proxy setting for client telemetry endpoint. - See [PR 29022](https://github.com/Azure/azure-sdk-for-java/pull/29022)
* Added additional information about the reason on Rntbd channel health check failures. - See [PR 29174](https://github.com/Azure/azure-sdk-for-java/pull/29174)

### 4.30.0 (2022-05-20)
#### Bugs Fixed
* Fixed bubbling of Errors in case of any `java.lang.Error` - See [PR 28620](https://github.com/Azure/azure-sdk-for-java/pull/28620)
* Fixed an issue with creating new Throughput control client item when `enableThroughputControlGroup` is being called multiple times with the same throughput control group. - See [PR 28905](https://github.com/Azure/azure-sdk-for-java/pull/28905)
* Fixed a possible dead-lock on static ctor for CosmosException when the runtime is using custom class loaders. - See [PR 28912](https://github.com/Azure/azure-sdk-for-java/pull/28912) and [PR 28961](https://github.com/Azure/azure-sdk-for-java/pull/28961) 

#### Other Changes
* Added `exceptionMessage` and `exceptionResponseHeaders` to `CosmosDiagnostics` in case of any exceptions - See [PR 28620](https://github.com/Azure/azure-sdk-for-java/pull/28620)
* Improved performance of `query plan` cache by using `ConcurrentHashMap` with a fixed size of 1000 - See [PR 28537](https://github.com/Azure/azure-sdk-for-java/pull/28537)
* Changed 429 (Throttling) retry policy to have an upper bound for the back-off time of 5 seconds - See [PR 28764](https://github.com/Azure/azure-sdk-for-java/pull/28764)
* Improved `openConnectionsAndInitCaches` by using rntbd context negotiation. - See [PR 28470](https://github.com/Azure/azure-sdk-for-java/pull/28470)
* Enable `connectionEndpointRediscoveryEnabled` by default - See [PR 28471](https://github.com/Azure/azure-sdk-for-java/pull/28471)

### 4.29.1 (2022-04-27)
#### Bugs Fixed
* Fixed AAD authentication for `CosmosPatchOperations` - See [PR 28537](https://github.com/Azure/azure-sdk-for-java/pull/28537)

### 4.29.0 (2022-04-22)
#### Features Added
* Added Beta API `continueOnInitError` in `ThroughputControlGroupConfigBuilder` - See [PR 27702](https://github.com/Azure/azure-sdk-for-java/pull/27702)

#### Bugs Fixed
* Added improvement for handling idle connection close event when `connectionEndpointRediscoveryEnabled` is enabled - See [PR 27242](https://github.com/Azure/azure-sdk-for-java/pull/27242)
* Fixed memory leak issue related to circular reference of `CosmosDiagnostics` in `StoreResponse` and `CosmosException` - See [PR 28343](https://github.com/Azure/azure-sdk-for-java/pull/28343)

### 4.28.1 (2022-04-08)
#### Other Changes
* Updated `jackson` dependency to 2.13.2 and `jackson-databind` dependency to 2.13.2.1 - CVE-2020-36518. - See [PR 27847](https://github.com/Azure/azure-sdk-for-java/pull/27847)

### 4.28.0 (2022-03-18)
#### Features Added
* Added the "VM Unique ID" - see [Accessing and Using Azure VM Unique ID](https://azure.microsoft.com/blog/accessing-and-using-azure-vm-unique-id/) - to the request diagnostics. This information helps to simplify investigating any network issues between an application hosted in Azure and the corresponding Cosmos DB service endpoint. - See [PR 27692](https://github.com/Azure/azure-sdk-for-java/pull/27692)
* Added overload of read api on ClientEncryptionKey with request options for cosmos encrytion project. - See [PR 27210](https://github.com/Azure/azure-sdk-for-java/pull/27210)

#### Bugs Fixed
* Added `decodeTime` in `CosmosDiagnostics` - See [PR 22808](https://github.com/Azure/azure-sdk-for-java/pull/22808)

#### Other Changes
* Reduced CPU usage for some String operations by switching to APIs that don't compile a pattern for each call. - See [PR 27654](https://github.com/Azure/azure-sdk-for-java/pull/27654)
* Reduced GC (Garbage Collection) pressure when executing queries returning many documents by pushing down type conversion. - See [PR 27440](https://github.com/Azure/azure-sdk-for-java/pull/27440)

### 4.27.0 (2022-03-10)
#### Bugs Fixed
* Fixed an issue in `CosmosPagedIterable` resulting in excessive memory consumption due to unbounded prefetch of pages when converting the `CosmosPagedIterable` into an `Iterator<FeedResponse<T>>`. - See [PR 27237](https://github.com/Azure/azure-sdk-for-java/pull/27237) and [PR 27299](https://github.com/Azure/azure-sdk-for-java/pull/27299)
* Fixed a `NullPointerException` in `CosmosDiagnostics isDiagnosticsCapturedInPagedFlux` - See [PR 27261](https://github.com/Azure/azure-sdk-for-java/pull/27261)
* Fixed an issue with allowing null values for add, set and replace operations in Patch API - See [PR 27501](https://github.com/Azure/azure-sdk-for-java/pull/27501)
* Fixed an issue with top query when top x is greater than the total number of items in the database - See [PR 27377](https://github.com/Azure/azure-sdk-for-java/pull/27377)
* Fixed synchronized lists and maps for order by query race condition - See [PR 27142](https://github.com/Azure/azure-sdk-for-java/pull/27142)

### 4.26.0 (2022-02-11)
#### Features Added
* Added support to resume a "multi order by query" from a continuation token - See [PR 26267](https://github.com/Azure/azure-sdk-for-java/pull/26267)
* Added `RNTBD - open connections` information in `ClientTelemetry`.
* Added Beta API to set custom `Reactor` scheduler to be used by the `ChangeFeedProcessor` implementation - See [PR 26750](https://github.com/Azure/azure-sdk-for-java/pull/26750)
* Added support for correlating queries executed via the Cosmos Spark connector with service-telemetry based on the `correlationActivityId` - See [PR 26908](https://github.com/Azure/azure-sdk-for-java/pull/26908)

#### Bugs Fixed
* Fixed an issue in `ChangeFeedProcessor` related to `leases` that were found expired - See [PR 26750](https://github.com/Azure/azure-sdk-for-java/pull/26750)
* Fixed an issue with `query plan` caching double initialization - See [PR 26825](https://github.com/Azure/azure-sdk-for-java/pull/26825)

#### Other Changes
* Added support for logging `CosmosDiagnostics` for empty pages through system property for cross partition query - See [PR 26869](https://github.com/Azure/azure-sdk-for-java/pull/26869)

### 4.26.0-beta.1 (2022-01-25)
#### Features Added
* Added support to resume a "multi order by query" from a continuation token - See [PR 26267](https://github.com/Azure/azure-sdk-for-java/pull/26267)

### 4.25.0 (2022-01-14)
#### Bugs Fixed
* Fixed `NullPointerException` in bulk mode for deleted/recreated containers.
* Added missing exception cause in case of `InternalServerException`.

### 4.24.0 (2021-12-21)
#### Features Added
* Added implementation for `CosmosAuthorizationTokenResolver`.
* Scoped session token per partition level for gateway call.

#### Bugs Fixed
* Fixed issue causing CosmosException with statusCode 0 to be thrown on connectivity issues for Gateway.
* Addressed potential race condition in `ChangeFeedProcessor` when check-pointing current state.

### 4.23.0 (2021-12-10)
#### Features Added
* Added `setMaxMicroBatchConcurrency` and `getMaxMicroBatchConcurrency` in `CosmosBulkExecutionOptions`.

#### Bugs Fixed
* Bulk execution improvement triggering a flush when total payload size exceeds the max payload size limit.
* Bulk execution improvement shortening the flush interval when the `Flux` of incoming operations signals completion.
* Fixed metadata cache refresh scenario on collection recreate for gateway mode.

### 4.22.0 (2021-12-03)
#### Features Added
* Added Beta API `getContactedRegionNames` in `CosmosDiagnostics`.

#### Bugs Fixed
* Fixed `IllegalStateException` for `getFeedRanges` when container recreated with same name.
* Made Cosmos spans CLIENT which will allow Azure Monitor to show HTTP calls nested under Cosmos spans.
* Fixed `ConcurrentModificationException` when getting `NotFoundException` with session consistency.

### 4.21.1 (2021-11-13)
#### Bugs Fixed
* Fixed an issue in `ChangeFeedProcessor` where processing stops in some rare cases because of a race condition can occur which prevents work to be promptly assigned to other instances.

### 4.21.0 (2021-11-12)
#### Features Added
* GA of `CosmosPatch`, `CosmosBatch` and `CosmosBulk` API.
* GA of `ChangeFeedProcessorState` API.
* Added `networkRequestTimeout` API for `DirectConnectionConfig`.

#### Bugs Fixed
* Override the default keep-alive config on linux to keep connections open and detect a broken connection faster.

#### Other Changes
* Removed deprecated `BulkExecutionOptions`.
* Removed deprecated `BulkExecutionThresholds`.
* Removed deprecated `BulkItemRequestOptions`.
* Removed deprecated `BulkItemRequestOptionsBase`.
* Removed deprecated `BulkOperations`.
* Removed deprecated `BulkPatchItemRequestOptions`.
* Removed deprecated `BulkProcessingOptions`.
* Removed deprecated `BulkProcessingThresholds`.
* Removed deprecated `TransactionalBatch`.
* Removed deprecated `TransactionalBatchItemRequestOptions`.
* Removed deprecated `TransactionalBatchItemRequestOptionsBase`.
* Removed deprecated `TransactionalBatchOperationResult`.
* Removed deprecated `TransactionalBatchPatchItemRequestOptions`.
* Removed deprecated `TransactionalBatchRequestOptions`.
* Removed deprecated `TransactionalBatchResponse`.

### 4.20.1 (2021-10-27)
#### Bugs Fixed
* Removed `AfterBurner` module for Java version 16+.
* Fixed `BadRequestException` issue when using `Distinct` with matched `orderBy` queries via `continuationToken`.

### 4.20.0 (2021-10-14)
#### Features Added
* Enabling `query plan` cache by default.

#### Bugs Fixed
* Fixed issue with bulk reads when `contentResponseOnWrite` is not explicitly enabled on the cosmos client.

### 4.19.1 (2021-09-24)
#### Features Added
* Added support to config retry count for `openConnectionsAndInitCaches`.

#### Bugs Fixed
* Fixed ReadMany Api on partition split.
* Removed full exception trace from 404 error on open telemetry.
* Fixed issue with onErrorDropped being called when using concatWith in QuorumReader.

### 4.20.0-beta.1 (2021-09-22)
#### Features Added
* Added support to config retry count for `openConnectionsAndInitCaches`.

### 4.19.0 (2021-09-09)
#### New Features
* Added support for distinct count queries.
* Added support for capturing `IndexMetrics` in `CosmosQueryRequestOptions`.

#### Bugs Fixed
* Added support to switch off IO thread for response processing.
* Fixed issue for resuming order by queries from continuation token that includes undefined/null.

#### Other Changes
* Renamed `BulkExecutionOptions` to `CosmosBulkExecutionOptions`.
* Renamed `BulkExecutionThresholds` to `CosmosBulkExecutionThresholdsState`.
* Renamed `BulkItemRequestOptions` to `CosmosBulkItemRequestOptions`.
* Renamed `BulkItemRequestOptionsBase` to `CosmosBulkItemRequestOptionsBase`.
* Renamed `BulkOperations` to `CosmosBulkOperations`.
* Renamed `BulkPatchItemRequestOptions` to `CosmosBulkPatchItemRequestOptions`.
* Renamed `TransactionalBatch` to `CosmosBatch`.
* Renamed `TransactionalBatchItemRequestOptions` to `CosmosBatchItemRequestOptions`.
* Renamed `TransactionalBatchItemRequestOptionsBase` to `CosmosBatchItemRequestOptionsBase`.
* Renamed `TransactionalBatchOperationResult` to `CosmosBatchOperationResult`.
* Renamed `TransactionalBatchPatchItemRequestOptions` to `CosmosBatchPatchItemRequestOptions`.
* Renamed `TransactionalBatchRequestOptions` to `CosmosBatchRequestOptions`.
* Renamed `TransactionalBatchResponse` to `CosmosBatchResponse`.
* Renamed `processBulkOperations` to `executeBulkOperations` API.
* Renamed `executeTransactionalBatch` to `executeCosmosBatch` API.
* Moved `CosmosBulkItemResponse.java` to `com.azure.cosmos.models` package.
* Moved `CosmosBulkOperationResponse.java` to `com.azure.cosmos.models` package.
* Moved `CosmosItemOperation.java` to `com.azure.cosmos.models` package.
* Moved `CosmosItemOperationType.java` to `com.azure.cosmos.models` package.
* Moved `CosmosPatchOperations.java` to `com.azure.cosmos.models` package.

### 4.19.0-beta.1 (2021-09-02)
#### Bugs Fixed
* Added support to switch off IO thread for response processing.

### 4.18.0 (2021-08-16)
#### New Features
* Integrated cosmos diagnostics with open telemetry tracer.

#### Bugs Fixed
* Added reactor netty timeline to `query plan` calls.
* Fixed serialization warning on `clientSideRequestDiagnostics`.
* Fixed an issue when `IdleEndpointTimeout` is set to 0 in `DirectConnectionConfig`.
* Added retry for `PrematureCloseException`.
* Fixed an issue where application hangs in bulk executor.
* Fixed an issue which preventing recovery from 410/0 after split.

### 4.18.0-beta.1 (2021-08-11)
#### Bugs Fixed
* Added `TransportRequestChannelAcquisitionContext` in `CosmosDiagnostics`.

### 4.17.0 (2021-07-08)
#### New Features
* Adjust `MicroBatchSize` dynamically based on throttling rate in `BulkExecutor`.

#### Bugs Fixed
* Fixed an issue with AAD authentication in `Strong` and `BoundedStaleness` in direct mode.
* Fixed an issue where `ChangeFeedProcessor` was resuming from zero continuation token for new partitions on partition splits.

### 4.16.0 (2021-06-11)
#### Bugs Fixed
* Fixed an issue on handling partition splits during bulk operations in Gateway Mode.
* Fixed an issue with `NumberFormatException` happening on requests on large containers.
* Fixed an issue with BackOff time in `ThroughputController`.
* Fixed an issue with `ThroughputControl` calculation.
* Improved behavior when `CosmosClientBuilder.userAgentSuffix` exceeds 64 characters. Now `userAgentSuffix` will be honored as long as total userAgent value is less than 256 characters or truncated to fit the 256 characters limited.
* Fixed issue when using client-side throughput control in combination with bulk upserts, previously resulting in unnecessarily upserting documents multiple times in some cases when getting throttled.

### 4.16.0-beta.1 (2021-05-20)
#### Bugs Fixed
* No changes from previous version, releasing for compatibility issues with cosmos encryption modules.

### 4.15.0 (2021-05-12)
#### New Features
* Added `backendLatencyInMs` in `CosmosDiagnostics` for `DIRECT` connection mode.
* Added `retryContext` in `CosmosDiagnostics` for query operations.

#### Bugs Fixed
* Fixed ignored `HttpClient` decoder configuration issue.
* Fixed incorrect connection mode issue in `CosmosDiagnostics`.
* Fixed issue with handling collisions in the effective partition key.
* Fixed `CosmosQueryRequestOptions` NPE in `readAllItems` API.

### 4.15.0-beta.2 (2021-04-26)
#### Bugs Fixed
* No changes from previous version, releasing for compatibility issues with cosmos encryption modules.

### 4.15.0-beta.1 (2021-04-07)
#### Bugs Fixed
* No changes from previous version, releasing for compatibility issues with cosmos encryption modules.

### 4.14.0 (2021-04-06)
#### New Features
* General Availability for `readMany()` API in `CosmosAsyncContainer` and `CosmosContainer`.
* General Availability for `handle()` API in `CosmosPagedFlux` and `CosmosPagedIterable`.
* Upgraded Jackson to patch version 2.12.2.
* Exposed `getDocumentUsage` and `getDocumentCountUsage()` APIs in `FeedResponse` to retrieve document count metadata.

#### Bugs Fixed
* Allowed `CosmosPagedFlux#handle()` and `CosmosPagedIterable#handle()` API for chaining.
* Removed `AfterBurner` module usage from `CosmosException` causing the warning logs.
* Fixed issue of duplicate processing of items on the same Change Feed Processor instance.
* Return `RequestTimeoutException` on client side timeout for write operations.

### 4.13.1 (2021-03-22)
#### Bugs Fixed
* Fixed issue preventing recovery from 410 status code and 0 sub status code due to stale Gateway caches when threads in parallel scheduler are starved.
* Fixed warning caused because of afterburner module usage in `CosmosDiagnostics`.
* Query performance improvements.

### 4.13.0 (2021-03-11)
> [!IMPORTANT] 
> This release updates `reactor-core` and `reactor-netty` major versions to `2020.0.4 (Europium)` release train.
#### New Features
* Updated `reactor-core` version to 3.4.3.
* Updated `reactor-netty` version to 1.0.4.
* Added `Diagnostics` for queries.

#### Bugs Fixed
* Fixed `OrderBy` for mixed and undefined types for cross partition queries.
* Fixed `readAllItems` with resourceToken.
* Fixed issue with `resourceToken` usage in `Gateway` connection mode.
* Fixed issues with point operations with permissions in `Gateway` connection mode.

### 4.12.0 (2021-02-09)
#### New Features
* Added connection endpoint rediscovery feature to help reduce and spread-out high latency spikes.
* Added changeFeed pull model beta API.
* Added support for resuming query from a pre split continuation token after partition split.
* Optimized query execution time by caching `query plan` for single partition queries with filters and orderby.

#### Bugs Fixed
* Fixed telemetry deserialization issue.
* Skip session token for `query plan`, trigger and UDF.
* Improved session timeout 404/1002 exception handling.

### 4.11.0 (2021-01-15)
#### New Features
* Added Beta API for Patch support.
* Updated reactor-core library version to `3.3.12.RELEASE`.
* Updated reactor-netty library version to `0.9.15.RELEASE`.
* Updated netty library version to `4.1.54.Final`.

#### Bugs Fixed
* Fixed RntbdServiceEnpoint close issue.
* Improved the latency and throughput for writes when multiplexing.

### 4.10.0 (2020-12-14)
#### New Features
* Added Conflict API support.

### 4.9.0 (2020-12-11)
#### New Features
* Added Beta API for Bulk Operations.
* Added `getRegionsContacted` API in `CosmosDiagnostics`.
* Added Diagnostics for `CosmosStoredProcedureResponse`.
* Added trouble shooting guide links to `CosmosException`.

#### Bugs Fixed
* Adding automatic retries on client-side transient failures on writes while possible with still being idempotent.
* Fixed NPE on `getDiagnostics` for `CosmosStoredProcedureResponse`.
* Fixed empty `resourceAddress` in `CosmosException`.

### 4.8.0 (2020-10-27)
#### New Features
* Added `contentResponseOnWriteEnabled` feature to `CosmosItemRequestOptions`.

#### Bugs Fixed
* Fixed an issue which may affect query behaviour when resuming from a continuation token.

### 4.7.1 (2020-10-21)
#### Bugs Fixed
* Improved the 449 retry policy to force back-off on initial retry and start with shorter back-offs.

### 4.7.0 (2020-10-17)
#### New Features
* Added Beta API for transactional batches.

#### Bugs Fixed
* Fixed an error parsing query metrics on locales with ',' as floating-point delimiter.
* Stopped excessive regional fail-overs when retrieving responses with invalid json from Gateway.
* Fixed an error resulting in certain queries unnecessarily being expected in the Gateway even when using Direct transport.
* Reduced logging noise level by handling SSLException on channel closure.
* Improved efficiency of retry logic for "404 - ReadSession not available" errors.

### 4.6.0 (2020-09-30)
#### New Features
* Added new API to support AAD role-based access control in Cosmos. This is a preview feature which needs to be enabled at the account settings.
* Added handler API(beta) to `CosmosPagedFlux`/`CosmosPagedIterable` to be invoked on every response.

### 4.5.2 (2020-09-29)
#### Bugs Fixed
* Increased robustness of query execution and fetching metadata cache in case of intermittent connectivity issues.

### 4.5.1 (2020-09-25)
#### Bugs Fixed
* Added preview implementation for ChangeFeedProcessor which allows for a more detailed view of the current state.
* Fixed Multiple partition supervisor tasks running simultaneously if leaseAcquireInterval is smaller than leaseRenewInterval.
* Improved Diagnostics for Rntbd connectivity.
* Stopped onError Dropped events from leaking into default reactor hook.

### 4.5.0 (2020-09-16)
#### New Features
* Increased robustness of the Rntbd stack in case of intermittent connectivity issues.
* Improved latency in case of intermittent connectivity issues to individual backend replicas for multi-region accounts avoiding initiation of unnecessary regional fail-overs.

### 4.4.0 (2020-09-12)
#### Bugs Fixed
* Fixed RequestTimeoutException when enabling `netty-tcnative-boringssl` dependency.
* Fixed memory leak issue on `Delete` operations in `GATEWAY` mode.
* Fixed a leak in `CosmosClient` instantiation when endpoint uri is invalid.
* Improved `CPU History` diagnostics.

### 4.4.0-beta.1 (2020-08-27)
#### New Features
* Added new API to efficiently load many documents (via list of pk/id pairs or all documents for a set of pk values).
* Added new `deleteItem` API.
* Enabled query metrics by default.
#### Bugs Fixed
* Fixed NPE in `GatewayAddressCache`.
* Fixing query metric issue for zero item response.
* Improved performance (reduced CPU usage) for address parsing and Master-Key authentication.

### 4.3.2-beta.2 (2020-08-17)
#### Bugs Fixed
* No changes from previous version, releasing for compatibility issues with spring data modules.

### 4.3.2-beta.1 (2020-08-14)
#### Bugs Fixed
* Fixed issue in RntbdServiceEndpoint to avoid early closure of an unused TCP connection.

### 4.3.1 (2020-08-13)
#### Bugs Fixed
* Fixed issue with `GROUP BY` query, where it was returning only one page.
* Fixed user agent string format to comply with central SDK guidelines.
* Enhanced diagnostics information to include `query plan` diagnostics.

### 4.3.0 (2020-07-29)
#### New Features
* Updated reactor-core library version to `3.3.8.RELEASE`. 
* Updated reactor-netty library version to `0.9.10.RELEASE`. 
* Updated netty library version to `4.1.51.Final`. 
* Added new overload APIs for `upsertItem` with `partitionKey`. 
* Added open telemetry tracing support. 
#### Bugs Fixed
* Fixed issue where SSLException gets thrown in case of cancellation of requests in GATEWAY mode.
* Fixed resource throttle retry policy on stored procedures execution.
* Fixed issue where SDK hangs in log level DEBUG mode. 
* Fixed periodic spikes in latency in Direct mode. 
* Fixed high client initialization time issue. 
* Fixed http proxy bug when customizing client with direct mode and gateway mode. 
* Fixed potential NPE in users passes null options. 
* Added timeUnit to `requestLatency` in diagnostics string.
* Removed duplicate uri string from diagnostics string. 
* Fixed diagnostics string in proper JSON format for point operations.
* Fixed issue with `.single()` operator causing the reactor chain to blow up in case of Not Found exception. 

### 4.2.0 (2020-07-14)
#### New Features
* Added script logging enabled API to `CosmosStoredProcedureRequestOptions`.
* Updated `DirectConnectionConfig` default `idleEndpointTimeout` to 1h and default `connectTimeout` to 5s.
#### Bugs Fixed
* Fixed issue where `GatewayConnectionConfig` `idleConnectionTimeout` was overriding `DirectConnectionConfig` `idleConnectionTimeout`.
* Fixed `responseContinuationTokenLimitInKb` get and set APIs in `CosmosQueryRequestOptions`.
* Fixed issue in query and change feed when recreating the collection with same name.
* Fixed issue with top query throwing ClassCastException.
* Fixed issue with order by query throwing NullPointerException.
* Fixed issue in handling of cancelled requests in direct mode causing reactor `onErrorDropped` being called. 

### 4.1.0 (2020-06-25)
#### New Features
* Added support for `GROUP BY` query.
* Increased the default value of maxConnectionsPerEndpoint to 130 in DirectConnectionConfig.
* Increased the default value of maxRequestsPerConnection to 30 in DirectConnectionConfig.
#### Bugs Fixed
* Fixed issues with order by query returning duplicate results when resuming by using continuation token. 
* Fixed issues with value query returning null values for nested object.
* Fixed null pointer exception on request manager in RntbdClientChannelPool.

### 4.0.1 (2020-06-10)
#### New Features
* Renamed `QueryRequestOptions` to `CosmosQueryRequestOptions`.
* Updated `ChangeFeedProcessorBuilder` to builder pattern.
* Updated `CosmosPermissionProperties` with new container name and child resources APIs.
#### Bugs Fixed
* Fixed ConnectionPolicy `toString()` Null Pointer Exception.

### 4.0.1-beta.4 (2020-06-03)
#### New Features
* Added more samples & enriched docs to `CosmosClientBuilder`. 
* Updated `CosmosDatabase` & `CosmosContainer` APIs with throughputProperties for autoscale/autopilot support. 
* Renamed `CosmosClientException` to `CosmosException`. 
* Replaced `AccessCondition` & `AccessConditionType` by `ifMatchETag()` & `ifNoneMatchETag()` APIs. 
* Merged all `Cosmos*AsyncResponse` & `CosmosResponse` types to a single `CosmosResponse` type.
* Renamed `CosmosResponseDiagnostics` to `CosmosDiagnostics`.  
* Wrapped `FeedResponseDiagnostics` in `CosmosDiagnostics`. 
* Removed `jackson` dependency from azure-cosmos & relying on azure-core. 
* Replaced `CosmosKeyCredential` with `AzureKeyCredential` type. 
* Added `ProxyOptions` APIs to `GatewayConnectionConfig`. 
* Updated SDK to use `Instant` type instead of `OffsetDateTime`. 
* Added new enum type `OperationKind`. 
* Renamed `FeedOptions` to `QueryRequestOptions`. 
* Added `getETag()` & `getTimestamp()` APIs to `Cosmos*Properties` types. 
* Added `userAgent` information in `CosmosException` & `CosmosDiagnostics`. 
* Updated new line character in `Diagnostics` to System new line character. 
* Removed `readAll*` APIs, use query select all APIs instead.
* Added `ChangeFeedProcessor` estimate lag API.   
#### Bugs Fixed
* Fixed issue with parsing of query results in case of Value order by queries. 

### 4.0.1-beta.3 (2020-05-15)
#### New Features
* Added autoscale/autopilot throughput provisioning support to SDK.  
* Replaced `ConnectionPolicy` with new connection configs. Exposed `DirectConnectionConfig` & `GatewayConnectionConfig` APIs through `CosmosClientBuilder` for Direct & Gateway mode connection configurations.
* Moved `JsonSerializable` & `Resource` to implementation package. 
* Added `contentResponseOnWriteEnabled` API to CosmosClientBuilder which disables full response content on write operations.
* Exposed `getETag()` APIs on response types.
* Moved `CosmosAuthorizationTokenResolver` to implementation. 
* Renamed `preferredLocations` & `multipleWriteLocations` API to `preferredRegions` & `multipleWriteRegions`. 
* Updated `reactor-core` to 3.3.5.RELEASE, `reactor-netty` to 0.9.7.RELEASE & `netty` to 4.1.49.Final versions. 
* Added support for `analyticalStoreTimeToLive` in SDK.     
#### Bugs Fixed
* Fixed socket leak issues with Direct TCP client.
* Fixed `orderByQuery` with continuation token bug.

### 4.0.1-beta.2 (2020-04-21)
#### New Features
* `CosmosClientException` extends `AzureException`. 
* Removed `maxItemCount` & `requestContinuationToken` APIs from `FeedOptions` instead using `byPage()` APIs from `CosmosPagedFlux` & `CosmosPagedIterable`.
* Introduced `CosmosPermissionProperties` on public surface for `Permission` APIs.
* Removed `SqlParameterList` type & replaced with `List`
* Fixed multiple memory leaks in Direct TCP client. 
* Added support for `DISTINCT` queries. 
* Removed external dependencies on `fasterxml.uuid, guava, commons-io, commons-collection4, commons-text`.  
* Moved `CosmosPagedFlux` & `CosmosPagedIterable` to `utils` package. 
* Updated netty to 4.1.45.Final & project reactor to 3.3.3 version.
* Updated public rest contracts to `Final` classes.
* Added support for advanced Diagnostics for point operations.
#### Bugs Fixed
* `ChangeFeedProcessor` bug fix for handling partition splits & when partition not found.
* `ChangeFeedProcessor` bug fix when synchronizing lease updates across different threads.

### 4.0.1-beta.1 (2020-03-10)
#### New Features 
* Updated package to `com.azure.cosmos`
* Added `models` package for model / rest contracts
* Added `utils` package for `CosmosPagedFlux` & `CosmosPagedIterable` types. 
* Updated public APIs to use `Duration` across the SDK.
* Added all rest contracts to `models` package.
* `RetryOptions` renamed to `ThrottlingRetryOptions`.
* Added `CosmosPagedFlux` & `CosmosPagedIterable` pagination types for query APIs. 
* Added support for sharing TransportClient across multiple instances of CosmosClients using a new API in the `CosmosClientBuilder#connectionSharingAcrossClientsEnabled(true)`
* Query Optimizations by removing double serialization / deserialization. 
* Response Headers optimizations by removing unnecessary copying back and forth. 
* Optimized `ByteBuffer` serialization / deserialization by removing intermediate String instantiations.
#### Bugs Fixed
* Fixed race condition causing `ArrayIndexOutOfBound` exception in StoreReader<|MERGE_RESOLUTION|>--- conflicted
+++ resolved
@@ -5,23 +5,6 @@
 #### Features Added
 
 #### Breaking Changes
-<<<<<<< HEAD
-
-#### Bugs Fixed
-
-#### Other Changes
-
-### 4.48.2 (2023-08-25)
-
-#### Bugs Fixed
-* Fixed possible `NullPointerException` issue if health-check flow kicks in before RNTBD context negotiation for a given channel - See [PR 36397](https://github.com/Azure/azure-sdk-for-java/pull/36397). 
-
-#### Other Changes
-* Handling negative end-to-end timeouts provided more gracefully by throwing a `CosmosException` (`OperationCancelledException`) instead of `IllegalArgumentException`. - See [PR 36535](https://github.com/Azure/azure-sdk-for-java/pull/36535)
-
-### 4.48.1 (2023-08-09)
-=======
->>>>>>> 1b39e6f8
 
 #### Bugs Fixed
 
@@ -34,6 +17,14 @@
 * Added a flag for allowing customers to preserve ordering in bulk mode. See [PR 35892](https://github.com/Azure/azure-sdk-for-java/pull/35892)
 * Added a flag to bypass integrated cache when dedicated gateway is used. See [PR 35865](https://github.com/Azure/azure-sdk-for-java/pull/35865)
 * Added new aggressive retry timeouts for in-region calls. See [PR 35987](https://github.com/Azure/azure-sdk-for-java/pull/35987)
+
+### 4.48.2 (2023-08-25)
+
+#### Bugs Fixed
+* Fixed possible `NullPointerException` issue if health-check flow kicks in before RNTBD context negotiation for a given channel - See [PR 36397](https://github.com/Azure/azure-sdk-for-java/pull/36397).
+
+#### Other Changes
+* Handling negative end-to-end timeouts provided more gracefully by throwing a `CosmosException` (`OperationCancelledException`) instead of `IllegalArgumentException`. - See [PR 36535](https://github.com/Azure/azure-sdk-for-java/pull/36535)
 
 #### Bugs Fixed
 * Wired `proactiveInit` into the diagnostics to track warmed up containers, proactive connection regions and aggressive warm up duration - See [PR 36111](https://github.com/Azure/azure-sdk-for-java/pull/36111)
@@ -220,6 +211,8 @@
 * Added option to set throughput control group name on per-request level for batch and bulk operations. - See [PR 31362](https://github.com/Azure/azure-sdk-for-java/pull/31362)
 
 ### 4.37.1 (2022-10-07)
+> [!IMPORTANT]
+> We strongly recommend our customers to use version 4.37.1 and above.
 #### Bugs Fixed
 * Fixed incorrect RU metric reporting in micrometer metrics. - See [PR 31307](https://github.com/Azure/azure-sdk-for-java/pull/31307)
 * Enabled failover to preferred locations in the case of single-write/multi-read region enabled account for read in Gateway mode and for metadata requests in Direct mode. - More details about the [Bug: Cosmos DB Client gets stuck in timeout retry loop](https://github.com/Azure/azure-sdk-for-java/issues/31260#issue-1396454421). - See [PR 31314](https://github.com/Azure/azure-sdk-for-java/pull/31314)
