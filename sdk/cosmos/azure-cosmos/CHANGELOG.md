## Release History

### 4.39.0-beta.1 (Unreleased)

#### Features Added

#### Breaking Changes

#### Bugs Fixed
* Fixed a rare race condition for `query plan` cache exceeding the allowed size limit - See [PR 31859](https://github.com/Azure/azure-sdk-for-java/pull/31859)
* Added improvement in `RntbdClientChannelHealthChecker` for detecting continuous transit timeout. - See [PR 31544](https://github.com/Azure/azure-sdk-for-java/pull/31544)
* Fixed an issue in replica validation where addresses may have not sorted properly when replica validation is enabled. - See [PR 32022](https://github.com/Azure/azure-sdk-for-java/pull/32022)
<<<<<<< HEAD
* Fixed issue on noisy `CancellationException` log - See [PR 31882](https://github.com/Azure/azure-sdk-for-java/pull/31882)
=======
* Fixed unicode char handling in Uris in Cosmos Http Client. - See [PR 32058](https://github.com/Azure/azure-sdk-for-java/pull/32058)
* Fixed an eager prefetch issue to lazily prefetch pages on a query - See [PR 32122](https://github.com/Azure/azure-sdk-for-java/pull/32122)
>>>>>>> ed2041df

#### Other Changes
* Shaded `MurmurHash3` of apache `commons-codec` to enable removing of the `guava` dependency - CVE-2020-8908 - See [PR 31761](https://github.com/Azure/azure-sdk-for-java/pull/31761)
* Updated test dependency of `testng` to version 7.5 - See [PR 31761](https://github.com/Azure/azure-sdk-for-java/pull/31761)
* Reduced the logging noise level on CancellationExceptions from `RntbdReporter.reportIssue`. - See [PR 32175](https://github.com/Azure/azure-sdk-for-java/pull/32175)

### 4.38.1 (2022-10-21)
#### Other Changes
* Updated test dependency of apache `commons-text` to version 1.10.0 - CVE-2022-42889 - See [PR 31674](https://github.com/Azure/azure-sdk-for-java/pull/31674)
* Updated `jackson-databind` dependency to 2.13.4.2 - CVE-2022-42003 - See [PR 31559](https://github.com/Azure/azure-sdk-for-java/pull/31559)

### 4.38.0 (2022-10-12)
#### Features Added
* Added option to set throughput control group name on per-request level for batch and bulk operations. - See [PR 31362](https://github.com/Azure/azure-sdk-for-java/pull/31362)

### 4.37.1 (2022-10-07)
> [!IMPORTANT]
> We strongly recommend our customers to use version 4.37.1 and above.
#### Bugs Fixed
* Fixed incorrect RU metric reporting in micrometer metrics. - See [PR 31307](https://github.com/Azure/azure-sdk-for-java/pull/31307)
* Enabled failover to preferred locations in the case of single-write/multi-read region enabled account for read in Gateway mode and for metadata requests in Direct mode. - More details about the [Bug: Cosmos DB Client gets stuck in timeout retry loop](https://github.com/Azure/azure-sdk-for-java/issues/31260#issue-1396454421). - See [PR 31314](https://github.com/Azure/azure-sdk-for-java/pull/31314)

#### Other Changes
* Added SslHandshakeTimeout minimum duration config - See [PR 31298](https://github.com/Azure/azure-sdk-for-java/pull/31298)

### 4.37.0 (2022-09-30)
#### Features Added
* Added new preview APIs to `ChangeFeedProcessor` for handling all versions and deletes changes - See [PR 30399](https://github.com/Azure/azure-sdk-for-java/pull/30399)
* Added option to emit client-side metrics via micrometer.io MeterRegistry. - See [PR 30065](https://github.com/Azure/azure-sdk-for-java/pull/30065)

#### Bugs Fixed
* Fixed a race condition that could result in a memory/thread leak for `BulkExecutor` instances (and their corresponding `cosmos-daemon-BulkExecutor-*` thread). - See [PR 31082](https://github.com/Azure/azure-sdk-for-java/pull/31082)

#### Other Changes
* Enable replica validation by default - See [PR 31159](https://github.com/Azure/azure-sdk-for-java/pull/31159)

### 4.36.0 (2022-09-15)
#### Other Changes
* Added system property to turn on replica validation - See [PR 29767](https://github.com/Azure/azure-sdk-for-java/pull/29767)
* Added improvement to avoid retry on same replica that previously failed with 410, 408 and  >= 500 status codes - See [PR 29767](https://github.com/Azure/azure-sdk-for-java/pull/29767)
* Improvement when `connectionEndpointRediscoveryEnabled` is enabled - See [PR 30281](https://github.com/Azure/azure-sdk-for-java/pull/30281)
* Added replica validation for Unknown status if `openConnectionsAndInitCaches` is used and replica validation is enabled - See [PR 30277](https://github.com/Azure/azure-sdk-for-java/pull/30277)

### 4.35.1 (2022-08-29)
#### Other Changes
* Added non-blocking async lazy cache to improve upgrade and scaling scenarios - See [PR 29322](https://github.com/Azure/azure-sdk-for-java/pull/29322)
* Improved performance of `StoreResponse` using array headers - See [PR 30596](https://github.com/Azure/azure-sdk-for-java/pull/30596)

### 4.35.0 (2022-08-19)
#### Other Changes
* Updated netty library version to `4.1.79.Final`.
* Updated `reactor-core` version to `3.4.21`.

### 4.34.0 (2022-08-05)
#### Features Added
* GA of `DedicatedGatewayRequestOptions` API. See [PR 30142](https://github.com/Azure/azure-sdk-for-java/pull/30142)

#### Other Changes
* Added `requestSessionToken` to `CosmosDiagnostics` - See [PR 29516](https://github.com/Azure/azure-sdk-for-java/pull/29516)
* Reverted changes of [PR 29944](https://github.com/Azure/azure-sdk-for-java/pull/29944) to avoid possible regression when customers use id with special characters and their account is on ComputeGateway already. - See [PR 30283](https://github.com/Azure/azure-sdk-for-java/pull/30283)

### 4.33.1 (2022-07-22)
#### Bugs Fixed
* Fixed issues with "id" encoding when using special characters that should be allowed in the "id" property of a document. - See [PR 29944](https://github.com/Azure/azure-sdk-for-java/pull/29944)
* Fixed `NotFoundException` for `queryChangeFeed` with staled feed range after split - See [PR 29982](https://github.com/Azure/azure-sdk-for-java/pull/29982)
* Fixed `ForbiddenException` for azure instance metadata service requests if proxy is configured for client telemetry. - See [PR 30004](https://github.com/Azure/azure-sdk-for-java/pull/30004)
* Fixed a regression introduced in [PR 27440](https://github.com/Azure/azure-sdk-for-java/pull/27440) which causes an `IllegalArgumentException` for distinct queries when using POJO serialization. - See [PR 30025](https://github.com/Azure/azure-sdk-for-java/pull/30025)
* Fixed `IllegalArgumentException` when trying to update targetThroughput(Threshold) without process restart. - See [PR 30049](https://github.com/Azure/azure-sdk-for-java/pull/30049)

#### Other Changes
* Supported username and password to be used in `GatewayConnectionConfig.setProxy` . - See [PR 30004](https://github.com/Azure/azure-sdk-for-java/pull/30004)

### 4.33.0 (2022-07-14)
#### Other Changes
* Updated netty library version to `4.1.78.Final`.
* Updated `reactor-core` version to `3.4.19`.

### 4.32.1 (2022-06-30)

#### Bugs Fixed
* Added a fix for `CloneNotSupportedException` when trying to instantiate a `Cosmos(Async)Client` and using a MAC provider which would not support cloning. Instead, this should be handled gracefully (less ideal perf is expected - but functionally it should work.) - See [PR 29719](https://github.com/Azure/azure-sdk-for-java/pull/29719)

### 4.32.0 (2022-06-27)
#### Other Changes
* Remove requires `io.netty.transport.epoll` from `module-info` - See [PR 29509](https://github.com/Azure/azure-sdk-for-java/pull/29509)
* Converted from `durationInMicroSec` to `durationInMilliSecs` in `CosmosDiagnostics` - See [PR 29643](https://github.com/Azure/azure-sdk-for-java/pull/29643)

### 4.31.0 (2022-06-08)
#### Bugs Fixed
* Fixed Store Response headers case insensitivity. - See [PR 29268](https://github.com/Azure/azure-sdk-for-java/pull/29268)

#### Other Changes
* Add `IdleStateHandler` after Ssl handshake has completed and improvement on keeping inner exceptions for creating new channels. - See [PR 29253](https://github.com/Azure/azure-sdk-for-java/pull/29253)

### 4.30.1 (2022-06-01)
#### Other Changes
* Made CosmosPatchOperations thread-safe. Usually there is no reason to modify a CosmosPatchOperations instance concurrently form multiple threads - but making it thread-safe acts as protection in case this is done anyway - See [PR 29143](https://github.com/Azure/azure-sdk-for-java/pull/29143)
* Added system property to allow overriding proxy setting for client telemetry endpoint. - See [PR 29022](https://github.com/Azure/azure-sdk-for-java/pull/29022)
* Added additional information about the reason on Rntbd channel health check failures. - See [PR 29174](https://github.com/Azure/azure-sdk-for-java/pull/29174)

### 4.30.0 (2022-05-20)
#### Bugs Fixed
* Fixed bubbling of Errors in case of any `java.lang.Error` - See [PR 28620](https://github.com/Azure/azure-sdk-for-java/pull/28620)
* Fixed an issue with creating new Throughput control client item when `enableThroughputControlGroup` is being called multiple times with the same throughput control group. - See [PR 28905](https://github.com/Azure/azure-sdk-for-java/pull/28905)
* Fixed a possible dead-lock on static ctor for CosmosException when the runtime is using custom class loaders. - See [PR 28912](https://github.com/Azure/azure-sdk-for-java/pull/28912) and [PR 28961](https://github.com/Azure/azure-sdk-for-java/pull/28961) 

#### Other Changes
* Added `exceptionMessage` and `exceptionResponseHeaders` to `CosmosDiagnostics` in case of any exceptions - See [PR 28620](https://github.com/Azure/azure-sdk-for-java/pull/28620)
* Improved performance of `query plan` cache by using `ConcurrentHashMap` with a fixed size of 1000 - See [PR 28537](https://github.com/Azure/azure-sdk-for-java/pull/28537)
* Changed 429 (Throttling) retry policy to have an upper bound for the back-off time of 5 seconds - See [PR 28764](https://github.com/Azure/azure-sdk-for-java/pull/28764)
* Improved `openConnectionsAndInitCaches` by using rntbd context negotiation. - See [PR 28470](https://github.com/Azure/azure-sdk-for-java/pull/28470)
* Enable `connectionEndpointRediscoveryEnabled` by default - See [PR 28471](https://github.com/Azure/azure-sdk-for-java/pull/28471)

### 4.29.1 (2022-04-27)
#### Bugs Fixed
* Fixed AAD authentication for `CosmosPatchOperations` - See [PR 28537](https://github.com/Azure/azure-sdk-for-java/pull/28537)

### 4.29.0 (2022-04-22)
#### Features Added
* Added Beta API `continueOnInitError` in `ThroughputControlGroupConfigBuilder` - See [PR 27702](https://github.com/Azure/azure-sdk-for-java/pull/27702)

#### Bugs Fixed
* Added improvement for handling idle connection close event when `connectionEndpointRediscoveryEnabled` is enabled - See [PR 27242](https://github.com/Azure/azure-sdk-for-java/pull/27242)
* Fixed memory leak issue related to circular reference of `CosmosDiagnostics` in `StoreResponse` and `CosmosException` - See [PR 28343](https://github.com/Azure/azure-sdk-for-java/pull/28343)

### 4.28.1 (2022-04-08)
#### Other Changes
* Updated `jackson` dependency to 2.13.2 and `jackson-databind` dependency to 2.13.2.1 - CVE-2020-36518. - See [PR 27847](https://github.com/Azure/azure-sdk-for-java/pull/27847)

### 4.28.0 (2022-03-18)
#### Features Added
* Added the "VM Unique ID" - see [Accessing and Using Azure VM Unique ID](https://azure.microsoft.com/blog/accessing-and-using-azure-vm-unique-id/) - to the request diagnostics. This information helps to simplify investigating any network issues between an application hosted in Azure and the corresponding Cosmos DB service endpoint. - See [PR 27692](https://github.com/Azure/azure-sdk-for-java/pull/27692)
* Added overload of read api on ClientEncryptionKey with request options for cosmos encrytion project. - See [PR 27210](https://github.com/Azure/azure-sdk-for-java/pull/27210)

#### Bugs Fixed
* Added `decodeTime` in `CosmosDiagnostics` - See [PR 22808](https://github.com/Azure/azure-sdk-for-java/pull/22808)

#### Other Changes
* Reduced CPU usage for some String operations by switching to APIs that don't compile a pattern for each call. - See [PR 27654](https://github.com/Azure/azure-sdk-for-java/pull/27654)
* Reduced GC (Garbage Collection) pressure when executing queries returning many documents by pushing down type conversion. - See [PR 27440](https://github.com/Azure/azure-sdk-for-java/pull/27440)

### 4.27.0 (2022-03-10)
#### Bugs Fixed
* Fixed an issue in `CosmosPagedIterable` resulting in excessive memory consumption due to unbounded prefetch of pages when converting the `CosmosPagedIterable` into an `Iterator<FeedResponse<T>>`. - See [PR 27237](https://github.com/Azure/azure-sdk-for-java/pull/27237) and [PR 27299](https://github.com/Azure/azure-sdk-for-java/pull/27299)
* Fixed a `NullPointerException` in `CosmosDiagnostics isDiagnosticsCapturedInPagedFlux` - See [PR 27261](https://github.com/Azure/azure-sdk-for-java/pull/27261)
* Fixed an issue with allowing null values for add, set and replace operations in Patch API - See [PR 27501](https://github.com/Azure/azure-sdk-for-java/pull/27501)
* Fixed an issue with top query when top x is greater than the total number of items in the database - See [PR 27377](https://github.com/Azure/azure-sdk-for-java/pull/27377)
* Fixed synchronized lists and maps for order by query race condition - See [PR 27142](https://github.com/Azure/azure-sdk-for-java/pull/27142)

### 4.26.0 (2022-02-11)
#### Features Added
* Added support to resume a "multi order by query" from a continuation token - See [PR 26267](https://github.com/Azure/azure-sdk-for-java/pull/26267)
* Added `RNTBD - open connections` information in `ClientTelemetry`.
* Added Beta API to set custom `Reactor` scheduler to be used by the `ChangeFeedProcessor` implementation - See [PR 26750](https://github.com/Azure/azure-sdk-for-java/pull/26750)
* Added support for correlating queries executed via the Cosmos Spark connector with service-telemetry based on the `correlationActivityId` - See [PR 26908](https://github.com/Azure/azure-sdk-for-java/pull/26908)

#### Bugs Fixed
* Fixed an issue in `ChangeFeedProcessor` related to `leases` that were found expired - See [PR 26750](https://github.com/Azure/azure-sdk-for-java/pull/26750)
* Fixed an issue with `query plan` caching double initialization - See [PR 26825](https://github.com/Azure/azure-sdk-for-java/pull/26825)

#### Other Changes
* Added support for logging `CosmosDiagnostics` for empty pages through system property for cross partition query - See [PR 26869](https://github.com/Azure/azure-sdk-for-java/pull/26869)

### 4.26.0-beta.1 (2022-01-25)
#### Features Added
* Added support to resume a "multi order by query" from a continuation token - See [PR 26267](https://github.com/Azure/azure-sdk-for-java/pull/26267)

### 4.25.0 (2022-01-14)
#### Bugs Fixed
* Fixed `NullPointerException` in bulk mode for deleted/recreated containers.
* Added missing exception cause in case of `InternalServerException`.

### 4.24.0 (2021-12-21)
#### Features Added
* Added implementation for `CosmosAuthorizationTokenResolver`.
* Scoped session token per partition level for gateway call.

#### Bugs Fixed
* Fixed issue causing CosmosException with statusCode 0 to be thrown on connectivity issues for Gateway.
* Addressed potential race condition in `ChangeFeedProcessor` when check-pointing current state.

### 4.23.0 (2021-12-10)
#### Features Added
* Added `setMaxMicroBatchConcurrency` and `getMaxMicroBatchConcurrency` in `CosmosBulkExecutionOptions`.

#### Bugs Fixed
* Bulk execution improvement triggering a flush when total payload size exceeds the max payload size limit.
* Bulk execution improvement shortening the flush interval when the `Flux` of incoming operations signals completion.
* Fixed metadata cache refresh scenario on collection recreate for gateway mode.

### 4.22.0 (2021-12-03)
#### Features Added
* Added Beta API `getContactedRegionNames` in `CosmosDiagnostics`.

#### Bugs Fixed
* Fixed `IllegalStateException` for `getFeedRanges` when container recreated with same name.
* Made Cosmos spans CLIENT which will allow Azure Monitor to show HTTP calls nested under Cosmos spans.
* Fixed `ConcurrentModificationException` when getting `NotFoundException` with session consistency.

### 4.21.1 (2021-11-13)
#### Bugs Fixed
* Fixed an issue in `ChangeFeedProcessor` where processing stops in some rare cases because of a race condition can occur which prevents work to be promptly assigned to other instances.

### 4.21.0 (2021-11-12)
#### Features Added
* GA of `CosmosPatch`, `CosmosBatch` and `CosmosBulk` API.
* GA of `ChangeFeedProcessorState` API.
* Added `networkRequestTimeout` API for `DirectConnectionConfig`.

#### Bugs Fixed
* Override the default keep-alive config on linux to keep connections open and detect a broken connection faster.

#### Other Changes
* Removed deprecated `BulkExecutionOptions`.
* Removed deprecated `BulkExecutionThresholds`.
* Removed deprecated `BulkItemRequestOptions`.
* Removed deprecated `BulkItemRequestOptionsBase`.
* Removed deprecated `BulkOperations`.
* Removed deprecated `BulkPatchItemRequestOptions`.
* Removed deprecated `BulkProcessingOptions`.
* Removed deprecated `BulkProcessingThresholds`.
* Removed deprecated `TransactionalBatch`.
* Removed deprecated `TransactionalBatchItemRequestOptions`.
* Removed deprecated `TransactionalBatchItemRequestOptionsBase`.
* Removed deprecated `TransactionalBatchOperationResult`.
* Removed deprecated `TransactionalBatchPatchItemRequestOptions`.
* Removed deprecated `TransactionalBatchRequestOptions`.
* Removed deprecated `TransactionalBatchResponse`.

### 4.20.1 (2021-10-27)
#### Bugs Fixed
* Removed `AfterBurner` module for Java version 16+.
* Fixed `BadRequestException` issue when using `Distinct` with matched `orderBy` queries via `continuationToken`.

### 4.20.0 (2021-10-14)
#### Features Added
* Enabling `query plan` cache by default.

#### Bugs Fixed
* Fixed issue with bulk reads when `contentResponseOnWrite` is not explicitly enabled on the cosmos client.

### 4.19.1 (2021-09-24)
#### Features Added
* Added support to config retry count for `openConnectionsAndInitCaches`.

#### Bugs Fixed
* Fixed ReadMany Api on partition split.
* Removed full exception trace from 404 error on open telemetry.
* Fixed issue with onErrorDropped being called when using concatWith in QuorumReader.

### 4.20.0-beta.1 (2021-09-22)
#### Features Added
* Added support to config retry count for `openConnectionsAndInitCaches`.

### 4.19.0 (2021-09-09)
#### New Features
* Added support for distinct count queries.
* Added support for capturing `IndexMetrics` in `CosmosQueryRequestOptions`.

#### Bugs Fixed
* Added support to switch off IO thread for response processing.
* Fixed issue for resuming order by queries from continuation token that includes undefined/null.

#### Other Changes
* Renamed `BulkExecutionOptions` to `CosmosBulkExecutionOptions`.
* Renamed `BulkExecutionThresholds` to `CosmosBulkExecutionThresholdsState`.
* Renamed `BulkItemRequestOptions` to `CosmosBulkItemRequestOptions`.
* Renamed `BulkItemRequestOptionsBase` to `CosmosBulkItemRequestOptionsBase`.
* Renamed `BulkOperations` to `CosmosBulkOperations`.
* Renamed `BulkPatchItemRequestOptions` to `CosmosBulkPatchItemRequestOptions`.
* Renamed `TransactionalBatch` to `CosmosBatch`.
* Renamed `TransactionalBatchItemRequestOptions` to `CosmosBatchItemRequestOptions`.
* Renamed `TransactionalBatchItemRequestOptionsBase` to `CosmosBatchItemRequestOptionsBase`.
* Renamed `TransactionalBatchOperationResult` to `CosmosBatchOperationResult`.
* Renamed `TransactionalBatchPatchItemRequestOptions` to `CosmosBatchPatchItemRequestOptions`.
* Renamed `TransactionalBatchRequestOptions` to `CosmosBatchRequestOptions`.
* Renamed `TransactionalBatchResponse` to `CosmosBatchResponse`.
* Renamed `processBulkOperations` to `executeBulkOperations` API.
* Renamed `executeTransactionalBatch` to `executeCosmosBatch` API.
* Moved `CosmosBulkItemResponse.java` to `com.azure.cosmos.models` package.
* Moved `CosmosBulkOperationResponse.java` to `com.azure.cosmos.models` package.
* Moved `CosmosItemOperation.java` to `com.azure.cosmos.models` package.
* Moved `CosmosItemOperationType.java` to `com.azure.cosmos.models` package.
* Moved `CosmosPatchOperations.java` to `com.azure.cosmos.models` package.

### 4.19.0-beta.1 (2021-09-02)
#### Bugs Fixed
* Added support to switch off IO thread for response processing.

### 4.18.0 (2021-08-16)
#### New Features
* Integrated cosmos diagnostics with open telemetry tracer.

#### Bugs Fixed
* Added reactor netty timeline to `query plan` calls.
* Fixed serialization warning on `clientSideRequestDiagnostics`.
* Fixed an issue when `IdleEndpointTimeout` is set to 0 in `DirectConnectionConfig`.
* Added retry for `PrematureCloseException`.
* Fixed an issue where application hangs in bulk executor.
* Fixed an issue which preventing recovery from 410/0 after split.

### 4.18.0-beta.1 (2021-08-11)
#### Bugs Fixed
* Added `TransportRequestChannelAcquisitionContext` in `CosmosDiagnostics`.

### 4.17.0 (2021-07-08)
#### New Features
* Adjust `MicroBatchSize` dynamically based on throttling rate in `BulkExecutor`.

#### Bugs Fixed
* Fixed an issue with AAD authentication in `Strong` and `BoundedStaleness` in direct mode.
* Fixed an issue where `ChangeFeedProcessor` was resuming from zero continuation token for new partitions on partition splits.

### 4.16.0 (2021-06-11)
#### Bugs Fixed
* Fixed an issue on handling partition splits during bulk operations in Gateway Mode.
* Fixed an issue with `NumberFormatException` happening on requests on large containers.
* Fixed an issue with BackOff time in `ThroughputController`.
* Fixed an issue with `ThroughputControl` calculation.
* Improved behavior when `CosmosClientBuilder.userAgentSuffix` exceeds 64 characters. Now `userAgentSuffix` will be honored as long as total userAgent value is less than 256 characters or truncated to fit the 256 characters limited.
* Fixed issue when using client-side throughput control in combination with bulk upserts, previously resulting in unnecessarily upserting documents multiple times in some cases when getting throttled.

### 4.16.0-beta.1 (2021-05-20)
#### Bugs Fixed
* No changes from previous version, releasing for compatibility issues with cosmos encryption modules.

### 4.15.0 (2021-05-12)
#### New Features
* Added `backendLatencyInMs` in `CosmosDiagnostics` for `DIRECT` connection mode.
* Added `retryContext` in `CosmosDiagnostics` for query operations.

#### Bugs Fixed
* Fixed ignored `HttpClient` decoder configuration issue.
* Fixed incorrect connection mode issue in `CosmosDiagnostics`.
* Fixed issue with handling collisions in the effective partition key.
* Fixed `CosmosQueryRequestOptions` NPE in `readAllItems` API.

### 4.15.0-beta.2 (2021-04-26)
#### Bugs Fixed
* No changes from previous version, releasing for compatibility issues with cosmos encryption modules.

### 4.15.0-beta.1 (2021-04-07)
#### Bugs Fixed
* No changes from previous version, releasing for compatibility issues with cosmos encryption modules.

### 4.14.0 (2021-04-06)
#### New Features
* General Availability for `readMany()` API in `CosmosAsyncContainer` and `CosmosContainer`.
* General Availability for `handle()` API in `CosmosPagedFlux` and `CosmosPagedIterable`.
* Upgraded Jackson to patch version 2.12.2.
* Exposed `getDocumentUsage` and `getDocumentCountUsage()` APIs in `FeedResponse` to retrieve document count metadata.

#### Bugs Fixed
* Allowed `CosmosPagedFlux#handle()` and `CosmosPagedIterable#handle()` API for chaining.
* Removed `AfterBurner` module usage from `CosmosException` causing the warning logs.
* Fixed issue of duplicate processing of items on the same Change Feed Processor instance.
* Return `RequestTimeoutException` on client side timeout for write operations.

### 4.13.1 (2021-03-22)
#### Bugs Fixed
* Fixed issue preventing recovery from 410 status code and 0 sub status code due to stale Gateway caches when threads in parallel scheduler are starved.
* Fixed warning caused because of afterburner module usage in `CosmosDiagnostics`.
* Query performance improvements.

### 4.13.0 (2021-03-11)
> [!IMPORTANT] 
> This release updates `reactor-core` and `reactor-netty` major versions to `2020.0.4 (Europium)` release train.
#### New Features
* Updated `reactor-core` version to 3.4.3.
* Updated `reactor-netty` version to 1.0.4.
* Added `Diagnostics` for queries.

#### Bugs Fixed
* Fixed `OrderBy` for mixed and undefined types for cross partition queries.
* Fixed `readAllItems` with resourceToken.
* Fixed issue with `resourceToken` usage in `Gateway` connection mode.
* Fixed issues with point operations with permissions in `Gateway` connection mode.

### 4.12.0 (2021-02-09)
#### New Features
* Added connection endpoint rediscovery feature to help reduce and spread-out high latency spikes.
* Added changeFeed pull model beta API.
* Added support for resuming query from a pre split continuation token after partition split.
* Optimized query execution time by caching `query plan` for single partition queries with filters and orderby.

#### Bugs Fixed
* Fixed telemetry deserialization issue.
* Skip session token for `query plan`, trigger and UDF.
* Improved session timeout 404/1002 exception handling.

### 4.11.0 (2021-01-15)
#### New Features
* Added Beta API for Patch support.
* Updated reactor-core library version to `3.3.12.RELEASE`.
* Updated reactor-netty library version to `0.9.15.RELEASE`.
* Updated netty library version to `4.1.54.Final`.

#### Bugs Fixed
* Fixed RntbdServiceEnpoint close issue.
* Improved the latency and throughput for writes when multiplexing.

### 4.10.0 (2020-12-14)
#### New Features
* Added Conflict API support.

### 4.9.0 (2020-12-11)
#### New Features
* Added Beta API for Bulk Operations.
* Added `getRegionsContacted` API in `CosmosDiagnostics`.
* Added Diagnostics for `CosmosStoredProcedureResponse`.
* Added trouble shooting guide links to `CosmosException`.

#### Bugs Fixed
* Adding automatic retries on client-side transient failures on writes while possible with still being idempotent.
* Fixed NPE on `getDiagnostics` for `CosmosStoredProcedureResponse`.
* Fixed empty `resourceAddress` in `CosmosException`.

### 4.8.0 (2020-10-27)
#### New Features
* Added `contentResponseOnWriteEnabled` feature to `CosmosItemRequestOptions`.

#### Bugs Fixed
* Fixed an issue which may affect query behaviour when resuming from a continuation token.

### 4.7.1 (2020-10-21)
#### Bugs Fixed
* Improved the 449 retry policy to force back-off on initial retry and start with shorter back-offs.

### 4.7.0 (2020-10-17)
#### New Features
* Added Beta API for transactional batches.

#### Bugs Fixed
* Fixed an error parsing query metrics on locales with ',' as floating-point delimiter.
* Stopped excessive regional fail-overs when retrieving responses with invalid json from Gateway.
* Fixed an error resulting in certain queries unnecessarily being expected in the Gateway even when using Direct transport.
* Reduced logging noise level by handling SSLException on channel closure.
* Improved efficiency of retry logic for "404 - ReadSession not available" errors.

### 4.6.0 (2020-09-30)
#### New Features
* Added new API to support AAD role-based access control in Cosmos. This is a preview feature which needs to be enabled at the account settings.
* Added handler API(beta) to `CosmosPagedFlux`/`CosmosPagedIterable` to be invoked on every response.

### 4.5.2 (2020-09-29)
#### Bugs Fixed
* Increased robustness of query execution and fetching metadata cache in case of intermittent connectivity issues.

### 4.5.1 (2020-09-25)
#### Bugs Fixed
* Added preview implementation for ChangeFeedProcessor which allows for a more detailed view of the current state.
* Fixed Multiple partition supervisor tasks running simultaneously if leaseAcquireInterval is smaller than leaseRenewInterval.
* Improved Diagnostics for Rntbd connectivity.
* Stopped onError Dropped events from leaking into default reactor hook.

### 4.5.0 (2020-09-16)
#### New Features
* Increased robustness of the Rntbd stack in case of intermittent connectivity issues.
* Improved latency in case of intermittent connectivity issues to individual backend replicas for multi-region accounts avoiding initiation of unnecessary regional fail-overs.

### 4.4.0 (2020-09-12)
#### Bugs Fixed
* Fixed RequestTimeoutException when enabling `netty-tcnative-boringssl` dependency.
* Fixed memory leak issue on `Delete` operations in `GATEWAY` mode.
* Fixed a leak in `CosmosClient` instantiation when endpoint uri is invalid.
* Improved `CPU History` diagnostics.

### 4.4.0-beta.1 (2020-08-27)
#### New Features
* Added new API to efficiently load many documents (via list of pk/id pairs or all documents for a set of pk values).
* Added new `deleteItem` API.
* Enabled query metrics by default.
#### Bugs Fixed
* Fixed NPE in `GatewayAddressCache`.
* Fixing query metric issue for zero item response.
* Improved performance (reduced CPU usage) for address parsing and Master-Key authentication.

### 4.3.2-beta.2 (2020-08-17)
#### Bugs Fixed
* No changes from previous version, releasing for compatibility issues with spring data modules.

### 4.3.2-beta.1 (2020-08-14)
#### Bugs Fixed
* Fixed issue in RntbdServiceEndpoint to avoid early closure of an unused TCP connection.

### 4.3.1 (2020-08-13)
#### Bugs Fixed
* Fixed issue with `GROUP BY` query, where it was returning only one page.
* Fixed user agent string format to comply with central SDK guidelines.
* Enhanced diagnostics information to include `query plan` diagnostics.

### 4.3.0 (2020-07-29)
#### New Features
* Updated reactor-core library version to `3.3.8.RELEASE`. 
* Updated reactor-netty library version to `0.9.10.RELEASE`. 
* Updated netty library version to `4.1.51.Final`. 
* Added new overload APIs for `upsertItem` with `partitionKey`. 
* Added open telemetry tracing support. 
#### Bugs Fixed
* Fixed issue where SSLException gets thrown in case of cancellation of requests in GATEWAY mode.
* Fixed resource throttle retry policy on stored procedures execution.
* Fixed issue where SDK hangs in log level DEBUG mode. 
* Fixed periodic spikes in latency in Direct mode. 
* Fixed high client initialization time issue. 
* Fixed http proxy bug when customizing client with direct mode and gateway mode. 
* Fixed potential NPE in users passes null options. 
* Added timeUnit to `requestLatency` in diagnostics string.
* Removed duplicate uri string from diagnostics string. 
* Fixed diagnostics string in proper JSON format for point operations.
* Fixed issue with `.single()` operator causing the reactor chain to blow up in case of Not Found exception. 

### 4.2.0 (2020-07-14)
#### New Features
* Added script logging enabled API to `CosmosStoredProcedureRequestOptions`.
* Updated `DirectConnectionConfig` default `idleEndpointTimeout` to 1h and default `connectTimeout` to 5s.
#### Bugs Fixed
* Fixed issue where `GatewayConnectionConfig` `idleConnectionTimeout` was overriding `DirectConnectionConfig` `idleConnectionTimeout`.
* Fixed `responseContinuationTokenLimitInKb` get and set APIs in `CosmosQueryRequestOptions`.
* Fixed issue in query and change feed when recreating the collection with same name.
* Fixed issue with top query throwing ClassCastException.
* Fixed issue with order by query throwing NullPointerException.
* Fixed issue in handling of cancelled requests in direct mode causing reactor `onErrorDropped` being called. 

### 4.1.0 (2020-06-25)
#### New Features
* Added support for `GROUP BY` query.
* Increased the default value of maxConnectionsPerEndpoint to 130 in DirectConnectionConfig.
* Increased the default value of maxRequestsPerConnection to 30 in DirectConnectionConfig.
#### Bugs Fixed
* Fixed issues with order by query returning duplicate results when resuming by using continuation token. 
* Fixed issues with value query returning null values for nested object.
* Fixed null pointer exception on request manager in RntbdClientChannelPool.

### 4.0.1 (2020-06-10)
#### New Features
* Renamed `QueryRequestOptions` to `CosmosQueryRequestOptions`.
* Updated `ChangeFeedProcessorBuilder` to builder pattern.
* Updated `CosmosPermissionProperties` with new container name and child resources APIs.
#### Bugs Fixed
* Fixed ConnectionPolicy `toString()` Null Pointer Exception.

### 4.0.1-beta.4 (2020-06-03)
#### New Features
* Added more samples & enriched docs to `CosmosClientBuilder`. 
* Updated `CosmosDatabase` & `CosmosContainer` APIs with throughputProperties for autoscale/autopilot support. 
* Renamed `CosmosClientException` to `CosmosException`. 
* Replaced `AccessCondition` & `AccessConditionType` by `ifMatchETag()` & `ifNoneMatchETag()` APIs. 
* Merged all `Cosmos*AsyncResponse` & `CosmosResponse` types to a single `CosmosResponse` type.
* Renamed `CosmosResponseDiagnostics` to `CosmosDiagnostics`.  
* Wrapped `FeedResponseDiagnostics` in `CosmosDiagnostics`. 
* Removed `jackson` dependency from azure-cosmos & relying on azure-core. 
* Replaced `CosmosKeyCredential` with `AzureKeyCredential` type. 
* Added `ProxyOptions` APIs to `GatewayConnectionConfig`. 
* Updated SDK to use `Instant` type instead of `OffsetDateTime`. 
* Added new enum type `OperationKind`. 
* Renamed `FeedOptions` to `QueryRequestOptions`. 
* Added `getETag()` & `getTimestamp()` APIs to `Cosmos*Properties` types. 
* Added `userAgent` information in `CosmosException` & `CosmosDiagnostics`. 
* Updated new line character in `Diagnostics` to System new line character. 
* Removed `readAll*` APIs, use query select all APIs instead.
* Added `ChangeFeedProcessor` estimate lag API.   
#### Bugs Fixed
* Fixed issue with parsing of query results in case of Value order by queries. 

### 4.0.1-beta.3 (2020-05-15)
#### New Features
* Added autoscale/autopilot throughput provisioning support to SDK.  
* Replaced `ConnectionPolicy` with new connection configs. Exposed `DirectConnectionConfig` & `GatewayConnectionConfig` APIs through `CosmosClientBuilder` for Direct & Gateway mode connection configurations.
* Moved `JsonSerializable` & `Resource` to implementation package. 
* Added `contentResponseOnWriteEnabled` API to CosmosClientBuilder which disables full response content on write operations.
* Exposed `getETag()` APIs on response types.
* Moved `CosmosAuthorizationTokenResolver` to implementation. 
* Renamed `preferredLocations` & `multipleWriteLocations` API to `preferredRegions` & `multipleWriteRegions`. 
* Updated `reactor-core` to 3.3.5.RELEASE, `reactor-netty` to 0.9.7.RELEASE & `netty` to 4.1.49.Final versions. 
* Added support for `analyticalStoreTimeToLive` in SDK.     
#### Bugs Fixed
* Fixed socket leak issues with Direct TCP client.
* Fixed `orderByQuery` with continuation token bug.

### 4.0.1-beta.2 (2020-04-21)
#### New Features
* `CosmosClientException` extends `AzureException`. 
* Removed `maxItemCount` & `requestContinuationToken` APIs from `FeedOptions` instead using `byPage()` APIs from `CosmosPagedFlux` & `CosmosPagedIterable`.
* Introduced `CosmosPermissionProperties` on public surface for `Permission` APIs.
* Removed `SqlParameterList` type & replaced with `List`
* Fixed multiple memory leaks in Direct TCP client. 
* Added support for `DISTINCT` queries. 
* Removed external dependencies on `fasterxml.uuid, guava, commons-io, commons-collection4, commons-text`.  
* Moved `CosmosPagedFlux` & `CosmosPagedIterable` to `utils` package. 
* Updated netty to 4.1.45.Final & project reactor to 3.3.3 version.
* Updated public rest contracts to `Final` classes.
* Added support for advanced Diagnostics for point operations.
#### Bugs Fixed
* `ChangeFeedProcessor` bug fix for handling partition splits & when partition not found.
* `ChangeFeedProcessor` bug fix when synchronizing lease updates across different threads.

### 4.0.1-beta.1 (2020-03-10)
#### New Features 
* Updated package to `com.azure.cosmos`
* Added `models` package for model / rest contracts
* Added `utils` package for `CosmosPagedFlux` & `CosmosPagedIterable` types. 
* Updated public APIs to use `Duration` across the SDK.
* Added all rest contracts to `models` package.
* `RetryOptions` renamed to `ThrottlingRetryOptions`.
* Added `CosmosPagedFlux` & `CosmosPagedIterable` pagination types for query APIs. 
* Added support for sharing TransportClient across multiple instances of CosmosClients using a new API in the `CosmosClientBuilder#connectionSharingAcrossClientsEnabled(true)`
* Query Optimizations by removing double serialization / deserialization. 
* Response Headers optimizations by removing unnecessary copying back and forth. 
* Optimized `ByteBuffer` serialization / deserialization by removing intermediate String instantiations.
#### Bugs Fixed
* Fixed race condition causing `ArrayIndexOutOfBound` exception in StoreReader<|MERGE_RESOLUTION|>--- conflicted
+++ resolved
@@ -10,12 +10,9 @@
 * Fixed a rare race condition for `query plan` cache exceeding the allowed size limit - See [PR 31859](https://github.com/Azure/azure-sdk-for-java/pull/31859)
 * Added improvement in `RntbdClientChannelHealthChecker` for detecting continuous transit timeout. - See [PR 31544](https://github.com/Azure/azure-sdk-for-java/pull/31544)
 * Fixed an issue in replica validation where addresses may have not sorted properly when replica validation is enabled. - See [PR 32022](https://github.com/Azure/azure-sdk-for-java/pull/32022)
-<<<<<<< HEAD
-* Fixed issue on noisy `CancellationException` log - See [PR 31882](https://github.com/Azure/azure-sdk-for-java/pull/31882)
-=======
 * Fixed unicode char handling in Uris in Cosmos Http Client. - See [PR 32058](https://github.com/Azure/azure-sdk-for-java/pull/32058)
 * Fixed an eager prefetch issue to lazily prefetch pages on a query - See [PR 32122](https://github.com/Azure/azure-sdk-for-java/pull/32122)
->>>>>>> ed2041df
+* Fixed issue on noisy `CancellationException` log - See [PR 31882](https://github.com/Azure/azure-sdk-for-java/pull/31882)
 
 #### Other Changes
 * Shaded `MurmurHash3` of apache `commons-codec` to enable removing of the `guava` dependency - CVE-2020-8908 - See [PR 31761](https://github.com/Azure/azure-sdk-for-java/pull/31761)
