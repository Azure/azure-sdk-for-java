--- conflicted
+++ resolved
@@ -10,11 +10,8 @@
 
 #### Bugs Fixed
 * Fixed an issue with the threshold based availability strategy, which could result in missing diagnostics and unnecessarily high tail latency - See [PR 36508](https://github.com/Azure/azure-sdk-for-java/pull/36508) and [PR 36786](https://github.com/Azure/azure-sdk-for-java/pull/36786).
-<<<<<<< HEAD
 * Fixed an issue where `sampleDiagnostics` is not being honored for `query. See [PR 36840](https://github.com/Azure/azure-sdk-for-java/pull/36840)
-=======
 * Fixed the issue of `excludeRegions` not being honored for `CosmosBulkExecutionOptions`. - See[PR 36616](https://github.com/Azure/azure-sdk-for-java/pull/36616)
->>>>>>> 9eb29592
 
 #### Other Changes
 
