## Release History

### 4.45.0-beta.1 (Unreleased)

#### Features Added
* Added configurability for minimum connection pool size for all containers through a system property - `COSMOS.MIN_CONNECTION_POOL_SIZE_PER_ENDPOINT` - See [PR 33983](https://github.com/Azure/azure-sdk-for-java/pull/33983).
* Added `CosmosContainerProactiveInitConfigBuilder:setAggressiveWarmupDuration(Duration aggressiveWarmupDuration)` public API to switch between aggressively opening connections
  in a blocking manner to defensively opening connections in a non-blocking manner after `aggressiveWarmupDuration` has elapsed - See [PR 33983](https://github.com/Azure/azure-sdk-for-java/pull/33983).

<<<<<<< HEAD
=======
#### Breaking Changes

#### Bugs Fixed
* Fixed `IllegalArgumentException` in changeFeedProcessor when `maxScaleCount` is configured - See [PR 34618](https://github.com/Azure/azure-sdk-for-java/pull/34618)

#### Other Changes
>>>>>>> 0a831e67

### 4.44.0 (2023-04-21)

#### Bugs Fixed
* Fixed an issue where throughput control is not triggered properly when target throughput is being used - See [PR 34393](https://github.com/Azure/azure-sdk-for-java/pull/34393)
* Fixed an issue where `IllegalStateException` being thrown during replica validation - See [PR 34538](https://github.com/Azure/azure-sdk-for-java/pull/34538)

### 4.43.0 (2023-04-06)

#### Features Added
* Added option to enable automatic retries for write operations - See [34227](https://github.com/Azure/azure-sdk-for-java/pull/34227)
* Added option to enable automatic logging of Cosmos diagnostics for errors or requests exceeding latency threshold - See [33209](https://github.com/Azure/azure-sdk-for-java/pull/33209)
* Added support for OpenTelemetry traces following the Semantic profile for Cosmos DB - See [33209](https://github.com/Azure/azure-sdk-for-java/pull/33209)

#### Breaking Changes
* Changed the default structure of Open Telemetry events being emitted by the SDK to follow the semantic profile for Cosmos DB. Use the `COSMOS.USE_LEGACY_TRACING` system property to retrun to the previous event structure: `-DCOSMOS.USE_LEGACY_TRACING=true` - See [33209](https://github.com/Azure/azure-sdk-for-java/pull/33209)

### 4.42.0 (2023-03-17)

#### Features Added
* Added support for Move operation - See [PR 31078](https://github.com/Azure/azure-sdk-for-java/pull/31078)
* GA of `subpartition` functionality in SDK - See [32501](https://github.com/Azure/azure-sdk-for-java/pull/32501)
* Added ability for SDK to use partial partition keys for queries in subpartitioned containers - See [32501](https://github.com/Azure/azure-sdk-for-java/pull/32501)
* Enable `handleLatestVersionChanges` in ChangeFeedProcessor - See [33972](https://github.com/Azure/azure-sdk-for-java/pull/33972)
* Added Merge support. NOTE: to use Change Feed Processor with merge support, onboard to the new API `handleLatestVersionChanges()` in `ChangeFeedProcessorBuilder`.

#### Bugs Fixed
* Fixed `readMany` API to take in hierarchical partition keys - See [32501](https://github.com/Azure/azure-sdk-for-java/pull/32501)
* Fixed an issue in the Direct Transport metrics for acquired/closed channels which would be triggered when endpoint get closed/evicted due to exceeding idle timeouts. This would surface as stale metrics for these endpoints. - See [33969](https://github.com/Azure/azure-sdk-for-java/pull/33969) 

#### Other Changes
* Added fault injection support - See [PR 33329](https://github.com/Azure/azure-sdk-for-java/pull/33329).

### 4.41.0 (2023-02-17)

#### Features Added
* Added ability to configure proactive connection management via `CosmosClientBuilder.openConnectionsAndInitCaches(CosmosContainerProactiveInitConfig)`. - See [PR 33267](https://github.com/Azure/azure-sdk-for-java/pull/33267)
* Added internal merge handling - See [PR 31428](https://github.com/Azure/azure-sdk-for-java/pull/31428). See [PR 32097](https://github.com/Azure/azure-sdk-for-java/pull/32097). See [PR 32078](https://github.com/Azure/azure-sdk-for-java/pull/32078). See [PR 32165](https://github.com/Azure/azure-sdk-for-java/pull/32165). See [32259](https://github.com/Azure/azure-sdk-for-java/pull/32259). See [32496](https://github.com/Azure/azure-sdk-for-java/pull/32496)
* Added more granular control of which Cosmos client-side metrics to emit, whether to collect histograms and percentiles (and which) and also which tags/dimensions to associate with individual metrics.  - See [PR 33436](https://github.com/Azure/azure-sdk-for-java/pull/33436)

#### Breaking Changes
* NOTE: the PR to provide more granular control over metrics - See [PR 33436](https://github.com/Azure/azure-sdk-for-java/pull/33436) - includes two technically breaking changes. We don't expect any customers to be impacted by this, but the PR description as well as information below provides some context and options on how to revert the behavior to previous version.
  * The API `CosmosClientTelemetryConfig.metricTagNames` has been marked deprecated in favor of `CosmosMicrometerMetricsOptions.defaultTagNames` or `CosmosMicrometerMeterOptions.suppressTagNames` - the `CosmosClientTelemetryConfig.metricTagNames` API can still be used as long as none of the new configuration APIs is used - but we recommend starting to switch over to the new APIs.
  * Capturing metrics - especially `Timer` and `DistributionSummary` with percentiles/histograms has some performance overhead. We got feedback that initially we were emitting some metrics with relatively high cardinality on tags with percentiles/histograms of questionable value (only useful in certain scenarios). So, we decided to disable collecting these metrics by default - but still allow them to be collected when enabled manually via the APIs described in [PR 33436](https://github.com/Azure/azure-sdk-for-java/pull/33436).   

#### Bugs Fixed
* Change feed pull API is using an incorrect key value for collection lookup, which can result in using the old collection in collection recreate scenarios. - See [PR 33178](https://github.com/Azure/azure-sdk-for-java/pull/33178)

#### Other Changes
* Give a meaningful name to the GlobalEndpointManager worker thread. - See [PR 33507](https://github.com/Azure/azure-sdk-for-java/pull/33507)
* Adding activity id in header of gateway address refresh call. - See [PR 33074](https://github.com/Azure/azure-sdk-for-java/pull/33074)
* Direct mode - `RNTBD` connection health check improvements in `RntbdClientChannelHealthChecker` to allow recovering quicker when existing connections get broken (without TCP close or reset, just timeouts because packets get dropped). - See [PR 33464](https://github.com/Azure/azure-sdk-for-java/pull/33464) and - See [PR 33566](https://github.com/Azure/azure-sdk-for-java/pull/33566)  

### 4.40.0 (2023-01-13)
#### Features Added
* Added `retryAfterInMs` to `StoreResult` in `CosmosDiagnostics` - See [PR 31219](https://github.com/Azure/azure-sdk-for-java/pull/31219)
* Added `CosmosDiagnostics` to `readMany` API - See [PR 32290](https://github.com/Azure/azure-sdk-for-java/pull/32290)

#### Bugs Fixed
* Fixed issue on noisy `CancellationException` log - See [PR 31882](https://github.com/Azure/azure-sdk-for-java/pull/31882)
* Fixed issue with `TracerProvider` constructor inadvertently disabling tracing when `isClientMetricsEnabled` is true - See [PR 32787](https://github.com/Azure/azure-sdk-for-java/pull/32787)
* Added improvement in handling for idle connection being closed unexpectedly - See [PR 32936](https://github.com/Azure/azure-sdk-for-java/pull/32936)

#### Other Changes
* Reduced log noisiness when bulk ingestion completes and sink is already terminated or cancelled. - See [PR 32601](https://github.com/Azure/azure-sdk-for-java/pull/32601)
* Optimized the `readMany` API to make use of point reads when a single item is requested for a given physical partition - See [PR 31723](https://github.com/Azure/azure-sdk-for-java/pull/31723)
* Added cross region retries for data plane, query plan and metadata requests failed with http timeouts - See [PR 32450](https://github.com/Azure/azure-sdk-for-java/pull/32450)

### 4.39.0 (2022-11-16)

#### Bugs Fixed
* Fixed a rare race condition for `query plan` cache exceeding the allowed size limit - See [PR 31859](https://github.com/Azure/azure-sdk-for-java/pull/31859)
* Added improvement in `RntbdClientChannelHealthChecker` for detecting continuous transit timeout. - See [PR 31544](https://github.com/Azure/azure-sdk-for-java/pull/31544)
* Fixed an issue in replica validation where addresses may have not sorted properly when replica validation is enabled. - See [PR 32022](https://github.com/Azure/azure-sdk-for-java/pull/32022)
* Fixed unicode char handling in Uris in Cosmos Http Client. - See [PR 32058](https://github.com/Azure/azure-sdk-for-java/pull/32058)
* Fixed an eager prefetch issue to lazily prefetch pages on a query - See [PR 32122](https://github.com/Azure/azure-sdk-for-java/pull/32122)

#### Other Changes
* Shaded `MurmurHash3` of apache `commons-codec` to enable removing of the `guava` dependency - CVE-2020-8908 - See [PR 31761](https://github.com/Azure/azure-sdk-for-java/pull/31761)
* Updated test dependency of `testng` to version 7.5 - See [PR 31761](https://github.com/Azure/azure-sdk-for-java/pull/31761)
* Reduced the logging noise level on CancellationExceptions from `RntbdReporter.reportIssue`. - See [PR 32175](https://github.com/Azure/azure-sdk-for-java/pull/32175)

### 4.38.1 (2022-10-21)
#### Other Changes
* Updated test dependency of apache `commons-text` to version 1.10.0 - CVE-2022-42889 - See [PR 31674](https://github.com/Azure/azure-sdk-for-java/pull/31674)
* Updated `jackson-databind` dependency to 2.13.4.2 - CVE-2022-42003 - See [PR 31559](https://github.com/Azure/azure-sdk-for-java/pull/31559)

### 4.38.0 (2022-10-12)
#### Features Added
* Added option to set throughput control group name on per-request level for batch and bulk operations. - See [PR 31362](https://github.com/Azure/azure-sdk-for-java/pull/31362)

### 4.37.1 (2022-10-07)
> [!IMPORTANT]
> We strongly recommend our customers to use version 4.37.1 and above.
#### Bugs Fixed
* Fixed incorrect RU metric reporting in micrometer metrics. - See [PR 31307](https://github.com/Azure/azure-sdk-for-java/pull/31307)
* Enabled failover to preferred locations in the case of single-write/multi-read region enabled account for read in Gateway mode and for metadata requests in Direct mode. - More details about the [Bug: Cosmos DB Client gets stuck in timeout retry loop](https://github.com/Azure/azure-sdk-for-java/issues/31260#issue-1396454421). - See [PR 31314](https://github.com/Azure/azure-sdk-for-java/pull/31314)

#### Other Changes
* Added SslHandshakeTimeout minimum duration config - See [PR 31298](https://github.com/Azure/azure-sdk-for-java/pull/31298)

### 4.37.0 (2022-09-30)
#### Features Added
* Added new preview APIs to `ChangeFeedProcessor` for handling all versions and deletes changes - See [PR 30399](https://github.com/Azure/azure-sdk-for-java/pull/30399)
* Added option to emit client-side metrics via micrometer.io MeterRegistry. - See [PR 30065](https://github.com/Azure/azure-sdk-for-java/pull/30065)

#### Bugs Fixed
* Fixed a race condition that could result in a memory/thread leak for `BulkExecutor` instances (and their corresponding `cosmos-daemon-BulkExecutor-*` thread). - See [PR 31082](https://github.com/Azure/azure-sdk-for-java/pull/31082)

#### Other Changes
* Enable replica validation by default - See [PR 31159](https://github.com/Azure/azure-sdk-for-java/pull/31159)

### 4.36.0 (2022-09-15)
#### Other Changes
* Added system property to turn on replica validation - See [PR 29767](https://github.com/Azure/azure-sdk-for-java/pull/29767)
* Added improvement to avoid retry on same replica that previously failed with 410, 408 and  >= 500 status codes - See [PR 29767](https://github.com/Azure/azure-sdk-for-java/pull/29767)
* Improvement when `connectionEndpointRediscoveryEnabled` is enabled - See [PR 30281](https://github.com/Azure/azure-sdk-for-java/pull/30281)
* Added replica validation for Unknown status if `openConnectionsAndInitCaches` is used and replica validation is enabled - See [PR 30277](https://github.com/Azure/azure-sdk-for-java/pull/30277)

### 4.35.1 (2022-08-29)
#### Other Changes
* Added non-blocking async lazy cache to improve upgrade and scaling scenarios - See [PR 29322](https://github.com/Azure/azure-sdk-for-java/pull/29322)
* Improved performance of `StoreResponse` using array headers - See [PR 30596](https://github.com/Azure/azure-sdk-for-java/pull/30596)

### 4.35.0 (2022-08-19)
#### Other Changes
* Updated netty library version to `4.1.79.Final`.
* Updated `reactor-core` version to `3.4.21`.

### 4.34.0 (2022-08-05)
#### Features Added
* GA of `DedicatedGatewayRequestOptions` API. See [PR 30142](https://github.com/Azure/azure-sdk-for-java/pull/30142)

#### Other Changes
* Added `requestSessionToken` to `CosmosDiagnostics` - See [PR 29516](https://github.com/Azure/azure-sdk-for-java/pull/29516)
* Reverted changes of [PR 29944](https://github.com/Azure/azure-sdk-for-java/pull/29944) to avoid possible regression when customers use id with special characters and their account is on ComputeGateway already. - See [PR 30283](https://github.com/Azure/azure-sdk-for-java/pull/30283)
* Added changes for `changeFeed` APIs for handling all versions and deletes changes. See [PR 30161](https://github.com/Azure/azure-sdk-for-java/pull/30161)

### 4.33.1 (2022-07-22)
#### Bugs Fixed
* Fixed issues with "id" encoding when using special characters that should be allowed in the "id" property of a document. - See [PR 29944](https://github.com/Azure/azure-sdk-for-java/pull/29944)
* Fixed `NotFoundException` for `queryChangeFeed` with staled feed range after split - See [PR 29982](https://github.com/Azure/azure-sdk-for-java/pull/29982)
* Fixed `ForbiddenException` for azure instance metadata service requests if proxy is configured for client telemetry. - See [PR 30004](https://github.com/Azure/azure-sdk-for-java/pull/30004)
* Fixed a regression introduced in [PR 27440](https://github.com/Azure/azure-sdk-for-java/pull/27440) which causes an `IllegalArgumentException` for distinct queries when using POJO serialization. - See [PR 30025](https://github.com/Azure/azure-sdk-for-java/pull/30025)
* Fixed `IllegalArgumentException` when trying to update targetThroughput(Threshold) without process restart. - See [PR 30049](https://github.com/Azure/azure-sdk-for-java/pull/30049)

#### Other Changes
* Supported username and password to be used in `GatewayConnectionConfig.setProxy` . - See [PR 30004](https://github.com/Azure/azure-sdk-for-java/pull/30004)

### 4.33.0 (2022-07-14)
#### Other Changes
* Updated netty library version to `4.1.78.Final`.
* Updated `reactor-core` version to `3.4.19`.

### 4.32.1 (2022-06-30)

#### Bugs Fixed
* Added a fix for `CloneNotSupportedException` when trying to instantiate a `Cosmos(Async)Client` and using a MAC provider which would not support cloning. Instead, this should be handled gracefully (less ideal perf is expected - but functionally it should work.) - See [PR 29719](https://github.com/Azure/azure-sdk-for-java/pull/29719)

### 4.32.0 (2022-06-27)
#### Other Changes
* Remove requires `io.netty.transport.epoll` from `module-info` - See [PR 29509](https://github.com/Azure/azure-sdk-for-java/pull/29509)
* Converted from `durationInMicroSec` to `durationInMilliSecs` in `CosmosDiagnostics` - See [PR 29643](https://github.com/Azure/azure-sdk-for-java/pull/29643)

### 4.31.0 (2022-06-08)
#### Bugs Fixed
* Fixed Store Response headers case insensitivity. - See [PR 29268](https://github.com/Azure/azure-sdk-for-java/pull/29268)

#### Other Changes
* Add `IdleStateHandler` after Ssl handshake has completed and improvement on keeping inner exceptions for creating new channels. - See [PR 29253](https://github.com/Azure/azure-sdk-for-java/pull/29253)

### 4.30.1 (2022-06-01)
#### Other Changes
* Made CosmosPatchOperations thread-safe. Usually there is no reason to modify a CosmosPatchOperations instance concurrently form multiple threads - but making it thread-safe acts as protection in case this is done anyway - See [PR 29143](https://github.com/Azure/azure-sdk-for-java/pull/29143)
* Added system property to allow overriding proxy setting for client telemetry endpoint. - See [PR 29022](https://github.com/Azure/azure-sdk-for-java/pull/29022)
* Added additional information about the reason on Rntbd channel health check failures. - See [PR 29174](https://github.com/Azure/azure-sdk-for-java/pull/29174)

### 4.30.0 (2022-05-20)
#### Bugs Fixed
* Fixed bubbling of Errors in case of any `java.lang.Error` - See [PR 28620](https://github.com/Azure/azure-sdk-for-java/pull/28620)
* Fixed an issue with creating new Throughput control client item when `enableThroughputControlGroup` is being called multiple times with the same throughput control group. - See [PR 28905](https://github.com/Azure/azure-sdk-for-java/pull/28905)
* Fixed a possible dead-lock on static ctor for CosmosException when the runtime is using custom class loaders. - See [PR 28912](https://github.com/Azure/azure-sdk-for-java/pull/28912) and [PR 28961](https://github.com/Azure/azure-sdk-for-java/pull/28961) 

#### Other Changes
* Added `exceptionMessage` and `exceptionResponseHeaders` to `CosmosDiagnostics` in case of any exceptions - See [PR 28620](https://github.com/Azure/azure-sdk-for-java/pull/28620)
* Improved performance of `query plan` cache by using `ConcurrentHashMap` with a fixed size of 1000 - See [PR 28537](https://github.com/Azure/azure-sdk-for-java/pull/28537)
* Changed 429 (Throttling) retry policy to have an upper bound for the back-off time of 5 seconds - See [PR 28764](https://github.com/Azure/azure-sdk-for-java/pull/28764)
* Improved `openConnectionsAndInitCaches` by using rntbd context negotiation. - See [PR 28470](https://github.com/Azure/azure-sdk-for-java/pull/28470)
* Enable `connectionEndpointRediscoveryEnabled` by default - See [PR 28471](https://github.com/Azure/azure-sdk-for-java/pull/28471)

### 4.29.1 (2022-04-27)
#### Bugs Fixed
* Fixed AAD authentication for `CosmosPatchOperations` - See [PR 28537](https://github.com/Azure/azure-sdk-for-java/pull/28537)

### 4.29.0 (2022-04-22)
#### Features Added
* Added Beta API `continueOnInitError` in `ThroughputControlGroupConfigBuilder` - See [PR 27702](https://github.com/Azure/azure-sdk-for-java/pull/27702)

#### Bugs Fixed
* Added improvement for handling idle connection close event when `connectionEndpointRediscoveryEnabled` is enabled - See [PR 27242](https://github.com/Azure/azure-sdk-for-java/pull/27242)
* Fixed memory leak issue related to circular reference of `CosmosDiagnostics` in `StoreResponse` and `CosmosException` - See [PR 28343](https://github.com/Azure/azure-sdk-for-java/pull/28343)

### 4.28.1 (2022-04-08)
#### Other Changes
* Updated `jackson` dependency to 2.13.2 and `jackson-databind` dependency to 2.13.2.1 - CVE-2020-36518. - See [PR 27847](https://github.com/Azure/azure-sdk-for-java/pull/27847)

### 4.28.0 (2022-03-18)
#### Features Added
* Added the "VM Unique ID" - see [Accessing and Using Azure VM Unique ID](https://azure.microsoft.com/blog/accessing-and-using-azure-vm-unique-id/) - to the request diagnostics. This information helps to simplify investigating any network issues between an application hosted in Azure and the corresponding Cosmos DB service endpoint. - See [PR 27692](https://github.com/Azure/azure-sdk-for-java/pull/27692)
* Added overload of read api on ClientEncryptionKey with request options for cosmos encrytion project. - See [PR 27210](https://github.com/Azure/azure-sdk-for-java/pull/27210)

#### Bugs Fixed
* Added `decodeTime` in `CosmosDiagnostics` - See [PR 22808](https://github.com/Azure/azure-sdk-for-java/pull/22808)

#### Other Changes
* Reduced CPU usage for some String operations by switching to APIs that don't compile a pattern for each call. - See [PR 27654](https://github.com/Azure/azure-sdk-for-java/pull/27654)
* Reduced GC (Garbage Collection) pressure when executing queries returning many documents by pushing down type conversion. - See [PR 27440](https://github.com/Azure/azure-sdk-for-java/pull/27440)

### 4.27.0 (2022-03-10)
#### Bugs Fixed
* Fixed an issue in `CosmosPagedIterable` resulting in excessive memory consumption due to unbounded prefetch of pages when converting the `CosmosPagedIterable` into an `Iterator<FeedResponse<T>>`. - See [PR 27237](https://github.com/Azure/azure-sdk-for-java/pull/27237) and [PR 27299](https://github.com/Azure/azure-sdk-for-java/pull/27299)
* Fixed a `NullPointerException` in `CosmosDiagnostics isDiagnosticsCapturedInPagedFlux` - See [PR 27261](https://github.com/Azure/azure-sdk-for-java/pull/27261)
* Fixed an issue with allowing null values for add, set and replace operations in Patch API - See [PR 27501](https://github.com/Azure/azure-sdk-for-java/pull/27501)
* Fixed an issue with top query when top x is greater than the total number of items in the database - See [PR 27377](https://github.com/Azure/azure-sdk-for-java/pull/27377)
* Fixed synchronized lists and maps for order by query race condition - See [PR 27142](https://github.com/Azure/azure-sdk-for-java/pull/27142)

### 4.26.0 (2022-02-11)
#### Features Added
* Added support to resume a "multi order by query" from a continuation token - See [PR 26267](https://github.com/Azure/azure-sdk-for-java/pull/26267)
* Added `RNTBD - open connections` information in `ClientTelemetry`.
* Added Beta API to set custom `Reactor` scheduler to be used by the `ChangeFeedProcessor` implementation - See [PR 26750](https://github.com/Azure/azure-sdk-for-java/pull/26750)
* Added support for correlating queries executed via the Cosmos Spark connector with service-telemetry based on the `correlationActivityId` - See [PR 26908](https://github.com/Azure/azure-sdk-for-java/pull/26908)

#### Bugs Fixed
* Fixed an issue in `ChangeFeedProcessor` related to `leases` that were found expired - See [PR 26750](https://github.com/Azure/azure-sdk-for-java/pull/26750)
* Fixed an issue with `query plan` caching double initialization - See [PR 26825](https://github.com/Azure/azure-sdk-for-java/pull/26825)

#### Other Changes
* Added support for logging `CosmosDiagnostics` for empty pages through system property for cross partition query - See [PR 26869](https://github.com/Azure/azure-sdk-for-java/pull/26869)

### 4.26.0-beta.1 (2022-01-25)
#### Features Added
* Added support to resume a "multi order by query" from a continuation token - See [PR 26267](https://github.com/Azure/azure-sdk-for-java/pull/26267)

### 4.25.0 (2022-01-14)
#### Bugs Fixed
* Fixed `NullPointerException` in bulk mode for deleted/recreated containers.
* Added missing exception cause in case of `InternalServerException`.

### 4.24.0 (2021-12-21)
#### Features Added
* Added implementation for `CosmosAuthorizationTokenResolver`.
* Scoped session token per partition level for gateway call.

#### Bugs Fixed
* Fixed issue causing CosmosException with statusCode 0 to be thrown on connectivity issues for Gateway.
* Addressed potential race condition in `ChangeFeedProcessor` when check-pointing current state.

### 4.23.0 (2021-12-10)
#### Features Added
* Added `setMaxMicroBatchConcurrency` and `getMaxMicroBatchConcurrency` in `CosmosBulkExecutionOptions`.

#### Bugs Fixed
* Bulk execution improvement triggering a flush when total payload size exceeds the max payload size limit.
* Bulk execution improvement shortening the flush interval when the `Flux` of incoming operations signals completion.
* Fixed metadata cache refresh scenario on collection recreate for gateway mode.

### 4.22.0 (2021-12-03)
#### Features Added
* Added Beta API `getContactedRegionNames` in `CosmosDiagnostics`.

#### Bugs Fixed
* Fixed `IllegalStateException` for `getFeedRanges` when container recreated with same name.
* Made Cosmos spans CLIENT which will allow Azure Monitor to show HTTP calls nested under Cosmos spans.
* Fixed `ConcurrentModificationException` when getting `NotFoundException` with session consistency.

### 4.21.1 (2021-11-13)
#### Bugs Fixed
* Fixed an issue in `ChangeFeedProcessor` where processing stops in some rare cases because of a race condition can occur which prevents work to be promptly assigned to other instances.

### 4.21.0 (2021-11-12)
#### Features Added
* GA of `CosmosPatch`, `CosmosBatch` and `CosmosBulk` API.
* GA of `ChangeFeedProcessorState` API.
* Added `networkRequestTimeout` API for `DirectConnectionConfig`.

#### Bugs Fixed
* Override the default keep-alive config on linux to keep connections open and detect a broken connection faster.

#### Other Changes
* Removed deprecated `BulkExecutionOptions`.
* Removed deprecated `BulkExecutionThresholds`.
* Removed deprecated `BulkItemRequestOptions`.
* Removed deprecated `BulkItemRequestOptionsBase`.
* Removed deprecated `BulkOperations`.
* Removed deprecated `BulkPatchItemRequestOptions`.
* Removed deprecated `BulkProcessingOptions`.
* Removed deprecated `BulkProcessingThresholds`.
* Removed deprecated `TransactionalBatch`.
* Removed deprecated `TransactionalBatchItemRequestOptions`.
* Removed deprecated `TransactionalBatchItemRequestOptionsBase`.
* Removed deprecated `TransactionalBatchOperationResult`.
* Removed deprecated `TransactionalBatchPatchItemRequestOptions`.
* Removed deprecated `TransactionalBatchRequestOptions`.
* Removed deprecated `TransactionalBatchResponse`.

### 4.20.1 (2021-10-27)
#### Bugs Fixed
* Removed `AfterBurner` module for Java version 16+.
* Fixed `BadRequestException` issue when using `Distinct` with matched `orderBy` queries via `continuationToken`.

### 4.20.0 (2021-10-14)
#### Features Added
* Enabling `query plan` cache by default.

#### Bugs Fixed
* Fixed issue with bulk reads when `contentResponseOnWrite` is not explicitly enabled on the cosmos client.

### 4.19.1 (2021-09-24)
#### Features Added
* Added support to config retry count for `openConnectionsAndInitCaches`.

#### Bugs Fixed
* Fixed ReadMany Api on partition split.
* Removed full exception trace from 404 error on open telemetry.
* Fixed issue with onErrorDropped being called when using concatWith in QuorumReader.

### 4.20.0-beta.1 (2021-09-22)
#### Features Added
* Added support to config retry count for `openConnectionsAndInitCaches`.

### 4.19.0 (2021-09-09)
#### New Features
* Added support for distinct count queries.
* Added support for capturing `IndexMetrics` in `CosmosQueryRequestOptions`.

#### Bugs Fixed
* Added support to switch off IO thread for response processing.
* Fixed issue for resuming order by queries from continuation token that includes undefined/null.

#### Other Changes
* Renamed `BulkExecutionOptions` to `CosmosBulkExecutionOptions`.
* Renamed `BulkExecutionThresholds` to `CosmosBulkExecutionThresholdsState`.
* Renamed `BulkItemRequestOptions` to `CosmosBulkItemRequestOptions`.
* Renamed `BulkItemRequestOptionsBase` to `CosmosBulkItemRequestOptionsBase`.
* Renamed `BulkOperations` to `CosmosBulkOperations`.
* Renamed `BulkPatchItemRequestOptions` to `CosmosBulkPatchItemRequestOptions`.
* Renamed `TransactionalBatch` to `CosmosBatch`.
* Renamed `TransactionalBatchItemRequestOptions` to `CosmosBatchItemRequestOptions`.
* Renamed `TransactionalBatchItemRequestOptionsBase` to `CosmosBatchItemRequestOptionsBase`.
* Renamed `TransactionalBatchOperationResult` to `CosmosBatchOperationResult`.
* Renamed `TransactionalBatchPatchItemRequestOptions` to `CosmosBatchPatchItemRequestOptions`.
* Renamed `TransactionalBatchRequestOptions` to `CosmosBatchRequestOptions`.
* Renamed `TransactionalBatchResponse` to `CosmosBatchResponse`.
* Renamed `processBulkOperations` to `executeBulkOperations` API.
* Renamed `executeTransactionalBatch` to `executeCosmosBatch` API.
* Moved `CosmosBulkItemResponse.java` to `com.azure.cosmos.models` package.
* Moved `CosmosBulkOperationResponse.java` to `com.azure.cosmos.models` package.
* Moved `CosmosItemOperation.java` to `com.azure.cosmos.models` package.
* Moved `CosmosItemOperationType.java` to `com.azure.cosmos.models` package.
* Moved `CosmosPatchOperations.java` to `com.azure.cosmos.models` package.

### 4.19.0-beta.1 (2021-09-02)
#### Bugs Fixed
* Added support to switch off IO thread for response processing.

### 4.18.0 (2021-08-16)
#### New Features
* Integrated cosmos diagnostics with open telemetry tracer.

#### Bugs Fixed
* Added reactor netty timeline to `query plan` calls.
* Fixed serialization warning on `clientSideRequestDiagnostics`.
* Fixed an issue when `IdleEndpointTimeout` is set to 0 in `DirectConnectionConfig`.
* Added retry for `PrematureCloseException`.
* Fixed an issue where application hangs in bulk executor.
* Fixed an issue which preventing recovery from 410/0 after split.

### 4.18.0-beta.1 (2021-08-11)
#### Bugs Fixed
* Added `TransportRequestChannelAcquisitionContext` in `CosmosDiagnostics`.

### 4.17.0 (2021-07-08)
#### New Features
* Adjust `MicroBatchSize` dynamically based on throttling rate in `BulkExecutor`.

#### Bugs Fixed
* Fixed an issue with AAD authentication in `Strong` and `BoundedStaleness` in direct mode.
* Fixed an issue where `ChangeFeedProcessor` was resuming from zero continuation token for new partitions on partition splits.

### 4.16.0 (2021-06-11)
#### Bugs Fixed
* Fixed an issue on handling partition splits during bulk operations in Gateway Mode.
* Fixed an issue with `NumberFormatException` happening on requests on large containers.
* Fixed an issue with BackOff time in `ThroughputController`.
* Fixed an issue with `ThroughputControl` calculation.
* Improved behavior when `CosmosClientBuilder.userAgentSuffix` exceeds 64 characters. Now `userAgentSuffix` will be honored as long as total userAgent value is less than 256 characters or truncated to fit the 256 characters limited.
* Fixed issue when using client-side throughput control in combination with bulk upserts, previously resulting in unnecessarily upserting documents multiple times in some cases when getting throttled.

### 4.16.0-beta.1 (2021-05-20)
#### Bugs Fixed
* No changes from previous version, releasing for compatibility issues with cosmos encryption modules.

### 4.15.0 (2021-05-12)
#### New Features
* Added `backendLatencyInMs` in `CosmosDiagnostics` for `DIRECT` connection mode.
* Added `retryContext` in `CosmosDiagnostics` for query operations.

#### Bugs Fixed
* Fixed ignored `HttpClient` decoder configuration issue.
* Fixed incorrect connection mode issue in `CosmosDiagnostics`.
* Fixed issue with handling collisions in the effective partition key.
* Fixed `CosmosQueryRequestOptions` NPE in `readAllItems` API.

### 4.15.0-beta.2 (2021-04-26)
#### Bugs Fixed
* No changes from previous version, releasing for compatibility issues with cosmos encryption modules.

### 4.15.0-beta.1 (2021-04-07)
#### Bugs Fixed
* No changes from previous version, releasing for compatibility issues with cosmos encryption modules.

### 4.14.0 (2021-04-06)
#### New Features
* General Availability for `readMany()` API in `CosmosAsyncContainer` and `CosmosContainer`.
* General Availability for `handle()` API in `CosmosPagedFlux` and `CosmosPagedIterable`.
* Upgraded Jackson to patch version 2.12.2.
* Exposed `getDocumentUsage` and `getDocumentCountUsage()` APIs in `FeedResponse` to retrieve document count metadata.

#### Bugs Fixed
* Allowed `CosmosPagedFlux#handle()` and `CosmosPagedIterable#handle()` API for chaining.
* Removed `AfterBurner` module usage from `CosmosException` causing the warning logs.
* Fixed issue of duplicate processing of items on the same Change Feed Processor instance.
* Return `RequestTimeoutException` on client side timeout for write operations.

### 4.13.1 (2021-03-22)
#### Bugs Fixed
* Fixed issue preventing recovery from 410 status code and 0 sub status code due to stale Gateway caches when threads in parallel scheduler are starved.
* Fixed warning caused because of afterburner module usage in `CosmosDiagnostics`.
* Query performance improvements.

### 4.13.0 (2021-03-11)
> [!IMPORTANT] 
> This release updates `reactor-core` and `reactor-netty` major versions to `2020.0.4 (Europium)` release train.
#### New Features
* Updated `reactor-core` version to 3.4.3.
* Updated `reactor-netty` version to 1.0.4.
* Added `Diagnostics` for queries.

#### Bugs Fixed
* Fixed `OrderBy` for mixed and undefined types for cross partition queries.
* Fixed `readAllItems` with resourceToken.
* Fixed issue with `resourceToken` usage in `Gateway` connection mode.
* Fixed issues with point operations with permissions in `Gateway` connection mode.

### 4.12.0 (2021-02-09)
#### New Features
* Added connection endpoint rediscovery feature to help reduce and spread-out high latency spikes.
* Added changeFeed pull model beta API.
* Added support for resuming query from a pre split continuation token after partition split.
* Optimized query execution time by caching `query plan` for single partition queries with filters and orderby.

#### Bugs Fixed
* Fixed telemetry deserialization issue.
* Skip session token for `query plan`, trigger and UDF.
* Improved session timeout 404/1002 exception handling.

### 4.11.0 (2021-01-15)
#### New Features
* Added Beta API for Patch support.
* Updated reactor-core library version to `3.3.12.RELEASE`.
* Updated reactor-netty library version to `0.9.15.RELEASE`.
* Updated netty library version to `4.1.54.Final`.

#### Bugs Fixed
* Fixed RntbdServiceEnpoint close issue.
* Improved the latency and throughput for writes when multiplexing.

### 4.10.0 (2020-12-14)
#### New Features
* Added Conflict API support.

### 4.9.0 (2020-12-11)
#### New Features
* Added Beta API for Bulk Operations.
* Added `getRegionsContacted` API in `CosmosDiagnostics`.
* Added Diagnostics for `CosmosStoredProcedureResponse`.
* Added trouble shooting guide links to `CosmosException`.

#### Bugs Fixed
* Adding automatic retries on client-side transient failures on writes while possible with still being idempotent.
* Fixed NPE on `getDiagnostics` for `CosmosStoredProcedureResponse`.
* Fixed empty `resourceAddress` in `CosmosException`.

### 4.8.0 (2020-10-27)
#### New Features
* Added `contentResponseOnWriteEnabled` feature to `CosmosItemRequestOptions`.

#### Bugs Fixed
* Fixed an issue which may affect query behaviour when resuming from a continuation token.

### 4.7.1 (2020-10-21)
#### Bugs Fixed
* Improved the 449 retry policy to force back-off on initial retry and start with shorter back-offs.

### 4.7.0 (2020-10-17)
#### New Features
* Added Beta API for transactional batches.

#### Bugs Fixed
* Fixed an error parsing query metrics on locales with ',' as floating-point delimiter.
* Stopped excessive regional fail-overs when retrieving responses with invalid json from Gateway.
* Fixed an error resulting in certain queries unnecessarily being expected in the Gateway even when using Direct transport.
* Reduced logging noise level by handling SSLException on channel closure.
* Improved efficiency of retry logic for "404 - ReadSession not available" errors.

### 4.6.0 (2020-09-30)
#### New Features
* Added new API to support AAD role-based access control in Cosmos. This is a preview feature which needs to be enabled at the account settings.
* Added handler API(beta) to `CosmosPagedFlux`/`CosmosPagedIterable` to be invoked on every response.

### 4.5.2 (2020-09-29)
#### Bugs Fixed
* Increased robustness of query execution and fetching metadata cache in case of intermittent connectivity issues.

### 4.5.1 (2020-09-25)
#### Bugs Fixed
* Added preview implementation for ChangeFeedProcessor which allows for a more detailed view of the current state.
* Fixed Multiple partition supervisor tasks running simultaneously if leaseAcquireInterval is smaller than leaseRenewInterval.
* Improved Diagnostics for Rntbd connectivity.
* Stopped onError Dropped events from leaking into default reactor hook.

### 4.5.0 (2020-09-16)
#### New Features
* Increased robustness of the Rntbd stack in case of intermittent connectivity issues.
* Improved latency in case of intermittent connectivity issues to individual backend replicas for multi-region accounts avoiding initiation of unnecessary regional fail-overs.

### 4.4.0 (2020-09-12)
#### Bugs Fixed
* Fixed RequestTimeoutException when enabling `netty-tcnative-boringssl` dependency.
* Fixed memory leak issue on `Delete` operations in `GATEWAY` mode.
* Fixed a leak in `CosmosClient` instantiation when endpoint uri is invalid.
* Improved `CPU History` diagnostics.

### 4.4.0-beta.1 (2020-08-27)
#### New Features
* Added new API to efficiently load many documents (via list of pk/id pairs or all documents for a set of pk values).
* Added new `deleteItem` API.
* Enabled query metrics by default.
#### Bugs Fixed
* Fixed NPE in `GatewayAddressCache`.
* Fixing query metric issue for zero item response.
* Improved performance (reduced CPU usage) for address parsing and Master-Key authentication.

### 4.3.2-beta.2 (2020-08-17)
#### Bugs Fixed
* No changes from previous version, releasing for compatibility issues with spring data modules.

### 4.3.2-beta.1 (2020-08-14)
#### Bugs Fixed
* Fixed issue in RntbdServiceEndpoint to avoid early closure of an unused TCP connection.

### 4.3.1 (2020-08-13)
#### Bugs Fixed
* Fixed issue with `GROUP BY` query, where it was returning only one page.
* Fixed user agent string format to comply with central SDK guidelines.
* Enhanced diagnostics information to include `query plan` diagnostics.

### 4.3.0 (2020-07-29)
#### New Features
* Updated reactor-core library version to `3.3.8.RELEASE`. 
* Updated reactor-netty library version to `0.9.10.RELEASE`. 
* Updated netty library version to `4.1.51.Final`. 
* Added new overload APIs for `upsertItem` with `partitionKey`. 
* Added open telemetry tracing support. 
#### Bugs Fixed
* Fixed issue where SSLException gets thrown in case of cancellation of requests in GATEWAY mode.
* Fixed resource throttle retry policy on stored procedures execution.
* Fixed issue where SDK hangs in log level DEBUG mode. 
* Fixed periodic spikes in latency in Direct mode. 
* Fixed high client initialization time issue. 
* Fixed http proxy bug when customizing client with direct mode and gateway mode. 
* Fixed potential NPE in users passes null options. 
* Added timeUnit to `requestLatency` in diagnostics string.
* Removed duplicate uri string from diagnostics string. 
* Fixed diagnostics string in proper JSON format for point operations.
* Fixed issue with `.single()` operator causing the reactor chain to blow up in case of Not Found exception. 

### 4.2.0 (2020-07-14)
#### New Features
* Added script logging enabled API to `CosmosStoredProcedureRequestOptions`.
* Updated `DirectConnectionConfig` default `idleEndpointTimeout` to 1h and default `connectTimeout` to 5s.
#### Bugs Fixed
* Fixed issue where `GatewayConnectionConfig` `idleConnectionTimeout` was overriding `DirectConnectionConfig` `idleConnectionTimeout`.
* Fixed `responseContinuationTokenLimitInKb` get and set APIs in `CosmosQueryRequestOptions`.
* Fixed issue in query and change feed when recreating the collection with same name.
* Fixed issue with top query throwing ClassCastException.
* Fixed issue with order by query throwing NullPointerException.
* Fixed issue in handling of cancelled requests in direct mode causing reactor `onErrorDropped` being called. 

### 4.1.0 (2020-06-25)
#### New Features
* Added support for `GROUP BY` query.
* Increased the default value of maxConnectionsPerEndpoint to 130 in DirectConnectionConfig.
* Increased the default value of maxRequestsPerConnection to 30 in DirectConnectionConfig.
#### Bugs Fixed
* Fixed issues with order by query returning duplicate results when resuming by using continuation token. 
* Fixed issues with value query returning null values for nested object.
* Fixed null pointer exception on request manager in RntbdClientChannelPool.

### 4.0.1 (2020-06-10)
#### New Features
* Renamed `QueryRequestOptions` to `CosmosQueryRequestOptions`.
* Updated `ChangeFeedProcessorBuilder` to builder pattern.
* Updated `CosmosPermissionProperties` with new container name and child resources APIs.
#### Bugs Fixed
* Fixed ConnectionPolicy `toString()` Null Pointer Exception.

### 4.0.1-beta.4 (2020-06-03)
#### New Features
* Added more samples & enriched docs to `CosmosClientBuilder`. 
* Updated `CosmosDatabase` & `CosmosContainer` APIs with throughputProperties for autoscale/autopilot support. 
* Renamed `CosmosClientException` to `CosmosException`. 
* Replaced `AccessCondition` & `AccessConditionType` by `ifMatchETag()` & `ifNoneMatchETag()` APIs. 
* Merged all `Cosmos*AsyncResponse` & `CosmosResponse` types to a single `CosmosResponse` type.
* Renamed `CosmosResponseDiagnostics` to `CosmosDiagnostics`.  
* Wrapped `FeedResponseDiagnostics` in `CosmosDiagnostics`. 
* Removed `jackson` dependency from azure-cosmos & relying on azure-core. 
* Replaced `CosmosKeyCredential` with `AzureKeyCredential` type. 
* Added `ProxyOptions` APIs to `GatewayConnectionConfig`. 
* Updated SDK to use `Instant` type instead of `OffsetDateTime`. 
* Added new enum type `OperationKind`. 
* Renamed `FeedOptions` to `QueryRequestOptions`. 
* Added `getETag()` & `getTimestamp()` APIs to `Cosmos*Properties` types. 
* Added `userAgent` information in `CosmosException` & `CosmosDiagnostics`. 
* Updated new line character in `Diagnostics` to System new line character. 
* Removed `readAll*` APIs, use query select all APIs instead.
* Added `ChangeFeedProcessor` estimate lag API.   
#### Bugs Fixed
* Fixed issue with parsing of query results in case of Value order by queries. 

### 4.0.1-beta.3 (2020-05-15)
#### New Features
* Added autoscale/autopilot throughput provisioning support to SDK.  
* Replaced `ConnectionPolicy` with new connection configs. Exposed `DirectConnectionConfig` & `GatewayConnectionConfig` APIs through `CosmosClientBuilder` for Direct & Gateway mode connection configurations.
* Moved `JsonSerializable` & `Resource` to implementation package. 
* Added `contentResponseOnWriteEnabled` API to CosmosClientBuilder which disables full response content on write operations.
* Exposed `getETag()` APIs on response types.
* Moved `CosmosAuthorizationTokenResolver` to implementation. 
* Renamed `preferredLocations` & `multipleWriteLocations` API to `preferredRegions` & `multipleWriteRegions`. 
* Updated `reactor-core` to 3.3.5.RELEASE, `reactor-netty` to 0.9.7.RELEASE & `netty` to 4.1.49.Final versions. 
* Added support for `analyticalStoreTimeToLive` in SDK.     
#### Bugs Fixed
* Fixed socket leak issues with Direct TCP client.
* Fixed `orderByQuery` with continuation token bug.

### 4.0.1-beta.2 (2020-04-21)
#### New Features
* `CosmosClientException` extends `AzureException`. 
* Removed `maxItemCount` & `requestContinuationToken` APIs from `FeedOptions` instead using `byPage()` APIs from `CosmosPagedFlux` & `CosmosPagedIterable`.
* Introduced `CosmosPermissionProperties` on public surface for `Permission` APIs.
* Removed `SqlParameterList` type & replaced with `List`
* Fixed multiple memory leaks in Direct TCP client. 
* Added support for `DISTINCT` queries. 
* Removed external dependencies on `fasterxml.uuid, guava, commons-io, commons-collection4, commons-text`.  
* Moved `CosmosPagedFlux` & `CosmosPagedIterable` to `utils` package. 
* Updated netty to 4.1.45.Final & project reactor to 3.3.3 version.
* Updated public rest contracts to `Final` classes.
* Added support for advanced Diagnostics for point operations.
#### Bugs Fixed
* `ChangeFeedProcessor` bug fix for handling partition splits & when partition not found.
* `ChangeFeedProcessor` bug fix when synchronizing lease updates across different threads.

### 4.0.1-beta.1 (2020-03-10)
#### New Features 
* Updated package to `com.azure.cosmos`
* Added `models` package for model / rest contracts
* Added `utils` package for `CosmosPagedFlux` & `CosmosPagedIterable` types. 
* Updated public APIs to use `Duration` across the SDK.
* Added all rest contracts to `models` package.
* `RetryOptions` renamed to `ThrottlingRetryOptions`.
* Added `CosmosPagedFlux` & `CosmosPagedIterable` pagination types for query APIs. 
* Added support for sharing TransportClient across multiple instances of CosmosClients using a new API in the `CosmosClientBuilder#connectionSharingAcrossClientsEnabled(true)`
* Query Optimizations by removing double serialization / deserialization. 
* Response Headers optimizations by removing unnecessary copying back and forth. 
* Optimized `ByteBuffer` serialization / deserialization by removing intermediate String instantiations.
#### Bugs Fixed
* Fixed race condition causing `ArrayIndexOutOfBound` exception in StoreReader<|MERGE_RESOLUTION|>--- conflicted
+++ resolved
@@ -7,15 +7,12 @@
 * Added `CosmosContainerProactiveInitConfigBuilder:setAggressiveWarmupDuration(Duration aggressiveWarmupDuration)` public API to switch between aggressively opening connections
   in a blocking manner to defensively opening connections in a non-blocking manner after `aggressiveWarmupDuration` has elapsed - See [PR 33983](https://github.com/Azure/azure-sdk-for-java/pull/33983).
 
-<<<<<<< HEAD
-=======
 #### Breaking Changes
 
 #### Bugs Fixed
 * Fixed `IllegalArgumentException` in changeFeedProcessor when `maxScaleCount` is configured - See [PR 34618](https://github.com/Azure/azure-sdk-for-java/pull/34618)
 
 #### Other Changes
->>>>>>> 0a831e67
 
 ### 4.44.0 (2023-04-21)
 
