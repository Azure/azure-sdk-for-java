## Release History

### 4.49.0-beta.1 (Unreleased)

#### Features Added

#### Breaking Changes

#### Bugs Fixed
<<<<<<< HEAD
* Fixed possible `NullPointerException` candidates - See [PR 36426](https://github.com/Azure/azure-sdk-for-java/pull/36426)
=======
* Fixed possible `NullPointerException` issue if health-check flow kicks in before RNTBD context negotiation for a given channel - See [PR 36397](https://github.com/Azure/azure-sdk-for-java/pull/36397). 
>>>>>>> d5be6481

#### Other Changes

### 4.48.1 (2023-08-09)

#### Bugs Fixed
* Fixed retrying write operations when a gone exception occurs in bulk mode. - See [PR 35838](https://github.com/Azure/azure-sdk-for-java/pull/35838)
* Fixed request start time in the `CosmosDiagnostics` for individual request responses - See [PR 35705](https://github.com/Azure/azure-sdk-for-java/pull/35705)
* Fixed an issue where `ConnectionStateListener` tracked staled `Uris` which fails to mark the current `Uris` unhealthy properly - See [PR 36067](https://github.com/Azure/azure-sdk-for-java/pull/36067)
* Gone exceptions that are not idempotent should not be retried because it is not known if they succeeded for sure. The handling of the exception in this case is left to the user. Fixed retrying write operations when a gone exception occurs in bulk mode. - See [PR 35838](https://github.com/Azure/azure-sdk-for-java/pull/35838)
* Fixed an issue to update the last unhealthy timestamp for an `Uri` instance only when transitioning to `Unhealthy` from a different health status -  See [36083](https://github.com/Azure/azure-sdk-for-java/pull/36083)
* Improved the channel health check flow to deem a channel unhealthy when it sees consecutive cancellations. - See [PR 36225](https://github.com/Azure/azure-sdk-for-java/pull/36225)
* Optimized the replica validation flow to validate replica health with `Unknown` health status only when the replica is 
used by a container which is also part of the connection warm-up flow. - See [PR 36225](https://github.com/Azure/azure-sdk-for-java/pull/36225)

### 4.48.0 (2023-07-18)

#### Bugs Fixed
* Fixed an issue with deserialization of `conflictResolutionTimestamp` for All versions and deletes change feed mode. - See [PR 35909](https://github.com/Azure/azure-sdk-for-java/pull/35909)
* Added capability to mark a region as unavailable when a request is cancelled due to end-to-end timeout and connection issues
  with the region in the direct connectivity mode. - See [PR 35586](https://github.com/Azure/azure-sdk-for-java/pull/35586)

#### Other Changes
* Added fault injection support for Gateway connection mode - See [PR 35378](https://github.com/Azure/azure-sdk-for-java/pull/35378)

### 4.47.0 (2023-06-26)

#### Features Added
* Added the capability to specify region switch hints through `CosmosClientBuilder#setSessionRetryOptions` for optimizing retries for `READ_SESSION_NOT_AVAILABLE` errors. - See [PR 35292](https://github.com/Azure/azure-sdk-for-java/pull/35292)
* Added API to exclude regions on request options which helps avoid a regions from preferred regions for the request. - See [PR 35166](https://github.com/Azure/azure-sdk-for-java/pull/35166)
* Added API for providing an availability strategy to improve availability when end-end timeout is specified. - See [PR 35166](https://github.com/Azure/azure-sdk-for-java/pull/35166)
* Added Threshold based availability strategy. - See [PR 35166](https://github.com/Azure/azure-sdk-for-java/pull/35166)

#### Bugs Fixed
* Fixes the `readMany` API to not drop existing documents from the response in point-read scenarios when 
there are non-existent document IDs also passed through the API - See [PR 35513](https://github.com/Azure/azure-sdk-for-java/pull/35513)

### 4.46.0 (2023-06-09)

#### Features Added
* Added the capability to filter request-level metrics based on diagnostic thresholds. Request-level metrics usually are used to capture metrics per backend endpoint/replica - a high cardinality dimension. Filtering by diagnostic thresholds reduces the overhead - but also means request-level metrics can only be used for debugging purposes - not for monitoring purposes. So, it is important to use the unfiltered operation-level metrics for health monitoring in this case. - See [PR 35114](https://github.com/Azure/azure-sdk-for-java/pull/35114)
* Added optional tags/dimensions for PartitionId/ReplicaId as alternative to ServiceAddress for direct-mode (rntbd) request-level metrics. - See [PR 35164](https://github.com/Azure/azure-sdk-for-java/pull/35164)
* Added request level info including timeline and system usage to the `CosmosDiagnosticsContext`. - See [PR 35254](https://github.com/Azure/azure-sdk-for-java/pull/35254) and [PR 35405](https://github.com/Azure/azure-sdk-for-java/pull/35405)
* Added an optional dimension/tag `OperationSubStatusCode` for operation-level metrics. - See [PR 35334](https://github.com/Azure/azure-sdk-for-java/pull/35334)
* Added support for `ComputedProperty` in `CosmosContainerProperties` - See [PR 35046](https://github.com/Azure/azure-sdk-for-java/pull/35046)

#### Breaking Changes
* Renamed the JVM configuration - `COSMOS.DEFENSIVE_WARMUP_CONCURRENCY` to `COSMOS.OPEN_CONNECTIONS_CONCURRENCY` - See [PR 34859](https://github.com/Azure/azure-sdk-for-java/pull/34859)

#### Bugs Fixed
* Enabled connection warm-up to continue in a best-effort manner to other regions in case of address resolution errors for a particular region - See [PR 35323](https://github.com/Azure/azure-sdk-for-java/pull/35323)
* Fixed an issue with `ChangeFeedProcessor` to fetch all changes before delay based on configured `PollDelay`. - See [PR 35324](https://github.com/Azure/azure-sdk-for-java/pull/35324)

#### Other Changes
* Refactored `CosmosContainerProactiveInitConfigBuilder` to make use of `ContainerDirectConnectionMetadata` and to wire `DirectConnectionConfig` with
  JVM configuration - `COSMOS.MIN_CONNECTION_POOL_SIZE_PER_ENDPOINT` - See [PR 34859](https://github.com/Azure/azure-sdk-for-java/pull/34859)
* Extending maximum retry delay in `SessionTokenMismatchRetryPolicy`. - See [PR 35360](https://github.com/Azure/azure-sdk-for-java/pull/35360)

### 4.45.1 (2023-05-19)

#### Bugs Fixed
* Fixed an issue where status code & sub-status code `408/20008` will always be populated in the CosmosDiagnostics in case of `RNTBD` request failures - See [PR 34999](https://github.com/Azure/azure-sdk-for-java/pull/34999)
* Fixed `readMany` API bug to enable swallowing of `404 Not Found` exceptions for 404/0 scenarios when `readMany` performs point-reads internally - See [PR 34966](https://github.com/Azure/azure-sdk-for-java/pull/34966)

### 4.45.0 (2023-05-12)

#### Features Added
* Added support for priority based throttling - See [PR 34121](https://github.com/Azure/azure-sdk-for-java/pull/34121)
* Added configurability for minimum connection pool size for all containers through a system property - `COSMOS.MIN_CONNECTION_POOL_SIZE_PER_ENDPOINT` - See [PR 33983](https://github.com/Azure/azure-sdk-for-java/pull/33983).
* Added `CosmosContainerProactiveInitConfigBuilder:setAggressiveWarmupDuration(Duration aggressiveWarmupDuration)` public API to switch between aggressively opening connections
  in a blocking manner to defensively opening connections in a non-blocking manner after `aggressiveWarmupDuration` has elapsed - See [PR 33983](https://github.com/Azure/azure-sdk-for-java/pull/33983).
* Added end to end timeout policy for item operations. Requests will be cancelled if they have not finished before the configured timeout - See [PR 34554](https://github.com/Azure/azure-sdk-for-java/pull/34554).
* Added capability to sample diagnostics dynamically (without need to reinitialize the app or the Cosmos Client instance). - See [PR 34915](https://github.com/Azure/azure-sdk-for-java/pull/34915). 

#### Bugs Fixed
* Fixed `IllegalArgumentException` in changeFeedProcessor when `maxScaleCount` is configured - See [PR 34618](https://github.com/Azure/azure-sdk-for-java/pull/34618)
* Removed custom user agent suffix from client telemetry - See [PR 34866](https://github.com/Azure/azure-sdk-for-java/pull/34866)
* Fixed an issue where `userAgentSuffix` is not being used in `CosmosDiagnostics` - See [PR 34863](https://github.com/Azure/azure-sdk-for-java/pull/34863)
* Enabled proactive connection management to only reopen closed / reset connections to those endpoints used by containers which
  were part of the connection warm up flow - See [PR 34892](https://github.com/Azure/azure-sdk-for-java/pull/34892)

#### Other Changes
* Disabled initialization of client telemetry background threads if client telemetry is disabled - See [PR 34889](https://github.com/Azure/azure-sdk-for-java/pull/34889)
* Removed synchronized locking on generating random UUIDs - See [PR 34879](https://github.com/Azure/azure-sdk-for-java/pull/34879)
* Capture diagnostics for cancelled `RNTBD` requests - See [PR 34912](https://github.com/Azure/azure-sdk-for-java/pull/34912)
* Added support for threshold based speculative processing - See [PR 34686](https://github.com/Azure/azure-sdk-for-java/pull/34686)

### 4.44.0 (2023-04-21)

#### Bugs Fixed
* Fixed an issue where throughput control is not triggered properly when target throughput is being used - See [PR 34393](https://github.com/Azure/azure-sdk-for-java/pull/34393)
* Fixed an issue where `IllegalStateException` being thrown during replica validation - See [PR 34538](https://github.com/Azure/azure-sdk-for-java/pull/34538)

### 4.43.0 (2023-04-06)

#### Features Added
* Added option to enable automatic retries for write operations - See [34227](https://github.com/Azure/azure-sdk-for-java/pull/34227)
* Added option to enable automatic logging of Cosmos diagnostics for errors or requests exceeding latency threshold - See [33209](https://github.com/Azure/azure-sdk-for-java/pull/33209)
* Added support for OpenTelemetry traces following the Semantic profile for Cosmos DB - See [33209](https://github.com/Azure/azure-sdk-for-java/pull/33209)

#### Breaking Changes
* Changed the default structure of Open Telemetry events being emitted by the SDK to follow the semantic profile for Cosmos DB. Use the `COSMOS.USE_LEGACY_TRACING` system property to retrun to the previous event structure: `-DCOSMOS.USE_LEGACY_TRACING=true` - See [33209](https://github.com/Azure/azure-sdk-for-java/pull/33209)

### 4.42.0 (2023-03-17)

#### Features Added
* Added support for Move operation - See [PR 31078](https://github.com/Azure/azure-sdk-for-java/pull/31078)
* GA of `subpartition` functionality in SDK - See [32501](https://github.com/Azure/azure-sdk-for-java/pull/32501)
* Added ability for SDK to use partial partition keys for queries in subpartitioned containers - See [32501](https://github.com/Azure/azure-sdk-for-java/pull/32501)
* Enable `handleLatestVersionChanges` in ChangeFeedProcessor - See [33972](https://github.com/Azure/azure-sdk-for-java/pull/33972)
* Added Merge support. NOTE: to use Change Feed Processor with merge support, onboard to the new API `handleLatestVersionChanges()` in `ChangeFeedProcessorBuilder`.

#### Bugs Fixed
* Fixed `readMany` API to take in hierarchical partition keys - See [32501](https://github.com/Azure/azure-sdk-for-java/pull/32501)
* Fixed an issue in the Direct Transport metrics for acquired/closed channels which would be triggered when endpoint get closed/evicted due to exceeding idle timeouts. This would surface as stale metrics for these endpoints. - See [33969](https://github.com/Azure/azure-sdk-for-java/pull/33969) 

#### Other Changes
* Added fault injection support - See [PR 33329](https://github.com/Azure/azure-sdk-for-java/pull/33329).

### 4.41.0 (2023-02-17)

#### Features Added
* Added ability to configure proactive connection management via `CosmosClientBuilder.openConnectionsAndInitCaches(CosmosContainerProactiveInitConfig)`. - See [PR 33267](https://github.com/Azure/azure-sdk-for-java/pull/33267)
* Added internal merge handling - See [PR 31428](https://github.com/Azure/azure-sdk-for-java/pull/31428). See [PR 32097](https://github.com/Azure/azure-sdk-for-java/pull/32097). See [PR 32078](https://github.com/Azure/azure-sdk-for-java/pull/32078). See [PR 32165](https://github.com/Azure/azure-sdk-for-java/pull/32165). See [32259](https://github.com/Azure/azure-sdk-for-java/pull/32259). See [32496](https://github.com/Azure/azure-sdk-for-java/pull/32496)
* Added more granular control of which Cosmos client-side metrics to emit, whether to collect histograms and percentiles (and which) and also which tags/dimensions to associate with individual metrics.  - See [PR 33436](https://github.com/Azure/azure-sdk-for-java/pull/33436)

#### Breaking Changes
* NOTE: the PR to provide more granular control over metrics - See [PR 33436](https://github.com/Azure/azure-sdk-for-java/pull/33436) - includes two technically breaking changes. We don't expect any customers to be impacted by this, but the PR description as well as information below provides some context and options on how to revert the behavior to previous version.
  * The API `CosmosClientTelemetryConfig.metricTagNames` has been marked deprecated in favor of `CosmosMicrometerMetricsOptions.defaultTagNames` or `CosmosMicrometerMeterOptions.suppressTagNames` - the `CosmosClientTelemetryConfig.metricTagNames` API can still be used as long as none of the new configuration APIs is used - but we recommend starting to switch over to the new APIs.
  * Capturing metrics - especially `Timer` and `DistributionSummary` with percentiles/histograms has some performance overhead. We got feedback that initially we were emitting some metrics with relatively high cardinality on tags with percentiles/histograms of questionable value (only useful in certain scenarios). So, we decided to disable collecting these metrics by default - but still allow them to be collected when enabled manually via the APIs described in [PR 33436](https://github.com/Azure/azure-sdk-for-java/pull/33436).   

#### Bugs Fixed
* Change feed pull API is using an incorrect key value for collection lookup, which can result in using the old collection in collection recreate scenarios. - See [PR 33178](https://github.com/Azure/azure-sdk-for-java/pull/33178)

#### Other Changes
* Give a meaningful name to the GlobalEndpointManager worker thread. - See [PR 33507](https://github.com/Azure/azure-sdk-for-java/pull/33507)
* Adding activity id in header of gateway address refresh call. - See [PR 33074](https://github.com/Azure/azure-sdk-for-java/pull/33074)
* Direct mode - `RNTBD` connection health check improvements in `RntbdClientChannelHealthChecker` to allow recovering quicker when existing connections get broken (without TCP close or reset, just timeouts because packets get dropped). - See [PR 33464](https://github.com/Azure/azure-sdk-for-java/pull/33464) and - See [PR 33566](https://github.com/Azure/azure-sdk-for-java/pull/33566)  

### 4.40.0 (2023-01-13)
#### Features Added
* Added `retryAfterInMs` to `StoreResult` in `CosmosDiagnostics` - See [PR 31219](https://github.com/Azure/azure-sdk-for-java/pull/31219)
* Added `CosmosDiagnostics` to `readMany` API - See [PR 32290](https://github.com/Azure/azure-sdk-for-java/pull/32290)

#### Bugs Fixed
* Fixed issue on noisy `CancellationException` log - See [PR 31882](https://github.com/Azure/azure-sdk-for-java/pull/31882)
* Fixed issue with `TracerProvider` constructor inadvertently disabling tracing when `isClientMetricsEnabled` is true - See [PR 32787](https://github.com/Azure/azure-sdk-for-java/pull/32787)
* Added improvement in handling for idle connection being closed unexpectedly - See [PR 32936](https://github.com/Azure/azure-sdk-for-java/pull/32936)

#### Other Changes
* Reduced log noisiness when bulk ingestion completes and sink is already terminated or cancelled. - See [PR 32601](https://github.com/Azure/azure-sdk-for-java/pull/32601)
* Optimized the `readMany` API to make use of point reads when a single item is requested for a given physical partition - See [PR 31723](https://github.com/Azure/azure-sdk-for-java/pull/31723)
* Added cross region retries for data plane, query plan and metadata requests failed with http timeouts - See [PR 32450](https://github.com/Azure/azure-sdk-for-java/pull/32450)

### 4.39.0 (2022-11-16)

#### Bugs Fixed
* Fixed a rare race condition for `query plan` cache exceeding the allowed size limit - See [PR 31859](https://github.com/Azure/azure-sdk-for-java/pull/31859)
* Added improvement in `RntbdClientChannelHealthChecker` for detecting continuous transit timeout. - See [PR 31544](https://github.com/Azure/azure-sdk-for-java/pull/31544)
* Fixed an issue in replica validation where addresses may have not sorted properly when replica validation is enabled. - See [PR 32022](https://github.com/Azure/azure-sdk-for-java/pull/32022)
* Fixed unicode char handling in Uris in Cosmos Http Client. - See [PR 32058](https://github.com/Azure/azure-sdk-for-java/pull/32058)
* Fixed an eager prefetch issue to lazily prefetch pages on a query - See [PR 32122](https://github.com/Azure/azure-sdk-for-java/pull/32122)

#### Other Changes
* Shaded `MurmurHash3` of apache `commons-codec` to enable removing of the `guava` dependency - CVE-2020-8908 - See [PR 31761](https://github.com/Azure/azure-sdk-for-java/pull/31761)
* Updated test dependency of `testng` to version 7.5 - See [PR 31761](https://github.com/Azure/azure-sdk-for-java/pull/31761)
* Reduced the logging noise level on CancellationExceptions from `RntbdReporter.reportIssue`. - See [PR 32175](https://github.com/Azure/azure-sdk-for-java/pull/32175)

### 4.38.1 (2022-10-21)
#### Other Changes
* Updated test dependency of apache `commons-text` to version 1.10.0 - CVE-2022-42889 - See [PR 31674](https://github.com/Azure/azure-sdk-for-java/pull/31674)
* Updated `jackson-databind` dependency to 2.13.4.2 - CVE-2022-42003 - See [PR 31559](https://github.com/Azure/azure-sdk-for-java/pull/31559)

### 4.38.0 (2022-10-12)
#### Features Added
* Added option to set throughput control group name on per-request level for batch and bulk operations. - See [PR 31362](https://github.com/Azure/azure-sdk-for-java/pull/31362)

### 4.37.1 (2022-10-07)
> [!IMPORTANT]
> We strongly recommend our customers to use version 4.37.1 and above.
#### Bugs Fixed
* Fixed incorrect RU metric reporting in micrometer metrics. - See [PR 31307](https://github.com/Azure/azure-sdk-for-java/pull/31307)
* Enabled failover to preferred locations in the case of single-write/multi-read region enabled account for read in Gateway mode and for metadata requests in Direct mode. - More details about the [Bug: Cosmos DB Client gets stuck in timeout retry loop](https://github.com/Azure/azure-sdk-for-java/issues/31260#issue-1396454421). - See [PR 31314](https://github.com/Azure/azure-sdk-for-java/pull/31314)

#### Other Changes
* Added SslHandshakeTimeout minimum duration config - See [PR 31298](https://github.com/Azure/azure-sdk-for-java/pull/31298)

### 4.37.0 (2022-09-30)
#### Features Added
* Added new preview APIs to `ChangeFeedProcessor` for handling all versions and deletes changes - See [PR 30399](https://github.com/Azure/azure-sdk-for-java/pull/30399)
* Added option to emit client-side metrics via micrometer.io MeterRegistry. - See [PR 30065](https://github.com/Azure/azure-sdk-for-java/pull/30065)

#### Bugs Fixed
* Fixed a race condition that could result in a memory/thread leak for `BulkExecutor` instances (and their corresponding `cosmos-daemon-BulkExecutor-*` thread). - See [PR 31082](https://github.com/Azure/azure-sdk-for-java/pull/31082)

#### Other Changes
* Enable replica validation by default - See [PR 31159](https://github.com/Azure/azure-sdk-for-java/pull/31159)

### 4.36.0 (2022-09-15)
#### Other Changes
* Added system property to turn on replica validation - See [PR 29767](https://github.com/Azure/azure-sdk-for-java/pull/29767)
* Added improvement to avoid retry on same replica that previously failed with 410, 408 and  >= 500 status codes - See [PR 29767](https://github.com/Azure/azure-sdk-for-java/pull/29767)
* Improvement when `connectionEndpointRediscoveryEnabled` is enabled - See [PR 30281](https://github.com/Azure/azure-sdk-for-java/pull/30281)
* Added replica validation for Unknown status if `openConnectionsAndInitCaches` is used and replica validation is enabled - See [PR 30277](https://github.com/Azure/azure-sdk-for-java/pull/30277)

### 4.35.1 (2022-08-29)
#### Other Changes
* Added non-blocking async lazy cache to improve upgrade and scaling scenarios - See [PR 29322](https://github.com/Azure/azure-sdk-for-java/pull/29322)
* Improved performance of `StoreResponse` using array headers - See [PR 30596](https://github.com/Azure/azure-sdk-for-java/pull/30596)

### 4.35.0 (2022-08-19)
#### Other Changes
* Updated netty library version to `4.1.79.Final`.
* Updated `reactor-core` version to `3.4.21`.

### 4.34.0 (2022-08-05)
#### Features Added
* GA of `DedicatedGatewayRequestOptions` API. See [PR 30142](https://github.com/Azure/azure-sdk-for-java/pull/30142)

#### Other Changes
* Added `requestSessionToken` to `CosmosDiagnostics` - See [PR 29516](https://github.com/Azure/azure-sdk-for-java/pull/29516)
* Reverted changes of [PR 29944](https://github.com/Azure/azure-sdk-for-java/pull/29944) to avoid possible regression when customers use id with special characters and their account is on ComputeGateway already. - See [PR 30283](https://github.com/Azure/azure-sdk-for-java/pull/30283)
* Added changes for `changeFeed` APIs for handling all versions and deletes changes. See [PR 30161](https://github.com/Azure/azure-sdk-for-java/pull/30161)

### 4.33.1 (2022-07-22)
#### Bugs Fixed
* Fixed issues with "id" encoding when using special characters that should be allowed in the "id" property of a document. - See [PR 29944](https://github.com/Azure/azure-sdk-for-java/pull/29944)
* Fixed `NotFoundException` for `queryChangeFeed` with staled feed range after split - See [PR 29982](https://github.com/Azure/azure-sdk-for-java/pull/29982)
* Fixed `ForbiddenException` for azure instance metadata service requests if proxy is configured for client telemetry. - See [PR 30004](https://github.com/Azure/azure-sdk-for-java/pull/30004)
* Fixed a regression introduced in [PR 27440](https://github.com/Azure/azure-sdk-for-java/pull/27440) which causes an `IllegalArgumentException` for distinct queries when using POJO serialization. - See [PR 30025](https://github.com/Azure/azure-sdk-for-java/pull/30025)
* Fixed `IllegalArgumentException` when trying to update targetThroughput(Threshold) without process restart. - See [PR 30049](https://github.com/Azure/azure-sdk-for-java/pull/30049)

#### Other Changes
* Supported username and password to be used in `GatewayConnectionConfig.setProxy` . - See [PR 30004](https://github.com/Azure/azure-sdk-for-java/pull/30004)

### 4.33.0 (2022-07-14)
#### Other Changes
* Updated netty library version to `4.1.78.Final`.
* Updated `reactor-core` version to `3.4.19`.

### 4.32.1 (2022-06-30)

#### Bugs Fixed
* Added a fix for `CloneNotSupportedException` when trying to instantiate a `Cosmos(Async)Client` and using a MAC provider which would not support cloning. Instead, this should be handled gracefully (less ideal perf is expected - but functionally it should work.) - See [PR 29719](https://github.com/Azure/azure-sdk-for-java/pull/29719)

### 4.32.0 (2022-06-27)
#### Other Changes
* Remove requires `io.netty.transport.epoll` from `module-info` - See [PR 29509](https://github.com/Azure/azure-sdk-for-java/pull/29509)
* Converted from `durationInMicroSec` to `durationInMilliSecs` in `CosmosDiagnostics` - See [PR 29643](https://github.com/Azure/azure-sdk-for-java/pull/29643)

### 4.31.0 (2022-06-08)
#### Bugs Fixed
* Fixed Store Response headers case insensitivity. - See [PR 29268](https://github.com/Azure/azure-sdk-for-java/pull/29268)

#### Other Changes
* Add `IdleStateHandler` after Ssl handshake has completed and improvement on keeping inner exceptions for creating new channels. - See [PR 29253](https://github.com/Azure/azure-sdk-for-java/pull/29253)

### 4.30.1 (2022-06-01)
#### Other Changes
* Made CosmosPatchOperations thread-safe. Usually there is no reason to modify a CosmosPatchOperations instance concurrently form multiple threads - but making it thread-safe acts as protection in case this is done anyway - See [PR 29143](https://github.com/Azure/azure-sdk-for-java/pull/29143)
* Added system property to allow overriding proxy setting for client telemetry endpoint. - See [PR 29022](https://github.com/Azure/azure-sdk-for-java/pull/29022)
* Added additional information about the reason on Rntbd channel health check failures. - See [PR 29174](https://github.com/Azure/azure-sdk-for-java/pull/29174)

### 4.30.0 (2022-05-20)
#### Bugs Fixed
* Fixed bubbling of Errors in case of any `java.lang.Error` - See [PR 28620](https://github.com/Azure/azure-sdk-for-java/pull/28620)
* Fixed an issue with creating new Throughput control client item when `enableThroughputControlGroup` is being called multiple times with the same throughput control group. - See [PR 28905](https://github.com/Azure/azure-sdk-for-java/pull/28905)
* Fixed a possible dead-lock on static ctor for CosmosException when the runtime is using custom class loaders. - See [PR 28912](https://github.com/Azure/azure-sdk-for-java/pull/28912) and [PR 28961](https://github.com/Azure/azure-sdk-for-java/pull/28961) 

#### Other Changes
* Added `exceptionMessage` and `exceptionResponseHeaders` to `CosmosDiagnostics` in case of any exceptions - See [PR 28620](https://github.com/Azure/azure-sdk-for-java/pull/28620)
* Improved performance of `query plan` cache by using `ConcurrentHashMap` with a fixed size of 1000 - See [PR 28537](https://github.com/Azure/azure-sdk-for-java/pull/28537)
* Changed 429 (Throttling) retry policy to have an upper bound for the back-off time of 5 seconds - See [PR 28764](https://github.com/Azure/azure-sdk-for-java/pull/28764)
* Improved `openConnectionsAndInitCaches` by using rntbd context negotiation. - See [PR 28470](https://github.com/Azure/azure-sdk-for-java/pull/28470)
* Enable `connectionEndpointRediscoveryEnabled` by default - See [PR 28471](https://github.com/Azure/azure-sdk-for-java/pull/28471)

### 4.29.1 (2022-04-27)
#### Bugs Fixed
* Fixed AAD authentication for `CosmosPatchOperations` - See [PR 28537](https://github.com/Azure/azure-sdk-for-java/pull/28537)

### 4.29.0 (2022-04-22)
#### Features Added
* Added Beta API `continueOnInitError` in `ThroughputControlGroupConfigBuilder` - See [PR 27702](https://github.com/Azure/azure-sdk-for-java/pull/27702)

#### Bugs Fixed
* Added improvement for handling idle connection close event when `connectionEndpointRediscoveryEnabled` is enabled - See [PR 27242](https://github.com/Azure/azure-sdk-for-java/pull/27242)
* Fixed memory leak issue related to circular reference of `CosmosDiagnostics` in `StoreResponse` and `CosmosException` - See [PR 28343](https://github.com/Azure/azure-sdk-for-java/pull/28343)

### 4.28.1 (2022-04-08)
#### Other Changes
* Updated `jackson` dependency to 2.13.2 and `jackson-databind` dependency to 2.13.2.1 - CVE-2020-36518. - See [PR 27847](https://github.com/Azure/azure-sdk-for-java/pull/27847)

### 4.28.0 (2022-03-18)
#### Features Added
* Added the "VM Unique ID" - see [Accessing and Using Azure VM Unique ID](https://azure.microsoft.com/blog/accessing-and-using-azure-vm-unique-id/) - to the request diagnostics. This information helps to simplify investigating any network issues between an application hosted in Azure and the corresponding Cosmos DB service endpoint. - See [PR 27692](https://github.com/Azure/azure-sdk-for-java/pull/27692)
* Added overload of read api on ClientEncryptionKey with request options for cosmos encrytion project. - See [PR 27210](https://github.com/Azure/azure-sdk-for-java/pull/27210)

#### Bugs Fixed
* Added `decodeTime` in `CosmosDiagnostics` - See [PR 22808](https://github.com/Azure/azure-sdk-for-java/pull/22808)

#### Other Changes
* Reduced CPU usage for some String operations by switching to APIs that don't compile a pattern for each call. - See [PR 27654](https://github.com/Azure/azure-sdk-for-java/pull/27654)
* Reduced GC (Garbage Collection) pressure when executing queries returning many documents by pushing down type conversion. - See [PR 27440](https://github.com/Azure/azure-sdk-for-java/pull/27440)

### 4.27.0 (2022-03-10)
#### Bugs Fixed
* Fixed an issue in `CosmosPagedIterable` resulting in excessive memory consumption due to unbounded prefetch of pages when converting the `CosmosPagedIterable` into an `Iterator<FeedResponse<T>>`. - See [PR 27237](https://github.com/Azure/azure-sdk-for-java/pull/27237) and [PR 27299](https://github.com/Azure/azure-sdk-for-java/pull/27299)
* Fixed a `NullPointerException` in `CosmosDiagnostics isDiagnosticsCapturedInPagedFlux` - See [PR 27261](https://github.com/Azure/azure-sdk-for-java/pull/27261)
* Fixed an issue with allowing null values for add, set and replace operations in Patch API - See [PR 27501](https://github.com/Azure/azure-sdk-for-java/pull/27501)
* Fixed an issue with top query when top x is greater than the total number of items in the database - See [PR 27377](https://github.com/Azure/azure-sdk-for-java/pull/27377)
* Fixed synchronized lists and maps for order by query race condition - See [PR 27142](https://github.com/Azure/azure-sdk-for-java/pull/27142)

### 4.26.0 (2022-02-11)
#### Features Added
* Added support to resume a "multi order by query" from a continuation token - See [PR 26267](https://github.com/Azure/azure-sdk-for-java/pull/26267)
* Added `RNTBD - open connections` information in `ClientTelemetry`.
* Added Beta API to set custom `Reactor` scheduler to be used by the `ChangeFeedProcessor` implementation - See [PR 26750](https://github.com/Azure/azure-sdk-for-java/pull/26750)
* Added support for correlating queries executed via the Cosmos Spark connector with service-telemetry based on the `correlationActivityId` - See [PR 26908](https://github.com/Azure/azure-sdk-for-java/pull/26908)

#### Bugs Fixed
* Fixed an issue in `ChangeFeedProcessor` related to `leases` that were found expired - See [PR 26750](https://github.com/Azure/azure-sdk-for-java/pull/26750)
* Fixed an issue with `query plan` caching double initialization - See [PR 26825](https://github.com/Azure/azure-sdk-for-java/pull/26825)

#### Other Changes
* Added support for logging `CosmosDiagnostics` for empty pages through system property for cross partition query - See [PR 26869](https://github.com/Azure/azure-sdk-for-java/pull/26869)

### 4.26.0-beta.1 (2022-01-25)
#### Features Added
* Added support to resume a "multi order by query" from a continuation token - See [PR 26267](https://github.com/Azure/azure-sdk-for-java/pull/26267)

### 4.25.0 (2022-01-14)
#### Bugs Fixed
* Fixed `NullPointerException` in bulk mode for deleted/recreated containers.
* Added missing exception cause in case of `InternalServerException`.

### 4.24.0 (2021-12-21)
#### Features Added
* Added implementation for `CosmosAuthorizationTokenResolver`.
* Scoped session token per partition level for gateway call.

#### Bugs Fixed
* Fixed issue causing CosmosException with statusCode 0 to be thrown on connectivity issues for Gateway.
* Addressed potential race condition in `ChangeFeedProcessor` when check-pointing current state.

### 4.23.0 (2021-12-10)
#### Features Added
* Added `setMaxMicroBatchConcurrency` and `getMaxMicroBatchConcurrency` in `CosmosBulkExecutionOptions`.

#### Bugs Fixed
* Bulk execution improvement triggering a flush when total payload size exceeds the max payload size limit.
* Bulk execution improvement shortening the flush interval when the `Flux` of incoming operations signals completion.
* Fixed metadata cache refresh scenario on collection recreate for gateway mode.

### 4.22.0 (2021-12-03)
#### Features Added
* Added Beta API `getContactedRegionNames` in `CosmosDiagnostics`.

#### Bugs Fixed
* Fixed `IllegalStateException` for `getFeedRanges` when container recreated with same name.
* Made Cosmos spans CLIENT which will allow Azure Monitor to show HTTP calls nested under Cosmos spans.
* Fixed `ConcurrentModificationException` when getting `NotFoundException` with session consistency.

### 4.21.1 (2021-11-13)
#### Bugs Fixed
* Fixed an issue in `ChangeFeedProcessor` where processing stops in some rare cases because of a race condition can occur which prevents work to be promptly assigned to other instances.

### 4.21.0 (2021-11-12)
#### Features Added
* GA of `CosmosPatch`, `CosmosBatch` and `CosmosBulk` API.
* GA of `ChangeFeedProcessorState` API.
* Added `networkRequestTimeout` API for `DirectConnectionConfig`.

#### Bugs Fixed
* Override the default keep-alive config on linux to keep connections open and detect a broken connection faster.

#### Other Changes
* Removed deprecated `BulkExecutionOptions`.
* Removed deprecated `BulkExecutionThresholds`.
* Removed deprecated `BulkItemRequestOptions`.
* Removed deprecated `BulkItemRequestOptionsBase`.
* Removed deprecated `BulkOperations`.
* Removed deprecated `BulkPatchItemRequestOptions`.
* Removed deprecated `BulkProcessingOptions`.
* Removed deprecated `BulkProcessingThresholds`.
* Removed deprecated `TransactionalBatch`.
* Removed deprecated `TransactionalBatchItemRequestOptions`.
* Removed deprecated `TransactionalBatchItemRequestOptionsBase`.
* Removed deprecated `TransactionalBatchOperationResult`.
* Removed deprecated `TransactionalBatchPatchItemRequestOptions`.
* Removed deprecated `TransactionalBatchRequestOptions`.
* Removed deprecated `TransactionalBatchResponse`.

### 4.20.1 (2021-10-27)
#### Bugs Fixed
* Removed `AfterBurner` module for Java version 16+.
* Fixed `BadRequestException` issue when using `Distinct` with matched `orderBy` queries via `continuationToken`.

### 4.20.0 (2021-10-14)
#### Features Added
* Enabling `query plan` cache by default.

#### Bugs Fixed
* Fixed issue with bulk reads when `contentResponseOnWrite` is not explicitly enabled on the cosmos client.

### 4.19.1 (2021-09-24)
#### Features Added
* Added support to config retry count for `openConnectionsAndInitCaches`.

#### Bugs Fixed
* Fixed ReadMany Api on partition split.
* Removed full exception trace from 404 error on open telemetry.
* Fixed issue with onErrorDropped being called when using concatWith in QuorumReader.

### 4.20.0-beta.1 (2021-09-22)
#### Features Added
* Added support to config retry count for `openConnectionsAndInitCaches`.

### 4.19.0 (2021-09-09)
#### New Features
* Added support for distinct count queries.
* Added support for capturing `IndexMetrics` in `CosmosQueryRequestOptions`.

#### Bugs Fixed
* Added support to switch off IO thread for response processing.
* Fixed issue for resuming order by queries from continuation token that includes undefined/null.

#### Other Changes
* Renamed `BulkExecutionOptions` to `CosmosBulkExecutionOptions`.
* Renamed `BulkExecutionThresholds` to `CosmosBulkExecutionThresholdsState`.
* Renamed `BulkItemRequestOptions` to `CosmosBulkItemRequestOptions`.
* Renamed `BulkItemRequestOptionsBase` to `CosmosBulkItemRequestOptionsBase`.
* Renamed `BulkOperations` to `CosmosBulkOperations`.
* Renamed `BulkPatchItemRequestOptions` to `CosmosBulkPatchItemRequestOptions`.
* Renamed `TransactionalBatch` to `CosmosBatch`.
* Renamed `TransactionalBatchItemRequestOptions` to `CosmosBatchItemRequestOptions`.
* Renamed `TransactionalBatchItemRequestOptionsBase` to `CosmosBatchItemRequestOptionsBase`.
* Renamed `TransactionalBatchOperationResult` to `CosmosBatchOperationResult`.
* Renamed `TransactionalBatchPatchItemRequestOptions` to `CosmosBatchPatchItemRequestOptions`.
* Renamed `TransactionalBatchRequestOptions` to `CosmosBatchRequestOptions`.
* Renamed `TransactionalBatchResponse` to `CosmosBatchResponse`.
* Renamed `processBulkOperations` to `executeBulkOperations` API.
* Renamed `executeTransactionalBatch` to `executeCosmosBatch` API.
* Moved `CosmosBulkItemResponse.java` to `com.azure.cosmos.models` package.
* Moved `CosmosBulkOperationResponse.java` to `com.azure.cosmos.models` package.
* Moved `CosmosItemOperation.java` to `com.azure.cosmos.models` package.
* Moved `CosmosItemOperationType.java` to `com.azure.cosmos.models` package.
* Moved `CosmosPatchOperations.java` to `com.azure.cosmos.models` package.

### 4.19.0-beta.1 (2021-09-02)
#### Bugs Fixed
* Added support to switch off IO thread for response processing.

### 4.18.0 (2021-08-16)
#### New Features
* Integrated cosmos diagnostics with open telemetry tracer.

#### Bugs Fixed
* Added reactor netty timeline to `query plan` calls.
* Fixed serialization warning on `clientSideRequestDiagnostics`.
* Fixed an issue when `IdleEndpointTimeout` is set to 0 in `DirectConnectionConfig`.
* Added retry for `PrematureCloseException`.
* Fixed an issue where application hangs in bulk executor.
* Fixed an issue which preventing recovery from 410/0 after split.

### 4.18.0-beta.1 (2021-08-11)
#### Bugs Fixed
* Added `TransportRequestChannelAcquisitionContext` in `CosmosDiagnostics`.

### 4.17.0 (2021-07-08)
#### New Features
* Adjust `MicroBatchSize` dynamically based on throttling rate in `BulkExecutor`.

#### Bugs Fixed
* Fixed an issue with AAD authentication in `Strong` and `BoundedStaleness` in direct mode.
* Fixed an issue where `ChangeFeedProcessor` was resuming from zero continuation token for new partitions on partition splits.

### 4.16.0 (2021-06-11)
#### Bugs Fixed
* Fixed an issue on handling partition splits during bulk operations in Gateway Mode.
* Fixed an issue with `NumberFormatException` happening on requests on large containers.
* Fixed an issue with BackOff time in `ThroughputController`.
* Fixed an issue with `ThroughputControl` calculation.
* Improved behavior when `CosmosClientBuilder.userAgentSuffix` exceeds 64 characters. Now `userAgentSuffix` will be honored as long as total userAgent value is less than 256 characters or truncated to fit the 256 characters limited.
* Fixed issue when using client-side throughput control in combination with bulk upserts, previously resulting in unnecessarily upserting documents multiple times in some cases when getting throttled.

### 4.16.0-beta.1 (2021-05-20)
#### Bugs Fixed
* No changes from previous version, releasing for compatibility issues with cosmos encryption modules.

### 4.15.0 (2021-05-12)
#### New Features
* Added `backendLatencyInMs` in `CosmosDiagnostics` for `DIRECT` connection mode.
* Added `retryContext` in `CosmosDiagnostics` for query operations.

#### Bugs Fixed
* Fixed ignored `HttpClient` decoder configuration issue.
* Fixed incorrect connection mode issue in `CosmosDiagnostics`.
* Fixed issue with handling collisions in the effective partition key.
* Fixed `CosmosQueryRequestOptions` NPE in `readAllItems` API.

### 4.15.0-beta.2 (2021-04-26)
#### Bugs Fixed
* No changes from previous version, releasing for compatibility issues with cosmos encryption modules.

### 4.15.0-beta.1 (2021-04-07)
#### Bugs Fixed
* No changes from previous version, releasing for compatibility issues with cosmos encryption modules.

### 4.14.0 (2021-04-06)
#### New Features
* General Availability for `readMany()` API in `CosmosAsyncContainer` and `CosmosContainer`.
* General Availability for `handle()` API in `CosmosPagedFlux` and `CosmosPagedIterable`.
* Upgraded Jackson to patch version 2.12.2.
* Exposed `getDocumentUsage` and `getDocumentCountUsage()` APIs in `FeedResponse` to retrieve document count metadata.

#### Bugs Fixed
* Allowed `CosmosPagedFlux#handle()` and `CosmosPagedIterable#handle()` API for chaining.
* Removed `AfterBurner` module usage from `CosmosException` causing the warning logs.
* Fixed issue of duplicate processing of items on the same Change Feed Processor instance.
* Return `RequestTimeoutException` on client side timeout for write operations.

### 4.13.1 (2021-03-22)
#### Bugs Fixed
* Fixed issue preventing recovery from 410 status code and 0 sub status code due to stale Gateway caches when threads in parallel scheduler are starved.
* Fixed warning caused because of afterburner module usage in `CosmosDiagnostics`.
* Query performance improvements.

### 4.13.0 (2021-03-11)
> [!IMPORTANT] 
> This release updates `reactor-core` and `reactor-netty` major versions to `2020.0.4 (Europium)` release train.
#### New Features
* Updated `reactor-core` version to 3.4.3.
* Updated `reactor-netty` version to 1.0.4.
* Added `Diagnostics` for queries.

#### Bugs Fixed
* Fixed `OrderBy` for mixed and undefined types for cross partition queries.
* Fixed `readAllItems` with resourceToken.
* Fixed issue with `resourceToken` usage in `Gateway` connection mode.
* Fixed issues with point operations with permissions in `Gateway` connection mode.

### 4.12.0 (2021-02-09)
#### New Features
* Added connection endpoint rediscovery feature to help reduce and spread-out high latency spikes.
* Added changeFeed pull model beta API.
* Added support for resuming query from a pre split continuation token after partition split.
* Optimized query execution time by caching `query plan` for single partition queries with filters and orderby.

#### Bugs Fixed
* Fixed telemetry deserialization issue.
* Skip session token for `query plan`, trigger and UDF.
* Improved session timeout 404/1002 exception handling.

### 4.11.0 (2021-01-15)
#### New Features
* Added Beta API for Patch support.
* Updated reactor-core library version to `3.3.12.RELEASE`.
* Updated reactor-netty library version to `0.9.15.RELEASE`.
* Updated netty library version to `4.1.54.Final`.

#### Bugs Fixed
* Fixed RntbdServiceEnpoint close issue.
* Improved the latency and throughput for writes when multiplexing.

### 4.10.0 (2020-12-14)
#### New Features
* Added Conflict API support.

### 4.9.0 (2020-12-11)
#### New Features
* Added Beta API for Bulk Operations.
* Added `getRegionsContacted` API in `CosmosDiagnostics`.
* Added Diagnostics for `CosmosStoredProcedureResponse`.
* Added trouble shooting guide links to `CosmosException`.

#### Bugs Fixed
* Adding automatic retries on client-side transient failures on writes while possible with still being idempotent.
* Fixed NPE on `getDiagnostics` for `CosmosStoredProcedureResponse`.
* Fixed empty `resourceAddress` in `CosmosException`.

### 4.8.0 (2020-10-27)
#### New Features
* Added `contentResponseOnWriteEnabled` feature to `CosmosItemRequestOptions`.

#### Bugs Fixed
* Fixed an issue which may affect query behaviour when resuming from a continuation token.

### 4.7.1 (2020-10-21)
#### Bugs Fixed
* Improved the 449 retry policy to force back-off on initial retry and start with shorter back-offs.

### 4.7.0 (2020-10-17)
#### New Features
* Added Beta API for transactional batches.

#### Bugs Fixed
* Fixed an error parsing query metrics on locales with ',' as floating-point delimiter.
* Stopped excessive regional fail-overs when retrieving responses with invalid json from Gateway.
* Fixed an error resulting in certain queries unnecessarily being expected in the Gateway even when using Direct transport.
* Reduced logging noise level by handling SSLException on channel closure.
* Improved efficiency of retry logic for "404 - ReadSession not available" errors.

### 4.6.0 (2020-09-30)
#### New Features
* Added new API to support AAD role-based access control in Cosmos. This is a preview feature which needs to be enabled at the account settings.
* Added handler API(beta) to `CosmosPagedFlux`/`CosmosPagedIterable` to be invoked on every response.

### 4.5.2 (2020-09-29)
#### Bugs Fixed
* Increased robustness of query execution and fetching metadata cache in case of intermittent connectivity issues.

### 4.5.1 (2020-09-25)
#### Bugs Fixed
* Added preview implementation for ChangeFeedProcessor which allows for a more detailed view of the current state.
* Fixed Multiple partition supervisor tasks running simultaneously if leaseAcquireInterval is smaller than leaseRenewInterval.
* Improved Diagnostics for Rntbd connectivity.
* Stopped onError Dropped events from leaking into default reactor hook.

### 4.5.0 (2020-09-16)
#### New Features
* Increased robustness of the Rntbd stack in case of intermittent connectivity issues.
* Improved latency in case of intermittent connectivity issues to individual backend replicas for multi-region accounts avoiding initiation of unnecessary regional fail-overs.

### 4.4.0 (2020-09-12)
#### Bugs Fixed
* Fixed RequestTimeoutException when enabling `netty-tcnative-boringssl` dependency.
* Fixed memory leak issue on `Delete` operations in `GATEWAY` mode.
* Fixed a leak in `CosmosClient` instantiation when endpoint uri is invalid.
* Improved `CPU History` diagnostics.

### 4.4.0-beta.1 (2020-08-27)
#### New Features
* Added new API to efficiently load many documents (via list of pk/id pairs or all documents for a set of pk values).
* Added new `deleteItem` API.
* Enabled query metrics by default.
#### Bugs Fixed
* Fixed NPE in `GatewayAddressCache`.
* Fixing query metric issue for zero item response.
* Improved performance (reduced CPU usage) for address parsing and Master-Key authentication.

### 4.3.2-beta.2 (2020-08-17)
#### Bugs Fixed
* No changes from previous version, releasing for compatibility issues with spring data modules.

### 4.3.2-beta.1 (2020-08-14)
#### Bugs Fixed
* Fixed issue in RntbdServiceEndpoint to avoid early closure of an unused TCP connection.

### 4.3.1 (2020-08-13)
#### Bugs Fixed
* Fixed issue with `GROUP BY` query, where it was returning only one page.
* Fixed user agent string format to comply with central SDK guidelines.
* Enhanced diagnostics information to include `query plan` diagnostics.

### 4.3.0 (2020-07-29)
#### New Features
* Updated reactor-core library version to `3.3.8.RELEASE`. 
* Updated reactor-netty library version to `0.9.10.RELEASE`. 
* Updated netty library version to `4.1.51.Final`. 
* Added new overload APIs for `upsertItem` with `partitionKey`. 
* Added open telemetry tracing support. 
#### Bugs Fixed
* Fixed issue where SSLException gets thrown in case of cancellation of requests in GATEWAY mode.
* Fixed resource throttle retry policy on stored procedures execution.
* Fixed issue where SDK hangs in log level DEBUG mode. 
* Fixed periodic spikes in latency in Direct mode. 
* Fixed high client initialization time issue. 
* Fixed http proxy bug when customizing client with direct mode and gateway mode. 
* Fixed potential NPE in users passes null options. 
* Added timeUnit to `requestLatency` in diagnostics string.
* Removed duplicate uri string from diagnostics string. 
* Fixed diagnostics string in proper JSON format for point operations.
* Fixed issue with `.single()` operator causing the reactor chain to blow up in case of Not Found exception. 

### 4.2.0 (2020-07-14)
#### New Features
* Added script logging enabled API to `CosmosStoredProcedureRequestOptions`.
* Updated `DirectConnectionConfig` default `idleEndpointTimeout` to 1h and default `connectTimeout` to 5s.
#### Bugs Fixed
* Fixed issue where `GatewayConnectionConfig` `idleConnectionTimeout` was overriding `DirectConnectionConfig` `idleConnectionTimeout`.
* Fixed `responseContinuationTokenLimitInKb` get and set APIs in `CosmosQueryRequestOptions`.
* Fixed issue in query and change feed when recreating the collection with same name.
* Fixed issue with top query throwing ClassCastException.
* Fixed issue with order by query throwing NullPointerException.
* Fixed issue in handling of cancelled requests in direct mode causing reactor `onErrorDropped` being called. 

### 4.1.0 (2020-06-25)
#### New Features
* Added support for `GROUP BY` query.
* Increased the default value of maxConnectionsPerEndpoint to 130 in DirectConnectionConfig.
* Increased the default value of maxRequestsPerConnection to 30 in DirectConnectionConfig.
#### Bugs Fixed
* Fixed issues with order by query returning duplicate results when resuming by using continuation token. 
* Fixed issues with value query returning null values for nested object.
* Fixed null pointer exception on request manager in RntbdClientChannelPool.

### 4.0.1 (2020-06-10)
#### New Features
* Renamed `QueryRequestOptions` to `CosmosQueryRequestOptions`.
* Updated `ChangeFeedProcessorBuilder` to builder pattern.
* Updated `CosmosPermissionProperties` with new container name and child resources APIs.
#### Bugs Fixed
* Fixed ConnectionPolicy `toString()` Null Pointer Exception.

### 4.0.1-beta.4 (2020-06-03)
#### New Features
* Added more samples & enriched docs to `CosmosClientBuilder`. 
* Updated `CosmosDatabase` & `CosmosContainer` APIs with throughputProperties for autoscale/autopilot support. 
* Renamed `CosmosClientException` to `CosmosException`. 
* Replaced `AccessCondition` & `AccessConditionType` by `ifMatchETag()` & `ifNoneMatchETag()` APIs. 
* Merged all `Cosmos*AsyncResponse` & `CosmosResponse` types to a single `CosmosResponse` type.
* Renamed `CosmosResponseDiagnostics` to `CosmosDiagnostics`.  
* Wrapped `FeedResponseDiagnostics` in `CosmosDiagnostics`. 
* Removed `jackson` dependency from azure-cosmos & relying on azure-core. 
* Replaced `CosmosKeyCredential` with `AzureKeyCredential` type. 
* Added `ProxyOptions` APIs to `GatewayConnectionConfig`. 
* Updated SDK to use `Instant` type instead of `OffsetDateTime`. 
* Added new enum type `OperationKind`. 
* Renamed `FeedOptions` to `QueryRequestOptions`. 
* Added `getETag()` & `getTimestamp()` APIs to `Cosmos*Properties` types. 
* Added `userAgent` information in `CosmosException` & `CosmosDiagnostics`. 
* Updated new line character in `Diagnostics` to System new line character. 
* Removed `readAll*` APIs, use query select all APIs instead.
* Added `ChangeFeedProcessor` estimate lag API.   
#### Bugs Fixed
* Fixed issue with parsing of query results in case of Value order by queries. 

### 4.0.1-beta.3 (2020-05-15)
#### New Features
* Added autoscale/autopilot throughput provisioning support to SDK.  
* Replaced `ConnectionPolicy` with new connection configs. Exposed `DirectConnectionConfig` & `GatewayConnectionConfig` APIs through `CosmosClientBuilder` for Direct & Gateway mode connection configurations.
* Moved `JsonSerializable` & `Resource` to implementation package. 
* Added `contentResponseOnWriteEnabled` API to CosmosClientBuilder which disables full response content on write operations.
* Exposed `getETag()` APIs on response types.
* Moved `CosmosAuthorizationTokenResolver` to implementation. 
* Renamed `preferredLocations` & `multipleWriteLocations` API to `preferredRegions` & `multipleWriteRegions`. 
* Updated `reactor-core` to 3.3.5.RELEASE, `reactor-netty` to 0.9.7.RELEASE & `netty` to 4.1.49.Final versions. 
* Added support for `analyticalStoreTimeToLive` in SDK.     
#### Bugs Fixed
* Fixed socket leak issues with Direct TCP client.
* Fixed `orderByQuery` with continuation token bug.

### 4.0.1-beta.2 (2020-04-21)
#### New Features
* `CosmosClientException` extends `AzureException`. 
* Removed `maxItemCount` & `requestContinuationToken` APIs from `FeedOptions` instead using `byPage()` APIs from `CosmosPagedFlux` & `CosmosPagedIterable`.
* Introduced `CosmosPermissionProperties` on public surface for `Permission` APIs.
* Removed `SqlParameterList` type & replaced with `List`
* Fixed multiple memory leaks in Direct TCP client. 
* Added support for `DISTINCT` queries. 
* Removed external dependencies on `fasterxml.uuid, guava, commons-io, commons-collection4, commons-text`.  
* Moved `CosmosPagedFlux` & `CosmosPagedIterable` to `utils` package. 
* Updated netty to 4.1.45.Final & project reactor to 3.3.3 version.
* Updated public rest contracts to `Final` classes.
* Added support for advanced Diagnostics for point operations.
#### Bugs Fixed
* `ChangeFeedProcessor` bug fix for handling partition splits & when partition not found.
* `ChangeFeedProcessor` bug fix when synchronizing lease updates across different threads.

### 4.0.1-beta.1 (2020-03-10)
#### New Features 
* Updated package to `com.azure.cosmos`
* Added `models` package for model / rest contracts
* Added `utils` package for `CosmosPagedFlux` & `CosmosPagedIterable` types. 
* Updated public APIs to use `Duration` across the SDK.
* Added all rest contracts to `models` package.
* `RetryOptions` renamed to `ThrottlingRetryOptions`.
* Added `CosmosPagedFlux` & `CosmosPagedIterable` pagination types for query APIs. 
* Added support for sharing TransportClient across multiple instances of CosmosClients using a new API in the `CosmosClientBuilder#connectionSharingAcrossClientsEnabled(true)`
* Query Optimizations by removing double serialization / deserialization. 
* Response Headers optimizations by removing unnecessary copying back and forth. 
* Optimized `ByteBuffer` serialization / deserialization by removing intermediate String instantiations.
#### Bugs Fixed
* Fixed race condition causing `ArrayIndexOutOfBound` exception in StoreReader<|MERGE_RESOLUTION|>--- conflicted
+++ resolved
@@ -7,11 +7,7 @@
 #### Breaking Changes
 
 #### Bugs Fixed
-<<<<<<< HEAD
-* Fixed possible `NullPointerException` candidates - See [PR 36426](https://github.com/Azure/azure-sdk-for-java/pull/36426)
-=======
 * Fixed possible `NullPointerException` issue if health-check flow kicks in before RNTBD context negotiation for a given channel - See [PR 36397](https://github.com/Azure/azure-sdk-for-java/pull/36397). 
->>>>>>> d5be6481
 
 #### Other Changes
 
