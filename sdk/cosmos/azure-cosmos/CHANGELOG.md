## Release History

### 4.76.0-beta.1 (Unreleased)

#### Features Added

#### Breaking Changes

#### Bugs Fixed

#### Other Changes
<<<<<<< HEAD
* Enables hostname validation for connections to gateway and backend - [PR 47111](https://github.com/Azure/azure-sdk-for-java/pull/47111)
=======
* Changed to use incremental change feed to get partition key ranges. - [46810](https://github.com/Azure/azure-sdk-for-java/pull/46810)
>>>>>>> 78005af1

### 4.75.0 (2025-10-21)
> [!IMPORTANT]
> We strongly recommend our customers to use at least version 4.75.0 of `azure-cosmos`.

#### Features Added
* Enabled `Cosmos(Async)Client` to support per-partition automatic failover dynamically without the need to restart the application. - See [PR 46477](https://github.com/Azure/azure-sdk-for-java/pull/46477)
* AAD Auth: Added a fallback mechanism for AAD audience scope. - [PR 46637](https://github.com/Azure/azure-sdk-for-java/pull/46637)

#### Bugs Fixed
* Fixed issue with change feed processor logs not showing exceptions. - [46918](https://github.com/Azure/azure-sdk-for-java/pull/46918)
* Fixed an issue where Per-Partition Circuit Breaker was hitting `NullPointerException` transiently in e2e timeout scenarios. - [PR 46968](https://github.com/Azure/azure-sdk-for-java/pull/46968/files)
* Allow lease in `ChangeFeedProcessor` to be rebalanced if changes for associated partition have not been processed for a while. - [PR 47038](https://github.com/Azure/azure-sdk-for-java/pull/47038)

#### Other Changes
* Changed to use `PartitionKeyRangeCache` to get partition key range during startup and split handling. - [46700](https://github.com/Azure/azure-sdk-for-java/pull/46700)
* Changed to use lower casing http header names for gateway response. - [46736](https://github.com/Azure/azure-sdk-for-java/pull/46736)
* Improved resilience around several completion events for an ssl handshake. - [PR 46734](https://github.com/Azure/azure-sdk-for-java/pull/46734)
* Changed timestamp format to be consistent in leases for CFP. - [PR 46784](https://github.com/Azure/azure-sdk-for-java/pull/46784)
* Added `MetadataThrottlingRetryPolicy` for `PartitionKeyRange` `RequestRateTooLargeException` handling. - [PR 46823](https://github.com/Azure/azure-sdk-for-java/pull/46823)
* Ensure effective `DirectConnectionConfig#setNetworkRequestTimeout` is set to at least 5 seconds. - [PR 47024](https://github.com/Azure/azure-sdk-for-java/pull/47024)
* Wrap JSON parsing exceptions as `CosmosException` to provide better context. - [PR 47040](https://github.com/Azure/azure-sdk-for-java/pull/47040)

### 4.71.2-hotfix (2025-10-16)
> [!IMPORTANT]
> We strongly recommend our customers to use at least version 4.75.0 or 4.71.2-hotfix of `azure-cosmos`.

#### Bugs Fixed
* Fixed issue with change feed processor logs not showing exceptions. - [PR 46918](https://github.com/Azure/azure-sdk-for-java/pull/46918)
* Fixed an issue where Per-Partition Circuit Breaker was hitting `NullPointerException` transiently in e2e timeout scenarios. - [PR 46968](https://github.com/Azure/azure-sdk-for-java/pull/46968/files)

#### Other Changes
* Added `MetadataThrottlingRetryPolicy` for `PartitionKeyRange` `RequestRateTooLargeException` handling. - [PR 46823](https://github.com/Azure/azure-sdk-for-java/pull/46823)
* Changed to use `PartitionKeyRangeCache` to get partition key range during startup and split handling. - [PR 46700](https://github.com/Azure/azure-sdk-for-java/pull/46700)
* Allow lease in `ChangeFeedProcessor` to be rebalanced if changes for associated partition have not been processed for a while. - [PR 25](https://github.com/jeet1995/azure-sdk-for-java/pull/25)
* Ensure effective `DirectConnectionConfig#setNetworkRequestTimeout` is set to at least 5 seconds. - [PR 47024](https://github.com/Azure/azure-sdk-for-java/pull/47024)

### 4.74.0 (2025-09-05)

#### Features Added
* Added `ThroughputBucket` support for throughput control. - [PR 46042](https://github.com/Azure/azure-sdk-for-java/pull/46042)
* AAD Auth: Adds a fallback mechanism for AAD audience scope. - [PR 46637](https://github.com/Azure/azure-sdk-for-java/pull/46637)

#### Bugs Fixed
* Fixed 404/1002 for query when container recreated with same name. - [PR 45930](https://github.com/Azure/azure-sdk-for-java/pull/45930)
* Fixed Null Pointer Exception for query when container recreated with same name. - [PR 45930](https://github.com/Azure/azure-sdk-for-java/pull/45930)
* Fixed Null Pointer Exception for readMany when container recreated with same name. - [PR 45930](https://github.com/Azure/azure-sdk-for-java/pull/45930)
* Fixed parameterized query failures for Hybrid Search queries. - [PR 46446](https://github.com/Azure/azure-sdk-for-java/pull/46446)
* Fixed a rare race in parallel Hybrid Search queries by making internal SchedulingStopwatch start/stop atomic and idempotent. - [PR 46594](https://github.com/Azure/azure-sdk-for-java/pull/46594)
* Fixed the Hybrid Search SchedulingStopWatch to use Cumulative Timing Across all parallel queries. - [PR 46591](https://github.com/Azure/azure-sdk-for-java/pull/46591)
* Fixed Strong Consistency violation when a single replica in a partition returns a 410 `Lease Not Found`. - [PR 46433](https://github.com/Azure/azure-sdk-for-java/pull/46433)

#### Other Changes
* Added change to optimize lease checkpointing in `ChangeFeedProcessor` by conditionally executing checkpoint operations for 304 responses based on continuation token comparison, which helps to reduce RU consumption for unchanged feeds. See [PR 46521](https://github.com/Azure/azure-sdk-for-java/pull/46521)
* Added change to route `LatestVersion` change feed to Gateway V2 when Gateway V2 has been opted into for document operations. See [PR 46223](https://github.com/Azure/azure-sdk-for-java/pull/46223)

### 4.71.1-hotfix (2025-08-04)

#### Bugs Fixed
* Fixed an issue where child partition leases are being created with null continuation token when change feed processor restarts after split - See [PR 46236](https://github.com/Azure/azure-sdk-for-java/pull/46236)

### 4.68.2-hotfix (2025-08-04)

#### Bugs Fixed
* Fixed an issue where child partition leases are being created with null continuation token when change feed processor restarts after split - See [PR 46235](https://github.com/Azure/azure-sdk-for-java/pull/46235)

### 4.73.1 (2025-07-24)

#### Bugs Fixed
* Fixed an issue where child partition leases are being created with null continuation token when change feed processor restarts after split - See [PR 46075](https://github.com/Azure/azure-sdk-for-java/pull/46075)

#### Other Changes
* Added quicker cross region retry capability when a 410 `Lease Not Found` is returned by a partition in a Strong Consistency account. - See [PR 46071](https://github.com/Azure/azure-sdk-for-java/pull/46071)
* Added an option to override AAD audience scope through environment variable. See [PR 46237](https://github.com/Azure/azure-sdk-for-java/pull/46237).

### 4.73.0 (2025-07-18)

#### Bugs Fixed
* Fixed OpenTelemetry traces/spans to include the attributes defined in semantic convention for Azure Cosmos DB - [PR 45929](https://github.com/Azure/azure-sdk-for-java/pull/45929)

### 4.72.0 (2025-06-24)

#### Features Added
* Added `azure.cosmosdb.operation.request_charge` and `azure.cosmosdb.response.sub_status_code` trace attributes. - [PR 45753](https://github.com/Azure/azure-sdk-for-java/pull/45753) and [PR 45826](https://github.com/Azure/azure-sdk-for-java/pull/45826)

#### Bugs Fixed
* Fixed an issue returning incorrect `ReadConsistencyStrategy` in `CosmosDiagnosticsContext.getEffectiveReadConsistencyStrategy()` for change feed operations in some cases - [PR 45645](https://github.com/Azure/azure-sdk-for-java/pull/45645)

### 4.71.0 (2025-06-04)

#### Features Added
* Added `GetEffectiveReadConsistencyLevel` method on the `CosmosDiagnosticsContext`. - [PR 45414](https://github.com/Azure/azure-sdk-for-java/pull/45414)

#### Bugs Fixed
* Fixed an issue ignoring client-level diagnostic thresholds for point read operations in some cases - [PR 45488](https://github.com/Azure/azure-sdk-for-java/pull/45488)
* Fixed an issue ignoring read consistency strategy for queries, readMany operations and change feed in some cases - [PR 45552](https://github.com/Azure/azure-sdk-for-java/pull/45552)

#### Other Changes
* Improved throughput for benchmarks with high concurrency by avoiding blocking `UUID.randomUUID` calls in the hot path. - [PR 45495](https://github.com/Azure/azure-sdk-for-java/pull/45495)

### 4.71.0-beta.1 (2025-05-19)

#### Features Added
* Added Weighted RRF for Hybrid and Full Text Search queries - [PR 45328](https://github.com/Azure/azure-sdk-for-java/pull/45328)

### 4.70.0 (2025-05-16)

#### Bugs Fixed
* Fixed an issue where child partition is getting overridden with null continuation token if a split happens during the first request of a parent partition. - See [PR 45363](https://github.com/Azure/azure-sdk-for-java/pull/45363)

#### Other Changes
* Added a way to opt-in into Per-Partition Automatic Failover using enablement flag from the account metadata. - [PR 45317](https://github.com/Azure/azure-sdk-for-java/pull/45317)

### 4.68.1 (2025-05-16)

#### Bugs Fixed
* Fixed an issue where child partition is getting overridden with null continuation token if a split happens during the first request of a parent partition. - See [PR 45363](https://github.com/Azure/azure-sdk-for-java/pull/45363)

### 4.69.0 (2025-05-14)

#### Features Added
* Added Beta public API to enable http2. - See [PR 45294](https://github.com/Azure/azure-sdk-for-java/pull/45294)
* Added API to allow customers to wrap/extend `CosmosAsyncContainer` - [PR 43724](https://github.com/Azure/azure-sdk-for-java/pull/43724) and [PR 45087](https://github.com/Azure/azure-sdk-for-java/pull/45087) 
* Added Per-Partition Automatic Failover which enables failover for writes at per-partition level for Single-Write Multi-Region accounts. - [PR 44099](https://github.com/Azure/azure-sdk-for-java/pull/44099)
* Added Beta public API to allow defining the consistency behavior for read / query / change feed operations independent of the chosen account-level consistency level. **NOTE: This API is still in preview mode and can only be used when using DIRECT connection mode.** - See [PR 45161](https://github.com/Azure/azure-sdk-for-java/pull/45161)
* Added Weighted RRF for Hybrid and Full Text Search queries - [PR 45328](https://github.com/Azure/azure-sdk-for-java/pull/45328)

#### Bugs Fixed
* Fixed the fail back flow where not all partitions were failing back to original first preferred region for Per-Partition Circuit Breaker. - [PR 44099](https://github.com/Azure/azure-sdk-for-java/pull/44099)
* Fixed diagnostics issue where operations in Gateway mode hitting end-to-end timeout would not capture diagnostics correctly. - [PR 44099](https://github.com/Azure/azure-sdk-for-java/pull/44099)
* Enabled `excludeRegions` to be applied for `QueryPlan` calls. - [PR 45196](https://github.com/Azure/azure-sdk-for-java/pull/45196)
* Fixed the behavior to correctly perform partition-level failover through circuit breaker for operations enabled with threshold-based availability strategy. - [PR 45244](https://github.com/Azure/azure-sdk-for-java/pull/45244)
* Fixed an issue where `QueryPlan` calls are indefinitely retried in the same region when there are connectivity or response delays with / from the Gateway. - [PR 45267](https://github.com/Azure/azure-sdk-for-java/pull/45267)
* Fixed hang issue in `CosmosPagedIterable#handle` by preventing race conditions in underlying subscription of `Flux<FeedResponse>`. - [PR 45290](https://github.com/Azure/azure-sdk-for-java/pull/45290)

#### Other Changes
* Added the `vectorIndexShardKeys` to the vectorIndexSpec for QuantizedFlat and DiskANN vector search. - [PR 44007](https://github.com/Azure/azure-sdk-for-java/pull/44007)
* Added user agent suffixing if Per-Partition Automatic Failover or Per-Partition Circuit Breaker are enabled at client scope. - [PR 45197](https://github.com/Azure/azure-sdk-for-java/pull/45197)
* Enable threshold-based availability strategy for reads by default when Per-Partition Automatic Failover is also enabled. - [PR 45267](https://github.com/Azure/azure-sdk-for-java/pull/45267) 

### 4.68.0 (2025-03-20)

#### Bugs Fixed
* Fixed applications possibly not closing gracefully due to thread `partition-availability-staleness-check` not being a daemon thread. - [PR 44441](https://github.com/Azure/azure-sdk-for-java/pull/44441).
* Fixed an issue, which could result in missing to create lease documents when errors happen during the first initialization of the `ChangeFeedProcessor`. This would result in not processing change events for those partitions. - [PR 44648](https://github.com/Azure/azure-sdk-for-java/pull/44648).

### 4.67.0 (2025-02-20)

#### Other Changes
* Block `ChangeFeedProcessor` from starting by throwing an `IllegalStateException` when the lease container contains leases with the same lease prefix but different `ChangeFeedMode` - [PR 43798](https://github.com/Azure/azure-sdk-for-java/pull/43798).

### 4.66.1 (2025-02-08)

#### Bugs Fixed
* Fixed an issue in change feed processor where records are skipped and excessive requests are prefetched. - See [PR 43788](https://github.com/Azure/azure-sdk-for-java/pull/43788)
* Fixed small perf overhead due to NPE for readItem returning 404. - See [PR 44008](https://github.com/Azure/azure-sdk-for-java/pull/44008)
* Perform cross-region retry for `Document` reads when enclosing address requests hit request timeouts (408:10002). - See [PR 43937](https://github.com/Azure/azure-sdk-for-java/pull/43937)

#### Other Changes
* Added temporary internal-only option to enable thin client mode with system property COSMOS.THINCLIENT_ENABLED, setting the thin client endpoint with system property COSMOS.THINCLIENT_ENDPOINT, and default thin client endpoint with system property COSMOS.DEFAULT_THINCLIENT_ENDPOINT while the thin-client transport is still under development. This transport mode is not yet supported or ready to be used by external customers. Please don't use these configs in any production scenario yet. - [PR 43188](https://github.com/Azure/azure-sdk-for-java/pull/43188)
* Added a system property `COSMOS.ITEM_SERIALIZATION_INCLUSION_MODE` (environment variable `COSMOS_ITEM_SERIALIZATION_INCLUSION_MODE`) that allows customizing (`Always`, `NonNull`, `NonEmpty`, `NonDefault`) the JSON serialization inclusion mode when serializing items/documents. - See [PR 44035](https://github.com/Azure/azure-sdk-for-java/pull/44035) and [PR 44114](https://github.com/Azure/azure-sdk-for-java/pull/44114)

### 4.66.0 (2025-01-14)

#### Other Changes
* Added client vmId info to Rntbd health check logs - See [43079](https://github.com/Azure/azure-sdk-for-java/pull/43079)
* Added support to enable http2 for gateway mode with system property `COSMOS.HTTP2_ENABLED` and system variable `COSMOS_HTTP2_ENABLED`. - [PR 42947](https://github.com/Azure/azure-sdk-for-java/pull/42947)
* Added support to allow changing http2 max connection pool size with system property `COSMOS.HTTP2_MAX_CONNECTION_POOL_SIZE` and system variable `COSMOS_HTTP2_MAX_CONNECTION_POOL_SIZE`. - [PR 42947](https://github.com/Azure/azure-sdk-for-java/pull/42947)
* Added support to allow changing http2 max connection pool size with system property `COSMOS.HTTP2_MIN_CONNECTION_POOL_SIZE` and system variable `COSMOS_HTTP2_MIN_CONNECTION_POOL_SIZE`. - [PR 42947](https://github.com/Azure/azure-sdk-for-java/pull/42947)
* Added options to fine-tune settings for bulk operations. - [PR 43509](https://github.com/Azure/azure-sdk-for-java/pull/43509)
* Added the following metrics. - See [PR 43716](https://github.com/Azure/azure-sdk-for-java/pull/43716)
  *`cosmos.client.req.gw.bulkOpCountPerEvaluation`
  *`cosmos.client.req.gw.bulkOpRetriedCountPerEvaluation`
  *`cosmos.client.req.gw.bulkGlobalOpCount`
  *`cosmos.client.req.gw.bulkTargetMaxMicroBatchSize`
  *`cosmos.client.req.rntbd.bulkOpCountPerEvaluation`
  *`cosmos.client.req.rntbd.bulkOpRetriedCountPerEvaluation`
  *`cosmos.client.req.rntbd.bulkGlobalOpCount`
  *`cosmos.client.req.rntbd.bulkTargetMaxMicroBatchSize`

### 4.65.0 (2024-11-19)

#### Features Added
* Added support for Hybrid Search and Full text queries and new query features `HybridSearch` and `CountIf` in CosmosDB - See [42885](https://github.com/Azure/azure-sdk-for-java/pull/42885)
* Added `CosmosFullTextPolicy` in `CosmosContainerProperties` and `CosmosFullTextIndexes` in `IndexingPolicy` to support Full Text Search in Cosmos DB - See [PR 42278](https://github.com/Azure/azure-sdk-for-java/pull/42278)
* Added two new properties `quantizationSizeInBytes` and `indexingSearchListSize` to the `CosmosVectorIndexSpec` to support Partitioned DiskANN for vector search in Cosmos DB - See [PR 42333](https://github.com/Azure/azure-sdk-for-java/pull/42333)
* Added system property `COSMOS.LOAD_AZURE_VM_META_DATA` to allow customers to disable/enable loading Azure VM metadata for diagnostics - See [PR 42874](https://github.com/Azure/azure-sdk-for-java/pull/42874)

#### Bugs Fixed
* Fixed a Null Pointer Exception in `ContainerThroughputConrolGroupProperties` if defaultGroup is not set. - See [PR 42835](https://github.com/Azure/azure-sdk-for-java/pull/42835)
* Fixed a Null Pointer Exception in `RoutingMapProviderHelpers#getOverlappingRanges()` in case of Routing map being null - See [PR 42874](https://github.com/Azure/azure-sdk-for-java/pull/42874)
* Fixed an issue where `continuationToken` is not being updated in the lease document if only `304` has been observed since `changeFeedProcessor` startup - See [PR 43013](https://github.com/Azure/azure-sdk-for-java/pull/43013)

#### Other Changes
* Enable `JsonParser.Feature.ALLOW_UNQUOTED_CONTROL_CHARS` by default for objectMapper. - See [PR 42520](https://github.com/Azure/azure-sdk-for-java/pull/42520)
* Added system property `COSMOS.ALLOW_UNQUOTED_CONTROL_CHARS` which allow customer to disable/enable `JsonParser.Feature.ALLOW_UNQUOTED_CONTROL_CHARS`. - See [PR 42520](https://github.com/Azure/azure-sdk-for-java/pull/42520)
* Added system property `COSMOS.CHARSET_DECODER_ERROR_ACTION_ON_MALFORMED_INPUT` and `COSMOS.CHARSET_DECODER_ERROR_ACTION_ON_UNMAPPED_CHARACTER` to allow user config error action on invalid UTF-8 bytes. - See [PR 42520](https://github.com/Azure/azure-sdk-for-java/pull/42520)
* Added system property `COSMOS.HTTP_CONNECTION_WITHOUT_TLS_ALLOWED` and system variable `COSMOS_HTTP_CONNECTION_WITHOUT_TLS_ALLOWED` to allow using http connections to connect to CosmosDB emulator. - See [PR 42972](https://github.com/Azure/azure-sdk-for-java/pull/42972)
  * **NOTE :** Please only use this config during local development or test environment, do not use this in prod env.
* Added system property `COSMOS.EMULATOR_SERVER_CERTIFICATE_VALIDATION_DISABLED` and system variable `COSMOS_EMULATOR_SERVER_CERTIFICATE_VALIDATION_DISABLED` to disable server certification validation to CosmosDB emulator. - See [PR 42972](https://github.com/Azure/azure-sdk-for-java/pull/42972)
    * **NOTE :** Please only use this config during local development or test environment, do not use this in prod env.
* Added system property `COSMOS.EMULATOR_HOST` and system variable `COSMOS_EMULATOR_HOST` to config emulator host name. - See [PR 42972](https://github.com/Azure/azure-sdk-for-java/pull/42972)

### 4.63.4 (2024-10-15)

#### Bugs Fixed
* Fixed an issue where a `NullPointerException` was thrown with circuit breaker enabled and partition split / merge scenarios. - See [PR 42178](https://github.com/Azure/azure-sdk-for-java/pull/42178)
* Fixed an issue when a `Batch` operation hitting end-to-end timeout would not capture diagnostics correctly. - See [PR 42178](https://github.com/Azure/azure-sdk-for-java/pull/42178)
* Fixed an issue where holding onto a `CosmosException` instance would hold a strong reference to a `RxDocumentClientImpl` instance preventing garbage collection of the `RxDocumentClientImpl` instance. - See [PR 42178](https://github.com/Azure/azure-sdk-for-java/pull/42178)

### 4.64.0 (2024-10-10)

#### Features Added
* Added an API to retrieve diagnostics from the change feed processor context. - See [PR 41738](https://github.com/Azure/azure-sdk-for-java/pull/41738)
* Added support to allow `queryChangeFeed` to complete when all changes available when the query starts have been fetched. - See [PR 42160](https://github.com/Azure/azure-sdk-for-java/pull/42160)
* Added an utility API to help extract sub-range continuation tokens from existing changeFeed query continuation token. - See [PR 42156](https://github.com/Azure/azure-sdk-for-java/pull/42156)

#### Bugs Fixed
* Fixed an issue where a `NullPointerException` was thrown with circuit breaker enabled and partition split / merge scenarios. - See [PR 42178](https://github.com/Azure/azure-sdk-for-java/pull/42178)
* Fixed an issue when a `Batch` operation hitting end-to-end timeout would not capture diagnostics correctly. - See [PR 42178](https://github.com/Azure/azure-sdk-for-java/pull/42178)  
* Fixed an issue to avoid transient `IllegalArgumentException` due to duplicate json properties for the `uniqueKeyPolicy` property in `DocumentCollection`. - See [PR 41608](https://github.com/Azure/azure-sdk-for-java/pull/41608) and [PR 42244](https://github.com/Azure/azure-sdk-for-java/pull/42244)
* Fixed an issue where holding onto a `CosmosException` instance would hold a strong reference to a `RxDocumentClientImpl` instance preventing garbage collection of the `RxDocumentClientImpl` instance. - See [PR 42178](https://github.com/Azure/azure-sdk-for-java/pull/42178)

### 4.63.3 (2024-09-10)

#### Bugs Fixed
* Fixed an issue where `CosmosDiagnostics` being accumulated across all requests for `queryChangeFeed` - See [PR 41698](https://github.com/Azure/azure-sdk-for-java/pull/41698)
* Fixed an issue in the `CosmosAsyncContainer.queryChangeFeed` API that could result in hangs under certain conditions. - See [PR 41774](https://github.com/Azure/azure-sdk-for-java/pull/41774)
* Fixed an issue where cross region retries were not performed when preferred regions were not configured for `CosmosClient` / `CosmosAsyncClient` - See [PR 41653](https://github.com/Azure/azure-sdk-for-java/pull/41653)

#### Other Changes
* Changed diagnostic handler implementations to use weak references to `CosmosAsyncClient` to allow GC to earlier clean them up. - See [PR 41710](https://github.com/Azure/azure-sdk-for-java/pull/41710)

### 4.63.2 (2024-08-23)

#### Bugs Fixed
* Fixed a direct buffer memory leak due to not explicitly stopping the partition recovery flow in per-partition circuit breaker. - See [PR 41486](https://github.com/Azure/azure-sdk-for-java/pull/41486)
* Fixed an issue where client-level end-to-end timeout is not getting applied for `Batch` operations. - See [PR 41553](https://github.com/Azure/azure-sdk-for-java/pull/41553)

#### Other Changes
* Fixed an issue to avoid transient `IllegalArgumentException` due to duplicate json properties for the `uniqueKeyPolicy` property. - See [PR 41608](https://github.com/Azure/azure-sdk-for-java/pull/41608)

### 4.63.1 (2024-08-12)

#### Bugs Fixed
* Fixed an eager prefetch issue for order by queries to prevent unnecessary round trips. - See [PR 41348](https://github.com/Azure/azure-sdk-for-java/pull/41348)
* Fixed an issue to not fail fast for metadata resource resolution when faults are injected for Gateway routed operations. - See [PR 41428](https://github.com/Azure/azure-sdk-for-java/pull/41428)
* Fixed an issue to adhere with exception tolerance thresholds for consecutive read and write failures with circuit breaker. - See [PR 41428](https://github.com/Azure/azure-sdk-for-java/pull/41428)
* Fixed excessive retries bug when it has been identified that operations through a closed `CosmosClient` [or] `CosmosAsyncClient` are executed. - See [PR 41364](https://github.com/Azure/azure-sdk-for-java/pull/41364)

#### Other Changes
* Normalized `collectionLink` formatting. - See [PR 41248](https://github.com/Azure/azure-sdk-for-java/pull/41428)

### 4.63.0 (2024-07-26)

#### Features Added
* Added optional id validation to prevent documents with invalid char '/' in id property to be created. - See [PR 41108](https://github.com/Azure/azure-sdk-for-java/pull/41108)
* Added support for specifying a set of custom diagnostic correlation ids in the request options. - See [PR 40835](https://github.com/Azure/azure-sdk-for-java/pull/40835)
* Added support for client-driven partition-level failover for multi-write CosmosDB accounts. - See [PR 39265](https://github.com/Azure/azure-sdk-for-java/pull/39265)

#### Bugs Fixed
* Fixed an issue where `contactedRegions` shows the wrong region in a multi region account if no preferred regions are specified. - See [PR 41045](https://github.com/Azure/azure-sdk-for-java/pull/41045)
* Changed meters for client telemetry to always include all tags to respect this requirement from prometheus - See [PR 41213](https://github.com/Azure/azure-sdk-for-java/pull/41213)
* Fixed an issue where customer provided session token is not honored for the `readMany` operation. - See [PR 39265](https://github.com/Azure/azure-sdk-for-java/pull/39265)

#### Other Changes
* Added metrics and tracing for ReadMany operations. - See [PR 41042](https://github.com/Azure/azure-sdk-for-java/pull/41042)
* Added a `warn`-level log to capture when the `pkRangeId` in the user-passed session token and the `resolvedPartitionKeyRangeId` in the request doesn't match. - See [PR 41268](https://github.com/Azure/azure-sdk-for-java/pull/41268)

### 4.62.0 (2024-07-02)

#### Features Added
* Added support for changing some request options dynamically without the need of restarting the application. - See [PR 40061](https://github.com/Azure/azure-sdk-for-java/pull/40061)

#### Bugs Fixed
* Fixed a possible `NullPointerException` in the ctor of `FeedOperationState`. - See [PR 40714](https://github.com/Azure/azure-sdk-for-java/pull/40714)
* Changed to only disable `PartitionKeyRangeGoneRetryPolicy` when enable `disableSplitHandling` in `ChangeFeedRequestOptions`. - See [PR 40738](https://github.com/Azure/azure-sdk-for-java/pull/40738)

#### Other Changes
* Added diagnostic fields for `quorumAckedLSN` and `currentReplicaSetSize`. Changed `replicaStatusList` to include all replicas and more information. - See [PR 39844](https://github.com/Azure/azure-sdk-for-java/pull/39844)
* Ensured that exceptions thrown in custom serializers are being wrapped as a CosmosException with StatusCode 400. - See [PR 40797](https://github.com/Azure/azure-sdk-for-java/pull/40797) and [PR 40913](https://github.com/Azure/azure-sdk-for-java/pull/40913)
* Reduced number of logs emitted in the success case for cross partition queries. - See [PR 40932](https://github.com/Azure/azure-sdk-for-java/pull/40932)
* Reduced noisy logs about the value of the ` AZURE_COSMOS_DISABLE_NON_STREAMING_ORDER_BY` environment variable. - See [PR 40714](https://github.com/Azure/azure-sdk-for-java/pull/40714)

### 4.61.1 (2024-05-31)

#### Bugs Fixed
* Fixed an issue causing `IllegalArgumentException` when using `handleChanges` on change feed processor startup - See [PR 40420](https://github.com/Azure/azure-sdk-for-java/pull/40420)

### 4.61.0 (2024-05-24)

#### Features Added
* Added query statement conditionally in diagnostics and tracing. - See [PR 39990](https://github.com/Azure/azure-sdk-for-java/pull/39990)

#### Bugs Fixed
* Fixed a rare issue causing `StackOverflowError` when `RntbdRequestRecord` expires and tries to serialize `CosmosException` using default Jackson Object Mapper - See [PR 40272](https://github.com/Azure/azure-sdk-for-java/pull/40272)
* Fixed UserAgent encoding when the suffix contains non-ASCII characters. - See [PR 40293](https://github.com/Azure/azure-sdk-for-java/pull/40293)

#### Other Changes
* Added robustness improvement to avoid client-side parsing errors `java.lang.IllegalArgumentException: Unable to parse JSON` when Gateway returns duplicate `unqiueKeyPolicy` in IndexPolicy (invalid json) - See[PR 40306](https://github.com/Azure/azure-sdk-for-java/pull/40306)

### 4.60.0 (2024-05-19)

#### Features Added
* Added `cosmosVectorEmbeddingPolicy` in `cosmosContainerProperties` and `vectorIndexes` in `indexPolicy` to support vector search in CosmosDB - See[PR 39379](https://github.com/Azure/azure-sdk-for-java/pull/39379)
* Added support for non-streaming OrderBy query and a query feature `NonStreamingOrderBy` to support Vector Search queries. - See [PR 39897](https://github.com/Azure/azure-sdk-for-java/pull/39897/) 
* Added the capability to regionally scope session tokens used for operations scoped to a logical partition. - See [PR 38003](https://github.com/Azure/azure-sdk-for-java/pull/38003)

#### Bugs Fixed
* Ensured that `excludedRegions` is getting honored change feed operations. - See [PR 38003](https://github.com/Azure/azure-sdk-for-java/pull/38003) 

#### Other Changes
* Added change to throw `IllegalStateException` when change feed mode is switched from `AllVersionsAndDeletes` to `Incremental` and vice-versa for the same deployment unit for EPK-Range based leases. See [PR 38740](https://github.com/Azure/azure-sdk-for-java/pull/38740)

### 4.59.0 (2024-04-27)
#### Features Added
* Added public APIs `getCustomItemSerializer` and `setCustomItemSerializer` to allow customers to specify custom payload transformations or serialization settings. - See [PR 38997](https://github.com/Azure/azure-sdk-for-java/pull/38997) and [PR 39933](https://github.com/Azure/azure-sdk-for-java/pull/39933) 

#### Other Changes
* Load Blackbird or Afterburner into the ObjectMapper depending upon Java version and presence of modules in classpath. Make Afterburner and Blackbird optional maven dependencies. See - [PR 39689](https://github.com/Azure/azure-sdk-for-java/pull/39689)

### 4.53.5-hotfix (2024-04-25)

#### Bugs Fixed
* Fixed an issue in QuorumReader when quorum could not be selected even though 1 secondary and Primary are reachable and in sync. - See [PR 38832](https://github.com/Azure/azure-sdk-for-java/pull/38832)

### 4.58.0 (2024-04-16)
#### Other Changes
* Changed initial `targetBatchSize` to be capped by both `initialBatchSize` and `maxBatchSize` configured in `CosmosBulkExecutionOptions` - See[39500](https://github.com/Azure/azure-sdk-for-java/pull/39500)
* Ensured that `exceptionMessage` is populated even for non-cosmos Exceptions in `GatewayStatistics` - See [PR 39507](https://github.com/Azure/azure-sdk-for-java/pull/39507)
* Added partition key helper functions to `PartitionKeyBuilder` that are needed for `azure-spring-data-cosmos`. - See [PR 39213](https://github.com/Azure/azure-sdk-for-java/pull/39213)
* Added `cosmos.client.req.rntbd.actualItemCount` and `cosmos.client.req.gw.actualItemCount` metrics. - See [PR 39682](https://github.com/Azure/azure-sdk-for-java/pull/39682)

### 4.57.0 (2024-03-25)

#### Features Added
* Added public APIs `setMaxMicroBatchSize` and `getMaxMicroBatchSize` in `CosmosBulkExecutionOptions` - See [PR 39335](https://github.com/Azure/azure-sdk-for-java/pull/39335)

#### Bugs Fixed
* Suppressed exceptions when calling diagnostics handlers. - See [PR 39077](https://github.com/Azure/azure-sdk-for-java/pull/39077)
* Fixed an issue where no cross region retry for write operations due to channel acquisition timeout. - See [PR 39255](https://github.com/Azure/azure-sdk-for-java/pull/39255)
* Fixed incorrect container tag value in metrics. - See [PR 39322](https://github.com/Azure/azure-sdk-for-java/pull/39322)
* Fixed issue where CosmosDiagnosticsContext is null when diagnostics are sampled out. - See [PR 39352](https://github.com/Azure/azure-sdk-for-java/pull/39352)
#### Other Changes
* Changed logic to only call `System.exit()` in `DiagnosticsProvider` for `Error` scenario. Also added `System.err` for `Error` cases. - See [PR 39077](https://github.com/Azure/azure-sdk-for-java/pull/39077)
* Removed `System.exit()` calls from `ImplementationBridgeHelpers`. - See [PR 39387](https://github.com/Azure/azure-sdk-for-java/pull/39387)

### 4.53.4-hotfix (2024-03-15)

#### Other Changes
* Removed `System.exit()` calls from `ImplementationBridgeHelpers`. - See [PR 39215](https://github.com/Azure/azure-sdk-for-java/pull/39215)

### 4.48.3-hotfix (2024-03-15)

#### Bugs Fixed
* Fixed an issue where `sampleDiagnostics` is not being honored for `query. See [PR 37015](https://github.com/Azure/azure-sdk-for-java/pull/37015)
* Suppressed exceptions when calling diagnostics handlers. - See [PR 39077](https://github.com/Azure/azure-sdk-for-java/pull/39077)

### Other Changes
* Changed logic to only call `System.exit()` in `DiagnosticsProvider` for `Error` scenario. Also added `System.err` for `Error` cases. - See [PR 39077](https://github.com/Azure/azure-sdk-for-java/pull/39077)
* Removed `System.exit()` calls from `ImplementationBridgeHelpers`. - See [PR 39182](https://github.com/Azure/azure-sdk-for-java/pull/39182)

### 4.45.3-hotfix (2024-03-15)

#### Bugs Fixed
* Fixed an issue where `sampleDiagnostics` is not being honored for `query. See [PR 37015](https://github.com/Azure/azure-sdk-for-java/pull/37015)
* Suppressed exceptions when calling diagnostics handlers. - See [PR 39077](https://github.com/Azure/azure-sdk-for-java/pull/39077)

### Other Changes
* Changed logic to only call `System.exit()` in `DiagnosticsProvider` for `Error` scenario. Also added `System.err` for `Error` cases. - See [PR 39077](https://github.com/Azure/azure-sdk-for-java/pull/39077)
* Removed `System.exit()` calls from `ImplementationBridgeHelpers`. - See [PR 39184](https://github.com/Azure/azure-sdk-for-java/pull/39184)

### 4.53.3-hotfix (2024-03-07)

#### Bugs Fixed
* Suppressed exceptions when calling diagnostics handlers. - See [PR 39121](https://github.com/Azure/azure-sdk-for-java/pull/39121)

#### Other Changes
* Changed logic to only call `System.exit()` in `DiagnosticsProvider` for `Error` scenario. Also added `System.err` for `Error` cases. - See [PR 39121](https://github.com/Azure/azure-sdk-for-java/pull/39121)

### 4.56.0 (2024-02-20)

#### Features Added
* Added overloads for `CosmosAsyncContainer.readMany` and `CosmosContainr.readMany` accepting request options via `CosmosReadManyRequestOptions` to allow specifying excluded regions, diagnostics thresholds and end-to-end timeout etc. - See [PR 38821](https://github.com/Azure/azure-sdk-for-java/pull/38821)

#### Bugs Fixed
* Fixed an issue in QuorumReader when quorum could not be selected even though 1 secondary and Primary are reachable and in sync. - See [PR 38832](https://github.com/Azure/azure-sdk-for-java/pull/38832)

### 4.55.1 (2024-02-13)

#### Other Changes
* Limited max. number of threads possible to be used by BulkExecutor instances . - See [PR 38745](https://github.com/Azure/azure-sdk-for-java/pull/38745)

### 4.55.0 (2024-02-08)
* Added option to override the Http Connection Pool size in Gateway mode. Increasing the connection pool size beyond 1000 can be useful when the number of concurrent requests in Gateway mode is very high and you see a `reactor.netty.internal.shaded.reactor.pool.PoolAcquirePendingLimitException: Pending acquire queue has reached its maximum size of 2000` error. - See [PR 38305](https://github.com/Azure/azure-sdk-for-java/pull/38305)

#### Features Added
* Added payload size metrics for Gateway mode. - See [PR 38517](https://github.com/Azure/azure-sdk-for-java/pull/38517)

#### Other Changes
* Reduced CPU overhead slightly for workloads with high throughput of point operations - especially when diagnostics like traces or metrics are enabled. - See [PR 38232](https://github.com/Azure/azure-sdk-for-java/pull/38232)
* Changed to add `transportRequestChannelAcquisitionContext` in CosmosDiagnostics based on duration in `channelAcquisitionStarted` stage. By default, if `channelAcquisitionStarted` took more than 1s, `transportRequestChannelAcquisitionContext` will be added. - See [PR 38416](https://github.com/Azure/azure-sdk-for-java/pull/38416)
* Added information about the path when it is invalid in RxDocumentService ctor. - See [PR 38482](https://github.com/Azure/azure-sdk-for-java/pull/38482)
* Removed `CancellationException` callstack from `RntbdRequestRecord.toString`. - See [PR 38504](https://github.com/Azure/azure-sdk-for-java/pull/38504)
* Using customized `subStatusCodes` for client generated `InternalServerErrorException`. - See [PR 38518](https://github.com/Azure/azure-sdk-for-java/pull/38518)
* Added an option to opt-out of E2E timeout defined in CosmosClientBuilder for non-point operations via system property or environment variable. - See [PR 38388](https://github.com/Azure/azure-sdk-for-java/pull/38388)
* Using `ConnectionTimeout` as the `RNTBD` connection `acquisitionTimeout`. - See [PR 38695](https://github.com/Azure/azure-sdk-for-java/pull/38695)

### 4.53.2-hotfix (2024-02-04)

#### Other Changes
* Reduced CPU overhead slightly for workloads with high throughput of point operations - especially when diagnostics like traces or metrics are enabled. - See [PR 38232](https://github.com/Azure/azure-sdk-for-java/pull/38232)
* Changed to add `transportRequestChannelAcquisitionContext` in CosmosDiagnostics based on duration in `channelAcquisitionStarted` stage. By default, if `channelAcquisitionStarted` took more than 1s, `transportRequestChannelAcquisitionContext` will be added. - See [PR 38416](https://github.com/Azure/azure-sdk-for-java/pull/38416)
* Added an option to opt-out of E2E timeout defined in CosmosClientBuilder for non-point operations via system property or environment variable. - See [PR 38388](https://github.com/Azure/azure-sdk-for-java/pull/38388)

### 4.54.0 (2024-01-03)

#### Features Added
* Integrate `ThroughputControl` with ChangeFeedProcessor - See [PR 38052](https://github.com/Azure/azure-sdk-for-java/pull/38052)

#### Bugs Fixed
* Fixed issue where AAD/Entra ID related exceptions are not fully propagated to the caller when CosmosAsyncClient is created, causing ambiguity for user on the root cause of the error - See [PR 37977](https://github.com/Azure/azure-sdk-for-java/pull/37977) 
* Fixed a `NullPointerException` issue in `MetadataRequestRetryPolicy` when `locationEndpointToRoute` is not set. - See [PR 38094](https://github.com/Azure/azure-sdk-for-java/pull/38094)

#### Other Changes
* Reset `transitTimeoutCount` and `cancellationCount` in `RntbdClientChannelHealthChecker` when CPU load is above threshold. - See [PR 38157](https://github.com/Azure/azure-sdk-for-java/pull/38157)
* Perf-improvement avoiding extra-buffer copy for query and point operations - See [PR 38072](https://github.com/Azure/azure-sdk-for-java/pull/38072)

### 4.53.1 (2023-12-06)

#### Bugs Fixed
* Fixed high number of PKRangeFeed calls when using BulkExecution without SparkConnector - See [PR 37920](https://github.com/Azure/azure-sdk-for-java/pull/37920) 

#### Other Changes
* Changed to `DEBUG` log level in `WebExceptionRetryPolicy` for non-handled exception scenario and retry scenario - See [PR 37918](https://github.com/Azure/azure-sdk-for-java/pull/37918)

### 4.53.0 (2023-12-01)
#### Bugs Fixed
* Fixed a bug resulting in `CosmosDiagnosticsContext.getStatusCode()` always returning `0` for `readMany` operations. - See [PR 37394](https://github.com/Azure/azure-sdk-for-java/pull/37394)
* Fixed an issue where PartitionKeyRange request will not do cross region retry. - See [PR 37403](https://github.com/Azure/azure-sdk-for-java/pull/37403)
* Fixed an issue where Session consistency was not honored when the consistency level on the `CosmosClientBuilder.consistencyLevel` was not explicitly set to `ConsistencyLevel.SESSION` but the default account consistency level is session. If not enforcing session consistency is the intended behavior, you can set the `CosmsoClientBuilder.consistencyLevel` to `ConsistencyLevel.EVENTUAL`. - See [PR 37377](https://github.com/Azure/azure-sdk-for-java/pull/37377)
* Fixed an issue where client level `EndToEndOperationLatencyPolicyConfig.availabilityStrategy` is not being applied for `query` - See [PR 37511](https://github.com/Azure/azure-sdk-for-java/pull/37511)
* Fixed an issue where operation is not cancelled based on `CosmosEndToEndOperationLatencyPolicyConfig.endToEndOperationTimeout` when `429` happens - See [PR 37764](https://github.com/Azure/azure-sdk-for-java/pull/37764)
* Fixed an issue where `CosmosEndToEndOperationLatencyPolicyConfig.endToEndOperationTimeout` is not applied for `ReadMany` - See [PR 37764](https://github.com/Azure/azure-sdk-for-java/pull/37764)
* Fixed an issue with OFFSET and LIMIT query clause returning partial query results when used with DISTINCT - See [PR 37860](https://github.com/Azure/azure-sdk-for-java/pull/37860)

#### Other Changes
* Modified the event payload when diagnostic details are traced (vis Open telemetry traces). The diagnostics can exceed the max. attribute size of 8KB. This PR will split the diagnostics and trace them in multiple events (ordered by `SequenceNumber` attribute) to ensure the full diagnostics message is available in logged events. - See [PR 37376](https://github.com/Azure/azure-sdk-for-java/pull/37376)
* Added `sessionRetryCfg` to the diagnostic string and modified `proactiveInit` key name to `proactiveInitCfg` in the diagnostic string. - See [PR 36711](https://github.com/Azure/azure-sdk-for-java/pull/36711)
* Modified `429` retry backoff time when `retryAfter` is not being returned from server. For `429/3200`, SDK will retry immediately, for others SDK will backoff 100ms - See [PR 37764](https://github.com/Azure/azure-sdk-for-java/pull/37764)

### 4.52.0 (2023-10-24)
#### Features Added
* Added an option to configure the minimum retry duration for 404/1002 session not available. - See [PR 37143](https://github.com/Azure/azure-sdk-for-java/pull/37143) and [PR 37240](https://github.com/Azure/azure-sdk-for-java/pull/37240)

#### Bugs Fixed
* Fixed an issue where `emptyPageDiagnosticsEnabled` in `CosmosQueryRequestOptions` was being overridden. This caused empty page diagnostics to be logged (with INFO level) even when the flag was set to false - See [PR 37199](https://github.com/Azure/azure-sdk-for-java/pull/37199)
* Fixed an issue where the HttpTimeoutPolicy was not being used correctly - See [PR 37188](https://github.com/Azure/azure-sdk-for-java/pull/37188) 
* Fixed an issue where SDK mark region unavailable on http timeout - See [PR 37163](https://github.com/Azure/azure-sdk-for-java/pull/37163)
* Fixed an issue where SDK do `A, B, C, A` retry pattern for `404/1002` - See [PR 37040](https://github.com/Azure/azure-sdk-for-java/pull/37040)
* Fixed an issue where SDK do aggressive retry on `449` - See [PR 37040](https://github.com/Azure/azure-sdk-for-java/pull/37040)
* Fixed an issue where SDK skip cross region retry for server generated `410` for write operations - See [PR 37040](https://github.com/Azure/azure-sdk-for-java/pull/37040)
* Added 410/1002 handling for `ChangeFeedProcessor#getCurrentState` in **Latest Version**, **All Version and Deletes** changes modes. - See [PR 37107](https://github.com/Azure/azure-sdk-for-java/pull/37107)
    * **NOTE :** Here the fix is for a `ChangeFeedProcessor` instance built with either `handleLatestVersionChanges` or `handleAllVersionsAndDeletesChanges`.
* Fixed an issue where SDK does not do retry for `AddressRefresh` on `HttpTimeout` for write operations - See [PR 37286](https://github.com/Azure/azure-sdk-for-java/pull/37286)

### 4.51.0 (2023-09-29)

#### Features Added
* Added a preview API to `ChangeFeedProcessorBuilder` to process an additional `ChangeFeedProcessorContext` for handling all versions and deletes changes. - See [PR 36715](https://github.com/Azure/azure-sdk-for-java/pull/36715)
* Added public APIs to configure a `Supplier<CosmosExcludedRegions>` through `CosmosClientBuilder#excludedRegionSupplier` and `CosmosExcludedRegions` - a type which encapsulates a set of excluded regions. See [PR 36616](https://github.com/Azure/azure-sdk-for-java/pull/36616)

#### Bugs Fixed
* Fixed an issue with the threshold based availability strategy, which could result in missing diagnostics and unnecessarily high tail latency - See [PR 36508](https://github.com/Azure/azure-sdk-for-java/pull/36508) and [PR 36786](https://github.com/Azure/azure-sdk-for-java/pull/36786).
* Fixed an issue where `sampleDiagnostics` is not being honored for query. See [PR 37015](https://github.com/Azure/azure-sdk-for-java/pull/37015)
* Fixed the issue of `excludeRegions` not being honored for `CosmosBulkExecutionOptions`. - See[PR 36616](https://github.com/Azure/azure-sdk-for-java/pull/36616)
* Fixed an issue with missing diagnostics (metrics, logging) for `Cosmos(Async)Container.readMany` calls - See [PR 37009](https://github.com/Azure/azure-sdk-for-java/pull/37009)

### 4.50.0 (2023-09-25)

#### Features Added
* Added throughput control support for `gateway mode`. See [PR 36687](https://github.com/Azure/azure-sdk-for-java/pull/36687)
* Added public API to change the initial micro batch size in `CosmosBulkExecutionOptions`. The micro batch size is dynamically adjusted based on throttling rate. By default, it starts with a relatively large micro batch size, which can result in a short spike of throttled requests at the beginning of a bulk execution - reducing the initial micro batch size - for example to 1 - will start with smaller batch size and then dynamically increase it without causing the initial short spike of throttled requests. See [PR 36910](https://github.com/Azure/azure-sdk-for-java/pull/36910)

#### Bugs Fixed
* Disabled `CosmosEndToEndOperationLatencyPolicyConfig` feature in `ChangeFeedProcessor`. Setting `CosmosEndToEndOperationLatencyPolicyConfig` at `CosmosClient` level will not affect `ChangeFeedProcessor` requests in any way. See [PR 36775](https://github.com/Azure/azure-sdk-for-java/pull/36775)
* Fixed staleness issue of `COSMOS.MIN_CONNECTION_POOL_SIZE_PER_ENDPOINT` system property - See [PR 36599](https://github.com/Azure/azure-sdk-for-java/pull/36599).
* Fixed an issue where `pageSize` from `byPage` is not always being honored. This only happens when the same `CosmosQueryRequestOptions` being used through different requests, and different pageSize being used. See [PR 36847](https://github.com/Azure/azure-sdk-for-java/pull/36847)
* Fixed an issue where build of `CosmosClient` and `CosmosAsyncClient` was getting blocked for the entire aggressive warmup duration even when all the connections have been opened already. - See [PR 36889](https://github.com/Azure/azure-sdk-for-java/pull/36889)
* Fixed `CosmosClient` connection warm up bug to open connections aggressively. - See [PR 36889](https://github.com/Azure/azure-sdk-for-java/pull/36889)

#### Other Changes
* Handling negative end-to-end timeouts provided more gracefully by throwing a `CosmsoException` (`OperationCancelledException`) instead of `IllegalArgumentException`. - See [PR 36507](https://github.com/Azure/azure-sdk-for-java/pull/36507)
* Reverted preserve ordering in bulk mode([PR 35892](https://github.com/Azure/azure-sdk-for-java/pull/35892)). See [PR 36638](https://github.com/Azure/azure-sdk-for-java/pull/36638)

### 4.45.2-hotfix (2023-09-18)

#### Bugs Fixed
* Added capability to mark a region as unavailable when a request is cancelled due to end-to-end timeout and connection issues
  with the region in the direct connectivity mode. - See [PR 35586](https://github.com/Azure/azure-sdk-for-java/pull/35586)
* Fixed an issue where `ConnectionStateListener` tracked staled `Uris` which fails to mark the current `Uris` unhealthy properly - See [PR 36067](https://github.com/Azure/azure-sdk-for-java/pull/36067)
* Fixed an issue to update the last unhealthy timestamp for an `Uri` instance only when transitioning to `Unhealthy` from a different health status -  See [36083](https://github.com/Azure/azure-sdk-for-java/pull/36083)
* Improved the channel health check flow to deem a channel unhealthy when it sees consecutive cancellations. - See [PR 36225](https://github.com/Azure/azure-sdk-for-java/pull/36225)
* Optimized the replica validation flow to validate replica health with `Unknown` health status only when the replica is
  used by a container which is also part of the connection warm-up flow. - See [PR 36225](https://github.com/Azure/azure-sdk-for-java/pull/36225)
* Fixed possible `NullPointerException` issue if health-check flow kicks in before RNTBD context negotiation for a given channel - See [PR 36397](https://github.com/Azure/azure-sdk-for-java/pull/36397).

### 4.48.2 (2023-08-25)
#### Bugs Fixed
* Fixed possible `NullPointerException` issue if health-check flow kicks in before RNTBD context negotiation for a given channel - See [PR 36397](https://github.com/Azure/azure-sdk-for-java/pull/36397).

#### Other Changes
* Handling negative end-to-end timeouts provided more gracefully by throwing a `CosmosException` (`OperationCancelledException`) instead of `IllegalArgumentException`. - See [PR 36535](https://github.com/Azure/azure-sdk-for-java/pull/36535)

### 4.49.0 (2023-08-21)
#### Features Added
* Added a flag for allowing customers to preserve ordering in bulk mode. See [PR 35892](https://github.com/Azure/azure-sdk-for-java/pull/35892)
* Added a flag to bypass integrated cache when dedicated gateway is used. See [PR 35865](https://github.com/Azure/azure-sdk-for-java/pull/35865)
* Added new aggressive retry timeouts for in-region calls. See [PR 35987](https://github.com/Azure/azure-sdk-for-java/pull/35987)

#### Bugs Fixed
* Wired `proactiveInit` into the diagnostics to track warmed up containers, proactive connection regions and aggressive warm up duration - See [PR 36111](https://github.com/Azure/azure-sdk-for-java/pull/36111)
* Fixed possible `NullPointerException` issue if health-check flow kicks in before RNTBD context negotiation for a given channel - See [PR 36397](https://github.com/Azure/azure-sdk-for-java/pull/36397). 

#### Other Changes
* Added coverage for `ChangeFeedProcessor` in `Latest Version` change feed mode to read change feed from a custom start time for multi-write accounts. - See[PR 36257](https://github.com/Azure/azure-sdk-for-java/pull/36257)

### 4.48.1 (2023-08-09)
#### Bugs Fixed
* Fixed request start time in the `CosmosDiagnostics` for individual request responses - See [PR 35705](https://github.com/Azure/azure-sdk-for-java/pull/35705)
* Fixed an issue where `ConnectionStateListener` tracked staled `Uris` which fails to mark the current `Uris` unhealthy properly - See [PR 36067](https://github.com/Azure/azure-sdk-for-java/pull/36067)
* Gone exceptions that are not idempotent should not be retried because it is not known if they succeeded for sure. The handling of the exception in this case is left to the user. Fixed retrying write operations when a gone exception occurs in bulk mode. - See [PR 35838](https://github.com/Azure/azure-sdk-for-java/pull/35838)
* Fixed an issue to update the last unhealthy timestamp for an `Uri` instance only when transitioning to `Unhealthy` from a different health status -  See [36083](https://github.com/Azure/azure-sdk-for-java/pull/36083)

#### Other Changes
* Query metrics diagnostics changed to JSON format. - See [PR 35761](https://github.com/Azure/azure-sdk-for-java/pull/35761)
* Improved the channel health check flow to deem a channel unhealthy when it sees consecutive cancellations. - See [PR 36225](https://github.com/Azure/azure-sdk-for-java/pull/36225)
* Optimized the replica validation flow to validate replica health with `Unknown` health status only when the replica is 
used by a container which is also part of the connection warm-up flow. - See [PR 36225](https://github.com/Azure/azure-sdk-for-java/pull/36225)

### 4.48.0 (2023-07-18)
#### Bugs Fixed
* Fixed an issue with deserialization of `conflictResolutionTimestamp` for All versions and deletes change feed mode. - See [PR 35909](https://github.com/Azure/azure-sdk-for-java/pull/35909)
* Added capability to mark a region as unavailable when a request is cancelled due to end-to-end timeout and connection issues
  with the region in the direct connectivity mode. - See [PR 35586](https://github.com/Azure/azure-sdk-for-java/pull/35586)

#### Other Changes
* Added fault injection support for Gateway connection mode - See [PR 35378](https://github.com/Azure/azure-sdk-for-java/pull/35378)

### 4.37.2-hotfix (2023-07-17)
#### Bugs Fixed
* Fixed an issue with deserialization of `conflictResolutionTimestamp` for All versions and deletes change feed mode. - See [PR 35912](https://github.com/Azure/azure-sdk-for-java/pull/35912)

### 4.47.0 (2023-06-26)
#### Features Added
* Added the capability to specify region switch hints through `CosmosClientBuilder#setSessionRetryOptions` for optimizing retries for `READ_SESSION_NOT_AVAILABLE` errors. - See [PR 35292](https://github.com/Azure/azure-sdk-for-java/pull/35292)
* Added API to exclude regions on request options which helps avoid a regions from preferred regions for the request. - See [PR 35166](https://github.com/Azure/azure-sdk-for-java/pull/35166)
* Added API for providing an availability strategy to improve availability when end-end timeout is specified. - See [PR 35166](https://github.com/Azure/azure-sdk-for-java/pull/35166)
* Added Threshold based availability strategy. - See [PR 35166](https://github.com/Azure/azure-sdk-for-java/pull/35166)

#### Bugs Fixed
* Fixes the `readMany` API to not drop existing documents from the response in point-read scenarios when 
there are non-existent document IDs also passed through the API - See [PR 35513](https://github.com/Azure/azure-sdk-for-java/pull/35513)

### 4.46.0 (2023-06-09)
#### Features Added
* Added the capability to filter request-level metrics based on diagnostic thresholds. Request-level metrics usually are used to capture metrics per backend endpoint/replica - a high cardinality dimension. Filtering by diagnostic thresholds reduces the overhead - but also means request-level metrics can only be used for debugging purposes - not for monitoring purposes. So, it is important to use the unfiltered operation-level metrics for health monitoring in this case. - See [PR 35114](https://github.com/Azure/azure-sdk-for-java/pull/35114)
* Added optional tags/dimensions for PartitionId/ReplicaId as alternative to ServiceAddress for direct-mode (rntbd) request-level metrics. - See [PR 35164](https://github.com/Azure/azure-sdk-for-java/pull/35164)
* Added request level info including timeline and system usage to the `CosmosDiagnosticsContext`. - See [PR 35254](https://github.com/Azure/azure-sdk-for-java/pull/35254) and [PR 35405](https://github.com/Azure/azure-sdk-for-java/pull/35405)
* Added an optional dimension/tag `OperationSubStatusCode` for operation-level metrics. - See [PR 35334](https://github.com/Azure/azure-sdk-for-java/pull/35334)
* Added support for `ComputedProperty` in `CosmosContainerProperties` - See [PR 35046](https://github.com/Azure/azure-sdk-for-java/pull/35046)

#### Breaking Changes
* Renamed the JVM configuration - `COSMOS.DEFENSIVE_WARMUP_CONCURRENCY` to `COSMOS.OPEN_CONNECTIONS_CONCURRENCY` - See [PR 34859](https://github.com/Azure/azure-sdk-for-java/pull/34859)

#### Bugs Fixed
* Enabled connection warm-up to continue in a best-effort manner to other regions in case of address resolution errors for a particular region - See [PR 35323](https://github.com/Azure/azure-sdk-for-java/pull/35323)
* Fixed an issue with `ChangeFeedProcessor` to fetch all changes before delay based on configured `PollDelay`. - See [PR 35324](https://github.com/Azure/azure-sdk-for-java/pull/35324)

#### Other Changes
* Refactored `CosmosContainerProactiveInitConfigBuilder` to make use of `ContainerDirectConnectionMetadata` and to wire `DirectConnectionConfig` with
  JVM configuration - `COSMOS.MIN_CONNECTION_POOL_SIZE_PER_ENDPOINT` - See [PR 34859](https://github.com/Azure/azure-sdk-for-java/pull/34859)
* Extending maximum retry delay in `SessionTokenMismatchRetryPolicy`. - See [PR 35360](https://github.com/Azure/azure-sdk-for-java/pull/35360)

### 4.45.1 (2023-05-19)
#### Bugs Fixed
* Fixed an issue where status code & sub-status code `408/20008` will always be populated in the CosmosDiagnostics in case of `RNTBD` request failures - See [PR 34999](https://github.com/Azure/azure-sdk-for-java/pull/34999)
* Fixed `readMany` API bug to enable swallowing of `404 Not Found` exceptions for 404/0 scenarios when `readMany` performs point-reads internally - See [PR 34966](https://github.com/Azure/azure-sdk-for-java/pull/34966)

### 4.45.0 (2023-05-12)
#### Features Added
* Added support for priority based throttling - See [PR 34121](https://github.com/Azure/azure-sdk-for-java/pull/34121)
* Added configurability for minimum connection pool size for all containers through a system property - `COSMOS.MIN_CONNECTION_POOL_SIZE_PER_ENDPOINT` - See [PR 33983](https://github.com/Azure/azure-sdk-for-java/pull/33983).
* Added `CosmosContainerProactiveInitConfigBuilder:setAggressiveWarmupDuration(Duration aggressiveWarmupDuration)` public API to switch between aggressively opening connections
  in a blocking manner to defensively opening connections in a non-blocking manner after `aggressiveWarmupDuration` has elapsed - See [PR 33983](https://github.com/Azure/azure-sdk-for-java/pull/33983).
* Added end to end timeout policy for item operations. Requests will be cancelled if they have not finished before the configured timeout - See [PR 34554](https://github.com/Azure/azure-sdk-for-java/pull/34554).
* Added capability to sample diagnostics dynamically (without need to reinitialize the app or the Cosmos Client instance). - See [PR 34915](https://github.com/Azure/azure-sdk-for-java/pull/34915). 

#### Bugs Fixed
* Fixed `IllegalArgumentException` in changeFeedProcessor when `maxScaleCount` is configured - See [PR 34618](https://github.com/Azure/azure-sdk-for-java/pull/34618)
* Removed custom user agent suffix from client telemetry - See [PR 34866](https://github.com/Azure/azure-sdk-for-java/pull/34866)
* Fixed an issue where `userAgentSuffix` is not being used in `CosmosDiagnostics` - See [PR 34863](https://github.com/Azure/azure-sdk-for-java/pull/34863)
* Enabled proactive connection management to only reopen closed / reset connections to those endpoints used by containers which
  were part of the connection warm up flow - See [PR 34892](https://github.com/Azure/azure-sdk-for-java/pull/34892)

#### Other Changes
* Disabled initialization of client telemetry background threads if client telemetry is disabled - See [PR 34889](https://github.com/Azure/azure-sdk-for-java/pull/34889)
* Removed synchronized locking on generating random UUIDs - See [PR 34879](https://github.com/Azure/azure-sdk-for-java/pull/34879)
* Capture diagnostics for cancelled `RNTBD` requests - See [PR 34912](https://github.com/Azure/azure-sdk-for-java/pull/34912)
* Added support for threshold based speculative processing - See [PR 34686](https://github.com/Azure/azure-sdk-for-java/pull/34686)

### 4.44.0 (2023-04-21)
#### Bugs Fixed
* Fixed an issue where throughput control is not triggered properly when target throughput is being used - See [PR 34393](https://github.com/Azure/azure-sdk-for-java/pull/34393)
* Fixed an issue where `IllegalStateException` being thrown during replica validation - See [PR 34538](https://github.com/Azure/azure-sdk-for-java/pull/34538)

### 4.43.0 (2023-04-06)
#### Features Added
* Added option to enable automatic retries for write operations - See [34227](https://github.com/Azure/azure-sdk-for-java/pull/34227)
* Added option to enable automatic logging of Cosmos diagnostics for errors or requests exceeding latency threshold - See [33209](https://github.com/Azure/azure-sdk-for-java/pull/33209)
* Added support for OpenTelemetry traces following the Semantic profile for Cosmos DB - See [33209](https://github.com/Azure/azure-sdk-for-java/pull/33209)

#### Breaking Changes
* Changed the default structure of Open Telemetry events being emitted by the SDK to follow the semantic profile for Cosmos DB. Use the `COSMOS.USE_LEGACY_TRACING` system property to retrun to the previous event structure: `-DCOSMOS.USE_LEGACY_TRACING=true` - See [33209](https://github.com/Azure/azure-sdk-for-java/pull/33209)

### 4.42.0 (2023-03-17)
#### Features Added
* Added support for Move operation - See [PR 31078](https://github.com/Azure/azure-sdk-for-java/pull/31078)
* GA of `subpartition` functionality in SDK - See [32501](https://github.com/Azure/azure-sdk-for-java/pull/32501)
* Added ability for SDK to use partial partition keys for queries in subpartitioned containers - See [32501](https://github.com/Azure/azure-sdk-for-java/pull/32501)
* Enable `handleLatestVersionChanges` in ChangeFeedProcessor - See [33972](https://github.com/Azure/azure-sdk-for-java/pull/33972)
* Added Merge support. NOTE: to use Change Feed Processor with merge support, onboard to the new API `handleLatestVersionChanges()` in `ChangeFeedProcessorBuilder`.

#### Bugs Fixed
* Fixed `readMany` API to take in hierarchical partition keys - See [32501](https://github.com/Azure/azure-sdk-for-java/pull/32501)
* Fixed an issue in the Direct Transport metrics for acquired/closed channels which would be triggered when endpoint get closed/evicted due to exceeding idle timeouts. This would surface as stale metrics for these endpoints. - See [33969](https://github.com/Azure/azure-sdk-for-java/pull/33969) 

#### Other Changes
* Added fault injection support - See [PR 33329](https://github.com/Azure/azure-sdk-for-java/pull/33329).

### 4.41.0 (2023-02-17)
#### Features Added
* Added ability to configure proactive connection management via `CosmosClientBuilder.openConnectionsAndInitCaches(CosmosContainerProactiveInitConfig)`. - See [PR 33267](https://github.com/Azure/azure-sdk-for-java/pull/33267)
* Added internal merge handling - See [PR 31428](https://github.com/Azure/azure-sdk-for-java/pull/31428). See [PR 32097](https://github.com/Azure/azure-sdk-for-java/pull/32097). See [PR 32078](https://github.com/Azure/azure-sdk-for-java/pull/32078). See [PR 32165](https://github.com/Azure/azure-sdk-for-java/pull/32165). See [32259](https://github.com/Azure/azure-sdk-for-java/pull/32259). See [32496](https://github.com/Azure/azure-sdk-for-java/pull/32496)
* Added more granular control of which Cosmos client-side metrics to emit, whether to collect histograms and percentiles (and which) and also which tags/dimensions to associate with individual metrics.  - See [PR 33436](https://github.com/Azure/azure-sdk-for-java/pull/33436)

#### Breaking Changes
* NOTE: the PR to provide more granular control over metrics - See [PR 33436](https://github.com/Azure/azure-sdk-for-java/pull/33436) - includes two technically breaking changes. We don't expect any customers to be impacted by this, but the PR description as well as information below provides some context and options on how to revert the behavior to previous version.
  * The API `CosmosClientTelemetryConfig.metricTagNames` has been marked deprecated in favor of `CosmosMicrometerMetricsOptions.defaultTagNames` or `CosmosMicrometerMeterOptions.suppressTagNames` - the `CosmosClientTelemetryConfig.metricTagNames` API can still be used as long as none of the new configuration APIs is used - but we recommend starting to switch over to the new APIs.
  * Capturing metrics - especially `Timer` and `DistributionSummary` with percentiles/histograms has some performance overhead. We got feedback that initially we were emitting some metrics with relatively high cardinality on tags with percentiles/histograms of questionable value (only useful in certain scenarios). So, we decided to disable collecting these metrics by default - but still allow them to be collected when enabled manually via the APIs described in [PR 33436](https://github.com/Azure/azure-sdk-for-java/pull/33436).   

#### Bugs Fixed
* Change feed pull API is using an incorrect key value for collection lookup, which can result in using the old collection in collection recreate scenarios. - See [PR 33178](https://github.com/Azure/azure-sdk-for-java/pull/33178)

#### Other Changes
* Give a meaningful name to the GlobalEndpointManager worker thread. - See [PR 33507](https://github.com/Azure/azure-sdk-for-java/pull/33507)
* Adding activity id in header of gateway address refresh call. - See [PR 33074](https://github.com/Azure/azure-sdk-for-java/pull/33074)
* Direct mode - `RNTBD` connection health check improvements in `RntbdClientChannelHealthChecker` to allow recovering quicker when existing connections get broken (without TCP close or reset, just timeouts because packets get dropped). - See [PR 33464](https://github.com/Azure/azure-sdk-for-java/pull/33464) and - See [PR 33566](https://github.com/Azure/azure-sdk-for-java/pull/33566)  

### 4.40.0 (2023-01-13)
#### Features Added
* Added `retryAfterInMs` to `StoreResult` in `CosmosDiagnostics` - See [PR 31219](https://github.com/Azure/azure-sdk-for-java/pull/31219)
* Added `CosmosDiagnostics` to `readMany` API - See [PR 32290](https://github.com/Azure/azure-sdk-for-java/pull/32290)

#### Bugs Fixed
* Fixed issue on noisy `CancellationException` log - See [PR 31882](https://github.com/Azure/azure-sdk-for-java/pull/31882)
* Fixed issue with `TracerProvider` constructor inadvertently disabling tracing when `isClientMetricsEnabled` is true - See [PR 32787](https://github.com/Azure/azure-sdk-for-java/pull/32787)
* Added improvement in handling for idle connection being closed unexpectedly - See [PR 32936](https://github.com/Azure/azure-sdk-for-java/pull/32936)

#### Other Changes
* Reduced log noisiness when bulk ingestion completes and sink is already terminated or cancelled. - See [PR 32601](https://github.com/Azure/azure-sdk-for-java/pull/32601)
* Optimized the `readMany` API to make use of point reads when a single item is requested for a given physical partition - See [PR 31723](https://github.com/Azure/azure-sdk-for-java/pull/31723)
* Added cross region retries for data plane, query plan and metadata requests failed with http timeouts - See [PR 32450](https://github.com/Azure/azure-sdk-for-java/pull/32450)

### 4.39.0 (2022-11-16)
#### Bugs Fixed
* Fixed a rare race condition for `query plan` cache exceeding the allowed size limit - See [PR 31859](https://github.com/Azure/azure-sdk-for-java/pull/31859)
* Added improvement in `RntbdClientChannelHealthChecker` for detecting continuous transit timeout. - See [PR 31544](https://github.com/Azure/azure-sdk-for-java/pull/31544)
* Fixed an issue in replica validation where addresses may have not sorted properly when replica validation is enabled. - See [PR 32022](https://github.com/Azure/azure-sdk-for-java/pull/32022)
* Fixed unicode char handling in Uris in Cosmos Http Client. - See [PR 32058](https://github.com/Azure/azure-sdk-for-java/pull/32058)
* Fixed an eager prefetch issue to lazily prefetch pages on a query - See [PR 32122](https://github.com/Azure/azure-sdk-for-java/pull/32122)

#### Other Changes
* Shaded `MurmurHash3` of apache `commons-codec` to enable removing of the `guava` dependency - CVE-2020-8908 - See [PR 31761](https://github.com/Azure/azure-sdk-for-java/pull/31761)
* Updated test dependency of `testng` to version 7.5 - See [PR 31761](https://github.com/Azure/azure-sdk-for-java/pull/31761)
* Reduced the logging noise level on CancellationExceptions from `RntbdReporter.reportIssue`. - See [PR 32175](https://github.com/Azure/azure-sdk-for-java/pull/32175)

### 4.38.1 (2022-10-21)
#### Other Changes
* Updated test dependency of apache `commons-text` to version 1.10.0 - CVE-2022-42889 - See [PR 31674](https://github.com/Azure/azure-sdk-for-java/pull/31674)
* Updated `jackson-databind` dependency to 2.13.4.2 - CVE-2022-42003 - See [PR 31559](https://github.com/Azure/azure-sdk-for-java/pull/31559)

### 4.38.0 (2022-10-12)
#### Features Added
* Added option to set throughput control group name on per-request level for batch and bulk operations. - See [PR 31362](https://github.com/Azure/azure-sdk-for-java/pull/31362)

### 4.37.1 (2022-10-07)
#### Bugs Fixed
* Fixed incorrect RU metric reporting in micrometer metrics. - See [PR 31307](https://github.com/Azure/azure-sdk-for-java/pull/31307)
* Enabled failover to preferred locations in the case of single-write/multi-read region enabled account for read in Gateway mode and for metadata requests in Direct mode. - More details about the [Bug: Cosmos DB Client gets stuck in timeout retry loop](https://github.com/Azure/azure-sdk-for-java/issues/31260#issue-1396454421). - See [PR 31314](https://github.com/Azure/azure-sdk-for-java/pull/31314)

#### Other Changes
* Added SslHandshakeTimeout minimum duration config - See [PR 31298](https://github.com/Azure/azure-sdk-for-java/pull/31298)

### 4.37.0 (2022-09-30)
#### Features Added
* Added new preview APIs to `ChangeFeedProcessor` for handling all versions and deletes changes - See [PR 30399](https://github.com/Azure/azure-sdk-for-java/pull/30399)
* Added option to emit client-side metrics via micrometer.io MeterRegistry. - See [PR 30065](https://github.com/Azure/azure-sdk-for-java/pull/30065)

#### Bugs Fixed
* Fixed a race condition that could result in a memory/thread leak for `BulkExecutor` instances (and their corresponding `cosmos-daemon-BulkExecutor-*` thread). - See [PR 31082](https://github.com/Azure/azure-sdk-for-java/pull/31082)

#### Other Changes
* Enable replica validation by default - See [PR 31159](https://github.com/Azure/azure-sdk-for-java/pull/31159)

### 4.36.0 (2022-09-15)
#### Other Changes
* Added system property to turn on replica validation - See [PR 29767](https://github.com/Azure/azure-sdk-for-java/pull/29767)
* Added improvement to avoid retry on same replica that previously failed with 410, 408 and  >= 500 status codes - See [PR 29767](https://github.com/Azure/azure-sdk-for-java/pull/29767)
* Improvement when `connectionEndpointRediscoveryEnabled` is enabled - See [PR 30281](https://github.com/Azure/azure-sdk-for-java/pull/30281)
* Added replica validation for Unknown status if `openConnectionsAndInitCaches` is used and replica validation is enabled - See [PR 30277](https://github.com/Azure/azure-sdk-for-java/pull/30277)

### 4.35.1 (2022-08-29)
#### Other Changes
* Added non-blocking async lazy cache to improve upgrade and scaling scenarios - See [PR 29322](https://github.com/Azure/azure-sdk-for-java/pull/29322)
* Improved performance of `StoreResponse` using array headers - See [PR 30596](https://github.com/Azure/azure-sdk-for-java/pull/30596)

### 4.35.0 (2022-08-19)
#### Other Changes
* Updated netty library version to `4.1.79.Final`.
* Updated `reactor-core` version to `3.4.21`.

### 4.34.0 (2022-08-05)
#### Features Added
* GA of `DedicatedGatewayRequestOptions` API. See [PR 30142](https://github.com/Azure/azure-sdk-for-java/pull/30142)

#### Other Changes
* Added `requestSessionToken` to `CosmosDiagnostics` - See [PR 29516](https://github.com/Azure/azure-sdk-for-java/pull/29516)
* Reverted changes of [PR 29944](https://github.com/Azure/azure-sdk-for-java/pull/29944) to avoid possible regression when customers use id with special characters and their account is on ComputeGateway already. - See [PR 30283](https://github.com/Azure/azure-sdk-for-java/pull/30283)
* Added changes for `changeFeed` APIs for handling all versions and deletes changes. See [PR 30161](https://github.com/Azure/azure-sdk-for-java/pull/30161)

### 4.33.1 (2022-07-22)
#### Bugs Fixed
* Fixed issues with "id" encoding when using special characters that should be allowed in the "id" property of a document. - See [PR 29944](https://github.com/Azure/azure-sdk-for-java/pull/29944)
* Fixed `NotFoundException` for `queryChangeFeed` with staled feed range after split - See [PR 29982](https://github.com/Azure/azure-sdk-for-java/pull/29982)
* Fixed `ForbiddenException` for azure instance metadata service requests if proxy is configured for client telemetry. - See [PR 30004](https://github.com/Azure/azure-sdk-for-java/pull/30004)
* Fixed a regression introduced in [PR 27440](https://github.com/Azure/azure-sdk-for-java/pull/27440) which causes an `IllegalArgumentException` for distinct queries when using POJO serialization. - See [PR 30025](https://github.com/Azure/azure-sdk-for-java/pull/30025)
* Fixed `IllegalArgumentException` when trying to update targetThroughput(Threshold) without process restart. - See [PR 30049](https://github.com/Azure/azure-sdk-for-java/pull/30049)

#### Other Changes
* Supported username and password to be used in `GatewayConnectionConfig.setProxy` . - See [PR 30004](https://github.com/Azure/azure-sdk-for-java/pull/30004)

### 4.33.0 (2022-07-14)
#### Other Changes
* Updated netty library version to `4.1.78.Final`.
* Updated `reactor-core` version to `3.4.19`.

### 4.32.1 (2022-06-30)

#### Bugs Fixed
* Added a fix for `CloneNotSupportedException` when trying to instantiate a `Cosmos(Async)Client` and using a MAC provider which would not support cloning. Instead, this should be handled gracefully (less ideal perf is expected - but functionally it should work.) - See [PR 29719](https://github.com/Azure/azure-sdk-for-java/pull/29719)

### 4.32.0 (2022-06-27)
#### Other Changes
* Remove requires `io.netty.transport.epoll` from `module-info` - See [PR 29509](https://github.com/Azure/azure-sdk-for-java/pull/29509)
* Converted from `durationInMicroSec` to `durationInMilliSecs` in `CosmosDiagnostics` - See [PR 29643](https://github.com/Azure/azure-sdk-for-java/pull/29643)

### 4.31.0 (2022-06-08)
#### Bugs Fixed
* Fixed Store Response headers case insensitivity. - See [PR 29268](https://github.com/Azure/azure-sdk-for-java/pull/29268)

#### Other Changes
* Add `IdleStateHandler` after Ssl handshake has completed and improvement on keeping inner exceptions for creating new channels. - See [PR 29253](https://github.com/Azure/azure-sdk-for-java/pull/29253)

### 4.30.1 (2022-06-01)
#### Other Changes
* Made CosmosPatchOperations thread-safe. Usually there is no reason to modify a CosmosPatchOperations instance concurrently form multiple threads - but making it thread-safe acts as protection in case this is done anyway - See [PR 29143](https://github.com/Azure/azure-sdk-for-java/pull/29143)
* Added system property to allow overriding proxy setting for client telemetry endpoint. - See [PR 29022](https://github.com/Azure/azure-sdk-for-java/pull/29022)
* Added additional information about the reason on Rntbd channel health check failures. - See [PR 29174](https://github.com/Azure/azure-sdk-for-java/pull/29174)

### 4.30.0 (2022-05-20)
#### Bugs Fixed
* Fixed bubbling of Errors in case of any `java.lang.Error` - See [PR 28620](https://github.com/Azure/azure-sdk-for-java/pull/28620)
* Fixed an issue with creating new Throughput control client item when `enableThroughputControlGroup` is being called multiple times with the same throughput control group. - See [PR 28905](https://github.com/Azure/azure-sdk-for-java/pull/28905)
* Fixed a possible dead-lock on static ctor for CosmosException when the runtime is using custom class loaders. - See [PR 28912](https://github.com/Azure/azure-sdk-for-java/pull/28912) and [PR 28961](https://github.com/Azure/azure-sdk-for-java/pull/28961) 

#### Other Changes
* Added `exceptionMessage` and `exceptionResponseHeaders` to `CosmosDiagnostics` in case of any exceptions - See [PR 28620](https://github.com/Azure/azure-sdk-for-java/pull/28620)
* Improved performance of `query plan` cache by using `ConcurrentHashMap` with a fixed size of 1000 - See [PR 28537](https://github.com/Azure/azure-sdk-for-java/pull/28537)
* Changed 429 (Throttling) retry policy to have an upper bound for the back-off time of 5 seconds - See [PR 28764](https://github.com/Azure/azure-sdk-for-java/pull/28764)
* Improved `openConnectionsAndInitCaches` by using rntbd context negotiation. - See [PR 28470](https://github.com/Azure/azure-sdk-for-java/pull/28470)
* Enable `connectionEndpointRediscoveryEnabled` by default - See [PR 28471](https://github.com/Azure/azure-sdk-for-java/pull/28471)

### 4.29.1 (2022-04-27)
#### Bugs Fixed
* Fixed AAD authentication for `CosmosPatchOperations` - See [PR 28537](https://github.com/Azure/azure-sdk-for-java/pull/28537)

### 4.29.0 (2022-04-22)
#### Features Added
* Added Beta API `continueOnInitError` in `ThroughputControlGroupConfigBuilder` - See [PR 27702](https://github.com/Azure/azure-sdk-for-java/pull/27702)

#### Bugs Fixed
* Added improvement for handling idle connection close event when `connectionEndpointRediscoveryEnabled` is enabled - See [PR 27242](https://github.com/Azure/azure-sdk-for-java/pull/27242)
* Fixed memory leak issue related to circular reference of `CosmosDiagnostics` in `StoreResponse` and `CosmosException` - See [PR 28343](https://github.com/Azure/azure-sdk-for-java/pull/28343)

### 4.28.1 (2022-04-08)
#### Other Changes
* Updated `jackson` dependency to 2.13.2 and `jackson-databind` dependency to 2.13.2.1 - CVE-2020-36518. - See [PR 27847](https://github.com/Azure/azure-sdk-for-java/pull/27847)

### 4.28.0 (2022-03-18)
#### Features Added
* Added the "VM Unique ID" - see [Accessing and Using Azure VM Unique ID](https://azure.microsoft.com/blog/accessing-and-using-azure-vm-unique-id/) - to the request diagnostics. This information helps to simplify investigating any network issues between an application hosted in Azure and the corresponding Cosmos DB service endpoint. - See [PR 27692](https://github.com/Azure/azure-sdk-for-java/pull/27692)
* Added overload of read api on ClientEncryptionKey with request options for cosmos encrytion project. - See [PR 27210](https://github.com/Azure/azure-sdk-for-java/pull/27210)

#### Bugs Fixed
* Added `decodeTime` in `CosmosDiagnostics` - See [PR 22808](https://github.com/Azure/azure-sdk-for-java/pull/22808)

#### Other Changes
* Reduced CPU usage for some String operations by switching to APIs that don't compile a pattern for each call. - See [PR 27654](https://github.com/Azure/azure-sdk-for-java/pull/27654)
* Reduced GC (Garbage Collection) pressure when executing queries returning many documents by pushing down type conversion. - See [PR 27440](https://github.com/Azure/azure-sdk-for-java/pull/27440)

### 4.27.0 (2022-03-10)
#### Bugs Fixed
* Fixed an issue in `CosmosPagedIterable` resulting in excessive memory consumption due to unbounded prefetch of pages when converting the `CosmosPagedIterable` into an `Iterator<FeedResponse<T>>`. - See [PR 27237](https://github.com/Azure/azure-sdk-for-java/pull/27237) and [PR 27299](https://github.com/Azure/azure-sdk-for-java/pull/27299)
* Fixed a `NullPointerException` in `CosmosDiagnostics isDiagnosticsCapturedInPagedFlux` - See [PR 27261](https://github.com/Azure/azure-sdk-for-java/pull/27261)
* Fixed an issue with allowing null values for add, set and replace operations in Patch API - See [PR 27501](https://github.com/Azure/azure-sdk-for-java/pull/27501)
* Fixed an issue with top query when top x is greater than the total number of items in the database - See [PR 27377](https://github.com/Azure/azure-sdk-for-java/pull/27377)
* Fixed synchronized lists and maps for order by query race condition - See [PR 27142](https://github.com/Azure/azure-sdk-for-java/pull/27142)

### 4.26.0 (2022-02-11)
#### Features Added
* Added support to resume a "multi order by query" from a continuation token - See [PR 26267](https://github.com/Azure/azure-sdk-for-java/pull/26267)
* Added `RNTBD - open connections` information in `ClientTelemetry`.
* Added Beta API to set custom `Reactor` scheduler to be used by the `ChangeFeedProcessor` implementation - See [PR 26750](https://github.com/Azure/azure-sdk-for-java/pull/26750)
* Added support for correlating queries executed via the Cosmos Spark connector with service-telemetry based on the `correlationActivityId` - See [PR 26908](https://github.com/Azure/azure-sdk-for-java/pull/26908)

#### Bugs Fixed
* Fixed an issue in `ChangeFeedProcessor` related to `leases` that were found expired - See [PR 26750](https://github.com/Azure/azure-sdk-for-java/pull/26750)
* Fixed an issue with `query plan` caching double initialization - See [PR 26825](https://github.com/Azure/azure-sdk-for-java/pull/26825)

#### Other Changes
* Added support for logging `CosmosDiagnostics` for empty pages through system property for cross partition query - See [PR 26869](https://github.com/Azure/azure-sdk-for-java/pull/26869)

### 4.26.0-beta.1 (2022-01-25)
#### Features Added
* Added support to resume a "multi order by query" from a continuation token - See [PR 26267](https://github.com/Azure/azure-sdk-for-java/pull/26267)

### 4.25.0 (2022-01-14)
#### Bugs Fixed
* Fixed `NullPointerException` in bulk mode for deleted/recreated containers.
* Added missing exception cause in case of `InternalServerException`.

### 4.24.0 (2021-12-21)
#### Features Added
* Added implementation for `CosmosAuthorizationTokenResolver`.
* Scoped session token per partition level for gateway call.

#### Bugs Fixed
* Fixed issue causing CosmosException with statusCode 0 to be thrown on connectivity issues for Gateway.
* Addressed potential race condition in `ChangeFeedProcessor` when check-pointing current state.

### 4.23.0 (2021-12-10)
#### Features Added
* Added `setMaxMicroBatchConcurrency` and `getMaxMicroBatchConcurrency` in `CosmosBulkExecutionOptions`.

#### Bugs Fixed
* Bulk execution improvement triggering a flush when total payload size exceeds the max payload size limit.
* Bulk execution improvement shortening the flush interval when the `Flux` of incoming operations signals completion.
* Fixed metadata cache refresh scenario on collection recreate for gateway mode.

### 4.22.0 (2021-12-03)
#### Features Added
* Added Beta API `getContactedRegionNames` in `CosmosDiagnostics`.

#### Bugs Fixed
* Fixed `IllegalStateException` for `getFeedRanges` when container recreated with same name.
* Made Cosmos spans CLIENT which will allow Azure Monitor to show HTTP calls nested under Cosmos spans.
* Fixed `ConcurrentModificationException` when getting `NotFoundException` with session consistency.

### 4.21.1 (2021-11-13)
#### Bugs Fixed
* Fixed an issue in `ChangeFeedProcessor` where processing stops in some rare cases because of a race condition can occur which prevents work to be promptly assigned to other instances.

### 4.21.0 (2021-11-12)
#### Features Added
* GA of `CosmosPatch`, `CosmosBatch` and `CosmosBulk` API.
* GA of `ChangeFeedProcessorState` API.
* Added `networkRequestTimeout` API for `DirectConnectionConfig`.

#### Bugs Fixed
* Override the default keep-alive config on linux to keep connections open and detect a broken connection faster.

#### Other Changes
* Removed deprecated `BulkExecutionOptions`.
* Removed deprecated `BulkExecutionThresholds`.
* Removed deprecated `BulkItemRequestOptions`.
* Removed deprecated `BulkItemRequestOptionsBase`.
* Removed deprecated `BulkOperations`.
* Removed deprecated `BulkPatchItemRequestOptions`.
* Removed deprecated `BulkProcessingOptions`.
* Removed deprecated `BulkProcessingThresholds`.
* Removed deprecated `TransactionalBatch`.
* Removed deprecated `TransactionalBatchItemRequestOptions`.
* Removed deprecated `TransactionalBatchItemRequestOptionsBase`.
* Removed deprecated `TransactionalBatchOperationResult`.
* Removed deprecated `TransactionalBatchPatchItemRequestOptions`.
* Removed deprecated `TransactionalBatchRequestOptions`.
* Removed deprecated `TransactionalBatchResponse`.

### 4.20.1 (2021-10-27)
#### Bugs Fixed
* Removed `AfterBurner` module for Java version 16+.
* Fixed `BadRequestException` issue when using `Distinct` with matched `orderBy` queries via `continuationToken`.

### 4.20.0 (2021-10-14)
#### Features Added
* Enabling `query plan` cache by default.

#### Bugs Fixed
* Fixed issue with bulk reads when `contentResponseOnWrite` is not explicitly enabled on the cosmos client.

### 4.19.1 (2021-09-24)
#### Features Added
* Added support to config retry count for `openConnectionsAndInitCaches`.

#### Bugs Fixed
* Fixed ReadMany Api on partition split.
* Removed full exception trace from 404 error on open telemetry.
* Fixed issue with onErrorDropped being called when using concatWith in QuorumReader.

### 4.20.0-beta.1 (2021-09-22)
#### Features Added
* Added support to config retry count for `openConnectionsAndInitCaches`.

### 4.19.0 (2021-09-09)
#### New Features
* Added support for distinct count queries.
* Added support for capturing `IndexMetrics` in `CosmosQueryRequestOptions`.

#### Bugs Fixed
* Added support to switch off IO thread for response processing.
* Fixed issue for resuming order by queries from continuation token that includes undefined/null.

#### Other Changes
* Renamed `BulkExecutionOptions` to `CosmosBulkExecutionOptions`.
* Renamed `BulkExecutionThresholds` to `CosmosBulkExecutionThresholdsState`.
* Renamed `BulkItemRequestOptions` to `CosmosBulkItemRequestOptions`.
* Renamed `BulkItemRequestOptionsBase` to `CosmosBulkItemRequestOptionsBase`.
* Renamed `BulkOperations` to `CosmosBulkOperations`.
* Renamed `BulkPatchItemRequestOptions` to `CosmosBulkPatchItemRequestOptions`.
* Renamed `TransactionalBatch` to `CosmosBatch`.
* Renamed `TransactionalBatchItemRequestOptions` to `CosmosBatchItemRequestOptions`.
* Renamed `TransactionalBatchItemRequestOptionsBase` to `CosmosBatchItemRequestOptionsBase`.
* Renamed `TransactionalBatchOperationResult` to `CosmosBatchOperationResult`.
* Renamed `TransactionalBatchPatchItemRequestOptions` to `CosmosBatchPatchItemRequestOptions`.
* Renamed `TransactionalBatchRequestOptions` to `CosmosBatchRequestOptions`.
* Renamed `TransactionalBatchResponse` to `CosmosBatchResponse`.
* Renamed `processBulkOperations` to `executeBulkOperations` API.
* Renamed `executeTransactionalBatch` to `executeCosmosBatch` API.
* Moved `CosmosBulkItemResponse.java` to `com.azure.cosmos.models` package.
* Moved `CosmosBulkOperationResponse.java` to `com.azure.cosmos.models` package.
* Moved `CosmosItemOperation.java` to `com.azure.cosmos.models` package.
* Moved `CosmosItemOperationType.java` to `com.azure.cosmos.models` package.
* Moved `CosmosPatchOperations.java` to `com.azure.cosmos.models` package.

### 4.19.0-beta.1 (2021-09-02)
#### Bugs Fixed
* Added support to switch off IO thread for response processing.

### 4.18.0 (2021-08-16)
#### New Features
* Integrated cosmos diagnostics with open telemetry tracer.

#### Bugs Fixed
* Added reactor netty timeline to `query plan` calls.
* Fixed serialization warning on `clientSideRequestDiagnostics`.
* Fixed an issue when `IdleEndpointTimeout` is set to 0 in `DirectConnectionConfig`.
* Added retry for `PrematureCloseException`.
* Fixed an issue where application hangs in bulk executor.
* Fixed an issue which preventing recovery from 410/0 after split.

### 4.18.0-beta.1 (2021-08-11)
#### Bugs Fixed
* Added `TransportRequestChannelAcquisitionContext` in `CosmosDiagnostics`.

### 4.17.0 (2021-07-08)
#### New Features
* Adjust `MicroBatchSize` dynamically based on throttling rate in `BulkExecutor`.

#### Bugs Fixed
* Fixed an issue with AAD authentication in `Strong` and `BoundedStaleness` in direct mode.
* Fixed an issue where `ChangeFeedProcessor` was resuming from zero continuation token for new partitions on partition splits.

### 4.16.0 (2021-06-11)
#### Bugs Fixed
* Fixed an issue on handling partition splits during bulk operations in Gateway Mode.
* Fixed an issue with `NumberFormatException` happening on requests on large containers.
* Fixed an issue with BackOff time in `ThroughputController`.
* Fixed an issue with `ThroughputControl` calculation.
* Improved behavior when `CosmosClientBuilder.userAgentSuffix` exceeds 64 characters. Now `userAgentSuffix` will be honored as long as total userAgent value is less than 256 characters or truncated to fit the 256 characters limited.
* Fixed issue when using client-side throughput control in combination with bulk upserts, previously resulting in unnecessarily upserting documents multiple times in some cases when getting throttled.

### 4.16.0-beta.1 (2021-05-20)
#### Bugs Fixed
* No changes from previous version, releasing for compatibility issues with cosmos encryption modules.

### 4.15.0 (2021-05-12)
#### New Features
* Added `backendLatencyInMs` in `CosmosDiagnostics` for `DIRECT` connection mode.
* Added `retryContext` in `CosmosDiagnostics` for query operations.

#### Bugs Fixed
* Fixed ignored `HttpClient` decoder configuration issue.
* Fixed incorrect connection mode issue in `CosmosDiagnostics`.
* Fixed issue with handling collisions in the effective partition key.
* Fixed `CosmosQueryRequestOptions` NPE in `readAllItems` API.

### 4.15.0-beta.2 (2021-04-26)
#### Bugs Fixed
* No changes from previous version, releasing for compatibility issues with cosmos encryption modules.

### 4.15.0-beta.1 (2021-04-07)
#### Bugs Fixed
* No changes from previous version, releasing for compatibility issues with cosmos encryption modules.

### 4.14.0 (2021-04-06)
#### New Features
* General Availability for `readMany()` API in `CosmosAsyncContainer` and `CosmosContainer`.
* General Availability for `handle()` API in `CosmosPagedFlux` and `CosmosPagedIterable`.
* Upgraded Jackson to patch version 2.12.2.
* Exposed `getDocumentUsage` and `getDocumentCountUsage()` APIs in `FeedResponse` to retrieve document count metadata.

#### Bugs Fixed
* Allowed `CosmosPagedFlux#handle()` and `CosmosPagedIterable#handle()` API for chaining.
* Removed `AfterBurner` module usage from `CosmosException` causing the warning logs.
* Fixed issue of duplicate processing of items on the same Change Feed Processor instance.
* Return `RequestTimeoutException` on client side timeout for write operations.

### 4.13.1 (2021-03-22)
#### Bugs Fixed
* Fixed issue preventing recovery from 410 status code and 0 sub status code due to stale Gateway caches when threads in parallel scheduler are starved.
* Fixed warning caused because of afterburner module usage in `CosmosDiagnostics`.
* Query performance improvements.

### 4.13.0 (2021-03-11)
> [!IMPORTANT] 
> This release updates `reactor-core` and `reactor-netty` major versions to `2020.0.4 (Europium)` release train.
#### New Features
* Updated `reactor-core` version to 3.4.3.
* Updated `reactor-netty` version to 1.0.4.
* Added `Diagnostics` for queries.

#### Bugs Fixed
* Fixed `OrderBy` for mixed and undefined types for cross partition queries.
* Fixed `readAllItems` with resourceToken.
* Fixed issue with `resourceToken` usage in `Gateway` connection mode.
* Fixed issues with point operations with permissions in `Gateway` connection mode.

### 4.12.0 (2021-02-09)
#### New Features
* Added connection endpoint rediscovery feature to help reduce and spread-out high latency spikes.
* Added changeFeed pull model beta API.
* Added support for resuming query from a pre split continuation token after partition split.
* Optimized query execution time by caching `query plan` for single partition queries with filters and orderby.

#### Bugs Fixed
* Fixed telemetry deserialization issue.
* Skip session token for `query plan`, trigger and UDF.
* Improved session timeout 404/1002 exception handling.

### 4.11.0 (2021-01-15)
#### New Features
* Added Beta API for Patch support.
* Updated reactor-core library version to `3.3.12.RELEASE`.
* Updated reactor-netty library version to `0.9.15.RELEASE`.
* Updated netty library version to `4.1.54.Final`.

#### Bugs Fixed
* Fixed RntbdServiceEnpoint close issue.
* Improved the latency and throughput for writes when multiplexing.

### 4.10.0 (2020-12-14)
#### New Features
* Added Conflict API support.

### 4.9.0 (2020-12-11)
#### New Features
* Added Beta API for Bulk Operations.
* Added `getRegionsContacted` API in `CosmosDiagnostics`.
* Added Diagnostics for `CosmosStoredProcedureResponse`.
* Added trouble shooting guide links to `CosmosException`.

#### Bugs Fixed
* Adding automatic retries on client-side transient failures on writes while possible with still being idempotent.
* Fixed NPE on `getDiagnostics` for `CosmosStoredProcedureResponse`.
* Fixed empty `resourceAddress` in `CosmosException`.

### 4.8.0 (2020-10-27)
#### New Features
* Added `contentResponseOnWriteEnabled` feature to `CosmosItemRequestOptions`.

#### Bugs Fixed
* Fixed an issue which may affect query behaviour when resuming from a continuation token.

### 4.7.1 (2020-10-21)
#### Bugs Fixed
* Improved the 449 retry policy to force back-off on initial retry and start with shorter back-offs.

### 4.7.0 (2020-10-17)
#### New Features
* Added Beta API for transactional batches.

#### Bugs Fixed
* Fixed an error parsing query metrics on locales with ',' as floating-point delimiter.
* Stopped excessive regional fail-overs when retrieving responses with invalid json from Gateway.
* Fixed an error resulting in certain queries unnecessarily being expected in the Gateway even when using Direct transport.
* Reduced logging noise level by handling SSLException on channel closure.
* Improved efficiency of retry logic for "404 - ReadSession not available" errors.

### 4.6.0 (2020-09-30)
#### New Features
* Added new API to support AAD role-based access control in Cosmos. This is a preview feature which needs to be enabled at the account settings.
* Added handler API(beta) to `CosmosPagedFlux`/`CosmosPagedIterable` to be invoked on every response.

### 4.5.2 (2020-09-29)
#### Bugs Fixed
* Increased robustness of query execution and fetching metadata cache in case of intermittent connectivity issues.

### 4.5.1 (2020-09-25)
#### Bugs Fixed
* Added preview implementation for ChangeFeedProcessor which allows for a more detailed view of the current state.
* Fixed Multiple partition supervisor tasks running simultaneously if leaseAcquireInterval is smaller than leaseRenewInterval.
* Improved Diagnostics for Rntbd connectivity.
* Stopped onError Dropped events from leaking into default reactor hook.

### 4.5.0 (2020-09-16)
#### New Features
* Increased robustness of the Rntbd stack in case of intermittent connectivity issues.
* Improved latency in case of intermittent connectivity issues to individual backend replicas for multi-region accounts avoiding initiation of unnecessary regional fail-overs.

### 4.4.0 (2020-09-12)
#### Bugs Fixed
* Fixed RequestTimeoutException when enabling `netty-tcnative-boringssl` dependency.
* Fixed memory leak issue on `Delete` operations in `GATEWAY` mode.
* Fixed a leak in `CosmosClient` instantiation when endpoint uri is invalid.
* Improved `CPU History` diagnostics.

### 4.4.0-beta.1 (2020-08-27)
#### New Features
* Added new API to efficiently load many documents (via list of pk/id pairs or all documents for a set of pk values).
* Added new `deleteItem` API.
* Enabled query metrics by default.
#### Bugs Fixed
* Fixed NPE in `GatewayAddressCache`.
* Fixing query metric issue for zero item response.
* Improved performance (reduced CPU usage) for address parsing and Master-Key authentication.

### 4.3.2-beta.2 (2020-08-17)
#### Bugs Fixed
* No changes from previous version, releasing for compatibility issues with spring data modules.

### 4.3.2-beta.1 (2020-08-14)
#### Bugs Fixed
* Fixed issue in RntbdServiceEndpoint to avoid early closure of an unused TCP connection.

### 4.3.1 (2020-08-13)
#### Bugs Fixed
* Fixed issue with `GROUP BY` query, where it was returning only one page.
* Fixed user agent string format to comply with central SDK guidelines.
* Enhanced diagnostics information to include `query plan` diagnostics.

### 4.3.0 (2020-07-29)
#### New Features
* Updated reactor-core library version to `3.3.8.RELEASE`. 
* Updated reactor-netty library version to `0.9.10.RELEASE`. 
* Updated netty library version to `4.1.51.Final`. 
* Added new overload APIs for `upsertItem` with `partitionKey`. 
* Added open telemetry tracing support. 
#### Bugs Fixed
* Fixed issue where SSLException gets thrown in case of cancellation of requests in GATEWAY mode.
* Fixed resource throttle retry policy on stored procedures execution.
* Fixed issue where SDK hangs in log level DEBUG mode. 
* Fixed periodic spikes in latency in Direct mode. 
* Fixed high client initialization time issue. 
* Fixed http proxy bug when customizing client with direct mode and gateway mode. 
* Fixed potential NPE in users passes null options. 
* Added timeUnit to `requestLatency` in diagnostics string.
* Removed duplicate uri string from diagnostics string. 
* Fixed diagnostics string in proper JSON format for point operations.
* Fixed issue with `.single()` operator causing the reactor chain to blow up in case of Not Found exception. 

### 4.2.0 (2020-07-14)
#### New Features
* Added script logging enabled API to `CosmosStoredProcedureRequestOptions`.
* Updated `DirectConnectionConfig` default `idleEndpointTimeout` to 1h and default `connectTimeout` to 5s.
#### Bugs Fixed
* Fixed issue where `GatewayConnectionConfig` `idleConnectionTimeout` was overriding `DirectConnectionConfig` `idleConnectionTimeout`.
* Fixed `responseContinuationTokenLimitInKb` get and set APIs in `CosmosQueryRequestOptions`.
* Fixed issue in query and change feed when recreating the collection with same name.
* Fixed issue with top query throwing ClassCastException.
* Fixed issue with order by query throwing NullPointerException.
* Fixed issue in handling of cancelled requests in direct mode causing reactor `onErrorDropped` being called. 

### 4.1.0 (2020-06-25)
#### New Features
* Added support for `GROUP BY` query.
* Increased the default value of maxConnectionsPerEndpoint to 130 in DirectConnectionConfig.
* Increased the default value of maxRequestsPerConnection to 30 in DirectConnectionConfig.
#### Bugs Fixed
* Fixed issues with order by query returning duplicate results when resuming by using continuation token. 
* Fixed issues with value query returning null values for nested object.
* Fixed null pointer exception on request manager in RntbdClientChannelPool.

### 4.0.1 (2020-06-10)
#### New Features
* Renamed `QueryRequestOptions` to `CosmosQueryRequestOptions`.
* Updated `ChangeFeedProcessorBuilder` to builder pattern.
* Updated `CosmosPermissionProperties` with new container name and child resources APIs.
#### Bugs Fixed
* Fixed ConnectionPolicy `toString()` Null Pointer Exception.

### 4.0.1-beta.4 (2020-06-03)
#### New Features
* Added more samples & enriched docs to `CosmosClientBuilder`. 
* Updated `CosmosDatabase` & `CosmosContainer` APIs with throughputProperties for autoscale/autopilot support. 
* Renamed `CosmosClientException` to `CosmosException`. 
* Replaced `AccessCondition` & `AccessConditionType` by `ifMatchETag()` & `ifNoneMatchETag()` APIs. 
* Merged all `Cosmos*AsyncResponse` & `CosmosResponse` types to a single `CosmosResponse` type.
* Renamed `CosmosResponseDiagnostics` to `CosmosDiagnostics`.  
* Wrapped `FeedResponseDiagnostics` in `CosmosDiagnostics`. 
* Removed `jackson` dependency from azure-cosmos & relying on azure-core. 
* Replaced `CosmosKeyCredential` with `AzureKeyCredential` type. 
* Added `ProxyOptions` APIs to `GatewayConnectionConfig`. 
* Updated SDK to use `Instant` type instead of `OffsetDateTime`. 
* Added new enum type `OperationKind`. 
* Renamed `FeedOptions` to `QueryRequestOptions`. 
* Added `getETag()` & `getTimestamp()` APIs to `Cosmos*Properties` types. 
* Added `userAgent` information in `CosmosException` & `CosmosDiagnostics`. 
* Updated new line character in `Diagnostics` to System new line character. 
* Removed `readAll*` APIs, use query select all APIs instead.
* Added `ChangeFeedProcessor` estimate lag API.   
#### Bugs Fixed
* Fixed issue with parsing of query results in case of Value order by queries. 

### 4.0.1-beta.3 (2020-05-15)
#### New Features
* Added autoscale/autopilot throughput provisioning support to SDK.  
* Replaced `ConnectionPolicy` with new connection configs. Exposed `DirectConnectionConfig` & `GatewayConnectionConfig` APIs through `CosmosClientBuilder` for Direct & Gateway mode connection configurations.
* Moved `JsonSerializable` & `Resource` to implementation package. 
* Added `contentResponseOnWriteEnabled` API to CosmosClientBuilder which disables full response content on write operations.
* Exposed `getETag()` APIs on response types.
* Moved `CosmosAuthorizationTokenResolver` to implementation. 
* Renamed `preferredLocations` & `multipleWriteLocations` API to `preferredRegions` & `multipleWriteRegions`. 
* Updated `reactor-core` to 3.3.5.RELEASE, `reactor-netty` to 0.9.7.RELEASE & `netty` to 4.1.49.Final versions. 
* Added support for `analyticalStoreTimeToLive` in SDK.     
#### Bugs Fixed
* Fixed socket leak issues with Direct TCP client.
* Fixed `orderByQuery` with continuation token bug.

### 4.0.1-beta.2 (2020-04-21)
#### New Features
* `CosmosClientException` extends `AzureException`. 
* Removed `maxItemCount` & `requestContinuationToken` APIs from `FeedOptions` instead using `byPage()` APIs from `CosmosPagedFlux` & `CosmosPagedIterable`.
* Introduced `CosmosPermissionProperties` on public surface for `Permission` APIs.
* Removed `SqlParameterList` type & replaced with `List`
* Fixed multiple memory leaks in Direct TCP client. 
* Added support for `DISTINCT` queries. 
* Removed external dependencies on `fasterxml.uuid, guava, commons-io, commons-collection4, commons-text`.  
* Moved `CosmosPagedFlux` & `CosmosPagedIterable` to `utils` package. 
* Updated netty to 4.1.45.Final & project reactor to 3.3.3 version.
* Updated public rest contracts to `Final` classes.
* Added support for advanced Diagnostics for point operations.
#### Bugs Fixed
* `ChangeFeedProcessor` bug fix for handling partition splits & when partition not found.
* `ChangeFeedProcessor` bug fix when synchronizing lease updates across different threads.

### 4.0.1-beta.1 (2020-03-10)
#### New Features 
* Updated package to `com.azure.cosmos`
* Added `models` package for model / rest contracts
* Added `utils` package for `CosmosPagedFlux` & `CosmosPagedIterable` types. 
* Updated public APIs to use `Duration` across the SDK.
* Added all rest contracts to `models` package.
* `RetryOptions` renamed to `ThrottlingRetryOptions`.
* Added `CosmosPagedFlux` & `CosmosPagedIterable` pagination types for query APIs. 
* Added support for sharing TransportClient across multiple instances of CosmosClients using a new API in the `CosmosClientBuilder#connectionSharingAcrossClientsEnabled(true)`
* Query Optimizations by removing double serialization / deserialization. 
* Response Headers optimizations by removing unnecessary copying back and forth. 
* Optimized `ByteBuffer` serialization / deserialization by removing intermediate String instantiations.
#### Bugs Fixed
* Fixed race condition causing `ArrayIndexOutOfBound` exception in StoreReader<|MERGE_RESOLUTION|>--- conflicted
+++ resolved
@@ -9,11 +9,8 @@
 #### Bugs Fixed
 
 #### Other Changes
-<<<<<<< HEAD
 * Enables hostname validation for connections to gateway and backend - [PR 47111](https://github.com/Azure/azure-sdk-for-java/pull/47111)
-=======
 * Changed to use incremental change feed to get partition key ranges. - [46810](https://github.com/Azure/azure-sdk-for-java/pull/46810)
->>>>>>> 78005af1
 
 ### 4.75.0 (2025-10-21)
 > [!IMPORTANT]
