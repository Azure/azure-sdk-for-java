--- conflicted
+++ resolved
@@ -3,12 +3,7 @@
 ### 4.65.0-beta.1 (Unreleased)
 
 #### Features Added
-<<<<<<< HEAD
-* Added an API to retrieve diagnostics from the change feed processor context. - See [PR 41738](https://github.com/Azure/azure-sdk-for-java/pull/41738)
-* Added support to allow `queryChangeFeed` to complete when all changes available when the query starts have been fetched. - See [PR 42160](https://github.com/Azure/azure-sdk-for-java/pull/42160)
 * Added `cosmosFullTextPolicy` in `cosmosContainerProperties` and `cosmosFullTextIndexes` in `indexingPolicy` to support Full Text Search in CosmosDB - See [PR 42278](https://github.com/Azure/azure-sdk-for-java/pull/42278) 
-=======
->>>>>>> c09ad5da
 
 #### Breaking Changes
 
