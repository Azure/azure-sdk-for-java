--- conflicted
+++ resolved
@@ -8,11 +8,8 @@
 #### Breaking Changes
 
 #### Bugs Fixed
-<<<<<<< HEAD
 * Fixed issue with change feed processor logs not showing exceptions. - [46918](https://github.com/Azure/azure-sdk-for-java/pull/46918)
-=======
 * Fixed an issue where Per-Partition Circuit Breaker was hitting `NullPointerException` in e2e timeout scenarios. - [PR 46968](https://github.com/Azure/azure-sdk-for-java/pull/46968/files)
->>>>>>> 959cf4e9
 
 #### Other Changes
 * Changed to use `PartitionKeyRangeCache` to get partition key range during startup and split handling. - [46700](https://github.com/Azure/azure-sdk-for-java/pull/46700)
