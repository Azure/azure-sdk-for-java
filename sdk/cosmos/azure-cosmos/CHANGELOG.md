--- conflicted
+++ resolved
@@ -1,15 +1,12 @@
 # Release History
 
 ## 4.3.0-beta.1 (Unreleased)
-<<<<<<< HEAD
 ### New Features
 * Updated reactor-core version to `3.3.8.RELEASE`
 * Updated reactor-netty version to `0.9.10.RELEASE`
 * Updated netty version to `4.1.51.Final`
 ### Key Bug Fixes
 * Fixed issue where SSLException gets thrown in case of cancellation of requests in GATEWAY mode. 
-=======
->>>>>>> 152c2e7e
 
 ## 4.2.0 (2020-07-14)
 ### New Features
