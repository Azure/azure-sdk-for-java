## Release History

### 4.62.0-beta.1 (Unreleased)

#### Features Added
<<<<<<< HEAD
* Added support for specifying a set of custom ids in the request options. - See [PR 40835](https://github.com/Azure/azure-sdk-for-java/pull/40835)
=======
>>>>>>> eb87ff16
* Added support for changing some request options dynamically without the need of restarting the application. -See [PR 40061](https://github.com/Azure/azure-sdk-for-java/pull/40061)

#### Breaking Changes

#### Bugs Fixed
* Fixed a possible `NullPointerException` in the ctor of `FeedOperationState`. - See [PR 40714](https://github.com/Azure/azure-sdk-for-java/pull/40714)
* Changed to only disable `PartitionKeyRangeGoneRetryPolicy` when enable `disableSplitHandling` in `ChangeFeedRequestOptions`. - See [PR 40738](https://github.com/Azure/azure-sdk-for-java/pull/40738)

#### Other Changes
* Added diagnostic fields for `quorumAckedLSN` and `currentReplicaSetSize`. Changed `replicaStatusList` to include all replicas and more information. - See [PR 39844](https://github.com/Azure/azure-sdk-for-java/pull/39844)
* Ensured that exceptions thrown in custom serializers are being wrapped as a CosmosException with StatusCode 400. - See [PR 40797](https://github.com/Azure/azure-sdk-for-java/pull/40797) and [PR 40913](https://github.com/Azure/azure-sdk-for-java/pull/40913)
* Reduced number of logs emitted in the success case for cross partition queries. - See [PR 40932](https://github.com/Azure/azure-sdk-for-java/pull/40932)

### 4.61.1 (2024-05-31)

#### Bugs Fixed
* Fixed an issue causing `IllegalArgumentException` when using `handleChanges` on change feed processor startup - See [PR 40420](https://github.com/Azure/azure-sdk-for-java/pull/40420)

### 4.61.0 (2024-05-24)

#### Features Added
* Added query statement conditionally in diagnostics and tracing. - See [PR 39990](https://github.com/Azure/azure-sdk-for-java/pull/39990)

#### Bugs Fixed
* Fixed a rare issue causing `StackOverflowError` when `RntbdRequestRecord` expires and tries to serialize `CosmosException` using default Jackson Object Mapper - See [PR 40272](https://github.com/Azure/azure-sdk-for-java/pull/40272)
* Fixed UserAgent encoding when the suffix contains non-ASCII characters. - See [PR 40293](https://github.com/Azure/azure-sdk-for-java/pull/40293)

#### Other Changes
* Added robustness improvement to avoid client-side parsing errors `java.lang.IllegalArgumentException: Unable to parse JSON` when Gateway returns duplicate `unqiueKeyPolicy` in IndexPolicy (invalid json) - See[PR 40306](https://github.com/Azure/azure-sdk-for-java/pull/40306)

### 4.60.0 (2024-05-19)

#### Features Added
* Added `cosmosVectorEmbeddingPolicy` in `cosmosContainerProperties` and `vectorIndexes` in `indexPolicy` to support vector search in CosmosDB - See[PR 39379](https://github.com/Azure/azure-sdk-for-java/pull/39379)
* Added support for non-streaming OrderBy query and a query feature `NonStreamingOrderBy` to support Vector Search queries. - See [PR 39897](https://github.com/Azure/azure-sdk-for-java/pull/39897/) 
* Added the capability to regionally scope session tokens used for operations scoped to a logical partition. - See [PR 38003](https://github.com/Azure/azure-sdk-for-java/pull/38003)

#### Bugs Fixed
* Ensured that `excludedRegions` is getting honored change feed operations. - See [PR 38003](https://github.com/Azure/azure-sdk-for-java/pull/38003) 

#### Other Changes
* Added change to throw `IllegalStateException` when change feed mode is switched from `AllVersionsAndDeletes` to `Incremental` and vice-versa for the same deployment unit for EPK-Range based leases. See [PR 38740](https://github.com/Azure/azure-sdk-for-java/pull/38740)

### 4.59.0 (2024-04-27)
#### Features Added
* Added public APIs `getCustomItemSerializer` and `setCustomItemSerializer` to allow customers to specify custom payload transformations or serialization settings. - See [PR 38997](https://github.com/Azure/azure-sdk-for-java/pull/38997) and [PR 39933](https://github.com/Azure/azure-sdk-for-java/pull/39933) 

#### Other Changes
* Load Blackbird or Afterburner into the ObjectMapper depending upon Java version and presence of modules in classpath. Make Afterburner and Blackbird optional maven dependencies. See - [PR 39689](https://github.com/Azure/azure-sdk-for-java/pull/39689)

### 4.53.5-hotfix (2024-04-25)

#### Bugs Fixed
* Fixed an issue in QuorumReader when quorum could not be selected even though 1 secondary and Primary are reachable and in sync. - See [PR 38832](https://github.com/Azure/azure-sdk-for-java/pull/38832)

### 4.58.0 (2024-04-16)
#### Other Changes
* Changed initial `targetBatchSize` to be capped by both `initialBatchSize` and `maxBatchSize` configured in `CosmosBulkExecutionOptions` - See[39500](https://github.com/Azure/azure-sdk-for-java/pull/39500)
* Ensured that `exceptionMessage` is populated even for non-cosmos Exceptions in `GatewayStatistics` - See [PR 39507](https://github.com/Azure/azure-sdk-for-java/pull/39507)
* Added partition key helper functions to `PartitionKeyBuilder` that are needed for `azure-spring-data-cosmos`. - See [PR 39213](https://github.com/Azure/azure-sdk-for-java/pull/39213)
* Added `cosmos.client.req.rntbd.actualItemCount` and `cosmos.client.req.gw.actualItemCount` metrics. - See [PR 39682](https://github.com/Azure/azure-sdk-for-java/pull/39682)

### 4.57.0 (2024-03-25)

#### Features Added
* Added public APIs `setMaxMicroBatchSize` and `getMaxMicroBatchSize` in `CosmosBulkExecutionOptions` - See [PR 39335](https://github.com/Azure/azure-sdk-for-java/pull/39335)

#### Bugs Fixed
* Suppressed exceptions when calling diagnostics handlers. - See [PR 39077](https://github.com/Azure/azure-sdk-for-java/pull/39077)
* Fixed an issue where no cross region retry for write operations due to channel acquisition timeout. - See [PR 39255](https://github.com/Azure/azure-sdk-for-java/pull/39255)
* Fixed incorrect container tag value in metrics. - See [PR 39322](https://github.com/Azure/azure-sdk-for-java/pull/39322)
* Fixed issue where CosmosDiagnosticsContext is null when diagnostics are sampled out. - See [PR 39352](https://github.com/Azure/azure-sdk-for-java/pull/39352)
#### Other Changes
* Changed logic to only call `System.exit()` in `DiagnosticsProvider` for `Error` scenario. Also added `System.err` for `Error` cases. - See [PR 39077](https://github.com/Azure/azure-sdk-for-java/pull/39077)
* Removed `System.exit()` calls from `ImplementationBridgeHelpers`. - See [PR 39387](https://github.com/Azure/azure-sdk-for-java/pull/39387)

### 4.53.4-hotfix (2024-03-15)

#### Other Changes
* Removed `System.exit()` calls from `ImplementationBridgeHelpers`. - See [PR 39215](https://github.com/Azure/azure-sdk-for-java/pull/39215)

### 4.48.3-hotfix (2024-03-15)

#### Bugs Fixed
* Fixed an issue where `sampleDiagnostics` is not being honored for `query. See [PR 37015](https://github.com/Azure/azure-sdk-for-java/pull/37015)
* Suppressed exceptions when calling diagnostics handlers. - See [PR 39077](https://github.com/Azure/azure-sdk-for-java/pull/39077)

### Other Changes
* Changed logic to only call `System.exit()` in `DiagnosticsProvider` for `Error` scenario. Also added `System.err` for `Error` cases. - See [PR 39077](https://github.com/Azure/azure-sdk-for-java/pull/39077)
* Removed `System.exit()` calls from `ImplementationBridgeHelpers`. - See [PR 39182](https://github.com/Azure/azure-sdk-for-java/pull/39182)

### 4.45.3-hotfix (2024-03-15)

#### Bugs Fixed
* Fixed an issue where `sampleDiagnostics` is not being honored for `query. See [PR 37015](https://github.com/Azure/azure-sdk-for-java/pull/37015)
* Suppressed exceptions when calling diagnostics handlers. - See [PR 39077](https://github.com/Azure/azure-sdk-for-java/pull/39077)

### Other Changes
* Changed logic to only call `System.exit()` in `DiagnosticsProvider` for `Error` scenario. Also added `System.err` for `Error` cases. - See [PR 39077](https://github.com/Azure/azure-sdk-for-java/pull/39077)
* Removed `System.exit()` calls from `ImplementationBridgeHelpers`. - See [PR 39184](https://github.com/Azure/azure-sdk-for-java/pull/39184)

### 4.53.3-hotfix (2024-03-07)

#### Bugs Fixed
* Suppressed exceptions when calling diagnostics handlers. - See [PR 39121](https://github.com/Azure/azure-sdk-for-java/pull/39121)

#### Other Changes
* Changed logic to only call `System.exit()` in `DiagnosticsProvider` for `Error` scenario. Also added `System.err` for `Error` cases. - See [PR 39121](https://github.com/Azure/azure-sdk-for-java/pull/39121)

### 4.56.0 (2024-02-20)

#### Features Added
* Added overloads for `CosmosAsyncContainer.readMany` and `CosmosContainr.readMany` accepting request options via `CosmosReadManyRequestOptions` to allow specifying excluded regions, diagnostics thresholds and end-to-end timeout etc. - See [PR 38821](https://github.com/Azure/azure-sdk-for-java/pull/38821)

#### Bugs Fixed
* Fixed an issue in QuorumReader when quorum could not be selected even though 1 secondary and Primary are reachable and in sync. - See [PR 38832](https://github.com/Azure/azure-sdk-for-java/pull/38832)

### 4.55.1 (2024-02-13)

#### Other Changes
* Limited max. number of threads possible to be used by BulkExecutor instances . - See [PR 38745](https://github.com/Azure/azure-sdk-for-java/pull/38745)

### 4.55.0 (2024-02-08)
* Added option to override the Http Connection Pool size in Gateway mode. Increasing the connection pool size beyond 1000 can be useful when the number of concurrent requests in Gateway mode is very high and you see a `reactor.netty.internal.shaded.reactor.pool.PoolAcquirePendingLimitException: Pending acquire queue has reached its maximum size of 2000` error. - See [PR 38305](https://github.com/Azure/azure-sdk-for-java/pull/38305)

#### Features Added
* Added payload size metrics for Gateway mode. - See [PR 38517](https://github.com/Azure/azure-sdk-for-java/pull/38517)

#### Other Changes
* Reduced CPU overhead slightly for workloads with high throughput of point operations - especially when diagnostics like traces or metrics are enabled. - See [PR 38232](https://github.com/Azure/azure-sdk-for-java/pull/38232)
* Changed to add `transportRequestChannelAcquisitionContext` in CosmosDiagnostics based on duration in `channelAcquisitionStarted` stage. By default, if `channelAcquisitionStarted` took more than 1s, `transportRequestChannelAcquisitionContext` will be added. - See [PR 38416](https://github.com/Azure/azure-sdk-for-java/pull/38416)
* Added information about the path when it is invalid in RxDocumentService ctor. - See [PR 38482](https://github.com/Azure/azure-sdk-for-java/pull/38482)
* Removed `CancellationException` callstack from `RntbdRequestRecord.toString`. - See [PR 38504](https://github.com/Azure/azure-sdk-for-java/pull/38504)
* Using customized `subStatusCodes` for client generated `InternalServerErrorException`. - See [PR 38518](https://github.com/Azure/azure-sdk-for-java/pull/38518)
* Added an option to opt-out of E2E timeout defined in CosmosClientBuilder for non-point operations via system property or environment variable. - See [PR 38388](https://github.com/Azure/azure-sdk-for-java/pull/38388)
* Using `ConnectionTimeout` as the `RNTBD` connection `acquisitionTimeout`. - See [PR 38695](https://github.com/Azure/azure-sdk-for-java/pull/38695)

### 4.53.2-hotfix (2024-02-04)

#### Other Changes
* Reduced CPU overhead slightly for workloads with high throughput of point operations - especially when diagnostics like traces or metrics are enabled. - See [PR 38232](https://github.com/Azure/azure-sdk-for-java/pull/38232)
* Changed to add `transportRequestChannelAcquisitionContext` in CosmosDiagnostics based on duration in `channelAcquisitionStarted` stage. By default, if `channelAcquisitionStarted` took more than 1s, `transportRequestChannelAcquisitionContext` will be added. - See [PR 38416](https://github.com/Azure/azure-sdk-for-java/pull/38416)
* Added an option to opt-out of E2E timeout defined in CosmosClientBuilder for non-point operations via system property or environment variable. - See [PR 38388](https://github.com/Azure/azure-sdk-for-java/pull/38388)

### 4.54.0 (2024-01-03)

#### Features Added
* Integrate `ThroughputControl` with ChangeFeedProcessor - See [PR 38052](https://github.com/Azure/azure-sdk-for-java/pull/38052)

#### Bugs Fixed
* Fixed issue where AAD/Entra ID related exceptions are not fully propagated to the caller when CosmosAsyncClient is created, causing ambiguity for user on the root cause of the error - See [PR 37977](https://github.com/Azure/azure-sdk-for-java/pull/37977) 
* Fixed a `NullPointerException` issue in `MetadataRequestRetryPolicy` when `locationEndpointToRoute` is not set. - See [PR 38094](https://github.com/Azure/azure-sdk-for-java/pull/38094)

#### Other Changes
* Reset `transitTimeoutCount` and `cancellationCount` in `RntbdClientChannelHealthChecker` when CPU load is above threshold. - See [PR 38157](https://github.com/Azure/azure-sdk-for-java/pull/38157)
* Perf-improvement avoiding extra-buffer copy for query and point operations - See [PR 38072](https://github.com/Azure/azure-sdk-for-java/pull/38072)

### 4.53.1 (2023-12-06)

#### Bugs Fixed
* Fixed high number of PKRangeFeed calls when using BulkExecution without SparkConnector - See [PR 37920](https://github.com/Azure/azure-sdk-for-java/pull/37920) 

#### Other Changes
* Changed to `DEBUG` log level in `WebExceptionRetryPolicy` for non-handled exception scenario and retry scenario - See [PR 37918](https://github.com/Azure/azure-sdk-for-java/pull/37918)

### 4.53.0 (2023-12-01)
#### Bugs Fixed
* Fixed a bug resulting in `CosmosDiagnosticsContext.getStatusCode()` always returning `0` for `readMany` operations. - See [PR 37394](https://github.com/Azure/azure-sdk-for-java/pull/37394)
* Fixed an issue where PartitionKeyRange request will not do cross region retry. - See [PR 37403](https://github.com/Azure/azure-sdk-for-java/pull/37403)
* Fixed an issue where Session consistency was not honored when the consistency level on the `CosmosClientBuilder.consistencyLevel` was not explicitly set to `ConsistencyLevel.SESSION` but the default account consistency level is session. If not enforcing session consistency is the intended behavior, you can set the `CosmsoClientBuilder.consistencyLevel` to `ConsistencyLevel.EVENTUAL`. - See [PR 37377](https://github.com/Azure/azure-sdk-for-java/pull/37377)
* Fixed an issue where client level `EndToEndOperationLatencyPolicyConfig.availabilityStrategy` is not being applied for `query` - See [PR 37511](https://github.com/Azure/azure-sdk-for-java/pull/37511)
* Fixed an issue where operation is not cancelled based on `CosmosEndToEndOperationLatencyPolicyConfig.endToEndOperationTimeout` when `429` happens - See [PR 37764](https://github.com/Azure/azure-sdk-for-java/pull/37764)
* Fixed an issue where `CosmosEndToEndOperationLatencyPolicyConfig.endToEndOperationTimeout` is not applied for `ReadMany` - See [PR 37764](https://github.com/Azure/azure-sdk-for-java/pull/37764)
* Fixed an issue with OFFSET and LIMIT query clause returning partial query results when used with DISTINCT - See [PR 37860](https://github.com/Azure/azure-sdk-for-java/pull/37860)

#### Other Changes
* Modified the event payload when diagnostic details are traced (vis Open telemetry traces). The diagnostics can exceed the max. attribute size of 8KB. This PR will split the diagnostics and trace them in multiple events (ordered by `SequenceNumber` attribute) to ensure the full diagnostics message is available in logged events. - See [PR 37376](https://github.com/Azure/azure-sdk-for-java/pull/37376)
* Added `sessionRetryCfg` to the diagnostic string and modified `proactiveInit` key name to `proactiveInitCfg` in the diagnostic string. - See [PR 36711](https://github.com/Azure/azure-sdk-for-java/pull/36711)
* Modified `429` retry backoff time when `retryAfter` is not being returned from server. For `429/3200`, SDK will retry immediately, for others SDK will backoff 100ms - See [PR 37764](https://github.com/Azure/azure-sdk-for-java/pull/37764)

### 4.52.0 (2023-10-24)
#### Features Added
* Added an option to configure the minimum retry duration for 404/1002 session not available. - See [PR 37143](https://github.com/Azure/azure-sdk-for-java/pull/37143) and [PR 37240](https://github.com/Azure/azure-sdk-for-java/pull/37240)

#### Bugs Fixed
* Fixed an issue where `emptyPageDiagnosticsEnabled` in `CosmosQueryRequestOptions` was being overridden. This caused empty page diagnostics to be logged (with INFO level) even when the flag was set to false - See [PR 37199](https://github.com/Azure/azure-sdk-for-java/pull/37199)
* Fixed an issue where the HttpTimeoutPolicy was not being used correctly - See [PR 37188](https://github.com/Azure/azure-sdk-for-java/pull/37188) 
* Fixed an issue where SDK mark region unavailable on http timeout - See [PR 37163](https://github.com/Azure/azure-sdk-for-java/pull/37163)
* Fixed an issue where SDK do `A, B, C, A` retry pattern for `404/1002` - See [PR 37040](https://github.com/Azure/azure-sdk-for-java/pull/37040)
* Fixed an issue where SDK do aggressive retry on `449` - See [PR 37040](https://github.com/Azure/azure-sdk-for-java/pull/37040)
* Fixed an issue where SDK skip cross region retry for server generated `410` for write operations - See [PR 37040](https://github.com/Azure/azure-sdk-for-java/pull/37040)
* Added 410/1002 handling for `ChangeFeedProcessor#getCurrentState` in **Latest Version**, **All Version and Deletes** changes modes. - See [PR 37107](https://github.com/Azure/azure-sdk-for-java/pull/37107)
    * **NOTE :** Here the fix is for a `ChangeFeedProcessor` instance built with either `handleLatestVersionChanges` or `handleAllVersionsAndDeletesChanges`.
* Fixed an issue where SDK does not do retry for `AddressRefresh` on `HttpTimeout` for write operations - See [PR 37286](https://github.com/Azure/azure-sdk-for-java/pull/37286)

### 4.51.0 (2023-09-29)

#### Features Added
* Added a preview API to `ChangeFeedProcessorBuilder` to process an additional `ChangeFeedProcessorContext` for handling all versions and deletes changes. - See [PR 36715](https://github.com/Azure/azure-sdk-for-java/pull/36715)
* Added public APIs to configure a `Supplier<CosmosExcludedRegions>` through `CosmosClientBuilder#excludedRegionSupplier` and `CosmosExcludedRegions` - a type which encapsulates a set of excluded regions. See [PR 36616](https://github.com/Azure/azure-sdk-for-java/pull/36616)

#### Bugs Fixed
* Fixed an issue with the threshold based availability strategy, which could result in missing diagnostics and unnecessarily high tail latency - See [PR 36508](https://github.com/Azure/azure-sdk-for-java/pull/36508) and [PR 36786](https://github.com/Azure/azure-sdk-for-java/pull/36786).
* Fixed an issue where `sampleDiagnostics` is not being honored for query. See [PR 37015](https://github.com/Azure/azure-sdk-for-java/pull/37015)
* Fixed the issue of `excludeRegions` not being honored for `CosmosBulkExecutionOptions`. - See[PR 36616](https://github.com/Azure/azure-sdk-for-java/pull/36616)
* Fixed an issue with missing diagnostics (metrics, logging) for `Cosmos(Async)Container.readMany` calls - See [PR 37009](https://github.com/Azure/azure-sdk-for-java/pull/37009)

### 4.50.0 (2023-09-25)

#### Features Added
* Added throughput control support for `gateway mode`. See [PR 36687](https://github.com/Azure/azure-sdk-for-java/pull/36687)
* Added public API to change the initial micro batch size in `CosmosBulkExecutionOptions`. The micro batch size is dynamically adjusted based on throttling rate. By default, it starts with a relatively large micro batch size, which can result in a short spike of throttled requests at the beginning of a bulk execution - reducing the initial micro batch size - for example to 1 - will start with smaller batch size and then dynamically increase it without causing the initial short spike of throttled requests. See [PR 36910](https://github.com/Azure/azure-sdk-for-java/pull/36910)

#### Bugs Fixed
* Disabled `CosmosEndToEndOperationLatencyPolicyConfig` feature in `ChangeFeedProcessor`. Setting `CosmosEndToEndOperationLatencyPolicyConfig` at `CosmosClient` level will not affect `ChangeFeedProcessor` requests in any way. See [PR 36775](https://github.com/Azure/azure-sdk-for-java/pull/36775)
* Fixed staleness issue of `COSMOS.MIN_CONNECTION_POOL_SIZE_PER_ENDPOINT` system property - See [PR 36599](https://github.com/Azure/azure-sdk-for-java/pull/36599).
* Fixed an issue where `pageSize` from `byPage` is not always being honored. This only happens when the same `CosmosQueryRequestOptions` being used through different requests, and different pageSize being used. See [PR 36847](https://github.com/Azure/azure-sdk-for-java/pull/36847)
* Fixed an issue where build of `CosmosClient` and `CosmosAsyncClient` was getting blocked for the entire aggressive warmup duration even when all the connections have been opened already. - See [PR 36889](https://github.com/Azure/azure-sdk-for-java/pull/36889)
* Fixed `CosmosClient` connection warm up bug to open connections aggressively. - See [PR 36889](https://github.com/Azure/azure-sdk-for-java/pull/36889)

#### Other Changes
* Handling negative end-to-end timeouts provided more gracefully by throwing a `CosmsoException` (`OperationCancelledException`) instead of `IllegalArgumentException`. - See [PR 36507](https://github.com/Azure/azure-sdk-for-java/pull/36507)
* Reverted preserve ordering in bulk mode([PR 35892](https://github.com/Azure/azure-sdk-for-java/pull/35892)). See [PR 36638](https://github.com/Azure/azure-sdk-for-java/pull/36638)

### 4.45.2-hotfix (2023-09-18)
> [!IMPORTANT]
> We strongly recommend our customers to upgrade directly to at least 4.48.2 or above if they have been using the 4.45.2-hotfix version of `azure-cosmos`. Versions 4.46.0 - 4.48.1 will miss important fixes that have been backported to 4.45.2-hotfix.
#### Bugs Fixed
* Added capability to mark a region as unavailable when a request is cancelled due to end-to-end timeout and connection issues
  with the region in the direct connectivity mode. - See [PR 35586](https://github.com/Azure/azure-sdk-for-java/pull/35586)
* Fixed an issue where `ConnectionStateListener` tracked staled `Uris` which fails to mark the current `Uris` unhealthy properly - See [PR 36067](https://github.com/Azure/azure-sdk-for-java/pull/36067)
* Fixed an issue to update the last unhealthy timestamp for an `Uri` instance only when transitioning to `Unhealthy` from a different health status -  See [36083](https://github.com/Azure/azure-sdk-for-java/pull/36083)
* Improved the channel health check flow to deem a channel unhealthy when it sees consecutive cancellations. - See [PR 36225](https://github.com/Azure/azure-sdk-for-java/pull/36225)
* Optimized the replica validation flow to validate replica health with `Unknown` health status only when the replica is
  used by a container which is also part of the connection warm-up flow. - See [PR 36225](https://github.com/Azure/azure-sdk-for-java/pull/36225)
* Fixed possible `NullPointerException` issue if health-check flow kicks in before RNTBD context negotiation for a given channel - See [PR 36397](https://github.com/Azure/azure-sdk-for-java/pull/36397).

### 4.48.2 (2023-08-25)
> [!IMPORTANT]
> We strongly recommend our customers to use version 4.48.2 and above.
#### Bugs Fixed
* Fixed possible `NullPointerException` issue if health-check flow kicks in before RNTBD context negotiation for a given channel - See [PR 36397](https://github.com/Azure/azure-sdk-for-java/pull/36397).

#### Other Changes
* Handling negative end-to-end timeouts provided more gracefully by throwing a `CosmosException` (`OperationCancelledException`) instead of `IllegalArgumentException`. - See [PR 36535](https://github.com/Azure/azure-sdk-for-java/pull/36535)

### 4.49.0 (2023-08-21)
#### Features Added
* Added a flag for allowing customers to preserve ordering in bulk mode. See [PR 35892](https://github.com/Azure/azure-sdk-for-java/pull/35892)
* Added a flag to bypass integrated cache when dedicated gateway is used. See [PR 35865](https://github.com/Azure/azure-sdk-for-java/pull/35865)
* Added new aggressive retry timeouts for in-region calls. See [PR 35987](https://github.com/Azure/azure-sdk-for-java/pull/35987)

#### Bugs Fixed
* Wired `proactiveInit` into the diagnostics to track warmed up containers, proactive connection regions and aggressive warm up duration - See [PR 36111](https://github.com/Azure/azure-sdk-for-java/pull/36111)
* Fixed possible `NullPointerException` issue if health-check flow kicks in before RNTBD context negotiation for a given channel - See [PR 36397](https://github.com/Azure/azure-sdk-for-java/pull/36397). 

#### Other Changes
* Added coverage for `ChangeFeedProcessor` in `Latest Version` change feed mode to read change feed from a custom start time for multi-write accounts. - See[PR 36257](https://github.com/Azure/azure-sdk-for-java/pull/36257)

### 4.48.1 (2023-08-09)
#### Bugs Fixed
* Fixed request start time in the `CosmosDiagnostics` for individual request responses - See [PR 35705](https://github.com/Azure/azure-sdk-for-java/pull/35705)
* Fixed an issue where `ConnectionStateListener` tracked staled `Uris` which fails to mark the current `Uris` unhealthy properly - See [PR 36067](https://github.com/Azure/azure-sdk-for-java/pull/36067)
* Gone exceptions that are not idempotent should not be retried because it is not known if they succeeded for sure. The handling of the exception in this case is left to the user. Fixed retrying write operations when a gone exception occurs in bulk mode. - See [PR 35838](https://github.com/Azure/azure-sdk-for-java/pull/35838)
* Fixed an issue to update the last unhealthy timestamp for an `Uri` instance only when transitioning to `Unhealthy` from a different health status -  See [36083](https://github.com/Azure/azure-sdk-for-java/pull/36083)

#### Other Changes
* Query metrics diagnostics changed to JSON format. - See [PR 35761](https://github.com/Azure/azure-sdk-for-java/pull/35761)
* Improved the channel health check flow to deem a channel unhealthy when it sees consecutive cancellations. - See [PR 36225](https://github.com/Azure/azure-sdk-for-java/pull/36225)
* Optimized the replica validation flow to validate replica health with `Unknown` health status only when the replica is 
used by a container which is also part of the connection warm-up flow. - See [PR 36225](https://github.com/Azure/azure-sdk-for-java/pull/36225)

### 4.48.0 (2023-07-18)
#### Bugs Fixed
* Fixed an issue with deserialization of `conflictResolutionTimestamp` for All versions and deletes change feed mode. - See [PR 35909](https://github.com/Azure/azure-sdk-for-java/pull/35909)
* Added capability to mark a region as unavailable when a request is cancelled due to end-to-end timeout and connection issues
  with the region in the direct connectivity mode. - See [PR 35586](https://github.com/Azure/azure-sdk-for-java/pull/35586)

#### Other Changes
* Added fault injection support for Gateway connection mode - See [PR 35378](https://github.com/Azure/azure-sdk-for-java/pull/35378)

### 4.37.2-hotfix (2023-07-17)
#### Bugs Fixed
* Fixed an issue with deserialization of `conflictResolutionTimestamp` for All versions and deletes change feed mode. - See [PR 35912](https://github.com/Azure/azure-sdk-for-java/pull/35912)

### 4.47.0 (2023-06-26)
#### Features Added
* Added the capability to specify region switch hints through `CosmosClientBuilder#setSessionRetryOptions` for optimizing retries for `READ_SESSION_NOT_AVAILABLE` errors. - See [PR 35292](https://github.com/Azure/azure-sdk-for-java/pull/35292)
* Added API to exclude regions on request options which helps avoid a regions from preferred regions for the request. - See [PR 35166](https://github.com/Azure/azure-sdk-for-java/pull/35166)
* Added API for providing an availability strategy to improve availability when end-end timeout is specified. - See [PR 35166](https://github.com/Azure/azure-sdk-for-java/pull/35166)
* Added Threshold based availability strategy. - See [PR 35166](https://github.com/Azure/azure-sdk-for-java/pull/35166)

#### Bugs Fixed
* Fixes the `readMany` API to not drop existing documents from the response in point-read scenarios when 
there are non-existent document IDs also passed through the API - See [PR 35513](https://github.com/Azure/azure-sdk-for-java/pull/35513)

### 4.46.0 (2023-06-09)
#### Features Added
* Added the capability to filter request-level metrics based on diagnostic thresholds. Request-level metrics usually are used to capture metrics per backend endpoint/replica - a high cardinality dimension. Filtering by diagnostic thresholds reduces the overhead - but also means request-level metrics can only be used for debugging purposes - not for monitoring purposes. So, it is important to use the unfiltered operation-level metrics for health monitoring in this case. - See [PR 35114](https://github.com/Azure/azure-sdk-for-java/pull/35114)
* Added optional tags/dimensions for PartitionId/ReplicaId as alternative to ServiceAddress for direct-mode (rntbd) request-level metrics. - See [PR 35164](https://github.com/Azure/azure-sdk-for-java/pull/35164)
* Added request level info including timeline and system usage to the `CosmosDiagnosticsContext`. - See [PR 35254](https://github.com/Azure/azure-sdk-for-java/pull/35254) and [PR 35405](https://github.com/Azure/azure-sdk-for-java/pull/35405)
* Added an optional dimension/tag `OperationSubStatusCode` for operation-level metrics. - See [PR 35334](https://github.com/Azure/azure-sdk-for-java/pull/35334)
* Added support for `ComputedProperty` in `CosmosContainerProperties` - See [PR 35046](https://github.com/Azure/azure-sdk-for-java/pull/35046)

#### Breaking Changes
* Renamed the JVM configuration - `COSMOS.DEFENSIVE_WARMUP_CONCURRENCY` to `COSMOS.OPEN_CONNECTIONS_CONCURRENCY` - See [PR 34859](https://github.com/Azure/azure-sdk-for-java/pull/34859)

#### Bugs Fixed
* Enabled connection warm-up to continue in a best-effort manner to other regions in case of address resolution errors for a particular region - See [PR 35323](https://github.com/Azure/azure-sdk-for-java/pull/35323)
* Fixed an issue with `ChangeFeedProcessor` to fetch all changes before delay based on configured `PollDelay`. - See [PR 35324](https://github.com/Azure/azure-sdk-for-java/pull/35324)

#### Other Changes
* Refactored `CosmosContainerProactiveInitConfigBuilder` to make use of `ContainerDirectConnectionMetadata` and to wire `DirectConnectionConfig` with
  JVM configuration - `COSMOS.MIN_CONNECTION_POOL_SIZE_PER_ENDPOINT` - See [PR 34859](https://github.com/Azure/azure-sdk-for-java/pull/34859)
* Extending maximum retry delay in `SessionTokenMismatchRetryPolicy`. - See [PR 35360](https://github.com/Azure/azure-sdk-for-java/pull/35360)

### 4.45.1 (2023-05-19)
#### Bugs Fixed
* Fixed an issue where status code & sub-status code `408/20008` will always be populated in the CosmosDiagnostics in case of `RNTBD` request failures - See [PR 34999](https://github.com/Azure/azure-sdk-for-java/pull/34999)
* Fixed `readMany` API bug to enable swallowing of `404 Not Found` exceptions for 404/0 scenarios when `readMany` performs point-reads internally - See [PR 34966](https://github.com/Azure/azure-sdk-for-java/pull/34966)

### 4.45.0 (2023-05-12)
#### Features Added
* Added support for priority based throttling - See [PR 34121](https://github.com/Azure/azure-sdk-for-java/pull/34121)
* Added configurability for minimum connection pool size for all containers through a system property - `COSMOS.MIN_CONNECTION_POOL_SIZE_PER_ENDPOINT` - See [PR 33983](https://github.com/Azure/azure-sdk-for-java/pull/33983).
* Added `CosmosContainerProactiveInitConfigBuilder:setAggressiveWarmupDuration(Duration aggressiveWarmupDuration)` public API to switch between aggressively opening connections
  in a blocking manner to defensively opening connections in a non-blocking manner after `aggressiveWarmupDuration` has elapsed - See [PR 33983](https://github.com/Azure/azure-sdk-for-java/pull/33983).
* Added end to end timeout policy for item operations. Requests will be cancelled if they have not finished before the configured timeout - See [PR 34554](https://github.com/Azure/azure-sdk-for-java/pull/34554).
* Added capability to sample diagnostics dynamically (without need to reinitialize the app or the Cosmos Client instance). - See [PR 34915](https://github.com/Azure/azure-sdk-for-java/pull/34915). 

#### Bugs Fixed
* Fixed `IllegalArgumentException` in changeFeedProcessor when `maxScaleCount` is configured - See [PR 34618](https://github.com/Azure/azure-sdk-for-java/pull/34618)
* Removed custom user agent suffix from client telemetry - See [PR 34866](https://github.com/Azure/azure-sdk-for-java/pull/34866)
* Fixed an issue where `userAgentSuffix` is not being used in `CosmosDiagnostics` - See [PR 34863](https://github.com/Azure/azure-sdk-for-java/pull/34863)
* Enabled proactive connection management to only reopen closed / reset connections to those endpoints used by containers which
  were part of the connection warm up flow - See [PR 34892](https://github.com/Azure/azure-sdk-for-java/pull/34892)

#### Other Changes
* Disabled initialization of client telemetry background threads if client telemetry is disabled - See [PR 34889](https://github.com/Azure/azure-sdk-for-java/pull/34889)
* Removed synchronized locking on generating random UUIDs - See [PR 34879](https://github.com/Azure/azure-sdk-for-java/pull/34879)
* Capture diagnostics for cancelled `RNTBD` requests - See [PR 34912](https://github.com/Azure/azure-sdk-for-java/pull/34912)
* Added support for threshold based speculative processing - See [PR 34686](https://github.com/Azure/azure-sdk-for-java/pull/34686)

### 4.44.0 (2023-04-21)
#### Bugs Fixed
* Fixed an issue where throughput control is not triggered properly when target throughput is being used - See [PR 34393](https://github.com/Azure/azure-sdk-for-java/pull/34393)
* Fixed an issue where `IllegalStateException` being thrown during replica validation - See [PR 34538](https://github.com/Azure/azure-sdk-for-java/pull/34538)

### 4.43.0 (2023-04-06)
#### Features Added
* Added option to enable automatic retries for write operations - See [34227](https://github.com/Azure/azure-sdk-for-java/pull/34227)
* Added option to enable automatic logging of Cosmos diagnostics for errors or requests exceeding latency threshold - See [33209](https://github.com/Azure/azure-sdk-for-java/pull/33209)
* Added support for OpenTelemetry traces following the Semantic profile for Cosmos DB - See [33209](https://github.com/Azure/azure-sdk-for-java/pull/33209)

#### Breaking Changes
* Changed the default structure of Open Telemetry events being emitted by the SDK to follow the semantic profile for Cosmos DB. Use the `COSMOS.USE_LEGACY_TRACING` system property to retrun to the previous event structure: `-DCOSMOS.USE_LEGACY_TRACING=true` - See [33209](https://github.com/Azure/azure-sdk-for-java/pull/33209)

### 4.42.0 (2023-03-17)
#### Features Added
* Added support for Move operation - See [PR 31078](https://github.com/Azure/azure-sdk-for-java/pull/31078)
* GA of `subpartition` functionality in SDK - See [32501](https://github.com/Azure/azure-sdk-for-java/pull/32501)
* Added ability for SDK to use partial partition keys for queries in subpartitioned containers - See [32501](https://github.com/Azure/azure-sdk-for-java/pull/32501)
* Enable `handleLatestVersionChanges` in ChangeFeedProcessor - See [33972](https://github.com/Azure/azure-sdk-for-java/pull/33972)
* Added Merge support. NOTE: to use Change Feed Processor with merge support, onboard to the new API `handleLatestVersionChanges()` in `ChangeFeedProcessorBuilder`.

#### Bugs Fixed
* Fixed `readMany` API to take in hierarchical partition keys - See [32501](https://github.com/Azure/azure-sdk-for-java/pull/32501)
* Fixed an issue in the Direct Transport metrics for acquired/closed channels which would be triggered when endpoint get closed/evicted due to exceeding idle timeouts. This would surface as stale metrics for these endpoints. - See [33969](https://github.com/Azure/azure-sdk-for-java/pull/33969) 

#### Other Changes
* Added fault injection support - See [PR 33329](https://github.com/Azure/azure-sdk-for-java/pull/33329).

### 4.41.0 (2023-02-17)
#### Features Added
* Added ability to configure proactive connection management via `CosmosClientBuilder.openConnectionsAndInitCaches(CosmosContainerProactiveInitConfig)`. - See [PR 33267](https://github.com/Azure/azure-sdk-for-java/pull/33267)
* Added internal merge handling - See [PR 31428](https://github.com/Azure/azure-sdk-for-java/pull/31428). See [PR 32097](https://github.com/Azure/azure-sdk-for-java/pull/32097). See [PR 32078](https://github.com/Azure/azure-sdk-for-java/pull/32078). See [PR 32165](https://github.com/Azure/azure-sdk-for-java/pull/32165). See [32259](https://github.com/Azure/azure-sdk-for-java/pull/32259). See [32496](https://github.com/Azure/azure-sdk-for-java/pull/32496)
* Added more granular control of which Cosmos client-side metrics to emit, whether to collect histograms and percentiles (and which) and also which tags/dimensions to associate with individual metrics.  - See [PR 33436](https://github.com/Azure/azure-sdk-for-java/pull/33436)

#### Breaking Changes
* NOTE: the PR to provide more granular control over metrics - See [PR 33436](https://github.com/Azure/azure-sdk-for-java/pull/33436) - includes two technically breaking changes. We don't expect any customers to be impacted by this, but the PR description as well as information below provides some context and options on how to revert the behavior to previous version.
  * The API `CosmosClientTelemetryConfig.metricTagNames` has been marked deprecated in favor of `CosmosMicrometerMetricsOptions.defaultTagNames` or `CosmosMicrometerMeterOptions.suppressTagNames` - the `CosmosClientTelemetryConfig.metricTagNames` API can still be used as long as none of the new configuration APIs is used - but we recommend starting to switch over to the new APIs.
  * Capturing metrics - especially `Timer` and `DistributionSummary` with percentiles/histograms has some performance overhead. We got feedback that initially we were emitting some metrics with relatively high cardinality on tags with percentiles/histograms of questionable value (only useful in certain scenarios). So, we decided to disable collecting these metrics by default - but still allow them to be collected when enabled manually via the APIs described in [PR 33436](https://github.com/Azure/azure-sdk-for-java/pull/33436).   

#### Bugs Fixed
* Change feed pull API is using an incorrect key value for collection lookup, which can result in using the old collection in collection recreate scenarios. - See [PR 33178](https://github.com/Azure/azure-sdk-for-java/pull/33178)

#### Other Changes
* Give a meaningful name to the GlobalEndpointManager worker thread. - See [PR 33507](https://github.com/Azure/azure-sdk-for-java/pull/33507)
* Adding activity id in header of gateway address refresh call. - See [PR 33074](https://github.com/Azure/azure-sdk-for-java/pull/33074)
* Direct mode - `RNTBD` connection health check improvements in `RntbdClientChannelHealthChecker` to allow recovering quicker when existing connections get broken (without TCP close or reset, just timeouts because packets get dropped). - See [PR 33464](https://github.com/Azure/azure-sdk-for-java/pull/33464) and - See [PR 33566](https://github.com/Azure/azure-sdk-for-java/pull/33566)  

### 4.40.0 (2023-01-13)
#### Features Added
* Added `retryAfterInMs` to `StoreResult` in `CosmosDiagnostics` - See [PR 31219](https://github.com/Azure/azure-sdk-for-java/pull/31219)
* Added `CosmosDiagnostics` to `readMany` API - See [PR 32290](https://github.com/Azure/azure-sdk-for-java/pull/32290)

#### Bugs Fixed
* Fixed issue on noisy `CancellationException` log - See [PR 31882](https://github.com/Azure/azure-sdk-for-java/pull/31882)
* Fixed issue with `TracerProvider` constructor inadvertently disabling tracing when `isClientMetricsEnabled` is true - See [PR 32787](https://github.com/Azure/azure-sdk-for-java/pull/32787)
* Added improvement in handling for idle connection being closed unexpectedly - See [PR 32936](https://github.com/Azure/azure-sdk-for-java/pull/32936)

#### Other Changes
* Reduced log noisiness when bulk ingestion completes and sink is already terminated or cancelled. - See [PR 32601](https://github.com/Azure/azure-sdk-for-java/pull/32601)
* Optimized the `readMany` API to make use of point reads when a single item is requested for a given physical partition - See [PR 31723](https://github.com/Azure/azure-sdk-for-java/pull/31723)
* Added cross region retries for data plane, query plan and metadata requests failed with http timeouts - See [PR 32450](https://github.com/Azure/azure-sdk-for-java/pull/32450)

### 4.39.0 (2022-11-16)
#### Bugs Fixed
* Fixed a rare race condition for `query plan` cache exceeding the allowed size limit - See [PR 31859](https://github.com/Azure/azure-sdk-for-java/pull/31859)
* Added improvement in `RntbdClientChannelHealthChecker` for detecting continuous transit timeout. - See [PR 31544](https://github.com/Azure/azure-sdk-for-java/pull/31544)
* Fixed an issue in replica validation where addresses may have not sorted properly when replica validation is enabled. - See [PR 32022](https://github.com/Azure/azure-sdk-for-java/pull/32022)
* Fixed unicode char handling in Uris in Cosmos Http Client. - See [PR 32058](https://github.com/Azure/azure-sdk-for-java/pull/32058)
* Fixed an eager prefetch issue to lazily prefetch pages on a query - See [PR 32122](https://github.com/Azure/azure-sdk-for-java/pull/32122)

#### Other Changes
* Shaded `MurmurHash3` of apache `commons-codec` to enable removing of the `guava` dependency - CVE-2020-8908 - See [PR 31761](https://github.com/Azure/azure-sdk-for-java/pull/31761)
* Updated test dependency of `testng` to version 7.5 - See [PR 31761](https://github.com/Azure/azure-sdk-for-java/pull/31761)
* Reduced the logging noise level on CancellationExceptions from `RntbdReporter.reportIssue`. - See [PR 32175](https://github.com/Azure/azure-sdk-for-java/pull/32175)

### 4.38.1 (2022-10-21)
#### Other Changes
* Updated test dependency of apache `commons-text` to version 1.10.0 - CVE-2022-42889 - See [PR 31674](https://github.com/Azure/azure-sdk-for-java/pull/31674)
* Updated `jackson-databind` dependency to 2.13.4.2 - CVE-2022-42003 - See [PR 31559](https://github.com/Azure/azure-sdk-for-java/pull/31559)

### 4.38.0 (2022-10-12)
#### Features Added
* Added option to set throughput control group name on per-request level for batch and bulk operations. - See [PR 31362](https://github.com/Azure/azure-sdk-for-java/pull/31362)

### 4.37.1 (2022-10-07)
#### Bugs Fixed
* Fixed incorrect RU metric reporting in micrometer metrics. - See [PR 31307](https://github.com/Azure/azure-sdk-for-java/pull/31307)
* Enabled failover to preferred locations in the case of single-write/multi-read region enabled account for read in Gateway mode and for metadata requests in Direct mode. - More details about the [Bug: Cosmos DB Client gets stuck in timeout retry loop](https://github.com/Azure/azure-sdk-for-java/issues/31260#issue-1396454421). - See [PR 31314](https://github.com/Azure/azure-sdk-for-java/pull/31314)

#### Other Changes
* Added SslHandshakeTimeout minimum duration config - See [PR 31298](https://github.com/Azure/azure-sdk-for-java/pull/31298)

### 4.37.0 (2022-09-30)
#### Features Added
* Added new preview APIs to `ChangeFeedProcessor` for handling all versions and deletes changes - See [PR 30399](https://github.com/Azure/azure-sdk-for-java/pull/30399)
* Added option to emit client-side metrics via micrometer.io MeterRegistry. - See [PR 30065](https://github.com/Azure/azure-sdk-for-java/pull/30065)

#### Bugs Fixed
* Fixed a race condition that could result in a memory/thread leak for `BulkExecutor` instances (and their corresponding `cosmos-daemon-BulkExecutor-*` thread). - See [PR 31082](https://github.com/Azure/azure-sdk-for-java/pull/31082)

#### Other Changes
* Enable replica validation by default - See [PR 31159](https://github.com/Azure/azure-sdk-for-java/pull/31159)

### 4.36.0 (2022-09-15)
#### Other Changes
* Added system property to turn on replica validation - See [PR 29767](https://github.com/Azure/azure-sdk-for-java/pull/29767)
* Added improvement to avoid retry on same replica that previously failed with 410, 408 and  >= 500 status codes - See [PR 29767](https://github.com/Azure/azure-sdk-for-java/pull/29767)
* Improvement when `connectionEndpointRediscoveryEnabled` is enabled - See [PR 30281](https://github.com/Azure/azure-sdk-for-java/pull/30281)
* Added replica validation for Unknown status if `openConnectionsAndInitCaches` is used and replica validation is enabled - See [PR 30277](https://github.com/Azure/azure-sdk-for-java/pull/30277)

### 4.35.1 (2022-08-29)
#### Other Changes
* Added non-blocking async lazy cache to improve upgrade and scaling scenarios - See [PR 29322](https://github.com/Azure/azure-sdk-for-java/pull/29322)
* Improved performance of `StoreResponse` using array headers - See [PR 30596](https://github.com/Azure/azure-sdk-for-java/pull/30596)

### 4.35.0 (2022-08-19)
#### Other Changes
* Updated netty library version to `4.1.79.Final`.
* Updated `reactor-core` version to `3.4.21`.

### 4.34.0 (2022-08-05)
#### Features Added
* GA of `DedicatedGatewayRequestOptions` API. See [PR 30142](https://github.com/Azure/azure-sdk-for-java/pull/30142)

#### Other Changes
* Added `requestSessionToken` to `CosmosDiagnostics` - See [PR 29516](https://github.com/Azure/azure-sdk-for-java/pull/29516)
* Reverted changes of [PR 29944](https://github.com/Azure/azure-sdk-for-java/pull/29944) to avoid possible regression when customers use id with special characters and their account is on ComputeGateway already. - See [PR 30283](https://github.com/Azure/azure-sdk-for-java/pull/30283)
* Added changes for `changeFeed` APIs for handling all versions and deletes changes. See [PR 30161](https://github.com/Azure/azure-sdk-for-java/pull/30161)

### 4.33.1 (2022-07-22)
#### Bugs Fixed
* Fixed issues with "id" encoding when using special characters that should be allowed in the "id" property of a document. - See [PR 29944](https://github.com/Azure/azure-sdk-for-java/pull/29944)
* Fixed `NotFoundException` for `queryChangeFeed` with staled feed range after split - See [PR 29982](https://github.com/Azure/azure-sdk-for-java/pull/29982)
* Fixed `ForbiddenException` for azure instance metadata service requests if proxy is configured for client telemetry. - See [PR 30004](https://github.com/Azure/azure-sdk-for-java/pull/30004)
* Fixed a regression introduced in [PR 27440](https://github.com/Azure/azure-sdk-for-java/pull/27440) which causes an `IllegalArgumentException` for distinct queries when using POJO serialization. - See [PR 30025](https://github.com/Azure/azure-sdk-for-java/pull/30025)
* Fixed `IllegalArgumentException` when trying to update targetThroughput(Threshold) without process restart. - See [PR 30049](https://github.com/Azure/azure-sdk-for-java/pull/30049)

#### Other Changes
* Supported username and password to be used in `GatewayConnectionConfig.setProxy` . - See [PR 30004](https://github.com/Azure/azure-sdk-for-java/pull/30004)

### 4.33.0 (2022-07-14)
#### Other Changes
* Updated netty library version to `4.1.78.Final`.
* Updated `reactor-core` version to `3.4.19`.

### 4.32.1 (2022-06-30)

#### Bugs Fixed
* Added a fix for `CloneNotSupportedException` when trying to instantiate a `Cosmos(Async)Client` and using a MAC provider which would not support cloning. Instead, this should be handled gracefully (less ideal perf is expected - but functionally it should work.) - See [PR 29719](https://github.com/Azure/azure-sdk-for-java/pull/29719)

### 4.32.0 (2022-06-27)
#### Other Changes
* Remove requires `io.netty.transport.epoll` from `module-info` - See [PR 29509](https://github.com/Azure/azure-sdk-for-java/pull/29509)
* Converted from `durationInMicroSec` to `durationInMilliSecs` in `CosmosDiagnostics` - See [PR 29643](https://github.com/Azure/azure-sdk-for-java/pull/29643)

### 4.31.0 (2022-06-08)
#### Bugs Fixed
* Fixed Store Response headers case insensitivity. - See [PR 29268](https://github.com/Azure/azure-sdk-for-java/pull/29268)

#### Other Changes
* Add `IdleStateHandler` after Ssl handshake has completed and improvement on keeping inner exceptions for creating new channels. - See [PR 29253](https://github.com/Azure/azure-sdk-for-java/pull/29253)

### 4.30.1 (2022-06-01)
#### Other Changes
* Made CosmosPatchOperations thread-safe. Usually there is no reason to modify a CosmosPatchOperations instance concurrently form multiple threads - but making it thread-safe acts as protection in case this is done anyway - See [PR 29143](https://github.com/Azure/azure-sdk-for-java/pull/29143)
* Added system property to allow overriding proxy setting for client telemetry endpoint. - See [PR 29022](https://github.com/Azure/azure-sdk-for-java/pull/29022)
* Added additional information about the reason on Rntbd channel health check failures. - See [PR 29174](https://github.com/Azure/azure-sdk-for-java/pull/29174)

### 4.30.0 (2022-05-20)
#### Bugs Fixed
* Fixed bubbling of Errors in case of any `java.lang.Error` - See [PR 28620](https://github.com/Azure/azure-sdk-for-java/pull/28620)
* Fixed an issue with creating new Throughput control client item when `enableThroughputControlGroup` is being called multiple times with the same throughput control group. - See [PR 28905](https://github.com/Azure/azure-sdk-for-java/pull/28905)
* Fixed a possible dead-lock on static ctor for CosmosException when the runtime is using custom class loaders. - See [PR 28912](https://github.com/Azure/azure-sdk-for-java/pull/28912) and [PR 28961](https://github.com/Azure/azure-sdk-for-java/pull/28961) 

#### Other Changes
* Added `exceptionMessage` and `exceptionResponseHeaders` to `CosmosDiagnostics` in case of any exceptions - See [PR 28620](https://github.com/Azure/azure-sdk-for-java/pull/28620)
* Improved performance of `query plan` cache by using `ConcurrentHashMap` with a fixed size of 1000 - See [PR 28537](https://github.com/Azure/azure-sdk-for-java/pull/28537)
* Changed 429 (Throttling) retry policy to have an upper bound for the back-off time of 5 seconds - See [PR 28764](https://github.com/Azure/azure-sdk-for-java/pull/28764)
* Improved `openConnectionsAndInitCaches` by using rntbd context negotiation. - See [PR 28470](https://github.com/Azure/azure-sdk-for-java/pull/28470)
* Enable `connectionEndpointRediscoveryEnabled` by default - See [PR 28471](https://github.com/Azure/azure-sdk-for-java/pull/28471)

### 4.29.1 (2022-04-27)
#### Bugs Fixed
* Fixed AAD authentication for `CosmosPatchOperations` - See [PR 28537](https://github.com/Azure/azure-sdk-for-java/pull/28537)

### 4.29.0 (2022-04-22)
#### Features Added
* Added Beta API `continueOnInitError` in `ThroughputControlGroupConfigBuilder` - See [PR 27702](https://github.com/Azure/azure-sdk-for-java/pull/27702)

#### Bugs Fixed
* Added improvement for handling idle connection close event when `connectionEndpointRediscoveryEnabled` is enabled - See [PR 27242](https://github.com/Azure/azure-sdk-for-java/pull/27242)
* Fixed memory leak issue related to circular reference of `CosmosDiagnostics` in `StoreResponse` and `CosmosException` - See [PR 28343](https://github.com/Azure/azure-sdk-for-java/pull/28343)

### 4.28.1 (2022-04-08)
#### Other Changes
* Updated `jackson` dependency to 2.13.2 and `jackson-databind` dependency to 2.13.2.1 - CVE-2020-36518. - See [PR 27847](https://github.com/Azure/azure-sdk-for-java/pull/27847)

### 4.28.0 (2022-03-18)
#### Features Added
* Added the "VM Unique ID" - see [Accessing and Using Azure VM Unique ID](https://azure.microsoft.com/blog/accessing-and-using-azure-vm-unique-id/) - to the request diagnostics. This information helps to simplify investigating any network issues between an application hosted in Azure and the corresponding Cosmos DB service endpoint. - See [PR 27692](https://github.com/Azure/azure-sdk-for-java/pull/27692)
* Added overload of read api on ClientEncryptionKey with request options for cosmos encrytion project. - See [PR 27210](https://github.com/Azure/azure-sdk-for-java/pull/27210)

#### Bugs Fixed
* Added `decodeTime` in `CosmosDiagnostics` - See [PR 22808](https://github.com/Azure/azure-sdk-for-java/pull/22808)

#### Other Changes
* Reduced CPU usage for some String operations by switching to APIs that don't compile a pattern for each call. - See [PR 27654](https://github.com/Azure/azure-sdk-for-java/pull/27654)
* Reduced GC (Garbage Collection) pressure when executing queries returning many documents by pushing down type conversion. - See [PR 27440](https://github.com/Azure/azure-sdk-for-java/pull/27440)

### 4.27.0 (2022-03-10)
#### Bugs Fixed
* Fixed an issue in `CosmosPagedIterable` resulting in excessive memory consumption due to unbounded prefetch of pages when converting the `CosmosPagedIterable` into an `Iterator<FeedResponse<T>>`. - See [PR 27237](https://github.com/Azure/azure-sdk-for-java/pull/27237) and [PR 27299](https://github.com/Azure/azure-sdk-for-java/pull/27299)
* Fixed a `NullPointerException` in `CosmosDiagnostics isDiagnosticsCapturedInPagedFlux` - See [PR 27261](https://github.com/Azure/azure-sdk-for-java/pull/27261)
* Fixed an issue with allowing null values for add, set and replace operations in Patch API - See [PR 27501](https://github.com/Azure/azure-sdk-for-java/pull/27501)
* Fixed an issue with top query when top x is greater than the total number of items in the database - See [PR 27377](https://github.com/Azure/azure-sdk-for-java/pull/27377)
* Fixed synchronized lists and maps for order by query race condition - See [PR 27142](https://github.com/Azure/azure-sdk-for-java/pull/27142)

### 4.26.0 (2022-02-11)
#### Features Added
* Added support to resume a "multi order by query" from a continuation token - See [PR 26267](https://github.com/Azure/azure-sdk-for-java/pull/26267)
* Added `RNTBD - open connections` information in `ClientTelemetry`.
* Added Beta API to set custom `Reactor` scheduler to be used by the `ChangeFeedProcessor` implementation - See [PR 26750](https://github.com/Azure/azure-sdk-for-java/pull/26750)
* Added support for correlating queries executed via the Cosmos Spark connector with service-telemetry based on the `correlationActivityId` - See [PR 26908](https://github.com/Azure/azure-sdk-for-java/pull/26908)

#### Bugs Fixed
* Fixed an issue in `ChangeFeedProcessor` related to `leases` that were found expired - See [PR 26750](https://github.com/Azure/azure-sdk-for-java/pull/26750)
* Fixed an issue with `query plan` caching double initialization - See [PR 26825](https://github.com/Azure/azure-sdk-for-java/pull/26825)

#### Other Changes
* Added support for logging `CosmosDiagnostics` for empty pages through system property for cross partition query - See [PR 26869](https://github.com/Azure/azure-sdk-for-java/pull/26869)

### 4.26.0-beta.1 (2022-01-25)
#### Features Added
* Added support to resume a "multi order by query" from a continuation token - See [PR 26267](https://github.com/Azure/azure-sdk-for-java/pull/26267)

### 4.25.0 (2022-01-14)
#### Bugs Fixed
* Fixed `NullPointerException` in bulk mode for deleted/recreated containers.
* Added missing exception cause in case of `InternalServerException`.

### 4.24.0 (2021-12-21)
#### Features Added
* Added implementation for `CosmosAuthorizationTokenResolver`.
* Scoped session token per partition level for gateway call.

#### Bugs Fixed
* Fixed issue causing CosmosException with statusCode 0 to be thrown on connectivity issues for Gateway.
* Addressed potential race condition in `ChangeFeedProcessor` when check-pointing current state.

### 4.23.0 (2021-12-10)
#### Features Added
* Added `setMaxMicroBatchConcurrency` and `getMaxMicroBatchConcurrency` in `CosmosBulkExecutionOptions`.

#### Bugs Fixed
* Bulk execution improvement triggering a flush when total payload size exceeds the max payload size limit.
* Bulk execution improvement shortening the flush interval when the `Flux` of incoming operations signals completion.
* Fixed metadata cache refresh scenario on collection recreate for gateway mode.

### 4.22.0 (2021-12-03)
#### Features Added
* Added Beta API `getContactedRegionNames` in `CosmosDiagnostics`.

#### Bugs Fixed
* Fixed `IllegalStateException` for `getFeedRanges` when container recreated with same name.
* Made Cosmos spans CLIENT which will allow Azure Monitor to show HTTP calls nested under Cosmos spans.
* Fixed `ConcurrentModificationException` when getting `NotFoundException` with session consistency.

### 4.21.1 (2021-11-13)
#### Bugs Fixed
* Fixed an issue in `ChangeFeedProcessor` where processing stops in some rare cases because of a race condition can occur which prevents work to be promptly assigned to other instances.

### 4.21.0 (2021-11-12)
#### Features Added
* GA of `CosmosPatch`, `CosmosBatch` and `CosmosBulk` API.
* GA of `ChangeFeedProcessorState` API.
* Added `networkRequestTimeout` API for `DirectConnectionConfig`.

#### Bugs Fixed
* Override the default keep-alive config on linux to keep connections open and detect a broken connection faster.

#### Other Changes
* Removed deprecated `BulkExecutionOptions`.
* Removed deprecated `BulkExecutionThresholds`.
* Removed deprecated `BulkItemRequestOptions`.
* Removed deprecated `BulkItemRequestOptionsBase`.
* Removed deprecated `BulkOperations`.
* Removed deprecated `BulkPatchItemRequestOptions`.
* Removed deprecated `BulkProcessingOptions`.
* Removed deprecated `BulkProcessingThresholds`.
* Removed deprecated `TransactionalBatch`.
* Removed deprecated `TransactionalBatchItemRequestOptions`.
* Removed deprecated `TransactionalBatchItemRequestOptionsBase`.
* Removed deprecated `TransactionalBatchOperationResult`.
* Removed deprecated `TransactionalBatchPatchItemRequestOptions`.
* Removed deprecated `TransactionalBatchRequestOptions`.
* Removed deprecated `TransactionalBatchResponse`.

### 4.20.1 (2021-10-27)
#### Bugs Fixed
* Removed `AfterBurner` module for Java version 16+.
* Fixed `BadRequestException` issue when using `Distinct` with matched `orderBy` queries via `continuationToken`.

### 4.20.0 (2021-10-14)
#### Features Added
* Enabling `query plan` cache by default.

#### Bugs Fixed
* Fixed issue with bulk reads when `contentResponseOnWrite` is not explicitly enabled on the cosmos client.

### 4.19.1 (2021-09-24)
#### Features Added
* Added support to config retry count for `openConnectionsAndInitCaches`.

#### Bugs Fixed
* Fixed ReadMany Api on partition split.
* Removed full exception trace from 404 error on open telemetry.
* Fixed issue with onErrorDropped being called when using concatWith in QuorumReader.

### 4.20.0-beta.1 (2021-09-22)
#### Features Added
* Added support to config retry count for `openConnectionsAndInitCaches`.

### 4.19.0 (2021-09-09)
#### New Features
* Added support for distinct count queries.
* Added support for capturing `IndexMetrics` in `CosmosQueryRequestOptions`.

#### Bugs Fixed
* Added support to switch off IO thread for response processing.
* Fixed issue for resuming order by queries from continuation token that includes undefined/null.

#### Other Changes
* Renamed `BulkExecutionOptions` to `CosmosBulkExecutionOptions`.
* Renamed `BulkExecutionThresholds` to `CosmosBulkExecutionThresholdsState`.
* Renamed `BulkItemRequestOptions` to `CosmosBulkItemRequestOptions`.
* Renamed `BulkItemRequestOptionsBase` to `CosmosBulkItemRequestOptionsBase`.
* Renamed `BulkOperations` to `CosmosBulkOperations`.
* Renamed `BulkPatchItemRequestOptions` to `CosmosBulkPatchItemRequestOptions`.
* Renamed `TransactionalBatch` to `CosmosBatch`.
* Renamed `TransactionalBatchItemRequestOptions` to `CosmosBatchItemRequestOptions`.
* Renamed `TransactionalBatchItemRequestOptionsBase` to `CosmosBatchItemRequestOptionsBase`.
* Renamed `TransactionalBatchOperationResult` to `CosmosBatchOperationResult`.
* Renamed `TransactionalBatchPatchItemRequestOptions` to `CosmosBatchPatchItemRequestOptions`.
* Renamed `TransactionalBatchRequestOptions` to `CosmosBatchRequestOptions`.
* Renamed `TransactionalBatchResponse` to `CosmosBatchResponse`.
* Renamed `processBulkOperations` to `executeBulkOperations` API.
* Renamed `executeTransactionalBatch` to `executeCosmosBatch` API.
* Moved `CosmosBulkItemResponse.java` to `com.azure.cosmos.models` package.
* Moved `CosmosBulkOperationResponse.java` to `com.azure.cosmos.models` package.
* Moved `CosmosItemOperation.java` to `com.azure.cosmos.models` package.
* Moved `CosmosItemOperationType.java` to `com.azure.cosmos.models` package.
* Moved `CosmosPatchOperations.java` to `com.azure.cosmos.models` package.

### 4.19.0-beta.1 (2021-09-02)
#### Bugs Fixed
* Added support to switch off IO thread for response processing.

### 4.18.0 (2021-08-16)
#### New Features
* Integrated cosmos diagnostics with open telemetry tracer.

#### Bugs Fixed
* Added reactor netty timeline to `query plan` calls.
* Fixed serialization warning on `clientSideRequestDiagnostics`.
* Fixed an issue when `IdleEndpointTimeout` is set to 0 in `DirectConnectionConfig`.
* Added retry for `PrematureCloseException`.
* Fixed an issue where application hangs in bulk executor.
* Fixed an issue which preventing recovery from 410/0 after split.

### 4.18.0-beta.1 (2021-08-11)
#### Bugs Fixed
* Added `TransportRequestChannelAcquisitionContext` in `CosmosDiagnostics`.

### 4.17.0 (2021-07-08)
#### New Features
* Adjust `MicroBatchSize` dynamically based on throttling rate in `BulkExecutor`.

#### Bugs Fixed
* Fixed an issue with AAD authentication in `Strong` and `BoundedStaleness` in direct mode.
* Fixed an issue where `ChangeFeedProcessor` was resuming from zero continuation token for new partitions on partition splits.

### 4.16.0 (2021-06-11)
#### Bugs Fixed
* Fixed an issue on handling partition splits during bulk operations in Gateway Mode.
* Fixed an issue with `NumberFormatException` happening on requests on large containers.
* Fixed an issue with BackOff time in `ThroughputController`.
* Fixed an issue with `ThroughputControl` calculation.
* Improved behavior when `CosmosClientBuilder.userAgentSuffix` exceeds 64 characters. Now `userAgentSuffix` will be honored as long as total userAgent value is less than 256 characters or truncated to fit the 256 characters limited.
* Fixed issue when using client-side throughput control in combination with bulk upserts, previously resulting in unnecessarily upserting documents multiple times in some cases when getting throttled.

### 4.16.0-beta.1 (2021-05-20)
#### Bugs Fixed
* No changes from previous version, releasing for compatibility issues with cosmos encryption modules.

### 4.15.0 (2021-05-12)
#### New Features
* Added `backendLatencyInMs` in `CosmosDiagnostics` for `DIRECT` connection mode.
* Added `retryContext` in `CosmosDiagnostics` for query operations.

#### Bugs Fixed
* Fixed ignored `HttpClient` decoder configuration issue.
* Fixed incorrect connection mode issue in `CosmosDiagnostics`.
* Fixed issue with handling collisions in the effective partition key.
* Fixed `CosmosQueryRequestOptions` NPE in `readAllItems` API.

### 4.15.0-beta.2 (2021-04-26)
#### Bugs Fixed
* No changes from previous version, releasing for compatibility issues with cosmos encryption modules.

### 4.15.0-beta.1 (2021-04-07)
#### Bugs Fixed
* No changes from previous version, releasing for compatibility issues with cosmos encryption modules.

### 4.14.0 (2021-04-06)
#### New Features
* General Availability for `readMany()` API in `CosmosAsyncContainer` and `CosmosContainer`.
* General Availability for `handle()` API in `CosmosPagedFlux` and `CosmosPagedIterable`.
* Upgraded Jackson to patch version 2.12.2.
* Exposed `getDocumentUsage` and `getDocumentCountUsage()` APIs in `FeedResponse` to retrieve document count metadata.

#### Bugs Fixed
* Allowed `CosmosPagedFlux#handle()` and `CosmosPagedIterable#handle()` API for chaining.
* Removed `AfterBurner` module usage from `CosmosException` causing the warning logs.
* Fixed issue of duplicate processing of items on the same Change Feed Processor instance.
* Return `RequestTimeoutException` on client side timeout for write operations.

### 4.13.1 (2021-03-22)
#### Bugs Fixed
* Fixed issue preventing recovery from 410 status code and 0 sub status code due to stale Gateway caches when threads in parallel scheduler are starved.
* Fixed warning caused because of afterburner module usage in `CosmosDiagnostics`.
* Query performance improvements.

### 4.13.0 (2021-03-11)
> [!IMPORTANT] 
> This release updates `reactor-core` and `reactor-netty` major versions to `2020.0.4 (Europium)` release train.
#### New Features
* Updated `reactor-core` version to 3.4.3.
* Updated `reactor-netty` version to 1.0.4.
* Added `Diagnostics` for queries.

#### Bugs Fixed
* Fixed `OrderBy` for mixed and undefined types for cross partition queries.
* Fixed `readAllItems` with resourceToken.
* Fixed issue with `resourceToken` usage in `Gateway` connection mode.
* Fixed issues with point operations with permissions in `Gateway` connection mode.

### 4.12.0 (2021-02-09)
#### New Features
* Added connection endpoint rediscovery feature to help reduce and spread-out high latency spikes.
* Added changeFeed pull model beta API.
* Added support for resuming query from a pre split continuation token after partition split.
* Optimized query execution time by caching `query plan` for single partition queries with filters and orderby.

#### Bugs Fixed
* Fixed telemetry deserialization issue.
* Skip session token for `query plan`, trigger and UDF.
* Improved session timeout 404/1002 exception handling.

### 4.11.0 (2021-01-15)
#### New Features
* Added Beta API for Patch support.
* Updated reactor-core library version to `3.3.12.RELEASE`.
* Updated reactor-netty library version to `0.9.15.RELEASE`.
* Updated netty library version to `4.1.54.Final`.

#### Bugs Fixed
* Fixed RntbdServiceEnpoint close issue.
* Improved the latency and throughput for writes when multiplexing.

### 4.10.0 (2020-12-14)
#### New Features
* Added Conflict API support.

### 4.9.0 (2020-12-11)
#### New Features
* Added Beta API for Bulk Operations.
* Added `getRegionsContacted` API in `CosmosDiagnostics`.
* Added Diagnostics for `CosmosStoredProcedureResponse`.
* Added trouble shooting guide links to `CosmosException`.

#### Bugs Fixed
* Adding automatic retries on client-side transient failures on writes while possible with still being idempotent.
* Fixed NPE on `getDiagnostics` for `CosmosStoredProcedureResponse`.
* Fixed empty `resourceAddress` in `CosmosException`.

### 4.8.0 (2020-10-27)
#### New Features
* Added `contentResponseOnWriteEnabled` feature to `CosmosItemRequestOptions`.

#### Bugs Fixed
* Fixed an issue which may affect query behaviour when resuming from a continuation token.

### 4.7.1 (2020-10-21)
#### Bugs Fixed
* Improved the 449 retry policy to force back-off on initial retry and start with shorter back-offs.

### 4.7.0 (2020-10-17)
#### New Features
* Added Beta API for transactional batches.

#### Bugs Fixed
* Fixed an error parsing query metrics on locales with ',' as floating-point delimiter.
* Stopped excessive regional fail-overs when retrieving responses with invalid json from Gateway.
* Fixed an error resulting in certain queries unnecessarily being expected in the Gateway even when using Direct transport.
* Reduced logging noise level by handling SSLException on channel closure.
* Improved efficiency of retry logic for "404 - ReadSession not available" errors.

### 4.6.0 (2020-09-30)
#### New Features
* Added new API to support AAD role-based access control in Cosmos. This is a preview feature which needs to be enabled at the account settings.
* Added handler API(beta) to `CosmosPagedFlux`/`CosmosPagedIterable` to be invoked on every response.

### 4.5.2 (2020-09-29)
#### Bugs Fixed
* Increased robustness of query execution and fetching metadata cache in case of intermittent connectivity issues.

### 4.5.1 (2020-09-25)
#### Bugs Fixed
* Added preview implementation for ChangeFeedProcessor which allows for a more detailed view of the current state.
* Fixed Multiple partition supervisor tasks running simultaneously if leaseAcquireInterval is smaller than leaseRenewInterval.
* Improved Diagnostics for Rntbd connectivity.
* Stopped onError Dropped events from leaking into default reactor hook.

### 4.5.0 (2020-09-16)
#### New Features
* Increased robustness of the Rntbd stack in case of intermittent connectivity issues.
* Improved latency in case of intermittent connectivity issues to individual backend replicas for multi-region accounts avoiding initiation of unnecessary regional fail-overs.

### 4.4.0 (2020-09-12)
#### Bugs Fixed
* Fixed RequestTimeoutException when enabling `netty-tcnative-boringssl` dependency.
* Fixed memory leak issue on `Delete` operations in `GATEWAY` mode.
* Fixed a leak in `CosmosClient` instantiation when endpoint uri is invalid.
* Improved `CPU History` diagnostics.

### 4.4.0-beta.1 (2020-08-27)
#### New Features
* Added new API to efficiently load many documents (via list of pk/id pairs or all documents for a set of pk values).
* Added new `deleteItem` API.
* Enabled query metrics by default.
#### Bugs Fixed
* Fixed NPE in `GatewayAddressCache`.
* Fixing query metric issue for zero item response.
* Improved performance (reduced CPU usage) for address parsing and Master-Key authentication.

### 4.3.2-beta.2 (2020-08-17)
#### Bugs Fixed
* No changes from previous version, releasing for compatibility issues with spring data modules.

### 4.3.2-beta.1 (2020-08-14)
#### Bugs Fixed
* Fixed issue in RntbdServiceEndpoint to avoid early closure of an unused TCP connection.

### 4.3.1 (2020-08-13)
#### Bugs Fixed
* Fixed issue with `GROUP BY` query, where it was returning only one page.
* Fixed user agent string format to comply with central SDK guidelines.
* Enhanced diagnostics information to include `query plan` diagnostics.

### 4.3.0 (2020-07-29)
#### New Features
* Updated reactor-core library version to `3.3.8.RELEASE`. 
* Updated reactor-netty library version to `0.9.10.RELEASE`. 
* Updated netty library version to `4.1.51.Final`. 
* Added new overload APIs for `upsertItem` with `partitionKey`. 
* Added open telemetry tracing support. 
#### Bugs Fixed
* Fixed issue where SSLException gets thrown in case of cancellation of requests in GATEWAY mode.
* Fixed resource throttle retry policy on stored procedures execution.
* Fixed issue where SDK hangs in log level DEBUG mode. 
* Fixed periodic spikes in latency in Direct mode. 
* Fixed high client initialization time issue. 
* Fixed http proxy bug when customizing client with direct mode and gateway mode. 
* Fixed potential NPE in users passes null options. 
* Added timeUnit to `requestLatency` in diagnostics string.
* Removed duplicate uri string from diagnostics string. 
* Fixed diagnostics string in proper JSON format for point operations.
* Fixed issue with `.single()` operator causing the reactor chain to blow up in case of Not Found exception. 

### 4.2.0 (2020-07-14)
#### New Features
* Added script logging enabled API to `CosmosStoredProcedureRequestOptions`.
* Updated `DirectConnectionConfig` default `idleEndpointTimeout` to 1h and default `connectTimeout` to 5s.
#### Bugs Fixed
* Fixed issue where `GatewayConnectionConfig` `idleConnectionTimeout` was overriding `DirectConnectionConfig` `idleConnectionTimeout`.
* Fixed `responseContinuationTokenLimitInKb` get and set APIs in `CosmosQueryRequestOptions`.
* Fixed issue in query and change feed when recreating the collection with same name.
* Fixed issue with top query throwing ClassCastException.
* Fixed issue with order by query throwing NullPointerException.
* Fixed issue in handling of cancelled requests in direct mode causing reactor `onErrorDropped` being called. 

### 4.1.0 (2020-06-25)
#### New Features
* Added support for `GROUP BY` query.
* Increased the default value of maxConnectionsPerEndpoint to 130 in DirectConnectionConfig.
* Increased the default value of maxRequestsPerConnection to 30 in DirectConnectionConfig.
#### Bugs Fixed
* Fixed issues with order by query returning duplicate results when resuming by using continuation token. 
* Fixed issues with value query returning null values for nested object.
* Fixed null pointer exception on request manager in RntbdClientChannelPool.

### 4.0.1 (2020-06-10)
#### New Features
* Renamed `QueryRequestOptions` to `CosmosQueryRequestOptions`.
* Updated `ChangeFeedProcessorBuilder` to builder pattern.
* Updated `CosmosPermissionProperties` with new container name and child resources APIs.
#### Bugs Fixed
* Fixed ConnectionPolicy `toString()` Null Pointer Exception.

### 4.0.1-beta.4 (2020-06-03)
#### New Features
* Added more samples & enriched docs to `CosmosClientBuilder`. 
* Updated `CosmosDatabase` & `CosmosContainer` APIs with throughputProperties for autoscale/autopilot support. 
* Renamed `CosmosClientException` to `CosmosException`. 
* Replaced `AccessCondition` & `AccessConditionType` by `ifMatchETag()` & `ifNoneMatchETag()` APIs. 
* Merged all `Cosmos*AsyncResponse` & `CosmosResponse` types to a single `CosmosResponse` type.
* Renamed `CosmosResponseDiagnostics` to `CosmosDiagnostics`.  
* Wrapped `FeedResponseDiagnostics` in `CosmosDiagnostics`. 
* Removed `jackson` dependency from azure-cosmos & relying on azure-core. 
* Replaced `CosmosKeyCredential` with `AzureKeyCredential` type. 
* Added `ProxyOptions` APIs to `GatewayConnectionConfig`. 
* Updated SDK to use `Instant` type instead of `OffsetDateTime`. 
* Added new enum type `OperationKind`. 
* Renamed `FeedOptions` to `QueryRequestOptions`. 
* Added `getETag()` & `getTimestamp()` APIs to `Cosmos*Properties` types. 
* Added `userAgent` information in `CosmosException` & `CosmosDiagnostics`. 
* Updated new line character in `Diagnostics` to System new line character. 
* Removed `readAll*` APIs, use query select all APIs instead.
* Added `ChangeFeedProcessor` estimate lag API.   
#### Bugs Fixed
* Fixed issue with parsing of query results in case of Value order by queries. 

### 4.0.1-beta.3 (2020-05-15)
#### New Features
* Added autoscale/autopilot throughput provisioning support to SDK.  
* Replaced `ConnectionPolicy` with new connection configs. Exposed `DirectConnectionConfig` & `GatewayConnectionConfig` APIs through `CosmosClientBuilder` for Direct & Gateway mode connection configurations.
* Moved `JsonSerializable` & `Resource` to implementation package. 
* Added `contentResponseOnWriteEnabled` API to CosmosClientBuilder which disables full response content on write operations.
* Exposed `getETag()` APIs on response types.
* Moved `CosmosAuthorizationTokenResolver` to implementation. 
* Renamed `preferredLocations` & `multipleWriteLocations` API to `preferredRegions` & `multipleWriteRegions`. 
* Updated `reactor-core` to 3.3.5.RELEASE, `reactor-netty` to 0.9.7.RELEASE & `netty` to 4.1.49.Final versions. 
* Added support for `analyticalStoreTimeToLive` in SDK.     
#### Bugs Fixed
* Fixed socket leak issues with Direct TCP client.
* Fixed `orderByQuery` with continuation token bug.

### 4.0.1-beta.2 (2020-04-21)
#### New Features
* `CosmosClientException` extends `AzureException`. 
* Removed `maxItemCount` & `requestContinuationToken` APIs from `FeedOptions` instead using `byPage()` APIs from `CosmosPagedFlux` & `CosmosPagedIterable`.
* Introduced `CosmosPermissionProperties` on public surface for `Permission` APIs.
* Removed `SqlParameterList` type & replaced with `List`
* Fixed multiple memory leaks in Direct TCP client. 
* Added support for `DISTINCT` queries. 
* Removed external dependencies on `fasterxml.uuid, guava, commons-io, commons-collection4, commons-text`.  
* Moved `CosmosPagedFlux` & `CosmosPagedIterable` to `utils` package. 
* Updated netty to 4.1.45.Final & project reactor to 3.3.3 version.
* Updated public rest contracts to `Final` classes.
* Added support for advanced Diagnostics for point operations.
#### Bugs Fixed
* `ChangeFeedProcessor` bug fix for handling partition splits & when partition not found.
* `ChangeFeedProcessor` bug fix when synchronizing lease updates across different threads.

### 4.0.1-beta.1 (2020-03-10)
#### New Features 
* Updated package to `com.azure.cosmos`
* Added `models` package for model / rest contracts
* Added `utils` package for `CosmosPagedFlux` & `CosmosPagedIterable` types. 
* Updated public APIs to use `Duration` across the SDK.
* Added all rest contracts to `models` package.
* `RetryOptions` renamed to `ThrottlingRetryOptions`.
* Added `CosmosPagedFlux` & `CosmosPagedIterable` pagination types for query APIs. 
* Added support for sharing TransportClient across multiple instances of CosmosClients using a new API in the `CosmosClientBuilder#connectionSharingAcrossClientsEnabled(true)`
* Query Optimizations by removing double serialization / deserialization. 
* Response Headers optimizations by removing unnecessary copying back and forth. 
* Optimized `ByteBuffer` serialization / deserialization by removing intermediate String instantiations.
#### Bugs Fixed
* Fixed race condition causing `ArrayIndexOutOfBound` exception in StoreReader<|MERGE_RESOLUTION|>--- conflicted
+++ resolved
@@ -3,10 +3,7 @@
 ### 4.62.0-beta.1 (Unreleased)
 
 #### Features Added
-<<<<<<< HEAD
 * Added support for specifying a set of custom ids in the request options. - See [PR 40835](https://github.com/Azure/azure-sdk-for-java/pull/40835)
-=======
->>>>>>> eb87ff16
 * Added support for changing some request options dynamically without the need of restarting the application. -See [PR 40061](https://github.com/Azure/azure-sdk-for-java/pull/40061)
 
 #### Breaking Changes
