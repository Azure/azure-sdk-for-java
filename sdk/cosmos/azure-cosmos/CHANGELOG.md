--- conflicted
+++ resolved
@@ -4,17 +4,19 @@
 
 #### Features Added
 * Added support for Move operation - See [PR 31078](https://github.com/Azure/azure-sdk-for-java/pull/31078)
+* GA of subpartitioning functionality in SDK - See [32501](https://github.com/Azure/azure-sdk-for-java/pull/32501)
 
 #### Breaking Changes
 
 #### Bugs Fixed
-
-#### Other Changes
+* Fixed `readMany` API to take in hierarchical partition keys - See [32501](https://github.com/Azure/azure-sdk-for-java/pull/32501)
+
+#### Other Changes
+* Added ability for SDK to use partial partition keys for queries in subpartitioned containers - See [32501](https://github.com/Azure/azure-sdk-for-java/pull/32501)
 
 ### 4.41.0 (2023-02-17)
 
 #### Features Added
-* GA of subpartitioning functionality in SDK - See [32501](https://github.com/Azure/azure-sdk-for-java/pull/32501)
 * Added ability to configure proactive connection management via `CosmosClientBuilder.openConnectionsAndInitCaches(CosmosContainerProactiveInitConfig)`. - See [PR 33267](https://github.com/Azure/azure-sdk-for-java/pull/33267)
 * Added internal merge handling - See [PR 31428](https://github.com/Azure/azure-sdk-for-java/pull/31428). See [PR 32097](https://github.com/Azure/azure-sdk-for-java/pull/32097). See [PR 32078](https://github.com/Azure/azure-sdk-for-java/pull/32078). See [PR 32165](https://github.com/Azure/azure-sdk-for-java/pull/32165). See [32259](https://github.com/Azure/azure-sdk-for-java/pull/32259). See [32496](https://github.com/Azure/azure-sdk-for-java/pull/32496)
 * Added more granular control of which Cosmos client-side metrics to emit, whether to collect histograms and percentiles (and which) and also which tags/dimensions to associate with individual metrics.  - See [PR 33436](https://github.com/Azure/azure-sdk-for-java/pull/33436)
@@ -25,12 +27,7 @@
   * Capturing metrics - especially `Timer` and `DistributionSummary` with percentiles/histograms has some performance overhead. We got feedback that initially we were emitting some metrics with relatively high cardinality on tags with percentiles/histograms of questionable value (only useful in certain scenarios). So, we decided to disable collecting these metrics by default - but still allow them to be collected when enabled manually via the APIs described in [PR 33436](https://github.com/Azure/azure-sdk-for-java/pull/33436).   
 
 #### Bugs Fixed
-<<<<<<< HEAD
-* Fixed `readMany` API to take in hierarchical partition keys - See [32501](https://github.com/Azure/azure-sdk-for-java/pull/32501)
-* Change feed pull API is suing an incorrect key value for collection lookup, which can result in using the old collection in collection recreate scenarios. - See [PR 33178](https://github.com/Azure/azure-sdk-for-java/pull/33178)
-=======
 * Change feed pull API is using an incorrect key value for collection lookup, which can result in using the old collection in collection recreate scenarios. - See [PR 33178](https://github.com/Azure/azure-sdk-for-java/pull/33178)
->>>>>>> 77036c28
 
 #### Other Changes
 * Give a meaningful name to the GlobalEndpointManager worker thread. - See [PR 33507](https://github.com/Azure/azure-sdk-for-java/pull/33507)
