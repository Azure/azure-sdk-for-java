--- conflicted
+++ resolved
@@ -7,12 +7,7 @@
 #### Breaking Changes
 
 #### Bugs Fixed
-<<<<<<< HEAD
-* Fixed an issue where throughput control is not triggered properly when target throughput is being used - See [PR 34393](https://github.com/Azure/azure-sdk-for-java/pull/34393)
-* Fixed an issue where `IllegalStateException` being thrown during replica validation - See [PR 34538](https://github.com/Azure/azure-sdk-for-java/pull/34538)
 * Fixed `IllegalArgumentException` in changeFeedProcessor when `maxScaleCount` is configured - See [PR 34618](https://github.com/Azure/azure-sdk-for-java/pull/34618)
-=======
->>>>>>> 051b1e6e
 
 #### Other Changes
 
