## Release History

### 4.41.0-beta.1 (Unreleased)

#### Features Added
* Added ability to configure proactive connection management via `CosmosClientBuilder.openConnectionsAndInitCaches(CosmosContainerProactiveInitConfig)`. - See [PR 33267](https://github.com/Azure/azure-sdk-for-java/pull/33267)
* Added internal merge handling - See [PR 31428](https://github.com/Azure/azure-sdk-for-java/pull/31428). See [PR 32097](https://github.com/Azure/azure-sdk-for-java/pull/32097). See [PR 32078](https://github.com/Azure/azure-sdk-for-java/pull/32078). See [PR 32165](https://github.com/Azure/azure-sdk-for-java/pull/32165). See [32259](https://github.com/Azure/azure-sdk-for-java/pull/32259). See [32496](https://github.com/Azure/azure-sdk-for-java/pull/32496)

#### Breaking Changes

#### Bugs Fixed
<<<<<<< HEAD
* Fixed `readMany` API to take in hierarchical partition keys - See [32501](https://github.com/Azure/azure-sdk-for-java/pull/32501)
=======
- Change feed pull API is suing an incorrect key value for collection lookup, which can result in using the old collection in collection recreate scenarios. - See [PR 33178](https://github.com/Azure/azure-sdk-for-java/pull/33178)
>>>>>>> e3d474aa

#### Other Changes

### 4.40.0 (2023-01-13)
#### Features Added
* Added `retyrAfterInMs` to `StoreResult` in `CosmosDiagnostics` - See [PR 31219](https://github.com/Azure/azure-sdk-for-java/pull/31219)
* Added `CosmosDiagnostics` to `readMany` API - See [PR 32290](https://github.com/Azure/azure-sdk-for-java/pull/32290)

#### Bugs Fixed
* Fixed issue on noisy `CancellationException` log - See [PR 31882](https://github.com/Azure/azure-sdk-for-java/pull/31882)
* Fixed issue with `TracerProvider` constructor inadvertently disabling tracing when `isClientMetricsEnabled` is true - See [PR 32787](https://github.com/Azure/azure-sdk-for-java/pull/32787)
* Added improvement in handling for idle connection being closed unexpectedly - See [PR 32936](https://github.com/Azure/azure-sdk-for-java/pull/32936)

#### Other Changes
* Reduced log noisiness when bulk ingestion completes and sink is already terminated or cancelled. - See [PR 32601](https://github.com/Azure/azure-sdk-for-java/pull/32601)
* Optimized the `readMany` API to make use of point reads when a single item is requested for a given physical partition - See [PR 31723](https://github.com/Azure/azure-sdk-for-java/pull/31723)
* Added cross region retries for data plane, query plan and metadata requests failed with http timeouts - See [PR 32450](https://github.com/Azure/azure-sdk-for-java/pull/32450)

### 4.39.0 (2022-11-16)

#### Bugs Fixed
* Fixed a rare race condition for `query plan` cache exceeding the allowed size limit - See [PR 31859](https://github.com/Azure/azure-sdk-for-java/pull/31859)
* Added improvement in `RntbdClientChannelHealthChecker` for detecting continuous transit timeout. - See [PR 31544](https://github.com/Azure/azure-sdk-for-java/pull/31544)
* Fixed an issue in replica validation where addresses may have not sorted properly when replica validation is enabled. - See [PR 32022](https://github.com/Azure/azure-sdk-for-java/pull/32022)
* Fixed unicode char handling in Uris in Cosmos Http Client. - See [PR 32058](https://github.com/Azure/azure-sdk-for-java/pull/32058)
* Fixed an eager prefetch issue to lazily prefetch pages on a query - See [PR 32122](https://github.com/Azure/azure-sdk-for-java/pull/32122)

#### Other Changes
* Shaded `MurmurHash3` of apache `commons-codec` to enable removing of the `guava` dependency - CVE-2020-8908 - See [PR 31761](https://github.com/Azure/azure-sdk-for-java/pull/31761)
* Updated test dependency of `testng` to version 7.5 - See [PR 31761](https://github.com/Azure/azure-sdk-for-java/pull/31761)
* Reduced the logging noise level on CancellationExceptions from `RntbdReporter.reportIssue`. - See [PR 32175](https://github.com/Azure/azure-sdk-for-java/pull/32175)

### 4.38.1 (2022-10-21)
#### Other Changes
* Updated test dependency of apache `commons-text` to version 1.10.0 - CVE-2022-42889 - See [PR 31674](https://github.com/Azure/azure-sdk-for-java/pull/31674)
* Updated `jackson-databind` dependency to 2.13.4.2 - CVE-2022-42003 - See [PR 31559](https://github.com/Azure/azure-sdk-for-java/pull/31559)

### 4.38.0 (2022-10-12)
#### Features Added
* Added option to set throughput control group name on per-request level for batch and bulk operations. - See [PR 31362](https://github.com/Azure/azure-sdk-for-java/pull/31362)

### 4.37.1 (2022-10-07)
> [!IMPORTANT]
> We strongly recommend our customers to use version 4.37.1 and above.
#### Bugs Fixed
* Fixed incorrect RU metric reporting in micrometer metrics. - See [PR 31307](https://github.com/Azure/azure-sdk-for-java/pull/31307)
* Enabled failover to preferred locations in the case of single-write/multi-read region enabled account for read in Gateway mode and for metadata requests in Direct mode. - More details about the [Bug: Cosmos DB Client gets stuck in timeout retry loop](https://github.com/Azure/azure-sdk-for-java/issues/31260#issue-1396454421). - See [PR 31314](https://github.com/Azure/azure-sdk-for-java/pull/31314)

#### Other Changes
* Added SslHandshakeTimeout minimum duration config - See [PR 31298](https://github.com/Azure/azure-sdk-for-java/pull/31298)

### 4.37.0 (2022-09-30)
#### Features Added
* Added new preview APIs to `ChangeFeedProcessor` for handling all versions and deletes changes - See [PR 30399](https://github.com/Azure/azure-sdk-for-java/pull/30399)
* Added option to emit client-side metrics via micrometer.io MeterRegistry. - See [PR 30065](https://github.com/Azure/azure-sdk-for-java/pull/30065)

#### Bugs Fixed
* Fixed a race condition that could result in a memory/thread leak for `BulkExecutor` instances (and their corresponding `cosmos-daemon-BulkExecutor-*` thread). - See [PR 31082](https://github.com/Azure/azure-sdk-for-java/pull/31082)

#### Other Changes
* Enable replica validation by default - See [PR 31159](https://github.com/Azure/azure-sdk-for-java/pull/31159)

### 4.36.0 (2022-09-15)
#### Other Changes
* Added system property to turn on replica validation - See [PR 29767](https://github.com/Azure/azure-sdk-for-java/pull/29767)
* Added improvement to avoid retry on same replica that previously failed with 410, 408 and  >= 500 status codes - See [PR 29767](https://github.com/Azure/azure-sdk-for-java/pull/29767)
* Improvement when `connectionEndpointRediscoveryEnabled` is enabled - See [PR 30281](https://github.com/Azure/azure-sdk-for-java/pull/30281)
* Added replica validation for Unknown status if `openConnectionsAndInitCaches` is used and replica validation is enabled - See [PR 30277](https://github.com/Azure/azure-sdk-for-java/pull/30277)

### 4.35.1 (2022-08-29)
#### Other Changes
* Added non-blocking async lazy cache to improve upgrade and scaling scenarios - See [PR 29322](https://github.com/Azure/azure-sdk-for-java/pull/29322)
* Improved performance of `StoreResponse` using array headers - See [PR 30596](https://github.com/Azure/azure-sdk-for-java/pull/30596)

### 4.35.0 (2022-08-19)
#### Other Changes
* Updated netty library version to `4.1.79.Final`.
* Updated `reactor-core` version to `3.4.21`.

### 4.34.0 (2022-08-05)
#### Features Added
* GA of `DedicatedGatewayRequestOptions` API. See [PR 30142](https://github.com/Azure/azure-sdk-for-java/pull/30142)

#### Other Changes
* Added `requestSessionToken` to `CosmosDiagnostics` - See [PR 29516](https://github.com/Azure/azure-sdk-for-java/pull/29516)
* Reverted changes of [PR 29944](https://github.com/Azure/azure-sdk-for-java/pull/29944) to avoid possible regression when customers use id with special characters and their account is on ComputeGateway already. - See [PR 30283](https://github.com/Azure/azure-sdk-for-java/pull/30283)
* Added changes for `changeFeed` APIs for handling all versions and deletes changes. See [PR 30161](https://github.com/Azure/azure-sdk-for-java/pull/30161)

### 4.33.1 (2022-07-22)
#### Bugs Fixed
* Fixed issues with "id" encoding when using special characters that should be allowed in the "id" property of a document. - See [PR 29944](https://github.com/Azure/azure-sdk-for-java/pull/29944)
* Fixed `NotFoundException` for `queryChangeFeed` with staled feed range after split - See [PR 29982](https://github.com/Azure/azure-sdk-for-java/pull/29982)
* Fixed `ForbiddenException` for azure instance metadata service requests if proxy is configured for client telemetry. - See [PR 30004](https://github.com/Azure/azure-sdk-for-java/pull/30004)
* Fixed a regression introduced in [PR 27440](https://github.com/Azure/azure-sdk-for-java/pull/27440) which causes an `IllegalArgumentException` for distinct queries when using POJO serialization. - See [PR 30025](https://github.com/Azure/azure-sdk-for-java/pull/30025)
* Fixed `IllegalArgumentException` when trying to update targetThroughput(Threshold) without process restart. - See [PR 30049](https://github.com/Azure/azure-sdk-for-java/pull/30049)

#### Other Changes
* Supported username and password to be used in `GatewayConnectionConfig.setProxy` . - See [PR 30004](https://github.com/Azure/azure-sdk-for-java/pull/30004)

### 4.33.0 (2022-07-14)
#### Other Changes
* Updated netty library version to `4.1.78.Final`.
* Updated `reactor-core` version to `3.4.19`.

### 4.32.1 (2022-06-30)

#### Bugs Fixed
* Added a fix for `CloneNotSupportedException` when trying to instantiate a `Cosmos(Async)Client` and using a MAC provider which would not support cloning. Instead, this should be handled gracefully (less ideal perf is expected - but functionally it should work.) - See [PR 29719](https://github.com/Azure/azure-sdk-for-java/pull/29719)

### 4.32.0 (2022-06-27)
#### Other Changes
* Remove requires `io.netty.transport.epoll` from `module-info` - See [PR 29509](https://github.com/Azure/azure-sdk-for-java/pull/29509)
* Converted from `durationInMicroSec` to `durationInMilliSecs` in `CosmosDiagnostics` - See [PR 29643](https://github.com/Azure/azure-sdk-for-java/pull/29643)

### 4.31.0 (2022-06-08)
#### Bugs Fixed
* Fixed Store Response headers case insensitivity. - See [PR 29268](https://github.com/Azure/azure-sdk-for-java/pull/29268)

#### Other Changes
* Add `IdleStateHandler` after Ssl handshake has completed and improvement on keeping inner exceptions for creating new channels. - See [PR 29253](https://github.com/Azure/azure-sdk-for-java/pull/29253)

### 4.30.1 (2022-06-01)
#### Other Changes
* Made CosmosPatchOperations thread-safe. Usually there is no reason to modify a CosmosPatchOperations instance concurrently form multiple threads - but making it thread-safe acts as protection in case this is done anyway - See [PR 29143](https://github.com/Azure/azure-sdk-for-java/pull/29143)
* Added system property to allow overriding proxy setting for client telemetry endpoint. - See [PR 29022](https://github.com/Azure/azure-sdk-for-java/pull/29022)
* Added additional information about the reason on Rntbd channel health check failures. - See [PR 29174](https://github.com/Azure/azure-sdk-for-java/pull/29174)

### 4.30.0 (2022-05-20)
#### Bugs Fixed
* Fixed bubbling of Errors in case of any `java.lang.Error` - See [PR 28620](https://github.com/Azure/azure-sdk-for-java/pull/28620)
* Fixed an issue with creating new Throughput control client item when `enableThroughputControlGroup` is being called multiple times with the same throughput control group. - See [PR 28905](https://github.com/Azure/azure-sdk-for-java/pull/28905)
* Fixed a possible dead-lock on static ctor for CosmosException when the runtime is using custom class loaders. - See [PR 28912](https://github.com/Azure/azure-sdk-for-java/pull/28912) and [PR 28961](https://github.com/Azure/azure-sdk-for-java/pull/28961) 

#### Other Changes
* Added `exceptionMessage` and `exceptionResponseHeaders` to `CosmosDiagnostics` in case of any exceptions - See [PR 28620](https://github.com/Azure/azure-sdk-for-java/pull/28620)
* Improved performance of `query plan` cache by using `ConcurrentHashMap` with a fixed size of 1000 - See [PR 28537](https://github.com/Azure/azure-sdk-for-java/pull/28537)
* Changed 429 (Throttling) retry policy to have an upper bound for the back-off time of 5 seconds - See [PR 28764](https://github.com/Azure/azure-sdk-for-java/pull/28764)
* Improved `openConnectionsAndInitCaches` by using rntbd context negotiation. - See [PR 28470](https://github.com/Azure/azure-sdk-for-java/pull/28470)
* Enable `connectionEndpointRediscoveryEnabled` by default - See [PR 28471](https://github.com/Azure/azure-sdk-for-java/pull/28471)

### 4.29.1 (2022-04-27)
#### Bugs Fixed
* Fixed AAD authentication for `CosmosPatchOperations` - See [PR 28537](https://github.com/Azure/azure-sdk-for-java/pull/28537)

### 4.29.0 (2022-04-22)
#### Features Added
* Added Beta API `continueOnInitError` in `ThroughputControlGroupConfigBuilder` - See [PR 27702](https://github.com/Azure/azure-sdk-for-java/pull/27702)

#### Bugs Fixed
* Added improvement for handling idle connection close event when `connectionEndpointRediscoveryEnabled` is enabled - See [PR 27242](https://github.com/Azure/azure-sdk-for-java/pull/27242)
* Fixed memory leak issue related to circular reference of `CosmosDiagnostics` in `StoreResponse` and `CosmosException` - See [PR 28343](https://github.com/Azure/azure-sdk-for-java/pull/28343)

### 4.28.1 (2022-04-08)
#### Other Changes
* Updated `jackson` dependency to 2.13.2 and `jackson-databind` dependency to 2.13.2.1 - CVE-2020-36518. - See [PR 27847](https://github.com/Azure/azure-sdk-for-java/pull/27847)

### 4.28.0 (2022-03-18)
#### Features Added
* Added the "VM Unique ID" - see [Accessing and Using Azure VM Unique ID](https://azure.microsoft.com/blog/accessing-and-using-azure-vm-unique-id/) - to the request diagnostics. This information helps to simplify investigating any network issues between an application hosted in Azure and the corresponding Cosmos DB service endpoint. - See [PR 27692](https://github.com/Azure/azure-sdk-for-java/pull/27692)
* Added overload of read api on ClientEncryptionKey with request options for cosmos encrytion project. - See [PR 27210](https://github.com/Azure/azure-sdk-for-java/pull/27210)

#### Bugs Fixed
* Added `decodeTime` in `CosmosDiagnostics` - See [PR 22808](https://github.com/Azure/azure-sdk-for-java/pull/22808)

#### Other Changes
* Reduced CPU usage for some String operations by switching to APIs that don't compile a pattern for each call. - See [PR 27654](https://github.com/Azure/azure-sdk-for-java/pull/27654)
* Reduced GC (Garbage Collection) pressure when executing queries returning many documents by pushing down type conversion. - See [PR 27440](https://github.com/Azure/azure-sdk-for-java/pull/27440)

### 4.27.0 (2022-03-10)
#### Bugs Fixed
* Fixed an issue in `CosmosPagedIterable` resulting in excessive memory consumption due to unbounded prefetch of pages when converting the `CosmosPagedIterable` into an `Iterator<FeedResponse<T>>`. - See [PR 27237](https://github.com/Azure/azure-sdk-for-java/pull/27237) and [PR 27299](https://github.com/Azure/azure-sdk-for-java/pull/27299)
* Fixed a `NullPointerException` in `CosmosDiagnostics isDiagnosticsCapturedInPagedFlux` - See [PR 27261](https://github.com/Azure/azure-sdk-for-java/pull/27261)
* Fixed an issue with allowing null values for add, set and replace operations in Patch API - See [PR 27501](https://github.com/Azure/azure-sdk-for-java/pull/27501)
* Fixed an issue with top query when top x is greater than the total number of items in the database - See [PR 27377](https://github.com/Azure/azure-sdk-for-java/pull/27377)
* Fixed synchronized lists and maps for order by query race condition - See [PR 27142](https://github.com/Azure/azure-sdk-for-java/pull/27142)

### 4.26.0 (2022-02-11)
#### Features Added
* Added support to resume a "multi order by query" from a continuation token - See [PR 26267](https://github.com/Azure/azure-sdk-for-java/pull/26267)
* Added `RNTBD - open connections` information in `ClientTelemetry`.
* Added Beta API to set custom `Reactor` scheduler to be used by the `ChangeFeedProcessor` implementation - See [PR 26750](https://github.com/Azure/azure-sdk-for-java/pull/26750)
* Added support for correlating queries executed via the Cosmos Spark connector with service-telemetry based on the `correlationActivityId` - See [PR 26908](https://github.com/Azure/azure-sdk-for-java/pull/26908)

#### Bugs Fixed
* Fixed an issue in `ChangeFeedProcessor` related to `leases` that were found expired - See [PR 26750](https://github.com/Azure/azure-sdk-for-java/pull/26750)
* Fixed an issue with `query plan` caching double initialization - See [PR 26825](https://github.com/Azure/azure-sdk-for-java/pull/26825)

#### Other Changes
* Added support for logging `CosmosDiagnostics` for empty pages through system property for cross partition query - See [PR 26869](https://github.com/Azure/azure-sdk-for-java/pull/26869)

### 4.26.0-beta.1 (2022-01-25)
#### Features Added
* Added support to resume a "multi order by query" from a continuation token - See [PR 26267](https://github.com/Azure/azure-sdk-for-java/pull/26267)

### 4.25.0 (2022-01-14)
#### Bugs Fixed
* Fixed `NullPointerException` in bulk mode for deleted/recreated containers.
* Added missing exception cause in case of `InternalServerException`.

### 4.24.0 (2021-12-21)
#### Features Added
* Added implementation for `CosmosAuthorizationTokenResolver`.
* Scoped session token per partition level for gateway call.

#### Bugs Fixed
* Fixed issue causing CosmosException with statusCode 0 to be thrown on connectivity issues for Gateway.
* Addressed potential race condition in `ChangeFeedProcessor` when check-pointing current state.

### 4.23.0 (2021-12-10)
#### Features Added
* Added `setMaxMicroBatchConcurrency` and `getMaxMicroBatchConcurrency` in `CosmosBulkExecutionOptions`.

#### Bugs Fixed
* Bulk execution improvement triggering a flush when total payload size exceeds the max payload size limit.
* Bulk execution improvement shortening the flush interval when the `Flux` of incoming operations signals completion.
* Fixed metadata cache refresh scenario on collection recreate for gateway mode.

### 4.22.0 (2021-12-03)
#### Features Added
* Added Beta API `getContactedRegionNames` in `CosmosDiagnostics`.

#### Bugs Fixed
* Fixed `IllegalStateException` for `getFeedRanges` when container recreated with same name.
* Made Cosmos spans CLIENT which will allow Azure Monitor to show HTTP calls nested under Cosmos spans.
* Fixed `ConcurrentModificationException` when getting `NotFoundException` with session consistency.

### 4.21.1 (2021-11-13)
#### Bugs Fixed
* Fixed an issue in `ChangeFeedProcessor` where processing stops in some rare cases because of a race condition can occur which prevents work to be promptly assigned to other instances.

### 4.21.0 (2021-11-12)
#### Features Added
* GA of `CosmosPatch`, `CosmosBatch` and `CosmosBulk` API.
* GA of `ChangeFeedProcessorState` API.
* Added `networkRequestTimeout` API for `DirectConnectionConfig`.

#### Bugs Fixed
* Override the default keep-alive config on linux to keep connections open and detect a broken connection faster.

#### Other Changes
* Removed deprecated `BulkExecutionOptions`.
* Removed deprecated `BulkExecutionThresholds`.
* Removed deprecated `BulkItemRequestOptions`.
* Removed deprecated `BulkItemRequestOptionsBase`.
* Removed deprecated `BulkOperations`.
* Removed deprecated `BulkPatchItemRequestOptions`.
* Removed deprecated `BulkProcessingOptions`.
* Removed deprecated `BulkProcessingThresholds`.
* Removed deprecated `TransactionalBatch`.
* Removed deprecated `TransactionalBatchItemRequestOptions`.
* Removed deprecated `TransactionalBatchItemRequestOptionsBase`.
* Removed deprecated `TransactionalBatchOperationResult`.
* Removed deprecated `TransactionalBatchPatchItemRequestOptions`.
* Removed deprecated `TransactionalBatchRequestOptions`.
* Removed deprecated `TransactionalBatchResponse`.

### 4.20.1 (2021-10-27)
#### Bugs Fixed
* Removed `AfterBurner` module for Java version 16+.
* Fixed `BadRequestException` issue when using `Distinct` with matched `orderBy` queries via `continuationToken`.

### 4.20.0 (2021-10-14)
#### Features Added
* Enabling `query plan` cache by default.

#### Bugs Fixed
* Fixed issue with bulk reads when `contentResponseOnWrite` is not explicitly enabled on the cosmos client.

### 4.19.1 (2021-09-24)
#### Features Added
* Added support to config retry count for `openConnectionsAndInitCaches`.

#### Bugs Fixed
* Fixed ReadMany Api on partition split.
* Removed full exception trace from 404 error on open telemetry.
* Fixed issue with onErrorDropped being called when using concatWith in QuorumReader.

### 4.20.0-beta.1 (2021-09-22)
#### Features Added
* Added support to config retry count for `openConnectionsAndInitCaches`.

### 4.19.0 (2021-09-09)
#### New Features
* Added support for distinct count queries.
* Added support for capturing `IndexMetrics` in `CosmosQueryRequestOptions`.

#### Bugs Fixed
* Added support to switch off IO thread for response processing.
* Fixed issue for resuming order by queries from continuation token that includes undefined/null.

#### Other Changes
* Renamed `BulkExecutionOptions` to `CosmosBulkExecutionOptions`.
* Renamed `BulkExecutionThresholds` to `CosmosBulkExecutionThresholdsState`.
* Renamed `BulkItemRequestOptions` to `CosmosBulkItemRequestOptions`.
* Renamed `BulkItemRequestOptionsBase` to `CosmosBulkItemRequestOptionsBase`.
* Renamed `BulkOperations` to `CosmosBulkOperations`.
* Renamed `BulkPatchItemRequestOptions` to `CosmosBulkPatchItemRequestOptions`.
* Renamed `TransactionalBatch` to `CosmosBatch`.
* Renamed `TransactionalBatchItemRequestOptions` to `CosmosBatchItemRequestOptions`.
* Renamed `TransactionalBatchItemRequestOptionsBase` to `CosmosBatchItemRequestOptionsBase`.
* Renamed `TransactionalBatchOperationResult` to `CosmosBatchOperationResult`.
* Renamed `TransactionalBatchPatchItemRequestOptions` to `CosmosBatchPatchItemRequestOptions`.
* Renamed `TransactionalBatchRequestOptions` to `CosmosBatchRequestOptions`.
* Renamed `TransactionalBatchResponse` to `CosmosBatchResponse`.
* Renamed `processBulkOperations` to `executeBulkOperations` API.
* Renamed `executeTransactionalBatch` to `executeCosmosBatch` API.
* Moved `CosmosBulkItemResponse.java` to `com.azure.cosmos.models` package.
* Moved `CosmosBulkOperationResponse.java` to `com.azure.cosmos.models` package.
* Moved `CosmosItemOperation.java` to `com.azure.cosmos.models` package.
* Moved `CosmosItemOperationType.java` to `com.azure.cosmos.models` package.
* Moved `CosmosPatchOperations.java` to `com.azure.cosmos.models` package.

### 4.19.0-beta.1 (2021-09-02)
#### Bugs Fixed
* Added support to switch off IO thread for response processing.

### 4.18.0 (2021-08-16)
#### New Features
* Integrated cosmos diagnostics with open telemetry tracer.

#### Bugs Fixed
* Added reactor netty timeline to `query plan` calls.
* Fixed serialization warning on `clientSideRequestDiagnostics`.
* Fixed an issue when `IdleEndpointTimeout` is set to 0 in `DirectConnectionConfig`.
* Added retry for `PrematureCloseException`.
* Fixed an issue where application hangs in bulk executor.
* Fixed an issue which preventing recovery from 410/0 after split.

### 4.18.0-beta.1 (2021-08-11)
#### Bugs Fixed
* Added `TransportRequestChannelAcquisitionContext` in `CosmosDiagnostics`.

### 4.17.0 (2021-07-08)
#### New Features
* Adjust `MicroBatchSize` dynamically based on throttling rate in `BulkExecutor`.

#### Bugs Fixed
* Fixed an issue with AAD authentication in `Strong` and `BoundedStaleness` in direct mode.
* Fixed an issue where `ChangeFeedProcessor` was resuming from zero continuation token for new partitions on partition splits.

### 4.16.0 (2021-06-11)
#### Bugs Fixed
* Fixed an issue on handling partition splits during bulk operations in Gateway Mode.
* Fixed an issue with `NumberFormatException` happening on requests on large containers.
* Fixed an issue with BackOff time in `ThroughputController`.
* Fixed an issue with `ThroughputControl` calculation.
* Improved behavior when `CosmosClientBuilder.userAgentSuffix` exceeds 64 characters. Now `userAgentSuffix` will be honored as long as total userAgent value is less than 256 characters or truncated to fit the 256 characters limited.
* Fixed issue when using client-side throughput control in combination with bulk upserts, previously resulting in unnecessarily upserting documents multiple times in some cases when getting throttled.

### 4.16.0-beta.1 (2021-05-20)
#### Bugs Fixed
* No changes from previous version, releasing for compatibility issues with cosmos encryption modules.

### 4.15.0 (2021-05-12)
#### New Features
* Added `backendLatencyInMs` in `CosmosDiagnostics` for `DIRECT` connection mode.
* Added `retryContext` in `CosmosDiagnostics` for query operations.

#### Bugs Fixed
* Fixed ignored `HttpClient` decoder configuration issue.
* Fixed incorrect connection mode issue in `CosmosDiagnostics`.
* Fixed issue with handling collisions in the effective partition key.
* Fixed `CosmosQueryRequestOptions` NPE in `readAllItems` API.

### 4.15.0-beta.2 (2021-04-26)
#### Bugs Fixed
* No changes from previous version, releasing for compatibility issues with cosmos encryption modules.

### 4.15.0-beta.1 (2021-04-07)
#### Bugs Fixed
* No changes from previous version, releasing for compatibility issues with cosmos encryption modules.

### 4.14.0 (2021-04-06)
#### New Features
* General Availability for `readMany()` API in `CosmosAsyncContainer` and `CosmosContainer`.
* General Availability for `handle()` API in `CosmosPagedFlux` and `CosmosPagedIterable`.
* Upgraded Jackson to patch version 2.12.2.
* Exposed `getDocumentUsage` and `getDocumentCountUsage()` APIs in `FeedResponse` to retrieve document count metadata.

#### Bugs Fixed
* Allowed `CosmosPagedFlux#handle()` and `CosmosPagedIterable#handle()` API for chaining.
* Removed `AfterBurner` module usage from `CosmosException` causing the warning logs.
* Fixed issue of duplicate processing of items on the same Change Feed Processor instance.
* Return `RequestTimeoutException` on client side timeout for write operations.

### 4.13.1 (2021-03-22)
#### Bugs Fixed
* Fixed issue preventing recovery from 410 status code and 0 sub status code due to stale Gateway caches when threads in parallel scheduler are starved.
* Fixed warning caused because of afterburner module usage in `CosmosDiagnostics`.
* Query performance improvements.

### 4.13.0 (2021-03-11)
> [!IMPORTANT] 
> This release updates `reactor-core` and `reactor-netty` major versions to `2020.0.4 (Europium)` release train.
#### New Features
* Updated `reactor-core` version to 3.4.3.
* Updated `reactor-netty` version to 1.0.4.
* Added `Diagnostics` for queries.

#### Bugs Fixed
* Fixed `OrderBy` for mixed and undefined types for cross partition queries.
* Fixed `readAllItems` with resourceToken.
* Fixed issue with `resourceToken` usage in `Gateway` connection mode.
* Fixed issues with point operations with permissions in `Gateway` connection mode.

### 4.12.0 (2021-02-09)
#### New Features
* Added connection endpoint rediscovery feature to help reduce and spread-out high latency spikes.
* Added changeFeed pull model beta API.
* Added support for resuming query from a pre split continuation token after partition split.
* Optimized query execution time by caching `query plan` for single partition queries with filters and orderby.

#### Bugs Fixed
* Fixed telemetry deserialization issue.
* Skip session token for `query plan`, trigger and UDF.
* Improved session timeout 404/1002 exception handling.

### 4.11.0 (2021-01-15)
#### New Features
* Added Beta API for Patch support.
* Updated reactor-core library version to `3.3.12.RELEASE`.
* Updated reactor-netty library version to `0.9.15.RELEASE`.
* Updated netty library version to `4.1.54.Final`.

#### Bugs Fixed
* Fixed RntbdServiceEnpoint close issue.
* Improved the latency and throughput for writes when multiplexing.

### 4.10.0 (2020-12-14)
#### New Features
* Added Conflict API support.

### 4.9.0 (2020-12-11)
#### New Features
* Added Beta API for Bulk Operations.
* Added `getRegionsContacted` API in `CosmosDiagnostics`.
* Added Diagnostics for `CosmosStoredProcedureResponse`.
* Added trouble shooting guide links to `CosmosException`.

#### Bugs Fixed
* Adding automatic retries on client-side transient failures on writes while possible with still being idempotent.
* Fixed NPE on `getDiagnostics` for `CosmosStoredProcedureResponse`.
* Fixed empty `resourceAddress` in `CosmosException`.

### 4.8.0 (2020-10-27)
#### New Features
* Added `contentResponseOnWriteEnabled` feature to `CosmosItemRequestOptions`.

#### Bugs Fixed
* Fixed an issue which may affect query behaviour when resuming from a continuation token.

### 4.7.1 (2020-10-21)
#### Bugs Fixed
* Improved the 449 retry policy to force back-off on initial retry and start with shorter back-offs.

### 4.7.0 (2020-10-17)
#### New Features
* Added Beta API for transactional batches.

#### Bugs Fixed
* Fixed an error parsing query metrics on locales with ',' as floating-point delimiter.
* Stopped excessive regional fail-overs when retrieving responses with invalid json from Gateway.
* Fixed an error resulting in certain queries unnecessarily being expected in the Gateway even when using Direct transport.
* Reduced logging noise level by handling SSLException on channel closure.
* Improved efficiency of retry logic for "404 - ReadSession not available" errors.

### 4.6.0 (2020-09-30)
#### New Features
* Added new API to support AAD role-based access control in Cosmos. This is a preview feature which needs to be enabled at the account settings.
* Added handler API(beta) to `CosmosPagedFlux`/`CosmosPagedIterable` to be invoked on every response.

### 4.5.2 (2020-09-29)
#### Bugs Fixed
* Increased robustness of query execution and fetching metadata cache in case of intermittent connectivity issues.

### 4.5.1 (2020-09-25)
#### Bugs Fixed
* Added preview implementation for ChangeFeedProcessor which allows for a more detailed view of the current state.
* Fixed Multiple partition supervisor tasks running simultaneously if leaseAcquireInterval is smaller than leaseRenewInterval.
* Improved Diagnostics for Rntbd connectivity.
* Stopped onError Dropped events from leaking into default reactor hook.

### 4.5.0 (2020-09-16)
#### New Features
* Increased robustness of the Rntbd stack in case of intermittent connectivity issues.
* Improved latency in case of intermittent connectivity issues to individual backend replicas for multi-region accounts avoiding initiation of unnecessary regional fail-overs.

### 4.4.0 (2020-09-12)
#### Bugs Fixed
* Fixed RequestTimeoutException when enabling `netty-tcnative-boringssl` dependency.
* Fixed memory leak issue on `Delete` operations in `GATEWAY` mode.
* Fixed a leak in `CosmosClient` instantiation when endpoint uri is invalid.
* Improved `CPU History` diagnostics.

### 4.4.0-beta.1 (2020-08-27)
#### New Features
* Added new API to efficiently load many documents (via list of pk/id pairs or all documents for a set of pk values).
* Added new `deleteItem` API.
* Enabled query metrics by default.
#### Bugs Fixed
* Fixed NPE in `GatewayAddressCache`.
* Fixing query metric issue for zero item response.
* Improved performance (reduced CPU usage) for address parsing and Master-Key authentication.

### 4.3.2-beta.2 (2020-08-17)
#### Bugs Fixed
* No changes from previous version, releasing for compatibility issues with spring data modules.

### 4.3.2-beta.1 (2020-08-14)
#### Bugs Fixed
* Fixed issue in RntbdServiceEndpoint to avoid early closure of an unused TCP connection.

### 4.3.1 (2020-08-13)
#### Bugs Fixed
* Fixed issue with `GROUP BY` query, where it was returning only one page.
* Fixed user agent string format to comply with central SDK guidelines.
* Enhanced diagnostics information to include `query plan` diagnostics.

### 4.3.0 (2020-07-29)
#### New Features
* Updated reactor-core library version to `3.3.8.RELEASE`. 
* Updated reactor-netty library version to `0.9.10.RELEASE`. 
* Updated netty library version to `4.1.51.Final`. 
* Added new overload APIs for `upsertItem` with `partitionKey`. 
* Added open telemetry tracing support. 
#### Bugs Fixed
* Fixed issue where SSLException gets thrown in case of cancellation of requests in GATEWAY mode.
* Fixed resource throttle retry policy on stored procedures execution.
* Fixed issue where SDK hangs in log level DEBUG mode. 
* Fixed periodic spikes in latency in Direct mode. 
* Fixed high client initialization time issue. 
* Fixed http proxy bug when customizing client with direct mode and gateway mode. 
* Fixed potential NPE in users passes null options. 
* Added timeUnit to `requestLatency` in diagnostics string.
* Removed duplicate uri string from diagnostics string. 
* Fixed diagnostics string in proper JSON format for point operations.
* Fixed issue with `.single()` operator causing the reactor chain to blow up in case of Not Found exception. 

### 4.2.0 (2020-07-14)
#### New Features
* Added script logging enabled API to `CosmosStoredProcedureRequestOptions`.
* Updated `DirectConnectionConfig` default `idleEndpointTimeout` to 1h and default `connectTimeout` to 5s.
#### Bugs Fixed
* Fixed issue where `GatewayConnectionConfig` `idleConnectionTimeout` was overriding `DirectConnectionConfig` `idleConnectionTimeout`.
* Fixed `responseContinuationTokenLimitInKb` get and set APIs in `CosmosQueryRequestOptions`.
* Fixed issue in query and change feed when recreating the collection with same name.
* Fixed issue with top query throwing ClassCastException.
* Fixed issue with order by query throwing NullPointerException.
* Fixed issue in handling of cancelled requests in direct mode causing reactor `onErrorDropped` being called. 

### 4.1.0 (2020-06-25)
#### New Features
* Added support for `GROUP BY` query.
* Increased the default value of maxConnectionsPerEndpoint to 130 in DirectConnectionConfig.
* Increased the default value of maxRequestsPerConnection to 30 in DirectConnectionConfig.
#### Bugs Fixed
* Fixed issues with order by query returning duplicate results when resuming by using continuation token. 
* Fixed issues with value query returning null values for nested object.
* Fixed null pointer exception on request manager in RntbdClientChannelPool.

### 4.0.1 (2020-06-10)
#### New Features
* Renamed `QueryRequestOptions` to `CosmosQueryRequestOptions`.
* Updated `ChangeFeedProcessorBuilder` to builder pattern.
* Updated `CosmosPermissionProperties` with new container name and child resources APIs.
#### Bugs Fixed
* Fixed ConnectionPolicy `toString()` Null Pointer Exception.

### 4.0.1-beta.4 (2020-06-03)
#### New Features
* Added more samples & enriched docs to `CosmosClientBuilder`. 
* Updated `CosmosDatabase` & `CosmosContainer` APIs with throughputProperties for autoscale/autopilot support. 
* Renamed `CosmosClientException` to `CosmosException`. 
* Replaced `AccessCondition` & `AccessConditionType` by `ifMatchETag()` & `ifNoneMatchETag()` APIs. 
* Merged all `Cosmos*AsyncResponse` & `CosmosResponse` types to a single `CosmosResponse` type.
* Renamed `CosmosResponseDiagnostics` to `CosmosDiagnostics`.  
* Wrapped `FeedResponseDiagnostics` in `CosmosDiagnostics`. 
* Removed `jackson` dependency from azure-cosmos & relying on azure-core. 
* Replaced `CosmosKeyCredential` with `AzureKeyCredential` type. 
* Added `ProxyOptions` APIs to `GatewayConnectionConfig`. 
* Updated SDK to use `Instant` type instead of `OffsetDateTime`. 
* Added new enum type `OperationKind`. 
* Renamed `FeedOptions` to `QueryRequestOptions`. 
* Added `getETag()` & `getTimestamp()` APIs to `Cosmos*Properties` types. 
* Added `userAgent` information in `CosmosException` & `CosmosDiagnostics`. 
* Updated new line character in `Diagnostics` to System new line character. 
* Removed `readAll*` APIs, use query select all APIs instead.
* Added `ChangeFeedProcessor` estimate lag API.   
#### Bugs Fixed
* Fixed issue with parsing of query results in case of Value order by queries. 

### 4.0.1-beta.3 (2020-05-15)
#### New Features
* Added autoscale/autopilot throughput provisioning support to SDK.  
* Replaced `ConnectionPolicy` with new connection configs. Exposed `DirectConnectionConfig` & `GatewayConnectionConfig` APIs through `CosmosClientBuilder` for Direct & Gateway mode connection configurations.
* Moved `JsonSerializable` & `Resource` to implementation package. 
* Added `contentResponseOnWriteEnabled` API to CosmosClientBuilder which disables full response content on write operations.
* Exposed `getETag()` APIs on response types.
* Moved `CosmosAuthorizationTokenResolver` to implementation. 
* Renamed `preferredLocations` & `multipleWriteLocations` API to `preferredRegions` & `multipleWriteRegions`. 
* Updated `reactor-core` to 3.3.5.RELEASE, `reactor-netty` to 0.9.7.RELEASE & `netty` to 4.1.49.Final versions. 
* Added support for `analyticalStoreTimeToLive` in SDK.     
#### Bugs Fixed
* Fixed socket leak issues with Direct TCP client.
* Fixed `orderByQuery` with continuation token bug.

### 4.0.1-beta.2 (2020-04-21)
#### New Features
* `CosmosClientException` extends `AzureException`. 
* Removed `maxItemCount` & `requestContinuationToken` APIs from `FeedOptions` instead using `byPage()` APIs from `CosmosPagedFlux` & `CosmosPagedIterable`.
* Introduced `CosmosPermissionProperties` on public surface for `Permission` APIs.
* Removed `SqlParameterList` type & replaced with `List`
* Fixed multiple memory leaks in Direct TCP client. 
* Added support for `DISTINCT` queries. 
* Removed external dependencies on `fasterxml.uuid, guava, commons-io, commons-collection4, commons-text`.  
* Moved `CosmosPagedFlux` & `CosmosPagedIterable` to `utils` package. 
* Updated netty to 4.1.45.Final & project reactor to 3.3.3 version.
* Updated public rest contracts to `Final` classes.
* Added support for advanced Diagnostics for point operations.
#### Bugs Fixed
* `ChangeFeedProcessor` bug fix for handling partition splits & when partition not found.
* `ChangeFeedProcessor` bug fix when synchronizing lease updates across different threads.

### 4.0.1-beta.1 (2020-03-10)
#### New Features 
* Updated package to `com.azure.cosmos`
* Added `models` package for model / rest contracts
* Added `utils` package for `CosmosPagedFlux` & `CosmosPagedIterable` types. 
* Updated public APIs to use `Duration` across the SDK.
* Added all rest contracts to `models` package.
* `RetryOptions` renamed to `ThrottlingRetryOptions`.
* Added `CosmosPagedFlux` & `CosmosPagedIterable` pagination types for query APIs. 
* Added support for sharing TransportClient across multiple instances of CosmosClients using a new API in the `CosmosClientBuilder#connectionSharingAcrossClientsEnabled(true)`
* Query Optimizations by removing double serialization / deserialization. 
* Response Headers optimizations by removing unnecessary copying back and forth. 
* Optimized `ByteBuffer` serialization / deserialization by removing intermediate String instantiations.
#### Bugs Fixed
* Fixed race condition causing `ArrayIndexOutOfBound` exception in StoreReader<|MERGE_RESOLUTION|>--- conflicted
+++ resolved
@@ -9,11 +9,8 @@
 #### Breaking Changes
 
 #### Bugs Fixed
-<<<<<<< HEAD
 * Fixed `readMany` API to take in hierarchical partition keys - See [32501](https://github.com/Azure/azure-sdk-for-java/pull/32501)
-=======
-- Change feed pull API is suing an incorrect key value for collection lookup, which can result in using the old collection in collection recreate scenarios. - See [PR 33178](https://github.com/Azure/azure-sdk-for-java/pull/33178)
->>>>>>> e3d474aa
+* Change feed pull API is suing an incorrect key value for collection lookup, which can result in using the old collection in collection recreate scenarios. - See [PR 33178](https://github.com/Azure/azure-sdk-for-java/pull/33178)
 
 #### Other Changes
 
