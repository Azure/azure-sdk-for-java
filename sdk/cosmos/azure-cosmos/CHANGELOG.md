## Release History

### 4.52.0-beta.1 (Unreleased)

#### Features Added

#### Breaking Changes

#### Bugs Fixed
<<<<<<< HEAD
* Fixed an issue where SDK mark region unavailable on http timeout - See [PR 37163](https://github.com/Azure/azure-sdk-for-java/pull/37163)
* Fixed an issue where SDK do `A, B, C, A` retry pattern for `404/1002` - See [PR 37040](https://github.com/Azure/azure-sdk-for-java/pull/37040)
* Fixed an issue where SDK do aggressive retry on `449` - See [PR 37040](https://github.com/Azure/azure-sdk-for-java/pull/37040)
* Fixed an issue where SDK skip cross region retry for server generated `410` for write operations - See [PR 37040](https://github.com/Azure/azure-sdk-for-java/pull/37040)
=======
* Fixed an issue where `emptyPageDiagnosticsEnabled` in `CosmosQueryRequestOptions` was being overridden. This caused empty page diagnostics to be logged (with INFO level) even when the flag was set to false - See [PR 37199](https://github.com/Azure/azure-sdk-for-java/pull/37199)
>>>>>>> c8f16ebe

#### Other Changes

### 4.51.0 (2023-09-29)

#### Features Added
* Added a preview API to `ChangeFeedProcessorBuilder` to process an additional `ChangeFeedProcessorContext` for handling all versions and deletes changes. - See [PR 36715](https://github.com/Azure/azure-sdk-for-java/pull/36715)
* Added public APIs to configure a `Supplier<CosmosExcludedRegions>` through `CosmosClientBuilder#excludedRegionSupplier` and `CosmosExcludedRegions` - a type which encapsulates a set of excluded regions. See [PR 36616](https://github.com/Azure/azure-sdk-for-java/pull/36616)

#### Bugs Fixed
* Fixed an issue with the threshold based availability strategy, which could result in missing diagnostics and unnecessarily high tail latency - See [PR 36508](https://github.com/Azure/azure-sdk-for-java/pull/36508) and [PR 36786](https://github.com/Azure/azure-sdk-for-java/pull/36786).
* Fixed an issue where `sampleDiagnostics` is not being honored for `query. See [PR 37015](https://github.com/Azure/azure-sdk-for-java/pull/37015)
* Fixed the issue of `excludeRegions` not being honored for `CosmosBulkExecutionOptions`. - See[PR 36616](https://github.com/Azure/azure-sdk-for-java/pull/36616)
* Fixed an issue with missing diagnostics (metrics, logging) for `Cosmos(Async)Container.readMany` calls - See [PR 37009](https://github.com/Azure/azure-sdk-for-java/pull/37009)

### 4.50.0 (2023-09-25)

#### Features Added
* Added throughput control support for `gateway mode`. See [PR 36687](https://github.com/Azure/azure-sdk-for-java/pull/36687)
* Added public API to change the initial micro batch size in `CosmosBulkExecutionOptions`. The micro batch size is dynamically adjusted based on throttling rate. By default, it starts with a relatively large micro batch size, which can result in a short spike of throttled requests at the beginning of a bulk execution - reducing the initial micro batch size - for example to 1 - will start with smaller batch size and then dynamically increase it without causing the initial short spike of throttled requests. See [PR 36910](https://github.com/Azure/azure-sdk-for-java/pull/36910)

#### Bugs Fixed
* Disabled `CosmosEndToEndOperationLatencyPolicyConfig` feature in `ChangeFeedProcessor`. Setting `CosmosEndToEndOperationLatencyPolicyConfig` at `CosmosClient` level will not affect `ChangeFeedProcessor` requests in any way. See [PR 36775](https://github.com/Azure/azure-sdk-for-java/pull/36775)
* Fixed staleness issue of `COSMOS.MIN_CONNECTION_POOL_SIZE_PER_ENDPOINT` system property - See [PR 36599](https://github.com/Azure/azure-sdk-for-java/pull/36599).
* Fixed an issue where `pageSize` from `byPage` is not always being honored. This only happens when the same `CosmosQueryRequestOptions` being used through different requests, and different pageSize being used. See [PR 36847](https://github.com/Azure/azure-sdk-for-java/pull/36847)
* Fixed an issue where build of `CosmosClient` and `CosmosAsyncClient` was getting blocked for the entire aggressive warmup duration even when all the connections have been opened already. - See [PR 36889](https://github.com/Azure/azure-sdk-for-java/pull/36889)
* Fixed `CosmosClient` connection warm up bug to open connections aggressively. - See [PR 36889](https://github.com/Azure/azure-sdk-for-java/pull/36889)

#### Other Changes
* Handling negative end-to-end timeouts provided more gracefully by throwing a `CosmsoException` (`OperationCancelledException`) instead of `IllegalArgumentException`. - See [PR 36507](https://github.com/Azure/azure-sdk-for-java/pull/36507)
* Reverted preserve ordering in bulk mode([PR 35892](https://github.com/Azure/azure-sdk-for-java/pull/35892)). See [PR 36638](https://github.com/Azure/azure-sdk-for-java/pull/36638)

### 4.45.2-hotfix (2023-09-18)
> [!IMPORTANT]
> We strongly recommend our customers to upgrade directly to at least 4.48.2 or above if they have been using the 4.45.2-hotfix version of `azure-cosmos`. Versions 4.46.0 - 4.48.1 will miss important fixes that have been backported to 4.45.2-hotfix.
#### Bugs Fixed
* Added capability to mark a region as unavailable when a request is cancelled due to end-to-end timeout and connection issues
  with the region in the direct connectivity mode. - See [PR 35586](https://github.com/Azure/azure-sdk-for-java/pull/35586)
* Fixed an issue where `ConnectionStateListener` tracked staled `Uris` which fails to mark the current `Uris` unhealthy properly - See [PR 36067](https://github.com/Azure/azure-sdk-for-java/pull/36067)
* Fixed an issue to update the last unhealthy timestamp for an `Uri` instance only when transitioning to `Unhealthy` from a different health status -  See [36083](https://github.com/Azure/azure-sdk-for-java/pull/36083)
* Improved the channel health check flow to deem a channel unhealthy when it sees consecutive cancellations. - See [PR 36225](https://github.com/Azure/azure-sdk-for-java/pull/36225)
* Optimized the replica validation flow to validate replica health with `Unknown` health status only when the replica is
  used by a container which is also part of the connection warm-up flow. - See [PR 36225](https://github.com/Azure/azure-sdk-for-java/pull/36225)
* Fixed possible `NullPointerException` issue if health-check flow kicks in before RNTBD context negotiation for a given channel - See [PR 36397](https://github.com/Azure/azure-sdk-for-java/pull/36397).

### 4.48.2 (2023-08-25)
> [!IMPORTANT]
> We strongly recommend our customers to use version 4.48.2 and above.
#### Bugs Fixed
* Fixed possible `NullPointerException` issue if health-check flow kicks in before RNTBD context negotiation for a given channel - See [PR 36397](https://github.com/Azure/azure-sdk-for-java/pull/36397).

#### Other Changes
* Handling negative end-to-end timeouts provided more gracefully by throwing a `CosmosException` (`OperationCancelledException`) instead of `IllegalArgumentException`. - See [PR 36535](https://github.com/Azure/azure-sdk-for-java/pull/36535)

### 4.49.0 (2023-08-21)
#### Features Added
* Added a flag for allowing customers to preserve ordering in bulk mode. See [PR 35892](https://github.com/Azure/azure-sdk-for-java/pull/35892)
* Added a flag to bypass integrated cache when dedicated gateway is used. See [PR 35865](https://github.com/Azure/azure-sdk-for-java/pull/35865)
* Added new aggressive retry timeouts for in-region calls. See [PR 35987](https://github.com/Azure/azure-sdk-for-java/pull/35987)

#### Bugs Fixed
* Wired `proactiveInit` into the diagnostics to track warmed up containers, proactive connection regions and aggressive warm up duration - See [PR 36111](https://github.com/Azure/azure-sdk-for-java/pull/36111)
* Fixed possible `NullPointerException` issue if health-check flow kicks in before RNTBD context negotiation for a given channel - See [PR 36397](https://github.com/Azure/azure-sdk-for-java/pull/36397). 

#### Other Changes
* Added coverage for `ChangeFeedProcessor` in `Latest Version` change feed mode to read change feed from a custom start time for multi-write accounts. - See[PR 36257](https://github.com/Azure/azure-sdk-for-java/pull/36257)

### 4.48.1 (2023-08-09)
#### Bugs Fixed
* Fixed request start time in the `CosmosDiagnostics` for individual request responses - See [PR 35705](https://github.com/Azure/azure-sdk-for-java/pull/35705)
* Fixed an issue where `ConnectionStateListener` tracked staled `Uris` which fails to mark the current `Uris` unhealthy properly - See [PR 36067](https://github.com/Azure/azure-sdk-for-java/pull/36067)
* Gone exceptions that are not idempotent should not be retried because it is not known if they succeeded for sure. The handling of the exception in this case is left to the user. Fixed retrying write operations when a gone exception occurs in bulk mode. - See [PR 35838](https://github.com/Azure/azure-sdk-for-java/pull/35838)
* Fixed an issue to update the last unhealthy timestamp for an `Uri` instance only when transitioning to `Unhealthy` from a different health status -  See [36083](https://github.com/Azure/azure-sdk-for-java/pull/36083)

#### Other Changes
* Query metrics diagnostics changed to JSON format. - See [PR 35761](https://github.com/Azure/azure-sdk-for-java/pull/35761)
* Improved the channel health check flow to deem a channel unhealthy when it sees consecutive cancellations. - See [PR 36225](https://github.com/Azure/azure-sdk-for-java/pull/36225)
* Optimized the replica validation flow to validate replica health with `Unknown` health status only when the replica is 
used by a container which is also part of the connection warm-up flow. - See [PR 36225](https://github.com/Azure/azure-sdk-for-java/pull/36225)

### 4.48.0 (2023-07-18)
#### Bugs Fixed
* Fixed an issue with deserialization of `conflictResolutionTimestamp` for All versions and deletes change feed mode. - See [PR 35909](https://github.com/Azure/azure-sdk-for-java/pull/35909)
* Added capability to mark a region as unavailable when a request is cancelled due to end-to-end timeout and connection issues
  with the region in the direct connectivity mode. - See [PR 35586](https://github.com/Azure/azure-sdk-for-java/pull/35586)

#### Other Changes
* Added fault injection support for Gateway connection mode - See [PR 35378](https://github.com/Azure/azure-sdk-for-java/pull/35378)

### 4.37.2-hotfix (2023-07-17)
#### Bugs Fixed
* Fixed an issue with deserialization of `conflictResolutionTimestamp` for All versions and deletes change feed mode. - See [PR 35912](https://github.com/Azure/azure-sdk-for-java/pull/35912)

### 4.47.0 (2023-06-26)
#### Features Added
* Added the capability to specify region switch hints through `CosmosClientBuilder#setSessionRetryOptions` for optimizing retries for `READ_SESSION_NOT_AVAILABLE` errors. - See [PR 35292](https://github.com/Azure/azure-sdk-for-java/pull/35292)
* Added API to exclude regions on request options which helps avoid a regions from preferred regions for the request. - See [PR 35166](https://github.com/Azure/azure-sdk-for-java/pull/35166)
* Added API for providing an availability strategy to improve availability when end-end timeout is specified. - See [PR 35166](https://github.com/Azure/azure-sdk-for-java/pull/35166)
* Added Threshold based availability strategy. - See [PR 35166](https://github.com/Azure/azure-sdk-for-java/pull/35166)

#### Bugs Fixed
* Fixes the `readMany` API to not drop existing documents from the response in point-read scenarios when 
there are non-existent document IDs also passed through the API - See [PR 35513](https://github.com/Azure/azure-sdk-for-java/pull/35513)

### 4.46.0 (2023-06-09)
#### Features Added
* Added the capability to filter request-level metrics based on diagnostic thresholds. Request-level metrics usually are used to capture metrics per backend endpoint/replica - a high cardinality dimension. Filtering by diagnostic thresholds reduces the overhead - but also means request-level metrics can only be used for debugging purposes - not for monitoring purposes. So, it is important to use the unfiltered operation-level metrics for health monitoring in this case. - See [PR 35114](https://github.com/Azure/azure-sdk-for-java/pull/35114)
* Added optional tags/dimensions for PartitionId/ReplicaId as alternative to ServiceAddress for direct-mode (rntbd) request-level metrics. - See [PR 35164](https://github.com/Azure/azure-sdk-for-java/pull/35164)
* Added request level info including timeline and system usage to the `CosmosDiagnosticsContext`. - See [PR 35254](https://github.com/Azure/azure-sdk-for-java/pull/35254) and [PR 35405](https://github.com/Azure/azure-sdk-for-java/pull/35405)
* Added an optional dimension/tag `OperationSubStatusCode` for operation-level metrics. - See [PR 35334](https://github.com/Azure/azure-sdk-for-java/pull/35334)
* Added support for `ComputedProperty` in `CosmosContainerProperties` - See [PR 35046](https://github.com/Azure/azure-sdk-for-java/pull/35046)

#### Breaking Changes
* Renamed the JVM configuration - `COSMOS.DEFENSIVE_WARMUP_CONCURRENCY` to `COSMOS.OPEN_CONNECTIONS_CONCURRENCY` - See [PR 34859](https://github.com/Azure/azure-sdk-for-java/pull/34859)

#### Bugs Fixed
* Enabled connection warm-up to continue in a best-effort manner to other regions in case of address resolution errors for a particular region - See [PR 35323](https://github.com/Azure/azure-sdk-for-java/pull/35323)
* Fixed an issue with `ChangeFeedProcessor` to fetch all changes before delay based on configured `PollDelay`. - See [PR 35324](https://github.com/Azure/azure-sdk-for-java/pull/35324)

#### Other Changes
* Refactored `CosmosContainerProactiveInitConfigBuilder` to make use of `ContainerDirectConnectionMetadata` and to wire `DirectConnectionConfig` with
  JVM configuration - `COSMOS.MIN_CONNECTION_POOL_SIZE_PER_ENDPOINT` - See [PR 34859](https://github.com/Azure/azure-sdk-for-java/pull/34859)
* Extending maximum retry delay in `SessionTokenMismatchRetryPolicy`. - See [PR 35360](https://github.com/Azure/azure-sdk-for-java/pull/35360)

### 4.45.1 (2023-05-19)
#### Bugs Fixed
* Fixed an issue where status code & sub-status code `408/20008` will always be populated in the CosmosDiagnostics in case of `RNTBD` request failures - See [PR 34999](https://github.com/Azure/azure-sdk-for-java/pull/34999)
* Fixed `readMany` API bug to enable swallowing of `404 Not Found` exceptions for 404/0 scenarios when `readMany` performs point-reads internally - See [PR 34966](https://github.com/Azure/azure-sdk-for-java/pull/34966)

### 4.45.0 (2023-05-12)
#### Features Added
* Added support for priority based throttling - See [PR 34121](https://github.com/Azure/azure-sdk-for-java/pull/34121)
* Added configurability for minimum connection pool size for all containers through a system property - `COSMOS.MIN_CONNECTION_POOL_SIZE_PER_ENDPOINT` - See [PR 33983](https://github.com/Azure/azure-sdk-for-java/pull/33983).
* Added `CosmosContainerProactiveInitConfigBuilder:setAggressiveWarmupDuration(Duration aggressiveWarmupDuration)` public API to switch between aggressively opening connections
  in a blocking manner to defensively opening connections in a non-blocking manner after `aggressiveWarmupDuration` has elapsed - See [PR 33983](https://github.com/Azure/azure-sdk-for-java/pull/33983).
* Added end to end timeout policy for item operations. Requests will be cancelled if they have not finished before the configured timeout - See [PR 34554](https://github.com/Azure/azure-sdk-for-java/pull/34554).
* Added capability to sample diagnostics dynamically (without need to reinitialize the app or the Cosmos Client instance). - See [PR 34915](https://github.com/Azure/azure-sdk-for-java/pull/34915). 

#### Bugs Fixed
* Fixed `IllegalArgumentException` in changeFeedProcessor when `maxScaleCount` is configured - See [PR 34618](https://github.com/Azure/azure-sdk-for-java/pull/34618)
* Removed custom user agent suffix from client telemetry - See [PR 34866](https://github.com/Azure/azure-sdk-for-java/pull/34866)
* Fixed an issue where `userAgentSuffix` is not being used in `CosmosDiagnostics` - See [PR 34863](https://github.com/Azure/azure-sdk-for-java/pull/34863)
* Enabled proactive connection management to only reopen closed / reset connections to those endpoints used by containers which
  were part of the connection warm up flow - See [PR 34892](https://github.com/Azure/azure-sdk-for-java/pull/34892)

#### Other Changes
* Disabled initialization of client telemetry background threads if client telemetry is disabled - See [PR 34889](https://github.com/Azure/azure-sdk-for-java/pull/34889)
* Removed synchronized locking on generating random UUIDs - See [PR 34879](https://github.com/Azure/azure-sdk-for-java/pull/34879)
* Capture diagnostics for cancelled `RNTBD` requests - See [PR 34912](https://github.com/Azure/azure-sdk-for-java/pull/34912)
* Added support for threshold based speculative processing - See [PR 34686](https://github.com/Azure/azure-sdk-for-java/pull/34686)

### 4.44.0 (2023-04-21)
#### Bugs Fixed
* Fixed an issue where throughput control is not triggered properly when target throughput is being used - See [PR 34393](https://github.com/Azure/azure-sdk-for-java/pull/34393)
* Fixed an issue where `IllegalStateException` being thrown during replica validation - See [PR 34538](https://github.com/Azure/azure-sdk-for-java/pull/34538)

### 4.43.0 (2023-04-06)
#### Features Added
* Added option to enable automatic retries for write operations - See [34227](https://github.com/Azure/azure-sdk-for-java/pull/34227)
* Added option to enable automatic logging of Cosmos diagnostics for errors or requests exceeding latency threshold - See [33209](https://github.com/Azure/azure-sdk-for-java/pull/33209)
* Added support for OpenTelemetry traces following the Semantic profile for Cosmos DB - See [33209](https://github.com/Azure/azure-sdk-for-java/pull/33209)

#### Breaking Changes
* Changed the default structure of Open Telemetry events being emitted by the SDK to follow the semantic profile for Cosmos DB. Use the `COSMOS.USE_LEGACY_TRACING` system property to retrun to the previous event structure: `-DCOSMOS.USE_LEGACY_TRACING=true` - See [33209](https://github.com/Azure/azure-sdk-for-java/pull/33209)

### 4.42.0 (2023-03-17)
#### Features Added
* Added support for Move operation - See [PR 31078](https://github.com/Azure/azure-sdk-for-java/pull/31078)
* GA of `subpartition` functionality in SDK - See [32501](https://github.com/Azure/azure-sdk-for-java/pull/32501)
* Added ability for SDK to use partial partition keys for queries in subpartitioned containers - See [32501](https://github.com/Azure/azure-sdk-for-java/pull/32501)
* Enable `handleLatestVersionChanges` in ChangeFeedProcessor - See [33972](https://github.com/Azure/azure-sdk-for-java/pull/33972)
* Added Merge support. NOTE: to use Change Feed Processor with merge support, onboard to the new API `handleLatestVersionChanges()` in `ChangeFeedProcessorBuilder`.

#### Bugs Fixed
* Fixed `readMany` API to take in hierarchical partition keys - See [32501](https://github.com/Azure/azure-sdk-for-java/pull/32501)
* Fixed an issue in the Direct Transport metrics for acquired/closed channels which would be triggered when endpoint get closed/evicted due to exceeding idle timeouts. This would surface as stale metrics for these endpoints. - See [33969](https://github.com/Azure/azure-sdk-for-java/pull/33969) 

#### Other Changes
* Added fault injection support - See [PR 33329](https://github.com/Azure/azure-sdk-for-java/pull/33329).

### 4.41.0 (2023-02-17)
#### Features Added
* Added ability to configure proactive connection management via `CosmosClientBuilder.openConnectionsAndInitCaches(CosmosContainerProactiveInitConfig)`. - See [PR 33267](https://github.com/Azure/azure-sdk-for-java/pull/33267)
* Added internal merge handling - See [PR 31428](https://github.com/Azure/azure-sdk-for-java/pull/31428). See [PR 32097](https://github.com/Azure/azure-sdk-for-java/pull/32097). See [PR 32078](https://github.com/Azure/azure-sdk-for-java/pull/32078). See [PR 32165](https://github.com/Azure/azure-sdk-for-java/pull/32165). See [32259](https://github.com/Azure/azure-sdk-for-java/pull/32259). See [32496](https://github.com/Azure/azure-sdk-for-java/pull/32496)
* Added more granular control of which Cosmos client-side metrics to emit, whether to collect histograms and percentiles (and which) and also which tags/dimensions to associate with individual metrics.  - See [PR 33436](https://github.com/Azure/azure-sdk-for-java/pull/33436)

#### Breaking Changes
* NOTE: the PR to provide more granular control over metrics - See [PR 33436](https://github.com/Azure/azure-sdk-for-java/pull/33436) - includes two technically breaking changes. We don't expect any customers to be impacted by this, but the PR description as well as information below provides some context and options on how to revert the behavior to previous version.
  * The API `CosmosClientTelemetryConfig.metricTagNames` has been marked deprecated in favor of `CosmosMicrometerMetricsOptions.defaultTagNames` or `CosmosMicrometerMeterOptions.suppressTagNames` - the `CosmosClientTelemetryConfig.metricTagNames` API can still be used as long as none of the new configuration APIs is used - but we recommend starting to switch over to the new APIs.
  * Capturing metrics - especially `Timer` and `DistributionSummary` with percentiles/histograms has some performance overhead. We got feedback that initially we were emitting some metrics with relatively high cardinality on tags with percentiles/histograms of questionable value (only useful in certain scenarios). So, we decided to disable collecting these metrics by default - but still allow them to be collected when enabled manually via the APIs described in [PR 33436](https://github.com/Azure/azure-sdk-for-java/pull/33436).   

#### Bugs Fixed
* Change feed pull API is using an incorrect key value for collection lookup, which can result in using the old collection in collection recreate scenarios. - See [PR 33178](https://github.com/Azure/azure-sdk-for-java/pull/33178)

#### Other Changes
* Give a meaningful name to the GlobalEndpointManager worker thread. - See [PR 33507](https://github.com/Azure/azure-sdk-for-java/pull/33507)
* Adding activity id in header of gateway address refresh call. - See [PR 33074](https://github.com/Azure/azure-sdk-for-java/pull/33074)
* Direct mode - `RNTBD` connection health check improvements in `RntbdClientChannelHealthChecker` to allow recovering quicker when existing connections get broken (without TCP close or reset, just timeouts because packets get dropped). - See [PR 33464](https://github.com/Azure/azure-sdk-for-java/pull/33464) and - See [PR 33566](https://github.com/Azure/azure-sdk-for-java/pull/33566)  

### 4.40.0 (2023-01-13)
#### Features Added
* Added `retryAfterInMs` to `StoreResult` in `CosmosDiagnostics` - See [PR 31219](https://github.com/Azure/azure-sdk-for-java/pull/31219)
* Added `CosmosDiagnostics` to `readMany` API - See [PR 32290](https://github.com/Azure/azure-sdk-for-java/pull/32290)

#### Bugs Fixed
* Fixed issue on noisy `CancellationException` log - See [PR 31882](https://github.com/Azure/azure-sdk-for-java/pull/31882)
* Fixed issue with `TracerProvider` constructor inadvertently disabling tracing when `isClientMetricsEnabled` is true - See [PR 32787](https://github.com/Azure/azure-sdk-for-java/pull/32787)
* Added improvement in handling for idle connection being closed unexpectedly - See [PR 32936](https://github.com/Azure/azure-sdk-for-java/pull/32936)

#### Other Changes
* Reduced log noisiness when bulk ingestion completes and sink is already terminated or cancelled. - See [PR 32601](https://github.com/Azure/azure-sdk-for-java/pull/32601)
* Optimized the `readMany` API to make use of point reads when a single item is requested for a given physical partition - See [PR 31723](https://github.com/Azure/azure-sdk-for-java/pull/31723)
* Added cross region retries for data plane, query plan and metadata requests failed with http timeouts - See [PR 32450](https://github.com/Azure/azure-sdk-for-java/pull/32450)

### 4.39.0 (2022-11-16)
#### Bugs Fixed
* Fixed a rare race condition for `query plan` cache exceeding the allowed size limit - See [PR 31859](https://github.com/Azure/azure-sdk-for-java/pull/31859)
* Added improvement in `RntbdClientChannelHealthChecker` for detecting continuous transit timeout. - See [PR 31544](https://github.com/Azure/azure-sdk-for-java/pull/31544)
* Fixed an issue in replica validation where addresses may have not sorted properly when replica validation is enabled. - See [PR 32022](https://github.com/Azure/azure-sdk-for-java/pull/32022)
* Fixed unicode char handling in Uris in Cosmos Http Client. - See [PR 32058](https://github.com/Azure/azure-sdk-for-java/pull/32058)
* Fixed an eager prefetch issue to lazily prefetch pages on a query - See [PR 32122](https://github.com/Azure/azure-sdk-for-java/pull/32122)

#### Other Changes
* Shaded `MurmurHash3` of apache `commons-codec` to enable removing of the `guava` dependency - CVE-2020-8908 - See [PR 31761](https://github.com/Azure/azure-sdk-for-java/pull/31761)
* Updated test dependency of `testng` to version 7.5 - See [PR 31761](https://github.com/Azure/azure-sdk-for-java/pull/31761)
* Reduced the logging noise level on CancellationExceptions from `RntbdReporter.reportIssue`. - See [PR 32175](https://github.com/Azure/azure-sdk-for-java/pull/32175)

### 4.38.1 (2022-10-21)
#### Other Changes
* Updated test dependency of apache `commons-text` to version 1.10.0 - CVE-2022-42889 - See [PR 31674](https://github.com/Azure/azure-sdk-for-java/pull/31674)
* Updated `jackson-databind` dependency to 2.13.4.2 - CVE-2022-42003 - See [PR 31559](https://github.com/Azure/azure-sdk-for-java/pull/31559)

### 4.38.0 (2022-10-12)
#### Features Added
* Added option to set throughput control group name on per-request level for batch and bulk operations. - See [PR 31362](https://github.com/Azure/azure-sdk-for-java/pull/31362)

### 4.37.1 (2022-10-07)
#### Bugs Fixed
* Fixed incorrect RU metric reporting in micrometer metrics. - See [PR 31307](https://github.com/Azure/azure-sdk-for-java/pull/31307)
* Enabled failover to preferred locations in the case of single-write/multi-read region enabled account for read in Gateway mode and for metadata requests in Direct mode. - More details about the [Bug: Cosmos DB Client gets stuck in timeout retry loop](https://github.com/Azure/azure-sdk-for-java/issues/31260#issue-1396454421). - See [PR 31314](https://github.com/Azure/azure-sdk-for-java/pull/31314)

#### Other Changes
* Added SslHandshakeTimeout minimum duration config - See [PR 31298](https://github.com/Azure/azure-sdk-for-java/pull/31298)

### 4.37.0 (2022-09-30)
#### Features Added
* Added new preview APIs to `ChangeFeedProcessor` for handling all versions and deletes changes - See [PR 30399](https://github.com/Azure/azure-sdk-for-java/pull/30399)
* Added option to emit client-side metrics via micrometer.io MeterRegistry. - See [PR 30065](https://github.com/Azure/azure-sdk-for-java/pull/30065)

#### Bugs Fixed
* Fixed a race condition that could result in a memory/thread leak for `BulkExecutor` instances (and their corresponding `cosmos-daemon-BulkExecutor-*` thread). - See [PR 31082](https://github.com/Azure/azure-sdk-for-java/pull/31082)

#### Other Changes
* Enable replica validation by default - See [PR 31159](https://github.com/Azure/azure-sdk-for-java/pull/31159)

### 4.36.0 (2022-09-15)
#### Other Changes
* Added system property to turn on replica validation - See [PR 29767](https://github.com/Azure/azure-sdk-for-java/pull/29767)
* Added improvement to avoid retry on same replica that previously failed with 410, 408 and  >= 500 status codes - See [PR 29767](https://github.com/Azure/azure-sdk-for-java/pull/29767)
* Improvement when `connectionEndpointRediscoveryEnabled` is enabled - See [PR 30281](https://github.com/Azure/azure-sdk-for-java/pull/30281)
* Added replica validation for Unknown status if `openConnectionsAndInitCaches` is used and replica validation is enabled - See [PR 30277](https://github.com/Azure/azure-sdk-for-java/pull/30277)

### 4.35.1 (2022-08-29)
#### Other Changes
* Added non-blocking async lazy cache to improve upgrade and scaling scenarios - See [PR 29322](https://github.com/Azure/azure-sdk-for-java/pull/29322)
* Improved performance of `StoreResponse` using array headers - See [PR 30596](https://github.com/Azure/azure-sdk-for-java/pull/30596)

### 4.35.0 (2022-08-19)
#### Other Changes
* Updated netty library version to `4.1.79.Final`.
* Updated `reactor-core` version to `3.4.21`.

### 4.34.0 (2022-08-05)
#### Features Added
* GA of `DedicatedGatewayRequestOptions` API. See [PR 30142](https://github.com/Azure/azure-sdk-for-java/pull/30142)

#### Other Changes
* Added `requestSessionToken` to `CosmosDiagnostics` - See [PR 29516](https://github.com/Azure/azure-sdk-for-java/pull/29516)
* Reverted changes of [PR 29944](https://github.com/Azure/azure-sdk-for-java/pull/29944) to avoid possible regression when customers use id with special characters and their account is on ComputeGateway already. - See [PR 30283](https://github.com/Azure/azure-sdk-for-java/pull/30283)
* Added changes for `changeFeed` APIs for handling all versions and deletes changes. See [PR 30161](https://github.com/Azure/azure-sdk-for-java/pull/30161)

### 4.33.1 (2022-07-22)
#### Bugs Fixed
* Fixed issues with "id" encoding when using special characters that should be allowed in the "id" property of a document. - See [PR 29944](https://github.com/Azure/azure-sdk-for-java/pull/29944)
* Fixed `NotFoundException` for `queryChangeFeed` with staled feed range after split - See [PR 29982](https://github.com/Azure/azure-sdk-for-java/pull/29982)
* Fixed `ForbiddenException` for azure instance metadata service requests if proxy is configured for client telemetry. - See [PR 30004](https://github.com/Azure/azure-sdk-for-java/pull/30004)
* Fixed a regression introduced in [PR 27440](https://github.com/Azure/azure-sdk-for-java/pull/27440) which causes an `IllegalArgumentException` for distinct queries when using POJO serialization. - See [PR 30025](https://github.com/Azure/azure-sdk-for-java/pull/30025)
* Fixed `IllegalArgumentException` when trying to update targetThroughput(Threshold) without process restart. - See [PR 30049](https://github.com/Azure/azure-sdk-for-java/pull/30049)

#### Other Changes
* Supported username and password to be used in `GatewayConnectionConfig.setProxy` . - See [PR 30004](https://github.com/Azure/azure-sdk-for-java/pull/30004)

### 4.33.0 (2022-07-14)
#### Other Changes
* Updated netty library version to `4.1.78.Final`.
* Updated `reactor-core` version to `3.4.19`.

### 4.32.1 (2022-06-30)

#### Bugs Fixed
* Added a fix for `CloneNotSupportedException` when trying to instantiate a `Cosmos(Async)Client` and using a MAC provider which would not support cloning. Instead, this should be handled gracefully (less ideal perf is expected - but functionally it should work.) - See [PR 29719](https://github.com/Azure/azure-sdk-for-java/pull/29719)

### 4.32.0 (2022-06-27)
#### Other Changes
* Remove requires `io.netty.transport.epoll` from `module-info` - See [PR 29509](https://github.com/Azure/azure-sdk-for-java/pull/29509)
* Converted from `durationInMicroSec` to `durationInMilliSecs` in `CosmosDiagnostics` - See [PR 29643](https://github.com/Azure/azure-sdk-for-java/pull/29643)

### 4.31.0 (2022-06-08)
#### Bugs Fixed
* Fixed Store Response headers case insensitivity. - See [PR 29268](https://github.com/Azure/azure-sdk-for-java/pull/29268)

#### Other Changes
* Add `IdleStateHandler` after Ssl handshake has completed and improvement on keeping inner exceptions for creating new channels. - See [PR 29253](https://github.com/Azure/azure-sdk-for-java/pull/29253)

### 4.30.1 (2022-06-01)
#### Other Changes
* Made CosmosPatchOperations thread-safe. Usually there is no reason to modify a CosmosPatchOperations instance concurrently form multiple threads - but making it thread-safe acts as protection in case this is done anyway - See [PR 29143](https://github.com/Azure/azure-sdk-for-java/pull/29143)
* Added system property to allow overriding proxy setting for client telemetry endpoint. - See [PR 29022](https://github.com/Azure/azure-sdk-for-java/pull/29022)
* Added additional information about the reason on Rntbd channel health check failures. - See [PR 29174](https://github.com/Azure/azure-sdk-for-java/pull/29174)

### 4.30.0 (2022-05-20)
#### Bugs Fixed
* Fixed bubbling of Errors in case of any `java.lang.Error` - See [PR 28620](https://github.com/Azure/azure-sdk-for-java/pull/28620)
* Fixed an issue with creating new Throughput control client item when `enableThroughputControlGroup` is being called multiple times with the same throughput control group. - See [PR 28905](https://github.com/Azure/azure-sdk-for-java/pull/28905)
* Fixed a possible dead-lock on static ctor for CosmosException when the runtime is using custom class loaders. - See [PR 28912](https://github.com/Azure/azure-sdk-for-java/pull/28912) and [PR 28961](https://github.com/Azure/azure-sdk-for-java/pull/28961) 

#### Other Changes
* Added `exceptionMessage` and `exceptionResponseHeaders` to `CosmosDiagnostics` in case of any exceptions - See [PR 28620](https://github.com/Azure/azure-sdk-for-java/pull/28620)
* Improved performance of `query plan` cache by using `ConcurrentHashMap` with a fixed size of 1000 - See [PR 28537](https://github.com/Azure/azure-sdk-for-java/pull/28537)
* Changed 429 (Throttling) retry policy to have an upper bound for the back-off time of 5 seconds - See [PR 28764](https://github.com/Azure/azure-sdk-for-java/pull/28764)
* Improved `openConnectionsAndInitCaches` by using rntbd context negotiation. - See [PR 28470](https://github.com/Azure/azure-sdk-for-java/pull/28470)
* Enable `connectionEndpointRediscoveryEnabled` by default - See [PR 28471](https://github.com/Azure/azure-sdk-for-java/pull/28471)

### 4.29.1 (2022-04-27)
#### Bugs Fixed
* Fixed AAD authentication for `CosmosPatchOperations` - See [PR 28537](https://github.com/Azure/azure-sdk-for-java/pull/28537)

### 4.29.0 (2022-04-22)
#### Features Added
* Added Beta API `continueOnInitError` in `ThroughputControlGroupConfigBuilder` - See [PR 27702](https://github.com/Azure/azure-sdk-for-java/pull/27702)

#### Bugs Fixed
* Added improvement for handling idle connection close event when `connectionEndpointRediscoveryEnabled` is enabled - See [PR 27242](https://github.com/Azure/azure-sdk-for-java/pull/27242)
* Fixed memory leak issue related to circular reference of `CosmosDiagnostics` in `StoreResponse` and `CosmosException` - See [PR 28343](https://github.com/Azure/azure-sdk-for-java/pull/28343)

### 4.28.1 (2022-04-08)
#### Other Changes
* Updated `jackson` dependency to 2.13.2 and `jackson-databind` dependency to 2.13.2.1 - CVE-2020-36518. - See [PR 27847](https://github.com/Azure/azure-sdk-for-java/pull/27847)

### 4.28.0 (2022-03-18)
#### Features Added
* Added the "VM Unique ID" - see [Accessing and Using Azure VM Unique ID](https://azure.microsoft.com/blog/accessing-and-using-azure-vm-unique-id/) - to the request diagnostics. This information helps to simplify investigating any network issues between an application hosted in Azure and the corresponding Cosmos DB service endpoint. - See [PR 27692](https://github.com/Azure/azure-sdk-for-java/pull/27692)
* Added overload of read api on ClientEncryptionKey with request options for cosmos encrytion project. - See [PR 27210](https://github.com/Azure/azure-sdk-for-java/pull/27210)

#### Bugs Fixed
* Added `decodeTime` in `CosmosDiagnostics` - See [PR 22808](https://github.com/Azure/azure-sdk-for-java/pull/22808)

#### Other Changes
* Reduced CPU usage for some String operations by switching to APIs that don't compile a pattern for each call. - See [PR 27654](https://github.com/Azure/azure-sdk-for-java/pull/27654)
* Reduced GC (Garbage Collection) pressure when executing queries returning many documents by pushing down type conversion. - See [PR 27440](https://github.com/Azure/azure-sdk-for-java/pull/27440)

### 4.27.0 (2022-03-10)
#### Bugs Fixed
* Fixed an issue in `CosmosPagedIterable` resulting in excessive memory consumption due to unbounded prefetch of pages when converting the `CosmosPagedIterable` into an `Iterator<FeedResponse<T>>`. - See [PR 27237](https://github.com/Azure/azure-sdk-for-java/pull/27237) and [PR 27299](https://github.com/Azure/azure-sdk-for-java/pull/27299)
* Fixed a `NullPointerException` in `CosmosDiagnostics isDiagnosticsCapturedInPagedFlux` - See [PR 27261](https://github.com/Azure/azure-sdk-for-java/pull/27261)
* Fixed an issue with allowing null values for add, set and replace operations in Patch API - See [PR 27501](https://github.com/Azure/azure-sdk-for-java/pull/27501)
* Fixed an issue with top query when top x is greater than the total number of items in the database - See [PR 27377](https://github.com/Azure/azure-sdk-for-java/pull/27377)
* Fixed synchronized lists and maps for order by query race condition - See [PR 27142](https://github.com/Azure/azure-sdk-for-java/pull/27142)

### 4.26.0 (2022-02-11)
#### Features Added
* Added support to resume a "multi order by query" from a continuation token - See [PR 26267](https://github.com/Azure/azure-sdk-for-java/pull/26267)
* Added `RNTBD - open connections` information in `ClientTelemetry`.
* Added Beta API to set custom `Reactor` scheduler to be used by the `ChangeFeedProcessor` implementation - See [PR 26750](https://github.com/Azure/azure-sdk-for-java/pull/26750)
* Added support for correlating queries executed via the Cosmos Spark connector with service-telemetry based on the `correlationActivityId` - See [PR 26908](https://github.com/Azure/azure-sdk-for-java/pull/26908)

#### Bugs Fixed
* Fixed an issue in `ChangeFeedProcessor` related to `leases` that were found expired - See [PR 26750](https://github.com/Azure/azure-sdk-for-java/pull/26750)
* Fixed an issue with `query plan` caching double initialization - See [PR 26825](https://github.com/Azure/azure-sdk-for-java/pull/26825)

#### Other Changes
* Added support for logging `CosmosDiagnostics` for empty pages through system property for cross partition query - See [PR 26869](https://github.com/Azure/azure-sdk-for-java/pull/26869)

### 4.26.0-beta.1 (2022-01-25)
#### Features Added
* Added support to resume a "multi order by query" from a continuation token - See [PR 26267](https://github.com/Azure/azure-sdk-for-java/pull/26267)

### 4.25.0 (2022-01-14)
#### Bugs Fixed
* Fixed `NullPointerException` in bulk mode for deleted/recreated containers.
* Added missing exception cause in case of `InternalServerException`.

### 4.24.0 (2021-12-21)
#### Features Added
* Added implementation for `CosmosAuthorizationTokenResolver`.
* Scoped session token per partition level for gateway call.

#### Bugs Fixed
* Fixed issue causing CosmosException with statusCode 0 to be thrown on connectivity issues for Gateway.
* Addressed potential race condition in `ChangeFeedProcessor` when check-pointing current state.

### 4.23.0 (2021-12-10)
#### Features Added
* Added `setMaxMicroBatchConcurrency` and `getMaxMicroBatchConcurrency` in `CosmosBulkExecutionOptions`.

#### Bugs Fixed
* Bulk execution improvement triggering a flush when total payload size exceeds the max payload size limit.
* Bulk execution improvement shortening the flush interval when the `Flux` of incoming operations signals completion.
* Fixed metadata cache refresh scenario on collection recreate for gateway mode.

### 4.22.0 (2021-12-03)
#### Features Added
* Added Beta API `getContactedRegionNames` in `CosmosDiagnostics`.

#### Bugs Fixed
* Fixed `IllegalStateException` for `getFeedRanges` when container recreated with same name.
* Made Cosmos spans CLIENT which will allow Azure Monitor to show HTTP calls nested under Cosmos spans.
* Fixed `ConcurrentModificationException` when getting `NotFoundException` with session consistency.

### 4.21.1 (2021-11-13)
#### Bugs Fixed
* Fixed an issue in `ChangeFeedProcessor` where processing stops in some rare cases because of a race condition can occur which prevents work to be promptly assigned to other instances.

### 4.21.0 (2021-11-12)
#### Features Added
* GA of `CosmosPatch`, `CosmosBatch` and `CosmosBulk` API.
* GA of `ChangeFeedProcessorState` API.
* Added `networkRequestTimeout` API for `DirectConnectionConfig`.

#### Bugs Fixed
* Override the default keep-alive config on linux to keep connections open and detect a broken connection faster.

#### Other Changes
* Removed deprecated `BulkExecutionOptions`.
* Removed deprecated `BulkExecutionThresholds`.
* Removed deprecated `BulkItemRequestOptions`.
* Removed deprecated `BulkItemRequestOptionsBase`.
* Removed deprecated `BulkOperations`.
* Removed deprecated `BulkPatchItemRequestOptions`.
* Removed deprecated `BulkProcessingOptions`.
* Removed deprecated `BulkProcessingThresholds`.
* Removed deprecated `TransactionalBatch`.
* Removed deprecated `TransactionalBatchItemRequestOptions`.
* Removed deprecated `TransactionalBatchItemRequestOptionsBase`.
* Removed deprecated `TransactionalBatchOperationResult`.
* Removed deprecated `TransactionalBatchPatchItemRequestOptions`.
* Removed deprecated `TransactionalBatchRequestOptions`.
* Removed deprecated `TransactionalBatchResponse`.

### 4.20.1 (2021-10-27)
#### Bugs Fixed
* Removed `AfterBurner` module for Java version 16+.
* Fixed `BadRequestException` issue when using `Distinct` with matched `orderBy` queries via `continuationToken`.

### 4.20.0 (2021-10-14)
#### Features Added
* Enabling `query plan` cache by default.

#### Bugs Fixed
* Fixed issue with bulk reads when `contentResponseOnWrite` is not explicitly enabled on the cosmos client.

### 4.19.1 (2021-09-24)
#### Features Added
* Added support to config retry count for `openConnectionsAndInitCaches`.

#### Bugs Fixed
* Fixed ReadMany Api on partition split.
* Removed full exception trace from 404 error on open telemetry.
* Fixed issue with onErrorDropped being called when using concatWith in QuorumReader.

### 4.20.0-beta.1 (2021-09-22)
#### Features Added
* Added support to config retry count for `openConnectionsAndInitCaches`.

### 4.19.0 (2021-09-09)
#### New Features
* Added support for distinct count queries.
* Added support for capturing `IndexMetrics` in `CosmosQueryRequestOptions`.

#### Bugs Fixed
* Added support to switch off IO thread for response processing.
* Fixed issue for resuming order by queries from continuation token that includes undefined/null.

#### Other Changes
* Renamed `BulkExecutionOptions` to `CosmosBulkExecutionOptions`.
* Renamed `BulkExecutionThresholds` to `CosmosBulkExecutionThresholdsState`.
* Renamed `BulkItemRequestOptions` to `CosmosBulkItemRequestOptions`.
* Renamed `BulkItemRequestOptionsBase` to `CosmosBulkItemRequestOptionsBase`.
* Renamed `BulkOperations` to `CosmosBulkOperations`.
* Renamed `BulkPatchItemRequestOptions` to `CosmosBulkPatchItemRequestOptions`.
* Renamed `TransactionalBatch` to `CosmosBatch`.
* Renamed `TransactionalBatchItemRequestOptions` to `CosmosBatchItemRequestOptions`.
* Renamed `TransactionalBatchItemRequestOptionsBase` to `CosmosBatchItemRequestOptionsBase`.
* Renamed `TransactionalBatchOperationResult` to `CosmosBatchOperationResult`.
* Renamed `TransactionalBatchPatchItemRequestOptions` to `CosmosBatchPatchItemRequestOptions`.
* Renamed `TransactionalBatchRequestOptions` to `CosmosBatchRequestOptions`.
* Renamed `TransactionalBatchResponse` to `CosmosBatchResponse`.
* Renamed `processBulkOperations` to `executeBulkOperations` API.
* Renamed `executeTransactionalBatch` to `executeCosmosBatch` API.
* Moved `CosmosBulkItemResponse.java` to `com.azure.cosmos.models` package.
* Moved `CosmosBulkOperationResponse.java` to `com.azure.cosmos.models` package.
* Moved `CosmosItemOperation.java` to `com.azure.cosmos.models` package.
* Moved `CosmosItemOperationType.java` to `com.azure.cosmos.models` package.
* Moved `CosmosPatchOperations.java` to `com.azure.cosmos.models` package.

### 4.19.0-beta.1 (2021-09-02)
#### Bugs Fixed
* Added support to switch off IO thread for response processing.

### 4.18.0 (2021-08-16)
#### New Features
* Integrated cosmos diagnostics with open telemetry tracer.

#### Bugs Fixed
* Added reactor netty timeline to `query plan` calls.
* Fixed serialization warning on `clientSideRequestDiagnostics`.
* Fixed an issue when `IdleEndpointTimeout` is set to 0 in `DirectConnectionConfig`.
* Added retry for `PrematureCloseException`.
* Fixed an issue where application hangs in bulk executor.
* Fixed an issue which preventing recovery from 410/0 after split.

### 4.18.0-beta.1 (2021-08-11)
#### Bugs Fixed
* Added `TransportRequestChannelAcquisitionContext` in `CosmosDiagnostics`.

### 4.17.0 (2021-07-08)
#### New Features
* Adjust `MicroBatchSize` dynamically based on throttling rate in `BulkExecutor`.

#### Bugs Fixed
* Fixed an issue with AAD authentication in `Strong` and `BoundedStaleness` in direct mode.
* Fixed an issue where `ChangeFeedProcessor` was resuming from zero continuation token for new partitions on partition splits.

### 4.16.0 (2021-06-11)
#### Bugs Fixed
* Fixed an issue on handling partition splits during bulk operations in Gateway Mode.
* Fixed an issue with `NumberFormatException` happening on requests on large containers.
* Fixed an issue with BackOff time in `ThroughputController`.
* Fixed an issue with `ThroughputControl` calculation.
* Improved behavior when `CosmosClientBuilder.userAgentSuffix` exceeds 64 characters. Now `userAgentSuffix` will be honored as long as total userAgent value is less than 256 characters or truncated to fit the 256 characters limited.
* Fixed issue when using client-side throughput control in combination with bulk upserts, previously resulting in unnecessarily upserting documents multiple times in some cases when getting throttled.

### 4.16.0-beta.1 (2021-05-20)
#### Bugs Fixed
* No changes from previous version, releasing for compatibility issues with cosmos encryption modules.

### 4.15.0 (2021-05-12)
#### New Features
* Added `backendLatencyInMs` in `CosmosDiagnostics` for `DIRECT` connection mode.
* Added `retryContext` in `CosmosDiagnostics` for query operations.

#### Bugs Fixed
* Fixed ignored `HttpClient` decoder configuration issue.
* Fixed incorrect connection mode issue in `CosmosDiagnostics`.
* Fixed issue with handling collisions in the effective partition key.
* Fixed `CosmosQueryRequestOptions` NPE in `readAllItems` API.

### 4.15.0-beta.2 (2021-04-26)
#### Bugs Fixed
* No changes from previous version, releasing for compatibility issues with cosmos encryption modules.

### 4.15.0-beta.1 (2021-04-07)
#### Bugs Fixed
* No changes from previous version, releasing for compatibility issues with cosmos encryption modules.

### 4.14.0 (2021-04-06)
#### New Features
* General Availability for `readMany()` API in `CosmosAsyncContainer` and `CosmosContainer`.
* General Availability for `handle()` API in `CosmosPagedFlux` and `CosmosPagedIterable`.
* Upgraded Jackson to patch version 2.12.2.
* Exposed `getDocumentUsage` and `getDocumentCountUsage()` APIs in `FeedResponse` to retrieve document count metadata.

#### Bugs Fixed
* Allowed `CosmosPagedFlux#handle()` and `CosmosPagedIterable#handle()` API for chaining.
* Removed `AfterBurner` module usage from `CosmosException` causing the warning logs.
* Fixed issue of duplicate processing of items on the same Change Feed Processor instance.
* Return `RequestTimeoutException` on client side timeout for write operations.

### 4.13.1 (2021-03-22)
#### Bugs Fixed
* Fixed issue preventing recovery from 410 status code and 0 sub status code due to stale Gateway caches when threads in parallel scheduler are starved.
* Fixed warning caused because of afterburner module usage in `CosmosDiagnostics`.
* Query performance improvements.

### 4.13.0 (2021-03-11)
> [!IMPORTANT] 
> This release updates `reactor-core` and `reactor-netty` major versions to `2020.0.4 (Europium)` release train.
#### New Features
* Updated `reactor-core` version to 3.4.3.
* Updated `reactor-netty` version to 1.0.4.
* Added `Diagnostics` for queries.

#### Bugs Fixed
* Fixed `OrderBy` for mixed and undefined types for cross partition queries.
* Fixed `readAllItems` with resourceToken.
* Fixed issue with `resourceToken` usage in `Gateway` connection mode.
* Fixed issues with point operations with permissions in `Gateway` connection mode.

### 4.12.0 (2021-02-09)
#### New Features
* Added connection endpoint rediscovery feature to help reduce and spread-out high latency spikes.
* Added changeFeed pull model beta API.
* Added support for resuming query from a pre split continuation token after partition split.
* Optimized query execution time by caching `query plan` for single partition queries with filters and orderby.

#### Bugs Fixed
* Fixed telemetry deserialization issue.
* Skip session token for `query plan`, trigger and UDF.
* Improved session timeout 404/1002 exception handling.

### 4.11.0 (2021-01-15)
#### New Features
* Added Beta API for Patch support.
* Updated reactor-core library version to `3.3.12.RELEASE`.
* Updated reactor-netty library version to `0.9.15.RELEASE`.
* Updated netty library version to `4.1.54.Final`.

#### Bugs Fixed
* Fixed RntbdServiceEnpoint close issue.
* Improved the latency and throughput for writes when multiplexing.

### 4.10.0 (2020-12-14)
#### New Features
* Added Conflict API support.

### 4.9.0 (2020-12-11)
#### New Features
* Added Beta API for Bulk Operations.
* Added `getRegionsContacted` API in `CosmosDiagnostics`.
* Added Diagnostics for `CosmosStoredProcedureResponse`.
* Added trouble shooting guide links to `CosmosException`.

#### Bugs Fixed
* Adding automatic retries on client-side transient failures on writes while possible with still being idempotent.
* Fixed NPE on `getDiagnostics` for `CosmosStoredProcedureResponse`.
* Fixed empty `resourceAddress` in `CosmosException`.

### 4.8.0 (2020-10-27)
#### New Features
* Added `contentResponseOnWriteEnabled` feature to `CosmosItemRequestOptions`.

#### Bugs Fixed
* Fixed an issue which may affect query behaviour when resuming from a continuation token.

### 4.7.1 (2020-10-21)
#### Bugs Fixed
* Improved the 449 retry policy to force back-off on initial retry and start with shorter back-offs.

### 4.7.0 (2020-10-17)
#### New Features
* Added Beta API for transactional batches.

#### Bugs Fixed
* Fixed an error parsing query metrics on locales with ',' as floating-point delimiter.
* Stopped excessive regional fail-overs when retrieving responses with invalid json from Gateway.
* Fixed an error resulting in certain queries unnecessarily being expected in the Gateway even when using Direct transport.
* Reduced logging noise level by handling SSLException on channel closure.
* Improved efficiency of retry logic for "404 - ReadSession not available" errors.

### 4.6.0 (2020-09-30)
#### New Features
* Added new API to support AAD role-based access control in Cosmos. This is a preview feature which needs to be enabled at the account settings.
* Added handler API(beta) to `CosmosPagedFlux`/`CosmosPagedIterable` to be invoked on every response.

### 4.5.2 (2020-09-29)
#### Bugs Fixed
* Increased robustness of query execution and fetching metadata cache in case of intermittent connectivity issues.

### 4.5.1 (2020-09-25)
#### Bugs Fixed
* Added preview implementation for ChangeFeedProcessor which allows for a more detailed view of the current state.
* Fixed Multiple partition supervisor tasks running simultaneously if leaseAcquireInterval is smaller than leaseRenewInterval.
* Improved Diagnostics for Rntbd connectivity.
* Stopped onError Dropped events from leaking into default reactor hook.

### 4.5.0 (2020-09-16)
#### New Features
* Increased robustness of the Rntbd stack in case of intermittent connectivity issues.
* Improved latency in case of intermittent connectivity issues to individual backend replicas for multi-region accounts avoiding initiation of unnecessary regional fail-overs.

### 4.4.0 (2020-09-12)
#### Bugs Fixed
* Fixed RequestTimeoutException when enabling `netty-tcnative-boringssl` dependency.
* Fixed memory leak issue on `Delete` operations in `GATEWAY` mode.
* Fixed a leak in `CosmosClient` instantiation when endpoint uri is invalid.
* Improved `CPU History` diagnostics.

### 4.4.0-beta.1 (2020-08-27)
#### New Features
* Added new API to efficiently load many documents (via list of pk/id pairs or all documents for a set of pk values).
* Added new `deleteItem` API.
* Enabled query metrics by default.
#### Bugs Fixed
* Fixed NPE in `GatewayAddressCache`.
* Fixing query metric issue for zero item response.
* Improved performance (reduced CPU usage) for address parsing and Master-Key authentication.

### 4.3.2-beta.2 (2020-08-17)
#### Bugs Fixed
* No changes from previous version, releasing for compatibility issues with spring data modules.

### 4.3.2-beta.1 (2020-08-14)
#### Bugs Fixed
* Fixed issue in RntbdServiceEndpoint to avoid early closure of an unused TCP connection.

### 4.3.1 (2020-08-13)
#### Bugs Fixed
* Fixed issue with `GROUP BY` query, where it was returning only one page.
* Fixed user agent string format to comply with central SDK guidelines.
* Enhanced diagnostics information to include `query plan` diagnostics.

### 4.3.0 (2020-07-29)
#### New Features
* Updated reactor-core library version to `3.3.8.RELEASE`. 
* Updated reactor-netty library version to `0.9.10.RELEASE`. 
* Updated netty library version to `4.1.51.Final`. 
* Added new overload APIs for `upsertItem` with `partitionKey`. 
* Added open telemetry tracing support. 
#### Bugs Fixed
* Fixed issue where SSLException gets thrown in case of cancellation of requests in GATEWAY mode.
* Fixed resource throttle retry policy on stored procedures execution.
* Fixed issue where SDK hangs in log level DEBUG mode. 
* Fixed periodic spikes in latency in Direct mode. 
* Fixed high client initialization time issue. 
* Fixed http proxy bug when customizing client with direct mode and gateway mode. 
* Fixed potential NPE in users passes null options. 
* Added timeUnit to `requestLatency` in diagnostics string.
* Removed duplicate uri string from diagnostics string. 
* Fixed diagnostics string in proper JSON format for point operations.
* Fixed issue with `.single()` operator causing the reactor chain to blow up in case of Not Found exception. 

### 4.2.0 (2020-07-14)
#### New Features
* Added script logging enabled API to `CosmosStoredProcedureRequestOptions`.
* Updated `DirectConnectionConfig` default `idleEndpointTimeout` to 1h and default `connectTimeout` to 5s.
#### Bugs Fixed
* Fixed issue where `GatewayConnectionConfig` `idleConnectionTimeout` was overriding `DirectConnectionConfig` `idleConnectionTimeout`.
* Fixed `responseContinuationTokenLimitInKb` get and set APIs in `CosmosQueryRequestOptions`.
* Fixed issue in query and change feed when recreating the collection with same name.
* Fixed issue with top query throwing ClassCastException.
* Fixed issue with order by query throwing NullPointerException.
* Fixed issue in handling of cancelled requests in direct mode causing reactor `onErrorDropped` being called. 

### 4.1.0 (2020-06-25)
#### New Features
* Added support for `GROUP BY` query.
* Increased the default value of maxConnectionsPerEndpoint to 130 in DirectConnectionConfig.
* Increased the default value of maxRequestsPerConnection to 30 in DirectConnectionConfig.
#### Bugs Fixed
* Fixed issues with order by query returning duplicate results when resuming by using continuation token. 
* Fixed issues with value query returning null values for nested object.
* Fixed null pointer exception on request manager in RntbdClientChannelPool.

### 4.0.1 (2020-06-10)
#### New Features
* Renamed `QueryRequestOptions` to `CosmosQueryRequestOptions`.
* Updated `ChangeFeedProcessorBuilder` to builder pattern.
* Updated `CosmosPermissionProperties` with new container name and child resources APIs.
#### Bugs Fixed
* Fixed ConnectionPolicy `toString()` Null Pointer Exception.

### 4.0.1-beta.4 (2020-06-03)
#### New Features
* Added more samples & enriched docs to `CosmosClientBuilder`. 
* Updated `CosmosDatabase` & `CosmosContainer` APIs with throughputProperties for autoscale/autopilot support. 
* Renamed `CosmosClientException` to `CosmosException`. 
* Replaced `AccessCondition` & `AccessConditionType` by `ifMatchETag()` & `ifNoneMatchETag()` APIs. 
* Merged all `Cosmos*AsyncResponse` & `CosmosResponse` types to a single `CosmosResponse` type.
* Renamed `CosmosResponseDiagnostics` to `CosmosDiagnostics`.  
* Wrapped `FeedResponseDiagnostics` in `CosmosDiagnostics`. 
* Removed `jackson` dependency from azure-cosmos & relying on azure-core. 
* Replaced `CosmosKeyCredential` with `AzureKeyCredential` type. 
* Added `ProxyOptions` APIs to `GatewayConnectionConfig`. 
* Updated SDK to use `Instant` type instead of `OffsetDateTime`. 
* Added new enum type `OperationKind`. 
* Renamed `FeedOptions` to `QueryRequestOptions`. 
* Added `getETag()` & `getTimestamp()` APIs to `Cosmos*Properties` types. 
* Added `userAgent` information in `CosmosException` & `CosmosDiagnostics`. 
* Updated new line character in `Diagnostics` to System new line character. 
* Removed `readAll*` APIs, use query select all APIs instead.
* Added `ChangeFeedProcessor` estimate lag API.   
#### Bugs Fixed
* Fixed issue with parsing of query results in case of Value order by queries. 

### 4.0.1-beta.3 (2020-05-15)
#### New Features
* Added autoscale/autopilot throughput provisioning support to SDK.  
* Replaced `ConnectionPolicy` with new connection configs. Exposed `DirectConnectionConfig` & `GatewayConnectionConfig` APIs through `CosmosClientBuilder` for Direct & Gateway mode connection configurations.
* Moved `JsonSerializable` & `Resource` to implementation package. 
* Added `contentResponseOnWriteEnabled` API to CosmosClientBuilder which disables full response content on write operations.
* Exposed `getETag()` APIs on response types.
* Moved `CosmosAuthorizationTokenResolver` to implementation. 
* Renamed `preferredLocations` & `multipleWriteLocations` API to `preferredRegions` & `multipleWriteRegions`. 
* Updated `reactor-core` to 3.3.5.RELEASE, `reactor-netty` to 0.9.7.RELEASE & `netty` to 4.1.49.Final versions. 
* Added support for `analyticalStoreTimeToLive` in SDK.     
#### Bugs Fixed
* Fixed socket leak issues with Direct TCP client.
* Fixed `orderByQuery` with continuation token bug.

### 4.0.1-beta.2 (2020-04-21)
#### New Features
* `CosmosClientException` extends `AzureException`. 
* Removed `maxItemCount` & `requestContinuationToken` APIs from `FeedOptions` instead using `byPage()` APIs from `CosmosPagedFlux` & `CosmosPagedIterable`.
* Introduced `CosmosPermissionProperties` on public surface for `Permission` APIs.
* Removed `SqlParameterList` type & replaced with `List`
* Fixed multiple memory leaks in Direct TCP client. 
* Added support for `DISTINCT` queries. 
* Removed external dependencies on `fasterxml.uuid, guava, commons-io, commons-collection4, commons-text`.  
* Moved `CosmosPagedFlux` & `CosmosPagedIterable` to `utils` package. 
* Updated netty to 4.1.45.Final & project reactor to 3.3.3 version.
* Updated public rest contracts to `Final` classes.
* Added support for advanced Diagnostics for point operations.
#### Bugs Fixed
* `ChangeFeedProcessor` bug fix for handling partition splits & when partition not found.
* `ChangeFeedProcessor` bug fix when synchronizing lease updates across different threads.

### 4.0.1-beta.1 (2020-03-10)
#### New Features 
* Updated package to `com.azure.cosmos`
* Added `models` package for model / rest contracts
* Added `utils` package for `CosmosPagedFlux` & `CosmosPagedIterable` types. 
* Updated public APIs to use `Duration` across the SDK.
* Added all rest contracts to `models` package.
* `RetryOptions` renamed to `ThrottlingRetryOptions`.
* Added `CosmosPagedFlux` & `CosmosPagedIterable` pagination types for query APIs. 
* Added support for sharing TransportClient across multiple instances of CosmosClients using a new API in the `CosmosClientBuilder#connectionSharingAcrossClientsEnabled(true)`
* Query Optimizations by removing double serialization / deserialization. 
* Response Headers optimizations by removing unnecessary copying back and forth. 
* Optimized `ByteBuffer` serialization / deserialization by removing intermediate String instantiations.
#### Bugs Fixed
* Fixed race condition causing `ArrayIndexOutOfBound` exception in StoreReader<|MERGE_RESOLUTION|>--- conflicted
+++ resolved
@@ -7,14 +7,11 @@
 #### Breaking Changes
 
 #### Bugs Fixed
-<<<<<<< HEAD
+* Fixed an issue where `emptyPageDiagnosticsEnabled` in `CosmosQueryRequestOptions` was being overridden. This caused empty page diagnostics to be logged (with INFO level) even when the flag was set to false - See [PR 37199](https://github.com/Azure/azure-sdk-for-java/pull/37199)
 * Fixed an issue where SDK mark region unavailable on http timeout - See [PR 37163](https://github.com/Azure/azure-sdk-for-java/pull/37163)
 * Fixed an issue where SDK do `A, B, C, A` retry pattern for `404/1002` - See [PR 37040](https://github.com/Azure/azure-sdk-for-java/pull/37040)
 * Fixed an issue where SDK do aggressive retry on `449` - See [PR 37040](https://github.com/Azure/azure-sdk-for-java/pull/37040)
 * Fixed an issue where SDK skip cross region retry for server generated `410` for write operations - See [PR 37040](https://github.com/Azure/azure-sdk-for-java/pull/37040)
-=======
-* Fixed an issue where `emptyPageDiagnosticsEnabled` in `CosmosQueryRequestOptions` was being overridden. This caused empty page diagnostics to be logged (with INFO level) even when the flag was set to false - See [PR 37199](https://github.com/Azure/azure-sdk-for-java/pull/37199)
->>>>>>> c8f16ebe
 
 #### Other Changes
 
