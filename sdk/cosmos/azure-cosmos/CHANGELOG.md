## Release History

### 4.46.0-beta.1 (Unreleased)

#### Features Added
<<<<<<< HEAD
* Added support for computed properties - See [PR 35046](https://github.com/Azure/azure-sdk-for-java/pull/35046)

=======
* Added the capability to filter request-level metrics based on diagnostic thresholds. Request-level metrics usually are used to capture metrics per backend endpoint/replica - a high cardinality dimension. Filtering by diagnostic thresholds reduces the overhead - but also means request-level metrics can only be used for debugging purposes - not for monitoring purposes. So, it is important to use the unfiltered operation-level metrics for health monitoring in this case. - See [PR 35114](https://github.com/Azure/azure-sdk-for-java/pull/35114)
* Added optional tags/dimensions for PartitionId/ReplicaId as alternative to ServiceAddress for direct-mode (rntbd) request-level metrics. - See [PR 35164](https://github.com/Azure/azure-sdk-for-java/pull/35164) 
>>>>>>> a05f5027
#### Breaking Changes

#### Bugs Fixed

#### Other Changes

### 4.45.1 (2023-05-19)

#### Bugs Fixed
* Fixed an issue where status code & sub-status code `408/20008` will always be populated in the CosmosDiagnostics in case of `RNTBD` request failures - See [PR 34999](https://github.com/Azure/azure-sdk-for-java/pull/34999)
* Fixed `readMany` API bug to enable swallowing of `404 Not Found` exceptions for 404/0 scenarios when `readMany` performs point-reads internally - See [PR 34966](https://github.com/Azure/azure-sdk-for-java/pull/34966)

### 4.45.0 (2023-05-12)

#### Features Added
* Added support for priority based throttling - See [PR 34121](https://github.com/Azure/azure-sdk-for-java/pull/34121)
* Added configurability for minimum connection pool size for all containers through a system property - `COSMOS.MIN_CONNECTION_POOL_SIZE_PER_ENDPOINT` - See [PR 33983](https://github.com/Azure/azure-sdk-for-java/pull/33983).
* Added `CosmosContainerProactiveInitConfigBuilder:setAggressiveWarmupDuration(Duration aggressiveWarmupDuration)` public API to switch between aggressively opening connections
  in a blocking manner to defensively opening connections in a non-blocking manner after `aggressiveWarmupDuration` has elapsed - See [PR 33983](https://github.com/Azure/azure-sdk-for-java/pull/33983).
* Added end to end timeout policy for item operations. Requests will be cancelled if they have not finished before the configured timeout - See [PR 34554](https://github.com/Azure/azure-sdk-for-java/pull/34554).
* Added capability to sample diagnostics dynamically (without need to reinitialize the app or the Cosmos Client instance). - See [PR 34915](https://github.com/Azure/azure-sdk-for-java/pull/34915). 

#### Bugs Fixed
* Fixed `IllegalArgumentException` in changeFeedProcessor when `maxScaleCount` is configured - See [PR 34618](https://github.com/Azure/azure-sdk-for-java/pull/34618)
* Removed custom user agent suffix from client telemetry - See [PR 34866](https://github.com/Azure/azure-sdk-for-java/pull/34866)
* Fixed an issue where `userAgentSuffix` is not being used in `CosmosDiagnostics` - See [PR 34863](https://github.com/Azure/azure-sdk-for-java/pull/34863)
* Enabled proactive connection management to only reopen closed / reset connections to those endpoints used by containers which
  were part of the connection warm up flow - See [PR 34892](https://github.com/Azure/azure-sdk-for-java/pull/34892)

#### Other Changes
* Disabled initialization of client telemetry background threads if client telemetry is disabled - See [PR 34889](https://github.com/Azure/azure-sdk-for-java/pull/34889)
* Removed synchronized locking on generating random UUIDs - See [PR 34879](https://github.com/Azure/azure-sdk-for-java/pull/34879)
* Capture diagnostics for cancelled `RNTBD` requests - See [PR 34912](https://github.com/Azure/azure-sdk-for-java/pull/34912)
* Added support for threshold based speculative processing - See [PR 34686](https://github.com/Azure/azure-sdk-for-java/pull/34686)

### 4.44.0 (2023-04-21)

#### Bugs Fixed
* Fixed an issue where throughput control is not triggered properly when target throughput is being used - See [PR 34393](https://github.com/Azure/azure-sdk-for-java/pull/34393)
* Fixed an issue where `IllegalStateException` being thrown during replica validation - See [PR 34538](https://github.com/Azure/azure-sdk-for-java/pull/34538)

### 4.43.0 (2023-04-06)

#### Features Added
* Added option to enable automatic retries for write operations - See [34227](https://github.com/Azure/azure-sdk-for-java/pull/34227)
* Added option to enable automatic logging of Cosmos diagnostics for errors or requests exceeding latency threshold - See [33209](https://github.com/Azure/azure-sdk-for-java/pull/33209)
* Added support for OpenTelemetry traces following the Semantic profile for Cosmos DB - See [33209](https://github.com/Azure/azure-sdk-for-java/pull/33209)

#### Breaking Changes
* Changed the default structure of Open Telemetry events being emitted by the SDK to follow the semantic profile for Cosmos DB. Use the `COSMOS.USE_LEGACY_TRACING` system property to retrun to the previous event structure: `-DCOSMOS.USE_LEGACY_TRACING=true` - See [33209](https://github.com/Azure/azure-sdk-for-java/pull/33209)

### 4.42.0 (2023-03-17)

#### Features Added
* Added support for Move operation - See [PR 31078](https://github.com/Azure/azure-sdk-for-java/pull/31078)
* GA of `subpartition` functionality in SDK - See [32501](https://github.com/Azure/azure-sdk-for-java/pull/32501)
* Added ability for SDK to use partial partition keys for queries in subpartitioned containers - See [32501](https://github.com/Azure/azure-sdk-for-java/pull/32501)
* Enable `handleLatestVersionChanges` in ChangeFeedProcessor - See [33972](https://github.com/Azure/azure-sdk-for-java/pull/33972)
* Added Merge support. NOTE: to use Change Feed Processor with merge support, onboard to the new API `handleLatestVersionChanges()` in `ChangeFeedProcessorBuilder`.

#### Bugs Fixed
* Fixed `readMany` API to take in hierarchical partition keys - See [32501](https://github.com/Azure/azure-sdk-for-java/pull/32501)
* Fixed an issue in the Direct Transport metrics for acquired/closed channels which would be triggered when endpoint get closed/evicted due to exceeding idle timeouts. This would surface as stale metrics for these endpoints. - See [33969](https://github.com/Azure/azure-sdk-for-java/pull/33969) 

#### Other Changes
* Added fault injection support - See [PR 33329](https://github.com/Azure/azure-sdk-for-java/pull/33329).

### 4.41.0 (2023-02-17)

#### Features Added
* Added ability to configure proactive connection management via `CosmosClientBuilder.openConnectionsAndInitCaches(CosmosContainerProactiveInitConfig)`. - See [PR 33267](https://github.com/Azure/azure-sdk-for-java/pull/33267)
* Added internal merge handling - See [PR 31428](https://github.com/Azure/azure-sdk-for-java/pull/31428). See [PR 32097](https://github.com/Azure/azure-sdk-for-java/pull/32097). See [PR 32078](https://github.com/Azure/azure-sdk-for-java/pull/32078). See [PR 32165](https://github.com/Azure/azure-sdk-for-java/pull/32165). See [32259](https://github.com/Azure/azure-sdk-for-java/pull/32259). See [32496](https://github.com/Azure/azure-sdk-for-java/pull/32496)
* Added more granular control of which Cosmos client-side metrics to emit, whether to collect histograms and percentiles (and which) and also which tags/dimensions to associate with individual metrics.  - See [PR 33436](https://github.com/Azure/azure-sdk-for-java/pull/33436)

#### Breaking Changes
* NOTE: the PR to provide more granular control over metrics - See [PR 33436](https://github.com/Azure/azure-sdk-for-java/pull/33436) - includes two technically breaking changes. We don't expect any customers to be impacted by this, but the PR description as well as information below provides some context and options on how to revert the behavior to previous version.
  * The API `CosmosClientTelemetryConfig.metricTagNames` has been marked deprecated in favor of `CosmosMicrometerMetricsOptions.defaultTagNames` or `CosmosMicrometerMeterOptions.suppressTagNames` - the `CosmosClientTelemetryConfig.metricTagNames` API can still be used as long as none of the new configuration APIs is used - but we recommend starting to switch over to the new APIs.
  * Capturing metrics - especially `Timer` and `DistributionSummary` with percentiles/histograms has some performance overhead. We got feedback that initially we were emitting some metrics with relatively high cardinality on tags with percentiles/histograms of questionable value (only useful in certain scenarios). So, we decided to disable collecting these metrics by default - but still allow them to be collected when enabled manually via the APIs described in [PR 33436](https://github.com/Azure/azure-sdk-for-java/pull/33436).   

#### Bugs Fixed
* Change feed pull API is using an incorrect key value for collection lookup, which can result in using the old collection in collection recreate scenarios. - See [PR 33178](https://github.com/Azure/azure-sdk-for-java/pull/33178)

#### Other Changes
* Give a meaningful name to the GlobalEndpointManager worker thread. - See [PR 33507](https://github.com/Azure/azure-sdk-for-java/pull/33507)
* Adding activity id in header of gateway address refresh call. - See [PR 33074](https://github.com/Azure/azure-sdk-for-java/pull/33074)
* Direct mode - `RNTBD` connection health check improvements in `RntbdClientChannelHealthChecker` to allow recovering quicker when existing connections get broken (without TCP close or reset, just timeouts because packets get dropped). - See [PR 33464](https://github.com/Azure/azure-sdk-for-java/pull/33464) and - See [PR 33566](https://github.com/Azure/azure-sdk-for-java/pull/33566)  

### 4.40.0 (2023-01-13)
#### Features Added
* Added `retryAfterInMs` to `StoreResult` in `CosmosDiagnostics` - See [PR 31219](https://github.com/Azure/azure-sdk-for-java/pull/31219)
* Added `CosmosDiagnostics` to `readMany` API - See [PR 32290](https://github.com/Azure/azure-sdk-for-java/pull/32290)

#### Bugs Fixed
* Fixed issue on noisy `CancellationException` log - See [PR 31882](https://github.com/Azure/azure-sdk-for-java/pull/31882)
* Fixed issue with `TracerProvider` constructor inadvertently disabling tracing when `isClientMetricsEnabled` is true - See [PR 32787](https://github.com/Azure/azure-sdk-for-java/pull/32787)
* Added improvement in handling for idle connection being closed unexpectedly - See [PR 32936](https://github.com/Azure/azure-sdk-for-java/pull/32936)

#### Other Changes
* Reduced log noisiness when bulk ingestion completes and sink is already terminated or cancelled. - See [PR 32601](https://github.com/Azure/azure-sdk-for-java/pull/32601)
* Optimized the `readMany` API to make use of point reads when a single item is requested for a given physical partition - See [PR 31723](https://github.com/Azure/azure-sdk-for-java/pull/31723)
* Added cross region retries for data plane, query plan and metadata requests failed with http timeouts - See [PR 32450](https://github.com/Azure/azure-sdk-for-java/pull/32450)

### 4.39.0 (2022-11-16)

#### Bugs Fixed
* Fixed a rare race condition for `query plan` cache exceeding the allowed size limit - See [PR 31859](https://github.com/Azure/azure-sdk-for-java/pull/31859)
* Added improvement in `RntbdClientChannelHealthChecker` for detecting continuous transit timeout. - See [PR 31544](https://github.com/Azure/azure-sdk-for-java/pull/31544)
* Fixed an issue in replica validation where addresses may have not sorted properly when replica validation is enabled. - See [PR 32022](https://github.com/Azure/azure-sdk-for-java/pull/32022)
* Fixed unicode char handling in Uris in Cosmos Http Client. - See [PR 32058](https://github.com/Azure/azure-sdk-for-java/pull/32058)
* Fixed an eager prefetch issue to lazily prefetch pages on a query - See [PR 32122](https://github.com/Azure/azure-sdk-for-java/pull/32122)

#### Other Changes
* Shaded `MurmurHash3` of apache `commons-codec` to enable removing of the `guava` dependency - CVE-2020-8908 - See [PR 31761](https://github.com/Azure/azure-sdk-for-java/pull/31761)
* Updated test dependency of `testng` to version 7.5 - See [PR 31761](https://github.com/Azure/azure-sdk-for-java/pull/31761)
* Reduced the logging noise level on CancellationExceptions from `RntbdReporter.reportIssue`. - See [PR 32175](https://github.com/Azure/azure-sdk-for-java/pull/32175)

### 4.38.1 (2022-10-21)
#### Other Changes
* Updated test dependency of apache `commons-text` to version 1.10.0 - CVE-2022-42889 - See [PR 31674](https://github.com/Azure/azure-sdk-for-java/pull/31674)
* Updated `jackson-databind` dependency to 2.13.4.2 - CVE-2022-42003 - See [PR 31559](https://github.com/Azure/azure-sdk-for-java/pull/31559)

### 4.38.0 (2022-10-12)
#### Features Added
* Added option to set throughput control group name on per-request level for batch and bulk operations. - See [PR 31362](https://github.com/Azure/azure-sdk-for-java/pull/31362)

### 4.37.1 (2022-10-07)
> [!IMPORTANT]
> We strongly recommend our customers to use version 4.37.1 and above.
#### Bugs Fixed
* Fixed incorrect RU metric reporting in micrometer metrics. - See [PR 31307](https://github.com/Azure/azure-sdk-for-java/pull/31307)
* Enabled failover to preferred locations in the case of single-write/multi-read region enabled account for read in Gateway mode and for metadata requests in Direct mode. - More details about the [Bug: Cosmos DB Client gets stuck in timeout retry loop](https://github.com/Azure/azure-sdk-for-java/issues/31260#issue-1396454421). - See [PR 31314](https://github.com/Azure/azure-sdk-for-java/pull/31314)

#### Other Changes
* Added SslHandshakeTimeout minimum duration config - See [PR 31298](https://github.com/Azure/azure-sdk-for-java/pull/31298)

### 4.37.0 (2022-09-30)
#### Features Added
* Added new preview APIs to `ChangeFeedProcessor` for handling all versions and deletes changes - See [PR 30399](https://github.com/Azure/azure-sdk-for-java/pull/30399)
* Added option to emit client-side metrics via micrometer.io MeterRegistry. - See [PR 30065](https://github.com/Azure/azure-sdk-for-java/pull/30065)

#### Bugs Fixed
* Fixed a race condition that could result in a memory/thread leak for `BulkExecutor` instances (and their corresponding `cosmos-daemon-BulkExecutor-*` thread). - See [PR 31082](https://github.com/Azure/azure-sdk-for-java/pull/31082)

#### Other Changes
* Enable replica validation by default - See [PR 31159](https://github.com/Azure/azure-sdk-for-java/pull/31159)

### 4.36.0 (2022-09-15)
#### Other Changes
* Added system property to turn on replica validation - See [PR 29767](https://github.com/Azure/azure-sdk-for-java/pull/29767)
* Added improvement to avoid retry on same replica that previously failed with 410, 408 and  >= 500 status codes - See [PR 29767](https://github.com/Azure/azure-sdk-for-java/pull/29767)
* Improvement when `connectionEndpointRediscoveryEnabled` is enabled - See [PR 30281](https://github.com/Azure/azure-sdk-for-java/pull/30281)
* Added replica validation for Unknown status if `openConnectionsAndInitCaches` is used and replica validation is enabled - See [PR 30277](https://github.com/Azure/azure-sdk-for-java/pull/30277)

### 4.35.1 (2022-08-29)
#### Other Changes
* Added non-blocking async lazy cache to improve upgrade and scaling scenarios - See [PR 29322](https://github.com/Azure/azure-sdk-for-java/pull/29322)
* Improved performance of `StoreResponse` using array headers - See [PR 30596](https://github.com/Azure/azure-sdk-for-java/pull/30596)

### 4.35.0 (2022-08-19)
#### Other Changes
* Updated netty library version to `4.1.79.Final`.
* Updated `reactor-core` version to `3.4.21`.

### 4.34.0 (2022-08-05)
#### Features Added
* GA of `DedicatedGatewayRequestOptions` API. See [PR 30142](https://github.com/Azure/azure-sdk-for-java/pull/30142)

#### Other Changes
* Added `requestSessionToken` to `CosmosDiagnostics` - See [PR 29516](https://github.com/Azure/azure-sdk-for-java/pull/29516)
* Reverted changes of [PR 29944](https://github.com/Azure/azure-sdk-for-java/pull/29944) to avoid possible regression when customers use id with special characters and their account is on ComputeGateway already. - See [PR 30283](https://github.com/Azure/azure-sdk-for-java/pull/30283)
* Added changes for `changeFeed` APIs for handling all versions and deletes changes. See [PR 30161](https://github.com/Azure/azure-sdk-for-java/pull/30161)

### 4.33.1 (2022-07-22)
#### Bugs Fixed
* Fixed issues with "id" encoding when using special characters that should be allowed in the "id" property of a document. - See [PR 29944](https://github.com/Azure/azure-sdk-for-java/pull/29944)
* Fixed `NotFoundException` for `queryChangeFeed` with staled feed range after split - See [PR 29982](https://github.com/Azure/azure-sdk-for-java/pull/29982)
* Fixed `ForbiddenException` for azure instance metadata service requests if proxy is configured for client telemetry. - See [PR 30004](https://github.com/Azure/azure-sdk-for-java/pull/30004)
* Fixed a regression introduced in [PR 27440](https://github.com/Azure/azure-sdk-for-java/pull/27440) which causes an `IllegalArgumentException` for distinct queries when using POJO serialization. - See [PR 30025](https://github.com/Azure/azure-sdk-for-java/pull/30025)
* Fixed `IllegalArgumentException` when trying to update targetThroughput(Threshold) without process restart. - See [PR 30049](https://github.com/Azure/azure-sdk-for-java/pull/30049)

#### Other Changes
* Supported username and password to be used in `GatewayConnectionConfig.setProxy` . - See [PR 30004](https://github.com/Azure/azure-sdk-for-java/pull/30004)

### 4.33.0 (2022-07-14)
#### Other Changes
* Updated netty library version to `4.1.78.Final`.
* Updated `reactor-core` version to `3.4.19`.

### 4.32.1 (2022-06-30)

#### Bugs Fixed
* Added a fix for `CloneNotSupportedException` when trying to instantiate a `Cosmos(Async)Client` and using a MAC provider which would not support cloning. Instead, this should be handled gracefully (less ideal perf is expected - but functionally it should work.) - See [PR 29719](https://github.com/Azure/azure-sdk-for-java/pull/29719)

### 4.32.0 (2022-06-27)
#### Other Changes
* Remove requires `io.netty.transport.epoll` from `module-info` - See [PR 29509](https://github.com/Azure/azure-sdk-for-java/pull/29509)
* Converted from `durationInMicroSec` to `durationInMilliSecs` in `CosmosDiagnostics` - See [PR 29643](https://github.com/Azure/azure-sdk-for-java/pull/29643)

### 4.31.0 (2022-06-08)
#### Bugs Fixed
* Fixed Store Response headers case insensitivity. - See [PR 29268](https://github.com/Azure/azure-sdk-for-java/pull/29268)

#### Other Changes
* Add `IdleStateHandler` after Ssl handshake has completed and improvement on keeping inner exceptions for creating new channels. - See [PR 29253](https://github.com/Azure/azure-sdk-for-java/pull/29253)

### 4.30.1 (2022-06-01)
#### Other Changes
* Made CosmosPatchOperations thread-safe. Usually there is no reason to modify a CosmosPatchOperations instance concurrently form multiple threads - but making it thread-safe acts as protection in case this is done anyway - See [PR 29143](https://github.com/Azure/azure-sdk-for-java/pull/29143)
* Added system property to allow overriding proxy setting for client telemetry endpoint. - See [PR 29022](https://github.com/Azure/azure-sdk-for-java/pull/29022)
* Added additional information about the reason on Rntbd channel health check failures. - See [PR 29174](https://github.com/Azure/azure-sdk-for-java/pull/29174)

### 4.30.0 (2022-05-20)
#### Bugs Fixed
* Fixed bubbling of Errors in case of any `java.lang.Error` - See [PR 28620](https://github.com/Azure/azure-sdk-for-java/pull/28620)
* Fixed an issue with creating new Throughput control client item when `enableThroughputControlGroup` is being called multiple times with the same throughput control group. - See [PR 28905](https://github.com/Azure/azure-sdk-for-java/pull/28905)
* Fixed a possible dead-lock on static ctor for CosmosException when the runtime is using custom class loaders. - See [PR 28912](https://github.com/Azure/azure-sdk-for-java/pull/28912) and [PR 28961](https://github.com/Azure/azure-sdk-for-java/pull/28961) 

#### Other Changes
* Added `exceptionMessage` and `exceptionResponseHeaders` to `CosmosDiagnostics` in case of any exceptions - See [PR 28620](https://github.com/Azure/azure-sdk-for-java/pull/28620)
* Improved performance of `query plan` cache by using `ConcurrentHashMap` with a fixed size of 1000 - See [PR 28537](https://github.com/Azure/azure-sdk-for-java/pull/28537)
* Changed 429 (Throttling) retry policy to have an upper bound for the back-off time of 5 seconds - See [PR 28764](https://github.com/Azure/azure-sdk-for-java/pull/28764)
* Improved `openConnectionsAndInitCaches` by using rntbd context negotiation. - See [PR 28470](https://github.com/Azure/azure-sdk-for-java/pull/28470)
* Enable `connectionEndpointRediscoveryEnabled` by default - See [PR 28471](https://github.com/Azure/azure-sdk-for-java/pull/28471)

### 4.29.1 (2022-04-27)
#### Bugs Fixed
* Fixed AAD authentication for `CosmosPatchOperations` - See [PR 28537](https://github.com/Azure/azure-sdk-for-java/pull/28537)

### 4.29.0 (2022-04-22)
#### Features Added
* Added Beta API `continueOnInitError` in `ThroughputControlGroupConfigBuilder` - See [PR 27702](https://github.com/Azure/azure-sdk-for-java/pull/27702)

#### Bugs Fixed
* Added improvement for handling idle connection close event when `connectionEndpointRediscoveryEnabled` is enabled - See [PR 27242](https://github.com/Azure/azure-sdk-for-java/pull/27242)
* Fixed memory leak issue related to circular reference of `CosmosDiagnostics` in `StoreResponse` and `CosmosException` - See [PR 28343](https://github.com/Azure/azure-sdk-for-java/pull/28343)

### 4.28.1 (2022-04-08)
#### Other Changes
* Updated `jackson` dependency to 2.13.2 and `jackson-databind` dependency to 2.13.2.1 - CVE-2020-36518. - See [PR 27847](https://github.com/Azure/azure-sdk-for-java/pull/27847)

### 4.28.0 (2022-03-18)
#### Features Added
* Added the "VM Unique ID" - see [Accessing and Using Azure VM Unique ID](https://azure.microsoft.com/blog/accessing-and-using-azure-vm-unique-id/) - to the request diagnostics. This information helps to simplify investigating any network issues between an application hosted in Azure and the corresponding Cosmos DB service endpoint. - See [PR 27692](https://github.com/Azure/azure-sdk-for-java/pull/27692)
* Added overload of read api on ClientEncryptionKey with request options for cosmos encrytion project. - See [PR 27210](https://github.com/Azure/azure-sdk-for-java/pull/27210)

#### Bugs Fixed
* Added `decodeTime` in `CosmosDiagnostics` - See [PR 22808](https://github.com/Azure/azure-sdk-for-java/pull/22808)

#### Other Changes
* Reduced CPU usage for some String operations by switching to APIs that don't compile a pattern for each call. - See [PR 27654](https://github.com/Azure/azure-sdk-for-java/pull/27654)
* Reduced GC (Garbage Collection) pressure when executing queries returning many documents by pushing down type conversion. - See [PR 27440](https://github.com/Azure/azure-sdk-for-java/pull/27440)

### 4.27.0 (2022-03-10)
#### Bugs Fixed
* Fixed an issue in `CosmosPagedIterable` resulting in excessive memory consumption due to unbounded prefetch of pages when converting the `CosmosPagedIterable` into an `Iterator<FeedResponse<T>>`. - See [PR 27237](https://github.com/Azure/azure-sdk-for-java/pull/27237) and [PR 27299](https://github.com/Azure/azure-sdk-for-java/pull/27299)
* Fixed a `NullPointerException` in `CosmosDiagnostics isDiagnosticsCapturedInPagedFlux` - See [PR 27261](https://github.com/Azure/azure-sdk-for-java/pull/27261)
* Fixed an issue with allowing null values for add, set and replace operations in Patch API - See [PR 27501](https://github.com/Azure/azure-sdk-for-java/pull/27501)
* Fixed an issue with top query when top x is greater than the total number of items in the database - See [PR 27377](https://github.com/Azure/azure-sdk-for-java/pull/27377)
* Fixed synchronized lists and maps for order by query race condition - See [PR 27142](https://github.com/Azure/azure-sdk-for-java/pull/27142)

### 4.26.0 (2022-02-11)
#### Features Added
* Added support to resume a "multi order by query" from a continuation token - See [PR 26267](https://github.com/Azure/azure-sdk-for-java/pull/26267)
* Added `RNTBD - open connections` information in `ClientTelemetry`.
* Added Beta API to set custom `Reactor` scheduler to be used by the `ChangeFeedProcessor` implementation - See [PR 26750](https://github.com/Azure/azure-sdk-for-java/pull/26750)
* Added support for correlating queries executed via the Cosmos Spark connector with service-telemetry based on the `correlationActivityId` - See [PR 26908](https://github.com/Azure/azure-sdk-for-java/pull/26908)

#### Bugs Fixed
* Fixed an issue in `ChangeFeedProcessor` related to `leases` that were found expired - See [PR 26750](https://github.com/Azure/azure-sdk-for-java/pull/26750)
* Fixed an issue with `query plan` caching double initialization - See [PR 26825](https://github.com/Azure/azure-sdk-for-java/pull/26825)

#### Other Changes
* Added support for logging `CosmosDiagnostics` for empty pages through system property for cross partition query - See [PR 26869](https://github.com/Azure/azure-sdk-for-java/pull/26869)

### 4.26.0-beta.1 (2022-01-25)
#### Features Added
* Added support to resume a "multi order by query" from a continuation token - See [PR 26267](https://github.com/Azure/azure-sdk-for-java/pull/26267)

### 4.25.0 (2022-01-14)
#### Bugs Fixed
* Fixed `NullPointerException` in bulk mode for deleted/recreated containers.
* Added missing exception cause in case of `InternalServerException`.

### 4.24.0 (2021-12-21)
#### Features Added
* Added implementation for `CosmosAuthorizationTokenResolver`.
* Scoped session token per partition level for gateway call.

#### Bugs Fixed
* Fixed issue causing CosmosException with statusCode 0 to be thrown on connectivity issues for Gateway.
* Addressed potential race condition in `ChangeFeedProcessor` when check-pointing current state.

### 4.23.0 (2021-12-10)
#### Features Added
* Added `setMaxMicroBatchConcurrency` and `getMaxMicroBatchConcurrency` in `CosmosBulkExecutionOptions`.

#### Bugs Fixed
* Bulk execution improvement triggering a flush when total payload size exceeds the max payload size limit.
* Bulk execution improvement shortening the flush interval when the `Flux` of incoming operations signals completion.
* Fixed metadata cache refresh scenario on collection recreate for gateway mode.

### 4.22.0 (2021-12-03)
#### Features Added
* Added Beta API `getContactedRegionNames` in `CosmosDiagnostics`.

#### Bugs Fixed
* Fixed `IllegalStateException` for `getFeedRanges` when container recreated with same name.
* Made Cosmos spans CLIENT which will allow Azure Monitor to show HTTP calls nested under Cosmos spans.
* Fixed `ConcurrentModificationException` when getting `NotFoundException` with session consistency.

### 4.21.1 (2021-11-13)
#### Bugs Fixed
* Fixed an issue in `ChangeFeedProcessor` where processing stops in some rare cases because of a race condition can occur which prevents work to be promptly assigned to other instances.

### 4.21.0 (2021-11-12)
#### Features Added
* GA of `CosmosPatch`, `CosmosBatch` and `CosmosBulk` API.
* GA of `ChangeFeedProcessorState` API.
* Added `networkRequestTimeout` API for `DirectConnectionConfig`.

#### Bugs Fixed
* Override the default keep-alive config on linux to keep connections open and detect a broken connection faster.

#### Other Changes
* Removed deprecated `BulkExecutionOptions`.
* Removed deprecated `BulkExecutionThresholds`.
* Removed deprecated `BulkItemRequestOptions`.
* Removed deprecated `BulkItemRequestOptionsBase`.
* Removed deprecated `BulkOperations`.
* Removed deprecated `BulkPatchItemRequestOptions`.
* Removed deprecated `BulkProcessingOptions`.
* Removed deprecated `BulkProcessingThresholds`.
* Removed deprecated `TransactionalBatch`.
* Removed deprecated `TransactionalBatchItemRequestOptions`.
* Removed deprecated `TransactionalBatchItemRequestOptionsBase`.
* Removed deprecated `TransactionalBatchOperationResult`.
* Removed deprecated `TransactionalBatchPatchItemRequestOptions`.
* Removed deprecated `TransactionalBatchRequestOptions`.
* Removed deprecated `TransactionalBatchResponse`.

### 4.20.1 (2021-10-27)
#### Bugs Fixed
* Removed `AfterBurner` module for Java version 16+.
* Fixed `BadRequestException` issue when using `Distinct` with matched `orderBy` queries via `continuationToken`.

### 4.20.0 (2021-10-14)
#### Features Added
* Enabling `query plan` cache by default.

#### Bugs Fixed
* Fixed issue with bulk reads when `contentResponseOnWrite` is not explicitly enabled on the cosmos client.

### 4.19.1 (2021-09-24)
#### Features Added
* Added support to config retry count for `openConnectionsAndInitCaches`.

#### Bugs Fixed
* Fixed ReadMany Api on partition split.
* Removed full exception trace from 404 error on open telemetry.
* Fixed issue with onErrorDropped being called when using concatWith in QuorumReader.

### 4.20.0-beta.1 (2021-09-22)
#### Features Added
* Added support to config retry count for `openConnectionsAndInitCaches`.

### 4.19.0 (2021-09-09)
#### New Features
* Added support for distinct count queries.
* Added support for capturing `IndexMetrics` in `CosmosQueryRequestOptions`.

#### Bugs Fixed
* Added support to switch off IO thread for response processing.
* Fixed issue for resuming order by queries from continuation token that includes undefined/null.

#### Other Changes
* Renamed `BulkExecutionOptions` to `CosmosBulkExecutionOptions`.
* Renamed `BulkExecutionThresholds` to `CosmosBulkExecutionThresholdsState`.
* Renamed `BulkItemRequestOptions` to `CosmosBulkItemRequestOptions`.
* Renamed `BulkItemRequestOptionsBase` to `CosmosBulkItemRequestOptionsBase`.
* Renamed `BulkOperations` to `CosmosBulkOperations`.
* Renamed `BulkPatchItemRequestOptions` to `CosmosBulkPatchItemRequestOptions`.
* Renamed `TransactionalBatch` to `CosmosBatch`.
* Renamed `TransactionalBatchItemRequestOptions` to `CosmosBatchItemRequestOptions`.
* Renamed `TransactionalBatchItemRequestOptionsBase` to `CosmosBatchItemRequestOptionsBase`.
* Renamed `TransactionalBatchOperationResult` to `CosmosBatchOperationResult`.
* Renamed `TransactionalBatchPatchItemRequestOptions` to `CosmosBatchPatchItemRequestOptions`.
* Renamed `TransactionalBatchRequestOptions` to `CosmosBatchRequestOptions`.
* Renamed `TransactionalBatchResponse` to `CosmosBatchResponse`.
* Renamed `processBulkOperations` to `executeBulkOperations` API.
* Renamed `executeTransactionalBatch` to `executeCosmosBatch` API.
* Moved `CosmosBulkItemResponse.java` to `com.azure.cosmos.models` package.
* Moved `CosmosBulkOperationResponse.java` to `com.azure.cosmos.models` package.
* Moved `CosmosItemOperation.java` to `com.azure.cosmos.models` package.
* Moved `CosmosItemOperationType.java` to `com.azure.cosmos.models` package.
* Moved `CosmosPatchOperations.java` to `com.azure.cosmos.models` package.

### 4.19.0-beta.1 (2021-09-02)
#### Bugs Fixed
* Added support to switch off IO thread for response processing.

### 4.18.0 (2021-08-16)
#### New Features
* Integrated cosmos diagnostics with open telemetry tracer.

#### Bugs Fixed
* Added reactor netty timeline to `query plan` calls.
* Fixed serialization warning on `clientSideRequestDiagnostics`.
* Fixed an issue when `IdleEndpointTimeout` is set to 0 in `DirectConnectionConfig`.
* Added retry for `PrematureCloseException`.
* Fixed an issue where application hangs in bulk executor.
* Fixed an issue which preventing recovery from 410/0 after split.

### 4.18.0-beta.1 (2021-08-11)
#### Bugs Fixed
* Added `TransportRequestChannelAcquisitionContext` in `CosmosDiagnostics`.

### 4.17.0 (2021-07-08)
#### New Features
* Adjust `MicroBatchSize` dynamically based on throttling rate in `BulkExecutor`.

#### Bugs Fixed
* Fixed an issue with AAD authentication in `Strong` and `BoundedStaleness` in direct mode.
* Fixed an issue where `ChangeFeedProcessor` was resuming from zero continuation token for new partitions on partition splits.

### 4.16.0 (2021-06-11)
#### Bugs Fixed
* Fixed an issue on handling partition splits during bulk operations in Gateway Mode.
* Fixed an issue with `NumberFormatException` happening on requests on large containers.
* Fixed an issue with BackOff time in `ThroughputController`.
* Fixed an issue with `ThroughputControl` calculation.
* Improved behavior when `CosmosClientBuilder.userAgentSuffix` exceeds 64 characters. Now `userAgentSuffix` will be honored as long as total userAgent value is less than 256 characters or truncated to fit the 256 characters limited.
* Fixed issue when using client-side throughput control in combination with bulk upserts, previously resulting in unnecessarily upserting documents multiple times in some cases when getting throttled.

### 4.16.0-beta.1 (2021-05-20)
#### Bugs Fixed
* No changes from previous version, releasing for compatibility issues with cosmos encryption modules.

### 4.15.0 (2021-05-12)
#### New Features
* Added `backendLatencyInMs` in `CosmosDiagnostics` for `DIRECT` connection mode.
* Added `retryContext` in `CosmosDiagnostics` for query operations.

#### Bugs Fixed
* Fixed ignored `HttpClient` decoder configuration issue.
* Fixed incorrect connection mode issue in `CosmosDiagnostics`.
* Fixed issue with handling collisions in the effective partition key.
* Fixed `CosmosQueryRequestOptions` NPE in `readAllItems` API.

### 4.15.0-beta.2 (2021-04-26)
#### Bugs Fixed
* No changes from previous version, releasing for compatibility issues with cosmos encryption modules.

### 4.15.0-beta.1 (2021-04-07)
#### Bugs Fixed
* No changes from previous version, releasing for compatibility issues with cosmos encryption modules.

### 4.14.0 (2021-04-06)
#### New Features
* General Availability for `readMany()` API in `CosmosAsyncContainer` and `CosmosContainer`.
* General Availability for `handle()` API in `CosmosPagedFlux` and `CosmosPagedIterable`.
* Upgraded Jackson to patch version 2.12.2.
* Exposed `getDocumentUsage` and `getDocumentCountUsage()` APIs in `FeedResponse` to retrieve document count metadata.

#### Bugs Fixed
* Allowed `CosmosPagedFlux#handle()` and `CosmosPagedIterable#handle()` API for chaining.
* Removed `AfterBurner` module usage from `CosmosException` causing the warning logs.
* Fixed issue of duplicate processing of items on the same Change Feed Processor instance.
* Return `RequestTimeoutException` on client side timeout for write operations.

### 4.13.1 (2021-03-22)
#### Bugs Fixed
* Fixed issue preventing recovery from 410 status code and 0 sub status code due to stale Gateway caches when threads in parallel scheduler are starved.
* Fixed warning caused because of afterburner module usage in `CosmosDiagnostics`.
* Query performance improvements.

### 4.13.0 (2021-03-11)
> [!IMPORTANT] 
> This release updates `reactor-core` and `reactor-netty` major versions to `2020.0.4 (Europium)` release train.
#### New Features
* Updated `reactor-core` version to 3.4.3.
* Updated `reactor-netty` version to 1.0.4.
* Added `Diagnostics` for queries.

#### Bugs Fixed
* Fixed `OrderBy` for mixed and undefined types for cross partition queries.
* Fixed `readAllItems` with resourceToken.
* Fixed issue with `resourceToken` usage in `Gateway` connection mode.
* Fixed issues with point operations with permissions in `Gateway` connection mode.

### 4.12.0 (2021-02-09)
#### New Features
* Added connection endpoint rediscovery feature to help reduce and spread-out high latency spikes.
* Added changeFeed pull model beta API.
* Added support for resuming query from a pre split continuation token after partition split.
* Optimized query execution time by caching `query plan` for single partition queries with filters and orderby.

#### Bugs Fixed
* Fixed telemetry deserialization issue.
* Skip session token for `query plan`, trigger and UDF.
* Improved session timeout 404/1002 exception handling.

### 4.11.0 (2021-01-15)
#### New Features
* Added Beta API for Patch support.
* Updated reactor-core library version to `3.3.12.RELEASE`.
* Updated reactor-netty library version to `0.9.15.RELEASE`.
* Updated netty library version to `4.1.54.Final`.

#### Bugs Fixed
* Fixed RntbdServiceEnpoint close issue.
* Improved the latency and throughput for writes when multiplexing.

### 4.10.0 (2020-12-14)
#### New Features
* Added Conflict API support.

### 4.9.0 (2020-12-11)
#### New Features
* Added Beta API for Bulk Operations.
* Added `getRegionsContacted` API in `CosmosDiagnostics`.
* Added Diagnostics for `CosmosStoredProcedureResponse`.
* Added trouble shooting guide links to `CosmosException`.

#### Bugs Fixed
* Adding automatic retries on client-side transient failures on writes while possible with still being idempotent.
* Fixed NPE on `getDiagnostics` for `CosmosStoredProcedureResponse`.
* Fixed empty `resourceAddress` in `CosmosException`.

### 4.8.0 (2020-10-27)
#### New Features
* Added `contentResponseOnWriteEnabled` feature to `CosmosItemRequestOptions`.

#### Bugs Fixed
* Fixed an issue which may affect query behaviour when resuming from a continuation token.

### 4.7.1 (2020-10-21)
#### Bugs Fixed
* Improved the 449 retry policy to force back-off on initial retry and start with shorter back-offs.

### 4.7.0 (2020-10-17)
#### New Features
* Added Beta API for transactional batches.

#### Bugs Fixed
* Fixed an error parsing query metrics on locales with ',' as floating-point delimiter.
* Stopped excessive regional fail-overs when retrieving responses with invalid json from Gateway.
* Fixed an error resulting in certain queries unnecessarily being expected in the Gateway even when using Direct transport.
* Reduced logging noise level by handling SSLException on channel closure.
* Improved efficiency of retry logic for "404 - ReadSession not available" errors.

### 4.6.0 (2020-09-30)
#### New Features
* Added new API to support AAD role-based access control in Cosmos. This is a preview feature which needs to be enabled at the account settings.
* Added handler API(beta) to `CosmosPagedFlux`/`CosmosPagedIterable` to be invoked on every response.

### 4.5.2 (2020-09-29)
#### Bugs Fixed
* Increased robustness of query execution and fetching metadata cache in case of intermittent connectivity issues.

### 4.5.1 (2020-09-25)
#### Bugs Fixed
* Added preview implementation for ChangeFeedProcessor which allows for a more detailed view of the current state.
* Fixed Multiple partition supervisor tasks running simultaneously if leaseAcquireInterval is smaller than leaseRenewInterval.
* Improved Diagnostics for Rntbd connectivity.
* Stopped onError Dropped events from leaking into default reactor hook.

### 4.5.0 (2020-09-16)
#### New Features
* Increased robustness of the Rntbd stack in case of intermittent connectivity issues.
* Improved latency in case of intermittent connectivity issues to individual backend replicas for multi-region accounts avoiding initiation of unnecessary regional fail-overs.

### 4.4.0 (2020-09-12)
#### Bugs Fixed
* Fixed RequestTimeoutException when enabling `netty-tcnative-boringssl` dependency.
* Fixed memory leak issue on `Delete` operations in `GATEWAY` mode.
* Fixed a leak in `CosmosClient` instantiation when endpoint uri is invalid.
* Improved `CPU History` diagnostics.

### 4.4.0-beta.1 (2020-08-27)
#### New Features
* Added new API to efficiently load many documents (via list of pk/id pairs or all documents for a set of pk values).
* Added new `deleteItem` API.
* Enabled query metrics by default.
#### Bugs Fixed
* Fixed NPE in `GatewayAddressCache`.
* Fixing query metric issue for zero item response.
* Improved performance (reduced CPU usage) for address parsing and Master-Key authentication.

### 4.3.2-beta.2 (2020-08-17)
#### Bugs Fixed
* No changes from previous version, releasing for compatibility issues with spring data modules.

### 4.3.2-beta.1 (2020-08-14)
#### Bugs Fixed
* Fixed issue in RntbdServiceEndpoint to avoid early closure of an unused TCP connection.

### 4.3.1 (2020-08-13)
#### Bugs Fixed
* Fixed issue with `GROUP BY` query, where it was returning only one page.
* Fixed user agent string format to comply with central SDK guidelines.
* Enhanced diagnostics information to include `query plan` diagnostics.

### 4.3.0 (2020-07-29)
#### New Features
* Updated reactor-core library version to `3.3.8.RELEASE`. 
* Updated reactor-netty library version to `0.9.10.RELEASE`. 
* Updated netty library version to `4.1.51.Final`. 
* Added new overload APIs for `upsertItem` with `partitionKey`. 
* Added open telemetry tracing support. 
#### Bugs Fixed
* Fixed issue where SSLException gets thrown in case of cancellation of requests in GATEWAY mode.
* Fixed resource throttle retry policy on stored procedures execution.
* Fixed issue where SDK hangs in log level DEBUG mode. 
* Fixed periodic spikes in latency in Direct mode. 
* Fixed high client initialization time issue. 
* Fixed http proxy bug when customizing client with direct mode and gateway mode. 
* Fixed potential NPE in users passes null options. 
* Added timeUnit to `requestLatency` in diagnostics string.
* Removed duplicate uri string from diagnostics string. 
* Fixed diagnostics string in proper JSON format for point operations.
* Fixed issue with `.single()` operator causing the reactor chain to blow up in case of Not Found exception. 

### 4.2.0 (2020-07-14)
#### New Features
* Added script logging enabled API to `CosmosStoredProcedureRequestOptions`.
* Updated `DirectConnectionConfig` default `idleEndpointTimeout` to 1h and default `connectTimeout` to 5s.
#### Bugs Fixed
* Fixed issue where `GatewayConnectionConfig` `idleConnectionTimeout` was overriding `DirectConnectionConfig` `idleConnectionTimeout`.
* Fixed `responseContinuationTokenLimitInKb` get and set APIs in `CosmosQueryRequestOptions`.
* Fixed issue in query and change feed when recreating the collection with same name.
* Fixed issue with top query throwing ClassCastException.
* Fixed issue with order by query throwing NullPointerException.
* Fixed issue in handling of cancelled requests in direct mode causing reactor `onErrorDropped` being called. 

### 4.1.0 (2020-06-25)
#### New Features
* Added support for `GROUP BY` query.
* Increased the default value of maxConnectionsPerEndpoint to 130 in DirectConnectionConfig.
* Increased the default value of maxRequestsPerConnection to 30 in DirectConnectionConfig.
#### Bugs Fixed
* Fixed issues with order by query returning duplicate results when resuming by using continuation token. 
* Fixed issues with value query returning null values for nested object.
* Fixed null pointer exception on request manager in RntbdClientChannelPool.

### 4.0.1 (2020-06-10)
#### New Features
* Renamed `QueryRequestOptions` to `CosmosQueryRequestOptions`.
* Updated `ChangeFeedProcessorBuilder` to builder pattern.
* Updated `CosmosPermissionProperties` with new container name and child resources APIs.
#### Bugs Fixed
* Fixed ConnectionPolicy `toString()` Null Pointer Exception.

### 4.0.1-beta.4 (2020-06-03)
#### New Features
* Added more samples & enriched docs to `CosmosClientBuilder`. 
* Updated `CosmosDatabase` & `CosmosContainer` APIs with throughputProperties for autoscale/autopilot support. 
* Renamed `CosmosClientException` to `CosmosException`. 
* Replaced `AccessCondition` & `AccessConditionType` by `ifMatchETag()` & `ifNoneMatchETag()` APIs. 
* Merged all `Cosmos*AsyncResponse` & `CosmosResponse` types to a single `CosmosResponse` type.
* Renamed `CosmosResponseDiagnostics` to `CosmosDiagnostics`.  
* Wrapped `FeedResponseDiagnostics` in `CosmosDiagnostics`. 
* Removed `jackson` dependency from azure-cosmos & relying on azure-core. 
* Replaced `CosmosKeyCredential` with `AzureKeyCredential` type. 
* Added `ProxyOptions` APIs to `GatewayConnectionConfig`. 
* Updated SDK to use `Instant` type instead of `OffsetDateTime`. 
* Added new enum type `OperationKind`. 
* Renamed `FeedOptions` to `QueryRequestOptions`. 
* Added `getETag()` & `getTimestamp()` APIs to `Cosmos*Properties` types. 
* Added `userAgent` information in `CosmosException` & `CosmosDiagnostics`. 
* Updated new line character in `Diagnostics` to System new line character. 
* Removed `readAll*` APIs, use query select all APIs instead.
* Added `ChangeFeedProcessor` estimate lag API.   
#### Bugs Fixed
* Fixed issue with parsing of query results in case of Value order by queries. 

### 4.0.1-beta.3 (2020-05-15)
#### New Features
* Added autoscale/autopilot throughput provisioning support to SDK.  
* Replaced `ConnectionPolicy` with new connection configs. Exposed `DirectConnectionConfig` & `GatewayConnectionConfig` APIs through `CosmosClientBuilder` for Direct & Gateway mode connection configurations.
* Moved `JsonSerializable` & `Resource` to implementation package. 
* Added `contentResponseOnWriteEnabled` API to CosmosClientBuilder which disables full response content on write operations.
* Exposed `getETag()` APIs on response types.
* Moved `CosmosAuthorizationTokenResolver` to implementation. 
* Renamed `preferredLocations` & `multipleWriteLocations` API to `preferredRegions` & `multipleWriteRegions`. 
* Updated `reactor-core` to 3.3.5.RELEASE, `reactor-netty` to 0.9.7.RELEASE & `netty` to 4.1.49.Final versions. 
* Added support for `analyticalStoreTimeToLive` in SDK.     
#### Bugs Fixed
* Fixed socket leak issues with Direct TCP client.
* Fixed `orderByQuery` with continuation token bug.

### 4.0.1-beta.2 (2020-04-21)
#### New Features
* `CosmosClientException` extends `AzureException`. 
* Removed `maxItemCount` & `requestContinuationToken` APIs from `FeedOptions` instead using `byPage()` APIs from `CosmosPagedFlux` & `CosmosPagedIterable`.
* Introduced `CosmosPermissionProperties` on public surface for `Permission` APIs.
* Removed `SqlParameterList` type & replaced with `List`
* Fixed multiple memory leaks in Direct TCP client. 
* Added support for `DISTINCT` queries. 
* Removed external dependencies on `fasterxml.uuid, guava, commons-io, commons-collection4, commons-text`.  
* Moved `CosmosPagedFlux` & `CosmosPagedIterable` to `utils` package. 
* Updated netty to 4.1.45.Final & project reactor to 3.3.3 version.
* Updated public rest contracts to `Final` classes.
* Added support for advanced Diagnostics for point operations.
#### Bugs Fixed
* `ChangeFeedProcessor` bug fix for handling partition splits & when partition not found.
* `ChangeFeedProcessor` bug fix when synchronizing lease updates across different threads.

### 4.0.1-beta.1 (2020-03-10)
#### New Features 
* Updated package to `com.azure.cosmos`
* Added `models` package for model / rest contracts
* Added `utils` package for `CosmosPagedFlux` & `CosmosPagedIterable` types. 
* Updated public APIs to use `Duration` across the SDK.
* Added all rest contracts to `models` package.
* `RetryOptions` renamed to `ThrottlingRetryOptions`.
* Added `CosmosPagedFlux` & `CosmosPagedIterable` pagination types for query APIs. 
* Added support for sharing TransportClient across multiple instances of CosmosClients using a new API in the `CosmosClientBuilder#connectionSharingAcrossClientsEnabled(true)`
* Query Optimizations by removing double serialization / deserialization. 
* Response Headers optimizations by removing unnecessary copying back and forth. 
* Optimized `ByteBuffer` serialization / deserialization by removing intermediate String instantiations.
#### Bugs Fixed
* Fixed race condition causing `ArrayIndexOutOfBound` exception in StoreReader<|MERGE_RESOLUTION|>--- conflicted
+++ resolved
@@ -3,13 +3,10 @@
 ### 4.46.0-beta.1 (Unreleased)
 
 #### Features Added
-<<<<<<< HEAD
-* Added support for computed properties - See [PR 35046](https://github.com/Azure/azure-sdk-for-java/pull/35046)
-
-=======
 * Added the capability to filter request-level metrics based on diagnostic thresholds. Request-level metrics usually are used to capture metrics per backend endpoint/replica - a high cardinality dimension. Filtering by diagnostic thresholds reduces the overhead - but also means request-level metrics can only be used for debugging purposes - not for monitoring purposes. So, it is important to use the unfiltered operation-level metrics for health monitoring in this case. - See [PR 35114](https://github.com/Azure/azure-sdk-for-java/pull/35114)
 * Added optional tags/dimensions for PartitionId/ReplicaId as alternative to ServiceAddress for direct-mode (rntbd) request-level metrics. - See [PR 35164](https://github.com/Azure/azure-sdk-for-java/pull/35164) 
->>>>>>> a05f5027
+* Added support for computed properties - See [PR 35046](https://github.com/Azure/azure-sdk-for-java/pull/35046)
+
 #### Breaking Changes
 
 #### Bugs Fixed
