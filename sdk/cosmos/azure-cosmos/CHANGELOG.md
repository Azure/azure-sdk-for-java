## Release History

### 4.63.0-beta.1 (Unreleased)

#### Features Added

#### Breaking Changes

#### Bugs Fixed
<<<<<<< HEAD

#### Other Changes
* Added diagnostic fields for `quorumAckedLSN` and `currentReplicaSetSize`. Changed `replicaStatusList` to include all replicas and more information. - See [PR 39844](https://github.com/Azure/azure-sdk-for-java/pull/39844)
=======

#### Other Changes

### 4.62.0 (2024-07-02)

#### Features Added
* Added support for changing some request options dynamically without the need of restarting the application. - See [PR 40061](https://github.com/Azure/azure-sdk-for-java/pull/40061)

#### Bugs Fixed
* Fixed a possible `NullPointerException` in the ctor of `FeedOperationState`. - See [PR 40714](https://github.com/Azure/azure-sdk-for-java/pull/40714)
* Changed to only disable `PartitionKeyRangeGoneRetryPolicy` when enable `disableSplitHandling` in `ChangeFeedRequestOptions`. - See [PR 40738](https://github.com/Azure/azure-sdk-for-java/pull/40738)

#### Other Changes
* Added diagnostic fields for `quorumAckedLSN` and `currentReplicaSetSize`. Changed `replicaStatusList` to include all replicas and more information. - See [PR 39844](https://github.com/Azure/azure-sdk-for-java/pull/39844)
* Ensured that exceptions thrown in custom serializers are being wrapped as a CosmosException with StatusCode 400. - See [PR 40797](https://github.com/Azure/azure-sdk-for-java/pull/40797) and [PR 40913](https://github.com/Azure/azure-sdk-for-java/pull/40913)
* Reduced number of logs emitted in the success case for cross partition queries. - See [PR 40932](https://github.com/Azure/azure-sdk-for-java/pull/40932)
* Reduced noisy logs about the value of the ` AZURE_COSMOS_DISABLE_NON_STREAMING_ORDER_BY` environment variable. - See [PR 40714](https://github.com/Azure/azure-sdk-for-java/pull/40714)
>>>>>>> b8b90176

### 4.61.1 (2024-05-31)

#### Bugs Fixed
* Fixed an issue causing `IllegalArgumentException` when using `handleChanges` on change feed processor startup - See [PR 40420](https://github.com/Azure/azure-sdk-for-java/pull/40420)

### 4.61.0 (2024-05-24)

#### Features Added
* Added query statement conditionally in diagnostics and tracing. - See [PR 39990](https://github.com/Azure/azure-sdk-for-java/pull/39990)

#### Bugs Fixed
* Fixed a rare issue causing `StackOverflowError` when `RntbdRequestRecord` expires and tries to serialize `CosmosException` using default Jackson Object Mapper - See [PR 40272](https://github.com/Azure/azure-sdk-for-java/pull/40272)
* Fixed UserAgent encoding when the suffix contains non-ASCII characters. - See [PR 40293](https://github.com/Azure/azure-sdk-for-java/pull/40293)

#### Other Changes
* Added robustness improvement to avoid client-side parsing errors `java.lang.IllegalArgumentException: Unable to parse JSON` when Gateway returns duplicate `unqiueKeyPolicy` in IndexPolicy (invalid json) - See[PR 40306](https://github.com/Azure/azure-sdk-for-java/pull/40306)

### 4.60.0 (2024-05-19)

#### Features Added
* Added `cosmosVectorEmbeddingPolicy` in `cosmosContainerProperties` and `vectorIndexes` in `indexPolicy` to support vector search in CosmosDB - See[PR 39379](https://github.com/Azure/azure-sdk-for-java/pull/39379)
* Added support for non-streaming OrderBy query and a query feature `NonStreamingOrderBy` to support Vector Search queries. - See [PR 39897](https://github.com/Azure/azure-sdk-for-java/pull/39897/) 
* Added the capability to regionally scope session tokens used for operations scoped to a logical partition. - See [PR 38003](https://github.com/Azure/azure-sdk-for-java/pull/38003)

#### Bugs Fixed
* Ensured that `excludedRegions` is getting honored change feed operations. - See [PR 38003](https://github.com/Azure/azure-sdk-for-java/pull/38003) 

#### Other Changes
* Added change to throw `IllegalStateException` when change feed mode is switched from `AllVersionsAndDeletes` to `Incremental` and vice-versa for the same deployment unit for EPK-Range based leases. See [PR 38740](https://github.com/Azure/azure-sdk-for-java/pull/38740)

### 4.59.0 (2024-04-27)
#### Features Added
* Added public APIs `getCustomItemSerializer` and `setCustomItemSerializer` to allow customers to specify custom payload transformations or serialization settings. - See [PR 38997](https://github.com/Azure/azure-sdk-for-java/pull/38997) and [PR 39933](https://github.com/Azure/azure-sdk-for-java/pull/39933) 

#### Other Changes
* Load Blackbird or Afterburner into the ObjectMapper depending upon Java version and presence of modules in classpath. Make Afterburner and Blackbird optional maven dependencies. See - [PR 39689](https://github.com/Azure/azure-sdk-for-java/pull/39689)

### 4.53.5-hotfix (2024-04-25)

#### Bugs Fixed
* Fixed an issue in QuorumReader when quorum could not be selected even though 1 secondary and Primary are reachable and in sync. - See [PR 38832](https://github.com/Azure/azure-sdk-for-java/pull/38832)

### 4.58.0 (2024-04-16)
#### Other Changes
* Changed initial `targetBatchSize` to be capped by both `initialBatchSize` and `maxBatchSize` configured in `CosmosBulkExecutionOptions` - See[39500](https://github.com/Azure/azure-sdk-for-java/pull/39500)
* Ensured that `exceptionMessage` is populated even for non-cosmos Exceptions in `GatewayStatistics` - See [PR 39507](https://github.com/Azure/azure-sdk-for-java/pull/39507)
* Added partition key helper functions to `PartitionKeyBuilder` that are needed for `azure-spring-data-cosmos`. - See [PR 39213](https://github.com/Azure/azure-sdk-for-java/pull/39213)
* Added `cosmos.client.req.rntbd.actualItemCount` and `cosmos.client.req.gw.actualItemCount` metrics. - See [PR 39682](https://github.com/Azure/azure-sdk-for-java/pull/39682)

### 4.57.0 (2024-03-25)

#### Features Added
* Added public APIs `setMaxMicroBatchSize` and `getMaxMicroBatchSize` in `CosmosBulkExecutionOptions` - See [PR 39335](https://github.com/Azure/azure-sdk-for-java/pull/39335)

#### Bugs Fixed
* Suppressed exceptions when calling diagnostics handlers. - See [PR 39077](https://github.com/Azure/azure-sdk-for-java/pull/39077)
* Fixed an issue where no cross region retry for write operations due to channel acquisition timeout. - See [PR 39255](https://github.com/Azure/azure-sdk-for-java/pull/39255)
* Fixed incorrect container tag value in metrics. - See [PR 39322](https://github.com/Azure/azure-sdk-for-java/pull/39322)
* Fixed issue where CosmosDiagnosticsContext is null when diagnostics are sampled out. - See [PR 39352](https://github.com/Azure/azure-sdk-for-java/pull/39352)
#### Other Changes
* Changed logic to only call `System.exit()` in `DiagnosticsProvider` for `Error` scenario. Also added `System.err` for `Error` cases. - See [PR 39077](https://github.com/Azure/azure-sdk-for-java/pull/39077)
* Removed `System.exit()` calls from `ImplementationBridgeHelpers`. - See [PR 39387](https://github.com/Azure/azure-sdk-for-java/pull/39387)

### 4.53.4-hotfix (2024-03-15)

#### Other Changes
* Removed `System.exit()` calls from `ImplementationBridgeHelpers`. - See [PR 39215](https://github.com/Azure/azure-sdk-for-java/pull/39215)

### 4.48.3-hotfix (2024-03-15)

#### Bugs Fixed
* Fixed an issue where `sampleDiagnostics` is not being honored for `query. See [PR 37015](https://github.com/Azure/azure-sdk-for-java/pull/37015)
* Suppressed exceptions when calling diagnostics handlers. - See [PR 39077](https://github.com/Azure/azure-sdk-for-java/pull/39077)

### Other Changes
* Changed logic to only call `System.exit()` in `DiagnosticsProvider` for `Error` scenario. Also added `System.err` for `Error` cases. - See [PR 39077](https://github.com/Azure/azure-sdk-for-java/pull/39077)
* Removed `System.exit()` calls from `ImplementationBridgeHelpers`. - See [PR 39182](https://github.com/Azure/azure-sdk-for-java/pull/39182)

### 4.45.3-hotfix (2024-03-15)

#### Bugs Fixed
* Fixed an issue where `sampleDiagnostics` is not being honored for `query. See [PR 37015](https://github.com/Azure/azure-sdk-for-java/pull/37015)
* Suppressed exceptions when calling diagnostics handlers. - See [PR 39077](https://github.com/Azure/azure-sdk-for-java/pull/39077)

### Other Changes
* Changed logic to only call `System.exit()` in `DiagnosticsProvider` for `Error` scenario. Also added `System.err` for `Error` cases. - See [PR 39077](https://github.com/Azure/azure-sdk-for-java/pull/39077)
* Removed `System.exit()` calls from `ImplementationBridgeHelpers`. - See [PR 39184](https://github.com/Azure/azure-sdk-for-java/pull/39184)

### 4.53.3-hotfix (2024-03-07)

#### Bugs Fixed
* Suppressed exceptions when calling diagnostics handlers. - See [PR 39121](https://github.com/Azure/azure-sdk-for-java/pull/39121)

#### Other Changes
* Changed logic to only call `System.exit()` in `DiagnosticsProvider` for `Error` scenario. Also added `System.err` for `Error` cases. - See [PR 39121](https://github.com/Azure/azure-sdk-for-java/pull/39121)

### 4.56.0 (2024-02-20)

#### Features Added
* Added overloads for `CosmosAsyncContainer.readMany` and `CosmosContainr.readMany` accepting request options via `CosmosReadManyRequestOptions` to allow specifying excluded regions, diagnostics thresholds and end-to-end timeout etc. - See [PR 38821](https://github.com/Azure/azure-sdk-for-java/pull/38821)

#### Bugs Fixed
* Fixed an issue in QuorumReader when quorum could not be selected even though 1 secondary and Primary are reachable and in sync. - See [PR 38832](https://github.com/Azure/azure-sdk-for-java/pull/38832)

### 4.55.1 (2024-02-13)

#### Other Changes
* Limited max. number of threads possible to be used by BulkExecutor instances . - See [PR 38745](https://github.com/Azure/azure-sdk-for-java/pull/38745)

### 4.55.0 (2024-02-08)
* Added option to override the Http Connection Pool size in Gateway mode. Increasing the connection pool size beyond 1000 can be useful when the number of concurrent requests in Gateway mode is very high and you see a `reactor.netty.internal.shaded.reactor.pool.PoolAcquirePendingLimitException: Pending acquire queue has reached its maximum size of 2000` error. - See [PR 38305](https://github.com/Azure/azure-sdk-for-java/pull/38305)

#### Features Added
* Added payload size metrics for Gateway mode. - See [PR 38517](https://github.com/Azure/azure-sdk-for-java/pull/38517)

#### Other Changes
* Reduced CPU overhead slightly for workloads with high throughput of point operations - especially when diagnostics like traces or metrics are enabled. - See [PR 38232](https://github.com/Azure/azure-sdk-for-java/pull/38232)
* Changed to add `transportRequestChannelAcquisitionContext` in CosmosDiagnostics based on duration in `channelAcquisitionStarted` stage. By default, if `channelAcquisitionStarted` took more than 1s, `transportRequestChannelAcquisitionContext` will be added. - See [PR 38416](https://github.com/Azure/azure-sdk-for-java/pull/38416)
* Added information about the path when it is invalid in RxDocumentService ctor. - See [PR 38482](https://github.com/Azure/azure-sdk-for-java/pull/38482)
* Removed `CancellationException` callstack from `RntbdRequestRecord.toString`. - See [PR 38504](https://github.com/Azure/azure-sdk-for-java/pull/38504)
* Using customized `subStatusCodes` for client generated `InternalServerErrorException`. - See [PR 38518](https://github.com/Azure/azure-sdk-for-java/pull/38518)
* Added an option to opt-out of E2E timeout defined in CosmosClientBuilder for non-point operations via system property or environment variable. - See [PR 38388](https://github.com/Azure/azure-sdk-for-java/pull/38388)
* Using `ConnectionTimeout` as the `RNTBD` connection `acquisitionTimeout`. - See [PR 38695](https://github.com/Azure/azure-sdk-for-java/pull/38695)

### 4.53.2-hotfix (2024-02-04)

#### Other Changes
* Reduced CPU overhead slightly for workloads with high throughput of point operations - especially when diagnostics like traces or metrics are enabled. - See [PR 38232](https://github.com/Azure/azure-sdk-for-java/pull/38232)
* Changed to add `transportRequestChannelAcquisitionContext` in CosmosDiagnostics based on duration in `channelAcquisitionStarted` stage. By default, if `channelAcquisitionStarted` took more than 1s, `transportRequestChannelAcquisitionContext` will be added. - See [PR 38416](https://github.com/Azure/azure-sdk-for-java/pull/38416)
* Added an option to opt-out of E2E timeout defined in CosmosClientBuilder for non-point operations via system property or environment variable. - See [PR 38388](https://github.com/Azure/azure-sdk-for-java/pull/38388)

### 4.54.0 (2024-01-03)

#### Features Added
* Integrate `ThroughputControl` with ChangeFeedProcessor - See [PR 38052](https://github.com/Azure/azure-sdk-for-java/pull/38052)

#### Bugs Fixed
* Fixed issue where AAD/Entra ID related exceptions are not fully propagated to the caller when CosmosAsyncClient is created, causing ambiguity for user on the root cause of the error - See [PR 37977](https://github.com/Azure/azure-sdk-for-java/pull/37977) 
* Fixed a `NullPointerException` issue in `MetadataRequestRetryPolicy` when `locationEndpointToRoute` is not set. - See [PR 38094](https://github.com/Azure/azure-sdk-for-java/pull/38094)

#### Other Changes
* Reset `transitTimeoutCount` and `cancellationCount` in `RntbdClientChannelHealthChecker` when CPU load is above threshold. - See [PR 38157](https://github.com/Azure/azure-sdk-for-java/pull/38157)
* Perf-improvement avoiding extra-buffer copy for query and point operations - See [PR 38072](https://github.com/Azure/azure-sdk-for-java/pull/38072)

### 4.53.1 (2023-12-06)

#### Bugs Fixed
* Fixed high number of PKRangeFeed calls when using BulkExecution without SparkConnector - See [PR 37920](https://github.com/Azure/azure-sdk-for-java/pull/37920) 

#### Other Changes
* Changed to `DEBUG` log level in `WebExceptionRetryPolicy` for non-handled exception scenario and retry scenario - See [PR 37918](https://github.com/Azure/azure-sdk-for-java/pull/37918)

### 4.53.0 (2023-12-01)
#### Bugs Fixed
* Fixed a bug resulting in `CosmosDiagnosticsContext.getStatusCode()` always returning `0` for `readMany` operations. - See [PR 37394](https://github.com/Azure/azure-sdk-for-java/pull/37394)
* Fixed an issue where PartitionKeyRange request will not do cross region retry. - See [PR 37403](https://github.com/Azure/azure-sdk-for-java/pull/37403)
* Fixed an issue where Session consistency was not honored when the consistency level on the `CosmosClientBuilder.consistencyLevel` was not explicitly set to `ConsistencyLevel.SESSION` but the default account consistency level is session. If not enforcing session consistency is the intended behavior, you can set the `CosmsoClientBuilder.consistencyLevel` to `ConsistencyLevel.EVENTUAL`. - See [PR 37377](https://github.com/Azure/azure-sdk-for-java/pull/37377)
* Fixed an issue where client level `EndToEndOperationLatencyPolicyConfig.availabilityStrategy` is not being applied for `query` - See [PR 37511](https://github.com/Azure/azure-sdk-for-java/pull/37511)
* Fixed an issue where operation is not cancelled based on `CosmosEndToEndOperationLatencyPolicyConfig.endToEndOperationTimeout` when `429` happens - See [PR 37764](https://github.com/Azure/azure-sdk-for-java/pull/37764)
* Fixed an issue where `CosmosEndToEndOperationLatencyPolicyConfig.endToEndOperationTimeout` is not applied for `ReadMany` - See [PR 37764](https://github.com/Azure/azure-sdk-for-java/pull/37764)
* Fixed an issue with OFFSET and LIMIT query clause returning partial query results when used with DISTINCT - See [PR 37860](https://github.com/Azure/azure-sdk-for-java/pull/37860)

#### Other Changes
* Modified the event payload when diagnostic details are traced (vis Open telemetry traces). The diagnostics can exceed the max. attribute size of 8KB. This PR will split the diagnostics and trace them in multiple events (ordered by `SequenceNumber` attribute) to ensure the full diagnostics message is available in logged events. - See [PR 37376](https://github.com/Azure/azure-sdk-for-java/pull/37376)
* Added `sessionRetryCfg` to the diagnostic string and modified `proactiveInit` key name to `proactiveInitCfg` in the diagnostic string. - See [PR 36711](https://github.com/Azure/azure-sdk-for-java/pull/36711)
* Modified `429` retry backoff time when `retryAfter` is not being returned from server. For `429/3200`, SDK will retry immediately, for others SDK will backoff 100ms - See [PR 37764](https://github.com/Azure/azure-sdk-for-java/pull/37764)

### 4.52.0 (2023-10-24)
#### Features Added
* Added an option to configure the minimum retry duration for 404/1002 session not available. - See [PR 37143](https://github.com/Azure/azure-sdk-for-java/pull/37143) and [PR 37240](https://github.com/Azure/azure-sdk-for-java/pull/37240)

#### Bugs Fixed
* Fixed an issue where `emptyPageDiagnosticsEnabled` in `CosmosQueryRequestOptions` was being overridden. This caused empty page diagnostics to be logged (with INFO level) even when the flag was set to false - See [PR 37199](https://github.com/Azure/azure-sdk-for-java/pull/37199)
* Fixed an issue where the HttpTimeoutPolicy was not being used correctly - See [PR 37188](https://github.com/Azure/azure-sdk-for-java/pull/37188) 
* Fixed an issue where SDK mark region unavailable on http timeout - See [PR 37163](https://github.com/Azure/azure-sdk-for-java/pull/37163)
* Fixed an issue where SDK do `A, B, C, A` retry pattern for `404/1002` - See [PR 37040](https://github.com/Azure/azure-sdk-for-java/pull/37040)
* Fixed an issue where SDK do aggressive retry on `449` - See [PR 37040](https://github.com/Azure/azure-sdk-for-java/pull/37040)
* Fixed an issue where SDK skip cross region retry for server generated `410` for write operations - See [PR 37040](https://github.com/Azure/azure-sdk-for-java/pull/37040)
* Added 410/1002 handling for `ChangeFeedProcessor#getCurrentState` in **Latest Version**, **All Version and Deletes** changes modes. - See [PR 37107](https://github.com/Azure/azure-sdk-for-java/pull/37107)
    * **NOTE :** Here the fix is for a `ChangeFeedProcessor` instance built with either `handleLatestVersionChanges` or `handleAllVersionsAndDeletesChanges`.
* Fixed an issue where SDK does not do retry for `AddressRefresh` on `HttpTimeout` for write operations - See [PR 37286](https://github.com/Azure/azure-sdk-for-java/pull/37286)

### 4.51.0 (2023-09-29)

#### Features Added
* Added a preview API to `ChangeFeedProcessorBuilder` to process an additional `ChangeFeedProcessorContext` for handling all versions and deletes changes. - See [PR 36715](https://github.com/Azure/azure-sdk-for-java/pull/36715)
* Added public APIs to configure a `Supplier<CosmosExcludedRegions>` through `CosmosClientBuilder#excludedRegionSupplier` and `CosmosExcludedRegions` - a type which encapsulates a set of excluded regions. See [PR 36616](https://github.com/Azure/azure-sdk-for-java/pull/36616)

#### Bugs Fixed
* Fixed an issue with the threshold based availability strategy, which could result in missing diagnostics and unnecessarily high tail latency - See [PR 36508](https://github.com/Azure/azure-sdk-for-java/pull/36508) and [PR 36786](https://github.com/Azure/azure-sdk-for-java/pull/36786).
* Fixed an issue where `sampleDiagnostics` is not being honored for query. See [PR 37015](https://github.com/Azure/azure-sdk-for-java/pull/37015)
* Fixed the issue of `excludeRegions` not being honored for `CosmosBulkExecutionOptions`. - See[PR 36616](https://github.com/Azure/azure-sdk-for-java/pull/36616)
* Fixed an issue with missing diagnostics (metrics, logging) for `Cosmos(Async)Container.readMany` calls - See [PR 37009](https://github.com/Azure/azure-sdk-for-java/pull/37009)

### 4.50.0 (2023-09-25)

#### Features Added
* Added throughput control support for `gateway mode`. See [PR 36687](https://github.com/Azure/azure-sdk-for-java/pull/36687)
* Added public API to change the initial micro batch size in `CosmosBulkExecutionOptions`. The micro batch size is dynamically adjusted based on throttling rate. By default, it starts with a relatively large micro batch size, which can result in a short spike of throttled requests at the beginning of a bulk execution - reducing the initial micro batch size - for example to 1 - will start with smaller batch size and then dynamically increase it without causing the initial short spike of throttled requests. See [PR 36910](https://github.com/Azure/azure-sdk-for-java/pull/36910)

#### Bugs Fixed
* Disabled `CosmosEndToEndOperationLatencyPolicyConfig` feature in `ChangeFeedProcessor`. Setting `CosmosEndToEndOperationLatencyPolicyConfig` at `CosmosClient` level will not affect `ChangeFeedProcessor` requests in any way. See [PR 36775](https://github.com/Azure/azure-sdk-for-java/pull/36775)
* Fixed staleness issue of `COSMOS.MIN_CONNECTION_POOL_SIZE_PER_ENDPOINT` system property - See [PR 36599](https://github.com/Azure/azure-sdk-for-java/pull/36599).
* Fixed an issue where `pageSize` from `byPage` is not always being honored. This only happens when the same `CosmosQueryRequestOptions` being used through different requests, and different pageSize being used. See [PR 36847](https://github.com/Azure/azure-sdk-for-java/pull/36847)
* Fixed an issue where build of `CosmosClient` and `CosmosAsyncClient` was getting blocked for the entire aggressive warmup duration even when all the connections have been opened already. - See [PR 36889](https://github.com/Azure/azure-sdk-for-java/pull/36889)
* Fixed `CosmosClient` connection warm up bug to open connections aggressively. - See [PR 36889](https://github.com/Azure/azure-sdk-for-java/pull/36889)

#### Other Changes
* Handling negative end-to-end timeouts provided more gracefully by throwing a `CosmsoException` (`OperationCancelledException`) instead of `IllegalArgumentException`. - See [PR 36507](https://github.com/Azure/azure-sdk-for-java/pull/36507)
* Reverted preserve ordering in bulk mode([PR 35892](https://github.com/Azure/azure-sdk-for-java/pull/35892)). See [PR 36638](https://github.com/Azure/azure-sdk-for-java/pull/36638)

### 4.45.2-hotfix (2023-09-18)
> [!IMPORTANT]
> We strongly recommend our customers to upgrade directly to at least 4.48.2 or above if they have been using the 4.45.2-hotfix version of `azure-cosmos`. Versions 4.46.0 - 4.48.1 will miss important fixes that have been backported to 4.45.2-hotfix.
#### Bugs Fixed
* Added capability to mark a region as unavailable when a request is cancelled due to end-to-end timeout and connection issues
  with the region in the direct connectivity mode. - See [PR 35586](https://github.com/Azure/azure-sdk-for-java/pull/35586)
* Fixed an issue where `ConnectionStateListener` tracked staled `Uris` which fails to mark the current `Uris` unhealthy properly - See [PR 36067](https://github.com/Azure/azure-sdk-for-java/pull/36067)
* Fixed an issue to update the last unhealthy timestamp for an `Uri` instance only when transitioning to `Unhealthy` from a different health status -  See [36083](https://github.com/Azure/azure-sdk-for-java/pull/36083)
* Improved the channel health check flow to deem a channel unhealthy when it sees consecutive cancellations. - See [PR 36225](https://github.com/Azure/azure-sdk-for-java/pull/36225)
* Optimized the replica validation flow to validate replica health with `Unknown` health status only when the replica is
  used by a container which is also part of the connection warm-up flow. - See [PR 36225](https://github.com/Azure/azure-sdk-for-java/pull/36225)
* Fixed possible `NullPointerException` issue if health-check flow kicks in before RNTBD context negotiation for a given channel - See [PR 36397](https://github.com/Azure/azure-sdk-for-java/pull/36397).

### 4.48.2 (2023-08-25)
> [!IMPORTANT]
> We strongly recommend our customers to use version 4.48.2 and above.
#### Bugs Fixed
* Fixed possible `NullPointerException` issue if health-check flow kicks in before RNTBD context negotiation for a given channel - See [PR 36397](https://github.com/Azure/azure-sdk-for-java/pull/36397).

#### Other Changes
* Handling negative end-to-end timeouts provided more gracefully by throwing a `CosmosException` (`OperationCancelledException`) instead of `IllegalArgumentException`. - See [PR 36535](https://github.com/Azure/azure-sdk-for-java/pull/36535)

### 4.49.0 (2023-08-21)
#### Features Added
* Added a flag for allowing customers to preserve ordering in bulk mode. See [PR 35892](https://github.com/Azure/azure-sdk-for-java/pull/35892)
* Added a flag to bypass integrated cache when dedicated gateway is used. See [PR 35865](https://github.com/Azure/azure-sdk-for-java/pull/35865)
* Added new aggressive retry timeouts for in-region calls. See [PR 35987](https://github.com/Azure/azure-sdk-for-java/pull/35987)

#### Bugs Fixed
* Wired `proactiveInit` into the diagnostics to track warmed up containers, proactive connection regions and aggressive warm up duration - See [PR 36111](https://github.com/Azure/azure-sdk-for-java/pull/36111)
* Fixed possible `NullPointerException` issue if health-check flow kicks in before RNTBD context negotiation for a given channel - See [PR 36397](https://github.com/Azure/azure-sdk-for-java/pull/36397). 

#### Other Changes
* Added coverage for `ChangeFeedProcessor` in `Latest Version` change feed mode to read change feed from a custom start time for multi-write accounts. - See[PR 36257](https://github.com/Azure/azure-sdk-for-java/pull/36257)

### 4.48.1 (2023-08-09)
#### Bugs Fixed
* Fixed request start time in the `CosmosDiagnostics` for individual request responses - See [PR 35705](https://github.com/Azure/azure-sdk-for-java/pull/35705)
* Fixed an issue where `ConnectionStateListener` tracked staled `Uris` which fails to mark the current `Uris` unhealthy properly - See [PR 36067](https://github.com/Azure/azure-sdk-for-java/pull/36067)
* Gone exceptions that are not idempotent should not be retried because it is not known if they succeeded for sure. The handling of the exception in this case is left to the user. Fixed retrying write operations when a gone exception occurs in bulk mode. - See [PR 35838](https://github.com/Azure/azure-sdk-for-java/pull/35838)
* Fixed an issue to update the last unhealthy timestamp for an `Uri` instance only when transitioning to `Unhealthy` from a different health status -  See [36083](https://github.com/Azure/azure-sdk-for-java/pull/36083)

#### Other Changes
* Query metrics diagnostics changed to JSON format. - See [PR 35761](https://github.com/Azure/azure-sdk-for-java/pull/35761)
* Improved the channel health check flow to deem a channel unhealthy when it sees consecutive cancellations. - See [PR 36225](https://github.com/Azure/azure-sdk-for-java/pull/36225)
* Optimized the replica validation flow to validate replica health with `Unknown` health status only when the replica is 
used by a container which is also part of the connection warm-up flow. - See [PR 36225](https://github.com/Azure/azure-sdk-for-java/pull/36225)

### 4.48.0 (2023-07-18)
#### Bugs Fixed
* Fixed an issue with deserialization of `conflictResolutionTimestamp` for All versions and deletes change feed mode. - See [PR 35909](https://github.com/Azure/azure-sdk-for-java/pull/35909)
* Added capability to mark a region as unavailable when a request is cancelled due to end-to-end timeout and connection issues
  with the region in the direct connectivity mode. - See [PR 35586](https://github.com/Azure/azure-sdk-for-java/pull/35586)

#### Other Changes
* Added fault injection support for Gateway connection mode - See [PR 35378](https://github.com/Azure/azure-sdk-for-java/pull/35378)

### 4.37.2-hotfix (2023-07-17)
#### Bugs Fixed
* Fixed an issue with deserialization of `conflictResolutionTimestamp` for All versions and deletes change feed mode. - See [PR 35912](https://github.com/Azure/azure-sdk-for-java/pull/35912)

### 4.47.0 (2023-06-26)
#### Features Added
* Added the capability to specify region switch hints through `CosmosClientBuilder#setSessionRetryOptions` for optimizing retries for `READ_SESSION_NOT_AVAILABLE` errors. - See [PR 35292](https://github.com/Azure/azure-sdk-for-java/pull/35292)
* Added API to exclude regions on request options which helps avoid a regions from preferred regions for the request. - See [PR 35166](https://github.com/Azure/azure-sdk-for-java/pull/35166)
* Added API for providing an availability strategy to improve availability when end-end timeout is specified. - See [PR 35166](https://github.com/Azure/azure-sdk-for-java/pull/35166)
* Added Threshold based availability strategy. - See [PR 35166](https://github.com/Azure/azure-sdk-for-java/pull/35166)

#### Bugs Fixed
* Fixes the `readMany` API to not drop existing documents from the response in point-read scenarios when 
there are non-existent document IDs also passed through the API - See [PR 35513](https://github.com/Azure/azure-sdk-for-java/pull/35513)

### 4.46.0 (2023-06-09)
#### Features Added
* Added the capability to filter request-level metrics based on diagnostic thresholds. Request-level metrics usually are used to capture metrics per backend endpoint/replica - a high cardinality dimension. Filtering by diagnostic thresholds reduces the overhead - but also means request-level metrics can only be used for debugging purposes - not for monitoring purposes. So, it is important to use the unfiltered operation-level metrics for health monitoring in this case. - See [PR 35114](https://github.com/Azure/azure-sdk-for-java/pull/35114)
* Added optional tags/dimensions for PartitionId/ReplicaId as alternative to ServiceAddress for direct-mode (rntbd) request-level metrics. - See [PR 35164](https://github.com/Azure/azure-sdk-for-java/pull/35164)
* Added request level info including timeline and system usage to the `CosmosDiagnosticsContext`. - See [PR 35254](https://github.com/Azure/azure-sdk-for-java/pull/35254) and [PR 35405](https://github.com/Azure/azure-sdk-for-java/pull/35405)
* Added an optional dimension/tag `OperationSubStatusCode` for operation-level metrics. - See [PR 35334](https://github.com/Azure/azure-sdk-for-java/pull/35334)
* Added support for `ComputedProperty` in `CosmosContainerProperties` - See [PR 35046](https://github.com/Azure/azure-sdk-for-java/pull/35046)

#### Breaking Changes
* Renamed the JVM configuration - `COSMOS.DEFENSIVE_WARMUP_CONCURRENCY` to `COSMOS.OPEN_CONNECTIONS_CONCURRENCY` - See [PR 34859](https://github.com/Azure/azure-sdk-for-java/pull/34859)

#### Bugs Fixed
* Enabled connection warm-up to continue in a best-effort manner to other regions in case of address resolution errors for a particular region - See [PR 35323](https://github.com/Azure/azure-sdk-for-java/pull/35323)
* Fixed an issue with `ChangeFeedProcessor` to fetch all changes before delay based on configured `PollDelay`. - See [PR 35324](https://github.com/Azure/azure-sdk-for-java/pull/35324)

#### Other Changes
* Refactored `CosmosContainerProactiveInitConfigBuilder` to make use of `ContainerDirectConnectionMetadata` and to wire `DirectConnectionConfig` with
  JVM configuration - `COSMOS.MIN_CONNECTION_POOL_SIZE_PER_ENDPOINT` - See [PR 34859](https://github.com/Azure/azure-sdk-for-java/pull/34859)
* Extending maximum retry delay in `SessionTokenMismatchRetryPolicy`. - See [PR 35360](https://github.com/Azure/azure-sdk-for-java/pull/35360)

### 4.45.1 (2023-05-19)
#### Bugs Fixed
* Fixed an issue where status code & sub-status code `408/20008` will always be populated in the CosmosDiagnostics in case of `RNTBD` request failures - See [PR 34999](https://github.com/Azure/azure-sdk-for-java/pull/34999)
* Fixed `readMany` API bug to enable swallowing of `404 Not Found` exceptions for 404/0 scenarios when `readMany` performs point-reads internally - See [PR 34966](https://github.com/Azure/azure-sdk-for-java/pull/34966)

### 4.45.0 (2023-05-12)
#### Features Added
* Added support for priority based throttling - See [PR 34121](https://github.com/Azure/azure-sdk-for-java/pull/34121)
* Added configurability for minimum connection pool size for all containers through a system property - `COSMOS.MIN_CONNECTION_POOL_SIZE_PER_ENDPOINT` - See [PR 33983](https://github.com/Azure/azure-sdk-for-java/pull/33983).
* Added `CosmosContainerProactiveInitConfigBuilder:setAggressiveWarmupDuration(Duration aggressiveWarmupDuration)` public API to switch between aggressively opening connections
  in a blocking manner to defensively opening connections in a non-blocking manner after `aggressiveWarmupDuration` has elapsed - See [PR 33983](https://github.com/Azure/azure-sdk-for-java/pull/33983).
* Added end to end timeout policy for item operations. Requests will be cancelled if they have not finished before the configured timeout - See [PR 34554](https://github.com/Azure/azure-sdk-for-java/pull/34554).
* Added capability to sample diagnostics dynamically (without need to reinitialize the app or the Cosmos Client instance). - See [PR 34915](https://github.com/Azure/azure-sdk-for-java/pull/34915). 

#### Bugs Fixed
* Fixed `IllegalArgumentException` in changeFeedProcessor when `maxScaleCount` is configured - See [PR 34618](https://github.com/Azure/azure-sdk-for-java/pull/34618)
* Removed custom user agent suffix from client telemetry - See [PR 34866](https://github.com/Azure/azure-sdk-for-java/pull/34866)
* Fixed an issue where `userAgentSuffix` is not being used in `CosmosDiagnostics` - See [PR 34863](https://github.com/Azure/azure-sdk-for-java/pull/34863)
* Enabled proactive connection management to only reopen closed / reset connections to those endpoints used by containers which
  were part of the connection warm up flow - See [PR 34892](https://github.com/Azure/azure-sdk-for-java/pull/34892)

#### Other Changes
* Disabled initialization of client telemetry background threads if client telemetry is disabled - See [PR 34889](https://github.com/Azure/azure-sdk-for-java/pull/34889)
* Removed synchronized locking on generating random UUIDs - See [PR 34879](https://github.com/Azure/azure-sdk-for-java/pull/34879)
* Capture diagnostics for cancelled `RNTBD` requests - See [PR 34912](https://github.com/Azure/azure-sdk-for-java/pull/34912)
* Added support for threshold based speculative processing - See [PR 34686](https://github.com/Azure/azure-sdk-for-java/pull/34686)

### 4.44.0 (2023-04-21)
#### Bugs Fixed
* Fixed an issue where throughput control is not triggered properly when target throughput is being used - See [PR 34393](https://github.com/Azure/azure-sdk-for-java/pull/34393)
* Fixed an issue where `IllegalStateException` being thrown during replica validation - See [PR 34538](https://github.com/Azure/azure-sdk-for-java/pull/34538)

### 4.43.0 (2023-04-06)
#### Features Added
* Added option to enable automatic retries for write operations - See [34227](https://github.com/Azure/azure-sdk-for-java/pull/34227)
* Added option to enable automatic logging of Cosmos diagnostics for errors or requests exceeding latency threshold - See [33209](https://github.com/Azure/azure-sdk-for-java/pull/33209)
* Added support for OpenTelemetry traces following the Semantic profile for Cosmos DB - See [33209](https://github.com/Azure/azure-sdk-for-java/pull/33209)

#### Breaking Changes
* Changed the default structure of Open Telemetry events being emitted by the SDK to follow the semantic profile for Cosmos DB. Use the `COSMOS.USE_LEGACY_TRACING` system property to retrun to the previous event structure: `-DCOSMOS.USE_LEGACY_TRACING=true` - See [33209](https://github.com/Azure/azure-sdk-for-java/pull/33209)

### 4.42.0 (2023-03-17)
#### Features Added
* Added support for Move operation - See [PR 31078](https://github.com/Azure/azure-sdk-for-java/pull/31078)
* GA of `subpartition` functionality in SDK - See [32501](https://github.com/Azure/azure-sdk-for-java/pull/32501)
* Added ability for SDK to use partial partition keys for queries in subpartitioned containers - See [32501](https://github.com/Azure/azure-sdk-for-java/pull/32501)
* Enable `handleLatestVersionChanges` in ChangeFeedProcessor - See [33972](https://github.com/Azure/azure-sdk-for-java/pull/33972)
* Added Merge support. NOTE: to use Change Feed Processor with merge support, onboard to the new API `handleLatestVersionChanges()` in `ChangeFeedProcessorBuilder`.

#### Bugs Fixed
* Fixed `readMany` API to take in hierarchical partition keys - See [32501](https://github.com/Azure/azure-sdk-for-java/pull/32501)
* Fixed an issue in the Direct Transport metrics for acquired/closed channels which would be triggered when endpoint get closed/evicted due to exceeding idle timeouts. This would surface as stale metrics for these endpoints. - See [33969](https://github.com/Azure/azure-sdk-for-java/pull/33969) 

#### Other Changes
* Added fault injection support - See [PR 33329](https://github.com/Azure/azure-sdk-for-java/pull/33329).

### 4.41.0 (2023-02-17)
#### Features Added
* Added ability to configure proactive connection management via `CosmosClientBuilder.openConnectionsAndInitCaches(CosmosContainerProactiveInitConfig)`. - See [PR 33267](https://github.com/Azure/azure-sdk-for-java/pull/33267)
* Added internal merge handling - See [PR 31428](https://github.com/Azure/azure-sdk-for-java/pull/31428). See [PR 32097](https://github.com/Azure/azure-sdk-for-java/pull/32097). See [PR 32078](https://github.com/Azure/azure-sdk-for-java/pull/32078). See [PR 32165](https://github.com/Azure/azure-sdk-for-java/pull/32165). See [32259](https://github.com/Azure/azure-sdk-for-java/pull/32259). See [32496](https://github.com/Azure/azure-sdk-for-java/pull/32496)
* Added more granular control of which Cosmos client-side metrics to emit, whether to collect histograms and percentiles (and which) and also which tags/dimensions to associate with individual metrics.  - See [PR 33436](https://github.com/Azure/azure-sdk-for-java/pull/33436)

#### Breaking Changes
* NOTE: the PR to provide more granular control over metrics - See [PR 33436](https://github.com/Azure/azure-sdk-for-java/pull/33436) - includes two technically breaking changes. We don't expect any customers to be impacted by this, but the PR description as well as information below provides some context and options on how to revert the behavior to previous version.
  * The API `CosmosClientTelemetryConfig.metricTagNames` has been marked deprecated in favor of `CosmosMicrometerMetricsOptions.defaultTagNames` or `CosmosMicrometerMeterOptions.suppressTagNames` - the `CosmosClientTelemetryConfig.metricTagNames` API can still be used as long as none of the new configuration APIs is used - but we recommend starting to switch over to the new APIs.
  * Capturing metrics - especially `Timer` and `DistributionSummary` with percentiles/histograms has some performance overhead. We got feedback that initially we were emitting some metrics with relatively high cardinality on tags with percentiles/histograms of questionable value (only useful in certain scenarios). So, we decided to disable collecting these metrics by default - but still allow them to be collected when enabled manually via the APIs described in [PR 33436](https://github.com/Azure/azure-sdk-for-java/pull/33436).   

#### Bugs Fixed
* Change feed pull API is using an incorrect key value for collection lookup, which can result in using the old collection in collection recreate scenarios. - See [PR 33178](https://github.com/Azure/azure-sdk-for-java/pull/33178)

#### Other Changes
* Give a meaningful name to the GlobalEndpointManager worker thread. - See [PR 33507](https://github.com/Azure/azure-sdk-for-java/pull/33507)
* Adding activity id in header of gateway address refresh call. - See [PR 33074](https://github.com/Azure/azure-sdk-for-java/pull/33074)
* Direct mode - `RNTBD` connection health check improvements in `RntbdClientChannelHealthChecker` to allow recovering quicker when existing connections get broken (without TCP close or reset, just timeouts because packets get dropped). - See [PR 33464](https://github.com/Azure/azure-sdk-for-java/pull/33464) and - See [PR 33566](https://github.com/Azure/azure-sdk-for-java/pull/33566)  

### 4.40.0 (2023-01-13)
#### Features Added
* Added `retryAfterInMs` to `StoreResult` in `CosmosDiagnostics` - See [PR 31219](https://github.com/Azure/azure-sdk-for-java/pull/31219)
* Added `CosmosDiagnostics` to `readMany` API - See [PR 32290](https://github.com/Azure/azure-sdk-for-java/pull/32290)

#### Bugs Fixed
* Fixed issue on noisy `CancellationException` log - See [PR 31882](https://github.com/Azure/azure-sdk-for-java/pull/31882)
* Fixed issue with `TracerProvider` constructor inadvertently disabling tracing when `isClientMetricsEnabled` is true - See [PR 32787](https://github.com/Azure/azure-sdk-for-java/pull/32787)
* Added improvement in handling for idle connection being closed unexpectedly - See [PR 32936](https://github.com/Azure/azure-sdk-for-java/pull/32936)

#### Other Changes
* Reduced log noisiness when bulk ingestion completes and sink is already terminated or cancelled. - See [PR 32601](https://github.com/Azure/azure-sdk-for-java/pull/32601)
* Optimized the `readMany` API to make use of point reads when a single item is requested for a given physical partition - See [PR 31723](https://github.com/Azure/azure-sdk-for-java/pull/31723)
* Added cross region retries for data plane, query plan and metadata requests failed with http timeouts - See [PR 32450](https://github.com/Azure/azure-sdk-for-java/pull/32450)

### 4.39.0 (2022-11-16)
#### Bugs Fixed
* Fixed a rare race condition for `query plan` cache exceeding the allowed size limit - See [PR 31859](https://github.com/Azure/azure-sdk-for-java/pull/31859)
* Added improvement in `RntbdClientChannelHealthChecker` for detecting continuous transit timeout. - See [PR 31544](https://github.com/Azure/azure-sdk-for-java/pull/31544)
* Fixed an issue in replica validation where addresses may have not sorted properly when replica validation is enabled. - See [PR 32022](https://github.com/Azure/azure-sdk-for-java/pull/32022)
* Fixed unicode char handling in Uris in Cosmos Http Client. - See [PR 32058](https://github.com/Azure/azure-sdk-for-java/pull/32058)
* Fixed an eager prefetch issue to lazily prefetch pages on a query - See [PR 32122](https://github.com/Azure/azure-sdk-for-java/pull/32122)

#### Other Changes
* Shaded `MurmurHash3` of apache `commons-codec` to enable removing of the `guava` dependency - CVE-2020-8908 - See [PR 31761](https://github.com/Azure/azure-sdk-for-java/pull/31761)
* Updated test dependency of `testng` to version 7.5 - See [PR 31761](https://github.com/Azure/azure-sdk-for-java/pull/31761)
* Reduced the logging noise level on CancellationExceptions from `RntbdReporter.reportIssue`. - See [PR 32175](https://github.com/Azure/azure-sdk-for-java/pull/32175)

### 4.38.1 (2022-10-21)
#### Other Changes
* Updated test dependency of apache `commons-text` to version 1.10.0 - CVE-2022-42889 - See [PR 31674](https://github.com/Azure/azure-sdk-for-java/pull/31674)
* Updated `jackson-databind` dependency to 2.13.4.2 - CVE-2022-42003 - See [PR 31559](https://github.com/Azure/azure-sdk-for-java/pull/31559)

### 4.38.0 (2022-10-12)
#### Features Added
* Added option to set throughput control group name on per-request level for batch and bulk operations. - See [PR 31362](https://github.com/Azure/azure-sdk-for-java/pull/31362)

### 4.37.1 (2022-10-07)
#### Bugs Fixed
* Fixed incorrect RU metric reporting in micrometer metrics. - See [PR 31307](https://github.com/Azure/azure-sdk-for-java/pull/31307)
* Enabled failover to preferred locations in the case of single-write/multi-read region enabled account for read in Gateway mode and for metadata requests in Direct mode. - More details about the [Bug: Cosmos DB Client gets stuck in timeout retry loop](https://github.com/Azure/azure-sdk-for-java/issues/31260#issue-1396454421). - See [PR 31314](https://github.com/Azure/azure-sdk-for-java/pull/31314)

#### Other Changes
* Added SslHandshakeTimeout minimum duration config - See [PR 31298](https://github.com/Azure/azure-sdk-for-java/pull/31298)

### 4.37.0 (2022-09-30)
#### Features Added
* Added new preview APIs to `ChangeFeedProcessor` for handling all versions and deletes changes - See [PR 30399](https://github.com/Azure/azure-sdk-for-java/pull/30399)
* Added option to emit client-side metrics via micrometer.io MeterRegistry. - See [PR 30065](https://github.com/Azure/azure-sdk-for-java/pull/30065)

#### Bugs Fixed
* Fixed a race condition that could result in a memory/thread leak for `BulkExecutor` instances (and their corresponding `cosmos-daemon-BulkExecutor-*` thread). - See [PR 31082](https://github.com/Azure/azure-sdk-for-java/pull/31082)

#### Other Changes
* Enable replica validation by default - See [PR 31159](https://github.com/Azure/azure-sdk-for-java/pull/31159)

### 4.36.0 (2022-09-15)
#### Other Changes
* Added system property to turn on replica validation - See [PR 29767](https://github.com/Azure/azure-sdk-for-java/pull/29767)
* Added improvement to avoid retry on same replica that previously failed with 410, 408 and  >= 500 status codes - See [PR 29767](https://github.com/Azure/azure-sdk-for-java/pull/29767)
* Improvement when `connectionEndpointRediscoveryEnabled` is enabled - See [PR 30281](https://github.com/Azure/azure-sdk-for-java/pull/30281)
* Added replica validation for Unknown status if `openConnectionsAndInitCaches` is used and replica validation is enabled - See [PR 30277](https://github.com/Azure/azure-sdk-for-java/pull/30277)

### 4.35.1 (2022-08-29)
#### Other Changes
* Added non-blocking async lazy cache to improve upgrade and scaling scenarios - See [PR 29322](https://github.com/Azure/azure-sdk-for-java/pull/29322)
* Improved performance of `StoreResponse` using array headers - See [PR 30596](https://github.com/Azure/azure-sdk-for-java/pull/30596)

### 4.35.0 (2022-08-19)
#### Other Changes
* Updated netty library version to `4.1.79.Final`.
* Updated `reactor-core` version to `3.4.21`.

### 4.34.0 (2022-08-05)
#### Features Added
* GA of `DedicatedGatewayRequestOptions` API. See [PR 30142](https://github.com/Azure/azure-sdk-for-java/pull/30142)

#### Other Changes
* Added `requestSessionToken` to `CosmosDiagnostics` - See [PR 29516](https://github.com/Azure/azure-sdk-for-java/pull/29516)
* Reverted changes of [PR 29944](https://github.com/Azure/azure-sdk-for-java/pull/29944) to avoid possible regression when customers use id with special characters and their account is on ComputeGateway already. - See [PR 30283](https://github.com/Azure/azure-sdk-for-java/pull/30283)
* Added changes for `changeFeed` APIs for handling all versions and deletes changes. See [PR 30161](https://github.com/Azure/azure-sdk-for-java/pull/30161)

### 4.33.1 (2022-07-22)
#### Bugs Fixed
* Fixed issues with "id" encoding when using special characters that should be allowed in the "id" property of a document. - See [PR 29944](https://github.com/Azure/azure-sdk-for-java/pull/29944)
* Fixed `NotFoundException` for `queryChangeFeed` with staled feed range after split - See [PR 29982](https://github.com/Azure/azure-sdk-for-java/pull/29982)
* Fixed `ForbiddenException` for azure instance metadata service requests if proxy is configured for client telemetry. - See [PR 30004](https://github.com/Azure/azure-sdk-for-java/pull/30004)
* Fixed a regression introduced in [PR 27440](https://github.com/Azure/azure-sdk-for-java/pull/27440) which causes an `IllegalArgumentException` for distinct queries when using POJO serialization. - See [PR 30025](https://github.com/Azure/azure-sdk-for-java/pull/30025)
* Fixed `IllegalArgumentException` when trying to update targetThroughput(Threshold) without process restart. - See [PR 30049](https://github.com/Azure/azure-sdk-for-java/pull/30049)

#### Other Changes
* Supported username and password to be used in `GatewayConnectionConfig.setProxy` . - See [PR 30004](https://github.com/Azure/azure-sdk-for-java/pull/30004)

### 4.33.0 (2022-07-14)
#### Other Changes
* Updated netty library version to `4.1.78.Final`.
* Updated `reactor-core` version to `3.4.19`.

### 4.32.1 (2022-06-30)

#### Bugs Fixed
* Added a fix for `CloneNotSupportedException` when trying to instantiate a `Cosmos(Async)Client` and using a MAC provider which would not support cloning. Instead, this should be handled gracefully (less ideal perf is expected - but functionally it should work.) - See [PR 29719](https://github.com/Azure/azure-sdk-for-java/pull/29719)

### 4.32.0 (2022-06-27)
#### Other Changes
* Remove requires `io.netty.transport.epoll` from `module-info` - See [PR 29509](https://github.com/Azure/azure-sdk-for-java/pull/29509)
* Converted from `durationInMicroSec` to `durationInMilliSecs` in `CosmosDiagnostics` - See [PR 29643](https://github.com/Azure/azure-sdk-for-java/pull/29643)

### 4.31.0 (2022-06-08)
#### Bugs Fixed
* Fixed Store Response headers case insensitivity. - See [PR 29268](https://github.com/Azure/azure-sdk-for-java/pull/29268)

#### Other Changes
* Add `IdleStateHandler` after Ssl handshake has completed and improvement on keeping inner exceptions for creating new channels. - See [PR 29253](https://github.com/Azure/azure-sdk-for-java/pull/29253)

### 4.30.1 (2022-06-01)
#### Other Changes
* Made CosmosPatchOperations thread-safe. Usually there is no reason to modify a CosmosPatchOperations instance concurrently form multiple threads - but making it thread-safe acts as protection in case this is done anyway - See [PR 29143](https://github.com/Azure/azure-sdk-for-java/pull/29143)
* Added system property to allow overriding proxy setting for client telemetry endpoint. - See [PR 29022](https://github.com/Azure/azure-sdk-for-java/pull/29022)
* Added additional information about the reason on Rntbd channel health check failures. - See [PR 29174](https://github.com/Azure/azure-sdk-for-java/pull/29174)

### 4.30.0 (2022-05-20)
#### Bugs Fixed
* Fixed bubbling of Errors in case of any `java.lang.Error` - See [PR 28620](https://github.com/Azure/azure-sdk-for-java/pull/28620)
* Fixed an issue with creating new Throughput control client item when `enableThroughputControlGroup` is being called multiple times with the same throughput control group. - See [PR 28905](https://github.com/Azure/azure-sdk-for-java/pull/28905)
* Fixed a possible dead-lock on static ctor for CosmosException when the runtime is using custom class loaders. - See [PR 28912](https://github.com/Azure/azure-sdk-for-java/pull/28912) and [PR 28961](https://github.com/Azure/azure-sdk-for-java/pull/28961) 

#### Other Changes
* Added `exceptionMessage` and `exceptionResponseHeaders` to `CosmosDiagnostics` in case of any exceptions - See [PR 28620](https://github.com/Azure/azure-sdk-for-java/pull/28620)
* Improved performance of `query plan` cache by using `ConcurrentHashMap` with a fixed size of 1000 - See [PR 28537](https://github.com/Azure/azure-sdk-for-java/pull/28537)
* Changed 429 (Throttling) retry policy to have an upper bound for the back-off time of 5 seconds - See [PR 28764](https://github.com/Azure/azure-sdk-for-java/pull/28764)
* Improved `openConnectionsAndInitCaches` by using rntbd context negotiation. - See [PR 28470](https://github.com/Azure/azure-sdk-for-java/pull/28470)
* Enable `connectionEndpointRediscoveryEnabled` by default - See [PR 28471](https://github.com/Azure/azure-sdk-for-java/pull/28471)

### 4.29.1 (2022-04-27)
#### Bugs Fixed
* Fixed AAD authentication for `CosmosPatchOperations` - See [PR 28537](https://github.com/Azure/azure-sdk-for-java/pull/28537)

### 4.29.0 (2022-04-22)
#### Features Added
* Added Beta API `continueOnInitError` in `ThroughputControlGroupConfigBuilder` - See [PR 27702](https://github.com/Azure/azure-sdk-for-java/pull/27702)

#### Bugs Fixed
* Added improvement for handling idle connection close event when `connectionEndpointRediscoveryEnabled` is enabled - See [PR 27242](https://github.com/Azure/azure-sdk-for-java/pull/27242)
* Fixed memory leak issue related to circular reference of `CosmosDiagnostics` in `StoreResponse` and `CosmosException` - See [PR 28343](https://github.com/Azure/azure-sdk-for-java/pull/28343)

### 4.28.1 (2022-04-08)
#### Other Changes
* Updated `jackson` dependency to 2.13.2 and `jackson-databind` dependency to 2.13.2.1 - CVE-2020-36518. - See [PR 27847](https://github.com/Azure/azure-sdk-for-java/pull/27847)

### 4.28.0 (2022-03-18)
#### Features Added
* Added the "VM Unique ID" - see [Accessing and Using Azure VM Unique ID](https://azure.microsoft.com/blog/accessing-and-using-azure-vm-unique-id/) - to the request diagnostics. This information helps to simplify investigating any network issues between an application hosted in Azure and the corresponding Cosmos DB service endpoint. - See [PR 27692](https://github.com/Azure/azure-sdk-for-java/pull/27692)
* Added overload of read api on ClientEncryptionKey with request options for cosmos encrytion project. - See [PR 27210](https://github.com/Azure/azure-sdk-for-java/pull/27210)

#### Bugs Fixed
* Added `decodeTime` in `CosmosDiagnostics` - See [PR 22808](https://github.com/Azure/azure-sdk-for-java/pull/22808)

#### Other Changes
* Reduced CPU usage for some String operations by switching to APIs that don't compile a pattern for each call. - See [PR 27654](https://github.com/Azure/azure-sdk-for-java/pull/27654)
* Reduced GC (Garbage Collection) pressure when executing queries returning many documents by pushing down type conversion. - See [PR 27440](https://github.com/Azure/azure-sdk-for-java/pull/27440)

### 4.27.0 (2022-03-10)
#### Bugs Fixed
* Fixed an issue in `CosmosPagedIterable` resulting in excessive memory consumption due to unbounded prefetch of pages when converting the `CosmosPagedIterable` into an `Iterator<FeedResponse<T>>`. - See [PR 27237](https://github.com/Azure/azure-sdk-for-java/pull/27237) and [PR 27299](https://github.com/Azure/azure-sdk-for-java/pull/27299)
* Fixed a `NullPointerException` in `CosmosDiagnostics isDiagnosticsCapturedInPagedFlux` - See [PR 27261](https://github.com/Azure/azure-sdk-for-java/pull/27261)
* Fixed an issue with allowing null values for add, set and replace operations in Patch API - See [PR 27501](https://github.com/Azure/azure-sdk-for-java/pull/27501)
* Fixed an issue with top query when top x is greater than the total number of items in the database - See [PR 27377](https://github.com/Azure/azure-sdk-for-java/pull/27377)
* Fixed synchronized lists and maps for order by query race condition - See [PR 27142](https://github.com/Azure/azure-sdk-for-java/pull/27142)

### 4.26.0 (2022-02-11)
#### Features Added
* Added support to resume a "multi order by query" from a continuation token - See [PR 26267](https://github.com/Azure/azure-sdk-for-java/pull/26267)
* Added `RNTBD - open connections` information in `ClientTelemetry`.
* Added Beta API to set custom `Reactor` scheduler to be used by the `ChangeFeedProcessor` implementation - See [PR 26750](https://github.com/Azure/azure-sdk-for-java/pull/26750)
* Added support for correlating queries executed via the Cosmos Spark connector with service-telemetry based on the `correlationActivityId` - See [PR 26908](https://github.com/Azure/azure-sdk-for-java/pull/26908)

#### Bugs Fixed
* Fixed an issue in `ChangeFeedProcessor` related to `leases` that were found expired - See [PR 26750](https://github.com/Azure/azure-sdk-for-java/pull/26750)
* Fixed an issue with `query plan` caching double initialization - See [PR 26825](https://github.com/Azure/azure-sdk-for-java/pull/26825)

#### Other Changes
* Added support for logging `CosmosDiagnostics` for empty pages through system property for cross partition query - See [PR 26869](https://github.com/Azure/azure-sdk-for-java/pull/26869)

### 4.26.0-beta.1 (2022-01-25)
#### Features Added
* Added support to resume a "multi order by query" from a continuation token - See [PR 26267](https://github.com/Azure/azure-sdk-for-java/pull/26267)

### 4.25.0 (2022-01-14)
#### Bugs Fixed
* Fixed `NullPointerException` in bulk mode for deleted/recreated containers.
* Added missing exception cause in case of `InternalServerException`.

### 4.24.0 (2021-12-21)
#### Features Added
* Added implementation for `CosmosAuthorizationTokenResolver`.
* Scoped session token per partition level for gateway call.

#### Bugs Fixed
* Fixed issue causing CosmosException with statusCode 0 to be thrown on connectivity issues for Gateway.
* Addressed potential race condition in `ChangeFeedProcessor` when check-pointing current state.

### 4.23.0 (2021-12-10)
#### Features Added
* Added `setMaxMicroBatchConcurrency` and `getMaxMicroBatchConcurrency` in `CosmosBulkExecutionOptions`.

#### Bugs Fixed
* Bulk execution improvement triggering a flush when total payload size exceeds the max payload size limit.
* Bulk execution improvement shortening the flush interval when the `Flux` of incoming operations signals completion.
* Fixed metadata cache refresh scenario on collection recreate for gateway mode.

### 4.22.0 (2021-12-03)
#### Features Added
* Added Beta API `getContactedRegionNames` in `CosmosDiagnostics`.

#### Bugs Fixed
* Fixed `IllegalStateException` for `getFeedRanges` when container recreated with same name.
* Made Cosmos spans CLIENT which will allow Azure Monitor to show HTTP calls nested under Cosmos spans.
* Fixed `ConcurrentModificationException` when getting `NotFoundException` with session consistency.

### 4.21.1 (2021-11-13)
#### Bugs Fixed
* Fixed an issue in `ChangeFeedProcessor` where processing stops in some rare cases because of a race condition can occur which prevents work to be promptly assigned to other instances.

### 4.21.0 (2021-11-12)
#### Features Added
* GA of `CosmosPatch`, `CosmosBatch` and `CosmosBulk` API.
* GA of `ChangeFeedProcessorState` API.
* Added `networkRequestTimeout` API for `DirectConnectionConfig`.

#### Bugs Fixed
* Override the default keep-alive config on linux to keep connections open and detect a broken connection faster.

#### Other Changes
* Removed deprecated `BulkExecutionOptions`.
* Removed deprecated `BulkExecutionThresholds`.
* Removed deprecated `BulkItemRequestOptions`.
* Removed deprecated `BulkItemRequestOptionsBase`.
* Removed deprecated `BulkOperations`.
* Removed deprecated `BulkPatchItemRequestOptions`.
* Removed deprecated `BulkProcessingOptions`.
* Removed deprecated `BulkProcessingThresholds`.
* Removed deprecated `TransactionalBatch`.
* Removed deprecated `TransactionalBatchItemRequestOptions`.
* Removed deprecated `TransactionalBatchItemRequestOptionsBase`.
* Removed deprecated `TransactionalBatchOperationResult`.
* Removed deprecated `TransactionalBatchPatchItemRequestOptions`.
* Removed deprecated `TransactionalBatchRequestOptions`.
* Removed deprecated `TransactionalBatchResponse`.

### 4.20.1 (2021-10-27)
#### Bugs Fixed
* Removed `AfterBurner` module for Java version 16+.
* Fixed `BadRequestException` issue when using `Distinct` with matched `orderBy` queries via `continuationToken`.

### 4.20.0 (2021-10-14)
#### Features Added
* Enabling `query plan` cache by default.

#### Bugs Fixed
* Fixed issue with bulk reads when `contentResponseOnWrite` is not explicitly enabled on the cosmos client.

### 4.19.1 (2021-09-24)
#### Features Added
* Added support to config retry count for `openConnectionsAndInitCaches`.

#### Bugs Fixed
* Fixed ReadMany Api on partition split.
* Removed full exception trace from 404 error on open telemetry.
* Fixed issue with onErrorDropped being called when using concatWith in QuorumReader.

### 4.20.0-beta.1 (2021-09-22)
#### Features Added
* Added support to config retry count for `openConnectionsAndInitCaches`.

### 4.19.0 (2021-09-09)
#### New Features
* Added support for distinct count queries.
* Added support for capturing `IndexMetrics` in `CosmosQueryRequestOptions`.

#### Bugs Fixed
* Added support to switch off IO thread for response processing.
* Fixed issue for resuming order by queries from continuation token that includes undefined/null.

#### Other Changes
* Renamed `BulkExecutionOptions` to `CosmosBulkExecutionOptions`.
* Renamed `BulkExecutionThresholds` to `CosmosBulkExecutionThresholdsState`.
* Renamed `BulkItemRequestOptions` to `CosmosBulkItemRequestOptions`.
* Renamed `BulkItemRequestOptionsBase` to `CosmosBulkItemRequestOptionsBase`.
* Renamed `BulkOperations` to `CosmosBulkOperations`.
* Renamed `BulkPatchItemRequestOptions` to `CosmosBulkPatchItemRequestOptions`.
* Renamed `TransactionalBatch` to `CosmosBatch`.
* Renamed `TransactionalBatchItemRequestOptions` to `CosmosBatchItemRequestOptions`.
* Renamed `TransactionalBatchItemRequestOptionsBase` to `CosmosBatchItemRequestOptionsBase`.
* Renamed `TransactionalBatchOperationResult` to `CosmosBatchOperationResult`.
* Renamed `TransactionalBatchPatchItemRequestOptions` to `CosmosBatchPatchItemRequestOptions`.
* Renamed `TransactionalBatchRequestOptions` to `CosmosBatchRequestOptions`.
* Renamed `TransactionalBatchResponse` to `CosmosBatchResponse`.
* Renamed `processBulkOperations` to `executeBulkOperations` API.
* Renamed `executeTransactionalBatch` to `executeCosmosBatch` API.
* Moved `CosmosBulkItemResponse.java` to `com.azure.cosmos.models` package.
* Moved `CosmosBulkOperationResponse.java` to `com.azure.cosmos.models` package.
* Moved `CosmosItemOperation.java` to `com.azure.cosmos.models` package.
* Moved `CosmosItemOperationType.java` to `com.azure.cosmos.models` package.
* Moved `CosmosPatchOperations.java` to `com.azure.cosmos.models` package.

### 4.19.0-beta.1 (2021-09-02)
#### Bugs Fixed
* Added support to switch off IO thread for response processing.

### 4.18.0 (2021-08-16)
#### New Features
* Integrated cosmos diagnostics with open telemetry tracer.

#### Bugs Fixed
* Added reactor netty timeline to `query plan` calls.
* Fixed serialization warning on `clientSideRequestDiagnostics`.
* Fixed an issue when `IdleEndpointTimeout` is set to 0 in `DirectConnectionConfig`.
* Added retry for `PrematureCloseException`.
* Fixed an issue where application hangs in bulk executor.
* Fixed an issue which preventing recovery from 410/0 after split.

### 4.18.0-beta.1 (2021-08-11)
#### Bugs Fixed
* Added `TransportRequestChannelAcquisitionContext` in `CosmosDiagnostics`.

### 4.17.0 (2021-07-08)
#### New Features
* Adjust `MicroBatchSize` dynamically based on throttling rate in `BulkExecutor`.

#### Bugs Fixed
* Fixed an issue with AAD authentication in `Strong` and `BoundedStaleness` in direct mode.
* Fixed an issue where `ChangeFeedProcessor` was resuming from zero continuation token for new partitions on partition splits.

### 4.16.0 (2021-06-11)
#### Bugs Fixed
* Fixed an issue on handling partition splits during bulk operations in Gateway Mode.
* Fixed an issue with `NumberFormatException` happening on requests on large containers.
* Fixed an issue with BackOff time in `ThroughputController`.
* Fixed an issue with `ThroughputControl` calculation.
* Improved behavior when `CosmosClientBuilder.userAgentSuffix` exceeds 64 characters. Now `userAgentSuffix` will be honored as long as total userAgent value is less than 256 characters or truncated to fit the 256 characters limited.
* Fixed issue when using client-side throughput control in combination with bulk upserts, previously resulting in unnecessarily upserting documents multiple times in some cases when getting throttled.

### 4.16.0-beta.1 (2021-05-20)
#### Bugs Fixed
* No changes from previous version, releasing for compatibility issues with cosmos encryption modules.

### 4.15.0 (2021-05-12)
#### New Features
* Added `backendLatencyInMs` in `CosmosDiagnostics` for `DIRECT` connection mode.
* Added `retryContext` in `CosmosDiagnostics` for query operations.

#### Bugs Fixed
* Fixed ignored `HttpClient` decoder configuration issue.
* Fixed incorrect connection mode issue in `CosmosDiagnostics`.
* Fixed issue with handling collisions in the effective partition key.
* Fixed `CosmosQueryRequestOptions` NPE in `readAllItems` API.

### 4.15.0-beta.2 (2021-04-26)
#### Bugs Fixed
* No changes from previous version, releasing for compatibility issues with cosmos encryption modules.

### 4.15.0-beta.1 (2021-04-07)
#### Bugs Fixed
* No changes from previous version, releasing for compatibility issues with cosmos encryption modules.

### 4.14.0 (2021-04-06)
#### New Features
* General Availability for `readMany()` API in `CosmosAsyncContainer` and `CosmosContainer`.
* General Availability for `handle()` API in `CosmosPagedFlux` and `CosmosPagedIterable`.
* Upgraded Jackson to patch version 2.12.2.
* Exposed `getDocumentUsage` and `getDocumentCountUsage()` APIs in `FeedResponse` to retrieve document count metadata.

#### Bugs Fixed
* Allowed `CosmosPagedFlux#handle()` and `CosmosPagedIterable#handle()` API for chaining.
* Removed `AfterBurner` module usage from `CosmosException` causing the warning logs.
* Fixed issue of duplicate processing of items on the same Change Feed Processor instance.
* Return `RequestTimeoutException` on client side timeout for write operations.

### 4.13.1 (2021-03-22)
#### Bugs Fixed
* Fixed issue preventing recovery from 410 status code and 0 sub status code due to stale Gateway caches when threads in parallel scheduler are starved.
* Fixed warning caused because of afterburner module usage in `CosmosDiagnostics`.
* Query performance improvements.

### 4.13.0 (2021-03-11)
> [!IMPORTANT] 
> This release updates `reactor-core` and `reactor-netty` major versions to `2020.0.4 (Europium)` release train.
#### New Features
* Updated `reactor-core` version to 3.4.3.
* Updated `reactor-netty` version to 1.0.4.
* Added `Diagnostics` for queries.

#### Bugs Fixed
* Fixed `OrderBy` for mixed and undefined types for cross partition queries.
* Fixed `readAllItems` with resourceToken.
* Fixed issue with `resourceToken` usage in `Gateway` connection mode.
* Fixed issues with point operations with permissions in `Gateway` connection mode.

### 4.12.0 (2021-02-09)
#### New Features
* Added connection endpoint rediscovery feature to help reduce and spread-out high latency spikes.
* Added changeFeed pull model beta API.
* Added support for resuming query from a pre split continuation token after partition split.
* Optimized query execution time by caching `query plan` for single partition queries with filters and orderby.

#### Bugs Fixed
* Fixed telemetry deserialization issue.
* Skip session token for `query plan`, trigger and UDF.
* Improved session timeout 404/1002 exception handling.

### 4.11.0 (2021-01-15)
#### New Features
* Added Beta API for Patch support.
* Updated reactor-core library version to `3.3.12.RELEASE`.
* Updated reactor-netty library version to `0.9.15.RELEASE`.
* Updated netty library version to `4.1.54.Final`.

#### Bugs Fixed
* Fixed RntbdServiceEnpoint close issue.
* Improved the latency and throughput for writes when multiplexing.

### 4.10.0 (2020-12-14)
#### New Features
* Added Conflict API support.

### 4.9.0 (2020-12-11)
#### New Features
* Added Beta API for Bulk Operations.
* Added `getRegionsContacted` API in `CosmosDiagnostics`.
* Added Diagnostics for `CosmosStoredProcedureResponse`.
* Added trouble shooting guide links to `CosmosException`.

#### Bugs Fixed
* Adding automatic retries on client-side transient failures on writes while possible with still being idempotent.
* Fixed NPE on `getDiagnostics` for `CosmosStoredProcedureResponse`.
* Fixed empty `resourceAddress` in `CosmosException`.

### 4.8.0 (2020-10-27)
#### New Features
* Added `contentResponseOnWriteEnabled` feature to `CosmosItemRequestOptions`.

#### Bugs Fixed
* Fixed an issue which may affect query behaviour when resuming from a continuation token.

### 4.7.1 (2020-10-21)
#### Bugs Fixed
* Improved the 449 retry policy to force back-off on initial retry and start with shorter back-offs.

### 4.7.0 (2020-10-17)
#### New Features
* Added Beta API for transactional batches.

#### Bugs Fixed
* Fixed an error parsing query metrics on locales with ',' as floating-point delimiter.
* Stopped excessive regional fail-overs when retrieving responses with invalid json from Gateway.
* Fixed an error resulting in certain queries unnecessarily being expected in the Gateway even when using Direct transport.
* Reduced logging noise level by handling SSLException on channel closure.
* Improved efficiency of retry logic for "404 - ReadSession not available" errors.

### 4.6.0 (2020-09-30)
#### New Features
* Added new API to support AAD role-based access control in Cosmos. This is a preview feature which needs to be enabled at the account settings.
* Added handler API(beta) to `CosmosPagedFlux`/`CosmosPagedIterable` to be invoked on every response.

### 4.5.2 (2020-09-29)
#### Bugs Fixed
* Increased robustness of query execution and fetching metadata cache in case of intermittent connectivity issues.

### 4.5.1 (2020-09-25)
#### Bugs Fixed
* Added preview implementation for ChangeFeedProcessor which allows for a more detailed view of the current state.
* Fixed Multiple partition supervisor tasks running simultaneously if leaseAcquireInterval is smaller than leaseRenewInterval.
* Improved Diagnostics for Rntbd connectivity.
* Stopped onError Dropped events from leaking into default reactor hook.

### 4.5.0 (2020-09-16)
#### New Features
* Increased robustness of the Rntbd stack in case of intermittent connectivity issues.
* Improved latency in case of intermittent connectivity issues to individual backend replicas for multi-region accounts avoiding initiation of unnecessary regional fail-overs.

### 4.4.0 (2020-09-12)
#### Bugs Fixed
* Fixed RequestTimeoutException when enabling `netty-tcnative-boringssl` dependency.
* Fixed memory leak issue on `Delete` operations in `GATEWAY` mode.
* Fixed a leak in `CosmosClient` instantiation when endpoint uri is invalid.
* Improved `CPU History` diagnostics.

### 4.4.0-beta.1 (2020-08-27)
#### New Features
* Added new API to efficiently load many documents (via list of pk/id pairs or all documents for a set of pk values).
* Added new `deleteItem` API.
* Enabled query metrics by default.
#### Bugs Fixed
* Fixed NPE in `GatewayAddressCache`.
* Fixing query metric issue for zero item response.
* Improved performance (reduced CPU usage) for address parsing and Master-Key authentication.

### 4.3.2-beta.2 (2020-08-17)
#### Bugs Fixed
* No changes from previous version, releasing for compatibility issues with spring data modules.

### 4.3.2-beta.1 (2020-08-14)
#### Bugs Fixed
* Fixed issue in RntbdServiceEndpoint to avoid early closure of an unused TCP connection.

### 4.3.1 (2020-08-13)
#### Bugs Fixed
* Fixed issue with `GROUP BY` query, where it was returning only one page.
* Fixed user agent string format to comply with central SDK guidelines.
* Enhanced diagnostics information to include `query plan` diagnostics.

### 4.3.0 (2020-07-29)
#### New Features
* Updated reactor-core library version to `3.3.8.RELEASE`. 
* Updated reactor-netty library version to `0.9.10.RELEASE`. 
* Updated netty library version to `4.1.51.Final`. 
* Added new overload APIs for `upsertItem` with `partitionKey`. 
* Added open telemetry tracing support. 
#### Bugs Fixed
* Fixed issue where SSLException gets thrown in case of cancellation of requests in GATEWAY mode.
* Fixed resource throttle retry policy on stored procedures execution.
* Fixed issue where SDK hangs in log level DEBUG mode. 
* Fixed periodic spikes in latency in Direct mode. 
* Fixed high client initialization time issue. 
* Fixed http proxy bug when customizing client with direct mode and gateway mode. 
* Fixed potential NPE in users passes null options. 
* Added timeUnit to `requestLatency` in diagnostics string.
* Removed duplicate uri string from diagnostics string. 
* Fixed diagnostics string in proper JSON format for point operations.
* Fixed issue with `.single()` operator causing the reactor chain to blow up in case of Not Found exception. 

### 4.2.0 (2020-07-14)
#### New Features
* Added script logging enabled API to `CosmosStoredProcedureRequestOptions`.
* Updated `DirectConnectionConfig` default `idleEndpointTimeout` to 1h and default `connectTimeout` to 5s.
#### Bugs Fixed
* Fixed issue where `GatewayConnectionConfig` `idleConnectionTimeout` was overriding `DirectConnectionConfig` `idleConnectionTimeout`.
* Fixed `responseContinuationTokenLimitInKb` get and set APIs in `CosmosQueryRequestOptions`.
* Fixed issue in query and change feed when recreating the collection with same name.
* Fixed issue with top query throwing ClassCastException.
* Fixed issue with order by query throwing NullPointerException.
* Fixed issue in handling of cancelled requests in direct mode causing reactor `onErrorDropped` being called. 

### 4.1.0 (2020-06-25)
#### New Features
* Added support for `GROUP BY` query.
* Increased the default value of maxConnectionsPerEndpoint to 130 in DirectConnectionConfig.
* Increased the default value of maxRequestsPerConnection to 30 in DirectConnectionConfig.
#### Bugs Fixed
* Fixed issues with order by query returning duplicate results when resuming by using continuation token. 
* Fixed issues with value query returning null values for nested object.
* Fixed null pointer exception on request manager in RntbdClientChannelPool.

### 4.0.1 (2020-06-10)
#### New Features
* Renamed `QueryRequestOptions` to `CosmosQueryRequestOptions`.
* Updated `ChangeFeedProcessorBuilder` to builder pattern.
* Updated `CosmosPermissionProperties` with new container name and child resources APIs.
#### Bugs Fixed
* Fixed ConnectionPolicy `toString()` Null Pointer Exception.

### 4.0.1-beta.4 (2020-06-03)
#### New Features
* Added more samples & enriched docs to `CosmosClientBuilder`. 
* Updated `CosmosDatabase` & `CosmosContainer` APIs with throughputProperties for autoscale/autopilot support. 
* Renamed `CosmosClientException` to `CosmosException`. 
* Replaced `AccessCondition` & `AccessConditionType` by `ifMatchETag()` & `ifNoneMatchETag()` APIs. 
* Merged all `Cosmos*AsyncResponse` & `CosmosResponse` types to a single `CosmosResponse` type.
* Renamed `CosmosResponseDiagnostics` to `CosmosDiagnostics`.  
* Wrapped `FeedResponseDiagnostics` in `CosmosDiagnostics`. 
* Removed `jackson` dependency from azure-cosmos & relying on azure-core. 
* Replaced `CosmosKeyCredential` with `AzureKeyCredential` type. 
* Added `ProxyOptions` APIs to `GatewayConnectionConfig`. 
* Updated SDK to use `Instant` type instead of `OffsetDateTime`. 
* Added new enum type `OperationKind`. 
* Renamed `FeedOptions` to `QueryRequestOptions`. 
* Added `getETag()` & `getTimestamp()` APIs to `Cosmos*Properties` types. 
* Added `userAgent` information in `CosmosException` & `CosmosDiagnostics`. 
* Updated new line character in `Diagnostics` to System new line character. 
* Removed `readAll*` APIs, use query select all APIs instead.
* Added `ChangeFeedProcessor` estimate lag API.   
#### Bugs Fixed
* Fixed issue with parsing of query results in case of Value order by queries. 

### 4.0.1-beta.3 (2020-05-15)
#### New Features
* Added autoscale/autopilot throughput provisioning support to SDK.  
* Replaced `ConnectionPolicy` with new connection configs. Exposed `DirectConnectionConfig` & `GatewayConnectionConfig` APIs through `CosmosClientBuilder` for Direct & Gateway mode connection configurations.
* Moved `JsonSerializable` & `Resource` to implementation package. 
* Added `contentResponseOnWriteEnabled` API to CosmosClientBuilder which disables full response content on write operations.
* Exposed `getETag()` APIs on response types.
* Moved `CosmosAuthorizationTokenResolver` to implementation. 
* Renamed `preferredLocations` & `multipleWriteLocations` API to `preferredRegions` & `multipleWriteRegions`. 
* Updated `reactor-core` to 3.3.5.RELEASE, `reactor-netty` to 0.9.7.RELEASE & `netty` to 4.1.49.Final versions. 
* Added support for `analyticalStoreTimeToLive` in SDK.     
#### Bugs Fixed
* Fixed socket leak issues with Direct TCP client.
* Fixed `orderByQuery` with continuation token bug.

### 4.0.1-beta.2 (2020-04-21)
#### New Features
* `CosmosClientException` extends `AzureException`. 
* Removed `maxItemCount` & `requestContinuationToken` APIs from `FeedOptions` instead using `byPage()` APIs from `CosmosPagedFlux` & `CosmosPagedIterable`.
* Introduced `CosmosPermissionProperties` on public surface for `Permission` APIs.
* Removed `SqlParameterList` type & replaced with `List`
* Fixed multiple memory leaks in Direct TCP client. 
* Added support for `DISTINCT` queries. 
* Removed external dependencies on `fasterxml.uuid, guava, commons-io, commons-collection4, commons-text`.  
* Moved `CosmosPagedFlux` & `CosmosPagedIterable` to `utils` package. 
* Updated netty to 4.1.45.Final & project reactor to 3.3.3 version.
* Updated public rest contracts to `Final` classes.
* Added support for advanced Diagnostics for point operations.
#### Bugs Fixed
* `ChangeFeedProcessor` bug fix for handling partition splits & when partition not found.
* `ChangeFeedProcessor` bug fix when synchronizing lease updates across different threads.

### 4.0.1-beta.1 (2020-03-10)
#### New Features 
* Updated package to `com.azure.cosmos`
* Added `models` package for model / rest contracts
* Added `utils` package for `CosmosPagedFlux` & `CosmosPagedIterable` types. 
* Updated public APIs to use `Duration` across the SDK.
* Added all rest contracts to `models` package.
* `RetryOptions` renamed to `ThrottlingRetryOptions`.
* Added `CosmosPagedFlux` & `CosmosPagedIterable` pagination types for query APIs. 
* Added support for sharing TransportClient across multiple instances of CosmosClients using a new API in the `CosmosClientBuilder#connectionSharingAcrossClientsEnabled(true)`
* Query Optimizations by removing double serialization / deserialization. 
* Response Headers optimizations by removing unnecessary copying back and forth. 
* Optimized `ByteBuffer` serialization / deserialization by removing intermediate String instantiations.
#### Bugs Fixed
* Fixed race condition causing `ArrayIndexOutOfBound` exception in StoreReader<|MERGE_RESOLUTION|>--- conflicted
+++ resolved
@@ -7,11 +7,6 @@
 #### Breaking Changes
 
 #### Bugs Fixed
-<<<<<<< HEAD
-
-#### Other Changes
-* Added diagnostic fields for `quorumAckedLSN` and `currentReplicaSetSize`. Changed `replicaStatusList` to include all replicas and more information. - See [PR 39844](https://github.com/Azure/azure-sdk-for-java/pull/39844)
-=======
 
 #### Other Changes
 
@@ -29,7 +24,6 @@
 * Ensured that exceptions thrown in custom serializers are being wrapped as a CosmosException with StatusCode 400. - See [PR 40797](https://github.com/Azure/azure-sdk-for-java/pull/40797) and [PR 40913](https://github.com/Azure/azure-sdk-for-java/pull/40913)
 * Reduced number of logs emitted in the success case for cross partition queries. - See [PR 40932](https://github.com/Azure/azure-sdk-for-java/pull/40932)
 * Reduced noisy logs about the value of the ` AZURE_COSMOS_DISABLE_NON_STREAMING_ORDER_BY` environment variable. - See [PR 40714](https://github.com/Azure/azure-sdk-for-java/pull/40714)
->>>>>>> b8b90176
 
 ### 4.61.1 (2024-05-31)
 
