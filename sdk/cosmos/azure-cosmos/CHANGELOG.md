## Release History

### 4.39.0-beta.1 (Unreleased)

#### Features Added

#### Breaking Changes

#### Bugs Fixed
* Fixed a rare race condition for `query plan` cache exceeding the allowed size limit - See [PR 31859](https://github.com/Azure/azure-sdk-for-java/pull/31859)
* Added improvement in `RntbdClientChannelHealthChecker` for detecting continuous transit timeout. - See [PR 31544](https://github.com/Azure/azure-sdk-for-java/pull/31544)
<<<<<<< HEAD
* Fixed an edge case bug when issuing a DISTINCT query without VALUE. This was causing an error due to the use of DistinctContinuationToken. This is a valid query and is now supported with a normal ContinuationToken. - See [PR 32048](https://github.com/Azure/azure-sdk-for-java/pull/32048)
=======
* Fixed an issue in replica validation where addresses may have not sorted properly when replica validation is enabled. - See [PR 32022](https://github.com/Azure/azure-sdk-for-java/pull/32022)
>>>>>>> 292a39cb

#### Other Changes
* Shaded `MurmurHash3` of apache `commons-codec` to enable removing of the `guava` dependency - CVE-2020-8908 - See [PR 31761](https://github.com/Azure/azure-sdk-for-java/pull/31761)
* Updated test dependency of `testng` to version 7.5 - See [PR 31761](https://github.com/Azure/azure-sdk-for-java/pull/31761)

### 4.38.1 (2022-10-21)
#### Other Changes
* Updated test dependency of apache `commons-text` to version 1.10.0 - CVE-2022-42889 - See [PR 31674](https://github.com/Azure/azure-sdk-for-java/pull/31674)
* Updated `jackson-databind` dependency to 2.13.4.2 - CVE-2022-42003 - See [PR 31559](https://github.com/Azure/azure-sdk-for-java/pull/31559)

### 4.38.0 (2022-10-12)
#### Features Added
* Added option to set throughput control group name on per-request level for batch and bulk operations. - See [PR 31362](https://github.com/Azure/azure-sdk-for-java/pull/31362)

### 4.37.1 (2022-10-07)
> [!IMPORTANT]
> We strongly recommend our customers to use version 4.37.1 and above.
#### Bugs Fixed
* Fixed incorrect RU metric reporting in micrometer metrics. - See [PR 31307](https://github.com/Azure/azure-sdk-for-java/pull/31307)
* Enabled failover to preferred locations in the case of single-write/multi-read region enabled account for read in Gateway mode and for metadata requests in Direct mode. - More details about the [Bug: Cosmos DB Client gets stuck in timeout retry loop](https://github.com/Azure/azure-sdk-for-java/issues/31260#issue-1396454421). - See [PR 31314](https://github.com/Azure/azure-sdk-for-java/pull/31314)

#### Other Changes
* Added SslHandshakeTimeout minimum duration config - See [PR 31298](https://github.com/Azure/azure-sdk-for-java/pull/31298)

### 4.37.0 (2022-09-30)
#### Features Added
* Added new preview APIs to `ChangeFeedProcessor` for handling all versions and deletes changes - See [PR 30399](https://github.com/Azure/azure-sdk-for-java/pull/30399)
* Added option to emit client-side metrics via micrometer.io MeterRegistry. - See [PR 30065](https://github.com/Azure/azure-sdk-for-java/pull/30065)

#### Bugs Fixed
* Fixed a race condition that could result in a memory/thread leak for `BulkExecutor` instances (and their corresponding `cosmos-daemon-BulkExecutor-*` thread). - See [PR 31082](https://github.com/Azure/azure-sdk-for-java/pull/31082)

#### Other Changes
* Enable replica validation by default - See [PR 31159](https://github.com/Azure/azure-sdk-for-java/pull/31159)

### 4.36.0 (2022-09-15)
#### Other Changes
* Added system property to turn on replica validation - See [PR 29767](https://github.com/Azure/azure-sdk-for-java/pull/29767)
* Added improvement to avoid retry on same replica that previously failed with 410, 408 and  >= 500 status codes - See [PR 29767](https://github.com/Azure/azure-sdk-for-java/pull/29767)
* Improvement when `connectionEndpointRediscoveryEnabled` is enabled - See [PR 30281](https://github.com/Azure/azure-sdk-for-java/pull/30281)
* Added replica validation for Unknown status if `openConnectionsAndInitCaches` is used and replica validation is enabled - See [PR 30277](https://github.com/Azure/azure-sdk-for-java/pull/30277)

### 4.35.1 (2022-08-29)
#### Other Changes
* Added non-blocking async lazy cache to improve upgrade and scaling scenarios - See [PR 29322](https://github.com/Azure/azure-sdk-for-java/pull/29322)
* Improved performance of `StoreResponse` using array headers - See [PR 30596](https://github.com/Azure/azure-sdk-for-java/pull/30596)

### 4.35.0 (2022-08-19)
#### Other Changes
* Updated netty library version to `4.1.79.Final`.
* Updated `reactor-core` version to `3.4.21`.

### 4.34.0 (2022-08-05)
#### Features Added
* GA of `DedicatedGatewayRequestOptions` API. See [PR 30142](https://github.com/Azure/azure-sdk-for-java/pull/30142)

#### Other Changes
* Added `requestSessionToken` to `CosmosDiagnostics` - See [PR 29516](https://github.com/Azure/azure-sdk-for-java/pull/29516)
* Reverted changes of [PR 29944](https://github.com/Azure/azure-sdk-for-java/pull/29944) to avoid possible regression when customers use id with special characters and their account is on ComputeGateway already. - See [PR 30283](https://github.com/Azure/azure-sdk-for-java/pull/30283)

### 4.33.1 (2022-07-22)
#### Bugs Fixed
* Fixed issues with "id" encoding when using special characters that should be allowed in the "id" property of a document. - See [PR 29944](https://github.com/Azure/azure-sdk-for-java/pull/29944)
* Fixed `NotFoundException` for `queryChangeFeed` with staled feed range after split - See [PR 29982](https://github.com/Azure/azure-sdk-for-java/pull/29982)
* Fixed `ForbiddenException` for azure instance metadata service requests if proxy is configured for client telemetry. - See [PR 30004](https://github.com/Azure/azure-sdk-for-java/pull/30004)
* Fixed a regression introduced in [PR 27440](https://github.com/Azure/azure-sdk-for-java/pull/27440) which causes an `IllegalArgumentException` for distinct queries when using POJO serialization. - See [PR 30025](https://github.com/Azure/azure-sdk-for-java/pull/30025)
* Fixed `IllegalArgumentException` when trying to update targetThroughput(Threshold) without process restart. - See [PR 30049](https://github.com/Azure/azure-sdk-for-java/pull/30049)

#### Other Changes
* Supported username and password to be used in `GatewayConnectionConfig.setProxy` . - See [PR 30004](https://github.com/Azure/azure-sdk-for-java/pull/30004)

### 4.33.0 (2022-07-14)
#### Other Changes
* Updated netty library version to `4.1.78.Final`.
* Updated `reactor-core` version to `3.4.19`.

### 4.32.1 (2022-06-30)

#### Bugs Fixed
* Added a fix for `CloneNotSupportedException` when trying to instantiate a `Cosmos(Async)Client` and using a MAC provider which would not support cloning. Instead, this should be handled gracefully (less ideal perf is expected - but functionally it should work.) - See [PR 29719](https://github.com/Azure/azure-sdk-for-java/pull/29719)

### 4.32.0 (2022-06-27)
#### Other Changes
* Remove requires `io.netty.transport.epoll` from `module-info` - See [PR 29509](https://github.com/Azure/azure-sdk-for-java/pull/29509)
* Converted from `durationInMicroSec` to `durationInMilliSecs` in `CosmosDiagnostics` - See [PR 29643](https://github.com/Azure/azure-sdk-for-java/pull/29643)

### 4.31.0 (2022-06-08)
#### Bugs Fixed
* Fixed Store Response headers case insensitivity. - See [PR 29268](https://github.com/Azure/azure-sdk-for-java/pull/29268)

#### Other Changes
* Add `IdleStateHandler` after Ssl handshake has completed and improvement on keeping inner exceptions for creating new channels. - See [PR 29253](https://github.com/Azure/azure-sdk-for-java/pull/29253)

### 4.30.1 (2022-06-01)
#### Other Changes
* Made CosmosPatchOperations thread-safe. Usually there is no reason to modify a CosmosPatchOperations instance concurrently form multiple threads - but making it thread-safe acts as protection in case this is done anyway - See [PR 29143](https://github.com/Azure/azure-sdk-for-java/pull/29143)
* Added system property to allow overriding proxy setting for client telemetry endpoint. - See [PR 29022](https://github.com/Azure/azure-sdk-for-java/pull/29022)
* Added additional information about the reason on Rntbd channel health check failures. - See [PR 29174](https://github.com/Azure/azure-sdk-for-java/pull/29174)

### 4.30.0 (2022-05-20)
#### Bugs Fixed
* Fixed bubbling of Errors in case of any `java.lang.Error` - See [PR 28620](https://github.com/Azure/azure-sdk-for-java/pull/28620)
* Fixed an issue with creating new Throughput control client item when `enableThroughputControlGroup` is being called multiple times with the same throughput control group. - See [PR 28905](https://github.com/Azure/azure-sdk-for-java/pull/28905)
* Fixed a possible dead-lock on static ctor for CosmosException when the runtime is using custom class loaders. - See [PR 28912](https://github.com/Azure/azure-sdk-for-java/pull/28912) and [PR 28961](https://github.com/Azure/azure-sdk-for-java/pull/28961) 

#### Other Changes
* Added `exceptionMessage` and `exceptionResponseHeaders` to `CosmosDiagnostics` in case of any exceptions - See [PR 28620](https://github.com/Azure/azure-sdk-for-java/pull/28620)
* Improved performance of `query plan` cache by using `ConcurrentHashMap` with a fixed size of 1000 - See [PR 28537](https://github.com/Azure/azure-sdk-for-java/pull/28537)
* Changed 429 (Throttling) retry policy to have an upper bound for the back-off time of 5 seconds - See [PR 28764](https://github.com/Azure/azure-sdk-for-java/pull/28764)
* Improved `openConnectionsAndInitCaches` by using rntbd context negotiation. - See [PR 28470](https://github.com/Azure/azure-sdk-for-java/pull/28470)
* Enable `connectionEndpointRediscoveryEnabled` by default - See [PR 28471](https://github.com/Azure/azure-sdk-for-java/pull/28471)

### 4.29.1 (2022-04-27)
#### Bugs Fixed
* Fixed AAD authentication for `CosmosPatchOperations` - See [PR 28537](https://github.com/Azure/azure-sdk-for-java/pull/28537)

### 4.29.0 (2022-04-22)
#### Features Added
* Added Beta API `continueOnInitError` in `ThroughputControlGroupConfigBuilder` - See [PR 27702](https://github.com/Azure/azure-sdk-for-java/pull/27702)

#### Bugs Fixed
* Added improvement for handling idle connection close event when `connectionEndpointRediscoveryEnabled` is enabled - See [PR 27242](https://github.com/Azure/azure-sdk-for-java/pull/27242)
* Fixed memory leak issue related to circular reference of `CosmosDiagnostics` in `StoreResponse` and `CosmosException` - See [PR 28343](https://github.com/Azure/azure-sdk-for-java/pull/28343)

### 4.28.1 (2022-04-08)
#### Other Changes
* Updated `jackson` dependency to 2.13.2 and `jackson-databind` dependency to 2.13.2.1 - CVE-2020-36518. - See [PR 27847](https://github.com/Azure/azure-sdk-for-java/pull/27847)

### 4.28.0 (2022-03-18)
#### Features Added
* Added the "VM Unique ID" - see [Accessing and Using Azure VM Unique ID](https://azure.microsoft.com/blog/accessing-and-using-azure-vm-unique-id/) - to the request diagnostics. This information helps to simplify investigating any network issues between an application hosted in Azure and the corresponding Cosmos DB service endpoint. - See [PR 27692](https://github.com/Azure/azure-sdk-for-java/pull/27692)
* Added overload of read api on ClientEncryptionKey with request options for cosmos encrytion project. - See [PR 27210](https://github.com/Azure/azure-sdk-for-java/pull/27210)

#### Bugs Fixed
* Added `decodeTime` in `CosmosDiagnostics` - See [PR 22808](https://github.com/Azure/azure-sdk-for-java/pull/22808)

#### Other Changes
* Reduced CPU usage for some String operations by switching to APIs that don't compile a pattern for each call. - See [PR 27654](https://github.com/Azure/azure-sdk-for-java/pull/27654)
* Reduced GC (Garbage Collection) pressure when executing queries returning many documents by pushing down type conversion. - See [PR 27440](https://github.com/Azure/azure-sdk-for-java/pull/27440)

### 4.27.0 (2022-03-10)
#### Bugs Fixed
* Fixed an issue in `CosmosPagedIterable` resulting in excessive memory consumption due to unbounded prefetch of pages when converting the `CosmosPagedIterable` into an `Iterator<FeedResponse<T>>`. - See [PR 27237](https://github.com/Azure/azure-sdk-for-java/pull/27237) and [PR 27299](https://github.com/Azure/azure-sdk-for-java/pull/27299)
* Fixed a `NullPointerException` in `CosmosDiagnostics isDiagnosticsCapturedInPagedFlux` - See [PR 27261](https://github.com/Azure/azure-sdk-for-java/pull/27261)
* Fixed an issue with allowing null values for add, set and replace operations in Patch API - See [PR 27501](https://github.com/Azure/azure-sdk-for-java/pull/27501)
* Fixed an issue with top query when top x is greater than the total number of items in the database - See [PR 27377](https://github.com/Azure/azure-sdk-for-java/pull/27377)
* Fixed synchronized lists and maps for order by query race condition - See [PR 27142](https://github.com/Azure/azure-sdk-for-java/pull/27142)

### 4.26.0 (2022-02-11)
#### Features Added
* Added support to resume a "multi order by query" from a continuation token - See [PR 26267](https://github.com/Azure/azure-sdk-for-java/pull/26267)
* Added `RNTBD - open connections` information in `ClientTelemetry`.
* Added Beta API to set custom `Reactor` scheduler to be used by the `ChangeFeedProcessor` implementation - See [PR 26750](https://github.com/Azure/azure-sdk-for-java/pull/26750)
* Added support for correlating queries executed via the Cosmos Spark connector with service-telemetry based on the `correlationActivityId` - See [PR 26908](https://github.com/Azure/azure-sdk-for-java/pull/26908)

#### Bugs Fixed
* Fixed an issue in `ChangeFeedProcessor` related to `leases` that were found expired - See [PR 26750](https://github.com/Azure/azure-sdk-for-java/pull/26750)
* Fixed an issue with `query plan` caching double initialization - See [PR 26825](https://github.com/Azure/azure-sdk-for-java/pull/26825)

#### Other Changes
* Added support for logging `CosmosDiagnostics` for empty pages through system property for cross partition query - See [PR 26869](https://github.com/Azure/azure-sdk-for-java/pull/26869)

### 4.26.0-beta.1 (2022-01-25)
#### Features Added
* Added support to resume a "multi order by query" from a continuation token - See [PR 26267](https://github.com/Azure/azure-sdk-for-java/pull/26267)

### 4.25.0 (2022-01-14)
#### Bugs Fixed
* Fixed `NullPointerException` in bulk mode for deleted/recreated containers.
* Added missing exception cause in case of `InternalServerException`.

### 4.24.0 (2021-12-21)
#### Features Added
* Added implementation for `CosmosAuthorizationTokenResolver`.
* Scoped session token per partition level for gateway call.

#### Bugs Fixed
* Fixed issue causing CosmosException with statusCode 0 to be thrown on connectivity issues for Gateway.
* Addressed potential race condition in `ChangeFeedProcessor` when check-pointing current state.

### 4.23.0 (2021-12-10)
#### Features Added
* Added `setMaxMicroBatchConcurrency` and `getMaxMicroBatchConcurrency` in `CosmosBulkExecutionOptions`.

#### Bugs Fixed
* Bulk execution improvement triggering a flush when total payload size exceeds the max payload size limit.
* Bulk execution improvement shortening the flush interval when the `Flux` of incoming operations signals completion.
* Fixed metadata cache refresh scenario on collection recreate for gateway mode.

### 4.22.0 (2021-12-03)
#### Features Added
* Added Beta API `getContactedRegionNames` in `CosmosDiagnostics`.

#### Bugs Fixed
* Fixed `IllegalStateException` for `getFeedRanges` when container recreated with same name.
* Made Cosmos spans CLIENT which will allow Azure Monitor to show HTTP calls nested under Cosmos spans.
* Fixed `ConcurrentModificationException` when getting `NotFoundException` with session consistency.

### 4.21.1 (2021-11-13)
#### Bugs Fixed
* Fixed an issue in `ChangeFeedProcessor` where processing stops in some rare cases because of a race condition can occur which prevents work to be promptly assigned to other instances.

### 4.21.0 (2021-11-12)
#### Features Added
* GA of `CosmosPatch`, `CosmosBatch` and `CosmosBulk` API.
* GA of `ChangeFeedProcessorState` API.
* Added `networkRequestTimeout` API for `DirectConnectionConfig`.

#### Bugs Fixed
* Override the default keep-alive config on linux to keep connections open and detect a broken connection faster.

#### Other Changes
* Removed deprecated `BulkExecutionOptions`.
* Removed deprecated `BulkExecutionThresholds`.
* Removed deprecated `BulkItemRequestOptions`.
* Removed deprecated `BulkItemRequestOptionsBase`.
* Removed deprecated `BulkOperations`.
* Removed deprecated `BulkPatchItemRequestOptions`.
* Removed deprecated `BulkProcessingOptions`.
* Removed deprecated `BulkProcessingThresholds`.
* Removed deprecated `TransactionalBatch`.
* Removed deprecated `TransactionalBatchItemRequestOptions`.
* Removed deprecated `TransactionalBatchItemRequestOptionsBase`.
* Removed deprecated `TransactionalBatchOperationResult`.
* Removed deprecated `TransactionalBatchPatchItemRequestOptions`.
* Removed deprecated `TransactionalBatchRequestOptions`.
* Removed deprecated `TransactionalBatchResponse`.

### 4.20.1 (2021-10-27)
#### Bugs Fixed
* Removed `AfterBurner` module for Java version 16+.
* Fixed `BadRequestException` issue when using `Distinct` with matched `orderBy` queries via `continuationToken`.

### 4.20.0 (2021-10-14)
#### Features Added
* Enabling `query plan` cache by default.

#### Bugs Fixed
* Fixed issue with bulk reads when `contentResponseOnWrite` is not explicitly enabled on the cosmos client.

### 4.19.1 (2021-09-24)
#### Features Added
* Added support to config retry count for `openConnectionsAndInitCaches`.

#### Bugs Fixed
* Fixed ReadMany Api on partition split.
* Removed full exception trace from 404 error on open telemetry.
* Fixed issue with onErrorDropped being called when using concatWith in QuorumReader.

### 4.20.0-beta.1 (2021-09-22)
#### Features Added
* Added support to config retry count for `openConnectionsAndInitCaches`.

### 4.19.0 (2021-09-09)
#### New Features
* Added support for distinct count queries.
* Added support for capturing `IndexMetrics` in `CosmosQueryRequestOptions`.

#### Bugs Fixed
* Added support to switch off IO thread for response processing.
* Fixed issue for resuming order by queries from continuation token that includes undefined/null.

#### Other Changes
* Renamed `BulkExecutionOptions` to `CosmosBulkExecutionOptions`.
* Renamed `BulkExecutionThresholds` to `CosmosBulkExecutionThresholdsState`.
* Renamed `BulkItemRequestOptions` to `CosmosBulkItemRequestOptions`.
* Renamed `BulkItemRequestOptionsBase` to `CosmosBulkItemRequestOptionsBase`.
* Renamed `BulkOperations` to `CosmosBulkOperations`.
* Renamed `BulkPatchItemRequestOptions` to `CosmosBulkPatchItemRequestOptions`.
* Renamed `TransactionalBatch` to `CosmosBatch`.
* Renamed `TransactionalBatchItemRequestOptions` to `CosmosBatchItemRequestOptions`.
* Renamed `TransactionalBatchItemRequestOptionsBase` to `CosmosBatchItemRequestOptionsBase`.
* Renamed `TransactionalBatchOperationResult` to `CosmosBatchOperationResult`.
* Renamed `TransactionalBatchPatchItemRequestOptions` to `CosmosBatchPatchItemRequestOptions`.
* Renamed `TransactionalBatchRequestOptions` to `CosmosBatchRequestOptions`.
* Renamed `TransactionalBatchResponse` to `CosmosBatchResponse`.
* Renamed `processBulkOperations` to `executeBulkOperations` API.
* Renamed `executeTransactionalBatch` to `executeCosmosBatch` API.
* Moved `CosmosBulkItemResponse.java` to `com.azure.cosmos.models` package.
* Moved `CosmosBulkOperationResponse.java` to `com.azure.cosmos.models` package.
* Moved `CosmosItemOperation.java` to `com.azure.cosmos.models` package.
* Moved `CosmosItemOperationType.java` to `com.azure.cosmos.models` package.
* Moved `CosmosPatchOperations.java` to `com.azure.cosmos.models` package.

### 4.19.0-beta.1 (2021-09-02)
#### Bugs Fixed
* Added support to switch off IO thread for response processing.

### 4.18.0 (2021-08-16)
#### New Features
* Integrated cosmos diagnostics with open telemetry tracer.

#### Bugs Fixed
* Added reactor netty timeline to `query plan` calls.
* Fixed serialization warning on `clientSideRequestDiagnostics`.
* Fixed an issue when `IdleEndpointTimeout` is set to 0 in `DirectConnectionConfig`.
* Added retry for `PrematureCloseException`.
* Fixed an issue where application hangs in bulk executor.
* Fixed an issue which preventing recovery from 410/0 after split.

### 4.18.0-beta.1 (2021-08-11)
#### Bugs Fixed
* Added `TransportRequestChannelAcquisitionContext` in `CosmosDiagnostics`.

### 4.17.0 (2021-07-08)
#### New Features
* Adjust `MicroBatchSize` dynamically based on throttling rate in `BulkExecutor`.

#### Bugs Fixed
* Fixed an issue with AAD authentication in `Strong` and `BoundedStaleness` in direct mode.
* Fixed an issue where `ChangeFeedProcessor` was resuming from zero continuation token for new partitions on partition splits.

### 4.16.0 (2021-06-11)
#### Bugs Fixed
* Fixed an issue on handling partition splits during bulk operations in Gateway Mode.
* Fixed an issue with `NumberFormatException` happening on requests on large containers.
* Fixed an issue with BackOff time in `ThroughputController`.
* Fixed an issue with `ThroughputControl` calculation.
* Improved behavior when `CosmosClientBuilder.userAgentSuffix` exceeds 64 characters. Now `userAgentSuffix` will be honored as long as total userAgent value is less than 256 characters or truncated to fit the 256 characters limited.
* Fixed issue when using client-side throughput control in combination with bulk upserts, previously resulting in unnecessarily upserting documents multiple times in some cases when getting throttled.

### 4.16.0-beta.1 (2021-05-20)
#### Bugs Fixed
* No changes from previous version, releasing for compatibility issues with cosmos encryption modules.

### 4.15.0 (2021-05-12)
#### New Features
* Added `backendLatencyInMs` in `CosmosDiagnostics` for `DIRECT` connection mode.
* Added `retryContext` in `CosmosDiagnostics` for query operations.

#### Bugs Fixed
* Fixed ignored `HttpClient` decoder configuration issue.
* Fixed incorrect connection mode issue in `CosmosDiagnostics`.
* Fixed issue with handling collisions in the effective partition key.
* Fixed `CosmosQueryRequestOptions` NPE in `readAllItems` API.

### 4.15.0-beta.2 (2021-04-26)
#### Bugs Fixed
* No changes from previous version, releasing for compatibility issues with cosmos encryption modules.

### 4.15.0-beta.1 (2021-04-07)
#### Bugs Fixed
* No changes from previous version, releasing for compatibility issues with cosmos encryption modules.

### 4.14.0 (2021-04-06)
#### New Features
* General Availability for `readMany()` API in `CosmosAsyncContainer` and `CosmosContainer`.
* General Availability for `handle()` API in `CosmosPagedFlux` and `CosmosPagedIterable`.
* Upgraded Jackson to patch version 2.12.2.
* Exposed `getDocumentUsage` and `getDocumentCountUsage()` APIs in `FeedResponse` to retrieve document count metadata.

#### Bugs Fixed
* Allowed `CosmosPagedFlux#handle()` and `CosmosPagedIterable#handle()` API for chaining.
* Removed `AfterBurner` module usage from `CosmosException` causing the warning logs.
* Fixed issue of duplicate processing of items on the same Change Feed Processor instance.
* Return `RequestTimeoutException` on client side timeout for write operations.

### 4.13.1 (2021-03-22)
#### Bugs Fixed
* Fixed issue preventing recovery from 410 status code and 0 sub status code due to stale Gateway caches when threads in parallel scheduler are starved.
* Fixed warning caused because of afterburner module usage in `CosmosDiagnostics`.
* Query performance improvements.

### 4.13.0 (2021-03-11)
> [!IMPORTANT] 
> This release updates `reactor-core` and `reactor-netty` major versions to `2020.0.4 (Europium)` release train.
#### New Features
* Updated `reactor-core` version to 3.4.3.
* Updated `reactor-netty` version to 1.0.4.
* Added `Diagnostics` for queries.

#### Bugs Fixed
* Fixed `OrderBy` for mixed and undefined types for cross partition queries.
* Fixed `readAllItems` with resourceToken.
* Fixed issue with `resourceToken` usage in `Gateway` connection mode.
* Fixed issues with point operations with permissions in `Gateway` connection mode.

### 4.12.0 (2021-02-09)
#### New Features
* Added connection endpoint rediscovery feature to help reduce and spread-out high latency spikes.
* Added changeFeed pull model beta API.
* Added support for resuming query from a pre split continuation token after partition split.
* Optimized query execution time by caching `query plan` for single partition queries with filters and orderby.

#### Bugs Fixed
* Fixed telemetry deserialization issue.
* Skip session token for `query plan`, trigger and UDF.
* Improved session timeout 404/1002 exception handling.

### 4.11.0 (2021-01-15)
#### New Features
* Added Beta API for Patch support.
* Updated reactor-core library version to `3.3.12.RELEASE`.
* Updated reactor-netty library version to `0.9.15.RELEASE`.
* Updated netty library version to `4.1.54.Final`.

#### Bugs Fixed
* Fixed RntbdServiceEnpoint close issue.
* Improved the latency and throughput for writes when multiplexing.

### 4.10.0 (2020-12-14)
#### New Features
* Added Conflict API support.

### 4.9.0 (2020-12-11)
#### New Features
* Added Beta API for Bulk Operations.
* Added `getRegionsContacted` API in `CosmosDiagnostics`.
* Added Diagnostics for `CosmosStoredProcedureResponse`.
* Added trouble shooting guide links to `CosmosException`.

#### Bugs Fixed
* Adding automatic retries on client-side transient failures on writes while possible with still being idempotent.
* Fixed NPE on `getDiagnostics` for `CosmosStoredProcedureResponse`.
* Fixed empty `resourceAddress` in `CosmosException`.

### 4.8.0 (2020-10-27)
#### New Features
* Added `contentResponseOnWriteEnabled` feature to `CosmosItemRequestOptions`.

#### Bugs Fixed
* Fixed an issue which may affect query behaviour when resuming from a continuation token.

### 4.7.1 (2020-10-21)
#### Bugs Fixed
* Improved the 449 retry policy to force back-off on initial retry and start with shorter back-offs.

### 4.7.0 (2020-10-17)
#### New Features
* Added Beta API for transactional batches.

#### Bugs Fixed
* Fixed an error parsing query metrics on locales with ',' as floating-point delimiter.
* Stopped excessive regional fail-overs when retrieving responses with invalid json from Gateway.
* Fixed an error resulting in certain queries unnecessarily being expected in the Gateway even when using Direct transport.
* Reduced logging noise level by handling SSLException on channel closure.
* Improved efficiency of retry logic for "404 - ReadSession not available" errors.

### 4.6.0 (2020-09-30)
#### New Features
* Added new API to support AAD role-based access control in Cosmos. This is a preview feature which needs to be enabled at the account settings.
* Added handler API(beta) to `CosmosPagedFlux`/`CosmosPagedIterable` to be invoked on every response.

### 4.5.2 (2020-09-29)
#### Bugs Fixed
* Increased robustness of query execution and fetching metadata cache in case of intermittent connectivity issues.

### 4.5.1 (2020-09-25)
#### Bugs Fixed
* Added preview implementation for ChangeFeedProcessor which allows for a more detailed view of the current state.
* Fixed Multiple partition supervisor tasks running simultaneously if leaseAcquireInterval is smaller than leaseRenewInterval.
* Improved Diagnostics for Rntbd connectivity.
* Stopped onError Dropped events from leaking into default reactor hook.

### 4.5.0 (2020-09-16)
#### New Features
* Increased robustness of the Rntbd stack in case of intermittent connectivity issues.
* Improved latency in case of intermittent connectivity issues to individual backend replicas for multi-region accounts avoiding initiation of unnecessary regional fail-overs.

### 4.4.0 (2020-09-12)
#### Bugs Fixed
* Fixed RequestTimeoutException when enabling `netty-tcnative-boringssl` dependency.
* Fixed memory leak issue on `Delete` operations in `GATEWAY` mode.
* Fixed a leak in `CosmosClient` instantiation when endpoint uri is invalid.
* Improved `CPU History` diagnostics.

### 4.4.0-beta.1 (2020-08-27)
#### New Features
* Added new API to efficiently load many documents (via list of pk/id pairs or all documents for a set of pk values).
* Added new `deleteItem` API.
* Enabled query metrics by default.
#### Bugs Fixed
* Fixed NPE in `GatewayAddressCache`.
* Fixing query metric issue for zero item response.
* Improved performance (reduced CPU usage) for address parsing and Master-Key authentication.

### 4.3.2-beta.2 (2020-08-17)
#### Bugs Fixed
* No changes from previous version, releasing for compatibility issues with spring data modules.

### 4.3.2-beta.1 (2020-08-14)
#### Bugs Fixed
* Fixed issue in RntbdServiceEndpoint to avoid early closure of an unused TCP connection.

### 4.3.1 (2020-08-13)
#### Bugs Fixed
* Fixed issue with `GROUP BY` query, where it was returning only one page.
* Fixed user agent string format to comply with central SDK guidelines.
* Enhanced diagnostics information to include `query plan` diagnostics.

### 4.3.0 (2020-07-29)
#### New Features
* Updated reactor-core library version to `3.3.8.RELEASE`. 
* Updated reactor-netty library version to `0.9.10.RELEASE`. 
* Updated netty library version to `4.1.51.Final`. 
* Added new overload APIs for `upsertItem` with `partitionKey`. 
* Added open telemetry tracing support. 
#### Bugs Fixed
* Fixed issue where SSLException gets thrown in case of cancellation of requests in GATEWAY mode.
* Fixed resource throttle retry policy on stored procedures execution.
* Fixed issue where SDK hangs in log level DEBUG mode. 
* Fixed periodic spikes in latency in Direct mode. 
* Fixed high client initialization time issue. 
* Fixed http proxy bug when customizing client with direct mode and gateway mode. 
* Fixed potential NPE in users passes null options. 
* Added timeUnit to `requestLatency` in diagnostics string.
* Removed duplicate uri string from diagnostics string. 
* Fixed diagnostics string in proper JSON format for point operations.
* Fixed issue with `.single()` operator causing the reactor chain to blow up in case of Not Found exception. 

### 4.2.0 (2020-07-14)
#### New Features
* Added script logging enabled API to `CosmosStoredProcedureRequestOptions`.
* Updated `DirectConnectionConfig` default `idleEndpointTimeout` to 1h and default `connectTimeout` to 5s.
#### Bugs Fixed
* Fixed issue where `GatewayConnectionConfig` `idleConnectionTimeout` was overriding `DirectConnectionConfig` `idleConnectionTimeout`.
* Fixed `responseContinuationTokenLimitInKb` get and set APIs in `CosmosQueryRequestOptions`.
* Fixed issue in query and change feed when recreating the collection with same name.
* Fixed issue with top query throwing ClassCastException.
* Fixed issue with order by query throwing NullPointerException.
* Fixed issue in handling of cancelled requests in direct mode causing reactor `onErrorDropped` being called. 

### 4.1.0 (2020-06-25)
#### New Features
* Added support for `GROUP BY` query.
* Increased the default value of maxConnectionsPerEndpoint to 130 in DirectConnectionConfig.
* Increased the default value of maxRequestsPerConnection to 30 in DirectConnectionConfig.
#### Bugs Fixed
* Fixed issues with order by query returning duplicate results when resuming by using continuation token. 
* Fixed issues with value query returning null values for nested object.
* Fixed null pointer exception on request manager in RntbdClientChannelPool.

### 4.0.1 (2020-06-10)
#### New Features
* Renamed `QueryRequestOptions` to `CosmosQueryRequestOptions`.
* Updated `ChangeFeedProcessorBuilder` to builder pattern.
* Updated `CosmosPermissionProperties` with new container name and child resources APIs.
#### Bugs Fixed
* Fixed ConnectionPolicy `toString()` Null Pointer Exception.

### 4.0.1-beta.4 (2020-06-03)
#### New Features
* Added more samples & enriched docs to `CosmosClientBuilder`. 
* Updated `CosmosDatabase` & `CosmosContainer` APIs with throughputProperties for autoscale/autopilot support. 
* Renamed `CosmosClientException` to `CosmosException`. 
* Replaced `AccessCondition` & `AccessConditionType` by `ifMatchETag()` & `ifNoneMatchETag()` APIs. 
* Merged all `Cosmos*AsyncResponse` & `CosmosResponse` types to a single `CosmosResponse` type.
* Renamed `CosmosResponseDiagnostics` to `CosmosDiagnostics`.  
* Wrapped `FeedResponseDiagnostics` in `CosmosDiagnostics`. 
* Removed `jackson` dependency from azure-cosmos & relying on azure-core. 
* Replaced `CosmosKeyCredential` with `AzureKeyCredential` type. 
* Added `ProxyOptions` APIs to `GatewayConnectionConfig`. 
* Updated SDK to use `Instant` type instead of `OffsetDateTime`. 
* Added new enum type `OperationKind`. 
* Renamed `FeedOptions` to `QueryRequestOptions`. 
* Added `getETag()` & `getTimestamp()` APIs to `Cosmos*Properties` types. 
* Added `userAgent` information in `CosmosException` & `CosmosDiagnostics`. 
* Updated new line character in `Diagnostics` to System new line character. 
* Removed `readAll*` APIs, use query select all APIs instead.
* Added `ChangeFeedProcessor` estimate lag API.   
#### Bugs Fixed
* Fixed issue with parsing of query results in case of Value order by queries. 

### 4.0.1-beta.3 (2020-05-15)
#### New Features
* Added autoscale/autopilot throughput provisioning support to SDK.  
* Replaced `ConnectionPolicy` with new connection configs. Exposed `DirectConnectionConfig` & `GatewayConnectionConfig` APIs through `CosmosClientBuilder` for Direct & Gateway mode connection configurations.
* Moved `JsonSerializable` & `Resource` to implementation package. 
* Added `contentResponseOnWriteEnabled` API to CosmosClientBuilder which disables full response content on write operations.
* Exposed `getETag()` APIs on response types.
* Moved `CosmosAuthorizationTokenResolver` to implementation. 
* Renamed `preferredLocations` & `multipleWriteLocations` API to `preferredRegions` & `multipleWriteRegions`. 
* Updated `reactor-core` to 3.3.5.RELEASE, `reactor-netty` to 0.9.7.RELEASE & `netty` to 4.1.49.Final versions. 
* Added support for `analyticalStoreTimeToLive` in SDK.     
#### Bugs Fixed
* Fixed socket leak issues with Direct TCP client.
* Fixed `orderByQuery` with continuation token bug.

### 4.0.1-beta.2 (2020-04-21)
#### New Features
* `CosmosClientException` extends `AzureException`. 
* Removed `maxItemCount` & `requestContinuationToken` APIs from `FeedOptions` instead using `byPage()` APIs from `CosmosPagedFlux` & `CosmosPagedIterable`.
* Introduced `CosmosPermissionProperties` on public surface for `Permission` APIs.
* Removed `SqlParameterList` type & replaced with `List`
* Fixed multiple memory leaks in Direct TCP client. 
* Added support for `DISTINCT` queries. 
* Removed external dependencies on `fasterxml.uuid, guava, commons-io, commons-collection4, commons-text`.  
* Moved `CosmosPagedFlux` & `CosmosPagedIterable` to `utils` package. 
* Updated netty to 4.1.45.Final & project reactor to 3.3.3 version.
* Updated public rest contracts to `Final` classes.
* Added support for advanced Diagnostics for point operations.
#### Bugs Fixed
* `ChangeFeedProcessor` bug fix for handling partition splits & when partition not found.
* `ChangeFeedProcessor` bug fix when synchronizing lease updates across different threads.

### 4.0.1-beta.1 (2020-03-10)
#### New Features 
* Updated package to `com.azure.cosmos`
* Added `models` package for model / rest contracts
* Added `utils` package for `CosmosPagedFlux` & `CosmosPagedIterable` types. 
* Updated public APIs to use `Duration` across the SDK.
* Added all rest contracts to `models` package.
* `RetryOptions` renamed to `ThrottlingRetryOptions`.
* Added `CosmosPagedFlux` & `CosmosPagedIterable` pagination types for query APIs. 
* Added support for sharing TransportClient across multiple instances of CosmosClients using a new API in the `CosmosClientBuilder#connectionSharingAcrossClientsEnabled(true)`
* Query Optimizations by removing double serialization / deserialization. 
* Response Headers optimizations by removing unnecessary copying back and forth. 
* Optimized `ByteBuffer` serialization / deserialization by removing intermediate String instantiations.
#### Bugs Fixed
* Fixed race condition causing `ArrayIndexOutOfBound` exception in StoreReader<|MERGE_RESOLUTION|>--- conflicted
+++ resolved
@@ -9,11 +9,8 @@
 #### Bugs Fixed
 * Fixed a rare race condition for `query plan` cache exceeding the allowed size limit - See [PR 31859](https://github.com/Azure/azure-sdk-for-java/pull/31859)
 * Added improvement in `RntbdClientChannelHealthChecker` for detecting continuous transit timeout. - See [PR 31544](https://github.com/Azure/azure-sdk-for-java/pull/31544)
-<<<<<<< HEAD
+* Fixed an issue in replica validation where addresses may have not sorted properly when replica validation is enabled. - See [PR 32022](https://github.com/Azure/azure-sdk-for-java/pull/32022)
 * Fixed an edge case bug when issuing a DISTINCT query without VALUE. This was causing an error due to the use of DistinctContinuationToken. This is a valid query and is now supported with a normal ContinuationToken. - See [PR 32048](https://github.com/Azure/azure-sdk-for-java/pull/32048)
-=======
-* Fixed an issue in replica validation where addresses may have not sorted properly when replica validation is enabled. - See [PR 32022](https://github.com/Azure/azure-sdk-for-java/pull/32022)
->>>>>>> 292a39cb
 
 #### Other Changes
 * Shaded `MurmurHash3` of apache `commons-codec` to enable removing of the `guava` dependency - CVE-2020-8908 - See [PR 31761](https://github.com/Azure/azure-sdk-for-java/pull/31761)
