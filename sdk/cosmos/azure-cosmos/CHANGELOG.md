--- conflicted
+++ resolved
@@ -1,13 +1,9 @@
 ## Release History
 
-<<<<<<< HEAD
-### 4.28.0-beta.1 (Unreleased)
+### 4.29.0-beta.1 (Unreleased)
+
 #### Features Added
 * Added Beta API `setContinueOnInitError` in `ThroughputControlGroupConfigBuilder` - See [PR 27702](https://github.com/Azure/azure-sdk-for-java/pull/27702)
-=======
-### 4.29.0-beta.1 (Unreleased)
-
-#### Features Added
 
 #### Breaking Changes
 
@@ -19,7 +15,6 @@
 #### Features Added
 * Added the "VM Unique ID" - see [Accessing and Using Azure VM Unique ID](https://azure.microsoft.com/blog/accessing-and-using-azure-vm-unique-id/) - to the request diagnostics. This information helps to simplify investigating any network issues between an application hosted in Azure and the corresponding Cosmos DB service endpoint. - See [PR 27692](https://github.com/Azure/azure-sdk-for-java/pull/27692)
 * Added overload of read api on ClientEncryptionKey with request options for cosmos encrytion project. - See [PR 27210](https://github.com/Azure/azure-sdk-for-java/pull/27210)
->>>>>>> 6bc8d732
 
 #### Key Bugs Fixes
 * Added `decodeTime` in `CosmosDiagnostics` - See [PR 22808](https://github.com/Azure/azure-sdk-for-java/pull/22808)
