--- conflicted
+++ resolved
@@ -7,11 +7,8 @@
 #### Breaking Changes
 
 #### Bugs Fixed
-<<<<<<< HEAD
-Enabled **failover to preferred** locations in the case of single-write/multi-read region enabled account for **read in Gateway mode** and for metadata requests in Direct mode. See [Bug: Cosmos DB Client gets stuck in timeout retry loop](https://github.com/Azure/azure-sdk-for-java/issues/31260#issue-1396454421)
-=======
+* Enabled **failover to preferred** locations in the case of single-write/multi-read region enabled account for **read in Gateway mode** and for metadata requests in Direct mode. - More details about the [Bug: Cosmos DB Client gets stuck in timeout retry loop](https://github.com/Azure/azure-sdk-for-java/issues/31260#issue-1396454421). - See [PR 31314](https://github.com/Azure/azure-sdk-for-java/pull/31314)
 * Fixed incorrect RU metric reporting in micrometer metrics. - See [PR 31307](https://github.com/Azure/azure-sdk-for-java/pull/31307)
->>>>>>> a65b5425
 
 #### Other Changes
 * Added SslHandshakeTimeout minimum duration config - See [PR 31298](https://github.com/Azure/azure-sdk-for-java/pull/31298)
