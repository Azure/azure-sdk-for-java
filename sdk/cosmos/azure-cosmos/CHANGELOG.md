--- conflicted
+++ resolved
@@ -10,11 +10,8 @@
 * Fixed a rare race condition for `query plan` cache exceeding the allowed size limit - See [PR 31859](https://github.com/Azure/azure-sdk-for-java/pull/31859)
 * Added improvement in `RntbdClientChannelHealthChecker` for detecting continuous transit timeout. - See [PR 31544](https://github.com/Azure/azure-sdk-for-java/pull/31544)
 * Fixed an issue in replica validation where addresses may have not sorted properly when replica validation is enabled. - See [PR 32022](https://github.com/Azure/azure-sdk-for-java/pull/32022)
-<<<<<<< HEAD
+* Fixed unicode char handling in Uris in Cosmos Http Client. - See [PR 32058](https://github.com/Azure/azure-sdk-for-java/pull/32058)
 * Fixed an eager prefetch issue to lazily prefetch pages on a query - See [PR 32122](https://github.com/Azure/azure-sdk-for-java/pull/32122)
-=======
-* Fixed unicode char handling in Uris in Cosmos Http Client. - See [PR 32058](https://github.com/Azure/azure-sdk-for-java/pull/32058)
->>>>>>> 0e2994ac
 
 #### Other Changes
 * Shaded `MurmurHash3` of apache `commons-codec` to enable removing of the `guava` dependency - CVE-2020-8908 - See [PR 31761](https://github.com/Azure/azure-sdk-for-java/pull/31761)
