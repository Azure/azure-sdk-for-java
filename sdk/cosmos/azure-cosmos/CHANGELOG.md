## Release History

<<<<<<< HEAD
### 4.37.0-beta.1 (Unreleased)
=======
### 4.38.0-beta.1 (Unreleased)
>>>>>>> 8a6962b0

#### Features Added

#### Breaking Changes

#### Bugs Fixed

#### Other Changes

<<<<<<< HEAD
=======
### 4.37.0 (2022-09-30)

#### Features Added
* Added new preview APIs to `ChangeFeedProcessor` for handling all versions and deletes changes - See [PR 30399](https://github.com/Azure/azure-sdk-for-java/pull/30399)
* Added option to emit client-side metrics via micrometer.io MeterRegistry. - See [PR 30065](https://github.com/Azure/azure-sdk-for-java/pull/30065)

#### Bugs Fixed
* Fixed a race condition that could result in a memory/thread leak for `BulkExecutor` instances (and their corresponding `cosmos-daemon-BulkExecutor-*` thread). - See [PR 31082](https://github.com/Azure/azure-sdk-for-java/pull/31082)

#### Other Changes
* Enable replica validation by default - See [PR 31159](https://github.com/Azure/azure-sdk-for-java/pull/31159)

>>>>>>> 8a6962b0
### 4.36.0 (2022-09-15)

#### Other Changes
* Added system property to turn on replica validation - See [PR 29767](https://github.com/Azure/azure-sdk-for-java/pull/29767)
* Added improvement to avoid retry on same replica that previously failed with 410, 408 and  >= 500 status codes - See [PR 29767](https://github.com/Azure/azure-sdk-for-java/pull/29767)
* Improvement when `connectionEndpointRediscoveryEnabled` is enabled - See [PR 30281](https://github.com/Azure/azure-sdk-for-java/pull/30281)
* Added replica validation for Unknown status if `openConnectionsAndInitCaches` is used and replica validation is enabled - See [PR 30277](https://github.com/Azure/azure-sdk-for-java/pull/30277)

### 4.35.1 (2022-08-29)
#### Other Changes
* Added non-blocking async lazy cache to improve upgrade and scaling scenarios - See [PR 29322](https://github.com/Azure/azure-sdk-for-java/pull/29322)
* Improved performance of `StoreResponse` using array headers - See [PR 30596](https://github.com/Azure/azure-sdk-for-java/pull/30596)

### 4.35.0 (2022-08-19)
#### Other Changes
* Updated netty library version to `4.1.79.Final`.
* Updated `reactor-core` version to `3.4.21`.

### 4.34.0 (2022-08-05)
#### Features Added
* GA of `DedicatedGatewayRequestOptions` API. See [PR 30142](https://github.com/Azure/azure-sdk-for-java/pull/30142)

#### Other Changes
* Added `requestSessionToken` to `CosmosDiagnostics` - See [PR 29516](https://github.com/Azure/azure-sdk-for-java/pull/29516)
* Reverted changes of [PR 29944](https://github.com/Azure/azure-sdk-for-java/pull/29944) to avoid possible regression when customers use id with special characters and their account is on ComputeGateway already. - See [PR 30283](https://github.com/Azure/azure-sdk-for-java/pull/30283)

### 4.33.1 (2022-07-22)
#### Bugs Fixed
* Fixed issues with "id" encoding when using special characters that should be allowed in the "id" property of a document. - See [PR 29944](https://github.com/Azure/azure-sdk-for-java/pull/29944)
* Fixed `NotFoundException` for `queryChangeFeed` with staled feed range after split - See [PR 29982](https://github.com/Azure/azure-sdk-for-java/pull/29982)
* Fixed `ForbiddenException` for azure instance metadata service requests if proxy is configured for client telemetry. - See [PR 30004](https://github.com/Azure/azure-sdk-for-java/pull/30004)
* Fixed a regression introduced in [PR 27440](https://github.com/Azure/azure-sdk-for-java/pull/27440) which causes an `IllegalArgumentException` for distinct queries when using POJO serialization. - See [PR 30025](https://github.com/Azure/azure-sdk-for-java/pull/30025)
* Fixed `IllegalArgumentException` when trying to update targetThroughput(Threshold) without process restart. - See [PR 30049](https://github.com/Azure/azure-sdk-for-java/pull/30049)

#### Other Changes
* Supported username and password to be used in `GatewayConnectionConfig.setProxy` . - See [PR 30004](https://github.com/Azure/azure-sdk-for-java/pull/30004)

### 4.33.0 (2022-07-14)
#### Other Changes
* Updated netty library version to `4.1.78.Final`.
* Updated `reactor-core` version to `3.4.19`.

### 4.32.1 (2022-06-30)

#### Bugs Fixed
* Added a fix for `CloneNotSupportedException` when trying to instantiate a `Cosmos(Async)Client` and using a MAC provider which would not support cloning. Instead, this should be handled gracefully (less ideal perf is expected - but functionally it should work.) - See [PR 29719](https://github.com/Azure/azure-sdk-for-java/pull/29719)

### 4.32.0 (2022-06-27)
#### Other Changes
* Remove requires `io.netty.transport.epoll` from `module-info` - See [PR 29509](https://github.com/Azure/azure-sdk-for-java/pull/29509)
* Converted from `durationInMicroSec` to `durationInMilliSecs` in `CosmosDiagnostics` - See [PR 29643](https://github.com/Azure/azure-sdk-for-java/pull/29643)

### 4.31.0 (2022-06-08)
> [!IMPORTANT]
> We strongly recommend our customers to use version 4.31.0 and above.
#### Bugs Fixed
* Fixed Store Response headers case insensitivity. - See [PR 29268](https://github.com/Azure/azure-sdk-for-java/pull/29268)

#### Other Changes
* Add `IdleStateHandler` after Ssl handshake has completed and improvement on keeping inner exceptions for creating new channels. - See [PR 29253](https://github.com/Azure/azure-sdk-for-java/pull/29253)

### 4.30.1 (2022-06-01)
#### Other Changes
* Made CosmosPatchOperations thread-safe. Usually there is no reason to modify a CosmosPatchOperations instance concurrently form multiple threads - but making it thread-safe acts as protection in case this is done anyway - See [PR 29143](https://github.com/Azure/azure-sdk-for-java/pull/29143)
* Added system property to allow overriding proxy setting for client telemetry endpoint. - See [PR 29022](https://github.com/Azure/azure-sdk-for-java/pull/29022)
* Added additional information about the reason on Rntbd channel health check failures. - See [PR 29174](https://github.com/Azure/azure-sdk-for-java/pull/29174)

### 4.30.0 (2022-05-20)
#### Bugs Fixed
* Fixed bubbling of Errors in case of any `java.lang.Error` - See [PR 28620](https://github.com/Azure/azure-sdk-for-java/pull/28620)
* Fixed an issue with creating new Throughput control client item when `enableThroughputControlGroup` is being called multiple times with the same throughput control group. - See [PR 28905](https://github.com/Azure/azure-sdk-for-java/pull/28905)
* Fixed a possible dead-lock on static ctor for CosmosException when the runtime is using custom class loaders. - See [PR 28912](https://github.com/Azure/azure-sdk-for-java/pull/28912) and [PR 28961](https://github.com/Azure/azure-sdk-for-java/pull/28961) 

#### Other Changes
* Added `exceptionMessage` and `exceptionResponseHeaders` to `CosmosDiagnostics` in case of any exceptions - See [PR 28620](https://github.com/Azure/azure-sdk-for-java/pull/28620)
* Improved performance of `query plan` cache by using `ConcurrentHashMap` with a fixed size of 1000 - See [PR 28537](https://github.com/Azure/azure-sdk-for-java/pull/28537)
* Changed 429 (Throttling) retry policy to have an upper bound for the back-off time of 5 seconds - See [PR 28764](https://github.com/Azure/azure-sdk-for-java/pull/28764)
* Improved `openConnectionsAndInitCaches` by using rntbd context negotiation. - See [PR 28470](https://github.com/Azure/azure-sdk-for-java/pull/28470)
* Enable `connectionEndpointRediscoveryEnabled` by default - See [PR 28471](https://github.com/Azure/azure-sdk-for-java/pull/28471)

### 4.29.1 (2022-04-27)
#### Bugs Fixed
* Fixed AAD authentication for `CosmosPatchOperations` - See [PR 28537](https://github.com/Azure/azure-sdk-for-java/pull/28537)

### 4.29.0 (2022-04-22)
#### Features Added
* Added Beta API `continueOnInitError` in `ThroughputControlGroupConfigBuilder` - See [PR 27702](https://github.com/Azure/azure-sdk-for-java/pull/27702)

#### Bugs Fixed
* Added improvement for handling idle connection close event when `connectionEndpointRediscoveryEnabled` is enabled - See [PR 27242](https://github.com/Azure/azure-sdk-for-java/pull/27242)
* Fixed memory leak issue related to circular reference of `CosmosDiagnostics` in `StoreResponse` and `CosmosException` - See [PR 28343](https://github.com/Azure/azure-sdk-for-java/pull/28343)

### 4.28.1 (2022-04-08)
#### Other Changes
* Updated `jackson` dependency to 2.13.2 and `jackson-databind` dependency to 2.13.2.1 - CVE-2020-36518. - See [PR 27847](https://github.com/Azure/azure-sdk-for-java/pull/27847)

### 4.28.0 (2022-03-18)
#### Features Added
* Added the "VM Unique ID" - see [Accessing and Using Azure VM Unique ID](https://azure.microsoft.com/blog/accessing-and-using-azure-vm-unique-id/) - to the request diagnostics. This information helps to simplify investigating any network issues between an application hosted in Azure and the corresponding Cosmos DB service endpoint. - See [PR 27692](https://github.com/Azure/azure-sdk-for-java/pull/27692)
* Added overload of read api on ClientEncryptionKey with request options for cosmos encrytion project. - See [PR 27210](https://github.com/Azure/azure-sdk-for-java/pull/27210)

#### Bugs Fixed
* Added `decodeTime` in `CosmosDiagnostics` - See [PR 22808](https://github.com/Azure/azure-sdk-for-java/pull/22808)

#### Other Changes
* Reduced CPU usage for some String operations by switching to APIs that don't compile a pattern for each call. - See [PR 27654](https://github.com/Azure/azure-sdk-for-java/pull/27654)
* Reduced GC (Garbage Collection) pressure when executing queries returning many documents by pushing down type conversion. - See [PR 27440](https://github.com/Azure/azure-sdk-for-java/pull/27440)

### 4.27.0 (2022-03-10)
#### Bugs Fixed
* Fixed an issue in `CosmosPagedIterable` resulting in excessive memory consumption due to unbounded prefetch of pages when converting the `CosmosPagedIterable` into an `Iterator<FeedResponse<T>>`. - See [PR 27237](https://github.com/Azure/azure-sdk-for-java/pull/27237) and [PR 27299](https://github.com/Azure/azure-sdk-for-java/pull/27299)
* Fixed a `NullPointerException` in `CosmosDiagnostics isDiagnosticsCapturedInPagedFlux` - See [PR 27261](https://github.com/Azure/azure-sdk-for-java/pull/27261)
* Fixed an issue with allowing null values for add, set and replace operations in Patch API - See [PR 27501](https://github.com/Azure/azure-sdk-for-java/pull/27501)
* Fixed an issue with top query when top x is greater than the total number of items in the database - See [PR 27377](https://github.com/Azure/azure-sdk-for-java/pull/27377)
* Fixed synchronized lists and maps for order by query race condition - See [PR 27142](https://github.com/Azure/azure-sdk-for-java/pull/27142)

### 4.26.0 (2022-02-11)
#### Features Added
* Added support to resume a "multi order by query" from a continuation token - See [PR 26267](https://github.com/Azure/azure-sdk-for-java/pull/26267)
* Added `RNTBD - open connections` information in `ClientTelemetry`.
* Added Beta API to set custom `Reactor` scheduler to be used by the `ChangeFeedProcessor` implementation - See [PR 26750](https://github.com/Azure/azure-sdk-for-java/pull/26750)
* Added support for correlating queries executed via the Cosmos Spark connector with service-telemetry based on the `correlationActivityId` - See [PR 26908](https://github.com/Azure/azure-sdk-for-java/pull/26908)

#### Bugs Fixed
* Fixed an issue in `ChangeFeedProcessor` related to `leases` that were found expired - See [PR 26750](https://github.com/Azure/azure-sdk-for-java/pull/26750)
* Fixed an issue with `query plan` caching double initialization - See [PR 26825](https://github.com/Azure/azure-sdk-for-java/pull/26825)

#### Other Changes
* Added support for logging `CosmosDiagnostics` for empty pages through system property for cross partition query - See [PR 26869](https://github.com/Azure/azure-sdk-for-java/pull/26869)

### 4.26.0-beta.1 (2022-01-25)
#### Features Added
* Added support to resume a "multi order by query" from a continuation token - See [PR 26267](https://github.com/Azure/azure-sdk-for-java/pull/26267)

### 4.25.0 (2022-01-14)
#### Bugs Fixed
* Fixed `NullPointerException` in bulk mode for deleted/recreated containers.
* Added missing exception cause in case of `InternalServerException`.

### 4.24.0 (2021-12-21)
#### Features Added
* Added implementation for `CosmosAuthorizationTokenResolver`.
* Scoped session token per partition level for gateway call.

#### Bugs Fixed
* Fixed issue causing CosmosException with statusCode 0 to be thrown on connectivity issues for Gateway.
* Addressed potential race condition in `ChangeFeedProcessor` when check-pointing current state.

### 4.23.0 (2021-12-10)
#### Features Added
* Added `setMaxMicroBatchConcurrency` and `getMaxMicroBatchConcurrency` in `CosmosBulkExecutionOptions`.

#### Bugs Fixed
* Bulk execution improvement triggering a flush when total payload size exceeds the max payload size limit.
* Bulk execution improvement shortening the flush interval when the `Flux` of incoming operations signals completion.
* Fixed metadata cache refresh scenario on collection recreate for gateway mode.

### 4.22.0 (2021-12-03)
#### Features Added
* Added Beta API `getContactedRegionNames` in `CosmosDiagnostics`.

#### Bugs Fixed
* Fixed `IllegalStateException` for `getFeedRanges` when container recreated with same name.
* Made Cosmos spans CLIENT which will allow Azure Monitor to show HTTP calls nested under Cosmos spans.
* Fixed `ConcurrentModificationException` when getting `NotFoundException` with session consistency.

### 4.21.1 (2021-11-13)
#### Bugs Fixed
* Fixed an issue in `ChangeFeedProcessor` where processing stops in some rare cases because of a race condition can occur which prevents work to be promptly assigned to other instances.

### 4.21.0 (2021-11-12)
#### Features Added
* GA of `CosmosPatch`, `CosmosBatch` and `CosmosBulk` API.
* GA of `ChangeFeedProcessorState` API.
* Added `networkRequestTimeout` API for `DirectConnectionConfig`.

#### Bugs Fixed
* Override the default keep-alive config on linux to keep connections open and detect a broken connection faster.

#### Other Changes
* Removed deprecated `BulkExecutionOptions`.
* Removed deprecated `BulkExecutionThresholds`.
* Removed deprecated `BulkItemRequestOptions`.
* Removed deprecated `BulkItemRequestOptionsBase`.
* Removed deprecated `BulkOperations`.
* Removed deprecated `BulkPatchItemRequestOptions`.
* Removed deprecated `BulkProcessingOptions`.
* Removed deprecated `BulkProcessingThresholds`.
* Removed deprecated `TransactionalBatch`.
* Removed deprecated `TransactionalBatchItemRequestOptions`.
* Removed deprecated `TransactionalBatchItemRequestOptionsBase`.
* Removed deprecated `TransactionalBatchOperationResult`.
* Removed deprecated `TransactionalBatchPatchItemRequestOptions`.
* Removed deprecated `TransactionalBatchRequestOptions`.
* Removed deprecated `TransactionalBatchResponse`.

### 4.20.1 (2021-10-27)
#### Bugs Fixed
* Removed `AfterBurner` module for Java version 16+.
* Fixed `BadRequestException` issue when using `Distinct` with matched `orderBy` queries via `continuationToken`.

### 4.20.0 (2021-10-14)
#### Features Added
* Enabling `query plan` cache by default.

#### Bugs Fixed
* Fixed issue with bulk reads when `contentResponseOnWrite` is not explicitly enabled on the cosmos client.

### 4.19.1 (2021-09-24)
#### Features Added
* Added support to config retry count for `openConnectionsAndInitCaches`.

#### Bugs Fixed
* Fixed ReadMany Api on partition split.
* Removed full exception trace from 404 error on open telemetry.
* Fixed issue with onErrorDropped being called when using concatWith in QuorumReader.

### 4.20.0-beta.1 (2021-09-22)
#### Features Added
* Added support to config retry count for `openConnectionsAndInitCaches`.

### 4.19.0 (2021-09-09)
#### New Features
* Added support for distinct count queries.
* Added support for capturing `IndexMetrics` in `CosmosQueryRequestOptions`.

#### Bugs Fixed
* Added support to switch off IO thread for response processing.
* Fixed issue for resuming order by queries from continuation token that includes undefined/null.

#### Other Changes
* Renamed `BulkExecutionOptions` to `CosmosBulkExecutionOptions`.
* Renamed `BulkExecutionThresholds` to `CosmosBulkExecutionThresholdsState`.
* Renamed `BulkItemRequestOptions` to `CosmosBulkItemRequestOptions`.
* Renamed `BulkItemRequestOptionsBase` to `CosmosBulkItemRequestOptionsBase`.
* Renamed `BulkOperations` to `CosmosBulkOperations`.
* Renamed `BulkPatchItemRequestOptions` to `CosmosBulkPatchItemRequestOptions`.
* Renamed `TransactionalBatch` to `CosmosBatch`.
* Renamed `TransactionalBatchItemRequestOptions` to `CosmosBatchItemRequestOptions`.
* Renamed `TransactionalBatchItemRequestOptionsBase` to `CosmosBatchItemRequestOptionsBase`.
* Renamed `TransactionalBatchOperationResult` to `CosmosBatchOperationResult`.
* Renamed `TransactionalBatchPatchItemRequestOptions` to `CosmosBatchPatchItemRequestOptions`.
* Renamed `TransactionalBatchRequestOptions` to `CosmosBatchRequestOptions`.
* Renamed `TransactionalBatchResponse` to `CosmosBatchResponse`.
* Renamed `processBulkOperations` to `executeBulkOperations` API.
* Renamed `executeTransactionalBatch` to `executeCosmosBatch` API.
* Moved `CosmosBulkItemResponse.java` to `com.azure.cosmos.models` package.
* Moved `CosmosBulkOperationResponse.java` to `com.azure.cosmos.models` package.
* Moved `CosmosItemOperation.java` to `com.azure.cosmos.models` package.
* Moved `CosmosItemOperationType.java` to `com.azure.cosmos.models` package.
* Moved `CosmosPatchOperations.java` to `com.azure.cosmos.models` package.

### 4.19.0-beta.1 (2021-09-02)
#### Bugs Fixed
* Added support to switch off IO thread for response processing.

### 4.18.0 (2021-08-16)
#### New Features
* Integrated cosmos diagnostics with open telemetry tracer.

#### Bugs Fixed
* Added reactor netty timeline to `query plan` calls.
* Fixed serialization warning on `clientSideRequestDiagnostics`.
* Fixed an issue when `IdleEndpointTimeout` is set to 0 in `DirectConnectionConfig`.
* Added retry for `PrematureCloseException`.
* Fixed an issue where application hangs in bulk executor.
* Fixed an issue which preventing recovery from 410/0 after split.

### 4.18.0-beta.1 (2021-08-11)
#### Bugs Fixed
* Added `TransportRequestChannelAcquisitionContext` in `CosmosDiagnostics`.

### 4.17.0 (2021-07-08)
#### New Features
* Adjust `MicroBatchSize` dynamically based on throttling rate in `BulkExecutor`.

#### Bugs Fixed
* Fixed an issue with AAD authentication in `Strong` and `BoundedStaleness` in direct mode.
* Fixed an issue where `ChangeFeedProcessor` was resuming from zero continuation token for new partitions on partition splits.

### 4.16.0 (2021-06-11)
#### Bugs Fixed
* Fixed an issue on handling partition splits during bulk operations in Gateway Mode.
* Fixed an issue with `NumberFormatException` happening on requests on large containers.
* Fixed an issue with BackOff time in `ThroughputController`.
* Fixed an issue with `ThroughputControl` calculation.
* Improved behavior when `CosmosClientBuilder.userAgentSuffix` exceeds 64 characters. Now `userAgentSuffix` will be honored as long as total userAgent value is less than 256 characters or truncated to fit the 256 characters limited.
* Fixed issue when using client-side throughput control in combination with bulk upserts, previously resulting in unnecessarily upserting documents multiple times in some cases when getting throttled.

### 4.16.0-beta.1 (2021-05-20)
#### Bugs Fixed
* No changes from previous version, releasing for compatibility issues with cosmos encryption modules.

### 4.15.0 (2021-05-12)
#### New Features
* Added `backendLatencyInMs` in `CosmosDiagnostics` for `DIRECT` connection mode.
* Added `retryContext` in `CosmosDiagnostics` for query operations.

#### Bugs Fixed
* Fixed ignored `HttpClient` decoder configuration issue.
* Fixed incorrect connection mode issue in `CosmosDiagnostics`.
* Fixed issue with handling collisions in the effective partition key.
* Fixed `CosmosQueryRequestOptions` NPE in `readAllItems` API.

### 4.15.0-beta.2 (2021-04-26)
#### Bugs Fixed
* No changes from previous version, releasing for compatibility issues with cosmos encryption modules.

### 4.15.0-beta.1 (2021-04-07)
#### Bugs Fixed
* No changes from previous version, releasing for compatibility issues with cosmos encryption modules.

### 4.14.0 (2021-04-06)
#### New Features
* General Availability for `readMany()` API in `CosmosAsyncContainer` and `CosmosContainer`.
* General Availability for `handle()` API in `CosmosPagedFlux` and `CosmosPagedIterable`.
* Upgraded Jackson to patch version 2.12.2.
* Exposed `getDocumentUsage` and `getDocumentCountUsage()` APIs in `FeedResponse` to retrieve document count metadata.

#### Bugs Fixed
* Allowed `CosmosPagedFlux#handle()` and `CosmosPagedIterable#handle()` API for chaining.
* Removed `AfterBurner` module usage from `CosmosException` causing the warning logs.
* Fixed issue of duplicate processing of items on the same Change Feed Processor instance.
* Return `RequestTimeoutException` on client side timeout for write operations.

### 4.13.1 (2021-03-22)
#### Bugs Fixed
* Fixed issue preventing recovery from 410 status code and 0 sub status code due to stale Gateway caches when threads in parallel scheduler are starved.
* Fixed warning caused because of afterburner module usage in `CosmosDiagnostics`.
* Query performance improvements.

### 4.13.0 (2021-03-11)
> [!IMPORTANT] 
> This release updates `reactor-core` and `reactor-netty` major versions to `2020.0.4 (Europium)` release train.
#### New Features
* Updated `reactor-core` version to 3.4.3.
* Updated `reactor-netty` version to 1.0.4.
* Added `Diagnostics` for queries.

#### Bugs Fixed
* Fixed `OrderBy` for mixed and undefined types for cross partition queries.
* Fixed `readAllItems` with resourceToken.
* Fixed issue with `resourceToken` usage in `Gateway` connection mode.
* Fixed issues with point operations with permissions in `Gateway` connection mode.

### 4.12.0 (2021-02-09)
#### New Features
* Added connection endpoint rediscovery feature to help reduce and spread-out high latency spikes.
* Added changeFeed pull model beta API.
* Added support for resuming query from a pre split continuation token after partition split.
* Optimized query execution time by caching `query plan` for single partition queries with filters and orderby.

#### Bugs Fixed
* Fixed telemetry deserialization issue.
* Skip session token for `query plan`, trigger and UDF.
* Improved session timeout 404/1002 exception handling.

### 4.11.0 (2021-01-15)
#### New Features
* Added Beta API for Patch support.
* Updated reactor-core library version to `3.3.12.RELEASE`.
* Updated reactor-netty library version to `0.9.15.RELEASE`.
* Updated netty library version to `4.1.54.Final`.

#### Bugs Fixed
* Fixed RntbdServiceEnpoint close issue.
* Improved the latency and throughput for writes when multiplexing.

### 4.10.0 (2020-12-14)
#### New Features
* Added Conflict API support.

### 4.9.0 (2020-12-11)
#### New Features
* Added Beta API for Bulk Operations.
* Added `getRegionsContacted` API in `CosmosDiagnostics`.
* Added Diagnostics for `CosmosStoredProcedureResponse`.
* Added trouble shooting guide links to `CosmosException`.

#### Bugs Fixed
* Adding automatic retries on client-side transient failures on writes while possible with still being idempotent.
* Fixed NPE on `getDiagnostics` for `CosmosStoredProcedureResponse`.
* Fixed empty `resourceAddress` in `CosmosException`.

### 4.8.0 (2020-10-27)
#### New Features
* Added `contentResponseOnWriteEnabled` feature to `CosmosItemRequestOptions`.

#### Bugs Fixed
* Fixed an issue which may affect query behaviour when resuming from a continuation token.

### 4.7.1 (2020-10-21)
#### Bugs Fixed
* Improved the 449 retry policy to force back-off on initial retry and start with shorter back-offs.

### 4.7.0 (2020-10-17)
#### New Features
* Added Beta API for transactional batches.

#### Bugs Fixed
* Fixed an error parsing query metrics on locales with ',' as floating-point delimiter.
* Stopped excessive regional fail-overs when retrieving responses with invalid json from Gateway.
* Fixed an error resulting in certain queries unnecessarily being expected in the Gateway even when using Direct transport.
* Reduced logging noise level by handling SSLException on channel closure.
* Improved efficiency of retry logic for "404 - ReadSession not available" errors.

### 4.6.0 (2020-09-30)
#### New Features
* Added new API to support AAD role-based access control in Cosmos. This is a preview feature which needs to be enabled at the account settings.
* Added handler API(beta) to `CosmosPagedFlux`/`CosmosPagedIterable` to be invoked on every response.

### 4.5.2 (2020-09-29)
#### Bugs Fixed
* Increased robustness of query execution and fetching metadata cache in case of intermittent connectivity issues.

### 4.5.1 (2020-09-25)
#### Bugs Fixed
* Added preview implementation for ChangeFeedProcessor which allows for a more detailed view of the current state.
* Fixed Multiple partition supervisor tasks running simultaneously if leaseAcquireInterval is smaller than leaseRenewInterval.
* Improved Diagnostics for Rntbd connectivity.
* Stopped onError Dropped events from leaking into default reactor hook.

### 4.5.0 (2020-09-16)
#### New Features
* Increased robustness of the Rntbd stack in case of intermittent connectivity issues.
* Improved latency in case of intermittent connectivity issues to individual backend replicas for multi-region accounts avoiding initiation of unnecessary regional fail-overs.

### 4.4.0 (2020-09-12)
#### Bugs Fixed
* Fixed RequestTimeoutException when enabling `netty-tcnative-boringssl` dependency.
* Fixed memory leak issue on `Delete` operations in `GATEWAY` mode.
* Fixed a leak in `CosmosClient` instantiation when endpoint uri is invalid.
* Improved `CPU History` diagnostics.

### 4.4.0-beta.1 (2020-08-27)
#### New Features
* Added new API to efficiently load many documents (via list of pk/id pairs or all documents for a set of pk values).
* Added new `deleteItem` API.
* Enabled query metrics by default.
#### Bugs Fixed
* Fixed NPE in `GatewayAddressCache`.
* Fixing query metric issue for zero item response.
* Improved performance (reduced CPU usage) for address parsing and Master-Key authentication.

### 4.3.2-beta.2 (2020-08-17)
#### Bugs Fixed
* No changes from previous version, releasing for compatibility issues with spring data modules.

### 4.3.2-beta.1 (2020-08-14)
#### Bugs Fixed
* Fixed issue in RntbdServiceEndpoint to avoid early closure of an unused TCP connection.

### 4.3.1 (2020-08-13)
#### Bugs Fixed
* Fixed issue with `GROUP BY` query, where it was returning only one page.
* Fixed user agent string format to comply with central SDK guidelines.
* Enhanced diagnostics information to include `query plan` diagnostics.

### 4.3.0 (2020-07-29)
#### New Features
* Updated reactor-core library version to `3.3.8.RELEASE`. 
* Updated reactor-netty library version to `0.9.10.RELEASE`. 
* Updated netty library version to `4.1.51.Final`. 
* Added new overload APIs for `upsertItem` with `partitionKey`. 
* Added open telemetry tracing support. 
#### Bugs Fixed
* Fixed issue where SSLException gets thrown in case of cancellation of requests in GATEWAY mode.
* Fixed resource throttle retry policy on stored procedures execution.
* Fixed issue where SDK hangs in log level DEBUG mode. 
* Fixed periodic spikes in latency in Direct mode. 
* Fixed high client initialization time issue. 
* Fixed http proxy bug when customizing client with direct mode and gateway mode. 
* Fixed potential NPE in users passes null options. 
* Added timeUnit to `requestLatency` in diagnostics string.
* Removed duplicate uri string from diagnostics string. 
* Fixed diagnostics string in proper JSON format for point operations.
* Fixed issue with `.single()` operator causing the reactor chain to blow up in case of Not Found exception. 

### 4.2.0 (2020-07-14)
#### New Features
* Added script logging enabled API to `CosmosStoredProcedureRequestOptions`.
* Updated `DirectConnectionConfig` default `idleEndpointTimeout` to 1h and default `connectTimeout` to 5s.
#### Bugs Fixed
* Fixed issue where `GatewayConnectionConfig` `idleConnectionTimeout` was overriding `DirectConnectionConfig` `idleConnectionTimeout`.
* Fixed `responseContinuationTokenLimitInKb` get and set APIs in `CosmosQueryRequestOptions`.
* Fixed issue in query and change feed when recreating the collection with same name.
* Fixed issue with top query throwing ClassCastException.
* Fixed issue with order by query throwing NullPointerException.
* Fixed issue in handling of cancelled requests in direct mode causing reactor `onErrorDropped` being called. 

### 4.1.0 (2020-06-25)
#### New Features
* Added support for `GROUP BY` query.
* Increased the default value of maxConnectionsPerEndpoint to 130 in DirectConnectionConfig.
* Increased the default value of maxRequestsPerConnection to 30 in DirectConnectionConfig.
#### Bugs Fixed
* Fixed issues with order by query returning duplicate results when resuming by using continuation token. 
* Fixed issues with value query returning null values for nested object.
* Fixed null pointer exception on request manager in RntbdClientChannelPool.

### 4.0.1 (2020-06-10)
#### New Features
* Renamed `QueryRequestOptions` to `CosmosQueryRequestOptions`.
* Updated `ChangeFeedProcessorBuilder` to builder pattern.
* Updated `CosmosPermissionProperties` with new container name and child resources APIs.
#### Bugs Fixed
* Fixed ConnectionPolicy `toString()` Null Pointer Exception.

### 4.0.1-beta.4 (2020-06-03)
#### New Features
* Added more samples & enriched docs to `CosmosClientBuilder`. 
* Updated `CosmosDatabase` & `CosmosContainer` APIs with throughputProperties for autoscale/autopilot support. 
* Renamed `CosmosClientException` to `CosmosException`. 
* Replaced `AccessCondition` & `AccessConditionType` by `ifMatchETag()` & `ifNoneMatchETag()` APIs. 
* Merged all `Cosmos*AsyncResponse` & `CosmosResponse` types to a single `CosmosResponse` type.
* Renamed `CosmosResponseDiagnostics` to `CosmosDiagnostics`.  
* Wrapped `FeedResponseDiagnostics` in `CosmosDiagnostics`. 
* Removed `jackson` dependency from azure-cosmos & relying on azure-core. 
* Replaced `CosmosKeyCredential` with `AzureKeyCredential` type. 
* Added `ProxyOptions` APIs to `GatewayConnectionConfig`. 
* Updated SDK to use `Instant` type instead of `OffsetDateTime`. 
* Added new enum type `OperationKind`. 
* Renamed `FeedOptions` to `QueryRequestOptions`. 
* Added `getETag()` & `getTimestamp()` APIs to `Cosmos*Properties` types. 
* Added `userAgent` information in `CosmosException` & `CosmosDiagnostics`. 
* Updated new line character in `Diagnostics` to System new line character. 
* Removed `readAll*` APIs, use query select all APIs instead.
* Added `ChangeFeedProcessor` estimate lag API.   
#### Bugs Fixed
* Fixed issue with parsing of query results in case of Value order by queries. 

### 4.0.1-beta.3 (2020-05-15)
#### New Features
* Added autoscale/autopilot throughput provisioning support to SDK.  
* Replaced `ConnectionPolicy` with new connection configs. Exposed `DirectConnectionConfig` & `GatewayConnectionConfig` APIs through `CosmosClientBuilder` for Direct & Gateway mode connection configurations.
* Moved `JsonSerializable` & `Resource` to implementation package. 
* Added `contentResponseOnWriteEnabled` API to CosmosClientBuilder which disables full response content on write operations.
* Exposed `getETag()` APIs on response types.
* Moved `CosmosAuthorizationTokenResolver` to implementation. 
* Renamed `preferredLocations` & `multipleWriteLocations` API to `preferredRegions` & `multipleWriteRegions`. 
* Updated `reactor-core` to 3.3.5.RELEASE, `reactor-netty` to 0.9.7.RELEASE & `netty` to 4.1.49.Final versions. 
* Added support for `analyticalStoreTimeToLive` in SDK.     
#### Bugs Fixed
* Fixed socket leak issues with Direct TCP client.
* Fixed `orderByQuery` with continuation token bug.

### 4.0.1-beta.2 (2020-04-21)
#### New Features
* `CosmosClientException` extends `AzureException`. 
* Removed `maxItemCount` & `requestContinuationToken` APIs from `FeedOptions` instead using `byPage()` APIs from `CosmosPagedFlux` & `CosmosPagedIterable`.
* Introduced `CosmosPermissionProperties` on public surface for `Permission` APIs.
* Removed `SqlParameterList` type & replaced with `List`
* Fixed multiple memory leaks in Direct TCP client. 
* Added support for `DISTINCT` queries. 
* Removed external dependencies on `fasterxml.uuid, guava, commons-io, commons-collection4, commons-text`.  
* Moved `CosmosPagedFlux` & `CosmosPagedIterable` to `utils` package. 
* Updated netty to 4.1.45.Final & project reactor to 3.3.3 version.
* Updated public rest contracts to `Final` classes.
* Added support for advanced Diagnostics for point operations.
#### Bugs Fixed
* `ChangeFeedProcessor` bug fix for handling partition splits & when partition not found.
* `ChangeFeedProcessor` bug fix when synchronizing lease updates across different threads.

### 4.0.1-beta.1 (2020-03-10)
#### New Features 
* Updated package to `com.azure.cosmos`
* Added `models` package for model / rest contracts
* Added `utils` package for `CosmosPagedFlux` & `CosmosPagedIterable` types. 
* Updated public APIs to use `Duration` across the SDK.
* Added all rest contracts to `models` package.
* `RetryOptions` renamed to `ThrottlingRetryOptions`.
* Added `CosmosPagedFlux` & `CosmosPagedIterable` pagination types for query APIs. 
* Added support for sharing TransportClient across multiple instances of CosmosClients using a new API in the `CosmosClientBuilder#connectionSharingAcrossClientsEnabled(true)`
* Query Optimizations by removing double serialization / deserialization. 
* Response Headers optimizations by removing unnecessary copying back and forth. 
* Optimized `ByteBuffer` serialization / deserialization by removing intermediate String instantiations.
#### Bugs Fixed
* Fixed race condition causing `ArrayIndexOutOfBound` exception in StoreReader<|MERGE_RESOLUTION|>--- conflicted
+++ resolved
@@ -1,10 +1,6 @@
 ## Release History
 
-<<<<<<< HEAD
-### 4.37.0-beta.1 (Unreleased)
-=======
 ### 4.38.0-beta.1 (Unreleased)
->>>>>>> 8a6962b0
 
 #### Features Added
 
@@ -14,8 +10,6 @@
 
 #### Other Changes
 
-<<<<<<< HEAD
-=======
 ### 4.37.0 (2022-09-30)
 
 #### Features Added
@@ -28,7 +22,6 @@
 #### Other Changes
 * Enable replica validation by default - See [PR 31159](https://github.com/Azure/azure-sdk-for-java/pull/31159)
 
->>>>>>> 8a6962b0
 ### 4.36.0 (2022-09-15)
 
 #### Other Changes
