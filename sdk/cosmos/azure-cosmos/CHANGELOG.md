## Release History

### 4.62.0-beta.1 (Unreleased)

#### Features Added
<<<<<<< HEAD
* Added support for specifying a set of custom ids in the request options. - See [PR 40835](https://github.com/Azure/azure-sdk-for-java/pull/40835)
=======
* Added support for changing some request options dynamically without the need of restarting the application. -See [PR 40061](https://github.com/Azure/azure-sdk-for-java/pull/40061)
>>>>>>> dee3b499

#### Breaking Changes

#### Bugs Fixed
* Fixed a possible `NullPointerException` in the ctor of `FeedOperationState`. - See [PR 40714](https://github.com/Azure/azure-sdk-for-java/pull/40714)
* Changed to only disable `PartitionKeyRangeGoneRetryPolicy` when enable `disableSplitHandling` in `ChangeFeedRequestOptions`. - See [PR 40738](https://github.com/Azure/azure-sdk-for-java/pull/40738)

#### Other Changes
* Added diagnostic fields for `quorumAckedLSN` and `currentReplicaSetSize`. Changed `replicaStatusList` to include all replicas and more information. - See [PR 39844](https://github.com/Azure/azure-sdk-for-java/pull/39844)
* Ensured that exceptions thrown in custom serializers are being wrapped as a CosmosException with StatusCode 400. - See [PR 40797](https://github.com/Azure/azure-sdk-for-java/pull/40797) and [PR 40913](https://github.com/Azure/azure-sdk-for-java/pull/40913)

### 4.61.1 (2024-05-31)

#### Bugs Fixed
* Fixed an issue causing `IllegalArgumentException` when using `handleChanges` on change feed processor startup - See [PR 40420](https://github.com/Azure/azure-sdk-for-java/pull/40420)

### 4.61.0 (2024-05-24)

#### Features Added
* Added query statement conditionally in diagnostics and tracing. - See [PR 39990](https://github.com/Azure/azure-sdk-for-java/pull/39990)

#### Bugs Fixed
* Fixed a rare issue causing `StackOverflowError` when `RntbdRequestRecord` expires and tries to serialize `CosmosException` using default Jackson Object Mapper - See [PR 40272](https://github.com/Azure/azure-sdk-for-java/pull/40272)
* Fixed UserAgent encoding when the suffix contains non-ASCII characters. - See [PR 40293](https://github.com/Azure/azure-sdk-for-java/pull/40293)

#### Other Changes
* Added robustness improvement to avoid client-side parsing errors `java.lang.IllegalArgumentException: Unable to parse JSON` when Gateway returns duplicate `unqiueKeyPolicy` in IndexPolicy (invalid json) - See[PR 40306](https://github.com/Azure/azure-sdk-for-java/pull/40306)

### 4.60.0 (2024-05-19)

#### Features Added
* Added `cosmosVectorEmbeddingPolicy` in `cosmosContainerProperties` and `vectorIndexes` in `indexPolicy` to support vector search in CosmosDB - See[PR 39379](https://github.com/Azure/azure-sdk-for-java/pull/39379)
* Added support for non-streaming OrderBy query and a query feature `NonStreamingOrderBy` to support Vector Search queries. - See [PR 39897](https://github.com/Azure/azure-sdk-for-java/pull/39897/) 
* Added the capability to regionally scope session tokens used for operations scoped to a logical partition. - See [PR 38003](https://github.com/Azure/azure-sdk-for-java/pull/38003)

#### Bugs Fixed
* Ensured that `excludedRegions` is getting honored change feed operations. - See [PR 38003](https://github.com/Azure/azure-sdk-for-java/pull/38003) 

#### Other Changes
* Added change to throw `IllegalStateException` when change feed mode is switched from `AllVersionsAndDeletes` to `Incremental` and vice-versa for the same deployment unit for EPK-Range based leases. See [PR 38740](https://github.com/Azure/azure-sdk-for-java/pull/38740)

### 4.59.0 (2024-04-27)
#### Features Added
* Added public APIs `getCustomItemSerializer` and `setCustomItemSerializer` to allow customers to specify custom payload transformations or serialization settings. - See [PR 38997](https://github.com/Azure/azure-sdk-for-java/pull/38997) and [PR 39933](https://github.com/Azure/azure-sdk-for-java/pull/39933) 

#### Other Changes
* Load Blackbird or Afterburner into the ObjectMapper depending upon Java version and presence of modules in classpath. Make Afterburner and Blackbird optional maven dependencies. See - [PR 39689](https://github.com/Azure/azure-sdk-for-java/pull/39689)

### 4.53.5-hotfix (2024-04-25)

#### Bugs Fixed
* Fixed an issue in QuorumReader when quorum could not be selected even though 1 secondary and Primary are reachable and in sync. - See [PR 38832](https://github.com/Azure/azure-sdk-for-java/pull/38832)

### 4.58.0 (2024-04-16)
#### Other Changes
* Changed initial `targetBatchSize` to be capped by both `initialBatchSize` and `maxBatchSize` configured in `CosmosBulkExecutionOptions` - See[39500](https://github.com/Azure/azure-sdk-for-java/pull/39500)
* Ensured that `exceptionMessage` is populated even for non-cosmos Exceptions in `GatewayStatistics` - See [PR 39507](https://github.com/Azure/azure-sdk-for-java/pull/39507)
* Added partition key helper functions to `PartitionKeyBuilder` that are needed for `azure-spring-data-cosmos`. - See [PR 39213](https://github.com/Azure/azure-sdk-for-java/pull/39213)
* Added `cosmos.client.req.rntbd.actualItemCount` and `cosmos.client.req.gw.actualItemCount` metrics. - See [PR 39682](https://github.com/Azure/azure-sdk-for-java/pull/39682)

### 4.57.0 (2024-03-25)

#### Features Added
* Added public APIs `setMaxMicroBatchSize` and `getMaxMicroBatchSize` in `CosmosBulkExecutionOptions` - See [PR 39335](https://github.com/Azure/azure-sdk-for-java/pull/39335)

#### Bugs Fixed
* Suppressed exceptions when calling diagnostics handlers. - See [PR 39077](https://github.com/Azure/azure-sdk-for-java/pull/39077)
* Fixed an issue where no cross region retry for write operations due to channel acquisition timeout. - See [PR 39255](https://github.com/Azure/azure-sdk-for-java/pull/39255)
* Fixed incorrect container tag value in metrics. - See [PR 39322](https://github.com/Azure/azure-sdk-for-java/pull/39322)
* Fixed issue where CosmosDiagnosticsContext is null when diagnostics are sampled out. - See [PR 39352](https://github.com/Azure/azure-sdk-for-java/pull/39352)
#### Other Changes
* Changed logic to only call `System.exit()` in `DiagnosticsProvider` for `Error` scenario. Also added `System.err` for `Error` cases. - See [PR 39077](https://github.com/Azure/azure-sdk-for-java/pull/39077)
* Removed `System.exit()` calls from `ImplementationBridgeHelpers`. - See [PR 39387](https://github.com/Azure/azure-sdk-for-java/pull/39387)

### 4.53.4-hotfix (2024-03-15)

#### Other Changes
* Removed `System.exit()` calls from `ImplementationBridgeHelpers`. - See [PR 39215](https://github.com/Azure/azure-sdk-for-java/pull/39215)

### 4.48.3-hotfix (2024-03-15)

#### Bugs Fixed
* Fixed an issue where `sampleDiagnostics` is not being honored for `query. See [PR 37015](https://github.com/Azure/azure-sdk-for-java/pull/37015)
* Suppressed exceptions when calling diagnostics handlers. - See [PR 39077](https://github.com/Azure/azure-sdk-for-java/pull/39077)

### Other Changes
* Changed logic to only call `System.exit()` in `DiagnosticsProvider` for `Error` scenario. Also added `System.err` for `Error` cases. - See [PR 39077](https://github.com/Azure/azure-sdk-for-java/pull/39077)
* Removed `System.exit()` calls from `ImplementationBridgeHelpers`. - See [PR 39182](https://github.com/Azure/azure-sdk-for-java/pull/39182)

### 4.45.3-hotfix (2024-03-15)

#### Bugs Fixed
* Fixed an issue where `sampleDiagnostics` is not being honored for `query. See [PR 37015](https://github.com/Azure/azure-sdk-for-java/pull/37015)
* Suppressed exceptions when calling diagnostics handlers. - See [PR 39077](https://github.com/Azure/azure-sdk-for-java/pull/39077)

### Other Changes
* Changed logic to only call `System.exit()` in `DiagnosticsProvider` for `Error` scenario. Also added `System.err` for `Error` cases. - See [PR 39077](https://github.com/Azure/azure-sdk-for-java/pull/39077)
* Removed `System.exit()` calls from `ImplementationBridgeHelpers`. - See [PR 39184](https://github.com/Azure/azure-sdk-for-java/pull/39184)

### 4.53.3-hotfix (2024-03-07)

#### Bugs Fixed
* Suppressed exceptions when calling diagnostics handlers. - See [PR 39121](https://github.com/Azure/azure-sdk-for-java/pull/39121)

#### Other Changes
* Changed logic to only call `System.exit()` in `DiagnosticsProvider` for `Error` scenario. Also added `System.err` for `Error` cases. - See [PR 39121](https://github.com/Azure/azure-sdk-for-java/pull/39121)

### 4.56.0 (2024-02-20)

#### Features Added
* Added overloads for `CosmosAsyncContainer.readMany` and `CosmosContainr.readMany` accepting request options via `CosmosReadManyRequestOptions` to allow specifying excluded regions, diagnostics thresholds and end-to-end timeout etc. - See [PR 38821](https://github.com/Azure/azure-sdk-for-java/pull/38821)

#### Bugs Fixed
* Fixed an issue in QuorumReader when quorum could not be selected even though 1 secondary and Primary are reachable and in sync. - See [PR 38832](https://github.com/Azure/azure-sdk-for-java/pull/38832)

### 4.55.1 (2024-02-13)

#### Other Changes
* Limited max. number of threads possible to be used by BulkExecutor instances . - See [PR 38745](https://github.com/Azure/azure-sdk-for-java/pull/38745)

### 4.55.0 (2024-02-08)
* Added option to override the Http Connection Pool size in Gateway mode. Increasing the connection pool size beyond 1000 can be useful when the number of concurrent requests in Gateway mode is very high and you see a `reactor.netty.internal.shaded.reactor.pool.PoolAcquirePendingLimitException: Pending acquire queue has reached its maximum size of 2000` error. - See [PR 38305](https://github.com/Azure/azure-sdk-for-java/pull/38305)

#### Features Added
* Added payload size metrics for Gateway mode. - See [PR 38517](https://github.com/Azure/azure-sdk-for-java/pull/38517)

#### Other Changes
* Reduced CPU overhead slightly for workloads with high throughput of point operations - especially when diagnostics like traces or metrics are enabled. - See [PR 38232](https://github.com/Azure/azure-sdk-for-java/pull/38232)
* Changed to add `transportRequestChannelAcquisitionContext` in CosmosDiagnostics based on duration in `channelAcquisitionStarted` stage. By default, if `channelAcquisitionStarted` took more than 1s, `transportRequestChannelAcquisitionContext` will be added. - See [PR 38416](https://github.com/Azure/azure-sdk-for-java/pull/38416)
* Added information about the path when it is invalid in RxDocumentService ctor. - See [PR 38482](https://github.com/Azure/azure-sdk-for-java/pull/38482)
* Removed `CancellationException` callstack from `RntbdRequestRecord.toString`. - See [PR 38504](https://github.com/Azure/azure-sdk-for-java/pull/38504)
* Using customized `subStatusCodes` for client generated `InternalServerErrorException`. - See [PR 38518](https://github.com/Azure/azure-sdk-for-java/pull/38518)
* Added an option to opt-out of E2E timeout defined in CosmosClientBuilder for non-point operations via system property or environment variable. - See [PR 38388](https://github.com/Azure/azure-sdk-for-java/pull/38388)
* Using `ConnectionTimeout` as the `RNTBD` connection `acquisitionTimeout`. - See [PR 38695](https://github.com/Azure/azure-sdk-for-java/pull/38695)

### 4.53.2-hotfix (2024-02-04)

#### Other Changes
* Reduced CPU overhead slightly for workloads with high throughput of point operations - especially when diagnostics like traces or metrics are enabled. - See [PR 38232](https://github.com/Azure/azure-sdk-for-java/pull/38232)
* Changed to add `transportRequestChannelAcquisitionContext` in CosmosDiagnostics based on duration in `channelAcquisitionStarted` stage. By default, if `channelAcquisitionStarted` took more than 1s, `transportRequestChannelAcquisitionContext` will be added. - See [PR 38416](https://github.com/Azure/azure-sdk-for-java/pull/38416)
* Added an option to opt-out of E2E timeout defined in CosmosClientBuilder for non-point operations via system property or environment variable. - See [PR 38388](https://github.com/Azure/azure-sdk-for-java/pull/38388)

### 4.54.0 (2024-01-03)

#### Features Added
* Integrate `ThroughputControl` with ChangeFeedProcessor - See [PR 38052](https://github.com/Azure/azure-sdk-for-java/pull/38052)

#### Bugs Fixed
* Fixed issue where AAD/Entra ID related exceptions are not fully propagated to the caller when CosmosAsyncClient is created, causing ambiguity for user on the root cause of the error - See [PR 37977](https://github.com/Azure/azure-sdk-for-java/pull/37977) 
* Fixed a `NullPointerException` issue in `MetadataRequestRetryPolicy` when `locationEndpointToRoute` is not set. - See [PR 38094](https://github.com/Azure/azure-sdk-for-java/pull/38094)

#### Other Changes
* Reset `transitTimeoutCount` and `cancellationCount` in `RntbdClientChannelHealthChecker` when CPU load is above threshold. - See [PR 38157](https://github.com/Azure/azure-sdk-for-java/pull/38157)
* Perf-improvement avoiding extra-buffer copy for query and point operations - See [PR 38072](https://github.com/Azure/azure-sdk-for-java/pull/38072)

### 4.53.1 (2023-12-06)

#### Bugs Fixed
* Fixed high number of PKRangeFeed calls when using BulkExecution without SparkConnector - See [PR 37920](https://github.com/Azure/azure-sdk-for-java/pull/37920) 

#### Other Changes
* Changed to `DEBUG` log level in `WebExceptionRetryPolicy` for non-handled exception scenario and retry scenario - See [PR 37918](https://github.com/Azure/azure-sdk-for-java/pull/37918)

### 4.53.0 (2023-12-01)
#### Bugs Fixed
* Fixed a bug resulting in `CosmosDiagnosticsContext.getStatusCode()` always returning `0` for `readMany` operations. - See [PR 37394](https://github.com/Azure/azure-sdk-for-java/pull/37394)
* Fixed an issue where PartitionKeyRange request will not do cross region retry. - See [PR 37403](https://github.com/Azure/azure-sdk-for-java/pull/37403)
* Fixed an issue where Session consistency was not honored when the consistency level on the `CosmosClientBuilder.consistencyLevel` was not explicitly set to `ConsistencyLevel.SESSION` but the default account consistency level is session. If not enforcing session consistency is the intended behavior, you can set the `CosmsoClientBuilder.consistencyLevel` to `ConsistencyLevel.EVENTUAL`. - See [PR 37377](https://github.com/Azure/azure-sdk-for-java/pull/37377)
* Fixed an issue where client level `EndToEndOperationLatencyPolicyConfig.availabilityStrategy` is not being applied for `query` - See [PR 37511](https://github.com/Azure/azure-sdk-for-java/pull/37511)
* Fixed an issue where operation is not cancelled based on `CosmosEndToEndOperationLatencyPolicyConfig.endToEndOperationTimeout` when `429` happens - See [PR 37764](https://github.com/Azure/azure-sdk-for-java/pull/37764)
* Fixed an issue where `CosmosEndToEndOperationLatencyPolicyConfig.endToEndOperationTimeout` is not applied for `ReadMany` - See [PR 37764](https://github.com/Azure/azure-sdk-for-java/pull/37764)
* Fixed an issue with OFFSET and LIMIT query clause returning partial query results when used with DISTINCT - See [PR 37860](https://github.com/Azure/azure-sdk-for-java/pull/37860)

#### Other Changes
* Modified the event payload when diagnostic details are traced (vis Open telemetry traces). The diagnostics can exceed the max. attribute size of 8KB. This PR will split the diagnostics and trace them in multiple events (ordered by `SequenceNumber` attribute) to ensure the full diagnostics message is available in logged events. - See [PR 37376](https://github.com/Azure/azure-sdk-for-java/pull/37376)
* Added `sessionRetryCfg` to the diagnostic string and modified `proactiveInit` key name to `proactiveInitCfg` in the diagnostic string. - See [PR 36711](https://github.com/Azure/azure-sdk-for-java/pull/36711)
* Modified `429` retry backoff time when `retryAfter` is not being returned from server. For `429/3200`, SDK will retry immediately, for others SDK will backoff 100ms - See [PR 37764](https://github.com/Azure/azure-sdk-for-java/pull/37764)

### 4.52.0 (2023-10-24)
#### Features Added
* Added an option to configure the minimum retry duration for 404/1002 session not available. - See [PR 37143](https://github.com/Azure/azure-sdk-for-java/pull/37143) and [PR 37240](https://github.com/Azure/azure-sdk-for-java/pull/37240)

#### Bugs Fixed
* Fixed an issue where `emptyPageDiagnosticsEnabled` in `CosmosQueryRequestOptions` was being overridden. This caused empty page diagnostics to be logged (with INFO level) even when the flag was set to false - See [PR 37199](https://github.com/Azure/azure-sdk-for-java/pull/37199)
* Fixed an issue where the HttpTimeoutPolicy was not being used correctly - See [PR 37188](https://github.com/Azure/azure-sdk-for-java/pull/37188) 
* Fixed an issue where SDK mark region unavailable on http timeout - See [PR 37163](https://github.com/Azure/azure-sdk-for-java/pull/37163)
* Fixed an issue where SDK do `A, B, C, A` retry pattern for `404/1002` - See [PR 37040](https://github.com/Azure/azure-sdk-for-java/pull/37040)
* Fixed an issue where SDK do aggressive retry on `449` - See [PR 37040](https://github.com/Azure/azure-sdk-for-java/pull/37040)
* Fixed an issue where SDK skip cross region retry for server generated `410` for write operations - See [PR 37040](https://github.com/Azure/azure-sdk-for-java/pull/37040)
* Added 410/1002 handling for `ChangeFeedProcessor#getCurrentState` in **Latest Version**, **All Version and Deletes** changes modes. - See [PR 37107](https://github.com/Azure/azure-sdk-for-java/pull/37107)
    * **NOTE :** Here the fix is for a `ChangeFeedProcessor` instance built with either `handleLatestVersionChanges` or `handleAllVersionsAndDeletesChanges`.
* Fixed an issue where SDK does not do retry for `AddressRefresh` on `HttpTimeout` for write operations - See [PR 37286](https://github.com/Azure/azure-sdk-for-java/pull/37286)

### 4.51.0 (2023-09-29)

#### Features Added
* Added a preview API to `ChangeFeedProcessorBuilder` to process an additional `ChangeFeedProcessorContext` for handling all versions and deletes changes. - See [PR 36715](https://github.com/Azure/azure-sdk-for-java/pull/36715)
* Added public APIs to configure a `Supplier<CosmosExcludedRegions>` through `CosmosClientBuilder#excludedRegionSupplier` and `CosmosExcludedRegions` - a type which encapsulates a set of excluded regions. See [PR 36616](https://github.com/Azure/azure-sdk-for-java/pull/36616)

#### Bugs Fixed
* Fixed an issue with the threshold based availability strategy, which could result in missing diagnostics and unnecessarily high tail latency - See [PR 36508](https://github.com/Azure/azure-sdk-for-java/pull/36508) and [PR 36786](https://github.com/Azure/azure-sdk-for-java/pull/36786).
* Fixed an issue where `sampleDiagnostics` is not being honored for query. See [PR 37015](https://github.com/Azure/azure-sdk-for-java/pull/37015)
* Fixed the issue of `excludeRegions` not being honored for `CosmosBulkExecutionOptions`. - See[PR 36616](https://github.com/Azure/azure-sdk-for-java/pull/36616)
* Fixed an issue with missing diagnostics (metrics, logging) for `Cosmos(Async)Container.readMany` calls - See [PR 37009](https://github.com/Azure/azure-sdk-for-java/pull/37009)

### 4.50.0 (2023-09-25)

#### Features Added
* Added throughput control support for `gateway mode`. See [PR 36687](https://github.com/Azure/azure-sdk-for-java/pull/36687)
* Added public API to change the initial micro batch size in `CosmosBulkExecutionOptions`. The micro batch size is dynamically adjusted based on throttling rate. By default, it starts with a relatively large micro batch size, which can result in a short spike of throttled requests at the beginning of a bulk execution - reducing the initial micro batch size - for example to 1 - will start with smaller batch size and then dynamically increase it without causing the initial short spike of throttled requests. See [PR 36910](https://github.com/Azure/azure-sdk-for-java/pull/36910)

#### Bugs Fixed
* Disabled `CosmosEndToEndOperationLatencyPolicyConfig` feature in `ChangeFeedProcessor`. Setting `CosmosEndToEndOperationLatencyPolicyConfig` at `CosmosClient` level will not affect `ChangeFeedProcessor` requests in any way. See [PR 36775](https://github.com/Azure/azure-sdk-for-java/pull/36775)
* Fixed staleness issue of `COSMOS.MIN_CONNECTION_POOL_SIZE_PER_ENDPOINT` system property - See [PR 36599](https://github.com/Azure/azure-sdk-for-java/pull/36599).
* Fixed an issue where `pageSize` from `byPage` is not always being honored. This only happens when the same `CosmosQueryRequestOptions` being used through different requests, and different pageSize being used. See [PR 36847](https://github.com/Azure/azure-sdk-for-java/pull/36847)
* Fixed an issue where build of `CosmosClient` and `CosmosAsyncClient` was getting blocked for the entire aggressive warmup duration even when all the connections have been opened already. - See [PR 36889](https://github.com/Azure/azure-sdk-for-java/pull/36889)
* Fixed `CosmosClient` connection warm up bug to open connections aggressively. - See [PR 36889](https://github.com/Azure/azure-sdk-for-java/pull/36889)

#### Other Changes
* Handling negative end-to-end timeouts provided more gracefully by throwing a `CosmsoException` (`OperationCancelledException`) instead of `IllegalArgumentException`. - See [PR 36507](https://github.com/Azure/azure-sdk-for-java/pull/36507)
* Reverted preserve ordering in bulk mode([PR 35892](https://github.com/Azure/azure-sdk-for-java/pull/35892)). See [PR 36638](https://github.com/Azure/azure-sdk-for-java/pull/36638)

### 4.45.2-hotfix (2023-09-18)
> [!IMPORTANT]
> We strongly recommend our customers to upgrade directly to at least 4.48.2 or above if they have been using the 4.45.2-hotfix version of `azure-cosmos`. Versions 4.46.0 - 4.48.1 will miss important fixes that have been backported to 4.45.2-hotfix.
#### Bugs Fixed
* Added capability to mark a region as unavailable when a request is cancelled due to end-to-end timeout and connection issues
  with the region in the direct connectivity mode. - See [PR 35586](https://github.com/Azure/azure-sdk-for-java/pull/35586)
* Fixed an issue where `ConnectionStateListener` tracked staled `Uris` which fails to mark the current `Uris` unhealthy properly - See [PR 36067](https://github.com/Azure/azure-sdk-for-java/pull/36067)
* Fixed an issue to update the last unhealthy timestamp for an `Uri` instance only when transitioning to `Unhealthy` from a different health status -  See [36083](https://github.com/Azure/azure-sdk-for-java/pull/36083)
* Improved the channel health check flow to deem a channel unhealthy when it sees consecutive cancellations. - See [PR 36225](https://github.com/Azure/azure-sdk-for-java/pull/36225)
* Optimized the replica validation flow to validate replica health with `Unknown` health status only when the replica is
  used by a container which is also part of the connection warm-up flow. - See [PR 36225](https://github.com/Azure/azure-sdk-for-java/pull/36225)
* Fixed possible `NullPointerException` issue if health-check flow kicks in before RNTBD context negotiation for a given channel - See [PR 36397](https://github.com/Azure/azure-sdk-for-java/pull/36397).

### 4.48.2 (2023-08-25)
> [!IMPORTANT]
> We strongly recommend our customers to use version 4.48.2 and above.
#### Bugs Fixed
* Fixed possible `NullPointerException` issue if health-check flow kicks in before RNTBD context negotiation for a given channel - See [PR 36397](https://github.com/Azure/azure-sdk-for-java/pull/36397).

#### Other Changes
* Handling negative end-to-end timeouts provided more gracefully by throwing a `CosmosException` (`OperationCancelledException`) instead of `IllegalArgumentException`. - See [PR 36535](https://github.com/Azure/azure-sdk-for-java/pull/36535)

### 4.49.0 (2023-08-21)
#### Features Added
* Added a flag for allowing customers to preserve ordering in bulk mode. See [PR 35892](https://github.com/Azure/azure-sdk-for-java/pull/35892)
* Added a flag to bypass integrated cache when dedicated gateway is used. See [PR 35865](https://github.com/Azure/azure-sdk-for-java/pull/35865)
* Added new aggressive retry timeouts for in-region calls. See [PR 35987](https://github.com/Azure/azure-sdk-for-java/pull/35987)

#### Bugs Fixed
* Wired `proactiveInit` into the diagnostics to track warmed up containers, proactive connection regions and aggressive warm up duration - See [PR 36111](https://github.com/Azure/azure-sdk-for-java/pull/36111)
* Fixed possible `NullPointerException` issue if health-check flow kicks in before RNTBD context negotiation for a given channel - See [PR 36397](https://github.com/Azure/azure-sdk-for-java/pull/36397). 

#### Other Changes
* Added coverage for `ChangeFeedProcessor` in `Latest Version` change feed mode to read change feed from a custom start time for multi-write accounts. - See[PR 36257](https://github.com/Azure/azure-sdk-for-java/pull/36257)

### 4.48.1 (2023-08-09)
#### Bugs Fixed
* Fixed request start time in the `CosmosDiagnostics` for individual request responses - See [PR 35705](https://github.com/Azure/azure-sdk-for-java/pull/35705)
* Fixed an issue where `ConnectionStateListener` tracked staled `Uris` which fails to mark the current `Uris` unhealthy properly - See [PR 36067](https://github.com/Azure/azure-sdk-for-java/pull/36067)
* Gone exceptions that are not idempotent should not be retried because it is not known if they succeeded for sure. The handling of the exception in this case is left to the user. Fixed retrying write operations when a gone exception occurs in bulk mode. - See [PR 35838](https://github.com/Azure/azure-sdk-for-java/pull/35838)
* Fixed an issue to update the last unhealthy timestamp for an `Uri` instance only when transitioning to `Unhealthy` from a different health status -  See [36083](https://github.com/Azure/azure-sdk-for-java/pull/36083)

#### Other Changes
* Query metrics diagnostics changed to JSON format. - See [PR 35761](https://github.com/Azure/azure-sdk-for-java/pull/35761)
* Improved the channel health check flow to deem a channel unhealthy when it sees consecutive cancellations. - See [PR 36225](https://github.com/Azure/azure-sdk-for-java/pull/36225)
* Optimized the replica validation flow to validate replica health with `Unknown` health status only when the replica is 
used by a container which is also part of the connection warm-up flow. - See [PR 36225](https://github.com/Azure/azure-sdk-for-java/pull/36225)

### 4.48.0 (2023-07-18)
#### Bugs Fixed
* Fixed an issue with deserialization of `conflictResolutionTimestamp` for All versions and deletes change feed mode. - See [PR 35909](https://github.com/Azure/azure-sdk-for-java/pull/35909)
* Added capability to mark a region as unavailable when a request is cancelled due to end-to-end timeout and connection issues
  with the region in the direct connectivity mode. - See [PR 35586](https://github.com/Azure/azure-sdk-for-java/pull/35586)

#### Other Changes
* Added fault injection support for Gateway connection mode - See [PR 35378](https://github.com/Azure/azure-sdk-for-java/pull/35378)

### 4.37.2-hotfix (2023-07-17)
#### Bugs Fixed
* Fixed an issue with deserialization of `conflictResolutionTimestamp` for All versions and deletes change feed mode. - See [PR 35912](https://github.com/Azure/azure-sdk-for-java/pull/35912)

### 4.47.0 (2023-06-26)
#### Features Added
* Added the capability to specify region switch hints through `CosmosClientBuilder#setSessionRetryOptions` for optimizing retries for `READ_SESSION_NOT_AVAILABLE` errors. - See [PR 35292](https://github.com/Azure/azure-sdk-for-java/pull/35292)
* Added API to exclude regions on request options which helps avoid a regions from preferred regions for the request. - See [PR 35166](https://github.com/Azure/azure-sdk-for-java/pull/35166)
* Added API for providing an availability strategy to improve availability when end-end timeout is specified. - See [PR 35166](https://github.com/Azure/azure-sdk-for-java/pull/35166)
* Added Threshold based availability strategy. - See [PR 35166](https://github.com/Azure/azure-sdk-for-java/pull/35166)

#### Bugs Fixed
* Fixes the `readMany` API to not drop existing documents from the response in point-read scenarios when 
there are non-existent document IDs also passed through the API - See [PR 35513](https://github.com/Azure/azure-sdk-for-java/pull/35513)

### 4.46.0 (2023-06-09)
#### Features Added
* Added the capability to filter request-level metrics based on diagnostic thresholds. Request-level metrics usually are used to capture metrics per backend endpoint/replica - a high cardinality dimension. Filtering by diagnostic thresholds reduces the overhead - but also means request-level metrics can only be used for debugging purposes - not for monitoring purposes. So, it is important to use the unfiltered operation-level metrics for health monitoring in this case. - See [PR 35114](https://github.com/Azure/azure-sdk-for-java/pull/35114)
* Added optional tags/dimensions for PartitionId/ReplicaId as alternative to ServiceAddress for direct-mode (rntbd) request-level metrics. - See [PR 35164](https://github.com/Azure/azure-sdk-for-java/pull/35164)
* Added request level info including timeline and system usage to the `CosmosDiagnosticsContext`. - See [PR 35254](https://github.com/Azure/azure-sdk-for-java/pull/35254) and [PR 35405](https://github.com/Azure/azure-sdk-for-java/pull/35405)
* Added an optional dimension/tag `OperationSubStatusCode` for operation-level metrics. - See [PR 35334](https://github.com/Azure/azure-sdk-for-java/pull/35334)
* Added support for `ComputedProperty` in `CosmosContainerProperties` - See [PR 35046](https://github.com/Azure/azure-sdk-for-java/pull/35046)

#### Breaking Changes
* Renamed the JVM configuration - `COSMOS.DEFENSIVE_WARMUP_CONCURRENCY` to `COSMOS.OPEN_CONNECTIONS_CONCURRENCY` - See [PR 34859](https://github.com/Azure/azure-sdk-for-java/pull/34859)

#### Bugs Fixed
* Enabled connection warm-up to continue in a best-effort manner to other regions in case of address resolution errors for a particular region - See [PR 35323](https://github.com/Azure/azure-sdk-for-java/pull/35323)
* Fixed an issue with `ChangeFeedProcessor` to fetch all changes before delay based on configured `PollDelay`. - See [PR 35324](https://github.com/Azure/azure-sdk-for-java/pull/35324)

#### Other Changes
* Refactored `CosmosContainerProactiveInitConfigBuilder` to make use of `ContainerDirectConnectionMetadata` and to wire `DirectConnectionConfig` with
  JVM configuration - `COSMOS.MIN_CONNECTION_POOL_SIZE_PER_ENDPOINT` - See [PR 34859](https://github.com/Azure/azure-sdk-for-java/pull/34859)
* Extending maximum retry delay in `SessionTokenMismatchRetryPolicy`. - See [PR 35360](https://github.com/Azure/azure-sdk-for-java/pull/35360)

### 4.45.1 (2023-05-19)
#### Bugs Fixed
* Fixed an issue where status code & sub-status code `408/20008` will always be populated in the CosmosDiagnostics in case of `RNTBD` request failures - See [PR 34999](https://github.com/Azure/azure-sdk-for-java/pull/34999)
* Fixed `readMany` API bug to enable swallowing of `404 Not Found` exceptions for 404/0 scenarios when `readMany` performs point-reads internally - See [PR 34966](https://github.com/Azure/azure-sdk-for-java/pull/34966)

### 4.45.0 (2023-05-12)
#### Features Added
* Added support for priority based throttling - See [PR 34121](https://github.com/Azure/azure-sdk-for-java/pull/34121)
* Added configurability for minimum connection pool size for all containers through a system property - `COSMOS.MIN_CONNECTION_POOL_SIZE_PER_ENDPOINT` - See [PR 33983](https://github.com/Azure/azure-sdk-for-java/pull/33983).
* Added `CosmosContainerProactiveInitConfigBuilder:setAggressiveWarmupDuration(Duration aggressiveWarmupDuration)` public API to switch between aggressively opening connections
  in a blocking manner to defensively opening connections in a non-blocking manner after `aggressiveWarmupDuration` has elapsed - See [PR 33983](https://github.com/Azure/azure-sdk-for-java/pull/33983).
* Added end to end timeout policy for item operations. Requests will be cancelled if they have not finished before the configured timeout - See [PR 34554](https://github.com/Azure/azure-sdk-for-java/pull/34554).
* Added capability to sample diagnostics dynamically (without need to reinitialize the app or the Cosmos Client instance). - See [PR 34915](https://github.com/Azure/azure-sdk-for-java/pull/34915). 

#### Bugs Fixed
* Fixed `IllegalArgumentException` in changeFeedProcessor when `maxScaleCount` is configured - See [PR 34618](https://github.com/Azure/azure-sdk-for-java/pull/34618)
* Removed custom user agent suffix from client telemetry - See [PR 34866](https://github.com/Azure/azure-sdk-for-java/pull/34866)
* Fixed an issue where `userAgentSuffix` is not being used in `CosmosDiagnostics` - See [PR 34863](https://github.com/Azure/azure-sdk-for-java/pull/34863)
* Enabled proactive connection management to only reopen closed / reset connections to those endpoints used by containers which
  were part of the connection warm up flow - See [PR 34892](https://github.com/Azure/azure-sdk-for-java/pull/34892)

#### Other Changes
* Disabled initialization of client telemetry background threads if client telemetry is disabled - See [PR 34889](https://github.com/Azure/azure-sdk-for-java/pull/34889)
* Removed synchronized locking on generating random UUIDs - See [PR 34879](https://github.com/Azure/azure-sdk-for-java/pull/34879)
* Capture diagnostics for cancelled `RNTBD` requests - See [PR 34912](https://github.com/Azure/azure-sdk-for-java/pull/34912)
* Added support for threshold based speculative processing - See [PR 34686](https://github.com/Azure/azure-sdk-for-java/pull/34686)

### 4.44.0 (2023-04-21)
#### Bugs Fixed
* Fixed an issue where throughput control is not triggered properly when target throughput is being used - See [PR 34393](https://github.com/Azure/azure-sdk-for-java/pull/34393)
* Fixed an issue where `IllegalStateException` being thrown during replica validation - See [PR 34538](https://github.com/Azure/azure-sdk-for-java/pull/34538)

### 4.43.0 (2023-04-06)
#### Features Added
* Added option to enable automatic retries for write operations - See [34227](https://github.com/Azure/azure-sdk-for-java/pull/34227)
* Added option to enable automatic logging of Cosmos diagnostics for errors or requests exceeding latency threshold - See [33209](https://github.com/Azure/azure-sdk-for-java/pull/33209)
* Added support for OpenTelemetry traces following the Semantic profile for Cosmos DB - See [33209](https://github.com/Azure/azure-sdk-for-java/pull/33209)

#### Breaking Changes
* Changed the default structure of Open Telemetry events being emitted by the SDK to follow the semantic profile for Cosmos DB. Use the `COSMOS.USE_LEGACY_TRACING` system property to retrun to the previous event structure: `-DCOSMOS.USE_LEGACY_TRACING=true` - See [33209](https://github.com/Azure/azure-sdk-for-java/pull/33209)

### 4.42.0 (2023-03-17)
#### Features Added
* Added support for Move operation - See [PR 31078](https://github.com/Azure/azure-sdk-for-java/pull/31078)
* GA of `subpartition` functionality in SDK - See [32501](https://github.com/Azure/azure-sdk-for-java/pull/32501)
* Added ability for SDK to use partial partition keys for queries in subpartitioned containers - See [32501](https://github.com/Azure/azure-sdk-for-java/pull/32501)
* Enable `handleLatestVersionChanges` in ChangeFeedProcessor - See [33972](https://github.com/Azure/azure-sdk-for-java/pull/33972)
* Added Merge support. NOTE: to use Change Feed Processor with merge support, onboard to the new API `handleLatestVersionChanges()` in `ChangeFeedProcessorBuilder`.

#### Bugs Fixed
* Fixed `readMany` API to take in hierarchical partition keys - See [32501](https://github.com/Azure/azure-sdk-for-java/pull/32501)
* Fixed an issue in the Direct Transport metrics for acquired/closed channels which would be triggered when endpoint get closed/evicted due to exceeding idle timeouts. This would surface as stale metrics for these endpoints. - See [33969](https://github.com/Azure/azure-sdk-for-java/pull/33969) 

#### Other Changes
* Added fault injection support - See [PR 33329](https://github.com/Azure/azure-sdk-for-java/pull/33329).

### 4.41.0 (2023-02-17)
#### Features Added
* Added ability to configure proactive connection management via `CosmosClientBuilder.openConnectionsAndInitCaches(CosmosContainerProactiveInitConfig)`. - See [PR 33267](https://github.com/Azure/azure-sdk-for-java/pull/33267)
* Added internal merge handling - See [PR 31428](https://github.com/Azure/azure-sdk-for-java/pull/31428). See [PR 32097](https://github.com/Azure/azure-sdk-for-java/pull/32097). See [PR 32078](https://github.com/Azure/azure-sdk-for-java/pull/32078). See [PR 32165](https://github.com/Azure/azure-sdk-for-java/pull/32165). See [32259](https://github.com/Azure/azure-sdk-for-java/pull/32259). See [32496](https://github.com/Azure/azure-sdk-for-java/pull/32496)
* Added more granular control of which Cosmos client-side metrics to emit, whether to collect histograms and percentiles (and which) and also which tags/dimensions to associate with individual metrics.  - See [PR 33436](https://github.com/Azure/azure-sdk-for-java/pull/33436)

#### Breaking Changes
* NOTE: the PR to provide more granular control over metrics - See [PR 33436](https://github.com/Azure/azure-sdk-for-java/pull/33436) - includes two technically breaking changes. We don't expect any customers to be impacted by this, but the PR description as well as information below provides some context and options on how to revert the behavior to previous version.
  * The API `CosmosClientTelemetryConfig.metricTagNames` has been marked deprecated in favor of `CosmosMicrometerMetricsOptions.defaultTagNames` or `CosmosMicrometerMeterOptions.suppressTagNames` - the `CosmosClientTelemetryConfig.metricTagNames` API can still be used as long as none of the new configuration APIs is used - but we recommend starting to switch over to the new APIs.
  * Capturing metrics - especially `Timer` and `DistributionSummary` with percentiles/histograms has some performance overhead. We got feedback that initially we were emitting some metrics with relatively high cardinality on tags with percentiles/histograms of questionable value (only useful in certain scenarios). So, we decided to disable collecting these metrics by default - but still allow them to be collected when enabled manually via the APIs described in [PR 33436](https://github.com/Azure/azure-sdk-for-java/pull/33436).   

#### Bugs Fixed
* Change feed pull API is using an incorrect key value for collection lookup, which can result in using the old collection in collection recreate scenarios. - See [PR 33178](https://github.com/Azure/azure-sdk-for-java/pull/33178)

#### Other Changes
* Give a meaningful name to the GlobalEndpointManager worker thread. - See [PR 33507](https://github.com/Azure/azure-sdk-for-java/pull/33507)
* Adding activity id in header of gateway address refresh call. - See [PR 33074](https://github.com/Azure/azure-sdk-for-java/pull/33074)
* Direct mode - `RNTBD` connection health check improvements in `RntbdClientChannelHealthChecker` to allow recovering quicker when existing connections get broken (without TCP close or reset, just timeouts because packets get dropped). - See [PR 33464](https://github.com/Azure/azure-sdk-for-java/pull/33464) and - See [PR 33566](https://github.com/Azure/azure-sdk-for-java/pull/33566)  

### 4.40.0 (2023-01-13)
#### Features Added
* Added `retryAfterInMs` to `StoreResult` in `CosmosDiagnostics` - See [PR 31219](https://github.com/Azure/azure-sdk-for-java/pull/31219)
* Added `CosmosDiagnostics` to `readMany` API - See [PR 32290](https://github.com/Azure/azure-sdk-for-java/pull/32290)

#### Bugs Fixed
* Fixed issue on noisy `CancellationException` log - See [PR 31882](https://github.com/Azure/azure-sdk-for-java/pull/31882)
* Fixed issue with `TracerProvider` constructor inadvertently disabling tracing when `isClientMetricsEnabled` is true - See [PR 32787](https://github.com/Azure/azure-sdk-for-java/pull/32787)
* Added improvement in handling for idle connection being closed unexpectedly - See [PR 32936](https://github.com/Azure/azure-sdk-for-java/pull/32936)

#### Other Changes
* Reduced log noisiness when bulk ingestion completes and sink is already terminated or cancelled. - See [PR 32601](https://github.com/Azure/azure-sdk-for-java/pull/32601)
* Optimized the `readMany` API to make use of point reads when a single item is requested for a given physical partition - See [PR 31723](https://github.com/Azure/azure-sdk-for-java/pull/31723)
* Added cross region retries for data plane, query plan and metadata requests failed with http timeouts - See [PR 32450](https://github.com/Azure/azure-sdk-for-java/pull/32450)

### 4.39.0 (2022-11-16)
#### Bugs Fixed
* Fixed a rare race condition for `query plan` cache exceeding the allowed size limit - See [PR 31859](https://github.com/Azure/azure-sdk-for-java/pull/31859)
* Added improvement in `RntbdClientChannelHealthChecker` for detecting continuous transit timeout. - See [PR 31544](https://github.com/Azure/azure-sdk-for-java/pull/31544)
* Fixed an issue in replica validation where addresses may have not sorted properly when replica validation is enabled. - See [PR 32022](https://github.com/Azure/azure-sdk-for-java/pull/32022)
* Fixed unicode char handling in Uris in Cosmos Http Client. - See [PR 32058](https://github.com/Azure/azure-sdk-for-java/pull/32058)
* Fixed an eager prefetch issue to lazily prefetch pages on a query - See [PR 32122](https://github.com/Azure/azure-sdk-for-java/pull/32122)

#### Other Changes
* Shaded `MurmurHash3` of apache `commons-codec` to enable removing of the `guava` dependency - CVE-2020-8908 - See [PR 31761](https://github.com/Azure/azure-sdk-for-java/pull/31761)
* Updated test dependency of `testng` to version 7.5 - See [PR 31761](https://github.com/Azure/azure-sdk-for-java/pull/31761)
* Reduced the logging noise level on CancellationExceptions from `RntbdReporter.reportIssue`. - See [PR 32175](https://github.com/Azure/azure-sdk-for-java/pull/32175)

### 4.38.1 (2022-10-21)
#### Other Changes
* Updated test dependency of apache `commons-text` to version 1.10.0 - CVE-2022-42889 - See [PR 31674](https://github.com/Azure/azure-sdk-for-java/pull/31674)
* Updated `jackson-databind` dependency to 2.13.4.2 - CVE-2022-42003 - See [PR 31559](https://github.com/Azure/azure-sdk-for-java/pull/31559)

### 4.38.0 (2022-10-12)
#### Features Added
* Added option to set throughput control group name on per-request level for batch and bulk operations. - See [PR 31362](https://github.com/Azure/azure-sdk-for-java/pull/31362)

### 4.37.1 (2022-10-07)
#### Bugs Fixed
* Fixed incorrect RU metric reporting in micrometer metrics. - See [PR 31307](https://github.com/Azure/azure-sdk-for-java/pull/31307)
* Enabled failover to preferred locations in the case of single-write/multi-read region enabled account for read in Gateway mode and for metadata requests in Direct mode. - More details about the [Bug: Cosmos DB Client gets stuck in timeout retry loop](https://github.com/Azure/azure-sdk-for-java/issues/31260#issue-1396454421). - See [PR 31314](https://github.com/Azure/azure-sdk-for-java/pull/31314)

#### Other Changes
* Added SslHandshakeTimeout minimum duration config - See [PR 31298](https://github.com/Azure/azure-sdk-for-java/pull/31298)

### 4.37.0 (2022-09-30)
#### Features Added
* Added new preview APIs to `ChangeFeedProcessor` for handling all versions and deletes changes - See [PR 30399](https://github.com/Azure/azure-sdk-for-java/pull/30399)
* Added option to emit client-side metrics via micrometer.io MeterRegistry. - See [PR 30065](https://github.com/Azure/azure-sdk-for-java/pull/30065)

#### Bugs Fixed
* Fixed a race condition that could result in a memory/thread leak for `BulkExecutor` instances (and their corresponding `cosmos-daemon-BulkExecutor-*` thread). - See [PR 31082](https://github.com/Azure/azure-sdk-for-java/pull/31082)

#### Other Changes
* Enable replica validation by default - See [PR 31159](https://github.com/Azure/azure-sdk-for-java/pull/31159)

### 4.36.0 (2022-09-15)
#### Other Changes
* Added system property to turn on replica validation - See [PR 29767](https://github.com/Azure/azure-sdk-for-java/pull/29767)
* Added improvement to avoid retry on same replica that previously failed with 410, 408 and  >= 500 status codes - See [PR 29767](https://github.com/Azure/azure-sdk-for-java/pull/29767)
* Improvement when `connectionEndpointRediscoveryEnabled` is enabled - See [PR 30281](https://github.com/Azure/azure-sdk-for-java/pull/30281)
* Added replica validation for Unknown status if `openConnectionsAndInitCaches` is used and replica validation is enabled - See [PR 30277](https://github.com/Azure/azure-sdk-for-java/pull/30277)

### 4.35.1 (2022-08-29)
#### Other Changes
* Added non-blocking async lazy cache to improve upgrade and scaling scenarios - See [PR 29322](https://github.com/Azure/azure-sdk-for-java/pull/29322)
* Improved performance of `StoreResponse` using array headers - See [PR 30596](https://github.com/Azure/azure-sdk-for-java/pull/30596)

### 4.35.0 (2022-08-19)
#### Other Changes
* Updated netty library version to `4.1.79.Final`.
* Updated `reactor-core` version to `3.4.21`.

### 4.34.0 (2022-08-05)
#### Features Added
* GA of `DedicatedGatewayRequestOptions` API. See [PR 30142](https://github.com/Azure/azure-sdk-for-java/pull/30142)

#### Other Changes
* Added `requestSessionToken` to `CosmosDiagnostics` - See [PR 29516](https://github.com/Azure/azure-sdk-for-java/pull/29516)
* Reverted changes of [PR 29944](https://github.com/Azure/azure-sdk-for-java/pull/29944) to avoid possible regression when customers use id with special characters and their account is on ComputeGateway already. - See [PR 30283](https://github.com/Azure/azure-sdk-for-java/pull/30283)
* Added changes for `changeFeed` APIs for handling all versions and deletes changes. See [PR 30161](https://github.com/Azure/azure-sdk-for-java/pull/30161)

### 4.33.1 (2022-07-22)
#### Bugs Fixed
* Fixed issues with "id" encoding when using special characters that should be allowed in the "id" property of a document. - See [PR 29944](https://github.com/Azure/azure-sdk-for-java/pull/29944)
* Fixed `NotFoundException` for `queryChangeFeed` with staled feed range after split - See [PR 29982](https://github.com/Azure/azure-sdk-for-java/pull/29982)
* Fixed `ForbiddenException` for azure instance metadata service requests if proxy is configured for client telemetry. - See [PR 30004](https://github.com/Azure/azure-sdk-for-java/pull/30004)
* Fixed a regression introduced in [PR 27440](https://github.com/Azure/azure-sdk-for-java/pull/27440) which causes an `IllegalArgumentException` for distinct queries when using POJO serialization. - See [PR 30025](https://github.com/Azure/azure-sdk-for-java/pull/30025)
* Fixed `IllegalArgumentException` when trying to update targetThroughput(Threshold) without process restart. - See [PR 30049](https://github.com/Azure/azure-sdk-for-java/pull/30049)

#### Other Changes
* Supported username and password to be used in `GatewayConnectionConfig.setProxy` . - See [PR 30004](https://github.com/Azure/azure-sdk-for-java/pull/30004)

### 4.33.0 (2022-07-14)
#### Other Changes
* Updated netty library version to `4.1.78.Final`.
* Updated `reactor-core` version to `3.4.19`.

### 4.32.1 (2022-06-30)

#### Bugs Fixed
* Added a fix for `CloneNotSupportedException` when trying to instantiate a `Cosmos(Async)Client` and using a MAC provider which would not support cloning. Instead, this should be handled gracefully (less ideal perf is expected - but functionally it should work.) - See [PR 29719](https://github.com/Azure/azure-sdk-for-java/pull/29719)

### 4.32.0 (2022-06-27)
#### Other Changes
* Remove requires `io.netty.transport.epoll` from `module-info` - See [PR 29509](https://github.com/Azure/azure-sdk-for-java/pull/29509)
* Converted from `durationInMicroSec` to `durationInMilliSecs` in `CosmosDiagnostics` - See [PR 29643](https://github.com/Azure/azure-sdk-for-java/pull/29643)

### 4.31.0 (2022-06-08)
#### Bugs Fixed
* Fixed Store Response headers case insensitivity. - See [PR 29268](https://github.com/Azure/azure-sdk-for-java/pull/29268)

#### Other Changes
* Add `IdleStateHandler` after Ssl handshake has completed and improvement on keeping inner exceptions for creating new channels. - See [PR 29253](https://github.com/Azure/azure-sdk-for-java/pull/29253)

### 4.30.1 (2022-06-01)
#### Other Changes
* Made CosmosPatchOperations thread-safe. Usually there is no reason to modify a CosmosPatchOperations instance concurrently form multiple threads - but making it thread-safe acts as protection in case this is done anyway - See [PR 29143](https://github.com/Azure/azure-sdk-for-java/pull/29143)
* Added system property to allow overriding proxy setting for client telemetry endpoint. - See [PR 29022](https://github.com/Azure/azure-sdk-for-java/pull/29022)
* Added additional information about the reason on Rntbd channel health check failures. - See [PR 29174](https://github.com/Azure/azure-sdk-for-java/pull/29174)

### 4.30.0 (2022-05-20)
#### Bugs Fixed
* Fixed bubbling of Errors in case of any `java.lang.Error` - See [PR 28620](https://github.com/Azure/azure-sdk-for-java/pull/28620)
* Fixed an issue with creating new Throughput control client item when `enableThroughputControlGroup` is being called multiple times with the same throughput control group. - See [PR 28905](https://github.com/Azure/azure-sdk-for-java/pull/28905)
* Fixed a possible dead-lock on static ctor for CosmosException when the runtime is using custom class loaders. - See [PR 28912](https://github.com/Azure/azure-sdk-for-java/pull/28912) and [PR 28961](https://github.com/Azure/azure-sdk-for-java/pull/28961) 

#### Other Changes
* Added `exceptionMessage` and `exceptionResponseHeaders` to `CosmosDiagnostics` in case of any exceptions - See [PR 28620](https://github.com/Azure/azure-sdk-for-java/pull/28620)
* Improved performance of `query plan` cache by using `ConcurrentHashMap` with a fixed size of 1000 - See [PR 28537](https://github.com/Azure/azure-sdk-for-java/pull/28537)
* Changed 429 (Throttling) retry policy to have an upper bound for the back-off time of 5 seconds - See [PR 28764](https://github.com/Azure/azure-sdk-for-java/pull/28764)
* Improved `openConnectionsAndInitCaches` by using rntbd context negotiation. - See [PR 28470](https://github.com/Azure/azure-sdk-for-java/pull/28470)
* Enable `connectionEndpointRediscoveryEnabled` by default - See [PR 28471](https://github.com/Azure/azure-sdk-for-java/pull/28471)

### 4.29.1 (2022-04-27)
#### Bugs Fixed
* Fixed AAD authentication for `CosmosPatchOperations` - See [PR 28537](https://github.com/Azure/azure-sdk-for-java/pull/28537)

### 4.29.0 (2022-04-22)
#### Features Added
* Added Beta API `continueOnInitError` in `ThroughputControlGroupConfigBuilder` - See [PR 27702](https://github.com/Azure/azure-sdk-for-java/pull/27702)

#### Bugs Fixed
* Added improvement for handling idle connection close event when `connectionEndpointRediscoveryEnabled` is enabled - See [PR 27242](https://github.com/Azure/azure-sdk-for-java/pull/27242)
* Fixed memory leak issue related to circular reference of `CosmosDiagnostics` in `StoreResponse` and `CosmosException` - See [PR 28343](https://github.com/Azure/azure-sdk-for-java/pull/28343)

### 4.28.1 (2022-04-08)
#### Other Changes
* Updated `jackson` dependency to 2.13.2 and `jackson-databind` dependency to 2.13.2.1 - CVE-2020-36518. - See [PR 27847](https://github.com/Azure/azure-sdk-for-java/pull/27847)

### 4.28.0 (2022-03-18)
#### Features Added
* Added the "VM Unique ID" - see [Accessing and Using Azure VM Unique ID](https://azure.microsoft.com/blog/accessing-and-using-azure-vm-unique-id/) - to the request diagnostics. This information helps to simplify investigating any network issues between an application hosted in Azure and the corresponding Cosmos DB service endpoint. - See [PR 27692](https://github.com/Azure/azure-sdk-for-java/pull/27692)
* Added overload of read api on ClientEncryptionKey with request options for cosmos encrytion project. - See [PR 27210](https://github.com/Azure/azure-sdk-for-java/pull/27210)

#### Bugs Fixed
* Added `decodeTime` in `CosmosDiagnostics` - See [PR 22808](https://github.com/Azure/azure-sdk-for-java/pull/22808)

#### Other Changes
* Reduced CPU usage for some String operations by switching to APIs that don't compile a pattern for each call. - See [PR 27654](https://github.com/Azure/azure-sdk-for-java/pull/27654)
* Reduced GC (Garbage Collection) pressure when executing queries returning many documents by pushing down type conversion. - See [PR 27440](https://github.com/Azure/azure-sdk-for-java/pull/27440)

### 4.27.0 (2022-03-10)
#### Bugs Fixed
* Fixed an issue in `CosmosPagedIterable` resulting in excessive memory consumption due to unbounded prefetch of pages when converting the `CosmosPagedIterable` into an `Iterator<FeedResponse<T>>`. - See [PR 27237](https://github.com/Azure/azure-sdk-for-java/pull/27237) and [PR 27299](https://github.com/Azure/azure-sdk-for-java/pull/27299)
* Fixed a `NullPointerException` in `CosmosDiagnostics isDiagnosticsCapturedInPagedFlux` - See [PR 27261](https://github.com/Azure/azure-sdk-for-java/pull/27261)
* Fixed an issue with allowing null values for add, set and replace operations in Patch API - See [PR 27501](https://github.com/Azure/azure-sdk-for-java/pull/27501)
* Fixed an issue with top query when top x is greater than the total number of items in the database - See [PR 27377](https://github.com/Azure/azure-sdk-for-java/pull/27377)
* Fixed synchronized lists and maps for order by query race condition - See [PR 27142](https://github.com/Azure/azure-sdk-for-java/pull/27142)

### 4.26.0 (2022-02-11)
#### Features Added
* Added support to resume a "multi order by query" from a continuation token - See [PR 26267](https://github.com/Azure/azure-sdk-for-java/pull/26267)
* Added `RNTBD - open connections` information in `ClientTelemetry`.
* Added Beta API to set custom `Reactor` scheduler to be used by the `ChangeFeedProcessor` implementation - See [PR 26750](https://github.com/Azure/azure-sdk-for-java/pull/26750)
* Added support for correlating queries executed via the Cosmos Spark connector with service-telemetry based on the `correlationActivityId` - See [PR 26908](https://github.com/Azure/azure-sdk-for-java/pull/26908)

#### Bugs Fixed
* Fixed an issue in `ChangeFeedProcessor` related to `leases` that were found expired - See [PR 26750](https://github.com/Azure/azure-sdk-for-java/pull/26750)
* Fixed an issue with `query plan` caching double initialization - See [PR 26825](https://github.com/Azure/azure-sdk-for-java/pull/26825)

#### Other Changes
* Added support for logging `CosmosDiagnostics` for empty pages through system property for cross partition query - See [PR 26869](https://github.com/Azure/azure-sdk-for-java/pull/26869)

### 4.26.0-beta.1 (2022-01-25)
#### Features Added
* Added support to resume a "multi order by query" from a continuation token - See [PR 26267](https://github.com/Azure/azure-sdk-for-java/pull/26267)

### 4.25.0 (2022-01-14)
#### Bugs Fixed
* Fixed `NullPointerException` in bulk mode for deleted/recreated containers.
* Added missing exception cause in case of `InternalServerException`.

### 4.24.0 (2021-12-21)
#### Features Added
* Added implementation for `CosmosAuthorizationTokenResolver`.
* Scoped session token per partition level for gateway call.

#### Bugs Fixed
* Fixed issue causing CosmosException with statusCode 0 to be thrown on connectivity issues for Gateway.
* Addressed potential race condition in `ChangeFeedProcessor` when check-pointing current state.

### 4.23.0 (2021-12-10)
#### Features Added
* Added `setMaxMicroBatchConcurrency` and `getMaxMicroBatchConcurrency` in `CosmosBulkExecutionOptions`.

#### Bugs Fixed
* Bulk execution improvement triggering a flush when total payload size exceeds the max payload size limit.
* Bulk execution improvement shortening the flush interval when the `Flux` of incoming operations signals completion.
* Fixed metadata cache refresh scenario on collection recreate for gateway mode.

### 4.22.0 (2021-12-03)
#### Features Added
* Added Beta API `getContactedRegionNames` in `CosmosDiagnostics`.

#### Bugs Fixed
* Fixed `IllegalStateException` for `getFeedRanges` when container recreated with same name.
* Made Cosmos spans CLIENT which will allow Azure Monitor to show HTTP calls nested under Cosmos spans.
* Fixed `ConcurrentModificationException` when getting `NotFoundException` with session consistency.

### 4.21.1 (2021-11-13)
#### Bugs Fixed
* Fixed an issue in `ChangeFeedProcessor` where processing stops in some rare cases because of a race condition can occur which prevents work to be promptly assigned to other instances.

### 4.21.0 (2021-11-12)
#### Features Added
* GA of `CosmosPatch`, `CosmosBatch` and `CosmosBulk` API.
* GA of `ChangeFeedProcessorState` API.
* Added `networkRequestTimeout` API for `DirectConnectionConfig`.

#### Bugs Fixed
* Override the default keep-alive config on linux to keep connections open and detect a broken connection faster.

#### Other Changes
* Removed deprecated `BulkExecutionOptions`.
* Removed deprecated `BulkExecutionThresholds`.
* Removed deprecated `BulkItemRequestOptions`.
* Removed deprecated `BulkItemRequestOptionsBase`.
* Removed deprecated `BulkOperations`.
* Removed deprecated `BulkPatchItemRequestOptions`.
* Removed deprecated `BulkProcessingOptions`.
* Removed deprecated `BulkProcessingThresholds`.
* Removed deprecated `TransactionalBatch`.
* Removed deprecated `TransactionalBatchItemRequestOptions`.
* Removed deprecated `TransactionalBatchItemRequestOptionsBase`.
* Removed deprecated `TransactionalBatchOperationResult`.
* Removed deprecated `TransactionalBatchPatchItemRequestOptions`.
* Removed deprecated `TransactionalBatchRequestOptions`.
* Removed deprecated `TransactionalBatchResponse`.

### 4.20.1 (2021-10-27)
#### Bugs Fixed
* Removed `AfterBurner` module for Java version 16+.
* Fixed `BadRequestException` issue when using `Distinct` with matched `orderBy` queries via `continuationToken`.

### 4.20.0 (2021-10-14)
#### Features Added
* Enabling `query plan` cache by default.

#### Bugs Fixed
* Fixed issue with bulk reads when `contentResponseOnWrite` is not explicitly enabled on the cosmos client.

### 4.19.1 (2021-09-24)
#### Features Added
* Added support to config retry count for `openConnectionsAndInitCaches`.

#### Bugs Fixed
* Fixed ReadMany Api on partition split.
* Removed full exception trace from 404 error on open telemetry.
* Fixed issue with onErrorDropped being called when using concatWith in QuorumReader.

### 4.20.0-beta.1 (2021-09-22)
#### Features Added
* Added support to config retry count for `openConnectionsAndInitCaches`.

### 4.19.0 (2021-09-09)
#### New Features
* Added support for distinct count queries.
* Added support for capturing `IndexMetrics` in `CosmosQueryRequestOptions`.

#### Bugs Fixed
* Added support to switch off IO thread for response processing.
* Fixed issue for resuming order by queries from continuation token that includes undefined/null.

#### Other Changes
* Renamed `BulkExecutionOptions` to `CosmosBulkExecutionOptions`.
* Renamed `BulkExecutionThresholds` to `CosmosBulkExecutionThresholdsState`.
* Renamed `BulkItemRequestOptions` to `CosmosBulkItemRequestOptions`.
* Renamed `BulkItemRequestOptionsBase` to `CosmosBulkItemRequestOptionsBase`.
* Renamed `BulkOperations` to `CosmosBulkOperations`.
* Renamed `BulkPatchItemRequestOptions` to `CosmosBulkPatchItemRequestOptions`.
* Renamed `TransactionalBatch` to `CosmosBatch`.
* Renamed `TransactionalBatchItemRequestOptions` to `CosmosBatchItemRequestOptions`.
* Renamed `TransactionalBatchItemRequestOptionsBase` to `CosmosBatchItemRequestOptionsBase`.
* Renamed `TransactionalBatchOperationResult` to `CosmosBatchOperationResult`.
* Renamed `TransactionalBatchPatchItemRequestOptions` to `CosmosBatchPatchItemRequestOptions`.
* Renamed `TransactionalBatchRequestOptions` to `CosmosBatchRequestOptions`.
* Renamed `TransactionalBatchResponse` to `CosmosBatchResponse`.
* Renamed `processBulkOperations` to `executeBulkOperations` API.
* Renamed `executeTransactionalBatch` to `executeCosmosBatch` API.
* Moved `CosmosBulkItemResponse.java` to `com.azure.cosmos.models` package.
* Moved `CosmosBulkOperationResponse.java` to `com.azure.cosmos.models` package.
* Moved `CosmosItemOperation.java` to `com.azure.cosmos.models` package.
* Moved `CosmosItemOperationType.java` to `com.azure.cosmos.models` package.
* Moved `CosmosPatchOperations.java` to `com.azure.cosmos.models` package.

### 4.19.0-beta.1 (2021-09-02)
#### Bugs Fixed
* Added support to switch off IO thread for response processing.

### 4.18.0 (2021-08-16)
#### New Features
* Integrated cosmos diagnostics with open telemetry tracer.

#### Bugs Fixed
* Added reactor netty timeline to `query plan` calls.
* Fixed serialization warning on `clientSideRequestDiagnostics`.
* Fixed an issue when `IdleEndpointTimeout` is set to 0 in `DirectConnectionConfig`.
* Added retry for `PrematureCloseException`.
* Fixed an issue where application hangs in bulk executor.
* Fixed an issue which preventing recovery from 410/0 after split.

### 4.18.0-beta.1 (2021-08-11)
#### Bugs Fixed
* Added `TransportRequestChannelAcquisitionContext` in `CosmosDiagnostics`.

### 4.17.0 (2021-07-08)
#### New Features
* Adjust `MicroBatchSize` dynamically based on throttling rate in `BulkExecutor`.

#### Bugs Fixed
* Fixed an issue with AAD authentication in `Strong` and `BoundedStaleness` in direct mode.
* Fixed an issue where `ChangeFeedProcessor` was resuming from zero continuation token for new partitions on partition splits.

### 4.16.0 (2021-06-11)
#### Bugs Fixed
* Fixed an issue on handling partition splits during bulk operations in Gateway Mode.
* Fixed an issue with `NumberFormatException` happening on requests on large containers.
* Fixed an issue with BackOff time in `ThroughputController`.
* Fixed an issue with `ThroughputControl` calculation.
* Improved behavior when `CosmosClientBuilder.userAgentSuffix` exceeds 64 characters. Now `userAgentSuffix` will be honored as long as total userAgent value is less than 256 characters or truncated to fit the 256 characters limited.
* Fixed issue when using client-side throughput control in combination with bulk upserts, previously resulting in unnecessarily upserting documents multiple times in some cases when getting throttled.

### 4.16.0-beta.1 (2021-05-20)
#### Bugs Fixed
* No changes from previous version, releasing for compatibility issues with cosmos encryption modules.

### 4.15.0 (2021-05-12)
#### New Features
* Added `backendLatencyInMs` in `CosmosDiagnostics` for `DIRECT` connection mode.
* Added `retryContext` in `CosmosDiagnostics` for query operations.

#### Bugs Fixed
* Fixed ignored `HttpClient` decoder configuration issue.
* Fixed incorrect connection mode issue in `CosmosDiagnostics`.
* Fixed issue with handling collisions in the effective partition key.
* Fixed `CosmosQueryRequestOptions` NPE in `readAllItems` API.

### 4.15.0-beta.2 (2021-04-26)
#### Bugs Fixed
* No changes from previous version, releasing for compatibility issues with cosmos encryption modules.

### 4.15.0-beta.1 (2021-04-07)
#### Bugs Fixed
* No changes from previous version, releasing for compatibility issues with cosmos encryption modules.

### 4.14.0 (2021-04-06)
#### New Features
* General Availability for `readMany()` API in `CosmosAsyncContainer` and `CosmosContainer`.
* General Availability for `handle()` API in `CosmosPagedFlux` and `CosmosPagedIterable`.
* Upgraded Jackson to patch version 2.12.2.
* Exposed `getDocumentUsage` and `getDocumentCountUsage()` APIs in `FeedResponse` to retrieve document count metadata.

#### Bugs Fixed
* Allowed `CosmosPagedFlux#handle()` and `CosmosPagedIterable#handle()` API for chaining.
* Removed `AfterBurner` module usage from `CosmosException` causing the warning logs.
* Fixed issue of duplicate processing of items on the same Change Feed Processor instance.
* Return `RequestTimeoutException` on client side timeout for write operations.

### 4.13.1 (2021-03-22)
#### Bugs Fixed
* Fixed issue preventing recovery from 410 status code and 0 sub status code due to stale Gateway caches when threads in parallel scheduler are starved.
* Fixed warning caused because of afterburner module usage in `CosmosDiagnostics`.
* Query performance improvements.

### 4.13.0 (2021-03-11)
> [!IMPORTANT] 
> This release updates `reactor-core` and `reactor-netty` major versions to `2020.0.4 (Europium)` release train.
#### New Features
* Updated `reactor-core` version to 3.4.3.
* Updated `reactor-netty` version to 1.0.4.
* Added `Diagnostics` for queries.

#### Bugs Fixed
* Fixed `OrderBy` for mixed and undefined types for cross partition queries.
* Fixed `readAllItems` with resourceToken.
* Fixed issue with `resourceToken` usage in `Gateway` connection mode.
* Fixed issues with point operations with permissions in `Gateway` connection mode.

### 4.12.0 (2021-02-09)
#### New Features
* Added connection endpoint rediscovery feature to help reduce and spread-out high latency spikes.
* Added changeFeed pull model beta API.
* Added support for resuming query from a pre split continuation token after partition split.
* Optimized query execution time by caching `query plan` for single partition queries with filters and orderby.

#### Bugs Fixed
* Fixed telemetry deserialization issue.
* Skip session token for `query plan`, trigger and UDF.
* Improved session timeout 404/1002 exception handling.

### 4.11.0 (2021-01-15)
#### New Features
* Added Beta API for Patch support.
* Updated reactor-core library version to `3.3.12.RELEASE`.
* Updated reactor-netty library version to `0.9.15.RELEASE`.
* Updated netty library version to `4.1.54.Final`.

#### Bugs Fixed
* Fixed RntbdServiceEnpoint close issue.
* Improved the latency and throughput for writes when multiplexing.

### 4.10.0 (2020-12-14)
#### New Features
* Added Conflict API support.

### 4.9.0 (2020-12-11)
#### New Features
* Added Beta API for Bulk Operations.
* Added `getRegionsContacted` API in `CosmosDiagnostics`.
* Added Diagnostics for `CosmosStoredProcedureResponse`.
* Added trouble shooting guide links to `CosmosException`.

#### Bugs Fixed
* Adding automatic retries on client-side transient failures on writes while possible with still being idempotent.
* Fixed NPE on `getDiagnostics` for `CosmosStoredProcedureResponse`.
* Fixed empty `resourceAddress` in `CosmosException`.

### 4.8.0 (2020-10-27)
#### New Features
* Added `contentResponseOnWriteEnabled` feature to `CosmosItemRequestOptions`.

#### Bugs Fixed
* Fixed an issue which may affect query behaviour when resuming from a continuation token.

### 4.7.1 (2020-10-21)
#### Bugs Fixed
* Improved the 449 retry policy to force back-off on initial retry and start with shorter back-offs.

### 4.7.0 (2020-10-17)
#### New Features
* Added Beta API for transactional batches.

#### Bugs Fixed
* Fixed an error parsing query metrics on locales with ',' as floating-point delimiter.
* Stopped excessive regional fail-overs when retrieving responses with invalid json from Gateway.
* Fixed an error resulting in certain queries unnecessarily being expected in the Gateway even when using Direct transport.
* Reduced logging noise level by handling SSLException on channel closure.
* Improved efficiency of retry logic for "404 - ReadSession not available" errors.

### 4.6.0 (2020-09-30)
#### New Features
* Added new API to support AAD role-based access control in Cosmos. This is a preview feature which needs to be enabled at the account settings.
* Added handler API(beta) to `CosmosPagedFlux`/`CosmosPagedIterable` to be invoked on every response.

### 4.5.2 (2020-09-29)
#### Bugs Fixed
* Increased robustness of query execution and fetching metadata cache in case of intermittent connectivity issues.

### 4.5.1 (2020-09-25)
#### Bugs Fixed
* Added preview implementation for ChangeFeedProcessor which allows for a more detailed view of the current state.
* Fixed Multiple partition supervisor tasks running simultaneously if leaseAcquireInterval is smaller than leaseRenewInterval.
* Improved Diagnostics for Rntbd connectivity.
* Stopped onError Dropped events from leaking into default reactor hook.

### 4.5.0 (2020-09-16)
#### New Features
* Increased robustness of the Rntbd stack in case of intermittent connectivity issues.
* Improved latency in case of intermittent connectivity issues to individual backend replicas for multi-region accounts avoiding initiation of unnecessary regional fail-overs.

### 4.4.0 (2020-09-12)
#### Bugs Fixed
* Fixed RequestTimeoutException when enabling `netty-tcnative-boringssl` dependency.
* Fixed memory leak issue on `Delete` operations in `GATEWAY` mode.
* Fixed a leak in `CosmosClient` instantiation when endpoint uri is invalid.
* Improved `CPU History` diagnostics.

### 4.4.0-beta.1 (2020-08-27)
#### New Features
* Added new API to efficiently load many documents (via list of pk/id pairs or all documents for a set of pk values).
* Added new `deleteItem` API.
* Enabled query metrics by default.
#### Bugs Fixed
* Fixed NPE in `GatewayAddressCache`.
* Fixing query metric issue for zero item response.
* Improved performance (reduced CPU usage) for address parsing and Master-Key authentication.

### 4.3.2-beta.2 (2020-08-17)
#### Bugs Fixed
* No changes from previous version, releasing for compatibility issues with spring data modules.

### 4.3.2-beta.1 (2020-08-14)
#### Bugs Fixed
* Fixed issue in RntbdServiceEndpoint to avoid early closure of an unused TCP connection.

### 4.3.1 (2020-08-13)
#### Bugs Fixed
* Fixed issue with `GROUP BY` query, where it was returning only one page.
* Fixed user agent string format to comply with central SDK guidelines.
* Enhanced diagnostics information to include `query plan` diagnostics.

### 4.3.0 (2020-07-29)
#### New Features
* Updated reactor-core library version to `3.3.8.RELEASE`. 
* Updated reactor-netty library version to `0.9.10.RELEASE`. 
* Updated netty library version to `4.1.51.Final`. 
* Added new overload APIs for `upsertItem` with `partitionKey`. 
* Added open telemetry tracing support. 
#### Bugs Fixed
* Fixed issue where SSLException gets thrown in case of cancellation of requests in GATEWAY mode.
* Fixed resource throttle retry policy on stored procedures execution.
* Fixed issue where SDK hangs in log level DEBUG mode. 
* Fixed periodic spikes in latency in Direct mode. 
* Fixed high client initialization time issue. 
* Fixed http proxy bug when customizing client with direct mode and gateway mode. 
* Fixed potential NPE in users passes null options. 
* Added timeUnit to `requestLatency` in diagnostics string.
* Removed duplicate uri string from diagnostics string. 
* Fixed diagnostics string in proper JSON format for point operations.
* Fixed issue with `.single()` operator causing the reactor chain to blow up in case of Not Found exception. 

### 4.2.0 (2020-07-14)
#### New Features
* Added script logging enabled API to `CosmosStoredProcedureRequestOptions`.
* Updated `DirectConnectionConfig` default `idleEndpointTimeout` to 1h and default `connectTimeout` to 5s.
#### Bugs Fixed
* Fixed issue where `GatewayConnectionConfig` `idleConnectionTimeout` was overriding `DirectConnectionConfig` `idleConnectionTimeout`.
* Fixed `responseContinuationTokenLimitInKb` get and set APIs in `CosmosQueryRequestOptions`.
* Fixed issue in query and change feed when recreating the collection with same name.
* Fixed issue with top query throwing ClassCastException.
* Fixed issue with order by query throwing NullPointerException.
* Fixed issue in handling of cancelled requests in direct mode causing reactor `onErrorDropped` being called. 

### 4.1.0 (2020-06-25)
#### New Features
* Added support for `GROUP BY` query.
* Increased the default value of maxConnectionsPerEndpoint to 130 in DirectConnectionConfig.
* Increased the default value of maxRequestsPerConnection to 30 in DirectConnectionConfig.
#### Bugs Fixed
* Fixed issues with order by query returning duplicate results when resuming by using continuation token. 
* Fixed issues with value query returning null values for nested object.
* Fixed null pointer exception on request manager in RntbdClientChannelPool.

### 4.0.1 (2020-06-10)
#### New Features
* Renamed `QueryRequestOptions` to `CosmosQueryRequestOptions`.
* Updated `ChangeFeedProcessorBuilder` to builder pattern.
* Updated `CosmosPermissionProperties` with new container name and child resources APIs.
#### Bugs Fixed
* Fixed ConnectionPolicy `toString()` Null Pointer Exception.

### 4.0.1-beta.4 (2020-06-03)
#### New Features
* Added more samples & enriched docs to `CosmosClientBuilder`. 
* Updated `CosmosDatabase` & `CosmosContainer` APIs with throughputProperties for autoscale/autopilot support. 
* Renamed `CosmosClientException` to `CosmosException`. 
* Replaced `AccessCondition` & `AccessConditionType` by `ifMatchETag()` & `ifNoneMatchETag()` APIs. 
* Merged all `Cosmos*AsyncResponse` & `CosmosResponse` types to a single `CosmosResponse` type.
* Renamed `CosmosResponseDiagnostics` to `CosmosDiagnostics`.  
* Wrapped `FeedResponseDiagnostics` in `CosmosDiagnostics`. 
* Removed `jackson` dependency from azure-cosmos & relying on azure-core. 
* Replaced `CosmosKeyCredential` with `AzureKeyCredential` type. 
* Added `ProxyOptions` APIs to `GatewayConnectionConfig`. 
* Updated SDK to use `Instant` type instead of `OffsetDateTime`. 
* Added new enum type `OperationKind`. 
* Renamed `FeedOptions` to `QueryRequestOptions`. 
* Added `getETag()` & `getTimestamp()` APIs to `Cosmos*Properties` types. 
* Added `userAgent` information in `CosmosException` & `CosmosDiagnostics`. 
* Updated new line character in `Diagnostics` to System new line character. 
* Removed `readAll*` APIs, use query select all APIs instead.
* Added `ChangeFeedProcessor` estimate lag API.   
#### Bugs Fixed
* Fixed issue with parsing of query results in case of Value order by queries. 

### 4.0.1-beta.3 (2020-05-15)
#### New Features
* Added autoscale/autopilot throughput provisioning support to SDK.  
* Replaced `ConnectionPolicy` with new connection configs. Exposed `DirectConnectionConfig` & `GatewayConnectionConfig` APIs through `CosmosClientBuilder` for Direct & Gateway mode connection configurations.
* Moved `JsonSerializable` & `Resource` to implementation package. 
* Added `contentResponseOnWriteEnabled` API to CosmosClientBuilder which disables full response content on write operations.
* Exposed `getETag()` APIs on response types.
* Moved `CosmosAuthorizationTokenResolver` to implementation. 
* Renamed `preferredLocations` & `multipleWriteLocations` API to `preferredRegions` & `multipleWriteRegions`. 
* Updated `reactor-core` to 3.3.5.RELEASE, `reactor-netty` to 0.9.7.RELEASE & `netty` to 4.1.49.Final versions. 
* Added support for `analyticalStoreTimeToLive` in SDK.     
#### Bugs Fixed
* Fixed socket leak issues with Direct TCP client.
* Fixed `orderByQuery` with continuation token bug.

### 4.0.1-beta.2 (2020-04-21)
#### New Features
* `CosmosClientException` extends `AzureException`. 
* Removed `maxItemCount` & `requestContinuationToken` APIs from `FeedOptions` instead using `byPage()` APIs from `CosmosPagedFlux` & `CosmosPagedIterable`.
* Introduced `CosmosPermissionProperties` on public surface for `Permission` APIs.
* Removed `SqlParameterList` type & replaced with `List`
* Fixed multiple memory leaks in Direct TCP client. 
* Added support for `DISTINCT` queries. 
* Removed external dependencies on `fasterxml.uuid, guava, commons-io, commons-collection4, commons-text`.  
* Moved `CosmosPagedFlux` & `CosmosPagedIterable` to `utils` package. 
* Updated netty to 4.1.45.Final & project reactor to 3.3.3 version.
* Updated public rest contracts to `Final` classes.
* Added support for advanced Diagnostics for point operations.
#### Bugs Fixed
* `ChangeFeedProcessor` bug fix for handling partition splits & when partition not found.
* `ChangeFeedProcessor` bug fix when synchronizing lease updates across different threads.

### 4.0.1-beta.1 (2020-03-10)
#### New Features 
* Updated package to `com.azure.cosmos`
* Added `models` package for model / rest contracts
* Added `utils` package for `CosmosPagedFlux` & `CosmosPagedIterable` types. 
* Updated public APIs to use `Duration` across the SDK.
* Added all rest contracts to `models` package.
* `RetryOptions` renamed to `ThrottlingRetryOptions`.
* Added `CosmosPagedFlux` & `CosmosPagedIterable` pagination types for query APIs. 
* Added support for sharing TransportClient across multiple instances of CosmosClients using a new API in the `CosmosClientBuilder#connectionSharingAcrossClientsEnabled(true)`
* Query Optimizations by removing double serialization / deserialization. 
* Response Headers optimizations by removing unnecessary copying back and forth. 
* Optimized `ByteBuffer` serialization / deserialization by removing intermediate String instantiations.
#### Bugs Fixed
* Fixed race condition causing `ArrayIndexOutOfBound` exception in StoreReader<|MERGE_RESOLUTION|>--- conflicted
+++ resolved
@@ -3,11 +3,8 @@
 ### 4.62.0-beta.1 (Unreleased)
 
 #### Features Added
-<<<<<<< HEAD
 * Added support for specifying a set of custom ids in the request options. - See [PR 40835](https://github.com/Azure/azure-sdk-for-java/pull/40835)
-=======
 * Added support for changing some request options dynamically without the need of restarting the application. -See [PR 40061](https://github.com/Azure/azure-sdk-for-java/pull/40061)
->>>>>>> dee3b499
 
 #### Breaking Changes
 
