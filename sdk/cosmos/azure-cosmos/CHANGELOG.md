## Release History

<<<<<<< HEAD
### 4.47.0-beta.1 (Unreleased)

#### Features Added
* Added a flag for allowing customers to preserve ordering for bulk writing. See 

### 4.46.0-beta.1 (Unreleased)
=======
### 4.48.0-beta.1 (Unreleased)

#### Features Added

#### Breaking Changes

#### Bugs Fixed

#### Other Changes

### 4.47.0 (2023-06-26)

#### Features Added
* Added the capability to specify region switch hints through `CosmosClientBuilder#setSessionRetryOptions` for optimizing retries for `READ_SESSION_NOT_AVAILABLE` errors. - See [PR 35292](https://github.com/Azure/azure-sdk-for-java/pull/35292)
* Added API to exclude regions on request options which helps avoid a regions from preferred regions for the request. - See [PR 35166](https://github.com/Azure/azure-sdk-for-java/pull/35166)
* Added API for providing an availability strategy to improve availability when end-end timeout is specified. - See [PR 35166](https://github.com/Azure/azure-sdk-for-java/pull/35166)
* Added Threshold based availability strategy. - See [PR 35166](https://github.com/Azure/azure-sdk-for-java/pull/35166)

#### Bugs Fixed
* Fixes the `readMany` API to not drop existing documents from the response in point-read scenarios when 
there are non-existent document IDs also passed through the API - See [PR 35513](https://github.com/Azure/azure-sdk-for-java/pull/35513)

### 4.46.0 (2023-06-09)
>>>>>>> c5d092a6

#### Features Added
* Added the capability to filter request-level metrics based on diagnostic thresholds. Request-level metrics usually are used to capture metrics per backend endpoint/replica - a high cardinality dimension. Filtering by diagnostic thresholds reduces the overhead - but also means request-level metrics can only be used for debugging purposes - not for monitoring purposes. So, it is important to use the unfiltered operation-level metrics for health monitoring in this case. - See [PR 35114](https://github.com/Azure/azure-sdk-for-java/pull/35114)
* Added optional tags/dimensions for PartitionId/ReplicaId as alternative to ServiceAddress for direct-mode (rntbd) request-level metrics. - See [PR 35164](https://github.com/Azure/azure-sdk-for-java/pull/35164)
* Added request level info including timeline and system usage to the `CosmosDiagnosticsContext`. - See [PR 35254](https://github.com/Azure/azure-sdk-for-java/pull/35254) and [PR 35405](https://github.com/Azure/azure-sdk-for-java/pull/35405)
* Added an optional dimension/tag `OperationSubStatusCode` for operation-level metrics. - See [PR 35334](https://github.com/Azure/azure-sdk-for-java/pull/35334)
* Added support for `ComputedProperty` in `CosmosContainerProperties` - See [PR 35046](https://github.com/Azure/azure-sdk-for-java/pull/35046)

#### Breaking Changes
* Renamed the JVM configuration - `COSMOS.DEFENSIVE_WARMUP_CONCURRENCY` to `COSMOS.OPEN_CONNECTIONS_CONCURRENCY` - See [PR 34859](https://github.com/Azure/azure-sdk-for-java/pull/34859)

#### Bugs Fixed
* Enabled connection warm-up to continue in a best-effort manner to other regions in case of address resolution errors for a particular region - See [PR 35323](https://github.com/Azure/azure-sdk-for-java/pull/35323)
* Fixed an issue with `ChangeFeedProcessor` to fetch all changes before delay based on configured `PollDelay`. - See [PR 35324](https://github.com/Azure/azure-sdk-for-java/pull/35324)

#### Other Changes
* Refactored `CosmosContainerProactiveInitConfigBuilder` to make use of `ContainerDirectConnectionMetadata` and to wire `DirectConnectionConfig` with
  JVM configuration - `COSMOS.MIN_CONNECTION_POOL_SIZE_PER_ENDPOINT` - See [PR 34859](https://github.com/Azure/azure-sdk-for-java/pull/34859)
* Extending maximum retry delay in `SessionTokenMismatchRetryPolicy`. - See [PR 35360](https://github.com/Azure/azure-sdk-for-java/pull/35360)

### 4.45.1 (2023-05-19)

#### Bugs Fixed
* Fixed an issue where status code & sub-status code `408/20008` will always be populated in the CosmosDiagnostics in case of `RNTBD` request failures - See [PR 34999](https://github.com/Azure/azure-sdk-for-java/pull/34999)
* Fixed `readMany` API bug to enable swallowing of `404 Not Found` exceptions for 404/0 scenarios when `readMany` performs point-reads internally - See [PR 34966](https://github.com/Azure/azure-sdk-for-java/pull/34966)

### 4.45.0 (2023-05-12)

#### Features Added
* Added support for priority based throttling - See [PR 34121](https://github.com/Azure/azure-sdk-for-java/pull/34121)
* Added configurability for minimum connection pool size for all containers through a system property - `COSMOS.MIN_CONNECTION_POOL_SIZE_PER_ENDPOINT` - See [PR 33983](https://github.com/Azure/azure-sdk-for-java/pull/33983).
* Added `CosmosContainerProactiveInitConfigBuilder:setAggressiveWarmupDuration(Duration aggressiveWarmupDuration)` public API to switch between aggressively opening connections
  in a blocking manner to defensively opening connections in a non-blocking manner after `aggressiveWarmupDuration` has elapsed - See [PR 33983](https://github.com/Azure/azure-sdk-for-java/pull/33983).
* Added end to end timeout policy for item operations. Requests will be cancelled if they have not finished before the configured timeout - See [PR 34554](https://github.com/Azure/azure-sdk-for-java/pull/34554).
* Added capability to sample diagnostics dynamically (without need to reinitialize the app or the Cosmos Client instance). - See [PR 34915](https://github.com/Azure/azure-sdk-for-java/pull/34915). 

#### Bugs Fixed
* Fixed `IllegalArgumentException` in changeFeedProcessor when `maxScaleCount` is configured - See [PR 34618](https://github.com/Azure/azure-sdk-for-java/pull/34618)
* Removed custom user agent suffix from client telemetry - See [PR 34866](https://github.com/Azure/azure-sdk-for-java/pull/34866)
* Fixed an issue where `userAgentSuffix` is not being used in `CosmosDiagnostics` - See [PR 34863](https://github.com/Azure/azure-sdk-for-java/pull/34863)
* Enabled proactive connection management to only reopen closed / reset connections to those endpoints used by containers which
  were part of the connection warm up flow - See [PR 34892](https://github.com/Azure/azure-sdk-for-java/pull/34892)

#### Other Changes
* Disabled initialization of client telemetry background threads if client telemetry is disabled - See [PR 34889](https://github.com/Azure/azure-sdk-for-java/pull/34889)
* Removed synchronized locking on generating random UUIDs - See [PR 34879](https://github.com/Azure/azure-sdk-for-java/pull/34879)
* Capture diagnostics for cancelled `RNTBD` requests - See [PR 34912](https://github.com/Azure/azure-sdk-for-java/pull/34912)
* Added support for threshold based speculative processing - See [PR 34686](https://github.com/Azure/azure-sdk-for-java/pull/34686)

### 4.44.0 (2023-04-21)

#### Bugs Fixed
* Fixed an issue where throughput control is not triggered properly when target throughput is being used - See [PR 34393](https://github.com/Azure/azure-sdk-for-java/pull/34393)
* Fixed an issue where `IllegalStateException` being thrown during replica validation - See [PR 34538](https://github.com/Azure/azure-sdk-for-java/pull/34538)

### 4.43.0 (2023-04-06)

#### Features Added
* Added option to enable automatic retries for write operations - See [34227](https://github.com/Azure/azure-sdk-for-java/pull/34227)
* Added option to enable automatic logging of Cosmos diagnostics for errors or requests exceeding latency threshold - See [33209](https://github.com/Azure/azure-sdk-for-java/pull/33209)
* Added support for OpenTelemetry traces following the Semantic profile for Cosmos DB - See [33209](https://github.com/Azure/azure-sdk-for-java/pull/33209)

#### Breaking Changes
* Changed the default structure of Open Telemetry events being emitted by the SDK to follow the semantic profile for Cosmos DB. Use the `COSMOS.USE_LEGACY_TRACING` system property to retrun to the previous event structure: `-DCOSMOS.USE_LEGACY_TRACING=true` - See [33209](https://github.com/Azure/azure-sdk-for-java/pull/33209)

### 4.42.0 (2023-03-17)

#### Features Added
* Added support for Move operation - See [PR 31078](https://github.com/Azure/azure-sdk-for-java/pull/31078)
* GA of `subpartition` functionality in SDK - See [32501](https://github.com/Azure/azure-sdk-for-java/pull/32501)
* Added ability for SDK to use partial partition keys for queries in subpartitioned containers - See [32501](https://github.com/Azure/azure-sdk-for-java/pull/32501)
* Enable `handleLatestVersionChanges` in ChangeFeedProcessor - See [33972](https://github.com/Azure/azure-sdk-for-java/pull/33972)
* Added Merge support. NOTE: to use Change Feed Processor with merge support, onboard to the new API `handleLatestVersionChanges()` in `ChangeFeedProcessorBuilder`.

#### Bugs Fixed
* Fixed `readMany` API to take in hierarchical partition keys - See [32501](https://github.com/Azure/azure-sdk-for-java/pull/32501)
* Fixed an issue in the Direct Transport metrics for acquired/closed channels which would be triggered when endpoint get closed/evicted due to exceeding idle timeouts. This would surface as stale metrics for these endpoints. - See [33969](https://github.com/Azure/azure-sdk-for-java/pull/33969) 

#### Other Changes
* Added fault injection support - See [PR 33329](https://github.com/Azure/azure-sdk-for-java/pull/33329).

### 4.41.0 (2023-02-17)

#### Features Added
* Added ability to configure proactive connection management via `CosmosClientBuilder.openConnectionsAndInitCaches(CosmosContainerProactiveInitConfig)`. - See [PR 33267](https://github.com/Azure/azure-sdk-for-java/pull/33267)
* Added internal merge handling - See [PR 31428](https://github.com/Azure/azure-sdk-for-java/pull/31428). See [PR 32097](https://github.com/Azure/azure-sdk-for-java/pull/32097). See [PR 32078](https://github.com/Azure/azure-sdk-for-java/pull/32078). See [PR 32165](https://github.com/Azure/azure-sdk-for-java/pull/32165). See [32259](https://github.com/Azure/azure-sdk-for-java/pull/32259). See [32496](https://github.com/Azure/azure-sdk-for-java/pull/32496)
* Added more granular control of which Cosmos client-side metrics to emit, whether to collect histograms and percentiles (and which) and also which tags/dimensions to associate with individual metrics.  - See [PR 33436](https://github.com/Azure/azure-sdk-for-java/pull/33436)

#### Breaking Changes
* NOTE: the PR to provide more granular control over metrics - See [PR 33436](https://github.com/Azure/azure-sdk-for-java/pull/33436) - includes two technically breaking changes. We don't expect any customers to be impacted by this, but the PR description as well as information below provides some context and options on how to revert the behavior to previous version.
  * The API `CosmosClientTelemetryConfig.metricTagNames` has been marked deprecated in favor of `CosmosMicrometerMetricsOptions.defaultTagNames` or `CosmosMicrometerMeterOptions.suppressTagNames` - the `CosmosClientTelemetryConfig.metricTagNames` API can still be used as long as none of the new configuration APIs is used - but we recommend starting to switch over to the new APIs.
  * Capturing metrics - especially `Timer` and `DistributionSummary` with percentiles/histograms has some performance overhead. We got feedback that initially we were emitting some metrics with relatively high cardinality on tags with percentiles/histograms of questionable value (only useful in certain scenarios). So, we decided to disable collecting these metrics by default - but still allow them to be collected when enabled manually via the APIs described in [PR 33436](https://github.com/Azure/azure-sdk-for-java/pull/33436).   

#### Bugs Fixed
* Change feed pull API is using an incorrect key value for collection lookup, which can result in using the old collection in collection recreate scenarios. - See [PR 33178](https://github.com/Azure/azure-sdk-for-java/pull/33178)

#### Other Changes
* Give a meaningful name to the GlobalEndpointManager worker thread. - See [PR 33507](https://github.com/Azure/azure-sdk-for-java/pull/33507)
* Adding activity id in header of gateway address refresh call. - See [PR 33074](https://github.com/Azure/azure-sdk-for-java/pull/33074)
* Direct mode - `RNTBD` connection health check improvements in `RntbdClientChannelHealthChecker` to allow recovering quicker when existing connections get broken (without TCP close or reset, just timeouts because packets get dropped). - See [PR 33464](https://github.com/Azure/azure-sdk-for-java/pull/33464) and - See [PR 33566](https://github.com/Azure/azure-sdk-for-java/pull/33566)  

### 4.40.0 (2023-01-13)
#### Features Added
* Added `retryAfterInMs` to `StoreResult` in `CosmosDiagnostics` - See [PR 31219](https://github.com/Azure/azure-sdk-for-java/pull/31219)
* Added `CosmosDiagnostics` to `readMany` API - See [PR 32290](https://github.com/Azure/azure-sdk-for-java/pull/32290)

#### Bugs Fixed
* Fixed issue on noisy `CancellationException` log - See [PR 31882](https://github.com/Azure/azure-sdk-for-java/pull/31882)
* Fixed issue with `TracerProvider` constructor inadvertently disabling tracing when `isClientMetricsEnabled` is true - See [PR 32787](https://github.com/Azure/azure-sdk-for-java/pull/32787)
* Added improvement in handling for idle connection being closed unexpectedly - See [PR 32936](https://github.com/Azure/azure-sdk-for-java/pull/32936)

#### Other Changes
* Reduced log noisiness when bulk ingestion completes and sink is already terminated or cancelled. - See [PR 32601](https://github.com/Azure/azure-sdk-for-java/pull/32601)
* Optimized the `readMany` API to make use of point reads when a single item is requested for a given physical partition - See [PR 31723](https://github.com/Azure/azure-sdk-for-java/pull/31723)
* Added cross region retries for data plane, query plan and metadata requests failed with http timeouts - See [PR 32450](https://github.com/Azure/azure-sdk-for-java/pull/32450)

### 4.39.0 (2022-11-16)

#### Bugs Fixed
* Fixed a rare race condition for `query plan` cache exceeding the allowed size limit - See [PR 31859](https://github.com/Azure/azure-sdk-for-java/pull/31859)
* Added improvement in `RntbdClientChannelHealthChecker` for detecting continuous transit timeout. - See [PR 31544](https://github.com/Azure/azure-sdk-for-java/pull/31544)
* Fixed an issue in replica validation where addresses may have not sorted properly when replica validation is enabled. - See [PR 32022](https://github.com/Azure/azure-sdk-for-java/pull/32022)
* Fixed unicode char handling in Uris in Cosmos Http Client. - See [PR 32058](https://github.com/Azure/azure-sdk-for-java/pull/32058)
* Fixed an eager prefetch issue to lazily prefetch pages on a query - See [PR 32122](https://github.com/Azure/azure-sdk-for-java/pull/32122)

#### Other Changes
* Shaded `MurmurHash3` of apache `commons-codec` to enable removing of the `guava` dependency - CVE-2020-8908 - See [PR 31761](https://github.com/Azure/azure-sdk-for-java/pull/31761)
* Updated test dependency of `testng` to version 7.5 - See [PR 31761](https://github.com/Azure/azure-sdk-for-java/pull/31761)
* Reduced the logging noise level on CancellationExceptions from `RntbdReporter.reportIssue`. - See [PR 32175](https://github.com/Azure/azure-sdk-for-java/pull/32175)

### 4.38.1 (2022-10-21)
#### Other Changes
* Updated test dependency of apache `commons-text` to version 1.10.0 - CVE-2022-42889 - See [PR 31674](https://github.com/Azure/azure-sdk-for-java/pull/31674)
* Updated `jackson-databind` dependency to 2.13.4.2 - CVE-2022-42003 - See [PR 31559](https://github.com/Azure/azure-sdk-for-java/pull/31559)

### 4.38.0 (2022-10-12)
#### Features Added
* Added option to set throughput control group name on per-request level for batch and bulk operations. - See [PR 31362](https://github.com/Azure/azure-sdk-for-java/pull/31362)

### 4.37.1 (2022-10-07)
> [!IMPORTANT]
> We strongly recommend our customers to use version 4.37.1 and above.
#### Bugs Fixed
* Fixed incorrect RU metric reporting in micrometer metrics. - See [PR 31307](https://github.com/Azure/azure-sdk-for-java/pull/31307)
* Enabled failover to preferred locations in the case of single-write/multi-read region enabled account for read in Gateway mode and for metadata requests in Direct mode. - More details about the [Bug: Cosmos DB Client gets stuck in timeout retry loop](https://github.com/Azure/azure-sdk-for-java/issues/31260#issue-1396454421). - See [PR 31314](https://github.com/Azure/azure-sdk-for-java/pull/31314)

#### Other Changes
* Added SslHandshakeTimeout minimum duration config - See [PR 31298](https://github.com/Azure/azure-sdk-for-java/pull/31298)

### 4.37.0 (2022-09-30)
#### Features Added
* Added new preview APIs to `ChangeFeedProcessor` for handling all versions and deletes changes - See [PR 30399](https://github.com/Azure/azure-sdk-for-java/pull/30399)
* Added option to emit client-side metrics via micrometer.io MeterRegistry. - See [PR 30065](https://github.com/Azure/azure-sdk-for-java/pull/30065)

#### Bugs Fixed
* Fixed a race condition that could result in a memory/thread leak for `BulkExecutor` instances (and their corresponding `cosmos-daemon-BulkExecutor-*` thread). - See [PR 31082](https://github.com/Azure/azure-sdk-for-java/pull/31082)

#### Other Changes
* Enable replica validation by default - See [PR 31159](https://github.com/Azure/azure-sdk-for-java/pull/31159)

### 4.36.0 (2022-09-15)
#### Other Changes
* Added system property to turn on replica validation - See [PR 29767](https://github.com/Azure/azure-sdk-for-java/pull/29767)
* Added improvement to avoid retry on same replica that previously failed with 410, 408 and  >= 500 status codes - See [PR 29767](https://github.com/Azure/azure-sdk-for-java/pull/29767)
* Improvement when `connectionEndpointRediscoveryEnabled` is enabled - See [PR 30281](https://github.com/Azure/azure-sdk-for-java/pull/30281)
* Added replica validation for Unknown status if `openConnectionsAndInitCaches` is used and replica validation is enabled - See [PR 30277](https://github.com/Azure/azure-sdk-for-java/pull/30277)

### 4.35.1 (2022-08-29)
#### Other Changes
* Added non-blocking async lazy cache to improve upgrade and scaling scenarios - See [PR 29322](https://github.com/Azure/azure-sdk-for-java/pull/29322)
* Improved performance of `StoreResponse` using array headers - See [PR 30596](https://github.com/Azure/azure-sdk-for-java/pull/30596)

### 4.35.0 (2022-08-19)
#### Other Changes
* Updated netty library version to `4.1.79.Final`.
* Updated `reactor-core` version to `3.4.21`.

### 4.34.0 (2022-08-05)
#### Features Added
* GA of `DedicatedGatewayRequestOptions` API. See [PR 30142](https://github.com/Azure/azure-sdk-for-java/pull/30142)

#### Other Changes
* Added `requestSessionToken` to `CosmosDiagnostics` - See [PR 29516](https://github.com/Azure/azure-sdk-for-java/pull/29516)
* Reverted changes of [PR 29944](https://github.com/Azure/azure-sdk-for-java/pull/29944) to avoid possible regression when customers use id with special characters and their account is on ComputeGateway already. - See [PR 30283](https://github.com/Azure/azure-sdk-for-java/pull/30283)
* Added changes for `changeFeed` APIs for handling all versions and deletes changes. See [PR 30161](https://github.com/Azure/azure-sdk-for-java/pull/30161)

### 4.33.1 (2022-07-22)
#### Bugs Fixed
* Fixed issues with "id" encoding when using special characters that should be allowed in the "id" property of a document. - See [PR 29944](https://github.com/Azure/azure-sdk-for-java/pull/29944)
* Fixed `NotFoundException` for `queryChangeFeed` with staled feed range after split - See [PR 29982](https://github.com/Azure/azure-sdk-for-java/pull/29982)
* Fixed `ForbiddenException` for azure instance metadata service requests if proxy is configured for client telemetry. - See [PR 30004](https://github.com/Azure/azure-sdk-for-java/pull/30004)
* Fixed a regression introduced in [PR 27440](https://github.com/Azure/azure-sdk-for-java/pull/27440) which causes an `IllegalArgumentException` for distinct queries when using POJO serialization. - See [PR 30025](https://github.com/Azure/azure-sdk-for-java/pull/30025)
* Fixed `IllegalArgumentException` when trying to update targetThroughput(Threshold) without process restart. - See [PR 30049](https://github.com/Azure/azure-sdk-for-java/pull/30049)

#### Other Changes
* Supported username and password to be used in `GatewayConnectionConfig.setProxy` . - See [PR 30004](https://github.com/Azure/azure-sdk-for-java/pull/30004)

### 4.33.0 (2022-07-14)
#### Other Changes
* Updated netty library version to `4.1.78.Final`.
* Updated `reactor-core` version to `3.4.19`.

### 4.32.1 (2022-06-30)

#### Bugs Fixed
* Added a fix for `CloneNotSupportedException` when trying to instantiate a `Cosmos(Async)Client` and using a MAC provider which would not support cloning. Instead, this should be handled gracefully (less ideal perf is expected - but functionally it should work.) - See [PR 29719](https://github.com/Azure/azure-sdk-for-java/pull/29719)

### 4.32.0 (2022-06-27)
#### Other Changes
* Remove requires `io.netty.transport.epoll` from `module-info` - See [PR 29509](https://github.com/Azure/azure-sdk-for-java/pull/29509)
* Converted from `durationInMicroSec` to `durationInMilliSecs` in `CosmosDiagnostics` - See [PR 29643](https://github.com/Azure/azure-sdk-for-java/pull/29643)

### 4.31.0 (2022-06-08)
#### Bugs Fixed
* Fixed Store Response headers case insensitivity. - See [PR 29268](https://github.com/Azure/azure-sdk-for-java/pull/29268)

#### Other Changes
* Add `IdleStateHandler` after Ssl handshake has completed and improvement on keeping inner exceptions for creating new channels. - See [PR 29253](https://github.com/Azure/azure-sdk-for-java/pull/29253)

### 4.30.1 (2022-06-01)
#### Other Changes
* Made CosmosPatchOperations thread-safe. Usually there is no reason to modify a CosmosPatchOperations instance concurrently form multiple threads - but making it thread-safe acts as protection in case this is done anyway - See [PR 29143](https://github.com/Azure/azure-sdk-for-java/pull/29143)
* Added system property to allow overriding proxy setting for client telemetry endpoint. - See [PR 29022](https://github.com/Azure/azure-sdk-for-java/pull/29022)
* Added additional information about the reason on Rntbd channel health check failures. - See [PR 29174](https://github.com/Azure/azure-sdk-for-java/pull/29174)

### 4.30.0 (2022-05-20)
#### Bugs Fixed
* Fixed bubbling of Errors in case of any `java.lang.Error` - See [PR 28620](https://github.com/Azure/azure-sdk-for-java/pull/28620)
* Fixed an issue with creating new Throughput control client item when `enableThroughputControlGroup` is being called multiple times with the same throughput control group. - See [PR 28905](https://github.com/Azure/azure-sdk-for-java/pull/28905)
* Fixed a possible dead-lock on static ctor for CosmosException when the runtime is using custom class loaders. - See [PR 28912](https://github.com/Azure/azure-sdk-for-java/pull/28912) and [PR 28961](https://github.com/Azure/azure-sdk-for-java/pull/28961) 

#### Other Changes
* Added `exceptionMessage` and `exceptionResponseHeaders` to `CosmosDiagnostics` in case of any exceptions - See [PR 28620](https://github.com/Azure/azure-sdk-for-java/pull/28620)
* Improved performance of `query plan` cache by using `ConcurrentHashMap` with a fixed size of 1000 - See [PR 28537](https://github.com/Azure/azure-sdk-for-java/pull/28537)
* Changed 429 (Throttling) retry policy to have an upper bound for the back-off time of 5 seconds - See [PR 28764](https://github.com/Azure/azure-sdk-for-java/pull/28764)
* Improved `openConnectionsAndInitCaches` by using rntbd context negotiation. - See [PR 28470](https://github.com/Azure/azure-sdk-for-java/pull/28470)
* Enable `connectionEndpointRediscoveryEnabled` by default - See [PR 28471](https://github.com/Azure/azure-sdk-for-java/pull/28471)

### 4.29.1 (2022-04-27)
#### Bugs Fixed
* Fixed AAD authentication for `CosmosPatchOperations` - See [PR 28537](https://github.com/Azure/azure-sdk-for-java/pull/28537)

### 4.29.0 (2022-04-22)
#### Features Added
* Added Beta API `continueOnInitError` in `ThroughputControlGroupConfigBuilder` - See [PR 27702](https://github.com/Azure/azure-sdk-for-java/pull/27702)

#### Bugs Fixed
* Added improvement for handling idle connection close event when `connectionEndpointRediscoveryEnabled` is enabled - See [PR 27242](https://github.com/Azure/azure-sdk-for-java/pull/27242)
* Fixed memory leak issue related to circular reference of `CosmosDiagnostics` in `StoreResponse` and `CosmosException` - See [PR 28343](https://github.com/Azure/azure-sdk-for-java/pull/28343)

### 4.28.1 (2022-04-08)
#### Other Changes
* Updated `jackson` dependency to 2.13.2 and `jackson-databind` dependency to 2.13.2.1 - CVE-2020-36518. - See [PR 27847](https://github.com/Azure/azure-sdk-for-java/pull/27847)

### 4.28.0 (2022-03-18)
#### Features Added
* Added the "VM Unique ID" - see [Accessing and Using Azure VM Unique ID](https://azure.microsoft.com/blog/accessing-and-using-azure-vm-unique-id/) - to the request diagnostics. This information helps to simplify investigating any network issues between an application hosted in Azure and the corresponding Cosmos DB service endpoint. - See [PR 27692](https://github.com/Azure/azure-sdk-for-java/pull/27692)
* Added overload of read api on ClientEncryptionKey with request options for cosmos encrytion project. - See [PR 27210](https://github.com/Azure/azure-sdk-for-java/pull/27210)

#### Bugs Fixed
* Added `decodeTime` in `CosmosDiagnostics` - See [PR 22808](https://github.com/Azure/azure-sdk-for-java/pull/22808)

#### Other Changes
* Reduced CPU usage for some String operations by switching to APIs that don't compile a pattern for each call. - See [PR 27654](https://github.com/Azure/azure-sdk-for-java/pull/27654)
* Reduced GC (Garbage Collection) pressure when executing queries returning many documents by pushing down type conversion. - See [PR 27440](https://github.com/Azure/azure-sdk-for-java/pull/27440)

### 4.27.0 (2022-03-10)
#### Bugs Fixed
* Fixed an issue in `CosmosPagedIterable` resulting in excessive memory consumption due to unbounded prefetch of pages when converting the `CosmosPagedIterable` into an `Iterator<FeedResponse<T>>`. - See [PR 27237](https://github.com/Azure/azure-sdk-for-java/pull/27237) and [PR 27299](https://github.com/Azure/azure-sdk-for-java/pull/27299)
* Fixed a `NullPointerException` in `CosmosDiagnostics isDiagnosticsCapturedInPagedFlux` - See [PR 27261](https://github.com/Azure/azure-sdk-for-java/pull/27261)
* Fixed an issue with allowing null values for add, set and replace operations in Patch API - See [PR 27501](https://github.com/Azure/azure-sdk-for-java/pull/27501)
* Fixed an issue with top query when top x is greater than the total number of items in the database - See [PR 27377](https://github.com/Azure/azure-sdk-for-java/pull/27377)
* Fixed synchronized lists and maps for order by query race condition - See [PR 27142](https://github.com/Azure/azure-sdk-for-java/pull/27142)

### 4.26.0 (2022-02-11)
#### Features Added
* Added support to resume a "multi order by query" from a continuation token - See [PR 26267](https://github.com/Azure/azure-sdk-for-java/pull/26267)
* Added `RNTBD - open connections` information in `ClientTelemetry`.
* Added Beta API to set custom `Reactor` scheduler to be used by the `ChangeFeedProcessor` implementation - See [PR 26750](https://github.com/Azure/azure-sdk-for-java/pull/26750)
* Added support for correlating queries executed via the Cosmos Spark connector with service-telemetry based on the `correlationActivityId` - See [PR 26908](https://github.com/Azure/azure-sdk-for-java/pull/26908)

#### Bugs Fixed
* Fixed an issue in `ChangeFeedProcessor` related to `leases` that were found expired - See [PR 26750](https://github.com/Azure/azure-sdk-for-java/pull/26750)
* Fixed an issue with `query plan` caching double initialization - See [PR 26825](https://github.com/Azure/azure-sdk-for-java/pull/26825)

#### Other Changes
* Added support for logging `CosmosDiagnostics` for empty pages through system property for cross partition query - See [PR 26869](https://github.com/Azure/azure-sdk-for-java/pull/26869)

### 4.26.0-beta.1 (2022-01-25)
#### Features Added
* Added support to resume a "multi order by query" from a continuation token - See [PR 26267](https://github.com/Azure/azure-sdk-for-java/pull/26267)

### 4.25.0 (2022-01-14)
#### Bugs Fixed
* Fixed `NullPointerException` in bulk mode for deleted/recreated containers.
* Added missing exception cause in case of `InternalServerException`.

### 4.24.0 (2021-12-21)
#### Features Added
* Added implementation for `CosmosAuthorizationTokenResolver`.
* Scoped session token per partition level for gateway call.

#### Bugs Fixed
* Fixed issue causing CosmosException with statusCode 0 to be thrown on connectivity issues for Gateway.
* Addressed potential race condition in `ChangeFeedProcessor` when check-pointing current state.

### 4.23.0 (2021-12-10)
#### Features Added
* Added `setMaxMicroBatchConcurrency` and `getMaxMicroBatchConcurrency` in `CosmosBulkExecutionOptions`.

#### Bugs Fixed
* Bulk execution improvement triggering a flush when total payload size exceeds the max payload size limit.
* Bulk execution improvement shortening the flush interval when the `Flux` of incoming operations signals completion.
* Fixed metadata cache refresh scenario on collection recreate for gateway mode.

### 4.22.0 (2021-12-03)
#### Features Added
* Added Beta API `getContactedRegionNames` in `CosmosDiagnostics`.

#### Bugs Fixed
* Fixed `IllegalStateException` for `getFeedRanges` when container recreated with same name.
* Made Cosmos spans CLIENT which will allow Azure Monitor to show HTTP calls nested under Cosmos spans.
* Fixed `ConcurrentModificationException` when getting `NotFoundException` with session consistency.

### 4.21.1 (2021-11-13)
#### Bugs Fixed
* Fixed an issue in `ChangeFeedProcessor` where processing stops in some rare cases because of a race condition can occur which prevents work to be promptly assigned to other instances.

### 4.21.0 (2021-11-12)
#### Features Added
* GA of `CosmosPatch`, `CosmosBatch` and `CosmosBulk` API.
* GA of `ChangeFeedProcessorState` API.
* Added `networkRequestTimeout` API for `DirectConnectionConfig`.

#### Bugs Fixed
* Override the default keep-alive config on linux to keep connections open and detect a broken connection faster.

#### Other Changes
* Removed deprecated `BulkExecutionOptions`.
* Removed deprecated `BulkExecutionThresholds`.
* Removed deprecated `BulkItemRequestOptions`.
* Removed deprecated `BulkItemRequestOptionsBase`.
* Removed deprecated `BulkOperations`.
* Removed deprecated `BulkPatchItemRequestOptions`.
* Removed deprecated `BulkProcessingOptions`.
* Removed deprecated `BulkProcessingThresholds`.
* Removed deprecated `TransactionalBatch`.
* Removed deprecated `TransactionalBatchItemRequestOptions`.
* Removed deprecated `TransactionalBatchItemRequestOptionsBase`.
* Removed deprecated `TransactionalBatchOperationResult`.
* Removed deprecated `TransactionalBatchPatchItemRequestOptions`.
* Removed deprecated `TransactionalBatchRequestOptions`.
* Removed deprecated `TransactionalBatchResponse`.

### 4.20.1 (2021-10-27)
#### Bugs Fixed
* Removed `AfterBurner` module for Java version 16+.
* Fixed `BadRequestException` issue when using `Distinct` with matched `orderBy` queries via `continuationToken`.

### 4.20.0 (2021-10-14)
#### Features Added
* Enabling `query plan` cache by default.

#### Bugs Fixed
* Fixed issue with bulk reads when `contentResponseOnWrite` is not explicitly enabled on the cosmos client.

### 4.19.1 (2021-09-24)
#### Features Added
* Added support to config retry count for `openConnectionsAndInitCaches`.

#### Bugs Fixed
* Fixed ReadMany Api on partition split.
* Removed full exception trace from 404 error on open telemetry.
* Fixed issue with onErrorDropped being called when using concatWith in QuorumReader.

### 4.20.0-beta.1 (2021-09-22)
#### Features Added
* Added support to config retry count for `openConnectionsAndInitCaches`.

### 4.19.0 (2021-09-09)
#### New Features
* Added support for distinct count queries.
* Added support for capturing `IndexMetrics` in `CosmosQueryRequestOptions`.

#### Bugs Fixed
* Added support to switch off IO thread for response processing.
* Fixed issue for resuming order by queries from continuation token that includes undefined/null.

#### Other Changes
* Renamed `BulkExecutionOptions` to `CosmosBulkExecutionOptions`.
* Renamed `BulkExecutionThresholds` to `CosmosBulkExecutionThresholdsState`.
* Renamed `BulkItemRequestOptions` to `CosmosBulkItemRequestOptions`.
* Renamed `BulkItemRequestOptionsBase` to `CosmosBulkItemRequestOptionsBase`.
* Renamed `BulkOperations` to `CosmosBulkOperations`.
* Renamed `BulkPatchItemRequestOptions` to `CosmosBulkPatchItemRequestOptions`.
* Renamed `TransactionalBatch` to `CosmosBatch`.
* Renamed `TransactionalBatchItemRequestOptions` to `CosmosBatchItemRequestOptions`.
* Renamed `TransactionalBatchItemRequestOptionsBase` to `CosmosBatchItemRequestOptionsBase`.
* Renamed `TransactionalBatchOperationResult` to `CosmosBatchOperationResult`.
* Renamed `TransactionalBatchPatchItemRequestOptions` to `CosmosBatchPatchItemRequestOptions`.
* Renamed `TransactionalBatchRequestOptions` to `CosmosBatchRequestOptions`.
* Renamed `TransactionalBatchResponse` to `CosmosBatchResponse`.
* Renamed `processBulkOperations` to `executeBulkOperations` API.
* Renamed `executeTransactionalBatch` to `executeCosmosBatch` API.
* Moved `CosmosBulkItemResponse.java` to `com.azure.cosmos.models` package.
* Moved `CosmosBulkOperationResponse.java` to `com.azure.cosmos.models` package.
* Moved `CosmosItemOperation.java` to `com.azure.cosmos.models` package.
* Moved `CosmosItemOperationType.java` to `com.azure.cosmos.models` package.
* Moved `CosmosPatchOperations.java` to `com.azure.cosmos.models` package.

### 4.19.0-beta.1 (2021-09-02)
#### Bugs Fixed
* Added support to switch off IO thread for response processing.

### 4.18.0 (2021-08-16)
#### New Features
* Integrated cosmos diagnostics with open telemetry tracer.

#### Bugs Fixed
* Added reactor netty timeline to `query plan` calls.
* Fixed serialization warning on `clientSideRequestDiagnostics`.
* Fixed an issue when `IdleEndpointTimeout` is set to 0 in `DirectConnectionConfig`.
* Added retry for `PrematureCloseException`.
* Fixed an issue where application hangs in bulk executor.
* Fixed an issue which preventing recovery from 410/0 after split.

### 4.18.0-beta.1 (2021-08-11)
#### Bugs Fixed
* Added `TransportRequestChannelAcquisitionContext` in `CosmosDiagnostics`.

### 4.17.0 (2021-07-08)
#### New Features
* Adjust `MicroBatchSize` dynamically based on throttling rate in `BulkExecutor`.

#### Bugs Fixed
* Fixed an issue with AAD authentication in `Strong` and `BoundedStaleness` in direct mode.
* Fixed an issue where `ChangeFeedProcessor` was resuming from zero continuation token for new partitions on partition splits.

### 4.16.0 (2021-06-11)
#### Bugs Fixed
* Fixed an issue on handling partition splits during bulk operations in Gateway Mode.
* Fixed an issue with `NumberFormatException` happening on requests on large containers.
* Fixed an issue with BackOff time in `ThroughputController`.
* Fixed an issue with `ThroughputControl` calculation.
* Improved behavior when `CosmosClientBuilder.userAgentSuffix` exceeds 64 characters. Now `userAgentSuffix` will be honored as long as total userAgent value is less than 256 characters or truncated to fit the 256 characters limited.
* Fixed issue when using client-side throughput control in combination with bulk upserts, previously resulting in unnecessarily upserting documents multiple times in some cases when getting throttled.

### 4.16.0-beta.1 (2021-05-20)
#### Bugs Fixed
* No changes from previous version, releasing for compatibility issues with cosmos encryption modules.

### 4.15.0 (2021-05-12)
#### New Features
* Added `backendLatencyInMs` in `CosmosDiagnostics` for `DIRECT` connection mode.
* Added `retryContext` in `CosmosDiagnostics` for query operations.

#### Bugs Fixed
* Fixed ignored `HttpClient` decoder configuration issue.
* Fixed incorrect connection mode issue in `CosmosDiagnostics`.
* Fixed issue with handling collisions in the effective partition key.
* Fixed `CosmosQueryRequestOptions` NPE in `readAllItems` API.

### 4.15.0-beta.2 (2021-04-26)
#### Bugs Fixed
* No changes from previous version, releasing for compatibility issues with cosmos encryption modules.

### 4.15.0-beta.1 (2021-04-07)
#### Bugs Fixed
* No changes from previous version, releasing for compatibility issues with cosmos encryption modules.

### 4.14.0 (2021-04-06)
#### New Features
* General Availability for `readMany()` API in `CosmosAsyncContainer` and `CosmosContainer`.
* General Availability for `handle()` API in `CosmosPagedFlux` and `CosmosPagedIterable`.
* Upgraded Jackson to patch version 2.12.2.
* Exposed `getDocumentUsage` and `getDocumentCountUsage()` APIs in `FeedResponse` to retrieve document count metadata.

#### Bugs Fixed
* Allowed `CosmosPagedFlux#handle()` and `CosmosPagedIterable#handle()` API for chaining.
* Removed `AfterBurner` module usage from `CosmosException` causing the warning logs.
* Fixed issue of duplicate processing of items on the same Change Feed Processor instance.
* Return `RequestTimeoutException` on client side timeout for write operations.

### 4.13.1 (2021-03-22)
#### Bugs Fixed
* Fixed issue preventing recovery from 410 status code and 0 sub status code due to stale Gateway caches when threads in parallel scheduler are starved.
* Fixed warning caused because of afterburner module usage in `CosmosDiagnostics`.
* Query performance improvements.

### 4.13.0 (2021-03-11)
> [!IMPORTANT] 
> This release updates `reactor-core` and `reactor-netty` major versions to `2020.0.4 (Europium)` release train.
#### New Features
* Updated `reactor-core` version to 3.4.3.
* Updated `reactor-netty` version to 1.0.4.
* Added `Diagnostics` for queries.

#### Bugs Fixed
* Fixed `OrderBy` for mixed and undefined types for cross partition queries.
* Fixed `readAllItems` with resourceToken.
* Fixed issue with `resourceToken` usage in `Gateway` connection mode.
* Fixed issues with point operations with permissions in `Gateway` connection mode.

### 4.12.0 (2021-02-09)
#### New Features
* Added connection endpoint rediscovery feature to help reduce and spread-out high latency spikes.
* Added changeFeed pull model beta API.
* Added support for resuming query from a pre split continuation token after partition split.
* Optimized query execution time by caching `query plan` for single partition queries with filters and orderby.

#### Bugs Fixed
* Fixed telemetry deserialization issue.
* Skip session token for `query plan`, trigger and UDF.
* Improved session timeout 404/1002 exception handling.

### 4.11.0 (2021-01-15)
#### New Features
* Added Beta API for Patch support.
* Updated reactor-core library version to `3.3.12.RELEASE`.
* Updated reactor-netty library version to `0.9.15.RELEASE`.
* Updated netty library version to `4.1.54.Final`.

#### Bugs Fixed
* Fixed RntbdServiceEnpoint close issue.
* Improved the latency and throughput for writes when multiplexing.

### 4.10.0 (2020-12-14)
#### New Features
* Added Conflict API support.

### 4.9.0 (2020-12-11)
#### New Features
* Added Beta API for Bulk Operations.
* Added `getRegionsContacted` API in `CosmosDiagnostics`.
* Added Diagnostics for `CosmosStoredProcedureResponse`.
* Added trouble shooting guide links to `CosmosException`.

#### Bugs Fixed
* Adding automatic retries on client-side transient failures on writes while possible with still being idempotent.
* Fixed NPE on `getDiagnostics` for `CosmosStoredProcedureResponse`.
* Fixed empty `resourceAddress` in `CosmosException`.

### 4.8.0 (2020-10-27)
#### New Features
* Added `contentResponseOnWriteEnabled` feature to `CosmosItemRequestOptions`.

#### Bugs Fixed
* Fixed an issue which may affect query behaviour when resuming from a continuation token.

### 4.7.1 (2020-10-21)
#### Bugs Fixed
* Improved the 449 retry policy to force back-off on initial retry and start with shorter back-offs.

### 4.7.0 (2020-10-17)
#### New Features
* Added Beta API for transactional batches.

#### Bugs Fixed
* Fixed an error parsing query metrics on locales with ',' as floating-point delimiter.
* Stopped excessive regional fail-overs when retrieving responses with invalid json from Gateway.
* Fixed an error resulting in certain queries unnecessarily being expected in the Gateway even when using Direct transport.
* Reduced logging noise level by handling SSLException on channel closure.
* Improved efficiency of retry logic for "404 - ReadSession not available" errors.

### 4.6.0 (2020-09-30)
#### New Features
* Added new API to support AAD role-based access control in Cosmos. This is a preview feature which needs to be enabled at the account settings.
* Added handler API(beta) to `CosmosPagedFlux`/`CosmosPagedIterable` to be invoked on every response.

### 4.5.2 (2020-09-29)
#### Bugs Fixed
* Increased robustness of query execution and fetching metadata cache in case of intermittent connectivity issues.

### 4.5.1 (2020-09-25)
#### Bugs Fixed
* Added preview implementation for ChangeFeedProcessor which allows for a more detailed view of the current state.
* Fixed Multiple partition supervisor tasks running simultaneously if leaseAcquireInterval is smaller than leaseRenewInterval.
* Improved Diagnostics for Rntbd connectivity.
* Stopped onError Dropped events from leaking into default reactor hook.

### 4.5.0 (2020-09-16)
#### New Features
* Increased robustness of the Rntbd stack in case of intermittent connectivity issues.
* Improved latency in case of intermittent connectivity issues to individual backend replicas for multi-region accounts avoiding initiation of unnecessary regional fail-overs.

### 4.4.0 (2020-09-12)
#### Bugs Fixed
* Fixed RequestTimeoutException when enabling `netty-tcnative-boringssl` dependency.
* Fixed memory leak issue on `Delete` operations in `GATEWAY` mode.
* Fixed a leak in `CosmosClient` instantiation when endpoint uri is invalid.
* Improved `CPU History` diagnostics.

### 4.4.0-beta.1 (2020-08-27)
#### New Features
* Added new API to efficiently load many documents (via list of pk/id pairs or all documents for a set of pk values).
* Added new `deleteItem` API.
* Enabled query metrics by default.
#### Bugs Fixed
* Fixed NPE in `GatewayAddressCache`.
* Fixing query metric issue for zero item response.
* Improved performance (reduced CPU usage) for address parsing and Master-Key authentication.

### 4.3.2-beta.2 (2020-08-17)
#### Bugs Fixed
* No changes from previous version, releasing for compatibility issues with spring data modules.

### 4.3.2-beta.1 (2020-08-14)
#### Bugs Fixed
* Fixed issue in RntbdServiceEndpoint to avoid early closure of an unused TCP connection.

### 4.3.1 (2020-08-13)
#### Bugs Fixed
* Fixed issue with `GROUP BY` query, where it was returning only one page.
* Fixed user agent string format to comply with central SDK guidelines.
* Enhanced diagnostics information to include `query plan` diagnostics.

### 4.3.0 (2020-07-29)
#### New Features
* Updated reactor-core library version to `3.3.8.RELEASE`. 
* Updated reactor-netty library version to `0.9.10.RELEASE`. 
* Updated netty library version to `4.1.51.Final`. 
* Added new overload APIs for `upsertItem` with `partitionKey`. 
* Added open telemetry tracing support. 
#### Bugs Fixed
* Fixed issue where SSLException gets thrown in case of cancellation of requests in GATEWAY mode.
* Fixed resource throttle retry policy on stored procedures execution.
* Fixed issue where SDK hangs in log level DEBUG mode. 
* Fixed periodic spikes in latency in Direct mode. 
* Fixed high client initialization time issue. 
* Fixed http proxy bug when customizing client with direct mode and gateway mode. 
* Fixed potential NPE in users passes null options. 
* Added timeUnit to `requestLatency` in diagnostics string.
* Removed duplicate uri string from diagnostics string. 
* Fixed diagnostics string in proper JSON format for point operations.
* Fixed issue with `.single()` operator causing the reactor chain to blow up in case of Not Found exception. 

### 4.2.0 (2020-07-14)
#### New Features
* Added script logging enabled API to `CosmosStoredProcedureRequestOptions`.
* Updated `DirectConnectionConfig` default `idleEndpointTimeout` to 1h and default `connectTimeout` to 5s.
#### Bugs Fixed
* Fixed issue where `GatewayConnectionConfig` `idleConnectionTimeout` was overriding `DirectConnectionConfig` `idleConnectionTimeout`.
* Fixed `responseContinuationTokenLimitInKb` get and set APIs in `CosmosQueryRequestOptions`.
* Fixed issue in query and change feed when recreating the collection with same name.
* Fixed issue with top query throwing ClassCastException.
* Fixed issue with order by query throwing NullPointerException.
* Fixed issue in handling of cancelled requests in direct mode causing reactor `onErrorDropped` being called. 

### 4.1.0 (2020-06-25)
#### New Features
* Added support for `GROUP BY` query.
* Increased the default value of maxConnectionsPerEndpoint to 130 in DirectConnectionConfig.
* Increased the default value of maxRequestsPerConnection to 30 in DirectConnectionConfig.
#### Bugs Fixed
* Fixed issues with order by query returning duplicate results when resuming by using continuation token. 
* Fixed issues with value query returning null values for nested object.
* Fixed null pointer exception on request manager in RntbdClientChannelPool.

### 4.0.1 (2020-06-10)
#### New Features
* Renamed `QueryRequestOptions` to `CosmosQueryRequestOptions`.
* Updated `ChangeFeedProcessorBuilder` to builder pattern.
* Updated `CosmosPermissionProperties` with new container name and child resources APIs.
#### Bugs Fixed
* Fixed ConnectionPolicy `toString()` Null Pointer Exception.

### 4.0.1-beta.4 (2020-06-03)
#### New Features
* Added more samples & enriched docs to `CosmosClientBuilder`. 
* Updated `CosmosDatabase` & `CosmosContainer` APIs with throughputProperties for autoscale/autopilot support. 
* Renamed `CosmosClientException` to `CosmosException`. 
* Replaced `AccessCondition` & `AccessConditionType` by `ifMatchETag()` & `ifNoneMatchETag()` APIs. 
* Merged all `Cosmos*AsyncResponse` & `CosmosResponse` types to a single `CosmosResponse` type.
* Renamed `CosmosResponseDiagnostics` to `CosmosDiagnostics`.  
* Wrapped `FeedResponseDiagnostics` in `CosmosDiagnostics`. 
* Removed `jackson` dependency from azure-cosmos & relying on azure-core. 
* Replaced `CosmosKeyCredential` with `AzureKeyCredential` type. 
* Added `ProxyOptions` APIs to `GatewayConnectionConfig`. 
* Updated SDK to use `Instant` type instead of `OffsetDateTime`. 
* Added new enum type `OperationKind`. 
* Renamed `FeedOptions` to `QueryRequestOptions`. 
* Added `getETag()` & `getTimestamp()` APIs to `Cosmos*Properties` types. 
* Added `userAgent` information in `CosmosException` & `CosmosDiagnostics`. 
* Updated new line character in `Diagnostics` to System new line character. 
* Removed `readAll*` APIs, use query select all APIs instead.
* Added `ChangeFeedProcessor` estimate lag API.   
#### Bugs Fixed
* Fixed issue with parsing of query results in case of Value order by queries. 

### 4.0.1-beta.3 (2020-05-15)
#### New Features
* Added autoscale/autopilot throughput provisioning support to SDK.  
* Replaced `ConnectionPolicy` with new connection configs. Exposed `DirectConnectionConfig` & `GatewayConnectionConfig` APIs through `CosmosClientBuilder` for Direct & Gateway mode connection configurations.
* Moved `JsonSerializable` & `Resource` to implementation package. 
* Added `contentResponseOnWriteEnabled` API to CosmosClientBuilder which disables full response content on write operations.
* Exposed `getETag()` APIs on response types.
* Moved `CosmosAuthorizationTokenResolver` to implementation. 
* Renamed `preferredLocations` & `multipleWriteLocations` API to `preferredRegions` & `multipleWriteRegions`. 
* Updated `reactor-core` to 3.3.5.RELEASE, `reactor-netty` to 0.9.7.RELEASE & `netty` to 4.1.49.Final versions. 
* Added support for `analyticalStoreTimeToLive` in SDK.     
#### Bugs Fixed
* Fixed socket leak issues with Direct TCP client.
* Fixed `orderByQuery` with continuation token bug.

### 4.0.1-beta.2 (2020-04-21)
#### New Features
* `CosmosClientException` extends `AzureException`. 
* Removed `maxItemCount` & `requestContinuationToken` APIs from `FeedOptions` instead using `byPage()` APIs from `CosmosPagedFlux` & `CosmosPagedIterable`.
* Introduced `CosmosPermissionProperties` on public surface for `Permission` APIs.
* Removed `SqlParameterList` type & replaced with `List`
* Fixed multiple memory leaks in Direct TCP client. 
* Added support for `DISTINCT` queries. 
* Removed external dependencies on `fasterxml.uuid, guava, commons-io, commons-collection4, commons-text`.  
* Moved `CosmosPagedFlux` & `CosmosPagedIterable` to `utils` package. 
* Updated netty to 4.1.45.Final & project reactor to 3.3.3 version.
* Updated public rest contracts to `Final` classes.
* Added support for advanced Diagnostics for point operations.
#### Bugs Fixed
* `ChangeFeedProcessor` bug fix for handling partition splits & when partition not found.
* `ChangeFeedProcessor` bug fix when synchronizing lease updates across different threads.

### 4.0.1-beta.1 (2020-03-10)
#### New Features 
* Updated package to `com.azure.cosmos`
* Added `models` package for model / rest contracts
* Added `utils` package for `CosmosPagedFlux` & `CosmosPagedIterable` types. 
* Updated public APIs to use `Duration` across the SDK.
* Added all rest contracts to `models` package.
* `RetryOptions` renamed to `ThrottlingRetryOptions`.
* Added `CosmosPagedFlux` & `CosmosPagedIterable` pagination types for query APIs. 
* Added support for sharing TransportClient across multiple instances of CosmosClients using a new API in the `CosmosClientBuilder#connectionSharingAcrossClientsEnabled(true)`
* Query Optimizations by removing double serialization / deserialization. 
* Response Headers optimizations by removing unnecessary copying back and forth. 
* Optimized `ByteBuffer` serialization / deserialization by removing intermediate String instantiations.
#### Bugs Fixed
* Fixed race condition causing `ArrayIndexOutOfBound` exception in StoreReader<|MERGE_RESOLUTION|>--- conflicted
+++ resolved
@@ -1,13 +1,12 @@
 ## Release History
 
-<<<<<<< HEAD
 ### 4.47.0-beta.1 (Unreleased)
 
 #### Features Added
 * Added a flag for allowing customers to preserve ordering for bulk writing. See 
 
 ### 4.46.0-beta.1 (Unreleased)
-=======
+
 ### 4.48.0-beta.1 (Unreleased)
 
 #### Features Added
@@ -31,7 +30,6 @@
 there are non-existent document IDs also passed through the API - See [PR 35513](https://github.com/Azure/azure-sdk-for-java/pull/35513)
 
 ### 4.46.0 (2023-06-09)
->>>>>>> c5d092a6
 
 #### Features Added
 * Added the capability to filter request-level metrics based on diagnostic thresholds. Request-level metrics usually are used to capture metrics per backend endpoint/replica - a high cardinality dimension. Filtering by diagnostic thresholds reduces the overhead - but also means request-level metrics can only be used for debugging purposes - not for monitoring purposes. So, it is important to use the unfiltered operation-level metrics for health monitoring in this case. - See [PR 35114](https://github.com/Azure/azure-sdk-for-java/pull/35114)
