--- conflicted
+++ resolved
@@ -3,11 +3,7 @@
 ### 4.35.0-beta.1 (Unreleased)
 
 #### Features Added
-<<<<<<< HEAD
-* GA of `DedicatedGatewayRequestOptions` API. See [PR 30142](https://github.com/Azure/azure-sdk-for-java/pull/30142)
 * //TODO:(kuthapar) - add changelog for FFCF CFP
-=======
->>>>>>> 8b31a1f0
 
 #### Breaking Changes
 
