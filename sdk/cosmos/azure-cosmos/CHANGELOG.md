## Release History

### 4.59.0-beta.1 (Unreleased)

#### Features Added
<<<<<<< HEAD
* Added diagnostic fields for `quorumAckedLSN` and `currentReplicaSetSize`. Changed `replicaStatusList` to include all replicas and more information. - See [PR 39844](https://github.com/Azure/azure-sdk-for-java/pull/39844)

=======
* Added public APIs `getCustomeSerializer` and `setCustomSerializer` to allow customers to specify custom payload transformations or serialization settings. - See [PR 38997](https://github.com/Azure/azure-sdk-for-java/pull/38997)
 
>>>>>>> ecfbba2d
#### Breaking Changes

#### Bugs Fixed

#### Other Changes
* Load Blackbird or Afterburner into the ObjectMapper depending upon Java version and presence of modules in classpath. Make Afterburner and Blackbird optional maven dependencies. See - [PR 39689](https://github.com/Azure/azure-sdk-for-java/pull/39689)

### 4.58.0 (2024-04-16)
#### Other Changes
* Changed initial `targetBatchSize` to be capped by both `initialBatchSize` and `maxBatchSize` configured in `CosmosBulkExecutionOptions` - See[39500](https://github.com/Azure/azure-sdk-for-java/pull/39500)
* Ensured that `exceptionMessage` is populated even for non-cosmos Exceptions in `GatewayStatistics` - See [PR 39507](https://github.com/Azure/azure-sdk-for-java/pull/39507)
* Added partition key helper functions to `PartitionKeyBuilder` that are needed for `azure-spring-data-cosmos`. - See [PR 39213](https://github.com/Azure/azure-sdk-for-java/pull/39213)
* Added `cosmos.client.req.rntbd.actualItemCount` and `cosmos.client.req.gw.actualItemCount` metrics. - See [PR 39682](https://github.com/Azure/azure-sdk-for-java/pull/39682)

### 4.57.0 (2024-03-25)

#### Features Added
* Added public APIs `setMaxMicroBatchSize` and `getMaxMicroBatchSize` in `CosmosBulkExecutionOptions` - See [PR 39335](https://github.com/Azure/azure-sdk-for-java/pull/39335)

#### Bugs Fixed
* Suppressed exceptions when calling diagnostics handlers. - See [PR 39077](https://github.com/Azure/azure-sdk-for-java/pull/39077)
* Fixed an issue where no cross region retry for write operations due to channel acquisition timeout. - See [PR 39255](https://github.com/Azure/azure-sdk-for-java/pull/39255)
* Fixed incorrect container tag value in metrics. - See [PR 39322](https://github.com/Azure/azure-sdk-for-java/pull/39322)
* Fixed issue where CosmosDiagnosticsContext is null when diagnostics are sampled out. - See [PR 39352](https://github.com/Azure/azure-sdk-for-java/pull/39352)
#### Other Changes
* Changed logic to only call `System.exit()` in `DiagnosticsProvider` for `Error` scenario. Also added `System.err` for `Error` cases. - See [PR 39077](https://github.com/Azure/azure-sdk-for-java/pull/39077)
* Removed `System.exit()` calls from `ImplementationBridgeHelpers`. - See [PR 39387](https://github.com/Azure/azure-sdk-for-java/pull/39387)

### 4.53.4-hotfix (2024-03-15)

#### Other Changes
* Removed `System.exit()` calls from `ImplementationBridgeHelpers`. - See [PR 39215](https://github.com/Azure/azure-sdk-for-java/pull/39215)

### 4.48.3-hotfix (2024-03-15)

#### Bugs Fixed
* Fixed an issue where `sampleDiagnostics` is not being honored for `query. See [PR 37015](https://github.com/Azure/azure-sdk-for-java/pull/37015)
* Suppressed exceptions when calling diagnostics handlers. - See [PR 39077](https://github.com/Azure/azure-sdk-for-java/pull/39077)

### Other Changes
* Changed logic to only call `System.exit()` in `DiagnosticsProvider` for `Error` scenario. Also added `System.err` for `Error` cases. - See [PR 39077](https://github.com/Azure/azure-sdk-for-java/pull/39077)
* Removed `System.exit()` calls from `ImplementationBridgeHelpers`. - See [PR 39182](https://github.com/Azure/azure-sdk-for-java/pull/39182)

### 4.45.3-hotfix (2024-03-15)

#### Bugs Fixed
* Fixed an issue where `sampleDiagnostics` is not being honored for `query. See [PR 37015](https://github.com/Azure/azure-sdk-for-java/pull/37015)
* Suppressed exceptions when calling diagnostics handlers. - See [PR 39077](https://github.com/Azure/azure-sdk-for-java/pull/39077)

### Other Changes
* Changed logic to only call `System.exit()` in `DiagnosticsProvider` for `Error` scenario. Also added `System.err` for `Error` cases. - See [PR 39077](https://github.com/Azure/azure-sdk-for-java/pull/39077)
* Removed `System.exit()` calls from `ImplementationBridgeHelpers`. - See [PR 39184](https://github.com/Azure/azure-sdk-for-java/pull/39184)

### 4.53.3-hotfix (2024-03-07)

#### Bugs Fixed
* Suppressed exceptions when calling diagnostics handlers. - See [PR 39121](https://github.com/Azure/azure-sdk-for-java/pull/39121)

#### Other Changes
* Changed logic to only call `System.exit()` in `DiagnosticsProvider` for `Error` scenario. Also added `System.err` for `Error` cases. - See [PR 39121](https://github.com/Azure/azure-sdk-for-java/pull/39121)

### 4.56.0 (2024-02-20)

#### Features Added
* Added overloads for `CosmosAsyncContainer.readMany` and `CosmosContainr.readMany` accepting request options via `CosmosReadManyRequestOptions` to allow specifying excluded regions, diagnostics thresholds and end-to-end timeout etc. - See [PR 38821](https://github.com/Azure/azure-sdk-for-java/pull/38821)

#### Bugs Fixed
* Fixed an issue in QuorumReader when quorum could not be selected even though 1 secondary and Primary are reachable and in sync. - See [PR 38832](https://github.com/Azure/azure-sdk-for-java/pull/38832)

### 4.55.1 (2024-02-13)

#### Other Changes
* Limited max. number of threads possible to be used by BulkExecutor instances . - See [PR 38745](https://github.com/Azure/azure-sdk-for-java/pull/38745)

### 4.55.0 (2024-02-08)
* Added option to override the Http Connection Pool size in Gateway mode. Increasing the connection pool size beyond 1000 can be useful when the number of concurrent requests in Gateway mode is very high and you see a `reactor.netty.internal.shaded.reactor.pool.PoolAcquirePendingLimitException: Pending acquire queue has reached its maximum size of 2000` error. - See [PR 38305](https://github.com/Azure/azure-sdk-for-java/pull/38305)

#### Features Added
* Added payload size metrics for Gateway mode. - See [PR 38517](https://github.com/Azure/azure-sdk-for-java/pull/38517)

#### Other Changes
* Reduced CPU overhead slightly for workloads with high throughput of point operations - especially when diagnostics like traces or metrics are enabled. - See [PR 38232](https://github.com/Azure/azure-sdk-for-java/pull/38232)
* Changed to add `transportRequestChannelAcquisitionContext` in CosmosDiagnostics based on duration in `channelAcquisitionStarted` stage. By default, if `channelAcquisitionStarted` took more than 1s, `transportRequestChannelAcquisitionContext` will be added. - See [PR 38416](https://github.com/Azure/azure-sdk-for-java/pull/38416)
* Added information about the path when it is invalid in RxDocumentService ctor. - See [PR 38482](https://github.com/Azure/azure-sdk-for-java/pull/38482)
* Removed `CancellationException` callstack from `RntbdRequestRecord.toString`. - See [PR 38504](https://github.com/Azure/azure-sdk-for-java/pull/38504)
* Using customized `subStatusCodes` for client generated `InternalServerErrorException`. - See [PR 38518](https://github.com/Azure/azure-sdk-for-java/pull/38518)
* Added an option to opt-out of E2E timeout defined in CosmosClientBuilder for non-point operations via system property or environment variable. - See [PR 38388](https://github.com/Azure/azure-sdk-for-java/pull/38388)
* Using `ConnectionTimeout` as the `RNTBD` connection `acquisitionTimeout`. - See [PR 38695](https://github.com/Azure/azure-sdk-for-java/pull/38695)

### 4.54.0 (2024-01-03)

#### Features Added
* Integrate `ThroughputControl` with ChangeFeedProcessor - See [PR 38052](https://github.com/Azure/azure-sdk-for-java/pull/38052)

#### Bugs Fixed
* Fixed issue where AAD/Entra ID related exceptions are not fully propagated to the caller when CosmosAsyncClient is created, causing ambiguity for user on the root cause of the error - See [PR 37977](https://github.com/Azure/azure-sdk-for-java/pull/37977) 
* Fixed a `NullPointerException` issue in `MetadataRequestRetryPolicy` when `locationEndpointToRoute` is not set. - See [PR 38094](https://github.com/Azure/azure-sdk-for-java/pull/38094)

#### Other Changes
* Reset `transitTimeoutCount` and `cancellationCount` in `RntbdClientChannelHealthChecker` when CPU load is above threshold. - See [PR 38157](https://github.com/Azure/azure-sdk-for-java/pull/38157)
* Perf-improvement avoiding extra-buffer copy for query and point operations - See [PR 38072](https://github.com/Azure/azure-sdk-for-java/pull/38072)

### 4.53.1 (2023-12-06)

#### Bugs Fixed
* Fixed high number of PKRangeFeed calls when using BulkExecution without SparkConnector - See [PR 37920](https://github.com/Azure/azure-sdk-for-java/pull/37920) 

#### Other Changes
* Changed to `DEBUG` log level in `WebExceptionRetryPolicy` for non-handled exception scenario and retry scenario - See [PR 37918](https://github.com/Azure/azure-sdk-for-java/pull/37918)

### 4.53.0 (2023-12-01)
#### Bugs Fixed
* Fixed a bug resulting in `CosmosDiagnosticsContext.getStatusCode()` always returning `0` for `readMany` operations. - See [PR 37394](https://github.com/Azure/azure-sdk-for-java/pull/37394)
* Fixed an issue where PartitionKeyRange request will not do cross region retry. - See [PR 37403](https://github.com/Azure/azure-sdk-for-java/pull/37403)
* Fixed an issue where Session consistency was not honored when the consistency level on the `CosmosClientBuilder.consistencyLevel` was not explicitly set to `ConsistencyLevel.SESSION` but the default account consistency level is session. If not enforcing session consistency is the intended behavior, you can set the `CosmsoClientBuilder.consistencyLevel` to `ConsistencyLevel.EVENTUAL`. - See [PR 37377](https://github.com/Azure/azure-sdk-for-java/pull/37377)
* Fixed an issue where client level `EndToEndOperationLatencyPolicyConfig.availabilityStrategy` is not being applied for `query` - See [PR 37511](https://github.com/Azure/azure-sdk-for-java/pull/37511)
* Fixed an issue where operation is not cancelled based on `CosmosEndToEndOperationLatencyPolicyConfig.endToEndOperationTimeout` when `429` happens - See [PR 37764](https://github.com/Azure/azure-sdk-for-java/pull/37764)
* Fixed an issue where `CosmosEndToEndOperationLatencyPolicyConfig.endToEndOperationTimeout` is not applied for `ReadMany` - See [PR 37764](https://github.com/Azure/azure-sdk-for-java/pull/37764)
* Fixed an issue with OFFSET and LIMIT query clause returning partial query results when used with DISTINCT - See [PR 37860](https://github.com/Azure/azure-sdk-for-java/pull/37860)

#### Other Changes
* Modified the event payload when diagnostic details are traced (vis Open telemetry traces). The diagnostics can exceed the max. attribute size of 8KB. This PR will split the diagnostics and trace them in multiple events (ordered by `SequenceNumber` attribute) to ensure the full diagnostics message is available in logged events. - See [PR 37376](https://github.com/Azure/azure-sdk-for-java/pull/37376)
* Added `sessionRetryCfg` to the diagnostic string and modified `proactiveInit` key name to `proactiveInitCfg` in the diagnostic string. - See [PR 36711](https://github.com/Azure/azure-sdk-for-java/pull/36711)
* Modified `429` retry backoff time when `retryAfter` is not being returned from server. For `429/3200`, SDK will retry immediately, for others SDK will backoff 100ms - See [PR 37764](https://github.com/Azure/azure-sdk-for-java/pull/37764)

### 4.52.0 (2023-10-24)
#### Features Added
* Added an option to configure the minimum retry duration for 404/1002 session not available. - See [PR 37143](https://github.com/Azure/azure-sdk-for-java/pull/37143) and [PR 37240](https://github.com/Azure/azure-sdk-for-java/pull/37240)

#### Bugs Fixed
* Fixed an issue where `emptyPageDiagnosticsEnabled` in `CosmosQueryRequestOptions` was being overridden. This caused empty page diagnostics to be logged (with INFO level) even when the flag was set to false - See [PR 37199](https://github.com/Azure/azure-sdk-for-java/pull/37199)
* Fixed an issue where the HttpTimeoutPolicy was not being used correctly - See [PR 37188](https://github.com/Azure/azure-sdk-for-java/pull/37188) 
* Fixed an issue where SDK mark region unavailable on http timeout - See [PR 37163](https://github.com/Azure/azure-sdk-for-java/pull/37163)
* Fixed an issue where SDK do `A, B, C, A` retry pattern for `404/1002` - See [PR 37040](https://github.com/Azure/azure-sdk-for-java/pull/37040)
* Fixed an issue where SDK do aggressive retry on `449` - See [PR 37040](https://github.com/Azure/azure-sdk-for-java/pull/37040)
* Fixed an issue where SDK skip cross region retry for server generated `410` for write operations - See [PR 37040](https://github.com/Azure/azure-sdk-for-java/pull/37040)
* Added 410/1002 handling for `ChangeFeedProcessor#getCurrentState` in **Latest Version**, **All Version and Deletes** changes modes. - See [PR 37107](https://github.com/Azure/azure-sdk-for-java/pull/37107)
    * **NOTE :** Here the fix is for a `ChangeFeedProcessor` instance built with either `handleLatestVersionChanges` or `handleAllVersionsAndDeletesChanges`.
* Fixed an issue where SDK does not do retry for `AddressRefresh` on `HttpTimeout` for write operations - See [PR 37286](https://github.com/Azure/azure-sdk-for-java/pull/37286)

### 4.51.0 (2023-09-29)

#### Features Added
* Added a preview API to `ChangeFeedProcessorBuilder` to process an additional `ChangeFeedProcessorContext` for handling all versions and deletes changes. - See [PR 36715](https://github.com/Azure/azure-sdk-for-java/pull/36715)
* Added public APIs to configure a `Supplier<CosmosExcludedRegions>` through `CosmosClientBuilder#excludedRegionSupplier` and `CosmosExcludedRegions` - a type which encapsulates a set of excluded regions. See [PR 36616](https://github.com/Azure/azure-sdk-for-java/pull/36616)

#### Bugs Fixed
* Fixed an issue with the threshold based availability strategy, which could result in missing diagnostics and unnecessarily high tail latency - See [PR 36508](https://github.com/Azure/azure-sdk-for-java/pull/36508) and [PR 36786](https://github.com/Azure/azure-sdk-for-java/pull/36786).
* Fixed an issue where `sampleDiagnostics` is not being honored for query. See [PR 37015](https://github.com/Azure/azure-sdk-for-java/pull/37015)
* Fixed the issue of `excludeRegions` not being honored for `CosmosBulkExecutionOptions`. - See[PR 36616](https://github.com/Azure/azure-sdk-for-java/pull/36616)
* Fixed an issue with missing diagnostics (metrics, logging) for `Cosmos(Async)Container.readMany` calls - See [PR 37009](https://github.com/Azure/azure-sdk-for-java/pull/37009)

### 4.50.0 (2023-09-25)

#### Features Added
* Added throughput control support for `gateway mode`. See [PR 36687](https://github.com/Azure/azure-sdk-for-java/pull/36687)
* Added public API to change the initial micro batch size in `CosmosBulkExecutionOptions`. The micro batch size is dynamically adjusted based on throttling rate. By default, it starts with a relatively large micro batch size, which can result in a short spike of throttled requests at the beginning of a bulk execution - reducing the initial micro batch size - for example to 1 - will start with smaller batch size and then dynamically increase it without causing the initial short spike of throttled requests. See [PR 36910](https://github.com/Azure/azure-sdk-for-java/pull/36910)

#### Bugs Fixed
* Disabled `CosmosEndToEndOperationLatencyPolicyConfig` feature in `ChangeFeedProcessor`. Setting `CosmosEndToEndOperationLatencyPolicyConfig` at `CosmosClient` level will not affect `ChangeFeedProcessor` requests in any way. See [PR 36775](https://github.com/Azure/azure-sdk-for-java/pull/36775)
* Fixed staleness issue of `COSMOS.MIN_CONNECTION_POOL_SIZE_PER_ENDPOINT` system property - See [PR 36599](https://github.com/Azure/azure-sdk-for-java/pull/36599).
* Fixed an issue where `pageSize` from `byPage` is not always being honored. This only happens when the same `CosmosQueryRequestOptions` being used through different requests, and different pageSize being used. See [PR 36847](https://github.com/Azure/azure-sdk-for-java/pull/36847)
* Fixed an issue where build of `CosmosClient` and `CosmosAsyncClient` was getting blocked for the entire aggressive warmup duration even when all the connections have been opened already. - See [PR 36889](https://github.com/Azure/azure-sdk-for-java/pull/36889)
* Fixed `CosmosClient` connection warm up bug to open connections aggressively. - See [PR 36889](https://github.com/Azure/azure-sdk-for-java/pull/36889)

#### Other Changes
* Handling negative end-to-end timeouts provided more gracefully by throwing a `CosmsoException` (`OperationCancelledException`) instead of `IllegalArgumentException`. - See [PR 36507](https://github.com/Azure/azure-sdk-for-java/pull/36507)
* Reverted preserve ordering in bulk mode([PR 35892](https://github.com/Azure/azure-sdk-for-java/pull/35892)). See [PR 36638](https://github.com/Azure/azure-sdk-for-java/pull/36638)

### 4.45.2-hotfix (2023-09-18)
> [!IMPORTANT]
> We strongly recommend our customers to upgrade directly to at least 4.48.2 or above if they have been using the 4.45.2-hotfix version of `azure-cosmos`. Versions 4.46.0 - 4.48.1 will miss important fixes that have been backported to 4.45.2-hotfix.
#### Bugs Fixed
* Added capability to mark a region as unavailable when a request is cancelled due to end-to-end timeout and connection issues
  with the region in the direct connectivity mode. - See [PR 35586](https://github.com/Azure/azure-sdk-for-java/pull/35586)
* Fixed an issue where `ConnectionStateListener` tracked staled `Uris` which fails to mark the current `Uris` unhealthy properly - See [PR 36067](https://github.com/Azure/azure-sdk-for-java/pull/36067)
* Fixed an issue to update the last unhealthy timestamp for an `Uri` instance only when transitioning to `Unhealthy` from a different health status -  See [36083](https://github.com/Azure/azure-sdk-for-java/pull/36083)
* Improved the channel health check flow to deem a channel unhealthy when it sees consecutive cancellations. - See [PR 36225](https://github.com/Azure/azure-sdk-for-java/pull/36225)
* Optimized the replica validation flow to validate replica health with `Unknown` health status only when the replica is
  used by a container which is also part of the connection warm-up flow. - See [PR 36225](https://github.com/Azure/azure-sdk-for-java/pull/36225)
* Fixed possible `NullPointerException` issue if health-check flow kicks in before RNTBD context negotiation for a given channel - See [PR 36397](https://github.com/Azure/azure-sdk-for-java/pull/36397).

### 4.48.2 (2023-08-25)
> [!IMPORTANT]
> We strongly recommend our customers to use version 4.48.2 and above.
#### Bugs Fixed
* Fixed possible `NullPointerException` issue if health-check flow kicks in before RNTBD context negotiation for a given channel - See [PR 36397](https://github.com/Azure/azure-sdk-for-java/pull/36397).

#### Other Changes
* Handling negative end-to-end timeouts provided more gracefully by throwing a `CosmosException` (`OperationCancelledException`) instead of `IllegalArgumentException`. - See [PR 36535](https://github.com/Azure/azure-sdk-for-java/pull/36535)

### 4.49.0 (2023-08-21)
#### Features Added
* Added a flag for allowing customers to preserve ordering in bulk mode. See [PR 35892](https://github.com/Azure/azure-sdk-for-java/pull/35892)
* Added a flag to bypass integrated cache when dedicated gateway is used. See [PR 35865](https://github.com/Azure/azure-sdk-for-java/pull/35865)
* Added new aggressive retry timeouts for in-region calls. See [PR 35987](https://github.com/Azure/azure-sdk-for-java/pull/35987)

#### Bugs Fixed
* Wired `proactiveInit` into the diagnostics to track warmed up containers, proactive connection regions and aggressive warm up duration - See [PR 36111](https://github.com/Azure/azure-sdk-for-java/pull/36111)
* Fixed possible `NullPointerException` issue if health-check flow kicks in before RNTBD context negotiation for a given channel - See [PR 36397](https://github.com/Azure/azure-sdk-for-java/pull/36397). 

#### Other Changes
* Added coverage for `ChangeFeedProcessor` in `Latest Version` change feed mode to read change feed from a custom start time for multi-write accounts. - See[PR 36257](https://github.com/Azure/azure-sdk-for-java/pull/36257)

### 4.48.1 (2023-08-09)
#### Bugs Fixed
* Fixed request start time in the `CosmosDiagnostics` for individual request responses - See [PR 35705](https://github.com/Azure/azure-sdk-for-java/pull/35705)
* Fixed an issue where `ConnectionStateListener` tracked staled `Uris` which fails to mark the current `Uris` unhealthy properly - See [PR 36067](https://github.com/Azure/azure-sdk-for-java/pull/36067)
* Gone exceptions that are not idempotent should not be retried because it is not known if they succeeded for sure. The handling of the exception in this case is left to the user. Fixed retrying write operations when a gone exception occurs in bulk mode. - See [PR 35838](https://github.com/Azure/azure-sdk-for-java/pull/35838)
* Fixed an issue to update the last unhealthy timestamp for an `Uri` instance only when transitioning to `Unhealthy` from a different health status -  See [36083](https://github.com/Azure/azure-sdk-for-java/pull/36083)

#### Other Changes
* Query metrics diagnostics changed to JSON format. - See [PR 35761](https://github.com/Azure/azure-sdk-for-java/pull/35761)
* Improved the channel health check flow to deem a channel unhealthy when it sees consecutive cancellations. - See [PR 36225](https://github.com/Azure/azure-sdk-for-java/pull/36225)
* Optimized the replica validation flow to validate replica health with `Unknown` health status only when the replica is 
used by a container which is also part of the connection warm-up flow. - See [PR 36225](https://github.com/Azure/azure-sdk-for-java/pull/36225)

### 4.48.0 (2023-07-18)
#### Bugs Fixed
* Fixed an issue with deserialization of `conflictResolutionTimestamp` for All versions and deletes change feed mode. - See [PR 35909](https://github.com/Azure/azure-sdk-for-java/pull/35909)
* Added capability to mark a region as unavailable when a request is cancelled due to end-to-end timeout and connection issues
  with the region in the direct connectivity mode. - See [PR 35586](https://github.com/Azure/azure-sdk-for-java/pull/35586)

#### Other Changes
* Added fault injection support for Gateway connection mode - See [PR 35378](https://github.com/Azure/azure-sdk-for-java/pull/35378)

### 4.37.2-hotfix (2023-07-17)
#### Bugs Fixed
* Fixed an issue with deserialization of `conflictResolutionTimestamp` for All versions and deletes change feed mode. - See [PR 35912](https://github.com/Azure/azure-sdk-for-java/pull/35912)

### 4.47.0 (2023-06-26)
#### Features Added
* Added the capability to specify region switch hints through `CosmosClientBuilder#setSessionRetryOptions` for optimizing retries for `READ_SESSION_NOT_AVAILABLE` errors. - See [PR 35292](https://github.com/Azure/azure-sdk-for-java/pull/35292)
* Added API to exclude regions on request options which helps avoid a regions from preferred regions for the request. - See [PR 35166](https://github.com/Azure/azure-sdk-for-java/pull/35166)
* Added API for providing an availability strategy to improve availability when end-end timeout is specified. - See [PR 35166](https://github.com/Azure/azure-sdk-for-java/pull/35166)
* Added Threshold based availability strategy. - See [PR 35166](https://github.com/Azure/azure-sdk-for-java/pull/35166)

#### Bugs Fixed
* Fixes the `readMany` API to not drop existing documents from the response in point-read scenarios when 
there are non-existent document IDs also passed through the API - See [PR 35513](https://github.com/Azure/azure-sdk-for-java/pull/35513)

### 4.46.0 (2023-06-09)
#### Features Added
* Added the capability to filter request-level metrics based on diagnostic thresholds. Request-level metrics usually are used to capture metrics per backend endpoint/replica - a high cardinality dimension. Filtering by diagnostic thresholds reduces the overhead - but also means request-level metrics can only be used for debugging purposes - not for monitoring purposes. So, it is important to use the unfiltered operation-level metrics for health monitoring in this case. - See [PR 35114](https://github.com/Azure/azure-sdk-for-java/pull/35114)
* Added optional tags/dimensions for PartitionId/ReplicaId as alternative to ServiceAddress for direct-mode (rntbd) request-level metrics. - See [PR 35164](https://github.com/Azure/azure-sdk-for-java/pull/35164)
* Added request level info including timeline and system usage to the `CosmosDiagnosticsContext`. - See [PR 35254](https://github.com/Azure/azure-sdk-for-java/pull/35254) and [PR 35405](https://github.com/Azure/azure-sdk-for-java/pull/35405)
* Added an optional dimension/tag `OperationSubStatusCode` for operation-level metrics. - See [PR 35334](https://github.com/Azure/azure-sdk-for-java/pull/35334)
* Added support for `ComputedProperty` in `CosmosContainerProperties` - See [PR 35046](https://github.com/Azure/azure-sdk-for-java/pull/35046)

#### Breaking Changes
* Renamed the JVM configuration - `COSMOS.DEFENSIVE_WARMUP_CONCURRENCY` to `COSMOS.OPEN_CONNECTIONS_CONCURRENCY` - See [PR 34859](https://github.com/Azure/azure-sdk-for-java/pull/34859)

#### Bugs Fixed
* Enabled connection warm-up to continue in a best-effort manner to other regions in case of address resolution errors for a particular region - See [PR 35323](https://github.com/Azure/azure-sdk-for-java/pull/35323)
* Fixed an issue with `ChangeFeedProcessor` to fetch all changes before delay based on configured `PollDelay`. - See [PR 35324](https://github.com/Azure/azure-sdk-for-java/pull/35324)

#### Other Changes
* Refactored `CosmosContainerProactiveInitConfigBuilder` to make use of `ContainerDirectConnectionMetadata` and to wire `DirectConnectionConfig` with
  JVM configuration - `COSMOS.MIN_CONNECTION_POOL_SIZE_PER_ENDPOINT` - See [PR 34859](https://github.com/Azure/azure-sdk-for-java/pull/34859)
* Extending maximum retry delay in `SessionTokenMismatchRetryPolicy`. - See [PR 35360](https://github.com/Azure/azure-sdk-for-java/pull/35360)

### 4.45.1 (2023-05-19)
#### Bugs Fixed
* Fixed an issue where status code & sub-status code `408/20008` will always be populated in the CosmosDiagnostics in case of `RNTBD` request failures - See [PR 34999](https://github.com/Azure/azure-sdk-for-java/pull/34999)
* Fixed `readMany` API bug to enable swallowing of `404 Not Found` exceptions for 404/0 scenarios when `readMany` performs point-reads internally - See [PR 34966](https://github.com/Azure/azure-sdk-for-java/pull/34966)

### 4.45.0 (2023-05-12)
#### Features Added
* Added support for priority based throttling - See [PR 34121](https://github.com/Azure/azure-sdk-for-java/pull/34121)
* Added configurability for minimum connection pool size for all containers through a system property - `COSMOS.MIN_CONNECTION_POOL_SIZE_PER_ENDPOINT` - See [PR 33983](https://github.com/Azure/azure-sdk-for-java/pull/33983).
* Added `CosmosContainerProactiveInitConfigBuilder:setAggressiveWarmupDuration(Duration aggressiveWarmupDuration)` public API to switch between aggressively opening connections
  in a blocking manner to defensively opening connections in a non-blocking manner after `aggressiveWarmupDuration` has elapsed - See [PR 33983](https://github.com/Azure/azure-sdk-for-java/pull/33983).
* Added end to end timeout policy for item operations. Requests will be cancelled if they have not finished before the configured timeout - See [PR 34554](https://github.com/Azure/azure-sdk-for-java/pull/34554).
* Added capability to sample diagnostics dynamically (without need to reinitialize the app or the Cosmos Client instance). - See [PR 34915](https://github.com/Azure/azure-sdk-for-java/pull/34915). 

#### Bugs Fixed
* Fixed `IllegalArgumentException` in changeFeedProcessor when `maxScaleCount` is configured - See [PR 34618](https://github.com/Azure/azure-sdk-for-java/pull/34618)
* Removed custom user agent suffix from client telemetry - See [PR 34866](https://github.com/Azure/azure-sdk-for-java/pull/34866)
* Fixed an issue where `userAgentSuffix` is not being used in `CosmosDiagnostics` - See [PR 34863](https://github.com/Azure/azure-sdk-for-java/pull/34863)
* Enabled proactive connection management to only reopen closed / reset connections to those endpoints used by containers which
  were part of the connection warm up flow - See [PR 34892](https://github.com/Azure/azure-sdk-for-java/pull/34892)

#### Other Changes
* Disabled initialization of client telemetry background threads if client telemetry is disabled - See [PR 34889](https://github.com/Azure/azure-sdk-for-java/pull/34889)
* Removed synchronized locking on generating random UUIDs - See [PR 34879](https://github.com/Azure/azure-sdk-for-java/pull/34879)
* Capture diagnostics for cancelled `RNTBD` requests - See [PR 34912](https://github.com/Azure/azure-sdk-for-java/pull/34912)
* Added support for threshold based speculative processing - See [PR 34686](https://github.com/Azure/azure-sdk-for-java/pull/34686)

### 4.44.0 (2023-04-21)
#### Bugs Fixed
* Fixed an issue where throughput control is not triggered properly when target throughput is being used - See [PR 34393](https://github.com/Azure/azure-sdk-for-java/pull/34393)
* Fixed an issue where `IllegalStateException` being thrown during replica validation - See [PR 34538](https://github.com/Azure/azure-sdk-for-java/pull/34538)

### 4.43.0 (2023-04-06)
#### Features Added
* Added option to enable automatic retries for write operations - See [34227](https://github.com/Azure/azure-sdk-for-java/pull/34227)
* Added option to enable automatic logging of Cosmos diagnostics for errors or requests exceeding latency threshold - See [33209](https://github.com/Azure/azure-sdk-for-java/pull/33209)
* Added support for OpenTelemetry traces following the Semantic profile for Cosmos DB - See [33209](https://github.com/Azure/azure-sdk-for-java/pull/33209)

#### Breaking Changes
* Changed the default structure of Open Telemetry events being emitted by the SDK to follow the semantic profile for Cosmos DB. Use the `COSMOS.USE_LEGACY_TRACING` system property to retrun to the previous event structure: `-DCOSMOS.USE_LEGACY_TRACING=true` - See [33209](https://github.com/Azure/azure-sdk-for-java/pull/33209)

### 4.42.0 (2023-03-17)
#### Features Added
* Added support for Move operation - See [PR 31078](https://github.com/Azure/azure-sdk-for-java/pull/31078)
* GA of `subpartition` functionality in SDK - See [32501](https://github.com/Azure/azure-sdk-for-java/pull/32501)
* Added ability for SDK to use partial partition keys for queries in subpartitioned containers - See [32501](https://github.com/Azure/azure-sdk-for-java/pull/32501)
* Enable `handleLatestVersionChanges` in ChangeFeedProcessor - See [33972](https://github.com/Azure/azure-sdk-for-java/pull/33972)
* Added Merge support. NOTE: to use Change Feed Processor with merge support, onboard to the new API `handleLatestVersionChanges()` in `ChangeFeedProcessorBuilder`.

#### Bugs Fixed
* Fixed `readMany` API to take in hierarchical partition keys - See [32501](https://github.com/Azure/azure-sdk-for-java/pull/32501)
* Fixed an issue in the Direct Transport metrics for acquired/closed channels which would be triggered when endpoint get closed/evicted due to exceeding idle timeouts. This would surface as stale metrics for these endpoints. - See [33969](https://github.com/Azure/azure-sdk-for-java/pull/33969) 

#### Other Changes
* Added fault injection support - See [PR 33329](https://github.com/Azure/azure-sdk-for-java/pull/33329).

### 4.41.0 (2023-02-17)
#### Features Added
* Added ability to configure proactive connection management via `CosmosClientBuilder.openConnectionsAndInitCaches(CosmosContainerProactiveInitConfig)`. - See [PR 33267](https://github.com/Azure/azure-sdk-for-java/pull/33267)
* Added internal merge handling - See [PR 31428](https://github.com/Azure/azure-sdk-for-java/pull/31428). See [PR 32097](https://github.com/Azure/azure-sdk-for-java/pull/32097). See [PR 32078](https://github.com/Azure/azure-sdk-for-java/pull/32078). See [PR 32165](https://github.com/Azure/azure-sdk-for-java/pull/32165). See [32259](https://github.com/Azure/azure-sdk-for-java/pull/32259). See [32496](https://github.com/Azure/azure-sdk-for-java/pull/32496)
* Added more granular control of which Cosmos client-side metrics to emit, whether to collect histograms and percentiles (and which) and also which tags/dimensions to associate with individual metrics.  - See [PR 33436](https://github.com/Azure/azure-sdk-for-java/pull/33436)

#### Breaking Changes
* NOTE: the PR to provide more granular control over metrics - See [PR 33436](https://github.com/Azure/azure-sdk-for-java/pull/33436) - includes two technically breaking changes. We don't expect any customers to be impacted by this, but the PR description as well as information below provides some context and options on how to revert the behavior to previous version.
  * The API `CosmosClientTelemetryConfig.metricTagNames` has been marked deprecated in favor of `CosmosMicrometerMetricsOptions.defaultTagNames` or `CosmosMicrometerMeterOptions.suppressTagNames` - the `CosmosClientTelemetryConfig.metricTagNames` API can still be used as long as none of the new configuration APIs is used - but we recommend starting to switch over to the new APIs.
  * Capturing metrics - especially `Timer` and `DistributionSummary` with percentiles/histograms has some performance overhead. We got feedback that initially we were emitting some metrics with relatively high cardinality on tags with percentiles/histograms of questionable value (only useful in certain scenarios). So, we decided to disable collecting these metrics by default - but still allow them to be collected when enabled manually via the APIs described in [PR 33436](https://github.com/Azure/azure-sdk-for-java/pull/33436).   

#### Bugs Fixed
* Change feed pull API is using an incorrect key value for collection lookup, which can result in using the old collection in collection recreate scenarios. - See [PR 33178](https://github.com/Azure/azure-sdk-for-java/pull/33178)

#### Other Changes
* Give a meaningful name to the GlobalEndpointManager worker thread. - See [PR 33507](https://github.com/Azure/azure-sdk-for-java/pull/33507)
* Adding activity id in header of gateway address refresh call. - See [PR 33074](https://github.com/Azure/azure-sdk-for-java/pull/33074)
* Direct mode - `RNTBD` connection health check improvements in `RntbdClientChannelHealthChecker` to allow recovering quicker when existing connections get broken (without TCP close or reset, just timeouts because packets get dropped). - See [PR 33464](https://github.com/Azure/azure-sdk-for-java/pull/33464) and - See [PR 33566](https://github.com/Azure/azure-sdk-for-java/pull/33566)  

### 4.40.0 (2023-01-13)
#### Features Added
* Added `retryAfterInMs` to `StoreResult` in `CosmosDiagnostics` - See [PR 31219](https://github.com/Azure/azure-sdk-for-java/pull/31219)
* Added `CosmosDiagnostics` to `readMany` API - See [PR 32290](https://github.com/Azure/azure-sdk-for-java/pull/32290)

#### Bugs Fixed
* Fixed issue on noisy `CancellationException` log - See [PR 31882](https://github.com/Azure/azure-sdk-for-java/pull/31882)
* Fixed issue with `TracerProvider` constructor inadvertently disabling tracing when `isClientMetricsEnabled` is true - See [PR 32787](https://github.com/Azure/azure-sdk-for-java/pull/32787)
* Added improvement in handling for idle connection being closed unexpectedly - See [PR 32936](https://github.com/Azure/azure-sdk-for-java/pull/32936)

#### Other Changes
* Reduced log noisiness when bulk ingestion completes and sink is already terminated or cancelled. - See [PR 32601](https://github.com/Azure/azure-sdk-for-java/pull/32601)
* Optimized the `readMany` API to make use of point reads when a single item is requested for a given physical partition - See [PR 31723](https://github.com/Azure/azure-sdk-for-java/pull/31723)
* Added cross region retries for data plane, query plan and metadata requests failed with http timeouts - See [PR 32450](https://github.com/Azure/azure-sdk-for-java/pull/32450)

### 4.39.0 (2022-11-16)
#### Bugs Fixed
* Fixed a rare race condition for `query plan` cache exceeding the allowed size limit - See [PR 31859](https://github.com/Azure/azure-sdk-for-java/pull/31859)
* Added improvement in `RntbdClientChannelHealthChecker` for detecting continuous transit timeout. - See [PR 31544](https://github.com/Azure/azure-sdk-for-java/pull/31544)
* Fixed an issue in replica validation where addresses may have not sorted properly when replica validation is enabled. - See [PR 32022](https://github.com/Azure/azure-sdk-for-java/pull/32022)
* Fixed unicode char handling in Uris in Cosmos Http Client. - See [PR 32058](https://github.com/Azure/azure-sdk-for-java/pull/32058)
* Fixed an eager prefetch issue to lazily prefetch pages on a query - See [PR 32122](https://github.com/Azure/azure-sdk-for-java/pull/32122)

#### Other Changes
* Shaded `MurmurHash3` of apache `commons-codec` to enable removing of the `guava` dependency - CVE-2020-8908 - See [PR 31761](https://github.com/Azure/azure-sdk-for-java/pull/31761)
* Updated test dependency of `testng` to version 7.5 - See [PR 31761](https://github.com/Azure/azure-sdk-for-java/pull/31761)
* Reduced the logging noise level on CancellationExceptions from `RntbdReporter.reportIssue`. - See [PR 32175](https://github.com/Azure/azure-sdk-for-java/pull/32175)

### 4.38.1 (2022-10-21)
#### Other Changes
* Updated test dependency of apache `commons-text` to version 1.10.0 - CVE-2022-42889 - See [PR 31674](https://github.com/Azure/azure-sdk-for-java/pull/31674)
* Updated `jackson-databind` dependency to 2.13.4.2 - CVE-2022-42003 - See [PR 31559](https://github.com/Azure/azure-sdk-for-java/pull/31559)

### 4.38.0 (2022-10-12)
#### Features Added
* Added option to set throughput control group name on per-request level for batch and bulk operations. - See [PR 31362](https://github.com/Azure/azure-sdk-for-java/pull/31362)

### 4.37.1 (2022-10-07)
#### Bugs Fixed
* Fixed incorrect RU metric reporting in micrometer metrics. - See [PR 31307](https://github.com/Azure/azure-sdk-for-java/pull/31307)
* Enabled failover to preferred locations in the case of single-write/multi-read region enabled account for read in Gateway mode and for metadata requests in Direct mode. - More details about the [Bug: Cosmos DB Client gets stuck in timeout retry loop](https://github.com/Azure/azure-sdk-for-java/issues/31260#issue-1396454421). - See [PR 31314](https://github.com/Azure/azure-sdk-for-java/pull/31314)

#### Other Changes
* Added SslHandshakeTimeout minimum duration config - See [PR 31298](https://github.com/Azure/azure-sdk-for-java/pull/31298)

### 4.37.0 (2022-09-30)
#### Features Added
* Added new preview APIs to `ChangeFeedProcessor` for handling all versions and deletes changes - See [PR 30399](https://github.com/Azure/azure-sdk-for-java/pull/30399)
* Added option to emit client-side metrics via micrometer.io MeterRegistry. - See [PR 30065](https://github.com/Azure/azure-sdk-for-java/pull/30065)

#### Bugs Fixed
* Fixed a race condition that could result in a memory/thread leak for `BulkExecutor` instances (and their corresponding `cosmos-daemon-BulkExecutor-*` thread). - See [PR 31082](https://github.com/Azure/azure-sdk-for-java/pull/31082)

#### Other Changes
* Enable replica validation by default - See [PR 31159](https://github.com/Azure/azure-sdk-for-java/pull/31159)

### 4.36.0 (2022-09-15)
#### Other Changes
* Added system property to turn on replica validation - See [PR 29767](https://github.com/Azure/azure-sdk-for-java/pull/29767)
* Added improvement to avoid retry on same replica that previously failed with 410, 408 and  >= 500 status codes - See [PR 29767](https://github.com/Azure/azure-sdk-for-java/pull/29767)
* Improvement when `connectionEndpointRediscoveryEnabled` is enabled - See [PR 30281](https://github.com/Azure/azure-sdk-for-java/pull/30281)
* Added replica validation for Unknown status if `openConnectionsAndInitCaches` is used and replica validation is enabled - See [PR 30277](https://github.com/Azure/azure-sdk-for-java/pull/30277)

### 4.35.1 (2022-08-29)
#### Other Changes
* Added non-blocking async lazy cache to improve upgrade and scaling scenarios - See [PR 29322](https://github.com/Azure/azure-sdk-for-java/pull/29322)
* Improved performance of `StoreResponse` using array headers - See [PR 30596](https://github.com/Azure/azure-sdk-for-java/pull/30596)

### 4.35.0 (2022-08-19)
#### Other Changes
* Updated netty library version to `4.1.79.Final`.
* Updated `reactor-core` version to `3.4.21`.

### 4.34.0 (2022-08-05)
#### Features Added
* GA of `DedicatedGatewayRequestOptions` API. See [PR 30142](https://github.com/Azure/azure-sdk-for-java/pull/30142)

#### Other Changes
* Added `requestSessionToken` to `CosmosDiagnostics` - See [PR 29516](https://github.com/Azure/azure-sdk-for-java/pull/29516)
* Reverted changes of [PR 29944](https://github.com/Azure/azure-sdk-for-java/pull/29944) to avoid possible regression when customers use id with special characters and their account is on ComputeGateway already. - See [PR 30283](https://github.com/Azure/azure-sdk-for-java/pull/30283)
* Added changes for `changeFeed` APIs for handling all versions and deletes changes. See [PR 30161](https://github.com/Azure/azure-sdk-for-java/pull/30161)

### 4.33.1 (2022-07-22)
#### Bugs Fixed
* Fixed issues with "id" encoding when using special characters that should be allowed in the "id" property of a document. - See [PR 29944](https://github.com/Azure/azure-sdk-for-java/pull/29944)
* Fixed `NotFoundException` for `queryChangeFeed` with staled feed range after split - See [PR 29982](https://github.com/Azure/azure-sdk-for-java/pull/29982)
* Fixed `ForbiddenException` for azure instance metadata service requests if proxy is configured for client telemetry. - See [PR 30004](https://github.com/Azure/azure-sdk-for-java/pull/30004)
* Fixed a regression introduced in [PR 27440](https://github.com/Azure/azure-sdk-for-java/pull/27440) which causes an `IllegalArgumentException` for distinct queries when using POJO serialization. - See [PR 30025](https://github.com/Azure/azure-sdk-for-java/pull/30025)
* Fixed `IllegalArgumentException` when trying to update targetThroughput(Threshold) without process restart. - See [PR 30049](https://github.com/Azure/azure-sdk-for-java/pull/30049)

#### Other Changes
* Supported username and password to be used in `GatewayConnectionConfig.setProxy` . - See [PR 30004](https://github.com/Azure/azure-sdk-for-java/pull/30004)

### 4.33.0 (2022-07-14)
#### Other Changes
* Updated netty library version to `4.1.78.Final`.
* Updated `reactor-core` version to `3.4.19`.

### 4.32.1 (2022-06-30)

#### Bugs Fixed
* Added a fix for `CloneNotSupportedException` when trying to instantiate a `Cosmos(Async)Client` and using a MAC provider which would not support cloning. Instead, this should be handled gracefully (less ideal perf is expected - but functionally it should work.) - See [PR 29719](https://github.com/Azure/azure-sdk-for-java/pull/29719)

### 4.32.0 (2022-06-27)
#### Other Changes
* Remove requires `io.netty.transport.epoll` from `module-info` - See [PR 29509](https://github.com/Azure/azure-sdk-for-java/pull/29509)
* Converted from `durationInMicroSec` to `durationInMilliSecs` in `CosmosDiagnostics` - See [PR 29643](https://github.com/Azure/azure-sdk-for-java/pull/29643)

### 4.31.0 (2022-06-08)
#### Bugs Fixed
* Fixed Store Response headers case insensitivity. - See [PR 29268](https://github.com/Azure/azure-sdk-for-java/pull/29268)

#### Other Changes
* Add `IdleStateHandler` after Ssl handshake has completed and improvement on keeping inner exceptions for creating new channels. - See [PR 29253](https://github.com/Azure/azure-sdk-for-java/pull/29253)

### 4.30.1 (2022-06-01)
#### Other Changes
* Made CosmosPatchOperations thread-safe. Usually there is no reason to modify a CosmosPatchOperations instance concurrently form multiple threads - but making it thread-safe acts as protection in case this is done anyway - See [PR 29143](https://github.com/Azure/azure-sdk-for-java/pull/29143)
* Added system property to allow overriding proxy setting for client telemetry endpoint. - See [PR 29022](https://github.com/Azure/azure-sdk-for-java/pull/29022)
* Added additional information about the reason on Rntbd channel health check failures. - See [PR 29174](https://github.com/Azure/azure-sdk-for-java/pull/29174)

### 4.30.0 (2022-05-20)
#### Bugs Fixed
* Fixed bubbling of Errors in case of any `java.lang.Error` - See [PR 28620](https://github.com/Azure/azure-sdk-for-java/pull/28620)
* Fixed an issue with creating new Throughput control client item when `enableThroughputControlGroup` is being called multiple times with the same throughput control group. - See [PR 28905](https://github.com/Azure/azure-sdk-for-java/pull/28905)
* Fixed a possible dead-lock on static ctor for CosmosException when the runtime is using custom class loaders. - See [PR 28912](https://github.com/Azure/azure-sdk-for-java/pull/28912) and [PR 28961](https://github.com/Azure/azure-sdk-for-java/pull/28961) 

#### Other Changes
* Added `exceptionMessage` and `exceptionResponseHeaders` to `CosmosDiagnostics` in case of any exceptions - See [PR 28620](https://github.com/Azure/azure-sdk-for-java/pull/28620)
* Improved performance of `query plan` cache by using `ConcurrentHashMap` with a fixed size of 1000 - See [PR 28537](https://github.com/Azure/azure-sdk-for-java/pull/28537)
* Changed 429 (Throttling) retry policy to have an upper bound for the back-off time of 5 seconds - See [PR 28764](https://github.com/Azure/azure-sdk-for-java/pull/28764)
* Improved `openConnectionsAndInitCaches` by using rntbd context negotiation. - See [PR 28470](https://github.com/Azure/azure-sdk-for-java/pull/28470)
* Enable `connectionEndpointRediscoveryEnabled` by default - See [PR 28471](https://github.com/Azure/azure-sdk-for-java/pull/28471)

### 4.29.1 (2022-04-27)
#### Bugs Fixed
* Fixed AAD authentication for `CosmosPatchOperations` - See [PR 28537](https://github.com/Azure/azure-sdk-for-java/pull/28537)

### 4.29.0 (2022-04-22)
#### Features Added
* Added Beta API `continueOnInitError` in `ThroughputControlGroupConfigBuilder` - See [PR 27702](https://github.com/Azure/azure-sdk-for-java/pull/27702)

#### Bugs Fixed
* Added improvement for handling idle connection close event when `connectionEndpointRediscoveryEnabled` is enabled - See [PR 27242](https://github.com/Azure/azure-sdk-for-java/pull/27242)
* Fixed memory leak issue related to circular reference of `CosmosDiagnostics` in `StoreResponse` and `CosmosException` - See [PR 28343](https://github.com/Azure/azure-sdk-for-java/pull/28343)

### 4.28.1 (2022-04-08)
#### Other Changes
* Updated `jackson` dependency to 2.13.2 and `jackson-databind` dependency to 2.13.2.1 - CVE-2020-36518. - See [PR 27847](https://github.com/Azure/azure-sdk-for-java/pull/27847)

### 4.28.0 (2022-03-18)
#### Features Added
* Added the "VM Unique ID" - see [Accessing and Using Azure VM Unique ID](https://azure.microsoft.com/blog/accessing-and-using-azure-vm-unique-id/) - to the request diagnostics. This information helps to simplify investigating any network issues between an application hosted in Azure and the corresponding Cosmos DB service endpoint. - See [PR 27692](https://github.com/Azure/azure-sdk-for-java/pull/27692)
* Added overload of read api on ClientEncryptionKey with request options for cosmos encrytion project. - See [PR 27210](https://github.com/Azure/azure-sdk-for-java/pull/27210)

#### Bugs Fixed
* Added `decodeTime` in `CosmosDiagnostics` - See [PR 22808](https://github.com/Azure/azure-sdk-for-java/pull/22808)

#### Other Changes
* Reduced CPU usage for some String operations by switching to APIs that don't compile a pattern for each call. - See [PR 27654](https://github.com/Azure/azure-sdk-for-java/pull/27654)
* Reduced GC (Garbage Collection) pressure when executing queries returning many documents by pushing down type conversion. - See [PR 27440](https://github.com/Azure/azure-sdk-for-java/pull/27440)

### 4.27.0 (2022-03-10)
#### Bugs Fixed
* Fixed an issue in `CosmosPagedIterable` resulting in excessive memory consumption due to unbounded prefetch of pages when converting the `CosmosPagedIterable` into an `Iterator<FeedResponse<T>>`. - See [PR 27237](https://github.com/Azure/azure-sdk-for-java/pull/27237) and [PR 27299](https://github.com/Azure/azure-sdk-for-java/pull/27299)
* Fixed a `NullPointerException` in `CosmosDiagnostics isDiagnosticsCapturedInPagedFlux` - See [PR 27261](https://github.com/Azure/azure-sdk-for-java/pull/27261)
* Fixed an issue with allowing null values for add, set and replace operations in Patch API - See [PR 27501](https://github.com/Azure/azure-sdk-for-java/pull/27501)
* Fixed an issue with top query when top x is greater than the total number of items in the database - See [PR 27377](https://github.com/Azure/azure-sdk-for-java/pull/27377)
* Fixed synchronized lists and maps for order by query race condition - See [PR 27142](https://github.com/Azure/azure-sdk-for-java/pull/27142)

### 4.26.0 (2022-02-11)
#### Features Added
* Added support to resume a "multi order by query" from a continuation token - See [PR 26267](https://github.com/Azure/azure-sdk-for-java/pull/26267)
* Added `RNTBD - open connections` information in `ClientTelemetry`.
* Added Beta API to set custom `Reactor` scheduler to be used by the `ChangeFeedProcessor` implementation - See [PR 26750](https://github.com/Azure/azure-sdk-for-java/pull/26750)
* Added support for correlating queries executed via the Cosmos Spark connector with service-telemetry based on the `correlationActivityId` - See [PR 26908](https://github.com/Azure/azure-sdk-for-java/pull/26908)

#### Bugs Fixed
* Fixed an issue in `ChangeFeedProcessor` related to `leases` that were found expired - See [PR 26750](https://github.com/Azure/azure-sdk-for-java/pull/26750)
* Fixed an issue with `query plan` caching double initialization - See [PR 26825](https://github.com/Azure/azure-sdk-for-java/pull/26825)

#### Other Changes
* Added support for logging `CosmosDiagnostics` for empty pages through system property for cross partition query - See [PR 26869](https://github.com/Azure/azure-sdk-for-java/pull/26869)

### 4.26.0-beta.1 (2022-01-25)
#### Features Added
* Added support to resume a "multi order by query" from a continuation token - See [PR 26267](https://github.com/Azure/azure-sdk-for-java/pull/26267)

### 4.25.0 (2022-01-14)
#### Bugs Fixed
* Fixed `NullPointerException` in bulk mode for deleted/recreated containers.
* Added missing exception cause in case of `InternalServerException`.

### 4.24.0 (2021-12-21)
#### Features Added
* Added implementation for `CosmosAuthorizationTokenResolver`.
* Scoped session token per partition level for gateway call.

#### Bugs Fixed
* Fixed issue causing CosmosException with statusCode 0 to be thrown on connectivity issues for Gateway.
* Addressed potential race condition in `ChangeFeedProcessor` when check-pointing current state.

### 4.23.0 (2021-12-10)
#### Features Added
* Added `setMaxMicroBatchConcurrency` and `getMaxMicroBatchConcurrency` in `CosmosBulkExecutionOptions`.

#### Bugs Fixed
* Bulk execution improvement triggering a flush when total payload size exceeds the max payload size limit.
* Bulk execution improvement shortening the flush interval when the `Flux` of incoming operations signals completion.
* Fixed metadata cache refresh scenario on collection recreate for gateway mode.

### 4.22.0 (2021-12-03)
#### Features Added
* Added Beta API `getContactedRegionNames` in `CosmosDiagnostics`.

#### Bugs Fixed
* Fixed `IllegalStateException` for `getFeedRanges` when container recreated with same name.
* Made Cosmos spans CLIENT which will allow Azure Monitor to show HTTP calls nested under Cosmos spans.
* Fixed `ConcurrentModificationException` when getting `NotFoundException` with session consistency.

### 4.21.1 (2021-11-13)
#### Bugs Fixed
* Fixed an issue in `ChangeFeedProcessor` where processing stops in some rare cases because of a race condition can occur which prevents work to be promptly assigned to other instances.

### 4.21.0 (2021-11-12)
#### Features Added
* GA of `CosmosPatch`, `CosmosBatch` and `CosmosBulk` API.
* GA of `ChangeFeedProcessorState` API.
* Added `networkRequestTimeout` API for `DirectConnectionConfig`.

#### Bugs Fixed
* Override the default keep-alive config on linux to keep connections open and detect a broken connection faster.

#### Other Changes
* Removed deprecated `BulkExecutionOptions`.
* Removed deprecated `BulkExecutionThresholds`.
* Removed deprecated `BulkItemRequestOptions`.
* Removed deprecated `BulkItemRequestOptionsBase`.
* Removed deprecated `BulkOperations`.
* Removed deprecated `BulkPatchItemRequestOptions`.
* Removed deprecated `BulkProcessingOptions`.
* Removed deprecated `BulkProcessingThresholds`.
* Removed deprecated `TransactionalBatch`.
* Removed deprecated `TransactionalBatchItemRequestOptions`.
* Removed deprecated `TransactionalBatchItemRequestOptionsBase`.
* Removed deprecated `TransactionalBatchOperationResult`.
* Removed deprecated `TransactionalBatchPatchItemRequestOptions`.
* Removed deprecated `TransactionalBatchRequestOptions`.
* Removed deprecated `TransactionalBatchResponse`.

### 4.20.1 (2021-10-27)
#### Bugs Fixed
* Removed `AfterBurner` module for Java version 16+.
* Fixed `BadRequestException` issue when using `Distinct` with matched `orderBy` queries via `continuationToken`.

### 4.20.0 (2021-10-14)
#### Features Added
* Enabling `query plan` cache by default.

#### Bugs Fixed
* Fixed issue with bulk reads when `contentResponseOnWrite` is not explicitly enabled on the cosmos client.

### 4.19.1 (2021-09-24)
#### Features Added
* Added support to config retry count for `openConnectionsAndInitCaches`.

#### Bugs Fixed
* Fixed ReadMany Api on partition split.
* Removed full exception trace from 404 error on open telemetry.
* Fixed issue with onErrorDropped being called when using concatWith in QuorumReader.

### 4.20.0-beta.1 (2021-09-22)
#### Features Added
* Added support to config retry count for `openConnectionsAndInitCaches`.

### 4.19.0 (2021-09-09)
#### New Features
* Added support for distinct count queries.
* Added support for capturing `IndexMetrics` in `CosmosQueryRequestOptions`.

#### Bugs Fixed
* Added support to switch off IO thread for response processing.
* Fixed issue for resuming order by queries from continuation token that includes undefined/null.

#### Other Changes
* Renamed `BulkExecutionOptions` to `CosmosBulkExecutionOptions`.
* Renamed `BulkExecutionThresholds` to `CosmosBulkExecutionThresholdsState`.
* Renamed `BulkItemRequestOptions` to `CosmosBulkItemRequestOptions`.
* Renamed `BulkItemRequestOptionsBase` to `CosmosBulkItemRequestOptionsBase`.
* Renamed `BulkOperations` to `CosmosBulkOperations`.
* Renamed `BulkPatchItemRequestOptions` to `CosmosBulkPatchItemRequestOptions`.
* Renamed `TransactionalBatch` to `CosmosBatch`.
* Renamed `TransactionalBatchItemRequestOptions` to `CosmosBatchItemRequestOptions`.
* Renamed `TransactionalBatchItemRequestOptionsBase` to `CosmosBatchItemRequestOptionsBase`.
* Renamed `TransactionalBatchOperationResult` to `CosmosBatchOperationResult`.
* Renamed `TransactionalBatchPatchItemRequestOptions` to `CosmosBatchPatchItemRequestOptions`.
* Renamed `TransactionalBatchRequestOptions` to `CosmosBatchRequestOptions`.
* Renamed `TransactionalBatchResponse` to `CosmosBatchResponse`.
* Renamed `processBulkOperations` to `executeBulkOperations` API.
* Renamed `executeTransactionalBatch` to `executeCosmosBatch` API.
* Moved `CosmosBulkItemResponse.java` to `com.azure.cosmos.models` package.
* Moved `CosmosBulkOperationResponse.java` to `com.azure.cosmos.models` package.
* Moved `CosmosItemOperation.java` to `com.azure.cosmos.models` package.
* Moved `CosmosItemOperationType.java` to `com.azure.cosmos.models` package.
* Moved `CosmosPatchOperations.java` to `com.azure.cosmos.models` package.

### 4.19.0-beta.1 (2021-09-02)
#### Bugs Fixed
* Added support to switch off IO thread for response processing.

### 4.18.0 (2021-08-16)
#### New Features
* Integrated cosmos diagnostics with open telemetry tracer.

#### Bugs Fixed
* Added reactor netty timeline to `query plan` calls.
* Fixed serialization warning on `clientSideRequestDiagnostics`.
* Fixed an issue when `IdleEndpointTimeout` is set to 0 in `DirectConnectionConfig`.
* Added retry for `PrematureCloseException`.
* Fixed an issue where application hangs in bulk executor.
* Fixed an issue which preventing recovery from 410/0 after split.

### 4.18.0-beta.1 (2021-08-11)
#### Bugs Fixed
* Added `TransportRequestChannelAcquisitionContext` in `CosmosDiagnostics`.

### 4.17.0 (2021-07-08)
#### New Features
* Adjust `MicroBatchSize` dynamically based on throttling rate in `BulkExecutor`.

#### Bugs Fixed
* Fixed an issue with AAD authentication in `Strong` and `BoundedStaleness` in direct mode.
* Fixed an issue where `ChangeFeedProcessor` was resuming from zero continuation token for new partitions on partition splits.

### 4.16.0 (2021-06-11)
#### Bugs Fixed
* Fixed an issue on handling partition splits during bulk operations in Gateway Mode.
* Fixed an issue with `NumberFormatException` happening on requests on large containers.
* Fixed an issue with BackOff time in `ThroughputController`.
* Fixed an issue with `ThroughputControl` calculation.
* Improved behavior when `CosmosClientBuilder.userAgentSuffix` exceeds 64 characters. Now `userAgentSuffix` will be honored as long as total userAgent value is less than 256 characters or truncated to fit the 256 characters limited.
* Fixed issue when using client-side throughput control in combination with bulk upserts, previously resulting in unnecessarily upserting documents multiple times in some cases when getting throttled.

### 4.16.0-beta.1 (2021-05-20)
#### Bugs Fixed
* No changes from previous version, releasing for compatibility issues with cosmos encryption modules.

### 4.15.0 (2021-05-12)
#### New Features
* Added `backendLatencyInMs` in `CosmosDiagnostics` for `DIRECT` connection mode.
* Added `retryContext` in `CosmosDiagnostics` for query operations.

#### Bugs Fixed
* Fixed ignored `HttpClient` decoder configuration issue.
* Fixed incorrect connection mode issue in `CosmosDiagnostics`.
* Fixed issue with handling collisions in the effective partition key.
* Fixed `CosmosQueryRequestOptions` NPE in `readAllItems` API.

### 4.15.0-beta.2 (2021-04-26)
#### Bugs Fixed
* No changes from previous version, releasing for compatibility issues with cosmos encryption modules.

### 4.15.0-beta.1 (2021-04-07)
#### Bugs Fixed
* No changes from previous version, releasing for compatibility issues with cosmos encryption modules.

### 4.14.0 (2021-04-06)
#### New Features
* General Availability for `readMany()` API in `CosmosAsyncContainer` and `CosmosContainer`.
* General Availability for `handle()` API in `CosmosPagedFlux` and `CosmosPagedIterable`.
* Upgraded Jackson to patch version 2.12.2.
* Exposed `getDocumentUsage` and `getDocumentCountUsage()` APIs in `FeedResponse` to retrieve document count metadata.

#### Bugs Fixed
* Allowed `CosmosPagedFlux#handle()` and `CosmosPagedIterable#handle()` API for chaining.
* Removed `AfterBurner` module usage from `CosmosException` causing the warning logs.
* Fixed issue of duplicate processing of items on the same Change Feed Processor instance.
* Return `RequestTimeoutException` on client side timeout for write operations.

### 4.13.1 (2021-03-22)
#### Bugs Fixed
* Fixed issue preventing recovery from 410 status code and 0 sub status code due to stale Gateway caches when threads in parallel scheduler are starved.
* Fixed warning caused because of afterburner module usage in `CosmosDiagnostics`.
* Query performance improvements.

### 4.13.0 (2021-03-11)
> [!IMPORTANT] 
> This release updates `reactor-core` and `reactor-netty` major versions to `2020.0.4 (Europium)` release train.
#### New Features
* Updated `reactor-core` version to 3.4.3.
* Updated `reactor-netty` version to 1.0.4.
* Added `Diagnostics` for queries.

#### Bugs Fixed
* Fixed `OrderBy` for mixed and undefined types for cross partition queries.
* Fixed `readAllItems` with resourceToken.
* Fixed issue with `resourceToken` usage in `Gateway` connection mode.
* Fixed issues with point operations with permissions in `Gateway` connection mode.

### 4.12.0 (2021-02-09)
#### New Features
* Added connection endpoint rediscovery feature to help reduce and spread-out high latency spikes.
* Added changeFeed pull model beta API.
* Added support for resuming query from a pre split continuation token after partition split.
* Optimized query execution time by caching `query plan` for single partition queries with filters and orderby.

#### Bugs Fixed
* Fixed telemetry deserialization issue.
* Skip session token for `query plan`, trigger and UDF.
* Improved session timeout 404/1002 exception handling.

### 4.11.0 (2021-01-15)
#### New Features
* Added Beta API for Patch support.
* Updated reactor-core library version to `3.3.12.RELEASE`.
* Updated reactor-netty library version to `0.9.15.RELEASE`.
* Updated netty library version to `4.1.54.Final`.

#### Bugs Fixed
* Fixed RntbdServiceEnpoint close issue.
* Improved the latency and throughput for writes when multiplexing.

### 4.10.0 (2020-12-14)
#### New Features
* Added Conflict API support.

### 4.9.0 (2020-12-11)
#### New Features
* Added Beta API for Bulk Operations.
* Added `getRegionsContacted` API in `CosmosDiagnostics`.
* Added Diagnostics for `CosmosStoredProcedureResponse`.
* Added trouble shooting guide links to `CosmosException`.

#### Bugs Fixed
* Adding automatic retries on client-side transient failures on writes while possible with still being idempotent.
* Fixed NPE on `getDiagnostics` for `CosmosStoredProcedureResponse`.
* Fixed empty `resourceAddress` in `CosmosException`.

### 4.8.0 (2020-10-27)
#### New Features
* Added `contentResponseOnWriteEnabled` feature to `CosmosItemRequestOptions`.

#### Bugs Fixed
* Fixed an issue which may affect query behaviour when resuming from a continuation token.

### 4.7.1 (2020-10-21)
#### Bugs Fixed
* Improved the 449 retry policy to force back-off on initial retry and start with shorter back-offs.

### 4.7.0 (2020-10-17)
#### New Features
* Added Beta API for transactional batches.

#### Bugs Fixed
* Fixed an error parsing query metrics on locales with ',' as floating-point delimiter.
* Stopped excessive regional fail-overs when retrieving responses with invalid json from Gateway.
* Fixed an error resulting in certain queries unnecessarily being expected in the Gateway even when using Direct transport.
* Reduced logging noise level by handling SSLException on channel closure.
* Improved efficiency of retry logic for "404 - ReadSession not available" errors.

### 4.6.0 (2020-09-30)
#### New Features
* Added new API to support AAD role-based access control in Cosmos. This is a preview feature which needs to be enabled at the account settings.
* Added handler API(beta) to `CosmosPagedFlux`/`CosmosPagedIterable` to be invoked on every response.

### 4.5.2 (2020-09-29)
#### Bugs Fixed
* Increased robustness of query execution and fetching metadata cache in case of intermittent connectivity issues.

### 4.5.1 (2020-09-25)
#### Bugs Fixed
* Added preview implementation for ChangeFeedProcessor which allows for a more detailed view of the current state.
* Fixed Multiple partition supervisor tasks running simultaneously if leaseAcquireInterval is smaller than leaseRenewInterval.
* Improved Diagnostics for Rntbd connectivity.
* Stopped onError Dropped events from leaking into default reactor hook.

### 4.5.0 (2020-09-16)
#### New Features
* Increased robustness of the Rntbd stack in case of intermittent connectivity issues.
* Improved latency in case of intermittent connectivity issues to individual backend replicas for multi-region accounts avoiding initiation of unnecessary regional fail-overs.

### 4.4.0 (2020-09-12)
#### Bugs Fixed
* Fixed RequestTimeoutException when enabling `netty-tcnative-boringssl` dependency.
* Fixed memory leak issue on `Delete` operations in `GATEWAY` mode.
* Fixed a leak in `CosmosClient` instantiation when endpoint uri is invalid.
* Improved `CPU History` diagnostics.

### 4.4.0-beta.1 (2020-08-27)
#### New Features
* Added new API to efficiently load many documents (via list of pk/id pairs or all documents for a set of pk values).
* Added new `deleteItem` API.
* Enabled query metrics by default.
#### Bugs Fixed
* Fixed NPE in `GatewayAddressCache`.
* Fixing query metric issue for zero item response.
* Improved performance (reduced CPU usage) for address parsing and Master-Key authentication.

### 4.3.2-beta.2 (2020-08-17)
#### Bugs Fixed
* No changes from previous version, releasing for compatibility issues with spring data modules.

### 4.3.2-beta.1 (2020-08-14)
#### Bugs Fixed
* Fixed issue in RntbdServiceEndpoint to avoid early closure of an unused TCP connection.

### 4.3.1 (2020-08-13)
#### Bugs Fixed
* Fixed issue with `GROUP BY` query, where it was returning only one page.
* Fixed user agent string format to comply with central SDK guidelines.
* Enhanced diagnostics information to include `query plan` diagnostics.

### 4.3.0 (2020-07-29)
#### New Features
* Updated reactor-core library version to `3.3.8.RELEASE`. 
* Updated reactor-netty library version to `0.9.10.RELEASE`. 
* Updated netty library version to `4.1.51.Final`. 
* Added new overload APIs for `upsertItem` with `partitionKey`. 
* Added open telemetry tracing support. 
#### Bugs Fixed
* Fixed issue where SSLException gets thrown in case of cancellation of requests in GATEWAY mode.
* Fixed resource throttle retry policy on stored procedures execution.
* Fixed issue where SDK hangs in log level DEBUG mode. 
* Fixed periodic spikes in latency in Direct mode. 
* Fixed high client initialization time issue. 
* Fixed http proxy bug when customizing client with direct mode and gateway mode. 
* Fixed potential NPE in users passes null options. 
* Added timeUnit to `requestLatency` in diagnostics string.
* Removed duplicate uri string from diagnostics string. 
* Fixed diagnostics string in proper JSON format for point operations.
* Fixed issue with `.single()` operator causing the reactor chain to blow up in case of Not Found exception. 

### 4.2.0 (2020-07-14)
#### New Features
* Added script logging enabled API to `CosmosStoredProcedureRequestOptions`.
* Updated `DirectConnectionConfig` default `idleEndpointTimeout` to 1h and default `connectTimeout` to 5s.
#### Bugs Fixed
* Fixed issue where `GatewayConnectionConfig` `idleConnectionTimeout` was overriding `DirectConnectionConfig` `idleConnectionTimeout`.
* Fixed `responseContinuationTokenLimitInKb` get and set APIs in `CosmosQueryRequestOptions`.
* Fixed issue in query and change feed when recreating the collection with same name.
* Fixed issue with top query throwing ClassCastException.
* Fixed issue with order by query throwing NullPointerException.
* Fixed issue in handling of cancelled requests in direct mode causing reactor `onErrorDropped` being called. 

### 4.1.0 (2020-06-25)
#### New Features
* Added support for `GROUP BY` query.
* Increased the default value of maxConnectionsPerEndpoint to 130 in DirectConnectionConfig.
* Increased the default value of maxRequestsPerConnection to 30 in DirectConnectionConfig.
#### Bugs Fixed
* Fixed issues with order by query returning duplicate results when resuming by using continuation token. 
* Fixed issues with value query returning null values for nested object.
* Fixed null pointer exception on request manager in RntbdClientChannelPool.

### 4.0.1 (2020-06-10)
#### New Features
* Renamed `QueryRequestOptions` to `CosmosQueryRequestOptions`.
* Updated `ChangeFeedProcessorBuilder` to builder pattern.
* Updated `CosmosPermissionProperties` with new container name and child resources APIs.
#### Bugs Fixed
* Fixed ConnectionPolicy `toString()` Null Pointer Exception.

### 4.0.1-beta.4 (2020-06-03)
#### New Features
* Added more samples & enriched docs to `CosmosClientBuilder`. 
* Updated `CosmosDatabase` & `CosmosContainer` APIs with throughputProperties for autoscale/autopilot support. 
* Renamed `CosmosClientException` to `CosmosException`. 
* Replaced `AccessCondition` & `AccessConditionType` by `ifMatchETag()` & `ifNoneMatchETag()` APIs. 
* Merged all `Cosmos*AsyncResponse` & `CosmosResponse` types to a single `CosmosResponse` type.
* Renamed `CosmosResponseDiagnostics` to `CosmosDiagnostics`.  
* Wrapped `FeedResponseDiagnostics` in `CosmosDiagnostics`. 
* Removed `jackson` dependency from azure-cosmos & relying on azure-core. 
* Replaced `CosmosKeyCredential` with `AzureKeyCredential` type. 
* Added `ProxyOptions` APIs to `GatewayConnectionConfig`. 
* Updated SDK to use `Instant` type instead of `OffsetDateTime`. 
* Added new enum type `OperationKind`. 
* Renamed `FeedOptions` to `QueryRequestOptions`. 
* Added `getETag()` & `getTimestamp()` APIs to `Cosmos*Properties` types. 
* Added `userAgent` information in `CosmosException` & `CosmosDiagnostics`. 
* Updated new line character in `Diagnostics` to System new line character. 
* Removed `readAll*` APIs, use query select all APIs instead.
* Added `ChangeFeedProcessor` estimate lag API.   
#### Bugs Fixed
* Fixed issue with parsing of query results in case of Value order by queries. 

### 4.0.1-beta.3 (2020-05-15)
#### New Features
* Added autoscale/autopilot throughput provisioning support to SDK.  
* Replaced `ConnectionPolicy` with new connection configs. Exposed `DirectConnectionConfig` & `GatewayConnectionConfig` APIs through `CosmosClientBuilder` for Direct & Gateway mode connection configurations.
* Moved `JsonSerializable` & `Resource` to implementation package. 
* Added `contentResponseOnWriteEnabled` API to CosmosClientBuilder which disables full response content on write operations.
* Exposed `getETag()` APIs on response types.
* Moved `CosmosAuthorizationTokenResolver` to implementation. 
* Renamed `preferredLocations` & `multipleWriteLocations` API to `preferredRegions` & `multipleWriteRegions`. 
* Updated `reactor-core` to 3.3.5.RELEASE, `reactor-netty` to 0.9.7.RELEASE & `netty` to 4.1.49.Final versions. 
* Added support for `analyticalStoreTimeToLive` in SDK.     
#### Bugs Fixed
* Fixed socket leak issues with Direct TCP client.
* Fixed `orderByQuery` with continuation token bug.

### 4.0.1-beta.2 (2020-04-21)
#### New Features
* `CosmosClientException` extends `AzureException`. 
* Removed `maxItemCount` & `requestContinuationToken` APIs from `FeedOptions` instead using `byPage()` APIs from `CosmosPagedFlux` & `CosmosPagedIterable`.
* Introduced `CosmosPermissionProperties` on public surface for `Permission` APIs.
* Removed `SqlParameterList` type & replaced with `List`
* Fixed multiple memory leaks in Direct TCP client. 
* Added support for `DISTINCT` queries. 
* Removed external dependencies on `fasterxml.uuid, guava, commons-io, commons-collection4, commons-text`.  
* Moved `CosmosPagedFlux` & `CosmosPagedIterable` to `utils` package. 
* Updated netty to 4.1.45.Final & project reactor to 3.3.3 version.
* Updated public rest contracts to `Final` classes.
* Added support for advanced Diagnostics for point operations.
#### Bugs Fixed
* `ChangeFeedProcessor` bug fix for handling partition splits & when partition not found.
* `ChangeFeedProcessor` bug fix when synchronizing lease updates across different threads.

### 4.0.1-beta.1 (2020-03-10)
#### New Features 
* Updated package to `com.azure.cosmos`
* Added `models` package for model / rest contracts
* Added `utils` package for `CosmosPagedFlux` & `CosmosPagedIterable` types. 
* Updated public APIs to use `Duration` across the SDK.
* Added all rest contracts to `models` package.
* `RetryOptions` renamed to `ThrottlingRetryOptions`.
* Added `CosmosPagedFlux` & `CosmosPagedIterable` pagination types for query APIs. 
* Added support for sharing TransportClient across multiple instances of CosmosClients using a new API in the `CosmosClientBuilder#connectionSharingAcrossClientsEnabled(true)`
* Query Optimizations by removing double serialization / deserialization. 
* Response Headers optimizations by removing unnecessary copying back and forth. 
* Optimized `ByteBuffer` serialization / deserialization by removing intermediate String instantiations.
#### Bugs Fixed
* Fixed race condition causing `ArrayIndexOutOfBound` exception in StoreReader<|MERGE_RESOLUTION|>--- conflicted
+++ resolved
@@ -3,13 +3,9 @@
 ### 4.59.0-beta.1 (Unreleased)
 
 #### Features Added
-<<<<<<< HEAD
 * Added diagnostic fields for `quorumAckedLSN` and `currentReplicaSetSize`. Changed `replicaStatusList` to include all replicas and more information. - See [PR 39844](https://github.com/Azure/azure-sdk-for-java/pull/39844)
-
-=======
 * Added public APIs `getCustomeSerializer` and `setCustomSerializer` to allow customers to specify custom payload transformations or serialization settings. - See [PR 38997](https://github.com/Azure/azure-sdk-for-java/pull/38997)
  
->>>>>>> ecfbba2d
 #### Breaking Changes
 
 #### Bugs Fixed
