--- conflicted
+++ resolved
@@ -3,24 +3,19 @@
 ### 4.51.0-beta.1 (Unreleased)
 
 #### Features Added
-<<<<<<< HEAD
+
+#### Breaking Changes
+
+#### Bugs Fixed
+
+#### Other Changes
+
+### 4.50.0 (2023-09-25)
+
+#### Features Added
 * Added throughput control support for `gateway mode`. See [PR 36687](https://github.com/Azure/azure-sdk-for-java/pull/36687)
 * Added public API to change the initial micro batch size in `CosmosBulkExecutionOptions`. The micro batch size is dynamically adjusted based on throttling rate. By default, it starts with a relatively large micro batch size, which can result in a short spike of throttled requests at the beginning of a bulk execution - reducing the initial micro batch size - for example to 1 - will start with smaller batch size and then dynamically increase it without causing the initial short spike of throttled requests. See [PR 36910](https://github.com/Azure/azure-sdk-for-java/pull/36910)
 * Added a preview API to `ChangeFeedProcessorBuilder` to process an additional `ChangeFeedProcessorContext` for handling all versions and deletes changes. - See [PR 36715](https://github.com/Azure/azure-sdk-for-java/pull/36715) 
-=======
->>>>>>> a2d1db22
-
-#### Breaking Changes
-
-#### Bugs Fixed
-
-#### Other Changes
-
-### 4.50.0 (2023-09-25)
-
-#### Features Added
-* Added throughput control support for `gateway mode`. See [PR 36687](https://github.com/Azure/azure-sdk-for-java/pull/36687)
-* Added public API to change the initial micro batch size in `CosmosBulkExecutionOptions`. The micro batch size is dynamically adjusted based on throttling rate. By default, it starts with a relatively large micro batch size, which can result in a short spike of throttled requests at the beginning of a bulk execution - reducing the initial micro batch size - for example to 1 - will start with smaller batch size and then dynamically increase it without causing the initial short spike of throttled requests. See [PR 36910](https://github.com/Azure/azure-sdk-for-java/pull/36910)
 
 #### Bugs Fixed
 * Disabled `CosmosEndToEndOperationLatencyPolicyConfig` feature in `ChangeFeedProcessor`. Setting `CosmosEndToEndOperationLatencyPolicyConfig` at `CosmosClient` level will not affect `ChangeFeedProcessor` requests in any way. See [PR 36775](https://github.com/Azure/azure-sdk-for-java/pull/36775)
