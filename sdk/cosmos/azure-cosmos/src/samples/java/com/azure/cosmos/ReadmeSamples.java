--- conflicted
+++ resolved
@@ -409,7 +409,6 @@
         // END: com.azure.cosmos.CosmosDatabase.createContainerPartitionKey
     }
 
-<<<<<<< HEAD
     public void cosmosStoredProcedureReadSample1() {
         String id = "ID";
         CosmosAsyncStoredProcedure cosmosAsyncStoredProcedure =
@@ -632,7 +631,8 @@
 
         Mono<CosmosConflictResponse> conflictResponseMono = conflict.delete(options);
         // END: com.azure.cosmos.CosmosAsyncConflict.delete
-=======
+    }
+
     public void databaseCreateContainerIfNotExistsSample() {
         String containerId = "passengers";
         PartitionKeyDefinition partitionKeyDefinition = new PartitionKeyDefinition();
@@ -760,7 +760,6 @@
             System.out.println(clientEncryptionKeys)
         );
         // END: com.azure.cosmos.CosmosDatabase.readAllClientEncryptionKeys
->>>>>>> e359c042
     }
 
     static final class Passenger {
