// Copyright (c) Microsoft Corporation. All rights reserved.
// Licensed under the MIT License.

package com.azure.cosmos;

import com.azure.cosmos.implementation.NotFoundException;
import com.azure.cosmos.models.*;
import com.azure.cosmos.util.CosmosPagedFlux;
import com.azure.cosmos.util.CosmosPagedIterable;
import reactor.core.publisher.Mono;

import java.util.*;

public class ReadmeSamples {
    private final String serviceEndpoint = "<service-endpoint>";
    private final String key = "<key>";
    private final DirectConnectionConfig directConnectionConfig = new DirectConnectionConfig();
    private final GatewayConnectionConfig gatewayConnectionConfig = new GatewayConnectionConfig();

    private final CosmosAsyncClient cosmosAsyncClient = new CosmosClientBuilder()
        .endpoint("<YOUR ENDPOINT HERE>")
        .key("<YOUR KEY HERE>")
        .buildAsyncClient();

    private final CosmosClient cosmosClient = new CosmosClientBuilder()
        .endpoint("<YOUR ENDPOINT HERE>")
        .key("<YOUR KEY HERE>")
        .buildClient();

    private final CosmosAsyncContainer cosmosAsyncContainer = cosmosAsyncClient
        .getDatabase("<YOUR DATABASE NAME>")
        .getContainer("<YOUR CONTAINER NAME>");

    private final CosmosDatabase cosmosDatabase = cosmosClient
        .getDatabase("<YOUR DATABASE NAME>");
    private final CosmosContainer cosmosContainer = cosmosDatabase
        .getContainer("<YOUR CONTAINER NAME>");

    public void createCosmosAsyncClient() {
        // BEGIN: readme-sample-createCosmosAsyncClient
        CosmosAsyncClient cosmosAsyncClient = new CosmosClientBuilder()
            .endpoint(serviceEndpoint)
            .key(key)
            .buildAsyncClient();
        // END: readme-sample-createCosmosAsyncClient
    }

    public void createCosmosClient() {
        // BEGIN: readme-sample-createCosmosClient
        CosmosClient cosmosClient = new CosmosClientBuilder()
            .endpoint(serviceEndpoint)
            .key(key)
            .buildClient();
        // END: readme-sample-createCosmosClient
    }

    public void createCosmosClient2() {
        // BEGIN: readme-sample-createCosmosClient2
        // Create a new CosmosAsyncClient via the CosmosClientBuilder
        // It only requires endpoint and key, but other useful settings are available
        CosmosAsyncClient cosmosAsyncClient = new CosmosClientBuilder()
            .endpoint("<YOUR ENDPOINT HERE>")
            .key("<YOUR KEY HERE>")
            .buildAsyncClient();

        // Create a new CosmosClient via the CosmosClientBuilder
        CosmosClient cosmosClient = new CosmosClientBuilder()
            .endpoint("<YOUR ENDPOINT HERE>")
            .key("<YOUR KEY HERE>")
            .buildClient();

        // Create a new CosmosClient with customizations
        cosmosClient = new CosmosClientBuilder()
            .endpoint(serviceEndpoint)
            .key(key)
            .directMode(directConnectionConfig, gatewayConnectionConfig)
            .consistencyLevel(ConsistencyLevel.SESSION)
            .connectionSharingAcrossClientsEnabled(true)
            .contentResponseOnWriteEnabled(true)
            .userAgentSuffix("my-application1-client")
            .preferredRegions(Arrays.asList("West US", "East US"))
            .buildClient();
        // END: readme-sample-createCosmosClient2
    }

    public void createDatabase() {
        // BEGIN: readme-sample-createDatabase
        // Get a reference to the container
        // This will create (or read) a database and its container.
        cosmosAsyncClient.createDatabaseIfNotExists("<YOUR DATABASE NAME>")
            // TIP: Our APIs are Reactor Core based, so try to chain your calls
            .map(databaseResponse -> cosmosAsyncClient.getDatabase(databaseResponse.getProperties().getId()))
            .subscribe(database -> System.out.printf("Created database '%s'.%n", database.getId()));
        // END: readme-sample-createDatabase
    }

    public void createContainer() {
        // BEGIN: readme-sample-createContainer
        cosmosAsyncClient.createDatabaseIfNotExists("<YOUR DATABASE NAME>")
            // TIP: Our APIs are Reactor Core based, so try to chain your calls
            .flatMap(databaseResponse -> {
                String databaseId = databaseResponse.getProperties().getId();
                return cosmosAsyncClient.getDatabase(databaseId)
                    // Create Container
                    .createContainerIfNotExists("<YOUR CONTAINER NAME>", "/id")
                    .map(containerResponse -> cosmosAsyncClient.getDatabase(databaseId)
                        .getContainer(containerResponse.getProperties().getId()));
            })
            .subscribe(container -> System.out.printf("Created container '%s' in database '%s'.%n",
                container.getId(), container.getDatabase().getId()));
        // END: readme-sample-createContainer
    }

    public void crudOperationOnItems() {
        // BEGIN: readme-sample-crudOperationOnItems
        // Create an item
        cosmosAsyncContainer.createItem(new Passenger("carla.davis@outlook.com", "Carla Davis", "SEA", "IND"))
            .flatMap(response -> {
                System.out.println("Created item: " + response.getItem());
                // Read that item 👓
                return cosmosAsyncContainer.readItem(response.getItem().getId(),
                    new PartitionKey(response.getItem().getId()), Passenger.class);
            })
            .flatMap(response -> {
                System.out.println("Read item: " + response.getItem());
                // Replace that item 🔁
                Passenger p = response.getItem();
                p.setDestination("SFO");
                return cosmosAsyncContainer.replaceItem(p, response.getItem().getId(),
                    new PartitionKey(response.getItem().getId()));
            })
            // delete that item 💣
            .flatMap(response -> cosmosAsyncContainer.deleteItem(response.getItem().getId(),
                new PartitionKey(response.getItem().getId())))
            .block(); // Blocking for demo purposes (avoid doing this in production unless you must)
        // ...
        // END: readme-sample-crudOperationOnItems
    }

    public void readItemAsync() {
        Passenger passenger = new Passenger("carla.davis@outlook.com", "Carla Davis", "SEA", "IND");
        // BEGIN: com.azure.cosmos.CosmosAsyncContainer.readItem
        // Read an item
        cosmosAsyncContainer.readItem(passenger.getId(), new PartitionKey(passenger.getId()), Passenger.class)
            .flatMap(response -> Mono.just(response.getItem()))
            .subscribe(passengerItem -> System.out.println(passengerItem), throwable -> {
                CosmosException cosmosException = (CosmosException) throwable;
                cosmosException.printStackTrace();
            });
        // ...
        // END: com.azure.cosmos.CosmosAsyncContainer.readItem
    }

    public void readItem() {
        Passenger passenger = new Passenger("carla.davis@outlook.com", "Carla Davis", "SEA", "IND");
        // BEGIN: com.azure.cosmos.CosmosContainer.readItem
        // Read an item
        try {
            CosmosItemResponse<Passenger> response = cosmosContainer.readItem(
                passenger.getId(),
                new PartitionKey(passenger.getId()),
                Passenger.class
            );
            Passenger passengerItem = response.getItem();
        } catch (NotFoundException e) {
            // catch exception if item not found
            System.out.printf("Passenger with item id %s not found\n",
                passenger.getId());
        } catch (Exception e) {
            System.out.println(e.getMessage());
        }

        // ...
        // END: com.azure.cosmos.CosmosContainer.readItem
    }

    public void deleteItemAsyncSample() {
        Passenger passenger = new Passenger("carla.davis@outlook.com", "Carla Davis", "SEA", "IND");
        // BEGIN: com.azure.cosmos.CosmosAsyncContainer.deleteItem

        cosmosAsyncContainer.deleteItem(
            passenger.getId(),
            new PartitionKey(passenger.getId())
        ).subscribe(response -> {
            System.out.println(response);
        }, throwable -> {
            CosmosException cosmosException = (CosmosException) throwable;
            cosmosException.printStackTrace();
        });
        // END: com.azure.cosmos.CosmosAsyncContainer.deleteItem
    }

    public void deleteItemSample() {
        Passenger passenger = new Passenger("carla.davis@outlook.com", "Carla Davis", "SEA", "IND");
        // BEGIN: com.azure.cosmos.CosmosContainer.deleteItem
        try {
            CosmosItemRequestOptions options = new CosmosItemRequestOptions();
            CosmosItemResponse<Object> deleteItemResponse = cosmosContainer.deleteItem(
                passenger.getId(),
                new PartitionKey(passenger.getId()),
                options
            );
            System.out.println(deleteItemResponse);
        } catch (NotFoundException e) {
            // catch exception if item not found
            System.out.printf("Passenger with item id %s not found\n",
                passenger.getId());
        } catch (Exception e) {
            System.out.println(e.getMessage());
        }
        // END: com.azure.cosmos.CosmosContainer.deleteItem
    }

    public void patchItemSample() {
        Passenger passenger = new Passenger("carla.davis@outlook.com", "Carla Davis", "SEA", "IND");
        // BEGIN: com.azure.cosmos.CosmosContainer.patchItem
        CosmosPatchOperations cosmosPatchOperations = CosmosPatchOperations.create();

        cosmosPatchOperations
            .add("/departure", "SEA")
            .increment("/trips", 1);

        CosmosItemResponse<Passenger> response = cosmosContainer.patchItem(
            passenger.getId(),
            new PartitionKey(passenger.getId()),
            cosmosPatchOperations,
            Passenger.class);
        // END: com.azure.cosmos.CosmosContainer.patchItem
    }

    public void replaceItemSample() {
        Passenger oldPassenger = new Passenger("carla.davis@outlook.com", "Carla Davis", "SEA", "IND");
        Passenger newPassenger = new Passenger("carla.davis@outlook.com", "Carla Davis", "SEA", "IND");
        // BEGIN: com.azure.cosmos.CosmosContainer.replaceItem
        CosmosItemResponse<Passenger> response = cosmosContainer.replaceItem(
            newPassenger,
            oldPassenger.getId(),
            new PartitionKey(oldPassenger.getId()),
            new CosmosItemRequestOptions());
        // END: com.azure.cosmos.CosmosContainer.replaceItem
    }

    public void readAllItemsSample() {
        String partitionKey = "partitionKey";
        // BEGIN: com.azure.cosmos.CosmosContainer.readAllItems
        CosmosPagedIterable<Passenger> passengers = cosmosContainer
            .readAllItems(new PartitionKey(partitionKey), Passenger.class);

        passengers.forEach(passenger -> {
            System.out.println(passenger);
        });
        // END: com.azure.cosmos.CosmosContainer.readAllItems
    }

    public void readManySample() {
        String passenger1Id = "item1";
        String passenger2Id = "item1";

        // BEGIN: com.azure.cosmos.CosmosContainer.readMany
        List<CosmosItemIdentity> itemIdentityList = new ArrayList<>();
        itemIdentityList.add(new CosmosItemIdentity(new PartitionKey(passenger1Id), passenger1Id));
        itemIdentityList.add(new CosmosItemIdentity(new PartitionKey(passenger2Id), passenger2Id));

        FeedResponse<Passenger> passengerFeedResponse = cosmosContainer.readMany(itemIdentityList, Passenger.class);
        for (Passenger passenger : passengerFeedResponse.getResults()) {
            System.out.println(passenger);
        }
        // END: com.azure.cosmos.CosmosContainer.readMany
    }

    public void queryChangeFeedSample() {
        // BEGIN: com.azure.cosmos.CosmosContainer.queryChangeFeed
        CosmosChangeFeedRequestOptions options = CosmosChangeFeedRequestOptions
            .createForProcessingFromNow(FeedRange.forFullRange())
            .allVersionsAndDeletes();

        Iterable<FeedResponse<Passenger>> feedResponses = cosmosContainer.queryChangeFeed(options, Passenger.class)
            .iterableByPage();
        for (FeedResponse<Passenger> feedResponse : feedResponses) {
            List<Passenger> results = feedResponse.getResults();
            System.out.println(results);
        }
        // END: com.azure.cosmos.CosmosContainer.queryChangeFeed
    }

    public void queryItemsSample() {
        // BEGIN: com.azure.cosmos.CosmosContainer.queryItems
        CosmosQueryRequestOptions options = new CosmosQueryRequestOptions();
        String query = "SELECT * FROM Passenger WHERE Passenger.departure IN ('SEA', 'IND')";
        Iterable<FeedResponse<Passenger>> queryResponses = cosmosContainer.queryItems(query, options, Passenger.class)
            .iterableByPage();

        for (FeedResponse<Passenger> feedResponse : queryResponses) {
            List<Passenger> results = feedResponse.getResults();
            System.out.println(results);
        }
        // END: com.azure.cosmos.CosmosContainer.queryItems
    }

    public void queryItemsQuerySpecSample() {
        // BEGIN: com.azure.cosmos.CosmosContainer.SqlQuerySpec.queryItems
        CosmosQueryRequestOptions options = new CosmosQueryRequestOptions();
        String query = "SELECT * FROM Passenger p WHERE (p.departure = @departure)";
        List<SqlParameter> parameters = Collections.singletonList(new SqlParameter("@departure", "SEA"));
        SqlQuerySpec sqlQuerySpec = new SqlQuerySpec(query, parameters);

        Iterable<FeedResponse<Passenger>> queryResponses = cosmosContainer.queryItems(sqlQuerySpec, options, Passenger.class)
            .iterableByPage();

        for (FeedResponse<Passenger> feedResponse : queryResponses) {
            List<Passenger> results = feedResponse.getResults();
            System.out.println(results);
        }
        // END: com.azure.cosmos.CosmosContainer.SqlQuerySpec.queryItems
    }

    public void databaseReadSample() {
        // BEGIN: com.azure.cosmos.CosmosDatabase.read
        CosmosDatabase cosmosDatabase = cosmosClient
            .getDatabase("<YOUR DATABASE NAME>");
        CosmosDatabaseResponse readResponse = cosmosDatabase.read();
        // END: com.azure.cosmos.CosmosDatabase.read
    }

    public void databaseDeleteSample() {
        // BEGIN: com.azure.cosmos.CosmosDatabase.delete
        CosmosDatabase cosmosDatabase = cosmosClient
            .getDatabase("<YOUR DATABASE NAME>");
        CosmosDatabaseResponse deleteResponse = cosmosDatabase.delete();
        // END: com.azure.cosmos.CosmosDatabase.delete
    }

    public void databaseCreateContainerSample() {
        String containerId = "passengers";
        PartitionKeyDefinition partitionKeyDefinition = new PartitionKeyDefinition();
        // BEGIN: com.azure.cosmos.CosmosDatabase.createContainer
        CosmosContainerProperties containerProperties =
            new CosmosContainerProperties(containerId, partitionKeyDefinition);
        try {
            CosmosContainerResponse container = cosmosDatabase.createContainer(containerProperties);
        } catch (CosmosException ce) {
            System.out.println("Failed to create container: " + ce);
        }
        // END: com.azure.cosmos.CosmosDatabase.createContainer

    }

    public void databaseCreateContainerPropsSample() {
        String containerId = "passengers";
        PartitionKeyDefinition partitionKeyDefinition = new PartitionKeyDefinition();
        int autoScaleMaxThroughput = 1000;

        // BEGIN: com.azure.cosmos.CosmosDatabase.createContainerProps
        CosmosContainerProperties containerProperties =
            new CosmosContainerProperties(containerId, partitionKeyDefinition);
        ThroughputProperties throughputProperties =
            ThroughputProperties.createAutoscaledThroughput(autoScaleMaxThroughput);
        try {
            CosmosContainerResponse container = cosmosDatabase.createContainer(
                containerProperties,
                throughputProperties
            );
        } catch (CosmosException ce) {
            System.out.println("Failed to create container: " + ce);
        }
        // END: com.azure.cosmos.CosmosDatabase.createContainerProps
    }

    public void databaseCreateContainerThroughputSample() {
        String containerId = "passengers";
        PartitionKeyDefinition partitionKeyDefinition = new PartitionKeyDefinition();
        int throughput = 1000;
        CosmosContainerRequestOptions options = new CosmosContainerRequestOptions();

        // BEGIN: com.azure.cosmos.CosmosDatabase.createContainerThroughput
        CosmosContainerProperties containerProperties =
            new CosmosContainerProperties(containerId, partitionKeyDefinition);

        try {
            CosmosContainerResponse container = cosmosDatabase.createContainer(
                containerProperties,
                throughput,
                options
            );
        } catch (CosmosException ce) {
            System.out.println("Failed to create container: " + ce);
        }
        // END: com.azure.cosmos.CosmosDatabase.createContainerThroughput
    }

    public void databaseCreateContainerPartitionKeySample() {
        String containerId = "passengers";
        String partitionKeyPath = "/id";
        int autoscaledThroughput = 1000;

        // BEGIN: com.azure.cosmos.CosmosDatabase.createContainerPartitionKey
        ThroughputProperties throughputProperties =
            ThroughputProperties.createAutoscaledThroughput(autoscaledThroughput);
        try {
            CosmosContainerResponse container = cosmosDatabase.createContainer(
                containerId,
                partitionKeyPath,
                throughputProperties
            );
        } catch (CosmosException ce) {
            System.out.println("Failed to create container: " + ce);
        }
        // END: com.azure.cosmos.CosmosDatabase.createContainerPartitionKey
    }

<<<<<<< HEAD
    public void getDatabaseSample() {
        CosmosAsyncClient cosmosAsyncClient = new CosmosClientBuilder()
            .buildAsyncClient();
        // BEGIN: com.azure.cosmos.CosmosAsyncClient.getDatabase
        String databaseId = "<YOUR DATABASE NAME>";

        CosmosAsyncDatabase database = cosmosAsyncClient.getDatabase(databaseId);
        // END: com.azure.cosmos.CosmosAsyncClient.getDatabase
    }

    public void createGlobalThroughputControlConfigBuilderSample() {
        CosmosAsyncClient cosmosAsyncClient = new CosmosClientBuilder()
            .buildAsyncClient();
        // BEGIN: com.azure.cosmos.CosmosAsyncClient.createGlobalThroughputControlConfigBuilder
        String databaseId = "<YOUR DATABASE NAME>";
        String containerId = "<YOUR CONTAINER NAME>";

        GlobalThroughputControlConfig config =
            cosmosAsyncClient.createGlobalThroughputControlConfigBuilder(databaseId, containerId)
                .build();
        // END: com.azure.cosmos.CosmosAsyncClient.createGlobalThroughputControlConfigBuilder
    }

    public void readConflictSample() {
        CosmosAsyncClient asyncClient = new CosmosClientBuilder().buildAsyncClient();
        // BEGIN: com.azure.cosmos.CosmosAsyncConflict.read
        String conflictId = "CONFLICT_ID";
        CosmosAsyncDatabase cosmosAsyncDatabase =
            new CosmosAsyncDatabase(conflictId, asyncClient);
        CosmosAsyncContainer cosmosAsyncContainer =
            new CosmosAsyncContainer(conflictId, cosmosAsyncDatabase);
        CosmosConflictRequestOptions options =
            new CosmosConflictRequestOptions();
        CosmosAsyncConflict conflict =
            new CosmosAsyncConflict(conflictId, cosmosAsyncContainer);

        Mono<CosmosConflictResponse> conflictResponseMono = conflict.read(options);
        // END: com.azure.cosmos.CosmosAsyncConflict.read
    }

    public void CosmosAsyncProcedureReadSample() {
        String id = "ID";
        CosmosAsyncClient client = new CosmosClientBuilder().buildAsyncClient();
        CosmosAsyncDatabase cosmosAsyncDatabase = new CosmosAsyncDatabase(id, client);
        // BEGIN: com.azure.cosmos.CosmosAsyncStoredProcedure.read
        CosmosAsyncContainer cosmosAsyncContainer =
            new CosmosAsyncContainer(id, cosmosAsyncDatabase);
        CosmosAsyncStoredProcedure procedure =
            new CosmosAsyncStoredProcedure(id, cosmosAsyncContainer);

        Mono<CosmosStoredProcedureResponse> response = procedure.read();
        // END: com.azure.cosmos.CosmosAsyncStoredProcedure.read
    }

    public void CosmosAsyncProcedureReadSecondSample() {
        String id = "ID";
        CosmosAsyncClient client = new CosmosClientBuilder().buildAsyncClient();
        CosmosAsyncDatabase cosmosAsyncDatabase = new CosmosAsyncDatabase(id, client);
        // BEGIN: com.azure.cosmos.CosmosAsyncStoredProcedure.read_option_params
        CosmosAsyncContainer cosmosAsyncContainer =
            new CosmosAsyncContainer(id, cosmosAsyncDatabase);
        CosmosAsyncStoredProcedure procedure =
            new CosmosAsyncStoredProcedure(id, cosmosAsyncContainer);
        CosmosStoredProcedureRequestOptions options =
            new CosmosStoredProcedureRequestOptions();

        Mono<CosmosStoredProcedureResponse> response = procedure.read(options);
        // END: com.azure.cosmos.CosmosAsyncStoredProcedure.read_option_params
    }

    public void CosmosAsyncProcedureDeleteSample() {
        String id = "ID";
        CosmosAsyncClient client = new CosmosClientBuilder().buildAsyncClient();
        CosmosAsyncDatabase cosmosAsyncDatabase = new CosmosAsyncDatabase(id, client);
        CosmosAsyncContainer cosmosAsyncContainer =
            new CosmosAsyncContainer(id, cosmosAsyncDatabase);
        // BEGIN: com.azure.cosmos.CosmosAsyncStoredProcedure.delete_no_params
        CosmosAsyncStoredProcedure procedure =
            new CosmosAsyncStoredProcedure(id, cosmosAsyncContainer);

        Mono<CosmosStoredProcedureResponse> response = procedure.delete();
        // END: com.azure.cosmos.CosmosAsyncStoredProcedure.delete_no_params
    }

    public void CosmosAsyncProcedureDeleteSecondSample() {
        String id = "ID";
        String body = "BODY";
        CosmosAsyncClient client = new CosmosClientBuilder().buildAsyncClient();
        CosmosAsyncDatabase cosmosAsyncDatabase = new CosmosAsyncDatabase(id, client);
        CosmosAsyncContainer cosmosAsyncContainer =
            new CosmosAsyncContainer(id, cosmosAsyncDatabase);
        // BEGIN: com.azure.cosmos.CosmosAsyncStoredProcedure.delete_option_params
        CosmosAsyncStoredProcedure procedure =
            new CosmosAsyncStoredProcedure(id, cosmosAsyncContainer);
        CosmosStoredProcedureRequestOptions options =
            new CosmosStoredProcedureRequestOptions();

        Mono<CosmosStoredProcedureResponse> response = procedure.delete(options);
        // END: com.azure.cosmos.CosmosAsyncStoredProcedure.delete_option_params
    }

    public void CosmosAsyncProcedureExecuteSample() {
        // BEGIN: com.azure.cosmos.CosmosAsyncStoredProcedure.execute
        String id = "ID";
        CosmosAsyncStoredProcedure procedure =
            new CosmosAsyncStoredProcedure(id, cosmosAsyncContainer);
        CosmosStoredProcedureRequestOptions options =
            new CosmosStoredProcedureRequestOptions();
        List procedureParams = Collections.emptyList();

        Mono<CosmosStoredProcedureResponse> response =
            procedure.execute(procedureParams, options);
        // END: com.azure.cosmos.CosmosAsyncStoredProcedure.execute
    }

    public void CosmosAsyncProcedureReplaceSample() {
        String idTemp = "temp";
        CosmosAsyncClient client = new CosmosClientBuilder().buildAsyncClient();
        String id = "ID";
        String body = "BODY";
        // BEGIN: com.azure.cosmos.CosmosAsyncStoredProcedure.replace
        CosmosAsyncStoredProcedure procedure =
            new CosmosAsyncStoredProcedure(id, cosmosAsyncContainer);
        CosmosStoredProcedureRequestOptions options =
            new CosmosStoredProcedureRequestOptions();
        CosmosStoredProcedureProperties properties =
            new CosmosStoredProcedureProperties(id, body);

        procedure.replace(properties, options);
        // END: com.azure.cosmos.CosmosAsyncStoredProcedure.replace
    }

    public void CosmosAsyncProcedureReplaceSecondSample() {
        String idTemp = "temp";
        CosmosAsyncClient client = new CosmosClientBuilder().buildAsyncClient();
        String id = "ID";
        String body = "BODY";
        // BEGIN: com.azure.cosmos.CosmosAsyncStoredProcedure.replace_properties_params
        CosmosAsyncStoredProcedure procedure =
            new CosmosAsyncStoredProcedure(id, cosmosAsyncContainer);
        CosmosStoredProcedureProperties properties =
            new CosmosStoredProcedureProperties(id, body);

        procedure.replace(properties);
        // END: com.azure.cosmos.CosmosAsyncStoredProcedure.replace_properties_params
    }

    public void CosmosAsyncTriggerReadSample() {
        String id = "ID";
        // BEGIN: com.azure.cosmos.CosmosAsyncTrigger.read
        CosmosAsyncTrigger trigger =
            new CosmosAsyncTrigger(id, cosmosAsyncContainer);

        Mono<CosmosTriggerResponse> response = trigger.read();
        // END: com.azure.cosmos.CosmosAsyncTrigger.read
    }

    public void CosmosAsyncTriggerReplaceSample() {
        String id = "ID";
        String body = "BODY";
        // BEGIN: com.azure.cosmos.CosmosAsyncTrigger.replace
        CosmosAsyncTrigger trigger =
            new CosmosAsyncTrigger(id, cosmosAsyncContainer);
        CosmosTriggerProperties properties =
            new CosmosTriggerProperties(id, body);

        Mono<CosmosTriggerResponse> response =
            trigger.replace(properties);
        // END: com.azure.cosmos.CosmosAsyncTrigger.replace
    }

    public void CosmosAsyncTriggerDeleteSample() {
        String id = "ID";
        // BEGIN: com.azure.cosmos.CosmosAsyncTrigger.delete
        CosmosAsyncTrigger trigger =
            new CosmosAsyncTrigger(id, cosmosAsyncContainer);

        Mono<CosmosTriggerResponse> response = trigger.delete();
        // END: com.azure.cosmos.CosmosAsyncTrigger.delete
    }

    public void CosmosAsyncUserReadSample() {
        String id = "ID";
        CosmosAsyncDatabase cosmosAsyncDatabase =
            new CosmosAsyncDatabase(id, new CosmosClientBuilder().buildAsyncClient());
        // BEGIN: com.azure.cosmos.CosmosAsyncUser.read
        CosmosAsyncUser user = new CosmosAsyncUser(id, cosmosAsyncDatabase);

        Mono<CosmosUserResponse> response = user.read();
        // END: com.azure.cosmos.CosmosAsyncUser.read
    }

    public void CosmosAsyncUserReplaceSample() {
        String id = "ID";
        CosmosAsyncDatabase cosmosAsyncDatabase =
            new CosmosAsyncDatabase(id, new CosmosClientBuilder().buildAsyncClient());
        // BEGIN: com.azure.cosmos.CosmosAsyncUser.replace
        CosmosAsyncUser user = new CosmosAsyncUser(id, cosmosAsyncDatabase);
        CosmosUserProperties properties = new CosmosUserProperties();

        Mono<CosmosUserResponse> response = user.replace(properties);
        // END: com.azure.cosmos.CosmosAsyncUser.replace
    }

    public void CosmosAsyncUserDeleteSample() {
        String id = "ID";
        CosmosAsyncDatabase cosmosAsyncDatabase =
            new CosmosAsyncDatabase(id, new CosmosClientBuilder().buildAsyncClient());
        // BEGIN: com.azure.cosmos.CosmosAsyncUser.delete
        CosmosAsyncUser user = new CosmosAsyncUser(id, cosmosAsyncDatabase);

        Mono<CosmosUserResponse> response = user.delete();
        // END: com.azure.cosmos.CosmosAsyncUser.delete
    }
    public void CosmosAsyncUserCreatePermissionSample() {
        String id = "ID";
        CosmosAsyncDatabase cosmosAsyncDatabase =
            new CosmosAsyncDatabase(id, new CosmosClientBuilder().buildAsyncClient());
        // BEGIN: com.azure.cosmos.CosmosAsyncUser.createPermission
        CosmosAsyncUser user = new CosmosAsyncUser(id, cosmosAsyncDatabase);
        CosmosPermissionProperties properties =
            new CosmosPermissionProperties();
        CosmosPermissionRequestOptions requestOptions =
            new CosmosPermissionRequestOptions();

        Mono<CosmosPermissionResponse> response =
            user.createPermission(properties, requestOptions);
        // END: com.azure.cosmos.CosmosAsyncUser.createPermission
    }
    public void CosmosAsyncUserUpsertPermissionSample() {
        String id = "ID";
        CosmosAsyncDatabase cosmosAsyncDatabase =
            new CosmosAsyncDatabase(id, new CosmosClientBuilder().buildAsyncClient());
        // BEGIN: com.azure.cosmos.CosmosAsyncUser.upsertPermission
        CosmosAsyncUser user = new CosmosAsyncUser(id, cosmosAsyncDatabase);
        CosmosPermissionProperties properties =
            new CosmosPermissionProperties();
        CosmosPermissionRequestOptions requestOptions =
            new CosmosPermissionRequestOptions();

        Mono<CosmosPermissionResponse> response =
            user.upsertPermission(properties, requestOptions);
        // END: com.azure.cosmos.CosmosAsyncUser.upsertPermission
    }
    public void CosmosAsyncUserReadPermissionsSample() {
        String id = "ID";
        CosmosAsyncDatabase cosmosAsyncDatabase =
            new CosmosAsyncDatabase(id, new CosmosClientBuilder().buildAsyncClient());
        // BEGIN: com.azure.cosmos.CosmosAsyncUser.readAllPermissions
        CosmosAsyncUser user = new CosmosAsyncUser(id, cosmosAsyncDatabase);

        CosmosPagedFlux<CosmosPermissionProperties> permissions =
            user.readAllPermissions();
        // END: com.azure.cosmos.CosmosAsyncUser.readAllPermissions
    }
    public void CosmosAsyncUserQueryPermissionsSample() {
        String id = "ID";
        CosmosAsyncDatabase cosmosAsyncDatabase =
            new CosmosAsyncDatabase(id, new CosmosClientBuilder().buildAsyncClient());
        // BEGIN: com.azure.cosmos.CosmosAsyncUser.queryPermissions
        CosmosAsyncUser user = new CosmosAsyncUser(id, cosmosAsyncDatabase);
        String query = "YOUR_QUERY";
        CosmosQueryRequestOptions options = new CosmosQueryRequestOptions();

        CosmosPagedFlux<CosmosPermissionProperties> permissions =
            user.queryPermissions(query, options);
        // END: com.azure.cosmos.CosmosAsyncUser.queryPermissions
    }

    public void CosmosAsyncUserFuncReadSample() {
        String id = "ID";
        // BEGIN: com.azure.cosmos.CosmosAsyncUserDefinedFunction.read
        CosmosAsyncUserDefinedFunction userFunction =
            new CosmosAsyncUserDefinedFunction(id, cosmosAsyncContainer);

        Mono<CosmosUserDefinedFunctionResponse> response =
            userFunction.read();
        // END: com.azure.cosmos.CosmosAsyncUserDefinedFunction.read
    }

    public void CosmosAsyncUserFuncReplaceSample() {
        String id = "ID";
        String body = "BODY";
        // BEGIN: com.azure.cosmos.CosmosAsyncUserDefinedFunction.replace
        CosmosAsyncUserDefinedFunction userFunction =
            new CosmosAsyncUserDefinedFunction(id, cosmosAsyncContainer);
        CosmosUserDefinedFunctionProperties properties =
            new CosmosUserDefinedFunctionProperties(id, body);

        Mono<CosmosUserDefinedFunctionResponse> response =
            userFunction.replace(properties);
        // END: com.azure.cosmos.CosmosAsyncUserDefinedFunction.replace
    }

    public void CosmosAsyncUserFuncDeleteSample() {
        String id = "ID";
        // BEGIN: com.azure.cosmos.CosmosAsyncUserDefinedFunction.delete
        CosmosAsyncUserDefinedFunction userFunction =
            new CosmosAsyncUserDefinedFunction(id, cosmosAsyncContainer);

        Mono<CosmosUserDefinedFunctionResponse> response = userFunction.delete();
        // END: com.azure.cosmos.CosmosAsyncUserDefinedFunction.delete
    }

    public void deleteConflictSample() {
        String conflictId = "CONFLICT_ID";
        CosmosAsyncClient asyncClient = new CosmosClientBuilder().buildAsyncClient();
        CosmosAsyncDatabase cosmosAsyncDatabase =
            new CosmosAsyncDatabase(conflictId, asyncClient);
        CosmosAsyncContainer cosmosAsyncContainer =
            new CosmosAsyncContainer(conflictId, cosmosAsyncDatabase);
        // BEGIN: com.azure.cosmos.CosmosAsyncConflict.delete
        CosmosConflictRequestOptions options =
            new CosmosConflictRequestOptions();
        CosmosAsyncConflict conflict =
            new CosmosAsyncConflict(conflictId, cosmosAsyncContainer);

        Mono<CosmosConflictResponse> conflictResponseMono = conflict.delete(options);
        // END: com.azure.cosmos.CosmosAsyncConflict.delete
=======
    public void databaseCreateContainerIfNotExistsSample() {
        String containerId = "passengers";
        PartitionKeyDefinition partitionKeyDefinition = new PartitionKeyDefinition();
        // BEGIN: com.azure.cosmos.CosmosDatabase.createContainerIfNotExists
        CosmosContainerProperties containerProperties =
            new CosmosContainerProperties(containerId, partitionKeyDefinition);
        CosmosContainerResponse container = cosmosDatabase.createContainerIfNotExists(containerProperties);
        // END: com.azure.cosmos.CosmosDatabase.createContainerIfNotExists

    }

    public void databaseCreateContainerIfNotExistsPropsSample() {
        String containerId = "passengers";
        PartitionKeyDefinition partitionKeyDefinition = new PartitionKeyDefinition();
        int autoScaleMaxThroughput = 1000;

        // BEGIN: com.azure.cosmos.CosmosDatabase.createContainerIfNotExistsProps
        CosmosContainerProperties containerProperties =
            new CosmosContainerProperties(containerId, partitionKeyDefinition);
        ThroughputProperties throughputProperties =
            ThroughputProperties.createAutoscaledThroughput(autoScaleMaxThroughput);
        CosmosContainerResponse container = cosmosDatabase.createContainerIfNotExists(
            containerProperties,
            throughputProperties
        );
        // END: com.azure.cosmos.CosmosDatabase.createContainerIfNotExistsProps
    }

    public void databaseCreateContainerIfNotExistsPartitionKeySample() {
        String containerId = "passengers";
        String partitionKeyPath = "/id";
        int autoscaledThroughput = 1000;

        // BEGIN: com.azure.cosmos.CosmosDatabase.createContainerIfNotExistsPartitionKey
        ThroughputProperties throughputProperties =
            ThroughputProperties.createAutoscaledThroughput(autoscaledThroughput);
        CosmosContainerResponse container = cosmosDatabase.createContainerIfNotExists(
            containerId,
            partitionKeyPath,
            throughputProperties
        );
        // END: com.azure.cosmos.CosmosDatabase.createContainerIfNotExistsPartitionKey
    }

    public void readAllContainersSample() {
        // BEGIN: com.azure.cosmos.CosmosDatabase.readAllContainers
        CosmosPagedIterable<CosmosContainerProperties> cosmosContainersList =
            cosmosDatabase.readAllContainers();
        cosmosContainersList.forEach(cosmosContainerProperties -> {
            System.out.println(cosmosContainerProperties);
        });
        // END: com.azure.cosmos.CosmosDatabase.readAllContainers
    }

    public void queryContainersSample() {
        // BEGIN: com.azure.cosmos.CosmosDatabase.queryContainers
        CosmosPagedIterable<CosmosContainerProperties> cosmosContainersList =
            cosmosDatabase.queryContainers("SELECT * FROM DB_NAME");
        cosmosContainersList.forEach(cosmosContainerProperties -> {
            System.out.println(cosmosContainerProperties);
        });
        // END: com.azure.cosmos.CosmosDatabase.queryContainers
    }

    public void createUserSample() {
        String userId = "userId";
        // BEGIN: com.azure.cosmos.CosmosDatabase.createUser
        CosmosUserProperties userProperties = new CosmosUserProperties();
        userProperties.setId(userId);
        cosmosDatabase.createUser(userProperties);
        // END: com.azure.cosmos.CosmosDatabase.createUser
    }

    public void upsertUserSample() {
        String userId = "userId";
        // BEGIN: com.azure.cosmos.CosmosDatabase.upsertUser
        CosmosUserProperties userProperties = new CosmosUserProperties();
        userProperties.setId(userId);
        cosmosDatabase.upsertUser(userProperties);
        // END: com.azure.cosmos.CosmosDatabase.upsertUser
    }

    public void readAllUsersSample() {
        // BEGIN: com.azure.cosmos.CosmosDatabase.readAllUsers
        CosmosPagedIterable<CosmosUserProperties> cosmosUserProperties = cosmosDatabase.readAllUsers();
        cosmosUserProperties.forEach(userProperties -> {
            System.out.println(userProperties);
        });
        // END: com.azure.cosmos.CosmosDatabase.readAllUsers
    }

    public void queryUsersSample() {
        // BEGIN: com.azure.cosmos.CosmosDatabase.queryUsers
        CosmosPagedIterable<CosmosUserProperties> userPropertiesList =
            cosmosDatabase.queryUsers("SELECT * FROM DB_NAME");
        userPropertiesList.forEach(userProperties -> {
            System.out.println(userProperties);
        });
        // END: com.azure.cosmos.CosmosDatabase.queryUsers
    }

    public void replaceThroughputSample() {
        int autoScaleMaxThroughput = 3000;
        // BEGIN: com.azure.cosmos.CosmosDatabase.replaceThroughput
        ThroughputProperties throughputProperties = ThroughputProperties
            .createAutoscaledThroughput(autoScaleMaxThroughput);

        ThroughputResponse throughputResponse = cosmosDatabase.replaceThroughput(throughputProperties);
        System.out.println(throughputResponse);
        // END: com.azure.cosmos.CosmosDatabase.replaceThroughput
    }

    public void readThroughputSample() {
        // BEGIN: com.azure.cosmos.CosmosDatabase.readThroughput
        ThroughputResponse throughputResponse = cosmosDatabase.readThroughput();
        System.out.println(throughputResponse);
        // END: com.azure.cosmos.CosmosDatabase.readThroughput
    }

    public void readAllClientEncryptionKeysSample() {
        // BEGIN: com.azure.cosmos.CosmosDatabase.readAllClientEncryptionKeys
        CosmosPagedIterable<CosmosClientEncryptionKeyProperties> clientEncryptionKeys =
            cosmosDatabase.readAllClientEncryptionKeys();
        clientEncryptionKeys.forEach(encryptionKeyProperties ->
            System.out.println(clientEncryptionKeys)
        );
        // END: com.azure.cosmos.CosmosDatabase.readAllClientEncryptionKeys
    }

    public void createDatabaseIfNotExistsSampleThroughput() {
        String databaseName = "dbName";
        int autoScaleMaxThroughput = 100000;
        // BEGIN: com.azure.cosmos.CosmosClient.createDatabaseIfNotExistsThroughput
        ThroughputProperties throughputProperties = ThroughputProperties
            .createAutoscaledThroughput(autoScaleMaxThroughput);
        cosmosClient.createDatabaseIfNotExists(databaseName, throughputProperties);
        // END: com.azure.cosmos.CosmosClient.createDatabaseIfNotExistsThroughput
    }

    public void createDatabaseIfNotExistsSample() {
        String databaseName = "dbName";
        // BEGIN: com.azure.cosmos.CosmosClient.createDatabaseIfNotExists
        CosmosDatabaseProperties databaseProperties = new CosmosDatabaseProperties(databaseName);
        cosmosClient.createDatabaseIfNotExists(databaseProperties);
        // END: com.azure.cosmos.CosmosClient.createDatabaseIfNotExists
    }

    public void createDatabaseSample() {
        String databaseName = "dbName";
        // BEGIN: com.azure.cosmos.CosmosClient.createDatabase
        CosmosDatabaseProperties databaseProperties = new CosmosDatabaseProperties(databaseName);
        cosmosClient.createDatabase(databaseProperties);
        // END: com.azure.cosmos.CosmosClient.createDatabase
    }

    public void createDatabaseSampleThroughput() {
        String databaseName = "dbName";
        int autoScaleMaxThroughput = 100000;
        // BEGIN: com.azure.cosmos.CosmosClient.createDatabaseThroughput
        ThroughputProperties throughputProperties = ThroughputProperties
            .createAutoscaledThroughput(autoScaleMaxThroughput);
        cosmosClient.createDatabase(databaseName, throughputProperties);
        // END: com.azure.cosmos.CosmosClient.createDatabaseThroughput
    }

    public void readAllDatabasesSample() {
        // BEGIN: com.azure.cosmos.CosmosClient.readAllDatabases
        CosmosPagedIterable<CosmosDatabaseProperties> cosmosDatabaseProperties =
            cosmosClient.readAllDatabases();
        cosmosDatabaseProperties.forEach(databaseProperties -> {
            System.out.println(databaseProperties);
        });
        // END: com.azure.cosmos.CosmosClient.readAllDatabases
    }

    public void queryDatabasesSample() {
        // BEGIN: com.azure.cosmos.CosmosClient.queryDatabases
        CosmosQueryRequestOptions options = new CosmosQueryRequestOptions();
        CosmosPagedIterable<CosmosDatabaseProperties> databaseProperties =
            cosmosClient.queryDatabases("select * from d", options);
        databaseProperties.forEach(properties -> {
            System.out.println(properties.getId());
        });
        // END: com.azure.cosmos.CosmosClient.queryDatabases
>>>>>>> 44fb358d
    }

    static final class Passenger {
        private final String id;
        private final String email;
        private final String name;
        private int trips;
        private String departure;
        private String destination;

        Passenger(String email, String name, String departure, String destination) {
            this.id = UUID.randomUUID().toString();
            this.email = email;
            this.name = name;
            this.departure = departure;
            this.destination = destination;
        }

        String getId() {
            return id;
        }

        void setDestination(String destination) {
            this.destination = destination;
        }
    }
}<|MERGE_RESOLUTION|>--- conflicted
+++ resolved
@@ -408,7 +408,6 @@
         // END: com.azure.cosmos.CosmosDatabase.createContainerPartitionKey
     }
 
-<<<<<<< HEAD
     public void getDatabaseSample() {
         CosmosAsyncClient cosmosAsyncClient = new CosmosClientBuilder()
             .buildAsyncClient();
@@ -728,7 +727,8 @@
 
         Mono<CosmosConflictResponse> conflictResponseMono = conflict.delete(options);
         // END: com.azure.cosmos.CosmosAsyncConflict.delete
-=======
+    }
+
     public void databaseCreateContainerIfNotExistsSample() {
         String containerId = "passengers";
         PartitionKeyDefinition partitionKeyDefinition = new PartitionKeyDefinition();
@@ -737,7 +737,6 @@
             new CosmosContainerProperties(containerId, partitionKeyDefinition);
         CosmosContainerResponse container = cosmosDatabase.createContainerIfNotExists(containerProperties);
         // END: com.azure.cosmos.CosmosDatabase.createContainerIfNotExists
-
     }
 
     public void databaseCreateContainerIfNotExistsPropsSample() {
@@ -913,7 +912,6 @@
             System.out.println(properties.getId());
         });
         // END: com.azure.cosmos.CosmosClient.queryDatabases
->>>>>>> 44fb358d
     }
 
     static final class Passenger {
