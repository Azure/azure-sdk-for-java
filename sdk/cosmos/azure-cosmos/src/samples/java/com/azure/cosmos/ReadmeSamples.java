// Copyright (c) Microsoft Corporation. All rights reserved.
// Licensed under the MIT License.

package com.azure.cosmos;

import com.azure.cosmos.implementation.NotFoundException;
import com.azure.cosmos.models.*;
import com.azure.cosmos.util.CosmosPagedFlux;
import com.azure.cosmos.util.CosmosPagedIterable;
import reactor.core.publisher.Mono;

import java.util.*;

public class ReadmeSamples {
    private final String serviceEndpoint = "<service-endpoint>";
    private final String key = "<key>";
    private final DirectConnectionConfig directConnectionConfig = new DirectConnectionConfig();
    private final GatewayConnectionConfig gatewayConnectionConfig = new GatewayConnectionConfig();

    private final CosmosAsyncClient cosmosAsyncClient = new CosmosClientBuilder()
        .endpoint("<YOUR ENDPOINT HERE>")
        .key("<YOUR KEY HERE>")
        .buildAsyncClient();

    private final CosmosClient cosmosClient = new CosmosClientBuilder()
        .endpoint("<YOUR ENDPOINT HERE>")
        .key("<YOUR KEY HERE>")
        .buildClient();

    private final CosmosAsyncContainer cosmosAsyncContainer = cosmosAsyncClient
        .getDatabase("<YOUR DATABASE NAME>")
        .getContainer("<YOUR CONTAINER NAME>");

    private final CosmosDatabase cosmosDatabase = cosmosClient
        .getDatabase("<YOUR DATABASE NAME>");
    private final CosmosContainer cosmosContainer = cosmosDatabase
        .getContainer("<YOUR CONTAINER NAME>");

    public void createCosmosAsyncClient() {
        // BEGIN: readme-sample-createCosmosAsyncClient
        CosmosAsyncClient cosmosAsyncClient = new CosmosClientBuilder()
            .endpoint(serviceEndpoint)
            .key(key)
            .buildAsyncClient();
        // END: readme-sample-createCosmosAsyncClient
    }

    public void createCosmosClient() {
        // BEGIN: readme-sample-createCosmosClient
        CosmosClient cosmosClient = new CosmosClientBuilder()
            .endpoint(serviceEndpoint)
            .key(key)
            .buildClient();
        // END: readme-sample-createCosmosClient
    }

    public void createCosmosClient2() {
        // BEGIN: readme-sample-createCosmosClient2
        // Create a new CosmosAsyncClient via the CosmosClientBuilder
        // It only requires endpoint and key, but other useful settings are available
        CosmosAsyncClient cosmosAsyncClient = new CosmosClientBuilder()
            .endpoint("<YOUR ENDPOINT HERE>")
            .key("<YOUR KEY HERE>")
            .buildAsyncClient();

        // Create a new CosmosClient via the CosmosClientBuilder
        CosmosClient cosmosClient = new CosmosClientBuilder()
            .endpoint("<YOUR ENDPOINT HERE>")
            .key("<YOUR KEY HERE>")
            .buildClient();

        // Create a new CosmosClient with customizations
        cosmosClient = new CosmosClientBuilder()
            .endpoint(serviceEndpoint)
            .key(key)
            .directMode(directConnectionConfig, gatewayConnectionConfig)
            .consistencyLevel(ConsistencyLevel.SESSION)
            .connectionSharingAcrossClientsEnabled(true)
            .contentResponseOnWriteEnabled(true)
            .userAgentSuffix("my-application1-client")
            .preferredRegions(Arrays.asList("West US", "East US"))
            .buildClient();
        // END: readme-sample-createCosmosClient2
    }

    public void createDatabase() {
        // BEGIN: readme-sample-createDatabase
        // Get a reference to the container
        // This will create (or read) a database and its container.
        cosmosAsyncClient.createDatabaseIfNotExists("<YOUR DATABASE NAME>")
            // TIP: Our APIs are Reactor Core based, so try to chain your calls
            .map(databaseResponse -> cosmosAsyncClient.getDatabase(databaseResponse.getProperties().getId()))
            .subscribe(database -> System.out.printf("Created database '%s'.%n", database.getId()));
        // END: readme-sample-createDatabase
    }

    public void createContainer() {
        // BEGIN: readme-sample-createContainer
        cosmosAsyncClient.createDatabaseIfNotExists("<YOUR DATABASE NAME>")
            // TIP: Our APIs are Reactor Core based, so try to chain your calls
            .flatMap(databaseResponse -> {
                String databaseId = databaseResponse.getProperties().getId();
                return cosmosAsyncClient.getDatabase(databaseId)
                    // Create Container
                    .createContainerIfNotExists("<YOUR CONTAINER NAME>", "/id")
                    .map(containerResponse -> cosmosAsyncClient.getDatabase(databaseId)
                        .getContainer(containerResponse.getProperties().getId()));
            })
            .subscribe(container -> System.out.printf("Created container '%s' in database '%s'.%n",
                container.getId(), container.getDatabase().getId()));
        // END: readme-sample-createContainer
    }

    public void crudOperationOnItems() {
        // BEGIN: readme-sample-crudOperationOnItems
        // Create an item
        cosmosAsyncContainer.createItem(new Passenger("carla.davis@outlook.com", "Carla Davis", "SEA", "IND"))
            .flatMap(response -> {
                System.out.println("Created item: " + response.getItem());
                // Read that item 👓
                return cosmosAsyncContainer.readItem(response.getItem().getId(),
                    new PartitionKey(response.getItem().getId()), Passenger.class);
            })
            .flatMap(response -> {
                System.out.println("Read item: " + response.getItem());
                // Replace that item 🔁
                Passenger p = response.getItem();
                p.setDestination("SFO");
                return cosmosAsyncContainer.replaceItem(p, response.getItem().getId(),
                    new PartitionKey(response.getItem().getId()));
            })
            // delete that item 💣
            .flatMap(response -> cosmosAsyncContainer.deleteItem(response.getItem().getId(),
                new PartitionKey(response.getItem().getId())))
            .block(); // Blocking for demo purposes (avoid doing this in production unless you must)
        // ...
        // END: readme-sample-crudOperationOnItems
    }

    public void readItemAsync() {
        Passenger passenger = new Passenger("carla.davis@outlook.com", "Carla Davis", "SEA", "IND");
        // BEGIN: com.azure.cosmos.CosmosAsyncContainer.readItem
        // Read an item
        cosmosAsyncContainer.readItem(passenger.getId(), new PartitionKey(passenger.getId()), Passenger.class)
            .flatMap(response -> Mono.just(response.getItem()))
            .subscribe(passengerItem -> System.out.println(passengerItem), throwable -> {
                CosmosException cosmosException = (CosmosException) throwable;
                cosmosException.printStackTrace();
            });
        // ...
        // END: com.azure.cosmos.CosmosAsyncContainer.readItem
    }

    public void readItem() {
        Passenger passenger = new Passenger("carla.davis@outlook.com", "Carla Davis", "SEA", "IND");
        // BEGIN: com.azure.cosmos.CosmosContainer.readItem
        // Read an item
        try {
            CosmosItemResponse<Passenger> response = cosmosContainer.readItem(
                passenger.getId(),
                new PartitionKey(passenger.getId()),
                Passenger.class
            );
            Passenger passengerItem = response.getItem();
        } catch (NotFoundException e) {
            // catch exception if item not found
            System.out.printf("Passenger with item id %s not found\n",
                passenger.getId());
        } catch (Exception e) {
            System.out.println(e.getMessage());
        }

        // ...
        // END: com.azure.cosmos.CosmosContainer.readItem
    }

    public void deleteItemAsyncSample() {
        Passenger passenger = new Passenger("carla.davis@outlook.com", "Carla Davis", "SEA", "IND");
        // BEGIN: com.azure.cosmos.CosmosAsyncContainer.deleteItem

        cosmosAsyncContainer.deleteItem(
            passenger.getId(),
            new PartitionKey(passenger.getId())
        ).subscribe(response -> {
            System.out.println(response);
        }, throwable -> {
            CosmosException cosmosException = (CosmosException) throwable;
            cosmosException.printStackTrace();
        });
        // END: com.azure.cosmos.CosmosAsyncContainer.deleteItem
    }

    public void deleteItemSample() {
        Passenger passenger = new Passenger("carla.davis@outlook.com", "Carla Davis", "SEA", "IND");
        // BEGIN: com.azure.cosmos.CosmosContainer.deleteItem
        try {
            CosmosItemRequestOptions options = new CosmosItemRequestOptions();
            CosmosItemResponse<Object> deleteItemResponse = cosmosContainer.deleteItem(
                passenger.getId(),
                new PartitionKey(passenger.getId()),
                options
            );
            System.out.println(deleteItemResponse);
        } catch (NotFoundException e) {
            // catch exception if item not found
            System.out.printf("Passenger with item id %s not found\n",
                passenger.getId());
        } catch (Exception e) {
            System.out.println(e.getMessage());
        }
        // END: com.azure.cosmos.CosmosContainer.deleteItem
    }

    public void patchItemSample() {
        Passenger passenger = new Passenger("carla.davis@outlook.com", "Carla Davis", "SEA", "IND");
        // BEGIN: com.azure.cosmos.CosmosContainer.patchItem
        CosmosPatchOperations cosmosPatchOperations = CosmosPatchOperations.create();

        cosmosPatchOperations
            .add("/departure", "SEA")
            .increment("/trips", 1);

        CosmosItemResponse<Passenger> response = cosmosContainer.patchItem(
            passenger.getId(),
            new PartitionKey(passenger.getId()),
            cosmosPatchOperations,
            Passenger.class);
        // END: com.azure.cosmos.CosmosContainer.patchItem
    }

    public void replaceItemSample() {
        Passenger oldPassenger = new Passenger("carla.davis@outlook.com", "Carla Davis", "SEA", "IND");
        Passenger newPassenger = new Passenger("carla.davis@outlook.com", "Carla Davis", "SEA", "IND");
        // BEGIN: com.azure.cosmos.CosmosContainer.replaceItem
        CosmosItemResponse<Passenger> response = cosmosContainer.replaceItem(
            newPassenger,
            oldPassenger.getId(),
            new PartitionKey(oldPassenger.getId()),
            new CosmosItemRequestOptions());
        // END: com.azure.cosmos.CosmosContainer.replaceItem
    }

    public void readAllItemsSample() {
        String partitionKey = "partitionKey";
        // BEGIN: com.azure.cosmos.CosmosContainer.readAllItems
        CosmosPagedIterable<Passenger> passengers = cosmosContainer
            .readAllItems(new PartitionKey(partitionKey), Passenger.class);

        passengers.forEach(passenger -> {
            System.out.println(passenger);
        });
        // END: com.azure.cosmos.CosmosContainer.readAllItems
    }

    public void readManySample() {
        String passenger1Id = "item1";
        String passenger2Id = "item1";

        // BEGIN: com.azure.cosmos.CosmosContainer.readMany
        List<CosmosItemIdentity> itemIdentityList = new ArrayList<>();
        itemIdentityList.add(new CosmosItemIdentity(new PartitionKey(passenger1Id), passenger1Id));
        itemIdentityList.add(new CosmosItemIdentity(new PartitionKey(passenger2Id), passenger2Id));

        FeedResponse<Passenger> passengerFeedResponse = cosmosContainer.readMany(itemIdentityList, Passenger.class);
        for (Passenger passenger : passengerFeedResponse.getResults()) {
            System.out.println(passenger);
        }
        // END: com.azure.cosmos.CosmosContainer.readMany
    }

    public void queryChangeFeedSample() {
        // BEGIN: com.azure.cosmos.CosmosContainer.queryChangeFeed
        CosmosChangeFeedRequestOptions options = CosmosChangeFeedRequestOptions
            .createForProcessingFromNow(FeedRange.forFullRange())
            .allVersionsAndDeletes();

        Iterable<FeedResponse<Passenger>> feedResponses = cosmosContainer.queryChangeFeed(options, Passenger.class)
            .iterableByPage();
        for (FeedResponse<Passenger> feedResponse : feedResponses) {
            List<Passenger> results = feedResponse.getResults();
            System.out.println(results);
        }
        // END: com.azure.cosmos.CosmosContainer.queryChangeFeed
    }

    public void queryItemsSample() {
        // BEGIN: com.azure.cosmos.CosmosContainer.queryItems
        CosmosQueryRequestOptions options = new CosmosQueryRequestOptions();
        String query = "SELECT * FROM Passenger WHERE Passenger.departure IN ('SEA', 'IND')";
        Iterable<FeedResponse<Passenger>> queryResponses = cosmosContainer.queryItems(query, options, Passenger.class)
            .iterableByPage();

        for (FeedResponse<Passenger> feedResponse : queryResponses) {
            List<Passenger> results = feedResponse.getResults();
            System.out.println(results);
        }
        // END: com.azure.cosmos.CosmosContainer.queryItems
    }

    public void queryItemsQuerySpecSample() {
        // BEGIN: com.azure.cosmos.CosmosContainer.SqlQuerySpec.queryItems
        CosmosQueryRequestOptions options = new CosmosQueryRequestOptions();
        String query = "SELECT * FROM Passenger p WHERE (p.departure = @departure)";
        List<SqlParameter> parameters = Collections.singletonList(new SqlParameter("@departure", "SEA"));
        SqlQuerySpec sqlQuerySpec = new SqlQuerySpec(query, parameters);

        Iterable<FeedResponse<Passenger>> queryResponses = cosmosContainer.queryItems(sqlQuerySpec, options, Passenger.class)
            .iterableByPage();

        for (FeedResponse<Passenger> feedResponse : queryResponses) {
            List<Passenger> results = feedResponse.getResults();
            System.out.println(results);
        }
        // END: com.azure.cosmos.CosmosContainer.SqlQuerySpec.queryItems
    }

    public void databaseReadSample() {
        // BEGIN: com.azure.cosmos.CosmosDatabase.read
        CosmosDatabase cosmosDatabase = cosmosClient
            .getDatabase("<YOUR DATABASE NAME>");
        CosmosDatabaseResponse readResponse = cosmosDatabase.read();
        // END: com.azure.cosmos.CosmosDatabase.read
    }

    public void databaseDeleteSample() {
        // BEGIN: com.azure.cosmos.CosmosDatabase.delete
        CosmosDatabase cosmosDatabase = cosmosClient
            .getDatabase("<YOUR DATABASE NAME>");
        CosmosDatabaseResponse deleteResponse = cosmosDatabase.delete();
        // END: com.azure.cosmos.CosmosDatabase.delete
    }

    public void databaseCreateContainerSample() {
        String containerId = "passengers";
        PartitionKeyDefinition partitionKeyDefinition = new PartitionKeyDefinition();
        // BEGIN: com.azure.cosmos.CosmosDatabase.createContainer
        CosmosContainerProperties containerProperties =
            new CosmosContainerProperties(containerId, partitionKeyDefinition);
        try {
            CosmosContainerResponse container = cosmosDatabase.createContainer(containerProperties);
        } catch (CosmosException ce) {
            System.out.println("Failed to create container: " + ce);
        }
        // END: com.azure.cosmos.CosmosDatabase.createContainer

    }

    public void databaseCreateContainerPropsSample() {
        String containerId = "passengers";
        PartitionKeyDefinition partitionKeyDefinition = new PartitionKeyDefinition();
        int autoScaleMaxThroughput = 1000;

        // BEGIN: com.azure.cosmos.CosmosDatabase.createContainerProps
        CosmosContainerProperties containerProperties =
            new CosmosContainerProperties(containerId, partitionKeyDefinition);
        ThroughputProperties throughputProperties =
            ThroughputProperties.createAutoscaledThroughput(autoScaleMaxThroughput);
        try {
            CosmosContainerResponse container = cosmosDatabase.createContainer(
                containerProperties,
                throughputProperties
            );
        } catch (CosmosException ce) {
            System.out.println("Failed to create container: " + ce);
        }
        // END: com.azure.cosmos.CosmosDatabase.createContainerProps
    }

    public void databaseCreateContainerThroughputSample() {
        String containerId = "passengers";
        PartitionKeyDefinition partitionKeyDefinition = new PartitionKeyDefinition();
        int throughput = 1000;
        CosmosContainerRequestOptions options = new CosmosContainerRequestOptions();

        // BEGIN: com.azure.cosmos.CosmosDatabase.createContainerThroughput
        CosmosContainerProperties containerProperties =
            new CosmosContainerProperties(containerId, partitionKeyDefinition);

        try {
            CosmosContainerResponse container = cosmosDatabase.createContainer(
                containerProperties,
                throughput,
                options
            );
        } catch (CosmosException ce) {
            System.out.println("Failed to create container: " + ce);
        }
        // END: com.azure.cosmos.CosmosDatabase.createContainerThroughput
    }

    public void databaseCreateContainerPartitionKeySample() {
        String containerId = "passengers";
        String partitionKeyPath = "/id";
        int autoscaledThroughput = 1000;

        // BEGIN: com.azure.cosmos.CosmosDatabase.createContainerPartitionKey
        ThroughputProperties throughputProperties =
            ThroughputProperties.createAutoscaledThroughput(autoscaledThroughput);
        try {
            CosmosContainerResponse container = cosmosDatabase.createContainer(
                containerId,
                partitionKeyPath,
                throughputProperties
            );
        } catch (CosmosException ce) {
            System.out.println("Failed to create container: " + ce);
        }
        // END: com.azure.cosmos.CosmosDatabase.createContainerPartitionKey
    }

<<<<<<< HEAD
    public void cosmosCreateDatabaseSample() {
        CosmosAsyncClient cosmosAsyncClient = new CosmosClientBuilder()
            .endpoint("<YOUR ENDPOINT HERE>")
            .key("<YOUR KEY HERE>")
            .buildAsyncClient();
        // BEGIN: com.azure.cosmos.CosmosAsyncClient.createDatabase
        String databaseId = "<YOUR DATABASE ID>";
        CosmosDatabaseProperties databaseProperties =
            new CosmosDatabaseProperties(databaseId);

        Mono<CosmosDatabaseResponse> cosmosDatabaseResponse =
            cosmosAsyncClient.createDatabase(databaseProperties);
        // END: com.azure.cosmos.CosmosAsyncClient.createDatabase
    }

    public void cosmosCreateDatabaseSecondSample() {
        CosmosAsyncClient cosmosAsyncClient = new CosmosClientBuilder()
            .endpoint("<YOUR ENDPOINT HERE>")
            .key("<YOUR KEY HERE>")
            .buildAsyncClient();
        // BEGIN: com.azure.cosmos.CosmosAsyncClient.createDatabase_stringId_params
        String databaseId = "<YOUR DATABASE ID>";

        Mono<CosmosDatabaseResponse> cosmosDatabaseResponse =
            cosmosAsyncClient.createDatabase(databaseId);
        // END: com.azure.cosmos.CosmosAsyncClient.createDatabase_stringId_params
    }

    public void cosmosCreateDatabaseThirdSample() {
        int throughput = 1;
        CosmosAsyncClient cosmosAsyncClient = new CosmosClientBuilder()
            .endpoint("<YOUR ENDPOINT HERE>")
            .key("<YOUR KEY HERE>")
            .buildAsyncClient();
        // BEGIN: com.azure.cosmos.CosmosAsyncClient.createDatabase_stringId_throughput_params
        String databaseId = "<YOUR DATABASE ID>";
        ThroughputProperties properties = ThroughputProperties.createAutoscaledThroughput(throughput);

        Mono<CosmosDatabaseResponse> cosmosDatabaseResponse =
            cosmosAsyncClient.createDatabase(databaseId, properties);
        // END: com.azure.cosmos.CosmosAsyncClient.createDatabase_stringId_throughput_params
    }

    public void cosmosCreateDatabaseFourthSample() {
        CosmosAsyncClient cosmosAsyncClient = new CosmosClientBuilder()
            .endpoint("<YOUR ENDPOINT HERE>")
            .key("<YOUR KEY HERE>")
            .buildAsyncClient();
        // BEGIN: com.azure.cosmos.CosmosAsyncClient.createDatabase_properties_option_params
        String databaseId = "<YOUR DATABASE ID>";
        CosmosDatabaseProperties databaseProperties =
            new CosmosDatabaseProperties(databaseId);
        CosmosDatabaseRequestOptions options =
            new CosmosDatabaseRequestOptions();

        Mono<CosmosDatabaseResponse> cosmosDatabaseResponse =
            cosmosAsyncClient.createDatabase(databaseProperties, options);
        // END: com.azure.cosmos.CosmosAsyncClient.createDatabase_properties_option_params
    }

    public void cosmosCreateDatabaseFifthSample() {
        int throughput = 1;
        CosmosAsyncClient cosmosAsyncClient = new CosmosClientBuilder()
            .endpoint("<YOUR ENDPOINT HERE>")
            .key("<YOUR KEY HERE>")
            .buildAsyncClient();
        // BEGIN: com.azure.cosmos.CosmosAsyncClient.createDatabase_dbProp_requestProp_throughput_params
        String databaseId = "<YOUR DATABASE ID>";
        CosmosDatabaseProperties databaseProperties =
            new CosmosDatabaseProperties(databaseId);
        ThroughputProperties properties =
            ThroughputProperties.createAutoscaledThroughput(throughput);
        CosmosDatabaseRequestOptions options =
            new CosmosDatabaseRequestOptions();

        Mono<CosmosDatabaseResponse> cosmosDatabaseResponse =
            cosmosAsyncClient.createDatabase(databaseProperties, properties, options);
        // END: com.azure.cosmos.CosmosAsyncClient.createDatabase_dbProp_requestProp_throughput_params
    }

    public void cosmosCreateDatabaseSixthSample() {
        int throughput = 1;
        CosmosAsyncClient cosmosAsyncClient = new CosmosClientBuilder()
            .endpoint("<YOUR ENDPOINT HERE>")
            .key("<YOUR KEY HERE>")
            .buildAsyncClient();
        // BEGIN: com.azure.cosmos.CosmosAsyncClient.createDatabase_dbProp_throughput_params
        String databaseId = "<YOUR DATABASE ID>";
        CosmosDatabaseProperties databaseProperties =
            new CosmosDatabaseProperties(databaseId);
        ThroughputProperties properties =
            ThroughputProperties.createAutoscaledThroughput(throughput);

        Mono<CosmosDatabaseResponse> cosmosDatabaseResponse =
            cosmosAsyncClient.createDatabase(databaseProperties, properties);
        // END: com.azure.cosmos.CosmosAsyncClient.createDatabase_dbProp_throughput_params
    }

    public void createDatabaseIfNotExistsSample() {
        CosmosAsyncClient cosmosAsyncClient = new CosmosClientBuilder()
            .buildAsyncClient();
        // BEGIN: com.azure.cosmos.CosmosAsyncClient.createDatabaseIfNotExists
        String databaseId = "<YOUR DATABASE NAME>";

        Mono<CosmosDatabaseResponse> response = cosmosAsyncClient.createDatabaseIfNotExists(databaseId);
        // END: com.azure.cosmos.CosmosAsyncClient.createDatabaseIfNotExists
    }

    public void createDatabaseIfNotExistsSecondSample() {
        CosmosAsyncClient cosmosAsyncClient = new CosmosClientBuilder()
            .buildAsyncClient();
        // BEGIN: com.azure.cosmos.CosmosAsyncClient.createDatabaseIfNotExists_properties_params
        String databaseId = "<YOUR DATABASE NAME>";
        CosmosDatabaseProperties properties = new CosmosDatabaseProperties(databaseId);

        Mono<CosmosDatabaseResponse> response =
            cosmosAsyncClient.createDatabaseIfNotExists(properties);
        // END: com.azure.cosmos.CosmosAsyncClient.createDatabaseIfNotExists_properties_params
    }

    public void createDatabaseIfNotExistsThirdSample() {
        int throughput = 1;
        CosmosAsyncClient cosmosAsyncClient = new CosmosClientBuilder()
            .buildAsyncClient();
        // BEGIN: com.azure.cosmos.CosmosAsyncClient.createDatabaseIfNotExists_id_throughput_params
        String databaseId = "<YOUR DATABASE NAME>";
        ThroughputProperties throughputProperties =
            ThroughputProperties.createAutoscaledThroughput(throughput);

        Mono<CosmosDatabaseResponse> response =
            cosmosAsyncClient.createDatabaseIfNotExists(databaseId, throughputProperties);
        // END: com.azure.cosmos.CosmosAsyncClient.createDatabaseIfNotExists_id_throughput_params
    }

    public void readAllDatabasesSample() {
        CosmosAsyncClient cosmosAsyncClient = new CosmosClientBuilder()
            .buildAsyncClient();
        // BEGIN: com.azure.cosmos.CosmosAsyncClient.readAllDatabases
        CosmosQueryRequestOptions requestOptions = new CosmosQueryRequestOptions();

        cosmosAsyncClient.readAllDatabases(requestOptions);
        // END: com.azure.cosmos.CosmosAsyncClient.readAllDatabases
    }

    public void queryDatabasesSample() {
        CosmosAsyncClient cosmosAsyncClient = new CosmosClientBuilder()
            .buildAsyncClient();
        // BEGIN: com.azure.cosmos.CosmosAsyncClient.queryDatabases
        String queryText = "<YOUR QUERY>";
        SqlQuerySpec querySpec = new SqlQuerySpec(queryText);
        CosmosQueryRequestOptions requestOptions =
            new CosmosQueryRequestOptions();

        CosmosPagedFlux<CosmosDatabaseProperties> dbProperties =
            cosmosAsyncClient.queryDatabases(querySpec, requestOptions);
        // END: com.azure.cosmos.CosmosAsyncClient.queryDatabases
    }

    public void queryDatabasesSecondSample() {
        CosmosAsyncClient cosmosAsyncClient = new CosmosClientBuilder()
            .buildAsyncClient();
        // BEGIN: com.azure.cosmos.CosmosAsyncClient.queryDatabases_query_option_params
        String queryText = "<YOUR QUERY>";
        CosmosQueryRequestOptions requestOptions =
            new CosmosQueryRequestOptions();

        CosmosPagedFlux<CosmosDatabaseProperties> dbProperties =
            cosmosAsyncClient.queryDatabases(queryText, requestOptions);
        // END: com.azure.cosmos.CosmosAsyncClient.queryDatabases_query_option_params
    }

    public void getDatabaseSample() {
        CosmosAsyncClient cosmosAsyncClient = new CosmosClientBuilder()
            .buildAsyncClient();
        // BEGIN: com.azure.cosmos.CosmosAsyncClient.getDatabase
        String databaseId = "<YOUR DATABASE NAME>";

        CosmosAsyncDatabase database = cosmosAsyncClient.getDatabase(databaseId);
        // END: com.azure.cosmos.CosmosAsyncClient.getDatabase
    }

    public void createGlobalThroughputControlConfigBuilderSample() {
        CosmosAsyncClient cosmosAsyncClient = new CosmosClientBuilder()
            .buildAsyncClient();
        // BEGIN: com.azure.cosmos.CosmosAsyncClient.createGlobalThroughputControlConfigBuilder
        String databaseId = "<YOUR DATABASE NAME>";
        String containerId = "<YOUR CONTAINER NAME>";

        GlobalThroughputControlConfig config =
            cosmosAsyncClient.createGlobalThroughputControlConfigBuilder(databaseId, containerId)
                .build();
        // END: com.azure.cosmos.CosmosAsyncClient.createGlobalThroughputControlConfigBuilder
    }

    public void readConflictSample() {
        CosmosAsyncClient asyncClient = new CosmosClientBuilder().buildAsyncClient();
        // BEGIN: com.azure.cosmos.CosmosAsyncConflict.read
        String conflictId = "CONFLICT_ID";
        CosmosAsyncDatabase cosmosAsyncDatabase =
            new CosmosAsyncDatabase(conflictId, asyncClient);
        CosmosAsyncContainer cosmosAsyncContainer =
            new CosmosAsyncContainer(conflictId, cosmosAsyncDatabase);
        CosmosConflictRequestOptions options =
            new CosmosConflictRequestOptions();
        CosmosAsyncConflict conflict =
            new CosmosAsyncConflict(conflictId, cosmosAsyncContainer);

        Mono<CosmosConflictResponse> conflictResponseMono = conflict.read(options);
        // END: com.azure.cosmos.CosmosAsyncConflict.read
    }

    public void deleteConflictSample() {
        String conflictId = "CONFLICT_ID";
        CosmosAsyncClient asyncClient = new CosmosClientBuilder().buildAsyncClient();
        CosmosAsyncDatabase cosmosAsyncDatabase =
            new CosmosAsyncDatabase(conflictId, asyncClient);
        CosmosAsyncContainer cosmosAsyncContainer =
            new CosmosAsyncContainer(conflictId, cosmosAsyncDatabase);
        // BEGIN: com.azure.cosmos.CosmosAsyncConflict.delete
        CosmosConflictRequestOptions options =
            new CosmosConflictRequestOptions();
        CosmosAsyncConflict conflict =
            new CosmosAsyncConflict(conflictId, cosmosAsyncContainer);

        Mono<CosmosConflictResponse> conflictResponseMono = conflict.delete(options);
        // END: com.azure.cosmos.CosmosAsyncConflict.delete
    }
=======
    public void databaseCreateContainerIfNotExistsSample() {
        String containerId = "passengers";
        PartitionKeyDefinition partitionKeyDefinition = new PartitionKeyDefinition();
        // BEGIN: com.azure.cosmos.CosmosDatabase.createContainerIfNotExists
        CosmosContainerProperties containerProperties =
            new CosmosContainerProperties(containerId, partitionKeyDefinition);
        CosmosContainerResponse container = cosmosDatabase.createContainerIfNotExists(containerProperties);
        // END: com.azure.cosmos.CosmosDatabase.createContainerIfNotExists

    }

    public void databaseCreateContainerIfNotExistsPropsSample() {
        String containerId = "passengers";
        PartitionKeyDefinition partitionKeyDefinition = new PartitionKeyDefinition();
        int autoScaleMaxThroughput = 1000;

        // BEGIN: com.azure.cosmos.CosmosDatabase.createContainerIfNotExistsProps
        CosmosContainerProperties containerProperties =
            new CosmosContainerProperties(containerId, partitionKeyDefinition);
        ThroughputProperties throughputProperties =
            ThroughputProperties.createAutoscaledThroughput(autoScaleMaxThroughput);
        CosmosContainerResponse container = cosmosDatabase.createContainerIfNotExists(
            containerProperties,
            throughputProperties
        );
        // END: com.azure.cosmos.CosmosDatabase.createContainerIfNotExistsProps
    }

    public void databaseCreateContainerIfNotExistsPartitionKeySample() {
        String containerId = "passengers";
        String partitionKeyPath = "/id";
        int autoscaledThroughput = 1000;

        // BEGIN: com.azure.cosmos.CosmosDatabase.createContainerIfNotExistsPartitionKey
        ThroughputProperties throughputProperties =
            ThroughputProperties.createAutoscaledThroughput(autoscaledThroughput);
        CosmosContainerResponse container = cosmosDatabase.createContainerIfNotExists(
            containerId,
            partitionKeyPath,
            throughputProperties
        );
        // END: com.azure.cosmos.CosmosDatabase.createContainerIfNotExistsPartitionKey
    }

    public void readAllContainersSample() {
        // BEGIN: com.azure.cosmos.CosmosDatabase.readAllContainers
        CosmosPagedIterable<CosmosContainerProperties> cosmosContainersList =
            cosmosDatabase.readAllContainers();
        cosmosContainersList.forEach(cosmosContainerProperties -> {
            System.out.println(cosmosContainerProperties);
        });
        // END: com.azure.cosmos.CosmosDatabase.readAllContainers
    }

    public void queryContainersSample() {
        // BEGIN: com.azure.cosmos.CosmosDatabase.queryContainers
        CosmosPagedIterable<CosmosContainerProperties> cosmosContainersList =
            cosmosDatabase.queryContainers("SELECT * FROM DB_NAME");
        cosmosContainersList.forEach(cosmosContainerProperties -> {
            System.out.println(cosmosContainerProperties);
        });
        // END: com.azure.cosmos.CosmosDatabase.queryContainers
    }

    public void createUserSample() {
        String userId = "userId";
        // BEGIN: com.azure.cosmos.CosmosDatabase.createUser
        CosmosUserProperties userProperties = new CosmosUserProperties();
        userProperties.setId(userId);
        cosmosDatabase.createUser(userProperties);
        // END: com.azure.cosmos.CosmosDatabase.createUser
    }

    public void upsertUserSample() {
        String userId = "userId";
        // BEGIN: com.azure.cosmos.CosmosDatabase.upsertUser
        CosmosUserProperties userProperties = new CosmosUserProperties();
        userProperties.setId(userId);
        cosmosDatabase.upsertUser(userProperties);
        // END: com.azure.cosmos.CosmosDatabase.upsertUser
    }

    public void readAllUsersSample() {
        // BEGIN: com.azure.cosmos.CosmosDatabase.readAllUsers
        CosmosPagedIterable<CosmosUserProperties> cosmosUserProperties = cosmosDatabase.readAllUsers();
        cosmosUserProperties.forEach(userProperties -> {
            System.out.println(userProperties);
        });
        // END: com.azure.cosmos.CosmosDatabase.readAllUsers
    }

    public void queryUsersSample() {
        // BEGIN: com.azure.cosmos.CosmosDatabase.queryUsers
        CosmosPagedIterable<CosmosUserProperties> userPropertiesList =
            cosmosDatabase.queryUsers("SELECT * FROM DB_NAME");
        userPropertiesList.forEach(userProperties -> {
            System.out.println(userProperties);
        });
        // END: com.azure.cosmos.CosmosDatabase.queryUsers
    }

    public void replaceThroughputSample() {
        int autoScaleMaxThroughput = 3000;
        // BEGIN: com.azure.cosmos.CosmosDatabase.replaceThroughput
        ThroughputProperties throughputProperties = ThroughputProperties
            .createAutoscaledThroughput(autoScaleMaxThroughput);

        ThroughputResponse throughputResponse = cosmosDatabase.replaceThroughput(throughputProperties);
        System.out.println(throughputResponse);
        // END: com.azure.cosmos.CosmosDatabase.replaceThroughput
    }

    public void readThroughputSample() {
        // BEGIN: com.azure.cosmos.CosmosDatabase.readThroughput
        ThroughputResponse throughputResponse = cosmosDatabase.readThroughput();
        System.out.println(throughputResponse);
        // END: com.azure.cosmos.CosmosDatabase.readThroughput
    }

    public void readAllClientEncryptionKeysSample() {
        // BEGIN: com.azure.cosmos.CosmosDatabase.readAllClientEncryptionKeys
        CosmosPagedIterable<CosmosClientEncryptionKeyProperties> clientEncryptionKeys =
            cosmosDatabase.readAllClientEncryptionKeys();
        clientEncryptionKeys.forEach(encryptionKeyProperties ->
            System.out.println(clientEncryptionKeys)
        );
        // END: com.azure.cosmos.CosmosDatabase.readAllClientEncryptionKeys
    }

    public void createDatabaseIfNotExistsSampleThroughput() {
        String databaseName = "dbName";
        int autoScaleMaxThroughput = 100000;
        // BEGIN: com.azure.cosmos.CosmosClient.createDatabaseIfNotExistsThroughput
        ThroughputProperties throughputProperties = ThroughputProperties
            .createAutoscaledThroughput(autoScaleMaxThroughput);
        cosmosClient.createDatabaseIfNotExists(databaseName, throughputProperties);
        // END: com.azure.cosmos.CosmosClient.createDatabaseIfNotExistsThroughput
    }

    public void createDatabaseIfNotExistsSample() {
        String databaseName = "dbName";
        // BEGIN: com.azure.cosmos.CosmosClient.createDatabaseIfNotExists
        CosmosDatabaseProperties databaseProperties = new CosmosDatabaseProperties(databaseName);
        cosmosClient.createDatabaseIfNotExists(databaseProperties);
        // END: com.azure.cosmos.CosmosClient.createDatabaseIfNotExists
    }

    public void createDatabaseSample() {
        String databaseName = "dbName";
        // BEGIN: com.azure.cosmos.CosmosClient.createDatabase
        CosmosDatabaseProperties databaseProperties = new CosmosDatabaseProperties(databaseName);
        cosmosClient.createDatabase(databaseProperties);
        // END: com.azure.cosmos.CosmosClient.createDatabase
    }

    public void createDatabaseSampleThroughput() {
        String databaseName = "dbName";
        int autoScaleMaxThroughput = 100000;
        // BEGIN: com.azure.cosmos.CosmosClient.createDatabaseThroughput
        ThroughputProperties throughputProperties = ThroughputProperties
            .createAutoscaledThroughput(autoScaleMaxThroughput);
        cosmosClient.createDatabase(databaseName, throughputProperties);
        // END: com.azure.cosmos.CosmosClient.createDatabaseThroughput
    }

    public void readAllDatabasesSample() {
        // BEGIN: com.azure.cosmos.CosmosClient.readAllDatabases
        CosmosPagedIterable<CosmosDatabaseProperties> cosmosDatabaseProperties =
            cosmosClient.readAllDatabases();
        cosmosDatabaseProperties.forEach(databaseProperties -> {
            System.out.println(databaseProperties);
        });
        // END: com.azure.cosmos.CosmosClient.readAllDatabases
    }

    public void queryDatabasesSample() {
        // BEGIN: com.azure.cosmos.CosmosClient.queryDatabases
        CosmosQueryRequestOptions options = new CosmosQueryRequestOptions();
        CosmosPagedIterable<CosmosDatabaseProperties> databaseProperties =
            cosmosClient.queryDatabases("select * from d", options);
        databaseProperties.forEach(properties -> {
            System.out.println(properties.getId());
        });
        // END: com.azure.cosmos.CosmosClient.queryDatabases
    }

>>>>>>> 52116961
    static final class Passenger {
        private final String id;
        private final String email;
        private final String name;
        private int trips;
        private String departure;
        private String destination;

        Passenger(String email, String name, String departure, String destination) {
            this.id = UUID.randomUUID().toString();
            this.email = email;
            this.name = name;
            this.departure = departure;
            this.destination = destination;
        }

        String getId() {
            return id;
        }

        void setDestination(String destination) {
            this.destination = destination;
        }
    }
}<|MERGE_RESOLUTION|>--- conflicted
+++ resolved
@@ -408,7 +408,6 @@
         // END: com.azure.cosmos.CosmosDatabase.createContainerPartitionKey
     }
 
-<<<<<<< HEAD
     public void cosmosCreateDatabaseSample() {
         CosmosAsyncClient cosmosAsyncClient = new CosmosClientBuilder()
             .endpoint("<YOUR ENDPOINT HERE>")
@@ -636,7 +635,7 @@
         Mono<CosmosConflictResponse> conflictResponseMono = conflict.delete(options);
         // END: com.azure.cosmos.CosmosAsyncConflict.delete
     }
-=======
+
     public void databaseCreateContainerIfNotExistsSample() {
         String containerId = "passengers";
         PartitionKeyDefinition partitionKeyDefinition = new PartitionKeyDefinition();
@@ -823,7 +822,6 @@
         // END: com.azure.cosmos.CosmosClient.queryDatabases
     }
 
->>>>>>> 52116961
     static final class Passenger {
         private final String id;
         private final String email;
