// Copyright (c) Microsoft Corporation. All rights reserved.
// Licensed under the MIT License.
package com.azure.cosmos.rx;

import com.azure.cosmos.CosmosAsyncClient;
import com.azure.cosmos.CosmosAsyncDatabase;
import com.azure.cosmos.CosmosClientBuilder;
import com.azure.cosmos.util.CosmosPagedFlux;
import com.azure.cosmos.CosmosDatabaseForTest;
import com.azure.cosmos.models.CosmosUserProperties;
<<<<<<< HEAD
import com.azure.cosmos.models.QueryRequestOptions;
=======
import com.azure.cosmos.models.CosmosQueryRequestOptions;
>>>>>>> 72d53830
import com.azure.cosmos.implementation.FeedResponseListValidator;
import com.azure.cosmos.implementation.FeedResponseValidator;
import com.azure.cosmos.implementation.TestUtils;
import org.apache.commons.lang3.StringUtils;
import org.testng.annotations.AfterClass;
import org.testng.annotations.BeforeClass;
import org.testng.annotations.Factory;
import org.testng.annotations.Test;

import java.util.ArrayList;
import java.util.List;
import java.util.UUID;
import java.util.stream.Collectors;

import static org.assertj.core.api.Assertions.assertThat;

public class UserQueryTest extends TestSuiteBase {

    public final String databaseId = CosmosDatabaseForTest.generateId();

    private List<CosmosUserProperties> createdUsers = new ArrayList<>();

    private CosmosAsyncClient client;
    private CosmosAsyncDatabase createdDatabase;

    @Factory(dataProvider = "clientBuilders")
    public UserQueryTest(CosmosClientBuilder clientBuilder) {
        super(clientBuilder);
    }

    @Test(groups = { "simple" }, timeOut = TIMEOUT)
    public void queryUsersWithFilter() throws Exception {

        String filterUserId = createdUsers.get(0).getId();
        String query = String.format("SELECT * from c where c.id = '%s'", filterUserId);

<<<<<<< HEAD
        QueryRequestOptions options = new QueryRequestOptions();
=======
        CosmosQueryRequestOptions options = new CosmosQueryRequestOptions();
>>>>>>> 72d53830
        int maxItemCount = 5;
        CosmosPagedFlux<CosmosUserProperties> queryObservable = createdDatabase.queryUsers(query, options);

        List<CosmosUserProperties> expectedUsers = createdUsers.stream()
                                                               .filter(c -> StringUtils.equals(filterUserId, c.getId()) ).collect(Collectors.toList());

        assertThat(expectedUsers).isNotEmpty();

        int expectedPageSize = (expectedUsers.size() + maxItemCount - 1) / maxItemCount;

        FeedResponseListValidator<CosmosUserProperties> validator = new FeedResponseListValidator.Builder<CosmosUserProperties>()
                .totalSize(expectedUsers.size())
                .exactlyContainsIdsInAnyOrder(expectedUsers.stream().map(CosmosUserProperties::getId).collect(Collectors.toList()))
                .numberOfPages(expectedPageSize)
                .pageSatisfy(0, new FeedResponseValidator.Builder<CosmosUserProperties>()
                        .requestChargeGreaterThanOrEqualTo(1.0).build())
                .build();

        validateQuerySuccess(queryObservable.byPage(maxItemCount), validator, 10000);
    }

    @Test(groups = { "simple" }, timeOut = TIMEOUT)
    public void queryAllUsers() throws Exception {

        String query = "SELECT * from c";

<<<<<<< HEAD
        QueryRequestOptions options = new QueryRequestOptions();
=======
        CosmosQueryRequestOptions options = new CosmosQueryRequestOptions();
>>>>>>> 72d53830
        int maxItemCount = 2;
        String databaseLink = TestUtils.getDatabaseNameLink(databaseId);
        CosmosPagedFlux<CosmosUserProperties> queryObservable = createdDatabase.queryUsers(query, options);

        List<CosmosUserProperties> expectedUsers = createdUsers;

        assertThat(expectedUsers).isNotEmpty();

        int expectedPageSize = (expectedUsers.size() + maxItemCount - 1) / maxItemCount;

        FeedResponseListValidator<CosmosUserProperties> validator = new FeedResponseListValidator.Builder<CosmosUserProperties>()
                .totalSize(expectedUsers.size())
                .exactlyContainsIdsInAnyOrder(expectedUsers.stream().map(CosmosUserProperties::getId).collect(Collectors.toList()))
                .numberOfPages(expectedPageSize)
                .pageSatisfy(0, new FeedResponseValidator.Builder<CosmosUserProperties>()
                        .requestChargeGreaterThanOrEqualTo(1.0).build())
                .build();

        validateQuerySuccess(queryObservable.byPage(maxItemCount), validator, 10000);
    }

    @Test(groups = { "simple" }, timeOut = TIMEOUT)
    public void queryUsers_NoResults() throws Exception {

        String query = "SELECT * from root r where r.id = '2'";
<<<<<<< HEAD
        QueryRequestOptions options = new QueryRequestOptions();
=======
        CosmosQueryRequestOptions options = new CosmosQueryRequestOptions();
>>>>>>> 72d53830
        CosmosPagedFlux<CosmosUserProperties> queryObservable = createdDatabase.queryUsers(query, options);

        FeedResponseListValidator<CosmosUserProperties> validator = new FeedResponseListValidator.Builder<CosmosUserProperties>()
                .containsExactly(new ArrayList<>())
                .numberOfPages(1)
                .pageSatisfy(0, new FeedResponseValidator.Builder<CosmosUserProperties>()
                        .requestChargeGreaterThanOrEqualTo(1.0).build())
                .build();
        validateQuerySuccess(queryObservable.byPage(), validator);
    }

    @BeforeClass(groups = { "simple" }, timeOut = SETUP_TIMEOUT)
    public void before_UserQueryTest() throws Exception {
        client = getClientBuilder().buildAsyncClient();

        createdDatabase = createDatabase(client, databaseId);

        for(int i = 0; i < 5; i++) {
            CosmosUserProperties user = new CosmosUserProperties();
            user.setId(UUID.randomUUID().toString());
            createdUsers.add(createUser(client, databaseId, user).read().block().getProperties());
        }

        waitIfNeededForReplicasToCatchUp(getClientBuilder());
    }

    @AfterClass(groups = { "simple" }, timeOut = SHUTDOWN_TIMEOUT, alwaysRun = true)
    public void afterClass() {
        safeDeleteDatabase(createdDatabase);
        safeClose(client);
    }
}<|MERGE_RESOLUTION|>--- conflicted
+++ resolved
@@ -8,11 +8,7 @@
 import com.azure.cosmos.util.CosmosPagedFlux;
 import com.azure.cosmos.CosmosDatabaseForTest;
 import com.azure.cosmos.models.CosmosUserProperties;
-<<<<<<< HEAD
-import com.azure.cosmos.models.QueryRequestOptions;
-=======
 import com.azure.cosmos.models.CosmosQueryRequestOptions;
->>>>>>> 72d53830
 import com.azure.cosmos.implementation.FeedResponseListValidator;
 import com.azure.cosmos.implementation.FeedResponseValidator;
 import com.azure.cosmos.implementation.TestUtils;
@@ -49,11 +45,7 @@
         String filterUserId = createdUsers.get(0).getId();
         String query = String.format("SELECT * from c where c.id = '%s'", filterUserId);
 
-<<<<<<< HEAD
-        QueryRequestOptions options = new QueryRequestOptions();
-=======
         CosmosQueryRequestOptions options = new CosmosQueryRequestOptions();
->>>>>>> 72d53830
         int maxItemCount = 5;
         CosmosPagedFlux<CosmosUserProperties> queryObservable = createdDatabase.queryUsers(query, options);
 
@@ -80,11 +72,7 @@
 
         String query = "SELECT * from c";
 
-<<<<<<< HEAD
-        QueryRequestOptions options = new QueryRequestOptions();
-=======
         CosmosQueryRequestOptions options = new CosmosQueryRequestOptions();
->>>>>>> 72d53830
         int maxItemCount = 2;
         String databaseLink = TestUtils.getDatabaseNameLink(databaseId);
         CosmosPagedFlux<CosmosUserProperties> queryObservable = createdDatabase.queryUsers(query, options);
@@ -110,11 +98,7 @@
     public void queryUsers_NoResults() throws Exception {
 
         String query = "SELECT * from root r where r.id = '2'";
-<<<<<<< HEAD
-        QueryRequestOptions options = new QueryRequestOptions();
-=======
         CosmosQueryRequestOptions options = new CosmosQueryRequestOptions();
->>>>>>> 72d53830
         CosmosPagedFlux<CosmosUserProperties> queryObservable = createdDatabase.queryUsers(query, options);
 
         FeedResponseListValidator<CosmosUserProperties> validator = new FeedResponseListValidator.Builder<CosmosUserProperties>()
