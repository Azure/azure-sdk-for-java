--- conflicted
+++ resolved
@@ -13,7 +13,6 @@
 import com.azure.cosmos.FeedOptions;
 import com.azure.cosmos.FeedResponse;
 import com.azure.cosmos.Resource;
-import com.azure.cosmos.SqlQuerySpec;
 import com.azure.cosmos.implementation.FailureValidator;
 import com.azure.cosmos.implementation.FeedResponseListValidator;
 import com.azure.cosmos.implementation.FeedResponseValidator;
@@ -22,12 +21,7 @@
 import com.azure.cosmos.implementation.Utils.ValueHolder;
 import com.azure.cosmos.implementation.query.CompositeContinuationToken;
 import com.azure.cosmos.implementation.routing.Range;
-<<<<<<< HEAD
-import com.fasterxml.jackson.databind.JsonNode;
-import com.sun.management.OperatingSystemMXBean;
-=======
 import com.google.common.base.Strings;
->>>>>>> b18a6aae
 import io.reactivex.subscribers.TestSubscriber;
 import org.testng.annotations.AfterClass;
 import org.testng.annotations.BeforeClass;
@@ -36,7 +30,6 @@
 import org.testng.annotations.Test;
 import reactor.core.publisher.Flux;
 
-import java.lang.management.ManagementFactory;
 import java.util.ArrayList;
 import java.util.List;
 import java.util.Map;
@@ -272,7 +265,6 @@
         this.queryWithContinuationTokensAndPageSizes(query, new int[] {1, 10, 100}, expectedDocs);
     }
 
-<<<<<<< HEAD
     @Test(groups = { "simple" })
     public void queryDocumentsStringValue(){
         FeedOptions options = new FeedOptions();
@@ -280,7 +272,7 @@
         options.setMaxDegreeOfParallelism(2);
 
         List<String> expectedValues = createdDocuments.stream().map(d -> d.getId()).collect(Collectors.toList());
-        
+
         String query = "Select value c.id from c";
 
         Flux<FeedResponse<String>> queryObservable = createdCollection.queryItems(new SqlQuerySpec(query),
@@ -346,15 +338,12 @@
         System.out.println("fetchedResults = " + fetchedResults);
     }
 
-    @BeforeClass(groups = { "simple", "non-emulator" }, timeOut = 2 * SETUP_TIMEOUT)
-    public void beforeClass() {
-=======
+
     // TODO (DANOBLE) ParallelDocumentQueryTest initialization intermittently fails in CI environments
     //  see https://github.com/Azure/azure-sdk-for-java/issues/6398
     @BeforeClass(groups = { "simple", "non-emulator" }, timeOut = 4 * SETUP_TIMEOUT)
     public void before_ParallelDocumentQueryTest() {
 
->>>>>>> b18a6aae
         client = clientBuilder().buildAsyncClient();
         createdDatabase = getSharedCosmosDatabase(client);
         createdCollection = getSharedMultiPartitionCosmosContainer(client);
