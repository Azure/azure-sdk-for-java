--- conflicted
+++ resolved
@@ -19,10 +19,7 @@
 import com.azure.cosmos.implementation.OperationType;
 import com.azure.cosmos.implementation.TestConfigurations;
 import com.azure.cosmos.implementation.apachecommons.lang.StringUtils;
-<<<<<<< HEAD
-=======
 import com.azure.cosmos.implementation.apachecommons.lang.tuple.Pair;
->>>>>>> 8d609db9
 import com.azure.cosmos.implementation.throughputControl.controller.group.global.GlobalThroughputControlClientItem;
 import com.azure.cosmos.models.CosmosChangeFeedRequestOptions;
 import com.azure.cosmos.models.CosmosContainerProperties;
@@ -35,10 +32,7 @@
 import com.azure.cosmos.models.PartitionKey;
 import com.azure.cosmos.models.SqlParameter;
 import com.azure.cosmos.models.SqlQuerySpec;
-<<<<<<< HEAD
-=======
 import com.azure.cosmos.models.ThroughputProperties;
->>>>>>> 8d609db9
 import com.azure.cosmos.rx.CosmosItemResponseValidator;
 import com.azure.cosmos.rx.TestSuiteBase;
 import org.testng.annotations.BeforeClass;
@@ -48,10 +42,7 @@
 
 import java.time.Duration;
 import java.util.ArrayList;
-<<<<<<< HEAD
-=======
 import java.util.Arrays;
->>>>>>> 8d609db9
 import java.util.List;
 import java.util.UUID;
 
@@ -123,27 +114,10 @@
     public void throughputGlobalControl(OperationType operationType) {
         String controlContainerId = "throughputControlContainer";
         CosmosAsyncContainer controlContainer = database.getContainer(controlContainerId);
-<<<<<<< HEAD
-        database.createContainerIfNotExists(controlContainer.getId(), "/groupId").block();
-
-        // The create document in this test usually takes around 6.29RU, pick a RU here relatively close, so to test throttled scenario
-        ThroughputControlGroupConfig groupConfig =
-            new ThroughputControlGroupConfigBuilder()
-                .groupName("group-" + UUID.randomUUID())
-                .targetThroughput(6)
-                .build();
-
-        GlobalThroughputControlConfig globalControlConfig = this.client.createGlobalThroughputControlConfigBuilder(this.database.getId(), controlContainerId)
-            .setControlItemRenewInterval(Duration.ofSeconds(5))
-            .setControlItemExpireInterval(Duration.ofSeconds(20))
-            .build();
-        container.enableGlobalThroughputControlGroup(groupConfig, globalControlConfig);
-=======
         database
             .createContainerIfNotExists(
                 controlContainer.getId(), "/groupId", ThroughputProperties.createManualThroughput(100000))
             .block();
->>>>>>> 8d609db9
 
         try {
             // The create document in this test usually takes around 6.29RU, pick a RU here relatively close, so to test throttled scenario
@@ -266,40 +240,11 @@
         // step1: create container
         String testContainerId = UUID.randomUUID().toString();
         CosmosContainerProperties containerProperties = getCollectionDefinition(testContainerId);
-<<<<<<< HEAD
-        CosmosAsyncContainer createdContainer = createCollection(this.database, containerProperties, new CosmosContainerRequestOptions());
-
-        // The create document in this test usually takes around 6.29RU,
-        // pick a RU super small here so we know it will throttle requests for several cycles/seconds
-        ThroughputControlGroupConfig groupConfig =
-            new ThroughputControlGroupConfigBuilder()
-                .groupName("group-" + UUID.randomUUID())
-                .targetThroughput(1)
-                .build();
-        container.enableLocalThroughputControlGroup(groupConfig);
-        createdContainer.enableLocalThroughputControlGroup(groupConfig);
-
-        CosmosItemRequestOptions requestOptions = new CosmosItemRequestOptions();
-        requestOptions.setContentResponseOnWriteEnabled(true);
-        requestOptions.setThroughputControlGroupName(groupConfig.getGroupName());
-
-        // Step2: first request to group-1, which will not get throttled, but will consume all the rus of the throughput control group.
-        CosmosItemResponse<TestItem> createItemResponse = createdContainer.createItem(getDocumentDefinition(), requestOptions).block();
-        TestItem createdItem = createItemResponse.getItem();
-        this.validateRequestNotThrottled(
-            createItemResponse.getDiagnostics().toString(),
-            BridgeInternal.getContextClient(client).getConnectionPolicy().getConnectionMode());
-
-        // Step 3: delete the container
-        safeDeleteCollection(createdContainer);
-        Thread.sleep(COLLECTION_RECREATION_TIME_DELAY);
-=======
         CosmosAsyncContainer createdContainer = createCollection(
             this.database,
             containerProperties,
             new CosmosContainerRequestOptions(),
             10000);
->>>>>>> 8d609db9
 
         try {
             // The create document in this test usually takes around 6.29RU,
@@ -427,13 +372,6 @@
     @Test(groups = {"emulator"}, timeOut = TIMEOUT * 4)
     public void throughputGlobalControlMultipleClients() throws InterruptedException {
         List<CosmosAsyncClient> clients = new ArrayList<>();
-<<<<<<< HEAD
-        try{
-            // and do not enable ttl on the container so to test how many items are created.
-            String controlContainerId = "throughputControlContainer";
-            CosmosAsyncContainer controlContainer = database.getContainer(controlContainerId);
-            database.createContainerIfNotExists(controlContainerId, "/groupId").block();
-=======
         // and do not enable ttl on the container so to test how many items are created.
         String controlContainerId = "throughputControlContainer";
         CosmosAsyncContainer controlContainer = database.getContainer(controlContainerId);
@@ -443,7 +381,6 @@
             .block();
 
         try {
->>>>>>> 8d609db9
             ThroughputControlGroupConfig groupConfig =
                     new ThroughputControlGroupConfigBuilder()
                             .groupName("group-" + UUID.randomUUID())
@@ -459,16 +396,11 @@
 
                 clients.add(testClient);
 
-<<<<<<< HEAD
-                CosmosAsyncContainer testContainer = testClient.getDatabase(this.database.getId()).getContainer(container.getId());
-                GlobalThroughputControlConfig globalControlConfig1 = testClient.createGlobalThroughputControlConfigBuilder(this.database.getId(), controlContainerId)
-=======
                 CosmosAsyncContainer testContainer =
                     testClient.getDatabase(this.database.getId()).getContainer(container.getId());
                 GlobalThroughputControlConfig globalControlConfig1 =
                     testClient
                         .createGlobalThroughputControlConfigBuilder(this.database.getId(), controlContainerId)
->>>>>>> 8d609db9
                         .setControlItemRenewInterval(Duration.ofSeconds(5))
                         .setControlItemExpireInterval(Duration.ofSeconds(20))
                         .build();
@@ -481,27 +413,12 @@
                 testContainer.createItem(getDocumentDefinition(), requestOptions).block();
             }
 
-<<<<<<< HEAD
-            String query = "SELECT * FROM c WHERE CONTAINS(c.groupId, @GROUPID) AND CONTAINS(c.groupId, @CLIENTITEMSUFFIX)";
-            List<SqlParameter> parameters = new ArrayList<>();
-            parameters.add(new SqlParameter("@GROUPID", groupConfig.getGroupName()));
-            parameters.add(new SqlParameter("@CLIENTITEMSUFFIX", ".client"));
-            SqlQuerySpec querySpec = new SqlQuerySpec(query, parameters);
-
-            List<GlobalThroughputControlClientItem> clientItems = controlContainer.queryItems(querySpec, GlobalThroughputControlClientItem.class)
-                    .collectList()
-                    .block();
-            assertThat(clientItems.size()).isEqualTo(clientCount);
-
-        } finally {
-=======
             List<GlobalThroughputControlClientItem> clientItems = this.getClientItems(groupConfig.getGroupName(), controlContainer);
             assertThat(clientItems.size()).isEqualTo(clientCount);
 
         } finally {
             controlContainer.delete().block();
 
->>>>>>> 8d609db9
             for (CosmosAsyncClient client : clients) {
                 if (client != null) {
                     client.close();
@@ -510,8 +427,6 @@
         }
     }
 
-<<<<<<< HEAD
-=======
     @Test(groups = {"emulator"}, timeOut = TIMEOUT * 4)
     public void enableSameGroupMultipleTimes() {
         // This test is to validate even though same groups have been enabled multiple times, no new client item will be created
@@ -587,7 +502,6 @@
         }
     }
 
->>>>>>> 8d609db9
     @BeforeClass(groups = { "emulator" }, timeOut = 4 * SETUP_TIMEOUT)
     public void before_ThroughputBudgetControllerTest() {
         client = getClientBuilder().buildAsyncClient();
