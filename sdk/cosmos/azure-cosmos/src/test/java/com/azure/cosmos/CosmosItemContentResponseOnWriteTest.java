--- conflicted
+++ resolved
@@ -138,11 +138,7 @@
             .isEqualTo(containerProperties.getId());
     }
 
-<<<<<<< HEAD
-    private void validateMinimalItemResponse(CosmosItemProperties containerProperties,
-=======
     private void validateMinimalItemResponse(InternalObjectNode containerProperties,
->>>>>>> 72d53830
                                              CosmosItemResponse<?> createResponse, boolean withETag) {
         // Basic validation
         assertThat(BridgeInternal.getProperties(createResponse)).isNull();
