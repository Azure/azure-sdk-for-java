// Copyright (c) Microsoft Corporation. All rights reserved.
// Licensed under the MIT License.
package com.azure.cosmos.implementation;

<<<<<<< HEAD
import com.azure.cosmos.models.QueryRequestOptions;
=======
import com.azure.cosmos.models.CosmosQueryRequestOptions;
>>>>>>> 72d53830
import com.azure.cosmos.models.FeedResponse;
import com.azure.cosmos.models.ModelBridgeInternal;
import com.azure.cosmos.models.PartitionKey;
import com.azure.cosmos.implementation.AsyncDocumentClient.Builder;
import com.azure.cosmos.implementation.http.HttpRequest;
import org.testng.annotations.AfterClass;
import org.testng.annotations.BeforeClass;
import org.testng.annotations.DataProvider;
import org.testng.annotations.Factory;
import org.testng.annotations.Test;
import reactor.core.publisher.Flux;

import java.util.ArrayList;
import java.util.List;
import java.util.Map;
import java.util.UUID;
import java.util.concurrent.TimeUnit;

import static org.assertj.core.api.Assertions.assertThat;

public class DocumentQuerySpyWireContentTest extends TestSuiteBase {

    private Database createdDatabase;
    private DocumentCollection createdSinglePartitionCollection;
    private DocumentCollection createdMultiPartitionCollection;

    private List<Document> createdDocumentsInSinglePartitionCollection = new ArrayList<>();
    private List<Document> createdDocumentsInMultiPartitionCollection = new ArrayList<>();

    private SpyClientUnderTestFactory.ClientUnderTest client;

    public String getSinglePartitionCollectionLink() {
        return TestUtils.getCollectionNameLink(createdDatabase.getId(), createdSinglePartitionCollection.getId());
    }

    public String getMultiPartitionCollectionLink() {
        return TestUtils.getCollectionNameLink(createdDatabase.getId(), createdMultiPartitionCollection.getId());
    }

    @Factory(dataProvider = "clientBuilders")
    public DocumentQuerySpyWireContentTest(Builder clientBuilder) {
        super(clientBuilder);
    }

    @DataProvider(name = "responseContinuationTokenLimitParamProvider")
    public static Object[][] responseContinuationTokenLimitParamProvider() {

<<<<<<< HEAD
        QueryRequestOptions options1 = new QueryRequestOptions();
=======
        CosmosQueryRequestOptions options1 = new CosmosQueryRequestOptions();
>>>>>>> 72d53830
        ModelBridgeInternal.setQueryRequestOptionsMaxItemCount(options1, 1);
        options1.getResponseContinuationTokenLimitInKb(5);
        options1.setPartitionKey(new PartitionKey("99"));
        String query1 = "Select * from r";
        boolean multiPartitionCollection1 = true;

<<<<<<< HEAD
        QueryRequestOptions options2 = new QueryRequestOptions();
=======
        CosmosQueryRequestOptions options2 = new CosmosQueryRequestOptions();
>>>>>>> 72d53830
        ModelBridgeInternal.setQueryRequestOptionsMaxItemCount(options2, 1);
        options2.getResponseContinuationTokenLimitInKb(5);
        options2.setPartitionKey(new PartitionKey("99"));
        String query2 = "Select * from r order by r.prop";
        boolean multiPartitionCollection2 = false;

<<<<<<< HEAD
        QueryRequestOptions options3 = new QueryRequestOptions();
=======
        CosmosQueryRequestOptions options3 = new CosmosQueryRequestOptions();
>>>>>>> 72d53830
        ModelBridgeInternal.setQueryRequestOptionsMaxItemCount(options3, 1);
        options3.getResponseContinuationTokenLimitInKb(5);
        options3.setPartitionKey(new PartitionKey("99"));
        String query3 = "Select * from r";
        boolean multiPartitionCollection3 = false;

<<<<<<< HEAD
        QueryRequestOptions options4 = new QueryRequestOptions();
=======
        CosmosQueryRequestOptions options4 = new CosmosQueryRequestOptions();
>>>>>>> 72d53830
        options4.setPartitionKey(new PartitionKey("99"));
        String query4 = "Select * from r order by r.prop";
        boolean multiPartitionCollection4 = false;

        return new Object[][]{
                {options1, query1, multiPartitionCollection1},
                {options2, query2, multiPartitionCollection2},
                {options3, query3, multiPartitionCollection3},
                {options4, query4, multiPartitionCollection4},
        };
    }

    @Test(dataProvider = "responseContinuationTokenLimitParamProvider", groups = { "simple" }, timeOut = TIMEOUT)
<<<<<<< HEAD
    public void queryWithContinuationTokenLimit(QueryRequestOptions options, String query, boolean isMultiParitionCollection) throws Exception {
=======
    public void queryWithContinuationTokenLimit(CosmosQueryRequestOptions options, String query, boolean isMultiParitionCollection) throws Exception {
>>>>>>> 72d53830
        String collectionLink;
        if (isMultiParitionCollection) {
            collectionLink = getMultiPartitionCollectionLink();
        } else {
            collectionLink = getSinglePartitionCollectionLink();
        }

        client.clearCapturedRequests();

        Flux<FeedResponse<Document>> queryObservable = client
                .queryDocuments(collectionLink, query, options);

        List<Document> results = queryObservable.flatMap(p -> Flux.fromIterable(p.getResults()))
            .collectList().block();

        assertThat(results.size()).describedAs("total results").isGreaterThanOrEqualTo(1);

        List<HttpRequest> requests = client.getCapturedRequests();

        for(HttpRequest req: requests) {
            validateRequestHasContinuationTokenLimit(req, options.setResponseContinuationTokenLimitInKb());
        }
    }

    private void validateRequestHasContinuationTokenLimit(HttpRequest request, Integer expectedValue) {
        Map<String, String> headers = request.headers().toMap();
        if (headers.get(HttpConstants.HttpHeaders.IS_QUERY) != null) {
            if (expectedValue != null && expectedValue > 0) {
                assertThat(headers
                               .containsKey(HttpConstants.HttpHeaders.RESPONSE_CONTINUATION_TOKEN_LIMIT_IN_KB))
                    .isTrue();
                assertThat(headers
                               .get("x-ms-documentdb-responsecontinuationtokenlimitinkb"))
                    .isEqualTo(Integer.toString(expectedValue));
            } else {
                assertThat(headers
                               .containsKey(HttpConstants.HttpHeaders.RESPONSE_CONTINUATION_TOKEN_LIMIT_IN_KB))
                    .isFalse();
            }
        }
    }

    public Document createDocument(AsyncDocumentClient client, String collectionLink, int cnt) {

        Document docDefinition = getDocumentDefinition(cnt);
        return client
                .createDocument(collectionLink, docDefinition, null, false).block().getResource();
    }

    @BeforeClass(groups = { "simple" }, timeOut = SETUP_TIMEOUT)
    public void before_DocumentQuerySpyWireContentTest() throws Exception {

        client = new SpyClientBuilder(this.clientBuilder()).build();

        createdDatabase = SHARED_DATABASE;
        createdSinglePartitionCollection = SHARED_SINGLE_PARTITION_COLLECTION;
        truncateCollection(SHARED_SINGLE_PARTITION_COLLECTION);

        createdMultiPartitionCollection = SHARED_MULTI_PARTITION_COLLECTION;
        truncateCollection(SHARED_MULTI_PARTITION_COLLECTION);

        for(int i = 0; i < 3; i++) {
            createdDocumentsInSinglePartitionCollection.add(createDocument(client, getCollectionLink(createdSinglePartitionCollection), i));
            createdDocumentsInMultiPartitionCollection.add(createDocument(client, getCollectionLink(createdMultiPartitionCollection), i));
        }

        for(int i = 0; i < 5; i++) {
            createdDocumentsInSinglePartitionCollection.add(createDocument(client, getCollectionLink(createdSinglePartitionCollection), 99));
            createdDocumentsInMultiPartitionCollection.add(createDocument(client, getCollectionLink(createdMultiPartitionCollection), 99));
        }

        // wait for catch up
        TimeUnit.SECONDS.sleep(1);

<<<<<<< HEAD
        QueryRequestOptions options = new QueryRequestOptions();
=======
        CosmosQueryRequestOptions options = new CosmosQueryRequestOptions();
>>>>>>> 72d53830

        // do the query once to ensure the collection is cached.
        client.queryDocuments(getMultiPartitionCollectionLink(), "select * from root", options)
            .then().block();

        // do the query once to ensure the collection is cached.
        client.queryDocuments(getSinglePartitionCollectionLink(), "select * from root", options)
              .then().block();
    }

    @AfterClass(groups = { "simple" }, timeOut = SHUTDOWN_TIMEOUT, alwaysRun = true)
    public void afterClass() {
        safeClose(client);
    }

    private static Document getDocumentDefinition(int cnt) {
        String uuid = UUID.randomUUID().toString();
        Document doc = new Document(String.format("{ "
                + "\"id\": \"%s\", "
                + "\"prop\" : %d, "
                + "\"mypk\": \"%s\", "
                + "\"sgmts\": [[6519456, 1471916863], [2498434, 1455671440]]"
                + "}"
                , uuid, cnt, cnt));
        return doc;
    }
}<|MERGE_RESOLUTION|>--- conflicted
+++ resolved
@@ -2,11 +2,7 @@
 // Licensed under the MIT License.
 package com.azure.cosmos.implementation;
 
-<<<<<<< HEAD
-import com.azure.cosmos.models.QueryRequestOptions;
-=======
 import com.azure.cosmos.models.CosmosQueryRequestOptions;
->>>>>>> 72d53830
 import com.azure.cosmos.models.FeedResponse;
 import com.azure.cosmos.models.ModelBridgeInternal;
 import com.azure.cosmos.models.PartitionKey;
@@ -54,44 +50,28 @@
     @DataProvider(name = "responseContinuationTokenLimitParamProvider")
     public static Object[][] responseContinuationTokenLimitParamProvider() {
 
-<<<<<<< HEAD
-        QueryRequestOptions options1 = new QueryRequestOptions();
-=======
         CosmosQueryRequestOptions options1 = new CosmosQueryRequestOptions();
->>>>>>> 72d53830
         ModelBridgeInternal.setQueryRequestOptionsMaxItemCount(options1, 1);
         options1.getResponseContinuationTokenLimitInKb(5);
         options1.setPartitionKey(new PartitionKey("99"));
         String query1 = "Select * from r";
         boolean multiPartitionCollection1 = true;
 
-<<<<<<< HEAD
-        QueryRequestOptions options2 = new QueryRequestOptions();
-=======
         CosmosQueryRequestOptions options2 = new CosmosQueryRequestOptions();
->>>>>>> 72d53830
         ModelBridgeInternal.setQueryRequestOptionsMaxItemCount(options2, 1);
         options2.getResponseContinuationTokenLimitInKb(5);
         options2.setPartitionKey(new PartitionKey("99"));
         String query2 = "Select * from r order by r.prop";
         boolean multiPartitionCollection2 = false;
 
-<<<<<<< HEAD
-        QueryRequestOptions options3 = new QueryRequestOptions();
-=======
         CosmosQueryRequestOptions options3 = new CosmosQueryRequestOptions();
->>>>>>> 72d53830
         ModelBridgeInternal.setQueryRequestOptionsMaxItemCount(options3, 1);
         options3.getResponseContinuationTokenLimitInKb(5);
         options3.setPartitionKey(new PartitionKey("99"));
         String query3 = "Select * from r";
         boolean multiPartitionCollection3 = false;
 
-<<<<<<< HEAD
-        QueryRequestOptions options4 = new QueryRequestOptions();
-=======
         CosmosQueryRequestOptions options4 = new CosmosQueryRequestOptions();
->>>>>>> 72d53830
         options4.setPartitionKey(new PartitionKey("99"));
         String query4 = "Select * from r order by r.prop";
         boolean multiPartitionCollection4 = false;
@@ -105,11 +85,7 @@
     }
 
     @Test(dataProvider = "responseContinuationTokenLimitParamProvider", groups = { "simple" }, timeOut = TIMEOUT)
-<<<<<<< HEAD
-    public void queryWithContinuationTokenLimit(QueryRequestOptions options, String query, boolean isMultiParitionCollection) throws Exception {
-=======
     public void queryWithContinuationTokenLimit(CosmosQueryRequestOptions options, String query, boolean isMultiParitionCollection) throws Exception {
->>>>>>> 72d53830
         String collectionLink;
         if (isMultiParitionCollection) {
             collectionLink = getMultiPartitionCollectionLink();
@@ -184,11 +160,7 @@
         // wait for catch up
         TimeUnit.SECONDS.sleep(1);
 
-<<<<<<< HEAD
-        QueryRequestOptions options = new QueryRequestOptions();
-=======
         CosmosQueryRequestOptions options = new CosmosQueryRequestOptions();
->>>>>>> 72d53830
 
         // do the query once to ensure the collection is cached.
         client.queryDocuments(getMultiPartitionCollectionLink(), "select * from root", options)
