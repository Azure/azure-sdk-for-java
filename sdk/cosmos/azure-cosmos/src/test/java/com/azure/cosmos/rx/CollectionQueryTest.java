--- conflicted
+++ resolved
@@ -9,11 +9,7 @@
 import com.azure.cosmos.models.CosmosContainerProperties;
 import com.azure.cosmos.util.CosmosPagedFlux;
 import com.azure.cosmos.CosmosDatabaseForTest;
-<<<<<<< HEAD
-import com.azure.cosmos.models.QueryRequestOptions;
-=======
 import com.azure.cosmos.models.CosmosQueryRequestOptions;
->>>>>>> 72d53830
 import com.azure.cosmos.models.PartitionKeyDefinition;
 import com.azure.cosmos.implementation.FeedResponseListValidator;
 import com.azure.cosmos.implementation.FeedResponseValidator;
@@ -49,11 +45,7 @@
         String filterCollectionId = createdCollections.get(0).getId();
         String query = String.format("SELECT * from c where c.id = '%s'", filterCollectionId);
 
-<<<<<<< HEAD
-        QueryRequestOptions options = new QueryRequestOptions();
-=======
         CosmosQueryRequestOptions options = new CosmosQueryRequestOptions();
->>>>>>> 72d53830
         int maxItemCount = 2;
         CosmosPagedFlux<CosmosContainerProperties> queryObservable = createdDatabase.queryContainers(query, options);
 
@@ -80,11 +72,7 @@
 
         String query = "SELECT * from c";
 
-<<<<<<< HEAD
-        QueryRequestOptions options = new QueryRequestOptions();
-=======
         CosmosQueryRequestOptions options = new CosmosQueryRequestOptions();
->>>>>>> 72d53830
         int maxItemCount = 2;
         CosmosPagedFlux<CosmosContainerProperties> queryObservable = createdDatabase.queryContainers(query, options);
 
@@ -109,11 +97,7 @@
     public void queryCollections_NoResults() throws Exception {
 
         String query = "SELECT * from root r where r.id = '2'";
-<<<<<<< HEAD
-        QueryRequestOptions options = new QueryRequestOptions();
-=======
         CosmosQueryRequestOptions options = new CosmosQueryRequestOptions();
->>>>>>> 72d53830
         CosmosPagedFlux<CosmosContainerProperties> queryObservable = createdDatabase.queryContainers(query, options);
 
         FeedResponseListValidator<CosmosContainerProperties> validator = new FeedResponseListValidator.Builder<CosmosContainerProperties>()
