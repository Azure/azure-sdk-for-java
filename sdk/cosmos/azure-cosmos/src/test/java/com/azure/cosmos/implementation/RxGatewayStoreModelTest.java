// Copyright (c) Microsoft Corporation. All rights reserved.
// Licensed under the MIT License.

package com.azure.cosmos.implementation;

import com.azure.cosmos.ConsistencyLevel;
import com.azure.cosmos.CosmosException;
<<<<<<< HEAD
import com.azure.cosmos.implementation.directconnectivity.GatewayServiceConfigurationReader;
=======
import com.azure.cosmos.implementation.directconnectivity.ReflectionUtils;
>>>>>>> f635dca4
import com.azure.cosmos.implementation.http.HttpClient;
import com.azure.cosmos.implementation.http.HttpHeaders;
import com.azure.cosmos.implementation.http.HttpRequest;
import io.netty.handler.codec.http.HttpMethod;
import io.netty.handler.timeout.ReadTimeoutException;
import io.reactivex.subscribers.TestSubscriber;
import org.mockito.ArgumentCaptor;
import org.mockito.Mockito;
import org.testng.annotations.DataProvider;
import org.testng.annotations.Test;
import reactor.core.publisher.Mono;

import java.net.URI;
import java.time.Duration;
import java.time.Instant;
import java.util.concurrent.TimeUnit;

import static com.azure.cosmos.implementation.TestUtils.mockDiagnosticsClientContext;
import static org.assertj.core.api.Assertions.assertThat;
import static org.mockito.ArgumentMatchers.any;

public class RxGatewayStoreModelTest {
    private final static int TIMEOUT = 10000;

    @DataProvider(name = "sessionTokenConfigProvider")
    public Object[][] sessionTokenConfigProvider() {
        return new Object[][]{
            // defaultConsistencyLevel, requestConsistencyLevel,requestOperationType, requestResourceType, sessionTokenFromUser, finalSessionTokenType

            // Skip applying session token for master operation
            {ConsistencyLevel.SESSION, null, OperationType.Read, ResourceType.Offer, true, SessionTokenType.NONE},
            {ConsistencyLevel.SESSION, null, OperationType.Read, ResourceType.Database, true, SessionTokenType.NONE},
            {ConsistencyLevel.SESSION, null, OperationType.Read, ResourceType.User, true, SessionTokenType.NONE},
            {ConsistencyLevel.SESSION, null, OperationType.Read, ResourceType.UserDefinedType, true, SessionTokenType.NONE},
            {ConsistencyLevel.SESSION, null, OperationType.Read, ResourceType.Permission, true, SessionTokenType.NONE},
            {ConsistencyLevel.SESSION, null, OperationType.Read, ResourceType.Topology, true, SessionTokenType.NONE},
            {ConsistencyLevel.SESSION, null, OperationType.Read, ResourceType.DatabaseAccount, true, SessionTokenType.NONE},
            {ConsistencyLevel.SESSION, null, OperationType.ReadFeed, ResourceType.PartitionKeyRange, false, SessionTokenType.NONE},
            {ConsistencyLevel.SESSION, null, OperationType.Read, ResourceType.DocumentCollection, false, SessionTokenType.NONE},
            {ConsistencyLevel.SESSION, null, OperationType.Read, ResourceType.Trigger, false, SessionTokenType.NONE},
            {ConsistencyLevel.SESSION, null, OperationType.Read, ResourceType.UserDefinedFunction, false, SessionTokenType.NONE},
            {ConsistencyLevel.SESSION, null, OperationType.Create, ResourceType.StoredProcedure, false, SessionTokenType.NONE},
            {ConsistencyLevel.SESSION, null, OperationType.QueryPlan, ResourceType.Document, false, SessionTokenType.NONE},

            // skip applying the session token when Eventual Consistency is explicitly requested
            // on request-level for data plane operations.
            {ConsistencyLevel.SESSION, ConsistencyLevel.EVENTUAL, OperationType.Read, ResourceType.Document, false, SessionTokenType.NONE},
            {ConsistencyLevel.SESSION, ConsistencyLevel.EVENTUAL, OperationType.Query, ResourceType.Document, true, SessionTokenType.NONE},

            // skip applying the session token if default and request consistency level is not session
            {ConsistencyLevel.EVENTUAL, null, OperationType.Read, ResourceType.Document, false, SessionTokenType.NONE},
            {ConsistencyLevel.BOUNDED_STALENESS, null, OperationType.Create, ResourceType.Document, true, SessionTokenType.NONE},
            {ConsistencyLevel.STRONG, null, OperationType.Query, ResourceType.Document, false, SessionTokenType.NONE},
            {ConsistencyLevel.CONSISTENT_PREFIX, null, OperationType.Delete, ResourceType.Document, true, SessionTokenType.NONE},

            // Apply session token for other scenarios
            {ConsistencyLevel.SESSION, null, OperationType.Read, ResourceType.Document, true, SessionTokenType.USER},
            {ConsistencyLevel.BOUNDED_STALENESS, ConsistencyLevel.SESSION, OperationType.Create, ResourceType.Document, true, SessionTokenType.USER},
            {ConsistencyLevel.SESSION, ConsistencyLevel.SESSION, OperationType.Query, ResourceType.Document, false, SessionTokenType.SDK},
            {ConsistencyLevel.STRONG, ConsistencyLevel.SESSION, OperationType.ExecuteJavaScript, ResourceType.StoredProcedure, false, SessionTokenType.SDK}
        };
    }

    @Test(groups = "unit")
    public void readTimeout() throws Exception {
        DiagnosticsClientContext clientContext = mockDiagnosticsClientContext();
        ISessionContainer sessionContainer = Mockito.mock(ISessionContainer.class);
        QueryCompatibilityMode queryCompatibilityMode = QueryCompatibilityMode.Default;
        UserAgentContainer userAgentContainer = new UserAgentContainer();
        GlobalEndpointManager globalEndpointManager = Mockito.mock(GlobalEndpointManager.class);
        Mockito.doReturn(new URI("https://localhost"))
                .when(globalEndpointManager).resolveServiceEndpoint(any());
        HttpClient httpClient = Mockito.mock(HttpClient.class);
        Mockito.doReturn(Mono.error(ReadTimeoutException.INSTANCE))
                .when(httpClient).send(any(HttpRequest.class), any(Duration.class));

        GatewayServiceConfigurationReader gatewayServiceConfigurationReader = Mockito.mock(GatewayServiceConfigurationReader.class);
        Mockito.doReturn(ConsistencyLevel.SESSION)
            .when(gatewayServiceConfigurationReader).getDefaultConsistencyLevel();
        RxGatewayStoreModel storeModel = new RxGatewayStoreModel(clientContext,
                sessionContainer,
                ConsistencyLevel.SESSION,
                queryCompatibilityMode,
                userAgentContainer,
                globalEndpointManager,
<<<<<<< HEAD
                httpClient);
        storeModel.setGatewayServiceConfigurationReader(gatewayServiceConfigurationReader);
=======
                httpClient,
                null);
>>>>>>> f635dca4

        RxDocumentServiceRequest dsr = RxDocumentServiceRequest.createFromName(clientContext,
                OperationType.Read, "/dbs/db/colls/col/docs/docId", ResourceType.Document);
        dsr.getHeaders().put("key", "value");
        dsr.requestContext = new DocumentServiceRequestContext();


        Mono<RxDocumentServiceResponse> resp = storeModel.processMessage(dsr);
        validateFailure(resp, FailureValidator.builder()
                .instanceOf(CosmosException.class)
                .causeInstanceOf(ReadTimeoutException.class)
                .documentClientExceptionHeaderRequestContainsEntry("key", "value")
                .statusCode(0).build());
    }


    @Test(groups = "unit", dataProvider = "sessionTokenConfigProvider")
    public void applySessionToken(
        ConsistencyLevel defaultConsistency,
        ConsistencyLevel requestConsistency,
        OperationType operationType,
        ResourceType resourceType,
        boolean sessionTokenFromUser,
        SessionTokenType finalSessionTokenType) throws Exception {

        String sdkGlobalSessionToken = "1#100#1=20#2=5#3=30";
        String userControlledSessionToken = "1#99";
        ApiType apiType = ApiType.SQL;
        DiagnosticsClientContext clientContext = mockDiagnosticsClientContext();
        ISessionContainer sessionContainer = Mockito.mock(ISessionContainer.class);
        Mockito.doReturn(sdkGlobalSessionToken).when(sessionContainer).resolveGlobalSessionToken(any());

        GlobalEndpointManager globalEndpointManager = Mockito.mock(GlobalEndpointManager.class);
        Mockito.doReturn(new URI("https://localhost"))
            .when(globalEndpointManager).resolveServiceEndpoint(any());

        HttpClient httpClient = Mockito.mock(HttpClient.class);
        Mockito.doReturn(Mono.error(ReadTimeoutException.INSTANCE))
            .when(httpClient).send(any(HttpRequest.class), any(Duration.class));

        GatewayServiceConfigurationReader gatewayServiceConfigurationReader = Mockito.mock(GatewayServiceConfigurationReader.class);
        Mockito.doReturn(defaultConsistency)
            .when(gatewayServiceConfigurationReader).getDefaultConsistencyLevel();

        RxGatewayStoreModel storeModel = new RxGatewayStoreModel(
            clientContext,
            sessionContainer,
            defaultConsistency,
            QueryCompatibilityMode.Default,
            new UserAgentContainer(),
            globalEndpointManager,
<<<<<<< HEAD
            httpClient);
        storeModel.setGatewayServiceConfigurationReader(gatewayServiceConfigurationReader);
=======
            httpClient,
            apiType);
>>>>>>> f635dca4

        httpClient = ReflectionUtils.getHttpClient(storeModel);
        RxDocumentServiceRequest dsr = RxDocumentServiceRequest.createFromName(
            clientContext,
            operationType,
            "/fakeResourceFullName",
            resourceType);
        if (sessionTokenFromUser) {
            dsr.getHeaders().put(HttpConstants.HttpHeaders.SESSION_TOKEN, userControlledSessionToken);
        }
        if (requestConsistency != null) {
            dsr.getHeaders().put(HttpConstants.HttpHeaders.CONSISTENCY_LEVEL, requestConsistency.toString());
        }

        Mono<RxDocumentServiceResponse> resp = storeModel.processMessage(dsr);
        validateFailure(resp, FailureValidator.builder()
            .instanceOf(CosmosException.class)
            .causeInstanceOf(ReadTimeoutException.class)
            .statusCode(0).build());

        if (finalSessionTokenType == SessionTokenType.USER) {
            // Session token is passed only for read request, unless its batch operation, or its multi master create
            if(!dsr.isReadOnlyRequest() && dsr.getOperationType() != OperationType.Batch){
                assertThat(dsr.getHeaders().get(HttpConstants.HttpHeaders.SESSION_TOKEN)).isNull();
            } else {
                assertThat(dsr.getHeaders().get(HttpConstants.HttpHeaders.SESSION_TOKEN)).isEqualTo(userControlledSessionToken);
            }
        } else if(finalSessionTokenType == SessionTokenType.SDK) {
            // Session token is passed only for read request, unless its batch operation, or its multi master create
            if(!dsr.isReadOnlyRequest() && dsr.getOperationType() != OperationType.Batch){
                assertThat(dsr.getHeaders().get(HttpConstants.HttpHeaders.SESSION_TOKEN)).isNull();
            } else {
                assertThat(dsr.getHeaders().get(HttpConstants.HttpHeaders.SESSION_TOKEN)).isEqualTo(sdkGlobalSessionToken);
            }
        } else {
            assertThat(dsr.getHeaders().get(HttpConstants.HttpHeaders.SESSION_TOKEN)).isNull();
        }
    }

    @Test(groups = "unit")
    public void validateApiType() throws Exception {
        String sdkGlobalSessionToken = "1#100#1=20#2=5#3=30";
        ApiType apiType = ApiType.SQL;
        DiagnosticsClientContext clientContext = mockDiagnosticsClientContext();
        ISessionContainer sessionContainer = Mockito.mock(ISessionContainer.class);
        Mockito.doReturn(sdkGlobalSessionToken).when(sessionContainer).resolveGlobalSessionToken(any());

        GlobalEndpointManager globalEndpointManager = Mockito.mock(GlobalEndpointManager.class);
        Mockito.doReturn(new URI("https://localhost"))
            .when(globalEndpointManager).resolveServiceEndpoint(any());

        HttpClient httpClient = Mockito.mock(HttpClient.class);
        ArgumentCaptor<HttpRequest> httpClientRequestCaptor = ArgumentCaptor.forClass(HttpRequest.class);

        RxGatewayStoreModel storeModel = new RxGatewayStoreModel(
            clientContext,
            sessionContainer,
            ConsistencyLevel.SESSION,
            QueryCompatibilityMode.Default,
            new UserAgentContainer(),
            globalEndpointManager,
            httpClient,
            apiType);

        RxDocumentServiceRequest dsr = RxDocumentServiceRequest.createFromName(
            clientContext,
            OperationType.Query,
            "/fakeResourceFullName",
            ResourceType.Document);

        storeModel.performRequest(dsr, HttpMethod.POST);
        Mockito.verify(httpClient).send(httpClientRequestCaptor.capture(), any());
        HttpRequest httpRequest = httpClientRequestCaptor.getValue();
        HttpHeaders headers = ReflectionUtils.getHttpHeaders(httpRequest);
        assertThat(headers.toMap().get(HttpConstants.HttpHeaders.API_TYPE)).isEqualTo(apiType.toString());
    }

    public void validateFailure(Mono<RxDocumentServiceResponse> observable,
                                FailureValidator validator) {
        validateFailure(observable, validator, TIMEOUT);
    }

    public static void validateFailure(Mono<RxDocumentServiceResponse> observable,
                                       FailureValidator validator,
                                       long timeout) {
        TestSubscriber<RxDocumentServiceResponse> testSubscriber = new TestSubscriber<>();
        observable.subscribe(testSubscriber);
        testSubscriber.awaitTerminalEvent(timeout, TimeUnit.MILLISECONDS);
        testSubscriber.assertNotComplete();
        testSubscriber.assertTerminated();
        assertThat(testSubscriber.errorCount()).isEqualTo(1);
        validator.validate(testSubscriber.errors().get(0));
    }

    enum SessionTokenType {
        NONE, // no session token applied
        USER, // userControlled session token
        SDK  // SDK maintained session token
    }
}<|MERGE_RESOLUTION|>--- conflicted
+++ resolved
@@ -5,11 +5,8 @@
 
 import com.azure.cosmos.ConsistencyLevel;
 import com.azure.cosmos.CosmosException;
-<<<<<<< HEAD
 import com.azure.cosmos.implementation.directconnectivity.GatewayServiceConfigurationReader;
-=======
 import com.azure.cosmos.implementation.directconnectivity.ReflectionUtils;
->>>>>>> f635dca4
 import com.azure.cosmos.implementation.http.HttpClient;
 import com.azure.cosmos.implementation.http.HttpHeaders;
 import com.azure.cosmos.implementation.http.HttpRequest;
@@ -95,13 +92,9 @@
                 queryCompatibilityMode,
                 userAgentContainer,
                 globalEndpointManager,
-<<<<<<< HEAD
-                httpClient);
+                httpClient,
+            null);
         storeModel.setGatewayServiceConfigurationReader(gatewayServiceConfigurationReader);
-=======
-                httpClient,
-                null);
->>>>>>> f635dca4
 
         RxDocumentServiceRequest dsr = RxDocumentServiceRequest.createFromName(clientContext,
                 OperationType.Read, "/dbs/db/colls/col/docs/docId", ResourceType.Document);
@@ -153,13 +146,9 @@
             QueryCompatibilityMode.Default,
             new UserAgentContainer(),
             globalEndpointManager,
-<<<<<<< HEAD
-            httpClient);
-        storeModel.setGatewayServiceConfigurationReader(gatewayServiceConfigurationReader);
-=======
             httpClient,
             apiType);
->>>>>>> f635dca4
+        storeModel.setGatewayServiceConfigurationReader(gatewayServiceConfigurationReader);
 
         httpClient = ReflectionUtils.getHttpClient(storeModel);
         RxDocumentServiceRequest dsr = RxDocumentServiceRequest.createFromName(
