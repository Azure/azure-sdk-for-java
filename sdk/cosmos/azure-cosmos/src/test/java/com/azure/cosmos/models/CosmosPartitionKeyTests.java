// Copyright (c) Microsoft Corporation. All rights reserved.
// Licensed under the MIT License.
package com.azure.cosmos.models;

import com.azure.core.credential.AzureKeyCredential;
import com.azure.cosmos.DirectConnectionConfig;
import com.azure.cosmos.implementation.ConnectionPolicy;
import com.azure.cosmos.CosmosAsyncClient;
import com.azure.cosmos.CosmosAsyncContainer;
import com.azure.cosmos.CosmosAsyncDatabase;
import com.azure.cosmos.CosmosAsyncStoredProcedure;
import com.azure.cosmos.CosmosClientBuilder;
import com.azure.cosmos.implementation.RequestVerb;
import com.azure.cosmos.util.CosmosPagedFlux;
import com.azure.cosmos.implementation.BaseAuthorizationTokenProvider;
import com.azure.cosmos.implementation.Configs;
import com.azure.cosmos.implementation.InternalObjectNode;
import com.azure.cosmos.implementation.Document;
import com.azure.cosmos.implementation.DocumentCollection;
import com.azure.cosmos.implementation.FeedResponseListValidator;
import com.azure.cosmos.implementation.HttpConstants;
import com.azure.cosmos.implementation.OperationType;
import com.azure.cosmos.implementation.Paths;
import com.azure.cosmos.implementation.RequestOptions;
import com.azure.cosmos.implementation.ResourceType;
import com.azure.cosmos.implementation.RxDocumentServiceRequest;
import com.azure.cosmos.implementation.TestConfigurations;
import com.azure.cosmos.implementation.Utils;
import com.azure.cosmos.implementation.http.HttpClient;
import com.azure.cosmos.implementation.http.HttpClientConfig;
import com.azure.cosmos.implementation.http.HttpHeaders;
import com.azure.cosmos.implementation.http.HttpRequest;
import com.azure.cosmos.rx.CosmosItemResponseValidator;
import com.azure.cosmos.rx.TestSuiteBase;
import io.netty.handler.codec.http.HttpMethod;
import org.testng.annotations.AfterClass;
import org.testng.annotations.BeforeClass;
import org.testng.annotations.Factory;
import org.testng.annotations.Test;
import reactor.core.publisher.Mono;

import java.io.IOException;
import java.net.URI;
import java.net.URISyntaxException;
import java.net.URLEncoder;
import java.util.ArrayList;
import java.util.HashMap;
import java.util.UUID;

import static org.assertj.core.api.Assertions.assertThat;

public final class CosmosPartitionKeyTests extends TestSuiteBase {

    private final static String NON_PARTITIONED_CONTAINER_ID = "NonPartitionContainer" + UUID.randomUUID().toString();
    private final static String NON_PARTITIONED_CONTAINER_DOCUEMNT_ID = "NonPartitionContainer_Document" + UUID.randomUUID().toString();

    private CosmosAsyncClient client;
    private CosmosAsyncDatabase createdDatabase;

    @Factory(dataProvider = "clientBuilders")
    public CosmosPartitionKeyTests(CosmosClientBuilder clientBuilder) {
        super(clientBuilder);
    }

    @BeforeClass(groups = { "emulator" }, timeOut = SETUP_TIMEOUT)
    public void before_CosmosPartitionKeyTests() throws URISyntaxException, IOException {
        assertThat(this.client).isNull();
        client = getClientBuilder().buildAsyncClient();
        createdDatabase = getSharedCosmosDatabase(client);
    }

    @AfterClass(groups = { "emulator" }, timeOut = SHUTDOWN_TIMEOUT, alwaysRun = true)
    public void afterClass() {
        assertThat(this.client).isNotNull();
        this.client.close();
    }

    private void createContainerWithoutPk() throws URISyntaxException, IOException {
        ConnectionPolicy connectionPolicy = new ConnectionPolicy(DirectConnectionConfig.getDefaultConfig());
        HttpClientConfig httpClientConfig = new HttpClientConfig(new Configs())
                .withMaxIdleConnectionTimeout(connectionPolicy.getIdleConnectionTimeout())
                .withPoolSize(connectionPolicy.getMaxConnectionPoolSize())
                .withProxy(connectionPolicy.getProxy())
                .withRequestTimeout(connectionPolicy.getRequestTimeout());

        HttpClient httpClient = HttpClient.createFixed(httpClientConfig);

        // CREATE a non partitioned collection using the rest API and older getVersion
        String resourceId = Paths.DATABASES_PATH_SEGMENT + "/" + createdDatabase.getId();
        String path = Paths.DATABASES_PATH_SEGMENT + "/" + createdDatabase.getId() + "/" + Paths.COLLECTIONS_PATH_SEGMENT + "/";
        DocumentCollection collection = new DocumentCollection();
        collection.setId(NON_PARTITIONED_CONTAINER_ID);

        HashMap<String, String> headers = new HashMap<String, String>();
        headers.put(HttpConstants.HttpHeaders.X_DATE, Utils.nowAsRFC1123());
        headers.put(HttpConstants.HttpHeaders.VERSION, "2018-09-17");
        BaseAuthorizationTokenProvider base = new BaseAuthorizationTokenProvider(new AzureKeyCredential(TestConfigurations.MASTER_KEY));
        String authorization = base.generateKeyAuthorizationSignature(RequestVerb.POST, resourceId, Paths.COLLECTIONS_PATH_SEGMENT, headers);
        headers.put(HttpConstants.HttpHeaders.AUTHORIZATION, URLEncoder.encode(authorization, "UTF-8"));
        RxDocumentServiceRequest request = RxDocumentServiceRequest.create(OperationType.Create,
                ResourceType.DocumentCollection, path, collection, headers, new RequestOptions());

        String[] baseUrlSplit = TestConfigurations.HOST.split(":");
        String resourceUri = baseUrlSplit[0] + ":" + baseUrlSplit[1] + ":" + baseUrlSplit[2].split("/")[
            0] + "//" + Paths.DATABASES_PATH_SEGMENT + "/" + createdDatabase.getId() + "/" + Paths.COLLECTIONS_PATH_SEGMENT + "/";
        URI uri = new URI(resourceUri);

        HttpRequest httpRequest = new HttpRequest(HttpMethod.POST, uri, uri.getPort(), new HttpHeaders(headers));
        httpRequest.withBody(request.getContentAsByteBufFlux());
        String body = httpClient.send(httpRequest).block().bodyAsString().block();
        assertThat(body).contains("\"id\":\"" + NON_PARTITIONED_CONTAINER_ID + "\"");

        // CREATE a document in the non partitioned collection using the rest API and older getVersion
        resourceId = Paths.DATABASES_PATH_SEGMENT + "/" + createdDatabase.getId() + "/" + Paths.COLLECTIONS_PATH_SEGMENT + "/" + collection.getId();
        path = Paths.DATABASES_PATH_SEGMENT + "/" + createdDatabase.getId() + "/" + Paths.COLLECTIONS_PATH_SEGMENT
                + "/" + collection.getId() + "/" + Paths.DOCUMENTS_PATH_SEGMENT + "/";
        Document document = new Document();
        document.setId(NON_PARTITIONED_CONTAINER_DOCUEMNT_ID);

        authorization = base.generateKeyAuthorizationSignature(RequestVerb.POST, resourceId, Paths.DOCUMENTS_PATH_SEGMENT, headers);
        headers.put(HttpConstants.HttpHeaders.AUTHORIZATION, URLEncoder.encode(authorization, "UTF-8"));
        request = RxDocumentServiceRequest.create(OperationType.Create, ResourceType.Document, path,
                document, headers, new RequestOptions());

        resourceUri = baseUrlSplit[0] + ":" + baseUrlSplit[1] + ":" + baseUrlSplit[2].split("/")[0] + "//" + Paths.DATABASES_PATH_SEGMENT + "/"
                + createdDatabase.getId() + "/" + Paths.COLLECTIONS_PATH_SEGMENT + "/" + collection.getId() + "/" + Paths.DOCUMENTS_PATH_SEGMENT + "/";
        uri = new URI(resourceUri);

        httpRequest = new HttpRequest(HttpMethod.POST, uri, uri.getPort(), new HttpHeaders(headers));
        httpRequest.withBody(request.getContentAsByteBufFlux());

        body = httpClient.send(httpRequest).block().bodyAsString().block();
        assertThat(body).contains("\"id\":\"" + NON_PARTITIONED_CONTAINER_DOCUEMNT_ID + "\"");
    }

    @Test(groups = { "emulator" })
    public void nonPartitionedCollectionOperations() throws Exception {
        createContainerWithoutPk();
        CosmosAsyncContainer createdContainer = createdDatabase.getContainer(NON_PARTITIONED_CONTAINER_ID);

<<<<<<< HEAD
        Mono<CosmosItemResponse<CosmosItemProperties>> readMono = createdContainer.readItem(NON_PARTITIONED_CONTAINER_DOCUEMNT_ID,
                                                                                                 PartitionKey.NONE, CosmosItemProperties.class);

        CosmosItemResponseValidator validator =
            new CosmosItemResponseValidator.Builder<CosmosItemResponse<CosmosItemProperties>>()
=======
        Mono<CosmosItemResponse<InternalObjectNode>> readMono = createdContainer.readItem(NON_PARTITIONED_CONTAINER_DOCUEMNT_ID,
                                                                                                 PartitionKey.NONE, InternalObjectNode.class);

        CosmosItemResponseValidator validator =
            new CosmosItemResponseValidator.Builder<CosmosItemResponse<InternalObjectNode>>()
>>>>>>> 72d53830
                .withId(NON_PARTITIONED_CONTAINER_DOCUEMNT_ID)
                .build();
        this.validateItemSuccess(readMono, validator);

        String createdItemId = UUID.randomUUID().toString();
<<<<<<< HEAD
        Mono<CosmosItemResponse<CosmosItemProperties>> createMono =
            createdContainer.createItem(new CosmosItemProperties("{'id':'" + createdItemId + "'}"));
        validator =
            new CosmosItemResponseValidator.Builder<CosmosItemResponse<CosmosItemProperties>>()
=======
        Mono<CosmosItemResponse<InternalObjectNode>> createMono =
            createdContainer.createItem(new InternalObjectNode("{'id':'" + createdItemId + "'}"));
        validator =
            new CosmosItemResponseValidator.Builder<CosmosItemResponse<InternalObjectNode>>()
>>>>>>> 72d53830
                .withId(createdItemId)
                .build();
        this.validateItemSuccess(createMono, validator);

        readMono = createdContainer.readItem(createdItemId, PartitionKey.NONE, InternalObjectNode.class);
        validator =
<<<<<<< HEAD
            new CosmosItemResponseValidator.Builder<CosmosItemResponse<CosmosItemProperties>>()
=======
            new CosmosItemResponseValidator.Builder<CosmosItemResponse<InternalObjectNode>>()
>>>>>>> 72d53830
                .withId(createdItemId)
                .build();
        this.validateItemSuccess(readMono, validator);

<<<<<<< HEAD
        CosmosItemResponse<CosmosItemProperties> response = createdContainer.readItem(createdItemId, PartitionKey.NONE,
                                                                               CosmosItemProperties.class)
                                                                                              .block();
        CosmosItemProperties itemSettingsToReplace = ModelBridgeInternal.getCosmosItemProperties(response);
        String replacedItemId = UUID.randomUUID().toString();
        itemSettingsToReplace.setId(replacedItemId);
        Mono<CosmosItemResponse<CosmosItemProperties>> replaceMono = createdContainer.replaceItem(itemSettingsToReplace,
                                                                                 createdItemId,
                                                                                 PartitionKey.NONE);
        validator =
            new CosmosItemResponseValidator.Builder<CosmosItemResponse<CosmosItemProperties>>()
=======
        CosmosItemResponse<InternalObjectNode> response = createdContainer.readItem(createdItemId, PartitionKey.NONE,
                                                                               InternalObjectNode.class)
                                                                          .block();
        InternalObjectNode itemSettingsToReplace = ModelBridgeInternal.getInternalObjectNode(response);
        String replacedItemId = UUID.randomUUID().toString();
        itemSettingsToReplace.setId(replacedItemId);
        Mono<CosmosItemResponse<InternalObjectNode>> replaceMono = createdContainer.replaceItem(itemSettingsToReplace,
                                                                                 createdItemId,
                                                                                 PartitionKey.NONE);
        validator =
            new CosmosItemResponseValidator.Builder<CosmosItemResponse<InternalObjectNode>>()
>>>>>>> 72d53830
                .withId(replacedItemId)
                .build();
        this.validateItemSuccess(replaceMono, validator);

        String upsertedItemId = UUID.randomUUID().toString();

<<<<<<< HEAD
        Mono<CosmosItemResponse<CosmosItemProperties>> upsertMono = createdContainer.upsertItem(new CosmosItemProperties("{'id':'" + upsertedItemId + "'}"));

        validator =
            new CosmosItemResponseValidator.Builder<CosmosItemResponse<CosmosItemProperties>>()
=======
        Mono<CosmosItemResponse<InternalObjectNode>> upsertMono = createdContainer.upsertItem(new InternalObjectNode("{'id':'" + upsertedItemId + "'}"));

        validator =
            new CosmosItemResponseValidator.Builder<CosmosItemResponse<InternalObjectNode>>()
>>>>>>> 72d53830
                .withId(upsertedItemId)
                .build();
        this.validateItemSuccess(upsertMono, validator);

        // one document was created during setup, one with create (which was replaced) and one with upsert
<<<<<<< HEAD
        QueryRequestOptions queryRequestOptions = new QueryRequestOptions();
        queryRequestOptions.setPartitionKey(PartitionKey.NONE);
=======
        CosmosQueryRequestOptions cosmosQueryRequestOptions = new CosmosQueryRequestOptions();
        cosmosQueryRequestOptions.setPartitionKey(PartitionKey.NONE);
>>>>>>> 72d53830
        ArrayList<String> expectedIds = new ArrayList<String>();
        expectedIds.add(NON_PARTITIONED_CONTAINER_DOCUEMNT_ID);
        expectedIds.add(replacedItemId);
        expectedIds.add(upsertedItemId);
<<<<<<< HEAD
        CosmosPagedFlux<CosmosItemProperties> queryFlux = createdContainer.queryItems("SELECT * from c", queryRequestOptions, CosmosItemProperties.class);
        FeedResponseListValidator<CosmosItemProperties> queryValidator = new FeedResponseListValidator.Builder<CosmosItemProperties>()
=======
        CosmosPagedFlux<InternalObjectNode> queryFlux = createdContainer.queryItems("SELECT * from c", cosmosQueryRequestOptions, InternalObjectNode.class);
        FeedResponseListValidator<InternalObjectNode> queryValidator = new FeedResponseListValidator.Builder<InternalObjectNode>()
>>>>>>> 72d53830
                .totalSize(3)
                .numberOfPages(1)
                .containsExactlyIds(expectedIds)
                .build();
        validateQuerySuccess(queryFlux.byPage(), queryValidator);

<<<<<<< HEAD
        queryFlux = createdContainer.queryItems("SELECT * FROM r", queryRequestOptions, CosmosItemProperties.class);
        queryValidator = new FeedResponseListValidator.Builder<CosmosItemProperties>()
=======
        queryFlux = createdContainer.queryItems("SELECT * FROM r", cosmosQueryRequestOptions, InternalObjectNode.class);
        queryValidator = new FeedResponseListValidator.Builder<InternalObjectNode>()
>>>>>>> 72d53830
                .totalSize(3)
                .numberOfPages(1)
                .containsExactlyIds(expectedIds)
                .build();
        validateQuerySuccess(queryFlux.byPage(), queryValidator);

        String documentCreatedBySprocId = "testDoc";
        CosmosStoredProcedureProperties sproc = ModelBridgeInternal.createCosmosStoredProcedureProperties(
                "{" +
                        "  'id': '" +UUID.randomUUID().toString() + "'," +
                        "  'body':'" +
                        "   function() {" +
                        "   var client = getContext().getCollection();" +
                        "   var doc = client.createDocument(client.getSelfLink(), { \\'id\\': \\'" + documentCreatedBySprocId + "\\'}, {}, function(err, docCreated, options) { " +
                        "   if(err) throw new Error(\\'Error while creating document: \\' + err.message);" +
                        "   else {" +
                        "   getContext().getResponse().setBody(1);" +
                        "      }" +
                        "    });" +
                        "}'" +
                "}");
        CosmosStoredProcedureResponse createdSproc = createdContainer.getScripts().createStoredProcedure(sproc).block();
        CosmosAsyncStoredProcedure storedProcedure =
            createdContainer.getScripts().getStoredProcedure(createdSproc.getProperties().getId());

        // Partiton Key value same as what is specified in the stored procedure body
        RequestOptions options = new RequestOptions();
        options.setPartitionKey(PartitionKey.NONE);
        CosmosStoredProcedureRequestOptions cosmosStoredProcedureRequestOptions = new CosmosStoredProcedureRequestOptions();
        cosmosStoredProcedureRequestOptions.setPartitionKey(PartitionKey.NONE);
        int result = Integer.parseInt(storedProcedure.execute(null, cosmosStoredProcedureRequestOptions).block().getResponseAsString());
        assertThat(result).isEqualTo(1);

        // 3 previous items + 1 created from the sproc
        expectedIds.add(documentCreatedBySprocId);
<<<<<<< HEAD
        queryFlux = createdContainer.queryItems("SELECT * FROM r", queryRequestOptions, CosmosItemProperties.class);
        queryValidator = new FeedResponseListValidator.Builder<CosmosItemProperties>()
=======
        queryFlux = createdContainer.queryItems("SELECT * FROM r", cosmosQueryRequestOptions, InternalObjectNode.class);
        queryValidator = new FeedResponseListValidator.Builder<InternalObjectNode>()
>>>>>>> 72d53830
                .totalSize(4)
                .numberOfPages(1)
                .containsExactlyIds(expectedIds)
                .build();
        validateQuerySuccess(queryFlux.byPage(), queryValidator);
        CosmosItemResponseValidator deleteResponseValidator;
        Mono<CosmosItemResponse<Object>> deleteMono =
            createdContainer.deleteItem(upsertedItemId, PartitionKey.NONE);
        deleteResponseValidator =
<<<<<<< HEAD
            new CosmosItemResponseValidator.Builder<CosmosItemResponse<CosmosItemProperties>>()
=======
            new CosmosItemResponseValidator.Builder<CosmosItemResponse<InternalObjectNode>>()
>>>>>>> 72d53830
                .nullResource()
                .build();
        this.validateItemSuccess(deleteMono, deleteResponseValidator);


        deleteMono = createdContainer.deleteItem(replacedItemId, PartitionKey.NONE);
        deleteResponseValidator =
<<<<<<< HEAD
            new CosmosItemResponseValidator.Builder<CosmosItemResponse<CosmosItemProperties>>()
=======
            new CosmosItemResponseValidator.Builder<CosmosItemResponse<InternalObjectNode>>()
>>>>>>> 72d53830
                .nullResource()
                .build();
        this.validateItemSuccess(deleteMono, deleteResponseValidator);

        deleteMono = createdContainer.deleteItem(NON_PARTITIONED_CONTAINER_DOCUEMNT_ID, PartitionKey.NONE);
        deleteResponseValidator =
<<<<<<< HEAD
            new CosmosItemResponseValidator.Builder<CosmosItemResponse<CosmosItemProperties>>()
=======
            new CosmosItemResponseValidator.Builder<CosmosItemResponse<InternalObjectNode>>()
>>>>>>> 72d53830
                .nullResource()
                .build();
        this.validateItemSuccess(deleteMono, deleteResponseValidator);

        deleteMono = createdContainer.deleteItem(documentCreatedBySprocId, PartitionKey.NONE);
        deleteResponseValidator =
<<<<<<< HEAD
            new CosmosItemResponseValidator.Builder<CosmosItemResponse<CosmosItemProperties>>()
=======
            new CosmosItemResponseValidator.Builder<CosmosItemResponse<InternalObjectNode>>()
>>>>>>> 72d53830
                .nullResource()
                .build();
        this.validateItemSuccess(deleteMono, deleteResponseValidator);

<<<<<<< HEAD
        queryFlux = createdContainer.queryItems("SELECT * FROM r", queryRequestOptions, CosmosItemProperties.class);
        queryValidator = new FeedResponseListValidator.Builder<CosmosItemProperties>()
=======
        queryFlux = createdContainer.queryItems("SELECT * FROM r", cosmosQueryRequestOptions, InternalObjectNode.class);
        queryValidator = new FeedResponseListValidator.Builder<InternalObjectNode>()
>>>>>>> 72d53830
                .totalSize(0)
                .numberOfPages(1)
                .build();
        validateQuerySuccess(queryFlux.byPage(), queryValidator);
    }

    @Test(groups = { "emulator" }, timeOut = TIMEOUT*100)
    public void multiPartitionCollectionReadDocumentWithNoPk() throws InterruptedException {
        String partitionedCollectionId = "PartitionedCollection" + UUID.randomUUID().toString();
        String IdOfDocumentWithNoPk = UUID.randomUUID().toString();
        CosmosContainerProperties containerSettings = new CosmosContainerProperties(partitionedCollectionId, "/mypk");
        createdDatabase.createContainer(containerSettings).block();
        CosmosAsyncContainer createdContainer = createdDatabase.getContainer(containerSettings.getId());
<<<<<<< HEAD
        CosmosItemProperties cosmosItemProperties = new CosmosItemProperties();
        cosmosItemProperties.setId(IdOfDocumentWithNoPk);
        createdContainer.createItem(cosmosItemProperties).block();
        CosmosItemRequestOptions options = new CosmosItemRequestOptions();
        ModelBridgeInternal.setPartitionKey(options, PartitionKey.NONE);
        Mono<CosmosItemResponse<CosmosItemProperties>> readMono = createdContainer.readItem(cosmosItemProperties.getId(),
=======
        InternalObjectNode internalObjectNode = new InternalObjectNode();
        internalObjectNode.setId(IdOfDocumentWithNoPk);
        createdContainer.createItem(internalObjectNode).block();
        CosmosItemRequestOptions options = new CosmosItemRequestOptions();
        ModelBridgeInternal.setPartitionKey(options, PartitionKey.NONE);
        Mono<CosmosItemResponse<InternalObjectNode>> readMono = createdContainer.readItem(internalObjectNode.getId(),
>>>>>>> 72d53830
                                                                           PartitionKey.NONE, options,
                                                                           InternalObjectNode.class);

        CosmosItemResponseValidator validator =
<<<<<<< HEAD
            new CosmosItemResponseValidator.Builder<CosmosItemResponse<CosmosItemProperties>>()
=======
            new CosmosItemResponseValidator.Builder<CosmosItemResponse<InternalObjectNode>>()
>>>>>>> 72d53830
                .withId(IdOfDocumentWithNoPk)
                .build();
        this.validateItemSuccess(readMono, validator);
    }

}<|MERGE_RESOLUTION|>--- conflicted
+++ resolved
@@ -138,63 +138,31 @@
         createContainerWithoutPk();
         CosmosAsyncContainer createdContainer = createdDatabase.getContainer(NON_PARTITIONED_CONTAINER_ID);
 
-<<<<<<< HEAD
-        Mono<CosmosItemResponse<CosmosItemProperties>> readMono = createdContainer.readItem(NON_PARTITIONED_CONTAINER_DOCUEMNT_ID,
-                                                                                                 PartitionKey.NONE, CosmosItemProperties.class);
-
-        CosmosItemResponseValidator validator =
-            new CosmosItemResponseValidator.Builder<CosmosItemResponse<CosmosItemProperties>>()
-=======
         Mono<CosmosItemResponse<InternalObjectNode>> readMono = createdContainer.readItem(NON_PARTITIONED_CONTAINER_DOCUEMNT_ID,
                                                                                                  PartitionKey.NONE, InternalObjectNode.class);
 
         CosmosItemResponseValidator validator =
             new CosmosItemResponseValidator.Builder<CosmosItemResponse<InternalObjectNode>>()
->>>>>>> 72d53830
                 .withId(NON_PARTITIONED_CONTAINER_DOCUEMNT_ID)
                 .build();
         this.validateItemSuccess(readMono, validator);
 
         String createdItemId = UUID.randomUUID().toString();
-<<<<<<< HEAD
-        Mono<CosmosItemResponse<CosmosItemProperties>> createMono =
-            createdContainer.createItem(new CosmosItemProperties("{'id':'" + createdItemId + "'}"));
-        validator =
-            new CosmosItemResponseValidator.Builder<CosmosItemResponse<CosmosItemProperties>>()
-=======
         Mono<CosmosItemResponse<InternalObjectNode>> createMono =
             createdContainer.createItem(new InternalObjectNode("{'id':'" + createdItemId + "'}"));
         validator =
             new CosmosItemResponseValidator.Builder<CosmosItemResponse<InternalObjectNode>>()
->>>>>>> 72d53830
                 .withId(createdItemId)
                 .build();
         this.validateItemSuccess(createMono, validator);
 
         readMono = createdContainer.readItem(createdItemId, PartitionKey.NONE, InternalObjectNode.class);
         validator =
-<<<<<<< HEAD
-            new CosmosItemResponseValidator.Builder<CosmosItemResponse<CosmosItemProperties>>()
-=======
-            new CosmosItemResponseValidator.Builder<CosmosItemResponse<InternalObjectNode>>()
->>>>>>> 72d53830
+            new CosmosItemResponseValidator.Builder<CosmosItemResponse<InternalObjectNode>>()
                 .withId(createdItemId)
                 .build();
         this.validateItemSuccess(readMono, validator);
 
-<<<<<<< HEAD
-        CosmosItemResponse<CosmosItemProperties> response = createdContainer.readItem(createdItemId, PartitionKey.NONE,
-                                                                               CosmosItemProperties.class)
-                                                                                              .block();
-        CosmosItemProperties itemSettingsToReplace = ModelBridgeInternal.getCosmosItemProperties(response);
-        String replacedItemId = UUID.randomUUID().toString();
-        itemSettingsToReplace.setId(replacedItemId);
-        Mono<CosmosItemResponse<CosmosItemProperties>> replaceMono = createdContainer.replaceItem(itemSettingsToReplace,
-                                                                                 createdItemId,
-                                                                                 PartitionKey.NONE);
-        validator =
-            new CosmosItemResponseValidator.Builder<CosmosItemResponse<CosmosItemProperties>>()
-=======
         CosmosItemResponse<InternalObjectNode> response = createdContainer.readItem(createdItemId, PartitionKey.NONE,
                                                                                InternalObjectNode.class)
                                                                           .block();
@@ -206,60 +174,37 @@
                                                                                  PartitionKey.NONE);
         validator =
             new CosmosItemResponseValidator.Builder<CosmosItemResponse<InternalObjectNode>>()
->>>>>>> 72d53830
                 .withId(replacedItemId)
                 .build();
         this.validateItemSuccess(replaceMono, validator);
 
         String upsertedItemId = UUID.randomUUID().toString();
 
-<<<<<<< HEAD
-        Mono<CosmosItemResponse<CosmosItemProperties>> upsertMono = createdContainer.upsertItem(new CosmosItemProperties("{'id':'" + upsertedItemId + "'}"));
+        Mono<CosmosItemResponse<InternalObjectNode>> upsertMono = createdContainer.upsertItem(new InternalObjectNode("{'id':'" + upsertedItemId + "'}"));
 
         validator =
-            new CosmosItemResponseValidator.Builder<CosmosItemResponse<CosmosItemProperties>>()
-=======
-        Mono<CosmosItemResponse<InternalObjectNode>> upsertMono = createdContainer.upsertItem(new InternalObjectNode("{'id':'" + upsertedItemId + "'}"));
-
-        validator =
-            new CosmosItemResponseValidator.Builder<CosmosItemResponse<InternalObjectNode>>()
->>>>>>> 72d53830
+            new CosmosItemResponseValidator.Builder<CosmosItemResponse<InternalObjectNode>>()
                 .withId(upsertedItemId)
                 .build();
         this.validateItemSuccess(upsertMono, validator);
 
         // one document was created during setup, one with create (which was replaced) and one with upsert
-<<<<<<< HEAD
-        QueryRequestOptions queryRequestOptions = new QueryRequestOptions();
-        queryRequestOptions.setPartitionKey(PartitionKey.NONE);
-=======
         CosmosQueryRequestOptions cosmosQueryRequestOptions = new CosmosQueryRequestOptions();
         cosmosQueryRequestOptions.setPartitionKey(PartitionKey.NONE);
->>>>>>> 72d53830
         ArrayList<String> expectedIds = new ArrayList<String>();
         expectedIds.add(NON_PARTITIONED_CONTAINER_DOCUEMNT_ID);
         expectedIds.add(replacedItemId);
         expectedIds.add(upsertedItemId);
-<<<<<<< HEAD
-        CosmosPagedFlux<CosmosItemProperties> queryFlux = createdContainer.queryItems("SELECT * from c", queryRequestOptions, CosmosItemProperties.class);
-        FeedResponseListValidator<CosmosItemProperties> queryValidator = new FeedResponseListValidator.Builder<CosmosItemProperties>()
-=======
         CosmosPagedFlux<InternalObjectNode> queryFlux = createdContainer.queryItems("SELECT * from c", cosmosQueryRequestOptions, InternalObjectNode.class);
         FeedResponseListValidator<InternalObjectNode> queryValidator = new FeedResponseListValidator.Builder<InternalObjectNode>()
->>>>>>> 72d53830
                 .totalSize(3)
                 .numberOfPages(1)
                 .containsExactlyIds(expectedIds)
                 .build();
         validateQuerySuccess(queryFlux.byPage(), queryValidator);
 
-<<<<<<< HEAD
-        queryFlux = createdContainer.queryItems("SELECT * FROM r", queryRequestOptions, CosmosItemProperties.class);
-        queryValidator = new FeedResponseListValidator.Builder<CosmosItemProperties>()
-=======
         queryFlux = createdContainer.queryItems("SELECT * FROM r", cosmosQueryRequestOptions, InternalObjectNode.class);
         queryValidator = new FeedResponseListValidator.Builder<InternalObjectNode>()
->>>>>>> 72d53830
                 .totalSize(3)
                 .numberOfPages(1)
                 .containsExactlyIds(expectedIds)
@@ -295,13 +240,8 @@
 
         // 3 previous items + 1 created from the sproc
         expectedIds.add(documentCreatedBySprocId);
-<<<<<<< HEAD
-        queryFlux = createdContainer.queryItems("SELECT * FROM r", queryRequestOptions, CosmosItemProperties.class);
-        queryValidator = new FeedResponseListValidator.Builder<CosmosItemProperties>()
-=======
         queryFlux = createdContainer.queryItems("SELECT * FROM r", cosmosQueryRequestOptions, InternalObjectNode.class);
         queryValidator = new FeedResponseListValidator.Builder<InternalObjectNode>()
->>>>>>> 72d53830
                 .totalSize(4)
                 .numberOfPages(1)
                 .containsExactlyIds(expectedIds)
@@ -311,11 +251,7 @@
         Mono<CosmosItemResponse<Object>> deleteMono =
             createdContainer.deleteItem(upsertedItemId, PartitionKey.NONE);
         deleteResponseValidator =
-<<<<<<< HEAD
-            new CosmosItemResponseValidator.Builder<CosmosItemResponse<CosmosItemProperties>>()
-=======
-            new CosmosItemResponseValidator.Builder<CosmosItemResponse<InternalObjectNode>>()
->>>>>>> 72d53830
+            new CosmosItemResponseValidator.Builder<CosmosItemResponse<InternalObjectNode>>()
                 .nullResource()
                 .build();
         this.validateItemSuccess(deleteMono, deleteResponseValidator);
@@ -323,44 +259,27 @@
 
         deleteMono = createdContainer.deleteItem(replacedItemId, PartitionKey.NONE);
         deleteResponseValidator =
-<<<<<<< HEAD
-            new CosmosItemResponseValidator.Builder<CosmosItemResponse<CosmosItemProperties>>()
-=======
-            new CosmosItemResponseValidator.Builder<CosmosItemResponse<InternalObjectNode>>()
->>>>>>> 72d53830
+            new CosmosItemResponseValidator.Builder<CosmosItemResponse<InternalObjectNode>>()
                 .nullResource()
                 .build();
         this.validateItemSuccess(deleteMono, deleteResponseValidator);
 
         deleteMono = createdContainer.deleteItem(NON_PARTITIONED_CONTAINER_DOCUEMNT_ID, PartitionKey.NONE);
         deleteResponseValidator =
-<<<<<<< HEAD
-            new CosmosItemResponseValidator.Builder<CosmosItemResponse<CosmosItemProperties>>()
-=======
-            new CosmosItemResponseValidator.Builder<CosmosItemResponse<InternalObjectNode>>()
->>>>>>> 72d53830
+            new CosmosItemResponseValidator.Builder<CosmosItemResponse<InternalObjectNode>>()
                 .nullResource()
                 .build();
         this.validateItemSuccess(deleteMono, deleteResponseValidator);
 
         deleteMono = createdContainer.deleteItem(documentCreatedBySprocId, PartitionKey.NONE);
         deleteResponseValidator =
-<<<<<<< HEAD
-            new CosmosItemResponseValidator.Builder<CosmosItemResponse<CosmosItemProperties>>()
-=======
-            new CosmosItemResponseValidator.Builder<CosmosItemResponse<InternalObjectNode>>()
->>>>>>> 72d53830
+            new CosmosItemResponseValidator.Builder<CosmosItemResponse<InternalObjectNode>>()
                 .nullResource()
                 .build();
         this.validateItemSuccess(deleteMono, deleteResponseValidator);
 
-<<<<<<< HEAD
-        queryFlux = createdContainer.queryItems("SELECT * FROM r", queryRequestOptions, CosmosItemProperties.class);
-        queryValidator = new FeedResponseListValidator.Builder<CosmosItemProperties>()
-=======
         queryFlux = createdContainer.queryItems("SELECT * FROM r", cosmosQueryRequestOptions, InternalObjectNode.class);
         queryValidator = new FeedResponseListValidator.Builder<InternalObjectNode>()
->>>>>>> 72d53830
                 .totalSize(0)
                 .numberOfPages(1)
                 .build();
@@ -374,30 +293,17 @@
         CosmosContainerProperties containerSettings = new CosmosContainerProperties(partitionedCollectionId, "/mypk");
         createdDatabase.createContainer(containerSettings).block();
         CosmosAsyncContainer createdContainer = createdDatabase.getContainer(containerSettings.getId());
-<<<<<<< HEAD
-        CosmosItemProperties cosmosItemProperties = new CosmosItemProperties();
-        cosmosItemProperties.setId(IdOfDocumentWithNoPk);
-        createdContainer.createItem(cosmosItemProperties).block();
-        CosmosItemRequestOptions options = new CosmosItemRequestOptions();
-        ModelBridgeInternal.setPartitionKey(options, PartitionKey.NONE);
-        Mono<CosmosItemResponse<CosmosItemProperties>> readMono = createdContainer.readItem(cosmosItemProperties.getId(),
-=======
         InternalObjectNode internalObjectNode = new InternalObjectNode();
         internalObjectNode.setId(IdOfDocumentWithNoPk);
         createdContainer.createItem(internalObjectNode).block();
         CosmosItemRequestOptions options = new CosmosItemRequestOptions();
         ModelBridgeInternal.setPartitionKey(options, PartitionKey.NONE);
         Mono<CosmosItemResponse<InternalObjectNode>> readMono = createdContainer.readItem(internalObjectNode.getId(),
->>>>>>> 72d53830
                                                                            PartitionKey.NONE, options,
                                                                            InternalObjectNode.class);
 
         CosmosItemResponseValidator validator =
-<<<<<<< HEAD
-            new CosmosItemResponseValidator.Builder<CosmosItemResponse<CosmosItemProperties>>()
-=======
-            new CosmosItemResponseValidator.Builder<CosmosItemResponse<InternalObjectNode>>()
->>>>>>> 72d53830
+            new CosmosItemResponseValidator.Builder<CosmosItemResponse<InternalObjectNode>>()
                 .withId(IdOfDocumentWithNoPk)
                 .build();
         this.validateItemSuccess(readMono, validator);
