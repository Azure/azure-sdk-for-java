// Copyright (c) Microsoft Corporation. All rights reserved.
// Licensed under the MIT License.
package com.azure.cosmos.rx;

import com.azure.cosmos.BridgeInternal;
import com.azure.cosmos.CosmosAsyncClient;
import com.azure.cosmos.CosmosAsyncContainer;
import com.azure.cosmos.CosmosClientBuilder;
import com.azure.cosmos.util.CosmosPagedFlux;
<<<<<<< HEAD
import com.azure.cosmos.implementation.CosmosItemProperties;
import com.azure.cosmos.models.QueryRequestOptions;
=======
import com.azure.cosmos.implementation.InternalObjectNode;
import com.azure.cosmos.models.CosmosQueryRequestOptions;
>>>>>>> 72d53830
import com.azure.cosmos.models.FeedResponse;
import com.azure.cosmos.models.PartitionKey;
import com.azure.cosmos.implementation.FeedResponseListValidator;
import com.azure.cosmos.implementation.RetryAnalyzer;
import com.azure.cosmos.implementation.Utils.ValueHolder;
import com.azure.cosmos.implementation.query.TakeContinuationToken;
import com.fasterxml.jackson.databind.JsonNode;
import io.reactivex.subscribers.TestSubscriber;
import org.testng.annotations.AfterClass;
import org.testng.annotations.BeforeClass;
import org.testng.annotations.Factory;
import org.testng.annotations.Test;

import java.util.ArrayList;
import java.util.HashSet;
import java.util.List;
import java.util.Set;
import java.util.concurrent.TimeUnit;

import static org.assertj.core.api.Assertions.assertThat;

public class TopQueryTests extends TestSuiteBase {
    private CosmosAsyncContainer createdCollection;
    private ArrayList<InternalObjectNode> docs = new ArrayList<InternalObjectNode>();

    private String partitionKey = "mypk";
    private int firstPk = 0;
    private int secondPk = 1;
    private String field = "field";

    private CosmosAsyncClient client;

    @Factory(dataProvider = "clientBuildersWithDirect")
    public TopQueryTests(CosmosClientBuilder clientBuilder) {
        super(clientBuilder);
    }

    @Test(groups = { "simple" }, timeOut = TIMEOUT, dataProvider = "queryMetricsArgProvider", retryAnalyzer = RetryAnalyzer.class)
    public void queryDocumentsWithTop(boolean qmEnabled) throws Exception {

<<<<<<< HEAD
        QueryRequestOptions options = new QueryRequestOptions();
=======
        CosmosQueryRequestOptions options = new CosmosQueryRequestOptions();
>>>>>>> 72d53830
        options.setMaxDegreeOfParallelism(2);
        options.setQueryMetricsEnabled(qmEnabled);

        int expectedTotalSize = 20;
        int expectedNumberOfPages = 3;
        int[] expectedPageLengths = new int[] { 9, 9, 2 };

        for (int i = 0; i < 2; i++) {
            CosmosPagedFlux<JsonNode> queryObservable1 = createdCollection.queryItems("SELECT TOP 0 value AVG(c.field) from c",
                options,
                                                                                      JsonNode.class);

            FeedResponseListValidator<JsonNode> validator1 = new FeedResponseListValidator.Builder<JsonNode>()
                    .totalSize(0).build();

            validateQuerySuccess(queryObservable1.byPage(9), validator1, TIMEOUT);

            CosmosPagedFlux<JsonNode> queryObservable2 = createdCollection.queryItems("SELECT TOP 1 value AVG(c.field) from c",
                options,
                                                                                      JsonNode.class);

            FeedResponseListValidator<JsonNode> validator2 = new FeedResponseListValidator.Builder<JsonNode>()
                    .totalSize(1).build();

            validateQuerySuccess(queryObservable2.byPage(), validator2, TIMEOUT);

            CosmosPagedFlux<InternalObjectNode> queryObservable3 = createdCollection.queryItems("SELECT TOP 20 * from c", options, InternalObjectNode.class);

            FeedResponseListValidator<InternalObjectNode> validator3 = new FeedResponseListValidator.Builder<InternalObjectNode>()
                    .totalSize(expectedTotalSize).numberOfPages(expectedNumberOfPages).pageLengths(expectedPageLengths)
                    .hasValidQueryMetrics(qmEnabled).build();

            validateQuerySuccess(queryObservable3.byPage(), validator3, TIMEOUT);

            if (i == 0) {
                options.setPartitionKey(new PartitionKey(firstPk));
                expectedTotalSize = 10;
                expectedNumberOfPages = 2;
                expectedPageLengths = new int[] { 9, 1 };

            }
        }
    }

    @Test(groups = { "simple" }, timeOut = TIMEOUT)
    public void topContinuationTokenRoundTrips() throws Exception {
        {
            // Positive
            TakeContinuationToken takeContinuationToken = new TakeContinuationToken(42, "asdf");
            String serialized = takeContinuationToken.toString();
            ValueHolder<TakeContinuationToken> outTakeContinuationToken = new ValueHolder<TakeContinuationToken>();

            assertThat(TakeContinuationToken.tryParse(serialized, outTakeContinuationToken)).isTrue();
            TakeContinuationToken deserialized = outTakeContinuationToken.v;

            assertThat(deserialized.getTakeCount()).isEqualTo(42);
            assertThat(deserialized.getSourceToken()).isEqualTo("asdf");
        }

        {
            // Negative
            ValueHolder<TakeContinuationToken> outTakeContinuationToken = new ValueHolder<TakeContinuationToken>();
            assertThat(
                    TakeContinuationToken.tryParse("{\"property\": \"Not a valid token\"}", outTakeContinuationToken))
                            .isFalse();
        }
    }

    @Test(groups = { "simple" }, timeOut = TIMEOUT * 10, retryAnalyzer = RetryAnalyzer.class)
    public void queryDocumentsWithTopContinuationTokens() throws Exception {
        String query = "SELECT TOP 8 * FROM c";
        this.queryWithContinuationTokensAndPageSizes(query, new int[] { 1, 5, 10 }, 8);
    }

    private void queryWithContinuationTokensAndPageSizes(String query, int[] pageSizes, int topCount) {
        for (int pageSize : pageSizes) {
            List<InternalObjectNode> receivedDocuments = this.queryWithContinuationTokens(query, pageSize);
            Set<String> actualIds = new HashSet<String>();
            for (InternalObjectNode document : receivedDocuments) {
                actualIds.add(document.getResourceId());
            }

            assertThat(actualIds.size()).describedAs("total number of results").isEqualTo(topCount);
        }
    }

    private List<InternalObjectNode> queryWithContinuationTokens(String query, int pageSize) {
        String requestContinuation = null;
        List<String> continuationTokens = new ArrayList<String>();
        List<InternalObjectNode> receivedDocuments = new ArrayList<InternalObjectNode>();

        do {
<<<<<<< HEAD
            QueryRequestOptions options = new QueryRequestOptions();
=======
            CosmosQueryRequestOptions options = new CosmosQueryRequestOptions();
>>>>>>> 72d53830
            options.setMaxDegreeOfParallelism(2);
            CosmosPagedFlux<InternalObjectNode> queryObservable = createdCollection.<InternalObjectNode>queryItems(query, options, InternalObjectNode.class);

            //Observable<FeedResponse<Document>> firstPageObservable = queryObservable.first();
            TestSubscriber<FeedResponse<InternalObjectNode>> testSubscriber = new TestSubscriber<>();
            queryObservable.byPage(requestContinuation, pageSize).subscribe(testSubscriber);
            testSubscriber.awaitTerminalEvent(TIMEOUT, TimeUnit.MILLISECONDS);
            testSubscriber.assertNoErrors();
            testSubscriber.assertComplete();

            @SuppressWarnings("unchecked")
            FeedResponse<InternalObjectNode> firstPage = (FeedResponse<InternalObjectNode>) testSubscriber.getEvents().get(0).get(0);
            requestContinuation = firstPage.getContinuationToken();
            receivedDocuments.addAll(firstPage.getResults());
            continuationTokens.add(requestContinuation);
        } while (requestContinuation != null);

        return receivedDocuments;
    }

    public void bulkInsert(CosmosAsyncClient client) {
        generateTestData();

        for (int i = 0; i < docs.size(); i++) {
            createDocument(createdCollection, docs.get(i));
        }
    }

    public void generateTestData() {

        for (int i = 0; i < 10; i++) {
            InternalObjectNode d = new InternalObjectNode();
            d.setId(Integer.toString(i));
            BridgeInternal.setProperty(d, field, i);
            BridgeInternal.setProperty(d, partitionKey, firstPk);
            docs.add(d);
        }

        for (int i = 10; i < 20; i++) {
            InternalObjectNode d = new InternalObjectNode();
            d.setId(Integer.toString(i));
            BridgeInternal.setProperty(d, field, i);
            BridgeInternal.setProperty(d, partitionKey, secondPk);
            docs.add(d);
        }
    }

    @AfterClass(groups = { "simple" }, timeOut = SHUTDOWN_TIMEOUT, alwaysRun = true)
    public void afterClass() {
        safeClose(client);
    }

    @BeforeClass(groups = { "simple" }, timeOut = SETUP_TIMEOUT)
    public void before_TopQueryTests() throws Exception {
        client = getClientBuilder().buildAsyncClient();
        createdCollection = getSharedSinglePartitionCosmosContainer(client);
        truncateCollection(createdCollection);

        bulkInsert(client);

        waitIfNeededForReplicasToCatchUp(getClientBuilder());
    }
}<|MERGE_RESOLUTION|>--- conflicted
+++ resolved
@@ -7,13 +7,8 @@
 import com.azure.cosmos.CosmosAsyncContainer;
 import com.azure.cosmos.CosmosClientBuilder;
 import com.azure.cosmos.util.CosmosPagedFlux;
-<<<<<<< HEAD
-import com.azure.cosmos.implementation.CosmosItemProperties;
-import com.azure.cosmos.models.QueryRequestOptions;
-=======
 import com.azure.cosmos.implementation.InternalObjectNode;
 import com.azure.cosmos.models.CosmosQueryRequestOptions;
->>>>>>> 72d53830
 import com.azure.cosmos.models.FeedResponse;
 import com.azure.cosmos.models.PartitionKey;
 import com.azure.cosmos.implementation.FeedResponseListValidator;
@@ -54,11 +49,7 @@
     @Test(groups = { "simple" }, timeOut = TIMEOUT, dataProvider = "queryMetricsArgProvider", retryAnalyzer = RetryAnalyzer.class)
     public void queryDocumentsWithTop(boolean qmEnabled) throws Exception {
 
-<<<<<<< HEAD
-        QueryRequestOptions options = new QueryRequestOptions();
-=======
         CosmosQueryRequestOptions options = new CosmosQueryRequestOptions();
->>>>>>> 72d53830
         options.setMaxDegreeOfParallelism(2);
         options.setQueryMetricsEnabled(qmEnabled);
 
@@ -151,11 +142,7 @@
         List<InternalObjectNode> receivedDocuments = new ArrayList<InternalObjectNode>();
 
         do {
-<<<<<<< HEAD
-            QueryRequestOptions options = new QueryRequestOptions();
-=======
             CosmosQueryRequestOptions options = new CosmosQueryRequestOptions();
->>>>>>> 72d53830
             options.setMaxDegreeOfParallelism(2);
             CosmosPagedFlux<InternalObjectNode> queryObservable = createdCollection.<InternalObjectNode>queryItems(query, options, InternalObjectNode.class);
 
