--- conflicted
+++ resolved
@@ -8,11 +8,7 @@
 import com.azure.cosmos.CosmosAsyncDatabase;
 import com.azure.cosmos.CosmosBridgeInternal;
 import com.azure.cosmos.CosmosClientBuilder;
-<<<<<<< HEAD
-import com.azure.cosmos.implementation.CosmosItemProperties;
-=======
 import com.azure.cosmos.implementation.InternalObjectNode;
->>>>>>> 72d53830
 import com.azure.cosmos.implementation.RxDocumentClientUnderTest;
 import com.azure.cosmos.implementation.TestUtils;
 import com.azure.cosmos.models.CosmosContainerProperties;
@@ -21,11 +17,7 @@
 import com.azure.cosmos.models.IncludedPath;
 import com.azure.cosmos.models.IndexingPolicy;
 import com.azure.cosmos.models.PartitionKeyDefinition;
-<<<<<<< HEAD
-import com.azure.cosmos.models.QueryRequestOptions;
-=======
 import com.azure.cosmos.models.CosmosQueryRequestOptions;
->>>>>>> 72d53830
 import com.azure.cosmos.util.CosmosPagedFlux;
 import io.reactivex.subscribers.TestSubscriber;
 import org.slf4j.Logger;
@@ -90,11 +82,7 @@
     }
 
     private void warmUp() {
-<<<<<<< HEAD
-        QueryRequestOptions options = new QueryRequestOptions();
-=======
         CosmosQueryRequestOptions options = new CosmosQueryRequestOptions();
->>>>>>> 72d53830
         // ensure collection is cached
         createdCollection.queryItems("SELECT * FROM r", options, InternalObjectNode.class).byPage().blockFirst();
     }
@@ -114,11 +102,7 @@
 
     @Test(groups = { "long" }, dataProvider = "queryProvider", timeOut = 2 * TIMEOUT)
     public void queryPages(String query, int maxItemCount, int maxExpectedBufferedCountForBackPressure, int expectedNumberOfResults) throws Exception {
-<<<<<<< HEAD
-        QueryRequestOptions options = new QueryRequestOptions();
-=======
         CosmosQueryRequestOptions options = new CosmosQueryRequestOptions();
->>>>>>> 72d53830
         options.setMaxDegreeOfParallelism(2);
         CosmosPagedFlux<InternalObjectNode> queryObservable = createdCollection.queryItems(query, options, InternalObjectNode.class);
 
@@ -162,11 +146,7 @@
 
     @Test(groups = { "long" }, dataProvider = "queryProvider", timeOut = 2 * TIMEOUT)
     public void queryItems(String query, int maxItemCount, int maxExpectedBufferedCountForBackPressure, int expectedNumberOfResults) throws Exception {
-<<<<<<< HEAD
-        QueryRequestOptions options = new QueryRequestOptions();
-=======
         CosmosQueryRequestOptions options = new CosmosQueryRequestOptions();
->>>>>>> 72d53830
         options.setMaxDegreeOfParallelism(2);
         CosmosPagedFlux<InternalObjectNode> queryObservable = createdCollection.queryItems(query, options, InternalObjectNode.class);
 
