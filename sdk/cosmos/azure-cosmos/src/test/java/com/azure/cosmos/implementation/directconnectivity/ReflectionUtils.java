--- conflicted
+++ resolved
@@ -364,26 +364,24 @@
         return get(LocationCache.class, globalEndpointManager, "locationCache");
     }
 
-<<<<<<< HEAD
-    @SuppressWarnings("unchecked")
+    public static HttpClient getClientTelemetryHttpClint(ClientTelemetry clientTelemetry) {
+        return get(HttpClient.class, clientTelemetry, "httpClient");
+    }
+
+    public static HttpClient getClientTelemetryMetadataHttpClient(ClientTelemetry clientTelemetry) {
+        return get(HttpClient.class, clientTelemetry, "metadataHttpClient");
+    }
+
+    @SuppressWarnings("unchecked")
+    public static AtomicReference<AzureVMMetadata> getAzureVMMetadata(ClientTelemetry clientTelemetry) {
+        return get(AtomicReference.class, clientTelemetry, "azureVmMetaDataSingleton");
+    }
+
+    public static void setClientTelemetryMetadataHttpClient(ClientTelemetry clientTelemetry, HttpClient HttpClient) {
+        set(clientTelemetry, HttpClient, "metadataHttpClient");
+    }
+
     public static AtomicReference<Uri.HealthStatus> getHealthStatus(Uri uri) {
         return get(AtomicReference.class, uri, "healthStatus");
-=======
-    public static HttpClient getClientTelemetryHttpClint(ClientTelemetry clientTelemetry) {
-        return get(HttpClient.class, clientTelemetry, "httpClient");
-    }
-
-    public static HttpClient getClientTelemetryMetadataHttpClient(ClientTelemetry clientTelemetry) {
-        return get(HttpClient.class, clientTelemetry, "metadataHttpClient");
-    }
-
-    @SuppressWarnings("unchecked")
-    public static AtomicReference<AzureVMMetadata> getAzureVMMetadata(ClientTelemetry clientTelemetry) {
-        return get(AtomicReference.class, clientTelemetry, "azureVmMetaDataSingleton");
-    }
-
-    public static void setClientTelemetryMetadataHttpClient(ClientTelemetry clientTelemetry, HttpClient HttpClient) {
-        set(clientTelemetry, HttpClient, "metadataHttpClient");
->>>>>>> 2ae715f2
     }
 }