--- conflicted
+++ resolved
@@ -856,13 +856,7 @@
         try {
 
             DirectConnectionConfig connectionConfig = DirectConnectionConfig.getDefaultConfig();
-<<<<<<< HEAD
-            if (connectionStateListenerEnabled) {
-                connectionConfig.setConnectionEndpointRediscoveryEnabled(true);
-            }
-=======
             connectionConfig.setConnectionEndpointRediscoveryEnabled(connectionStateListenerEnabled);
->>>>>>> 8d609db9
 
             client1 = new CosmosClientBuilder()
                 .endpoint(TestConfigurations.HOST)
