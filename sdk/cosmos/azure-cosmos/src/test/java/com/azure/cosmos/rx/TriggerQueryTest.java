--- conflicted
+++ resolved
@@ -10,11 +10,7 @@
 import com.azure.cosmos.implementation.FeedResponseListValidator;
 import com.azure.cosmos.implementation.FeedResponseValidator;
 import com.azure.cosmos.models.CosmosTriggerProperties;
-<<<<<<< HEAD
-import com.azure.cosmos.models.QueryRequestOptions;
-=======
 import com.azure.cosmos.models.CosmosQueryRequestOptions;
->>>>>>> 72d53830
 import com.azure.cosmos.models.TriggerOperation;
 import com.azure.cosmos.models.TriggerType;
 import com.azure.cosmos.util.CosmosPagedFlux;
@@ -48,11 +44,7 @@
         String filterId = createdTriggers.get(0).getId();
         String query = String.format("SELECT * from c where c.id = '%s'", filterId);
 
-<<<<<<< HEAD
-        QueryRequestOptions options = new QueryRequestOptions();
-=======
         CosmosQueryRequestOptions options = new CosmosQueryRequestOptions();
->>>>>>> 72d53830
         int maxItemCount = 5;
         CosmosPagedFlux<CosmosTriggerProperties> queryObservable = createdCollection.getScripts().queryTriggers(query, options);
 
@@ -79,11 +71,7 @@
     public void query_NoResults() throws Exception {
 
         String query = "SELECT * from root r where r.id = '2'";
-<<<<<<< HEAD
-        QueryRequestOptions options = new QueryRequestOptions();
-=======
         CosmosQueryRequestOptions options = new CosmosQueryRequestOptions();
->>>>>>> 72d53830
 
         CosmosPagedFlux<CosmosTriggerProperties> queryObservable = createdCollection.getScripts().queryTriggers(query, options);
 
@@ -100,11 +88,7 @@
     public void queryAll() throws Exception {
 
         String query = "SELECT * from root";
-<<<<<<< HEAD
-        QueryRequestOptions options = new QueryRequestOptions();
-=======
         CosmosQueryRequestOptions options = new CosmosQueryRequestOptions();
->>>>>>> 72d53830
         int maxItemCount = 3;
 
         CosmosPagedFlux<CosmosTriggerProperties> queryObservable = createdCollection.getScripts().queryTriggers(query, options);
@@ -132,11 +116,7 @@
     @Test(groups = { "simple" }, timeOut = TIMEOUT)
     public void invalidQuerySytax() throws Exception {
         String query = "I am an invalid query";
-<<<<<<< HEAD
-        QueryRequestOptions options = new QueryRequestOptions();
-=======
         CosmosQueryRequestOptions options = new CosmosQueryRequestOptions();
->>>>>>> 72d53830
 
         CosmosPagedFlux<CosmosTriggerProperties> queryObservable = createdCollection.getScripts().queryTriggers(query, options);
 
