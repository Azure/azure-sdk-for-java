--- conflicted
+++ resolved
@@ -82,12 +82,7 @@
             // when (e.StatusCode == HttpStatusCode.BadRequest)
             CosmosException dce = Utils.as(e, CosmosException.class);
             if (dce != null && dce.getStatusCode() == 400) {
-<<<<<<< HEAD
-                assertThat(dce.getMessage()).contains("Invalid path '\\\\/a\\\\/b' for last writer " +
-                    "wins conflict resolution");
-=======
                 assertThat(dce.getMessage()).contains("Invalid path '\\\\/a\\\\/b' for last writer wins conflict resolution");
->>>>>>> f054cc77
             } else {
                 throw e;
             }
