// Copyright (c) Microsoft Corporation. All rights reserved.
// Licensed under the MIT License.

package com.azure.cosmos.implementation.directconnectivity;

<<<<<<< HEAD
import com.azure.cosmos.BridgeInternal;
import com.azure.cosmos.implementation.BadRequestException;
=======
>>>>>>> b543bc20
import com.azure.cosmos.CosmosException;
import com.azure.cosmos.implementation.BadRequestException;
import com.azure.cosmos.implementation.GoneException;
import com.azure.cosmos.implementation.HttpConstants;
import com.azure.cosmos.implementation.IRetryPolicy;
import com.azure.cosmos.implementation.InvalidPartitionException;
import com.azure.cosmos.implementation.OperationType;
<<<<<<< HEAD
import com.azure.cosmos.implementation.RequestTimeoutException;
=======
import com.azure.cosmos.implementation.PartitionIsMigratingException;
import com.azure.cosmos.implementation.PartitionKeyRangeIsSplittingException;
>>>>>>> b543bc20
import com.azure.cosmos.implementation.ResourceType;
import com.azure.cosmos.implementation.RxDocumentServiceRequest;
import com.azure.cosmos.implementation.guava25.base.Supplier;
import org.testng.annotations.Test;
import reactor.core.publisher.Mono;

import static com.azure.cosmos.implementation.TestUtils.mockDiagnosticsClientContext;
import static org.assertj.core.api.Assertions.assertThat;

/**
 * This test file will cover various exception on GoneAndRetryWithRetryPolicy.
 *
 */
public class GoneAndRetryWithRetryPolicyTest {
    protected static final int TIMEOUT = 60000;

    /**
     * Retry with GoneException for read, retried 4 times and verified the returned
     * shouldRetryResult. ShouldRetryResult
     */
    @Test(groups = { "unit" }, timeOut = TIMEOUT)
<<<<<<< HEAD
    public void shouldRetryReadWithGoneException() {
        RxDocumentServiceRequest request = RxDocumentServiceRequest.create(OperationType.Read, ResourceType.Document);
=======
    public void shouldRetryWithGoneException() {
        RxDocumentServiceRequest request = RxDocumentServiceRequest.create(mockDiagnosticsClientContext(), OperationType.Read, ResourceType.Document);
>>>>>>> b543bc20
        GoneAndRetryWithRetryPolicy goneAndRetryWithRetryPolicy = new GoneAndRetryWithRetryPolicy(request, 30);
        Mono<IRetryPolicy.ShouldRetryResult> singleShouldRetry = goneAndRetryWithRetryPolicy
                .shouldRetry(new GoneException());
        IRetryPolicy.ShouldRetryResult shouldRetryResult = singleShouldRetry.block();
        assertThat(shouldRetryResult.shouldRetry).isTrue();
        assertThat(shouldRetryResult.policyArg.getValue0()).isTrue();
        assertThat(shouldRetryResult.policyArg.getValue3()).isEqualTo(1);
        assertThat(shouldRetryResult.backOffTime.getSeconds()).isEqualTo(0);

        singleShouldRetry = goneAndRetryWithRetryPolicy.shouldRetry(new GoneException());
        shouldRetryResult = singleShouldRetry.block();
        assertThat(shouldRetryResult.shouldRetry).isTrue();
        assertThat(shouldRetryResult.policyArg.getValue0()).isTrue();
        assertThat(shouldRetryResult.policyArg.getValue3()).isEqualTo(2);
        assertThat(shouldRetryResult.backOffTime.getSeconds()).isEqualTo(1);

        singleShouldRetry = goneAndRetryWithRetryPolicy.shouldRetry(new GoneException());
        shouldRetryResult = singleShouldRetry.block();
        assertThat(shouldRetryResult.shouldRetry).isTrue();
        assertThat(shouldRetryResult.policyArg.getValue0()).isTrue();
        assertThat(shouldRetryResult.policyArg.getValue3()).isEqualTo(3);
        assertThat(shouldRetryResult.backOffTime.getSeconds()).isEqualTo(2);

        singleShouldRetry = goneAndRetryWithRetryPolicy.shouldRetry(new GoneException());
        shouldRetryResult = singleShouldRetry.block();
        assertThat(shouldRetryResult.shouldRetry).isTrue();
        assertThat(shouldRetryResult.policyArg.getValue0()).isTrue();
        assertThat(shouldRetryResult.policyArg.getValue3()).isEqualTo(4);
        assertThat(shouldRetryResult.backOffTime.getSeconds()).isEqualTo(4);
    }

    /**
     * Retry with GoneException for write which is not yet sent to the wire,
     * retried 4 times and verified the returned
     * shouldRetryResult. ShouldRetryResult
     */
    @Test(groups = { "unit" }, timeOut = TIMEOUT)
    public void shouldRetryNotYetFlushedWriteWithGoneException() {
        RxDocumentServiceRequest request = RxDocumentServiceRequest.create(OperationType.Create, ResourceType.Document);
        GoneAndRetryWithRetryPolicy goneAndRetryWithRetryPolicy = new GoneAndRetryWithRetryPolicy(request, 30);

        Supplier<GoneException> goneExceptionForNotYetFlushedRequestSupplier = () -> {
            GoneException goneExceptionForNotYetFlushedRequest = new GoneException();
            BridgeInternal.setSendingRequestStarted(goneExceptionForNotYetFlushedRequest, false);

            return goneExceptionForNotYetFlushedRequest;
        };

        Mono<IRetryPolicy.ShouldRetryResult> singleShouldRetry = goneAndRetryWithRetryPolicy
            .shouldRetry(goneExceptionForNotYetFlushedRequestSupplier.get());
        IRetryPolicy.ShouldRetryResult shouldRetryResult = singleShouldRetry.block();
        assertThat(shouldRetryResult.shouldRetry).isTrue();
        assertThat(shouldRetryResult.policyArg.getValue0()).isTrue();
        assertThat(shouldRetryResult.policyArg.getValue3()).isEqualTo(1);
        assertThat(shouldRetryResult.backOffTime.getSeconds()).isEqualTo(0);

        singleShouldRetry = goneAndRetryWithRetryPolicy.shouldRetry(goneExceptionForNotYetFlushedRequestSupplier.get());
        shouldRetryResult = singleShouldRetry.block();
        assertThat(shouldRetryResult.shouldRetry).isTrue();
        assertThat(shouldRetryResult.policyArg.getValue0()).isTrue();
        assertThat(shouldRetryResult.policyArg.getValue3()).isEqualTo(2);
        assertThat(shouldRetryResult.backOffTime.getSeconds()).isEqualTo(1);

        singleShouldRetry = goneAndRetryWithRetryPolicy.shouldRetry(goneExceptionForNotYetFlushedRequestSupplier.get());
        shouldRetryResult = singleShouldRetry.block();
        assertThat(shouldRetryResult.shouldRetry).isTrue();
        assertThat(shouldRetryResult.policyArg.getValue0()).isTrue();
        assertThat(shouldRetryResult.policyArg.getValue3()).isEqualTo(3);
        assertThat(shouldRetryResult.backOffTime.getSeconds()).isEqualTo(2);

        singleShouldRetry = goneAndRetryWithRetryPolicy.shouldRetry(goneExceptionForNotYetFlushedRequestSupplier.get());
        shouldRetryResult = singleShouldRetry.block();
        assertThat(shouldRetryResult.shouldRetry).isTrue();
        assertThat(shouldRetryResult.policyArg.getValue0()).isTrue();
        assertThat(shouldRetryResult.policyArg.getValue3()).isEqualTo(4);
        assertThat(shouldRetryResult.backOffTime.getSeconds()).isEqualTo(4);
    }

    /**
     * GoneException for write which is already sent to the wire, should not result in retry,
     * but an address refresh should be triggered
     * shouldRetryResult. ShouldRetryResult
     */
    @Test(groups = { "unit" }, timeOut = TIMEOUT)
    public void shouldNotRetryFlushedWriteWithGoneExceptionButForceAddressRefresh() {
        RxDocumentServiceRequest request = RxDocumentServiceRequest.create(OperationType.Create, ResourceType.Document);

        Supplier<GoneException> goneExceptionForFlushedRequestSupplier = () -> {
            GoneException goneExceptionForFlushedRequest = new GoneException();
            BridgeInternal.setSendingRequestStarted(goneExceptionForFlushedRequest, true);

            return goneExceptionForFlushedRequest;
        };

        GoneAndRetryWithRetryPolicy goneAndRetryWithRetryPolicy = new GoneAndRetryWithRetryPolicy(request, 30);
        Mono<IRetryPolicy.ShouldRetryResult> singleShouldRetry = goneAndRetryWithRetryPolicy
            .shouldRetry(goneExceptionForFlushedRequestSupplier.get());
        IRetryPolicy.ShouldRetryResult shouldRetryResult = singleShouldRetry.block();

        assertThat(shouldRetryResult.shouldRetry).isFalse();
        assertThat(shouldRetryResult.policyArg).isNotNull();
        assertThat(shouldRetryResult.policyArg.getValue0()).isTrue();
        assertThat(shouldRetryResult.backOffTime).isNull();
    }

    /**
     * RequestTimeoutExceptions should not be retried for read or write - no address cache refresh expected
     * shouldRetryResult. ShouldRetryResult
     */
    @Test(groups = { "unit" }, timeOut = TIMEOUT)
    public void shouldNotRetryRequestTimeoutException() {
        RxDocumentServiceRequest request = RxDocumentServiceRequest.create(OperationType.Read, ResourceType.Document);

        GoneAndRetryWithRetryPolicy goneAndRetryWithRetryPolicy = new GoneAndRetryWithRetryPolicy(request, 30);
        Mono<IRetryPolicy.ShouldRetryResult> singleShouldRetry = goneAndRetryWithRetryPolicy
            .shouldRetry(new RequestTimeoutException());
        IRetryPolicy.ShouldRetryResult shouldRetryResult = singleShouldRetry.block();

        assertThat(shouldRetryResult.shouldRetry).isFalse();
        assertThat(shouldRetryResult.policyArg).isNull();
        assertThat(shouldRetryResult.backOffTime).isNull();

        request = RxDocumentServiceRequest.create(OperationType.Create, ResourceType.Document);

        goneAndRetryWithRetryPolicy = new GoneAndRetryWithRetryPolicy(request, 30);
        singleShouldRetry = goneAndRetryWithRetryPolicy
            .shouldRetry(new RequestTimeoutException());
        shouldRetryResult = singleShouldRetry.block();

        assertThat(shouldRetryResult.shouldRetry).isFalse();
        assertThat(shouldRetryResult.policyArg).isNull();
        assertThat(shouldRetryResult.backOffTime).isNull();
    }

    /**
     * Retry with PartitionIsMigratingException
     */
    @Test(groups = { "unit" }, timeOut = TIMEOUT)
    public void shouldRetryWithPartitionIsMigratingException() {
        RxDocumentServiceRequest request = RxDocumentServiceRequest.create(mockDiagnosticsClientContext(), OperationType.Read, ResourceType.Document);
        GoneAndRetryWithRetryPolicy goneAndRetryWithRetryPolicy = new GoneAndRetryWithRetryPolicy(request, 30);
        Mono<IRetryPolicy.ShouldRetryResult> singleShouldRetry = goneAndRetryWithRetryPolicy
                .shouldRetry(new PartitionIsMigratingException());
        IRetryPolicy.ShouldRetryResult shouldRetryResult = singleShouldRetry.block();
        assertThat(shouldRetryResult.shouldRetry).isTrue();
        assertThat(request.forceCollectionRoutingMapRefresh).isTrue();
        assertThat(shouldRetryResult.policyArg.getValue0()).isTrue();
    }

    /**
     * Retry with InvalidPartitionException
     */
    @Test(groups = { "unit" }, timeOut = TIMEOUT)
    public void shouldRetryWithInvalidPartitionException() {
        RxDocumentServiceRequest request = RxDocumentServiceRequest.create(mockDiagnosticsClientContext(), OperationType.Read, ResourceType.Document);
        GoneAndRetryWithRetryPolicy goneAndRetryWithRetryPolicy = new GoneAndRetryWithRetryPolicy(request, 30);
        Mono<IRetryPolicy.ShouldRetryResult> singleShouldRetry = goneAndRetryWithRetryPolicy
                .shouldRetry(new InvalidPartitionException());
        IRetryPolicy.ShouldRetryResult shouldRetryResult = singleShouldRetry.block();
        assertThat(shouldRetryResult.shouldRetry).isTrue();
        assertThat(request.requestContext.quorumSelectedLSN).isEqualTo(-1);
        assertThat(request.requestContext.resolvedPartitionKeyRange).isNull();
        assertThat(request.requestContext.globalCommittedSelectedLSN).isEqualTo(-1);
        assertThat(shouldRetryResult.policyArg.getValue0()).isFalse();

        goneAndRetryWithRetryPolicy.shouldRetry(new InvalidPartitionException());
        // It will retry max till 3 attempts
        shouldRetryResult = goneAndRetryWithRetryPolicy.shouldRetry(new InvalidPartitionException()).block();
        assertThat(shouldRetryResult.shouldRetry).isFalse();
        CosmosException clientException = (CosmosException) shouldRetryResult.exception;
        assertThat(clientException.getStatusCode()).isEqualTo(HttpConstants.StatusCodes.SERVICE_UNAVAILABLE);

    }

    /**
     * Retry with PartitionKeyRangeIsSplittingException
     */
    @Test(groups = { "unit" }, timeOut = TIMEOUT)
    public void shouldRetryWithPartitionKeyRangeIsSplittingException() {
        RxDocumentServiceRequest request = RxDocumentServiceRequest.create(mockDiagnosticsClientContext(), OperationType.Read, ResourceType.Document);
        GoneAndRetryWithRetryPolicy goneAndRetryWithRetryPolicy = new GoneAndRetryWithRetryPolicy(request, 30);
        Mono<IRetryPolicy.ShouldRetryResult> singleShouldRetry = goneAndRetryWithRetryPolicy
                .shouldRetry(new PartitionKeyRangeIsSplittingException());
        IRetryPolicy.ShouldRetryResult shouldRetryResult = singleShouldRetry.block();
        assertThat(shouldRetryResult.shouldRetry).isTrue();
        assertThat(request.forcePartitionKeyRangeRefresh).isTrue();
        assertThat(request.requestContext.resolvedPartitionKeyRange).isNull();
        assertThat(request.requestContext.quorumSelectedLSN).isEqualTo(-1);
        assertThat(shouldRetryResult.policyArg.getValue0()).isFalse();

    }

    /**
     * No retry on bad request exception
     */
    @Test(groups = { "unit" }, timeOut = TIMEOUT)
    public void shouldRetryWithGenericException() {
        RxDocumentServiceRequest request = RxDocumentServiceRequest.create(mockDiagnosticsClientContext(), OperationType.Read, ResourceType.Document);
        GoneAndRetryWithRetryPolicy goneAndRetryWithRetryPolicy = new GoneAndRetryWithRetryPolicy(request, 30);
        Mono<IRetryPolicy.ShouldRetryResult> singleShouldRetry = goneAndRetryWithRetryPolicy
                .shouldRetry(new BadRequestException());
        IRetryPolicy.ShouldRetryResult shouldRetryResult = singleShouldRetry.block();
        assertThat(shouldRetryResult.shouldRetry).isFalse();
    }

}<|MERGE_RESOLUTION|>--- conflicted
+++ resolved
@@ -3,11 +3,7 @@
 
 package com.azure.cosmos.implementation.directconnectivity;
 
-<<<<<<< HEAD
 import com.azure.cosmos.BridgeInternal;
-import com.azure.cosmos.implementation.BadRequestException;
-=======
->>>>>>> b543bc20
 import com.azure.cosmos.CosmosException;
 import com.azure.cosmos.implementation.BadRequestException;
 import com.azure.cosmos.implementation.GoneException;
@@ -15,12 +11,9 @@
 import com.azure.cosmos.implementation.IRetryPolicy;
 import com.azure.cosmos.implementation.InvalidPartitionException;
 import com.azure.cosmos.implementation.OperationType;
-<<<<<<< HEAD
-import com.azure.cosmos.implementation.RequestTimeoutException;
-=======
 import com.azure.cosmos.implementation.PartitionIsMigratingException;
 import com.azure.cosmos.implementation.PartitionKeyRangeIsSplittingException;
->>>>>>> b543bc20
+import com.azure.cosmos.implementation.RequestTimeoutException;
 import com.azure.cosmos.implementation.ResourceType;
 import com.azure.cosmos.implementation.RxDocumentServiceRequest;
 import com.azure.cosmos.implementation.guava25.base.Supplier;
@@ -42,13 +35,11 @@
      * shouldRetryResult. ShouldRetryResult
      */
     @Test(groups = { "unit" }, timeOut = TIMEOUT)
-<<<<<<< HEAD
     public void shouldRetryReadWithGoneException() {
-        RxDocumentServiceRequest request = RxDocumentServiceRequest.create(OperationType.Read, ResourceType.Document);
-=======
-    public void shouldRetryWithGoneException() {
-        RxDocumentServiceRequest request = RxDocumentServiceRequest.create(mockDiagnosticsClientContext(), OperationType.Read, ResourceType.Document);
->>>>>>> b543bc20
+        RxDocumentServiceRequest request = RxDocumentServiceRequest.create(
+            mockDiagnosticsClientContext(),
+            OperationType.Read,
+            ResourceType.Document);
         GoneAndRetryWithRetryPolicy goneAndRetryWithRetryPolicy = new GoneAndRetryWithRetryPolicy(request, 30);
         Mono<IRetryPolicy.ShouldRetryResult> singleShouldRetry = goneAndRetryWithRetryPolicy
                 .shouldRetry(new GoneException());
@@ -87,7 +78,10 @@
      */
     @Test(groups = { "unit" }, timeOut = TIMEOUT)
     public void shouldRetryNotYetFlushedWriteWithGoneException() {
-        RxDocumentServiceRequest request = RxDocumentServiceRequest.create(OperationType.Create, ResourceType.Document);
+        RxDocumentServiceRequest request = RxDocumentServiceRequest.create(
+            mockDiagnosticsClientContext(),
+            OperationType.Create,
+            ResourceType.Document);
         GoneAndRetryWithRetryPolicy goneAndRetryWithRetryPolicy = new GoneAndRetryWithRetryPolicy(request, 30);
 
         Supplier<GoneException> goneExceptionForNotYetFlushedRequestSupplier = () -> {
@@ -134,7 +128,10 @@
      */
     @Test(groups = { "unit" }, timeOut = TIMEOUT)
     public void shouldNotRetryFlushedWriteWithGoneExceptionButForceAddressRefresh() {
-        RxDocumentServiceRequest request = RxDocumentServiceRequest.create(OperationType.Create, ResourceType.Document);
+        RxDocumentServiceRequest request = RxDocumentServiceRequest.create(
+            mockDiagnosticsClientContext(),
+            OperationType.Create,
+            ResourceType.Document);
 
         Supplier<GoneException> goneExceptionForFlushedRequestSupplier = () -> {
             GoneException goneExceptionForFlushedRequest = new GoneException();
@@ -160,7 +157,10 @@
      */
     @Test(groups = { "unit" }, timeOut = TIMEOUT)
     public void shouldNotRetryRequestTimeoutException() {
-        RxDocumentServiceRequest request = RxDocumentServiceRequest.create(OperationType.Read, ResourceType.Document);
+        RxDocumentServiceRequest request = RxDocumentServiceRequest.create(
+            mockDiagnosticsClientContext(),
+            OperationType.Read,
+            ResourceType.Document);
 
         GoneAndRetryWithRetryPolicy goneAndRetryWithRetryPolicy = new GoneAndRetryWithRetryPolicy(request, 30);
         Mono<IRetryPolicy.ShouldRetryResult> singleShouldRetry = goneAndRetryWithRetryPolicy
@@ -171,7 +171,10 @@
         assertThat(shouldRetryResult.policyArg).isNull();
         assertThat(shouldRetryResult.backOffTime).isNull();
 
-        request = RxDocumentServiceRequest.create(OperationType.Create, ResourceType.Document);
+        request = RxDocumentServiceRequest.create(
+            mockDiagnosticsClientContext(),
+            OperationType.Create,
+            ResourceType.Document);
 
         goneAndRetryWithRetryPolicy = new GoneAndRetryWithRetryPolicy(request, 30);
         singleShouldRetry = goneAndRetryWithRetryPolicy
@@ -188,7 +191,10 @@
      */
     @Test(groups = { "unit" }, timeOut = TIMEOUT)
     public void shouldRetryWithPartitionIsMigratingException() {
-        RxDocumentServiceRequest request = RxDocumentServiceRequest.create(mockDiagnosticsClientContext(), OperationType.Read, ResourceType.Document);
+        RxDocumentServiceRequest request = RxDocumentServiceRequest.create(
+            mockDiagnosticsClientContext(),
+            OperationType.Read,
+            ResourceType.Document);
         GoneAndRetryWithRetryPolicy goneAndRetryWithRetryPolicy = new GoneAndRetryWithRetryPolicy(request, 30);
         Mono<IRetryPolicy.ShouldRetryResult> singleShouldRetry = goneAndRetryWithRetryPolicy
                 .shouldRetry(new PartitionIsMigratingException());
@@ -203,7 +209,10 @@
      */
     @Test(groups = { "unit" }, timeOut = TIMEOUT)
     public void shouldRetryWithInvalidPartitionException() {
-        RxDocumentServiceRequest request = RxDocumentServiceRequest.create(mockDiagnosticsClientContext(), OperationType.Read, ResourceType.Document);
+        RxDocumentServiceRequest request = RxDocumentServiceRequest.create(
+            mockDiagnosticsClientContext(),
+            OperationType.Read,
+            ResourceType.Document);
         GoneAndRetryWithRetryPolicy goneAndRetryWithRetryPolicy = new GoneAndRetryWithRetryPolicy(request, 30);
         Mono<IRetryPolicy.ShouldRetryResult> singleShouldRetry = goneAndRetryWithRetryPolicy
                 .shouldRetry(new InvalidPartitionException());
@@ -228,7 +237,10 @@
      */
     @Test(groups = { "unit" }, timeOut = TIMEOUT)
     public void shouldRetryWithPartitionKeyRangeIsSplittingException() {
-        RxDocumentServiceRequest request = RxDocumentServiceRequest.create(mockDiagnosticsClientContext(), OperationType.Read, ResourceType.Document);
+        RxDocumentServiceRequest request = RxDocumentServiceRequest.create(
+            mockDiagnosticsClientContext(),
+            OperationType.Read,
+            ResourceType.Document);
         GoneAndRetryWithRetryPolicy goneAndRetryWithRetryPolicy = new GoneAndRetryWithRetryPolicy(request, 30);
         Mono<IRetryPolicy.ShouldRetryResult> singleShouldRetry = goneAndRetryWithRetryPolicy
                 .shouldRetry(new PartitionKeyRangeIsSplittingException());
@@ -246,7 +258,10 @@
      */
     @Test(groups = { "unit" }, timeOut = TIMEOUT)
     public void shouldRetryWithGenericException() {
-        RxDocumentServiceRequest request = RxDocumentServiceRequest.create(mockDiagnosticsClientContext(), OperationType.Read, ResourceType.Document);
+        RxDocumentServiceRequest request = RxDocumentServiceRequest.create(
+            mockDiagnosticsClientContext(),
+            OperationType.Read,
+            ResourceType.Document);
         GoneAndRetryWithRetryPolicy goneAndRetryWithRetryPolicy = new GoneAndRetryWithRetryPolicy(request, 30);
         Mono<IRetryPolicy.ShouldRetryResult> singleShouldRetry = goneAndRetryWithRetryPolicy
                 .shouldRetry(new BadRequestException());
