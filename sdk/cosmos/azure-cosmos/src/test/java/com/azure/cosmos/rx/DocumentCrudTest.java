// Copyright (c) Microsoft Corporation. All rights reserved.
// Licensed under the MIT License.
package com.azure.cosmos.rx;

import com.azure.cosmos.BridgeInternal;
import com.azure.cosmos.CosmosAsyncClient;
import com.azure.cosmos.CosmosAsyncContainer;
import com.azure.cosmos.implementation.HttpConstants;
import com.azure.cosmos.models.CosmosItemResponse;
import com.azure.cosmos.CosmosClientBuilder;
import com.azure.cosmos.CosmosException;
import com.azure.cosmos.models.CosmosItemRequestOptions;
import com.azure.cosmos.models.ModelBridgeInternal;
import com.azure.cosmos.models.PartitionKey;
import com.azure.cosmos.implementation.InternalObjectNode;
import com.azure.cosmos.implementation.FailureValidator;
import org.apache.commons.lang3.StringUtils;
import org.testng.annotations.AfterClass;
import org.testng.annotations.BeforeClass;
import org.testng.annotations.DataProvider;
import org.testng.annotations.Factory;
import org.testng.annotations.Test;
import reactor.core.publisher.Mono;

import java.time.Duration;
import java.time.Instant;
import java.util.ArrayList;
import java.util.List;
import java.util.UUID;
import java.util.concurrent.TimeoutException;

import static org.apache.commons.io.FileUtils.ONE_MB;
import static org.assertj.core.api.Assertions.assertThat;

public class DocumentCrudTest extends TestSuiteBase {

    private CosmosAsyncClient client;
    private CosmosAsyncContainer container;

    @Factory(dataProvider = "clientBuildersWithDirect")
    public DocumentCrudTest(CosmosClientBuilder clientBuilder) {
        super(clientBuilder);
    }

    @DataProvider(name = "documentCrudArgProvider")
    public Object[][] documentCrudArgProvider() {
        return new Object[][] {
            // collection name, is name base
            { UUID.randomUUID().toString() },
            // with special characters in the name.
            { "+ -_,:.|~" + UUID.randomUUID().toString() + " +-_,:.|~" },
        };
    }

    @Test(groups = { "simple" }, timeOut = TIMEOUT, dataProvider = "documentCrudArgProvider")
    public void createDocument(String documentId) throws InterruptedException {

<<<<<<< HEAD
        CosmosItemProperties properties = getDocumentDefinition(documentId);
        Mono<CosmosItemResponse<CosmosItemProperties>> createObservable = container.createItem(properties, new CosmosItemRequestOptions());

        CosmosItemResponseValidator validator =
            new CosmosItemResponseValidator.Builder<CosmosItemResponse<CosmosItemProperties>>()
=======
        InternalObjectNode properties = getDocumentDefinition(documentId);
        Mono<CosmosItemResponse<InternalObjectNode>> createObservable = container.createItem(properties, new CosmosItemRequestOptions());

        CosmosItemResponseValidator validator =
            new CosmosItemResponseValidator.Builder<CosmosItemResponse<InternalObjectNode>>()
>>>>>>> 72d53830
            .withId(properties.getId())
            .build();

        this.validateItemSuccess(createObservable, validator);
    }

    @Test(groups = { "simple" }, timeOut = TIMEOUT, dataProvider = "documentCrudArgProvider")
    public void createLargeDocument(String documentId) throws InterruptedException {
        InternalObjectNode docDefinition = getDocumentDefinition(documentId);

        //Keep size as ~ 1.5MB to account for size of other props
        int size = (int) (ONE_MB * 1.5);
        BridgeInternal.setProperty(docDefinition, "largeString", StringUtils.repeat("x", size));

<<<<<<< HEAD
        Mono<CosmosItemResponse<CosmosItemProperties>> createObservable = container.createItem(docDefinition, new CosmosItemRequestOptions());

        CosmosItemResponseValidator validator =
            new CosmosItemResponseValidator.Builder<CosmosItemResponse<CosmosItemProperties>>()
=======
        Mono<CosmosItemResponse<InternalObjectNode>> createObservable = container.createItem(docDefinition, new CosmosItemRequestOptions());

        CosmosItemResponseValidator validator =
            new CosmosItemResponseValidator.Builder<CosmosItemResponse<InternalObjectNode>>()
>>>>>>> 72d53830
                .withId(docDefinition.getId())
                .build();

        this.validateItemSuccess(createObservable, validator);
    }

    @Test(groups = { "simple" }, timeOut = TIMEOUT, dataProvider = "documentCrudArgProvider")
    public void createDocumentWithVeryLargePartitionKey(String documentId) throws InterruptedException {
        InternalObjectNode docDefinition = getDocumentDefinition(documentId);
        StringBuilder sb = new StringBuilder();
        for(int i = 0; i < 100; i++) {
            sb.append(i).append("x");
        }
        BridgeInternal.setProperty(docDefinition, "mypk", sb.toString());

<<<<<<< HEAD
        Mono<CosmosItemResponse<CosmosItemProperties>> createObservable = container.createItem(docDefinition, new CosmosItemRequestOptions());

        CosmosItemResponseValidator validator =
            new CosmosItemResponseValidator.Builder<CosmosItemResponse<CosmosItemProperties>>()
=======
        Mono<CosmosItemResponse<InternalObjectNode>> createObservable = container.createItem(docDefinition, new CosmosItemRequestOptions());

        CosmosItemResponseValidator validator =
            new CosmosItemResponseValidator.Builder<CosmosItemResponse<InternalObjectNode>>()
>>>>>>> 72d53830
                .withId(docDefinition.getId())
                .withProperty("mypk", sb.toString())
                .build();

        this.validateItemSuccess(createObservable, validator);
    }

    @Test(groups = { "simple" }, timeOut = TIMEOUT, dataProvider = "documentCrudArgProvider")
    public void readDocumentWithVeryLargePartitionKey(String documentId) throws InterruptedException {
        InternalObjectNode docDefinition = getDocumentDefinition(documentId);
        StringBuilder sb = new StringBuilder();
        for(int i = 0; i < 100; i++) {
            sb.append(i).append("x");
        }
        BridgeInternal.setProperty(docDefinition, "mypk", sb.toString());

        createDocument(container, docDefinition);

        waitIfNeededForReplicasToCatchUp(getClientBuilder());

        CosmosItemRequestOptions options = new CosmosItemRequestOptions();
<<<<<<< HEAD
        Mono<CosmosItemResponse<CosmosItemProperties>> readObservable = container.readItem(docDefinition.getId(),
=======
        Mono<CosmosItemResponse<InternalObjectNode>> readObservable = container.readItem(docDefinition.getId(),
>>>>>>> 72d53830
                                                                          new PartitionKey(sb.toString()), options,
                                                                                                InternalObjectNode.class);

        CosmosItemResponseValidator validator =
<<<<<<< HEAD
            new CosmosItemResponseValidator.Builder<CosmosItemResponse<CosmosItemProperties>>()
=======
            new CosmosItemResponseValidator.Builder<CosmosItemResponse<InternalObjectNode>>()
>>>>>>> 72d53830
                .withId(docDefinition.getId())
                .withProperty("mypk", sb.toString())
                .build();
        this.validateItemSuccess(readObservable, validator);
    }

    @Test(groups = { "simple" }, timeOut = TIMEOUT, dataProvider = "documentCrudArgProvider")
    public void createDocument_AlreadyExists(String documentId) throws InterruptedException {
        InternalObjectNode docDefinition = getDocumentDefinition(documentId);
        container.createItem(docDefinition, new CosmosItemRequestOptions()).block();
<<<<<<< HEAD
        Mono<CosmosItemResponse<CosmosItemProperties>> createObservable = container.createItem(docDefinition, new CosmosItemRequestOptions());
=======
        Mono<CosmosItemResponse<InternalObjectNode>> createObservable = container.createItem(docDefinition, new CosmosItemRequestOptions());
>>>>>>> 72d53830
        FailureValidator validator = new FailureValidator.Builder()
            .resourceAlreadyExists()
            .documentClientExceptionToStringExcludesHeader(HttpConstants.HttpHeaders.AUTHORIZATION)
            .build();
        validateItemFailure(createObservable, validator);
    }

    @Test(groups = { "simple" }, timeOut = TIMEOUT, dataProvider = "documentCrudArgProvider")
    public void createDocumentTimeout(String documentId) throws InterruptedException {
<<<<<<< HEAD
        CosmosItemProperties docDefinition = getDocumentDefinition(documentId);
        Mono<CosmosItemResponse<CosmosItemProperties>> createObservable = container.createItem(docDefinition, new CosmosItemRequestOptions()).timeout(Duration.ofMillis(1));
=======
        InternalObjectNode docDefinition = getDocumentDefinition(documentId);
        Mono<CosmosItemResponse<InternalObjectNode>> createObservable = container.createItem(docDefinition, new CosmosItemRequestOptions()).timeout(Duration.ofMillis(1));
>>>>>>> 72d53830
        FailureValidator validator = new FailureValidator.Builder().instanceOf(TimeoutException.class).build();
        validateItemFailure(createObservable, validator);
    }

    @Test(groups = { "simple" }, timeOut = TIMEOUT, dataProvider = "documentCrudArgProvider")
    public void readDocument(String documentId) throws InterruptedException {

        InternalObjectNode docDefinition = getDocumentDefinition(documentId);
        container.createItem(docDefinition, new CosmosItemRequestOptions()).block();

        waitIfNeededForReplicasToCatchUp(getClientBuilder());

        CosmosItemRequestOptions options = new CosmosItemRequestOptions();
<<<<<<< HEAD
        Mono<CosmosItemResponse<CosmosItemProperties>> readObservable = container.readItem(docDefinition.getId(),
=======
        Mono<CosmosItemResponse<InternalObjectNode>> readObservable = container.readItem(docDefinition.getId(),
>>>>>>> 72d53830
                                                                          new PartitionKey(ModelBridgeInternal.getObjectFromJsonSerializable(docDefinition, "mypk")),
                                                                          options, InternalObjectNode.class);

        CosmosItemResponseValidator validator =
<<<<<<< HEAD
            new CosmosItemResponseValidator.Builder<CosmosItemResponse<CosmosItemProperties>>()
=======
            new CosmosItemResponseValidator.Builder<CosmosItemResponse<InternalObjectNode>>()
>>>>>>> 72d53830
                .withId(docDefinition.getId())
                .build();

        this.validateItemSuccess(readObservable, validator);
    }

    @Test(groups = { "simple" }, timeOut = TIMEOUT, dataProvider = "documentCrudArgProvider")
    public void timestamp(String documentId) throws Exception {
        Instant before = Instant.now();
<<<<<<< HEAD
        CosmosItemProperties docDefinition = getDocumentDefinition(documentId);
=======
        InternalObjectNode docDefinition = getDocumentDefinition(documentId);
>>>>>>> 72d53830
        Thread.sleep(1000);
        container.createItem(docDefinition, new CosmosItemRequestOptions()).block();

        waitIfNeededForReplicasToCatchUp(getClientBuilder());

        CosmosItemRequestOptions options = new CosmosItemRequestOptions();
        InternalObjectNode readDocument = BridgeInternal.getProperties(container.readItem(docDefinition.getId(),
                                                               new PartitionKey(ModelBridgeInternal.getObjectFromJsonSerializable(docDefinition, "mypk")),
                                                               options,
                                                               InternalObjectNode.class)
                                                                                .block());
        Thread.sleep(1000);
        Instant after = Instant.now();

        assertThat(readDocument.getTimestamp()).isAfterOrEqualTo(before);
        assertThat(readDocument.getTimestamp()).isBeforeOrEqualTo(after);
    }

    @Test(groups = { "simple" }, timeOut = TIMEOUT, dataProvider = "documentCrudArgProvider")
    public void readDocument_DoesntExist(String documentId) throws InterruptedException {
        InternalObjectNode docDefinition = getDocumentDefinition(documentId);

        container.createItem(docDefinition, new CosmosItemRequestOptions()).block();

        CosmosItemRequestOptions options = new CosmosItemRequestOptions();
        container.deleteItem(docDefinition.getId(), new PartitionKey(ModelBridgeInternal.getObjectFromJsonSerializable(docDefinition, "mypk"))).block();

        waitIfNeededForReplicasToCatchUp(getClientBuilder());

<<<<<<< HEAD
        Mono<CosmosItemResponse<CosmosItemProperties>> readObservable = container.readItem(docDefinition.getId(),
=======
        Mono<CosmosItemResponse<InternalObjectNode>> readObservable = container.readItem(docDefinition.getId(),
>>>>>>> 72d53830
                                                                          new PartitionKey(ModelBridgeInternal.getObjectFromJsonSerializable(docDefinition, "mypk")),
                                                                          options, InternalObjectNode.class);

        FailureValidator validator = new FailureValidator.Builder()
            .instanceOf(CosmosException.class)
            .statusCode(404)
            .documentClientExceptionToStringExcludesHeader(HttpConstants.HttpHeaders.AUTHORIZATION)
            .build();
        validateItemFailure(readObservable, validator);
    }

    @Test(groups = { "simple" }, timeOut = TIMEOUT, dataProvider = "documentCrudArgProvider")
    public void deleteDocument(String documentId) throws InterruptedException {
        InternalObjectNode docDefinition = getDocumentDefinition(documentId);

        container.createItem(docDefinition, new CosmosItemRequestOptions()).block();

        CosmosItemRequestOptions options = new CosmosItemRequestOptions();
        Mono<CosmosItemResponse<Object>> deleteObservable = container.deleteItem(documentId,
                                                                          new PartitionKey(ModelBridgeInternal.getObjectFromJsonSerializable(docDefinition, "mypk")),
                                                                          options);

        CosmosItemResponseValidator validator =
<<<<<<< HEAD
            new CosmosItemResponseValidator.Builder<CosmosItemResponse<CosmosItemProperties>>()
=======
            new CosmosItemResponseValidator.Builder<CosmosItemResponse<InternalObjectNode>>()
>>>>>>> 72d53830
                .nullResource()
                .build();
        this.validateItemSuccess(deleteObservable, validator);

        // attempt to read document which was deleted
        waitIfNeededForReplicasToCatchUp(getClientBuilder());

<<<<<<< HEAD
        Mono<CosmosItemResponse<CosmosItemProperties>> readObservable = container.readItem(documentId,
=======
        Mono<CosmosItemResponse<InternalObjectNode>> readObservable = container.readItem(documentId,
>>>>>>> 72d53830
                                                                          new PartitionKey(ModelBridgeInternal.getObjectFromJsonSerializable(docDefinition, "mypk")),
                                                                          options, InternalObjectNode.class);
        FailureValidator notFoundValidator = new FailureValidator.Builder()
            .resourceNotFound()
            .documentClientExceptionToStringExcludesHeader(HttpConstants.HttpHeaders.AUTHORIZATION)
            .build();
        validateItemFailure(readObservable, notFoundValidator);
    }

    @Test(groups = { "simple" }, timeOut = TIMEOUT, dataProvider = "documentCrudArgProvider")
    public void deleteDocument_undefinedPK(String documentId) throws InterruptedException {
        InternalObjectNode docDefinition = new InternalObjectNode();
        docDefinition.setId(documentId);

        container.createItem(docDefinition, new CosmosItemRequestOptions()).block();

        CosmosItemRequestOptions options = new CosmosItemRequestOptions();
        Mono<CosmosItemResponse<Object>> deleteObservable = container.deleteItem(documentId,
                                                                              PartitionKey.NONE,
                                                                              options);

        CosmosItemResponseValidator validator =
<<<<<<< HEAD
            new CosmosItemResponseValidator.Builder<CosmosItemResponse<CosmosItemProperties>>()
=======
            new CosmosItemResponseValidator.Builder<CosmosItemResponse<InternalObjectNode>>()
>>>>>>> 72d53830
                .nullResource().build();
        this.validateItemSuccess(deleteObservable, validator);

        // attempt to read document which was deleted
        waitIfNeededForReplicasToCatchUp(getClientBuilder());

<<<<<<< HEAD
        Mono<CosmosItemResponse<CosmosItemProperties>> readObservable = container.readItem(documentId,
=======
        Mono<CosmosItemResponse<InternalObjectNode>> readObservable = container.readItem(documentId,
>>>>>>> 72d53830
                                                                          PartitionKey.NONE,
                                                                          options, InternalObjectNode.class);
        FailureValidator notFoundValidator = new FailureValidator.Builder().resourceNotFound().build();
        validateItemFailure(readObservable, notFoundValidator);
    }

    @Test(groups = { "simple" }, timeOut = TIMEOUT, dataProvider = "documentCrudArgProvider")
    public void deleteDocument_DoesntExist(String documentId) throws InterruptedException {
        InternalObjectNode docDefinition = getDocumentDefinition(documentId);

        container.createItem(docDefinition, new CosmosItemRequestOptions()).block();

        CosmosItemRequestOptions options = new CosmosItemRequestOptions();
        container.deleteItem(documentId,
                             new PartitionKey(ModelBridgeInternal.getObjectFromJsonSerializable(docDefinition, "mypk")),
                             options)
            .block();

        // delete again
        Mono<CosmosItemResponse<Object>> deleteObservable = container.deleteItem(documentId,
                                                                              PartitionKey.NONE,
                                                                              options);;

        FailureValidator validator = new FailureValidator.Builder().resourceNotFound().build();
        validateItemFailure(deleteObservable, validator);
    }

    @Test(groups = { "simple" }, timeOut = TIMEOUT, dataProvider = "documentCrudArgProvider")
    public void replaceDocument(String documentId) throws InterruptedException {
        // create a document
        InternalObjectNode docDefinition = getDocumentDefinition(documentId);

        container.createItem(docDefinition, new CosmosItemRequestOptions()).block();

        String newPropValue = UUID.randomUUID().toString();
        BridgeInternal.setProperty(docDefinition, "newProp", newPropValue);

        CosmosItemRequestOptions options = new CosmosItemRequestOptions();
        // replace document
<<<<<<< HEAD
        Mono<CosmosItemResponse<CosmosItemProperties>> replaceObservable =
=======
        Mono<CosmosItemResponse<InternalObjectNode>> replaceObservable =
>>>>>>> 72d53830
            container.replaceItem(docDefinition,
                                  documentId,
                                  new PartitionKey(ModelBridgeInternal.getObjectFromJsonSerializable(docDefinition, "mypk")),
                                  options);

        // validate
        CosmosItemResponseValidator validator =
<<<<<<< HEAD
            new CosmosItemResponseValidator.Builder<CosmosItemResponse<CosmosItemProperties>>()
=======
            new CosmosItemResponseValidator.Builder<CosmosItemResponse<InternalObjectNode>>()
>>>>>>> 72d53830
                .withId(docDefinition.getId())
                .withProperty("newProp", newPropValue)
                .build();
        this.validateItemSuccess(replaceObservable, validator);
    }

    @Test(groups = { "simple" }, timeOut = TIMEOUT, dataProvider = "documentCrudArgProvider")
    public void upsertDocument_CreateDocument(String documentId) throws Throwable {
        // create a document
        InternalObjectNode docDefinition = getDocumentDefinition(documentId);


        // replace document
<<<<<<< HEAD
        Mono<CosmosItemResponse<CosmosItemProperties>> upsertObservable = container.upsertItem(docDefinition, new CosmosItemRequestOptions());

        // validate
        CosmosItemResponseValidator validator =
            new CosmosItemResponseValidator.Builder<CosmosItemResponse<CosmosItemProperties>>()
=======
        Mono<CosmosItemResponse<InternalObjectNode>> upsertObservable = container.upsertItem(docDefinition, new CosmosItemRequestOptions());

        // validate
        CosmosItemResponseValidator validator =
            new CosmosItemResponseValidator.Builder<CosmosItemResponse<InternalObjectNode>>()
>>>>>>> 72d53830
            .withId(docDefinition.getId())
            .build();

        this.validateItemSuccess(upsertObservable, validator);
    }

    @Test(groups = { "simple" }, timeOut = TIMEOUT, dataProvider = "documentCrudArgProvider")
    public void upsertDocument_ReplaceDocument(String documentId) throws Throwable {

        InternalObjectNode properties = getDocumentDefinition(documentId);
        properties =
            BridgeInternal.getProperties(container.createItem(properties, new CosmosItemRequestOptions()).block());

        String newPropValue = UUID.randomUUID().toString();
        BridgeInternal.setProperty(properties, "newProp", newPropValue);

        // Replace document

<<<<<<< HEAD
        Mono<CosmosItemResponse<CosmosItemProperties>> readObservable = container.upsertItem(properties, new CosmosItemRequestOptions());
=======
        Mono<CosmosItemResponse<InternalObjectNode>> readObservable = container.upsertItem(properties, new CosmosItemRequestOptions());
>>>>>>> 72d53830
        System.out.println(properties);

        // Validate result
        CosmosItemResponseValidator validator =
<<<<<<< HEAD
            new CosmosItemResponseValidator.Builder<CosmosItemResponse<CosmosItemProperties>>()
=======
            new CosmosItemResponseValidator.Builder<CosmosItemResponse<InternalObjectNode>>()
>>>>>>> 72d53830
                .withProperty("newProp", newPropValue)
                .build();

        this.validateItemSuccess(readObservable, validator);
    }

    @Test(groups = {"simple"}, timeOut = TIMEOUT)
    public void typedItems() throws Throwable {
        String docId = "1234";
        String partitionKey = UUID.randomUUID().toString();

        List<List<Integer>> sgmts = new ArrayList<>();
        List<Integer> sgmt1 = new ArrayList<>();
        sgmt1.add(6519456);
        sgmt1.add(1471916863);
        sgmts.add(sgmt1);
        List<Integer> sgmt2 = new ArrayList<>();
        sgmt1.add(2498434);
        sgmt1.add(1455671440);
        sgmts.add(sgmt2);

        TestObject newTestObject = new TestObject(docId, partitionKey, sgmts, "test string");

        Mono<CosmosItemResponse<TestObject>> itemResponseMono = container.createItem(newTestObject);
        TestObject resultObject = itemResponseMono.block().getItem();
        compareTestObjs(newTestObject, resultObject);

        Mono<CosmosItemResponse<TestObject>> readResponseMono = container.readItem(newTestObject.id,
                                                                                        new PartitionKey(newTestObject
                                                                                                             .getMypk()),
                                                                                        TestObject.class);
        resultObject = readResponseMono.block().getItem();
        compareTestObjs(newTestObject, resultObject);

        newTestObject.setStringProp("another string");
        Mono<CosmosItemResponse<TestObject>> replaceMono = container.replaceItem(newTestObject,
                                                                                      newTestObject.getId(),
                                                                                      new PartitionKey(newTestObject
                                                                                                           .getMypk()));
        resultObject = replaceMono.block().getItem();
        compareTestObjs(newTestObject, resultObject);
    }

    private void compareTestObjs(TestObject newTestObject, TestObject resultObject) {
        assertThat(newTestObject.getId()).isEqualTo(resultObject.getId());
        assertThat(newTestObject.getMypk()).isEqualTo(resultObject.getMypk());
        assertThat(newTestObject.getSgmts().equals(resultObject.getSgmts())).isTrue();
        assertThat(newTestObject.getStringProp()).isEqualTo(resultObject.getStringProp());
    }

    static class TestObject {
        private String id;
        private String mypk;
        private List<List<Integer>> sgmts;
        private String stringProp;

        public TestObject() {
        }

        public TestObject(String id, String mypk, List<List<Integer>> sgmts, String stringProp) {
            this.id = id;
            this.mypk = mypk;
            this.sgmts = sgmts;
            this.stringProp = stringProp;
        }

        public String getId() {
            return id;
        }

        public void setId(String id) {
            this.id = id;
        }

        public String getMypk() {
            return mypk;
        }

        public void setMypk(String mypk) {
            this.mypk = mypk;
        }

        public List<List<Integer>> getSgmts() {
            return sgmts;
        }

        public void setSgmts(List<List<Integer>> sgmts) {
            this.sgmts = sgmts;
        }

        /**
         * Getter for property 'stringProp'.
         *
         * @return Value for property 'stringProp'.
         */
        public String getStringProp() {
            return stringProp;
        }

        /**
         * Setter for property 'stringProp'.
         *
         * @param stringProp Value to set for property 'stringProp'.
         */
        public void setStringProp(String stringProp) {
            this.stringProp = stringProp;
        }
    }


    @BeforeClass(groups = { "simple" }, timeOut = SETUP_TIMEOUT)
    public void before_DocumentCrudTest() {
        assertThat(this.client).isNull();
        this.client = this.getClientBuilder().buildAsyncClient();
        this.container = getSharedMultiPartitionCosmosContainer(this.client);
    }

    @AfterClass(groups = { "simple" }, timeOut = SHUTDOWN_TIMEOUT, alwaysRun = true)
    public void afterClass() {
        assertThat(this.client).isNotNull();
        this.client.close();
    }

    private InternalObjectNode getDocumentDefinition(String documentId) {
        final String uuid = UUID.randomUUID().toString();
        final InternalObjectNode properties = new InternalObjectNode(String.format("{ "
                + "\"id\": \"%s\", "
                + "\"mypk\": \"%s\", "
                + "\"sgmts\": [[6519456, 1471916863], [2498434, 1455671440]]"
                + "}"
                , documentId, uuid));
        return properties;
    }
}<|MERGE_RESOLUTION|>--- conflicted
+++ resolved
@@ -55,19 +55,11 @@
     @Test(groups = { "simple" }, timeOut = TIMEOUT, dataProvider = "documentCrudArgProvider")
     public void createDocument(String documentId) throws InterruptedException {
 
-<<<<<<< HEAD
-        CosmosItemProperties properties = getDocumentDefinition(documentId);
-        Mono<CosmosItemResponse<CosmosItemProperties>> createObservable = container.createItem(properties, new CosmosItemRequestOptions());
-
-        CosmosItemResponseValidator validator =
-            new CosmosItemResponseValidator.Builder<CosmosItemResponse<CosmosItemProperties>>()
-=======
         InternalObjectNode properties = getDocumentDefinition(documentId);
         Mono<CosmosItemResponse<InternalObjectNode>> createObservable = container.createItem(properties, new CosmosItemRequestOptions());
 
         CosmosItemResponseValidator validator =
             new CosmosItemResponseValidator.Builder<CosmosItemResponse<InternalObjectNode>>()
->>>>>>> 72d53830
             .withId(properties.getId())
             .build();
 
@@ -82,17 +74,10 @@
         int size = (int) (ONE_MB * 1.5);
         BridgeInternal.setProperty(docDefinition, "largeString", StringUtils.repeat("x", size));
 
-<<<<<<< HEAD
-        Mono<CosmosItemResponse<CosmosItemProperties>> createObservable = container.createItem(docDefinition, new CosmosItemRequestOptions());
-
-        CosmosItemResponseValidator validator =
-            new CosmosItemResponseValidator.Builder<CosmosItemResponse<CosmosItemProperties>>()
-=======
         Mono<CosmosItemResponse<InternalObjectNode>> createObservable = container.createItem(docDefinition, new CosmosItemRequestOptions());
 
         CosmosItemResponseValidator validator =
             new CosmosItemResponseValidator.Builder<CosmosItemResponse<InternalObjectNode>>()
->>>>>>> 72d53830
                 .withId(docDefinition.getId())
                 .build();
 
@@ -108,17 +93,10 @@
         }
         BridgeInternal.setProperty(docDefinition, "mypk", sb.toString());
 
-<<<<<<< HEAD
-        Mono<CosmosItemResponse<CosmosItemProperties>> createObservable = container.createItem(docDefinition, new CosmosItemRequestOptions());
-
-        CosmosItemResponseValidator validator =
-            new CosmosItemResponseValidator.Builder<CosmosItemResponse<CosmosItemProperties>>()
-=======
         Mono<CosmosItemResponse<InternalObjectNode>> createObservable = container.createItem(docDefinition, new CosmosItemRequestOptions());
 
         CosmosItemResponseValidator validator =
             new CosmosItemResponseValidator.Builder<CosmosItemResponse<InternalObjectNode>>()
->>>>>>> 72d53830
                 .withId(docDefinition.getId())
                 .withProperty("mypk", sb.toString())
                 .build();
@@ -140,20 +118,12 @@
         waitIfNeededForReplicasToCatchUp(getClientBuilder());
 
         CosmosItemRequestOptions options = new CosmosItemRequestOptions();
-<<<<<<< HEAD
-        Mono<CosmosItemResponse<CosmosItemProperties>> readObservable = container.readItem(docDefinition.getId(),
-=======
         Mono<CosmosItemResponse<InternalObjectNode>> readObservable = container.readItem(docDefinition.getId(),
->>>>>>> 72d53830
                                                                           new PartitionKey(sb.toString()), options,
                                                                                                 InternalObjectNode.class);
 
         CosmosItemResponseValidator validator =
-<<<<<<< HEAD
-            new CosmosItemResponseValidator.Builder<CosmosItemResponse<CosmosItemProperties>>()
-=======
-            new CosmosItemResponseValidator.Builder<CosmosItemResponse<InternalObjectNode>>()
->>>>>>> 72d53830
+            new CosmosItemResponseValidator.Builder<CosmosItemResponse<InternalObjectNode>>()
                 .withId(docDefinition.getId())
                 .withProperty("mypk", sb.toString())
                 .build();
@@ -164,11 +134,7 @@
     public void createDocument_AlreadyExists(String documentId) throws InterruptedException {
         InternalObjectNode docDefinition = getDocumentDefinition(documentId);
         container.createItem(docDefinition, new CosmosItemRequestOptions()).block();
-<<<<<<< HEAD
-        Mono<CosmosItemResponse<CosmosItemProperties>> createObservable = container.createItem(docDefinition, new CosmosItemRequestOptions());
-=======
         Mono<CosmosItemResponse<InternalObjectNode>> createObservable = container.createItem(docDefinition, new CosmosItemRequestOptions());
->>>>>>> 72d53830
         FailureValidator validator = new FailureValidator.Builder()
             .resourceAlreadyExists()
             .documentClientExceptionToStringExcludesHeader(HttpConstants.HttpHeaders.AUTHORIZATION)
@@ -178,13 +144,8 @@
 
     @Test(groups = { "simple" }, timeOut = TIMEOUT, dataProvider = "documentCrudArgProvider")
     public void createDocumentTimeout(String documentId) throws InterruptedException {
-<<<<<<< HEAD
-        CosmosItemProperties docDefinition = getDocumentDefinition(documentId);
-        Mono<CosmosItemResponse<CosmosItemProperties>> createObservable = container.createItem(docDefinition, new CosmosItemRequestOptions()).timeout(Duration.ofMillis(1));
-=======
         InternalObjectNode docDefinition = getDocumentDefinition(documentId);
         Mono<CosmosItemResponse<InternalObjectNode>> createObservable = container.createItem(docDefinition, new CosmosItemRequestOptions()).timeout(Duration.ofMillis(1));
->>>>>>> 72d53830
         FailureValidator validator = new FailureValidator.Builder().instanceOf(TimeoutException.class).build();
         validateItemFailure(createObservable, validator);
     }
@@ -198,20 +159,12 @@
         waitIfNeededForReplicasToCatchUp(getClientBuilder());
 
         CosmosItemRequestOptions options = new CosmosItemRequestOptions();
-<<<<<<< HEAD
-        Mono<CosmosItemResponse<CosmosItemProperties>> readObservable = container.readItem(docDefinition.getId(),
-=======
         Mono<CosmosItemResponse<InternalObjectNode>> readObservable = container.readItem(docDefinition.getId(),
->>>>>>> 72d53830
                                                                           new PartitionKey(ModelBridgeInternal.getObjectFromJsonSerializable(docDefinition, "mypk")),
                                                                           options, InternalObjectNode.class);
 
         CosmosItemResponseValidator validator =
-<<<<<<< HEAD
-            new CosmosItemResponseValidator.Builder<CosmosItemResponse<CosmosItemProperties>>()
-=======
-            new CosmosItemResponseValidator.Builder<CosmosItemResponse<InternalObjectNode>>()
->>>>>>> 72d53830
+            new CosmosItemResponseValidator.Builder<CosmosItemResponse<InternalObjectNode>>()
                 .withId(docDefinition.getId())
                 .build();
 
@@ -221,11 +174,7 @@
     @Test(groups = { "simple" }, timeOut = TIMEOUT, dataProvider = "documentCrudArgProvider")
     public void timestamp(String documentId) throws Exception {
         Instant before = Instant.now();
-<<<<<<< HEAD
-        CosmosItemProperties docDefinition = getDocumentDefinition(documentId);
-=======
-        InternalObjectNode docDefinition = getDocumentDefinition(documentId);
->>>>>>> 72d53830
+        InternalObjectNode docDefinition = getDocumentDefinition(documentId);
         Thread.sleep(1000);
         container.createItem(docDefinition, new CosmosItemRequestOptions()).block();
 
@@ -255,11 +204,7 @@
 
         waitIfNeededForReplicasToCatchUp(getClientBuilder());
 
-<<<<<<< HEAD
-        Mono<CosmosItemResponse<CosmosItemProperties>> readObservable = container.readItem(docDefinition.getId(),
-=======
         Mono<CosmosItemResponse<InternalObjectNode>> readObservable = container.readItem(docDefinition.getId(),
->>>>>>> 72d53830
                                                                           new PartitionKey(ModelBridgeInternal.getObjectFromJsonSerializable(docDefinition, "mypk")),
                                                                           options, InternalObjectNode.class);
 
@@ -283,11 +228,7 @@
                                                                           options);
 
         CosmosItemResponseValidator validator =
-<<<<<<< HEAD
-            new CosmosItemResponseValidator.Builder<CosmosItemResponse<CosmosItemProperties>>()
-=======
-            new CosmosItemResponseValidator.Builder<CosmosItemResponse<InternalObjectNode>>()
->>>>>>> 72d53830
+            new CosmosItemResponseValidator.Builder<CosmosItemResponse<InternalObjectNode>>()
                 .nullResource()
                 .build();
         this.validateItemSuccess(deleteObservable, validator);
@@ -295,11 +236,7 @@
         // attempt to read document which was deleted
         waitIfNeededForReplicasToCatchUp(getClientBuilder());
 
-<<<<<<< HEAD
-        Mono<CosmosItemResponse<CosmosItemProperties>> readObservable = container.readItem(documentId,
-=======
         Mono<CosmosItemResponse<InternalObjectNode>> readObservable = container.readItem(documentId,
->>>>>>> 72d53830
                                                                           new PartitionKey(ModelBridgeInternal.getObjectFromJsonSerializable(docDefinition, "mypk")),
                                                                           options, InternalObjectNode.class);
         FailureValidator notFoundValidator = new FailureValidator.Builder()
@@ -322,22 +259,14 @@
                                                                               options);
 
         CosmosItemResponseValidator validator =
-<<<<<<< HEAD
-            new CosmosItemResponseValidator.Builder<CosmosItemResponse<CosmosItemProperties>>()
-=======
-            new CosmosItemResponseValidator.Builder<CosmosItemResponse<InternalObjectNode>>()
->>>>>>> 72d53830
+            new CosmosItemResponseValidator.Builder<CosmosItemResponse<InternalObjectNode>>()
                 .nullResource().build();
         this.validateItemSuccess(deleteObservable, validator);
 
         // attempt to read document which was deleted
         waitIfNeededForReplicasToCatchUp(getClientBuilder());
 
-<<<<<<< HEAD
-        Mono<CosmosItemResponse<CosmosItemProperties>> readObservable = container.readItem(documentId,
-=======
         Mono<CosmosItemResponse<InternalObjectNode>> readObservable = container.readItem(documentId,
->>>>>>> 72d53830
                                                                           PartitionKey.NONE,
                                                                           options, InternalObjectNode.class);
         FailureValidator notFoundValidator = new FailureValidator.Builder().resourceNotFound().build();
@@ -377,11 +306,7 @@
 
         CosmosItemRequestOptions options = new CosmosItemRequestOptions();
         // replace document
-<<<<<<< HEAD
-        Mono<CosmosItemResponse<CosmosItemProperties>> replaceObservable =
-=======
         Mono<CosmosItemResponse<InternalObjectNode>> replaceObservable =
->>>>>>> 72d53830
             container.replaceItem(docDefinition,
                                   documentId,
                                   new PartitionKey(ModelBridgeInternal.getObjectFromJsonSerializable(docDefinition, "mypk")),
@@ -389,11 +314,7 @@
 
         // validate
         CosmosItemResponseValidator validator =
-<<<<<<< HEAD
-            new CosmosItemResponseValidator.Builder<CosmosItemResponse<CosmosItemProperties>>()
-=======
-            new CosmosItemResponseValidator.Builder<CosmosItemResponse<InternalObjectNode>>()
->>>>>>> 72d53830
+            new CosmosItemResponseValidator.Builder<CosmosItemResponse<InternalObjectNode>>()
                 .withId(docDefinition.getId())
                 .withProperty("newProp", newPropValue)
                 .build();
@@ -407,19 +328,11 @@
 
 
         // replace document
-<<<<<<< HEAD
-        Mono<CosmosItemResponse<CosmosItemProperties>> upsertObservable = container.upsertItem(docDefinition, new CosmosItemRequestOptions());
+        Mono<CosmosItemResponse<InternalObjectNode>> upsertObservable = container.upsertItem(docDefinition, new CosmosItemRequestOptions());
 
         // validate
         CosmosItemResponseValidator validator =
-            new CosmosItemResponseValidator.Builder<CosmosItemResponse<CosmosItemProperties>>()
-=======
-        Mono<CosmosItemResponse<InternalObjectNode>> upsertObservable = container.upsertItem(docDefinition, new CosmosItemRequestOptions());
-
-        // validate
-        CosmosItemResponseValidator validator =
-            new CosmosItemResponseValidator.Builder<CosmosItemResponse<InternalObjectNode>>()
->>>>>>> 72d53830
+            new CosmosItemResponseValidator.Builder<CosmosItemResponse<InternalObjectNode>>()
             .withId(docDefinition.getId())
             .build();
 
@@ -438,20 +351,12 @@
 
         // Replace document
 
-<<<<<<< HEAD
-        Mono<CosmosItemResponse<CosmosItemProperties>> readObservable = container.upsertItem(properties, new CosmosItemRequestOptions());
-=======
         Mono<CosmosItemResponse<InternalObjectNode>> readObservable = container.upsertItem(properties, new CosmosItemRequestOptions());
->>>>>>> 72d53830
         System.out.println(properties);
 
         // Validate result
         CosmosItemResponseValidator validator =
-<<<<<<< HEAD
-            new CosmosItemResponseValidator.Builder<CosmosItemResponse<CosmosItemProperties>>()
-=======
-            new CosmosItemResponseValidator.Builder<CosmosItemResponse<InternalObjectNode>>()
->>>>>>> 72d53830
+            new CosmosItemResponseValidator.Builder<CosmosItemResponse<InternalObjectNode>>()
                 .withProperty("newProp", newPropValue)
                 .build();
 
