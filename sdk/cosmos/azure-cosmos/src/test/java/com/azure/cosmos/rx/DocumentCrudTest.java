// Copyright (c) Microsoft Corporation. All rights reserved.
// Licensed under the MIT License.
package com.azure.cosmos.rx;

import com.azure.cosmos.BridgeInternal;
import com.azure.cosmos.CosmosAsyncClient;
import com.azure.cosmos.CosmosAsyncContainer;
<<<<<<< HEAD
=======
import com.azure.cosmos.implementation.HttpConstants;
import com.azure.cosmos.models.CosmosItemResponse;
>>>>>>> d670b9bf
import com.azure.cosmos.CosmosClientBuilder;
import com.azure.cosmos.CosmosException;
import com.azure.cosmos.implementation.CosmosItemProperties;
import com.azure.cosmos.implementation.FailureValidator;
import com.azure.cosmos.implementation.HttpConstants;
import com.azure.cosmos.implementation.models.CosmosAsyncItemResponseImpl;
import com.azure.cosmos.models.CosmosAsyncItemResponse;
import com.azure.cosmos.models.CosmosItemRequestOptions;
import com.azure.cosmos.models.ModelBridgeInternal;
import com.azure.cosmos.models.PartitionKey;
import org.apache.commons.lang3.StringUtils;
import org.testng.annotations.AfterClass;
import org.testng.annotations.BeforeClass;
import org.testng.annotations.DataProvider;
import org.testng.annotations.Factory;
import org.testng.annotations.Test;
import reactor.core.publisher.Mono;

import java.time.Duration;
import java.time.Instant;
import java.util.ArrayList;
import java.util.List;
import java.util.Objects;
import java.util.UUID;
import java.util.concurrent.TimeoutException;

import static org.apache.commons.io.FileUtils.ONE_MB;
import static org.assertj.core.api.Assertions.assertThat;

public class DocumentCrudTest extends TestSuiteBase {

    private CosmosAsyncClient client;
    private CosmosAsyncContainer container;

    @Factory(dataProvider = "clientBuildersWithDirect")
    public DocumentCrudTest(CosmosClientBuilder clientBuilder) {
        super(clientBuilder);
    }

    @DataProvider(name = "documentCrudArgProvider")
    public Object[][] documentCrudArgProvider() {
        return new Object[][]{
            // collection name, is name base
            {UUID.randomUUID().toString()},
            // with special characters in the name.
            {"+ -_,:.|~" + UUID.randomUUID().toString() + " +-_,:.|~"},
        };
    }

    @Test(groups = {"simple"}, timeOut = TIMEOUT, dataProvider = "documentCrudArgProvider")
    public void createDocument(String documentId) {

        CosmosItemProperties properties = getDocumentDefinition(documentId);
<<<<<<< HEAD
        Mono<CosmosAsyncItemResponse<CosmosItemProperties>> createObservable = container
            .createItem(properties, new CosmosItemRequestOptions());

        CosmosItemResponseValidator validator =
            new CosmosItemResponseValidator.Builder<CosmosAsyncItemResponse<CosmosItemProperties>>()
                .withId(properties.getId())
                .build();
=======
        Mono<CosmosItemResponse<CosmosItemProperties>> createObservable = container.createItem(properties, new CosmosItemRequestOptions());

        CosmosItemResponseValidator validator =
            new CosmosItemResponseValidator.Builder<CosmosItemResponse<CosmosItemProperties>>()
            .withId(properties.getId())
            .build();
>>>>>>> d670b9bf

        this.validateItemSuccess(createObservable, validator);
    }

    // TODO (DANOBLE) DocumentCrudTest::createLargeDocument fails in some  environments
    //  see https://github.com/Azure/azure-sdk-for-java/issues/6335
    @Test(groups = {"simple"}, timeOut = TIMEOUT, dataProvider = "documentCrudArgProvider")
    public void createLargeDocument(String documentId) {
        CosmosItemProperties docDefinition = getDocumentDefinition(documentId);

        //Keep size as ~ 1.5MB to account for size of other props
        int size = (int) (ONE_MB * 1.5);
        BridgeInternal.setProperty(docDefinition, "largeString", StringUtils.repeat("x", size));

<<<<<<< HEAD
        Mono<CosmosAsyncItemResponse<CosmosItemProperties>> createObservable = container
            .createItem(docDefinition, new CosmosItemRequestOptions());
=======
        Mono<CosmosItemResponse<CosmosItemProperties>> createObservable = container.createItem(docDefinition, new CosmosItemRequestOptions());
>>>>>>> d670b9bf

        CosmosItemResponseValidator validator =
            new CosmosItemResponseValidator.Builder<CosmosItemResponse<CosmosItemProperties>>()
                .withId(docDefinition.getId())
                .build();

        this.validateItemSuccess(createObservable, validator);
    }

    @Test(groups = {"simple"}, timeOut = TIMEOUT, dataProvider = "documentCrudArgProvider")
    public void createDocumentWithVeryLargePartitionKey(String documentId) {
        CosmosItemProperties docDefinition = getDocumentDefinition(documentId);
        StringBuilder sb = new StringBuilder();
        for (int i = 0; i < 100; i++) {
            sb.append(i).append("x");
        }
        BridgeInternal.setProperty(docDefinition, "mypk", sb.toString());

<<<<<<< HEAD
        Mono<CosmosAsyncItemResponse<CosmosItemProperties>> createObservable = container
            .createItem(docDefinition, new CosmosItemRequestOptions());
=======
        Mono<CosmosItemResponse<CosmosItemProperties>> createObservable = container.createItem(docDefinition, new CosmosItemRequestOptions());
>>>>>>> d670b9bf

        CosmosItemResponseValidator validator =
            new CosmosItemResponseValidator.Builder<CosmosItemResponse<CosmosItemProperties>>()
                .withId(docDefinition.getId())
                .withProperty("mypk", sb.toString())
                .build();

        this.validateItemSuccess(createObservable, validator);
    }

    // TODO (DANOBLE) DocumentCrudTest::readDocumentWithVeryLargePartitionKey test fails in some environments
    //  see https://github.com/Azure/azure-sdk-for-java/issues/6336
    @Test(groups = {"simple"}, timeOut = TIMEOUT, dataProvider = "documentCrudArgProvider")
    public void readDocumentWithVeryLargePartitionKey(String documentId) {
        CosmosItemProperties docDefinition = getDocumentDefinition(documentId);
        StringBuilder sb = new StringBuilder();
        for (int i = 0; i < 100; i++) {
            sb.append(i).append("x");
        }
        BridgeInternal.setProperty(docDefinition, "mypk", sb.toString());

        createDocument(container, docDefinition);

        waitIfNeededForReplicasToCatchUp(getClientBuilder());

        CosmosItemRequestOptions options = new CosmosItemRequestOptions();
<<<<<<< HEAD
        Mono<CosmosAsyncItemResponse<CosmosItemProperties>> readObservable = container.readItem(docDefinition.getId(),
            new PartitionKey(sb.toString()), options,
            CosmosItemProperties.class);
=======
        Mono<CosmosItemResponse<CosmosItemProperties>> readObservable = container.readItem(docDefinition.getId(),
                                                                          new PartitionKey(sb.toString()), options,
                                                                                                CosmosItemProperties.class);
>>>>>>> d670b9bf

        CosmosItemResponseValidator validator =
            new CosmosItemResponseValidator.Builder<CosmosItemResponse<CosmosItemProperties>>()
                .withId(docDefinition.getId())
                .withProperty("mypk", sb.toString())
                .build();
        this.validateItemSuccess(readObservable, validator);
    }

    @Test(groups = {"simple"}, timeOut = TIMEOUT, dataProvider = "documentCrudArgProvider")
    public void createDocument_AlreadyExists(String documentId) {
        CosmosItemProperties docDefinition = getDocumentDefinition(documentId);
        container.createItem(docDefinition, new CosmosItemRequestOptions()).block();
<<<<<<< HEAD
        Mono<CosmosAsyncItemResponse<CosmosItemProperties>> createObservable = container
            .createItem(docDefinition, new CosmosItemRequestOptions());
=======
        Mono<CosmosItemResponse<CosmosItemProperties>> createObservable = container.createItem(docDefinition, new CosmosItemRequestOptions());
>>>>>>> d670b9bf
        FailureValidator validator = new FailureValidator.Builder()
            .resourceAlreadyExists()
            .documentClientExceptionToStringExcludesHeader(HttpConstants.HttpHeaders.AUTHORIZATION)
            .build();
        validateItemFailure(createObservable, validator);
    }

    @Test(groups = {"simple"}, timeOut = TIMEOUT, dataProvider = "documentCrudArgProvider")
    public void createDocumentTimeout(String documentId) {
        CosmosItemProperties docDefinition = getDocumentDefinition(documentId);
<<<<<<< HEAD
        Mono<CosmosAsyncItemResponse<CosmosItemProperties>> createObservable = container
            .createItem(docDefinition, new CosmosItemRequestOptions()).timeout(Duration.ofMillis(1));
=======
        Mono<CosmosItemResponse<CosmosItemProperties>> createObservable = container.createItem(docDefinition, new CosmosItemRequestOptions()).timeout(Duration.ofMillis(1));
>>>>>>> d670b9bf
        FailureValidator validator = new FailureValidator.Builder().instanceOf(TimeoutException.class).build();
        validateItemFailure(createObservable, validator);
    }

    @Test(groups = {"simple"}, timeOut = TIMEOUT, dataProvider = "documentCrudArgProvider")
    public void readDocument(String documentId) {

        CosmosItemProperties docDefinition = getDocumentDefinition(documentId);
        container.createItem(docDefinition, new CosmosItemRequestOptions()).block();

        waitIfNeededForReplicasToCatchUp(getClientBuilder());

        CosmosItemRequestOptions options = new CosmosItemRequestOptions();
<<<<<<< HEAD
        Mono<CosmosAsyncItemResponse<CosmosItemProperties>> readObservable = container.readItem(docDefinition.getId(),
            new PartitionKey(ModelBridgeInternal.getObjectFromJsonSerializable(docDefinition, "mypk")),
            options, CosmosItemProperties.class);
=======
        Mono<CosmosItemResponse<CosmosItemProperties>> readObservable = container.readItem(docDefinition.getId(),
                                                                          new PartitionKey(ModelBridgeInternal.getObjectFromJsonSerializable(docDefinition, "mypk")),
                                                                          options, CosmosItemProperties.class);
>>>>>>> d670b9bf

        CosmosItemResponseValidator validator =
            new CosmosItemResponseValidator.Builder<CosmosItemResponse<CosmosItemProperties>>()
                .withId(docDefinition.getId())
                .build();

        this.validateItemSuccess(readObservable, validator);
    }

    @Test(groups = {"simple"}, timeOut = TIMEOUT, dataProvider = "documentCrudArgProvider")
    public void timestamp(String documentId) throws Exception {
        Instant before = Instant.now();
        CosmosItemProperties docDefinition = getDocumentDefinition(documentId);
        Thread.sleep(1000);
        container.createItem(docDefinition, new CosmosItemRequestOptions()).block();

        waitIfNeededForReplicasToCatchUp(getClientBuilder());

        CosmosItemRequestOptions options = new CosmosItemRequestOptions();
        CosmosItemProperties readDocument = container.readItem(docDefinition.getId(),
            new PartitionKey(ModelBridgeInternal.getObjectFromJsonSerializable(docDefinition, "mypk")),
            options, CosmosItemProperties.class)
            .map(CosmosAsyncItemResponseImpl::getProperties)
            .block();
        Thread.sleep(1000);
        Instant after = Instant.now();

        assertThat(readDocument.getTimestamp()).isAfterOrEqualTo(before);
        assertThat(readDocument.getTimestamp()).isBeforeOrEqualTo(after);
    }

    @Test(groups = {"simple"}, timeOut = TIMEOUT, dataProvider = "documentCrudArgProvider")
    public void readDocument_DoesntExist(String documentId) {
        CosmosItemProperties docDefinition = getDocumentDefinition(documentId);

        container.createItem(docDefinition, new CosmosItemRequestOptions()).block();

        CosmosItemRequestOptions options = new CosmosItemRequestOptions();
        container.deleteItem(docDefinition.getId(), new PartitionKey(ModelBridgeInternal
            .getObjectFromJsonSerializable(docDefinition, "mypk"))).block();

        waitIfNeededForReplicasToCatchUp(getClientBuilder());

<<<<<<< HEAD
        Mono<CosmosAsyncItemResponse<CosmosItemProperties>> readObservable = container.readItem(docDefinition.getId(),
            new PartitionKey(ModelBridgeInternal.getObjectFromJsonSerializable(docDefinition, "mypk")),
            options, CosmosItemProperties.class);
=======
        Mono<CosmosItemResponse<CosmosItemProperties>> readObservable = container.readItem(docDefinition.getId(),
                                                                          new PartitionKey(ModelBridgeInternal.getObjectFromJsonSerializable(docDefinition, "mypk")),
                                                                          options, CosmosItemProperties.class);
>>>>>>> d670b9bf

        FailureValidator validator = new FailureValidator.Builder()
            .instanceOf(CosmosException.class)
            .statusCode(404)
            .documentClientExceptionToStringExcludesHeader(HttpConstants.HttpHeaders.AUTHORIZATION)
            .build();
        validateItemFailure(readObservable, validator);
    }

    // TODO (DANOBLE) DocumentCrudTest::deleteDocument test fails in some test environments
    //  see https://github.com/Azure/azure-sdk-for-java/issues/6337
    @Test(groups = {"simple"}, timeOut = TIMEOUT, dataProvider = "documentCrudArgProvider")
    public void deleteDocument(String documentId) {
        CosmosItemProperties docDefinition = getDocumentDefinition(documentId);

        container.createItem(docDefinition, new CosmosItemRequestOptions()).block();

        CosmosItemRequestOptions options = new CosmosItemRequestOptions();
<<<<<<< HEAD
        Mono<CosmosAsyncItemResponse<Object>> deleteObservable = container.deleteItem(documentId,
            new PartitionKey(ModelBridgeInternal.getObjectFromJsonSerializable(docDefinition, "mypk")),
            options);
=======
        Mono<CosmosItemResponse<Object>> deleteObservable = container.deleteItem(documentId,
                                                                          new PartitionKey(ModelBridgeInternal.getObjectFromJsonSerializable(docDefinition, "mypk")),
                                                                          options);
>>>>>>> d670b9bf

        CosmosItemResponseValidator validator =
            new CosmosItemResponseValidator.Builder<CosmosItemResponse<CosmosItemProperties>>()
                .nullResource()
                .build();
        this.validateItemSuccess(deleteObservable, validator);

        // attempt to read document which was deleted
        waitIfNeededForReplicasToCatchUp(getClientBuilder());

<<<<<<< HEAD
        Mono<CosmosAsyncItemResponse<CosmosItemProperties>> readObservable = container.readItem(documentId,
            new PartitionKey(ModelBridgeInternal.getObjectFromJsonSerializable(docDefinition, "mypk")),
            options, CosmosItemProperties.class);
=======
        Mono<CosmosItemResponse<CosmosItemProperties>> readObservable = container.readItem(documentId,
                                                                          new PartitionKey(ModelBridgeInternal.getObjectFromJsonSerializable(docDefinition, "mypk")),
                                                                          options, CosmosItemProperties.class);
>>>>>>> d670b9bf
        FailureValidator notFoundValidator = new FailureValidator.Builder()
            .resourceNotFound()
            .documentClientExceptionToStringExcludesHeader(HttpConstants.HttpHeaders.AUTHORIZATION)
            .build();
        validateItemFailure(readObservable, notFoundValidator);
    }

    @Test(groups = {"simple"}, timeOut = TIMEOUT, dataProvider = "documentCrudArgProvider")
    public void deleteDocument_undefinedPK(String documentId) {
        CosmosItemProperties docDefinition = new CosmosItemProperties();
        docDefinition.setId(documentId);

        container.createItem(docDefinition, new CosmosItemRequestOptions()).block();

        CosmosItemRequestOptions options = new CosmosItemRequestOptions();
<<<<<<< HEAD
        Mono<CosmosAsyncItemResponse<Object>> deleteObservable = container.deleteItem(documentId,
            PartitionKey.NONE,
            options);
=======
        Mono<CosmosItemResponse<Object>> deleteObservable = container.deleteItem(documentId,
                                                                              PartitionKey.NONE,
                                                                              options);
>>>>>>> d670b9bf

        CosmosItemResponseValidator validator =
            new CosmosItemResponseValidator.Builder<CosmosItemResponse<CosmosItemProperties>>()
                .nullResource().build();
        this.validateItemSuccess(deleteObservable, validator);

        // attempt to read document which was deleted
        waitIfNeededForReplicasToCatchUp(getClientBuilder());

<<<<<<< HEAD
        Mono<CosmosAsyncItemResponse<CosmosItemProperties>> readObservable = container.readItem(documentId,
            PartitionKey.NONE,
            options, CosmosItemProperties.class);
=======
        Mono<CosmosItemResponse<CosmosItemProperties>> readObservable = container.readItem(documentId,
                                                                          PartitionKey.NONE,
                                                                          options, CosmosItemProperties.class);
>>>>>>> d670b9bf
        FailureValidator notFoundValidator = new FailureValidator.Builder().resourceNotFound().build();
        validateItemFailure(readObservable, notFoundValidator);
    }

    @Test(groups = {"simple"}, timeOut = TIMEOUT, dataProvider = "documentCrudArgProvider")
    public void deleteDocument_DoesntExist(String documentId) {
        CosmosItemProperties docDefinition = getDocumentDefinition(documentId);

        container.createItem(docDefinition, new CosmosItemRequestOptions()).block();

        CosmosItemRequestOptions options = new CosmosItemRequestOptions();
        container.deleteItem(documentId,
            new PartitionKey(ModelBridgeInternal.getObjectFromJsonSerializable(docDefinition, "mypk")),
            options)
            .block();

        // delete again
<<<<<<< HEAD
        Mono<CosmosAsyncItemResponse<Object>> deleteObservable = container.deleteItem(documentId,
            PartitionKey.NONE,
            options);
=======
        Mono<CosmosItemResponse<Object>> deleteObservable = container.deleteItem(documentId,
                                                                              PartitionKey.NONE,
                                                                              options);;
>>>>>>> d670b9bf

        FailureValidator validator = new FailureValidator.Builder().resourceNotFound().build();
        validateItemFailure(deleteObservable, validator);
    }

    @Test(groups = {"simple"}, timeOut = TIMEOUT, dataProvider = "documentCrudArgProvider")
    public void replaceDocument(String documentId) {
        // create a document
        CosmosItemProperties docDefinition = getDocumentDefinition(documentId);

        container.createItem(docDefinition, new CosmosItemRequestOptions()).block();

        String newPropValue = UUID.randomUUID().toString();
        BridgeInternal.setProperty(docDefinition, "newProp", newPropValue);

        CosmosItemRequestOptions options = new CosmosItemRequestOptions();
        // replace document
        Mono<CosmosItemResponse<CosmosItemProperties>> replaceObservable =
            container.replaceItem(docDefinition,
                documentId,
                new PartitionKey(ModelBridgeInternal.getObjectFromJsonSerializable(docDefinition, "mypk")),
                options);

        // validate
        CosmosItemResponseValidator validator =
            new CosmosItemResponseValidator.Builder<CosmosItemResponse<CosmosItemProperties>>()
                .withId(docDefinition.getId())
                .withProperty("newProp", newPropValue)
                .build();
        this.validateItemSuccess(replaceObservable, validator);
    }

    @Test(groups = {"simple"}, timeOut = TIMEOUT, dataProvider = "documentCrudArgProvider")
    public void upsertDocument_CreateDocument(String documentId) {
        // create a document
        CosmosItemProperties docDefinition = getDocumentDefinition(documentId);


        // replace document
<<<<<<< HEAD
        Mono<CosmosAsyncItemResponse<CosmosItemProperties>> upsertObservable = container
            .upsertItem(docDefinition, new CosmosItemRequestOptions());

        // validate
        CosmosItemResponseValidator validator =
            new CosmosItemResponseValidator.Builder<CosmosAsyncItemResponse<CosmosItemProperties>>()
                .withId(docDefinition.getId())
                .build();
=======
        Mono<CosmosItemResponse<CosmosItemProperties>> upsertObservable = container.upsertItem(docDefinition, new CosmosItemRequestOptions());

        // validate
        CosmosItemResponseValidator validator =
            new CosmosItemResponseValidator.Builder<CosmosItemResponse<CosmosItemProperties>>()
            .withId(docDefinition.getId())
            .build();
>>>>>>> d670b9bf

        this.validateItemSuccess(upsertObservable, validator);
    }

    @Test(groups = {"simple"}, timeOut = TIMEOUT, dataProvider = "documentCrudArgProvider")
    public void upsertDocument_ReplaceDocument(String documentId) {

        CosmosItemProperties properties = getDocumentDefinition(documentId);
        properties = container.createItem(properties, new CosmosItemRequestOptions())
            .map(CosmosAsyncItemResponseImpl::getProperties)
            .block();

        String newPropValue = UUID.randomUUID().toString();
        BridgeInternal.setProperty(properties, "newProp", newPropValue);

        // Replace document

<<<<<<< HEAD
        Mono<CosmosAsyncItemResponse<CosmosItemProperties>> readObservable = container
            .upsertItem(properties, new CosmosItemRequestOptions());
=======
        Mono<CosmosItemResponse<CosmosItemProperties>> readObservable = container.upsertItem(properties, new CosmosItemRequestOptions());
>>>>>>> d670b9bf
        System.out.println(properties);

        // Validate result
        CosmosItemResponseValidator validator =
            new CosmosItemResponseValidator.Builder<CosmosItemResponse<CosmosItemProperties>>()
                .withProperty("newProp", newPropValue)
                .build();

        this.validateItemSuccess(readObservable, validator);
    }

    @Test(groups = {"simple"}, timeOut = TIMEOUT)
    public void typedItems() {
        String docId = "1234";
        String partitionKey = UUID.randomUUID().toString();

        List<List<Integer>> sgmts = new ArrayList<>();
        List<Integer> sgmt1 = new ArrayList<>();
        sgmt1.add(6519456);
        sgmt1.add(1471916863);
        sgmts.add(sgmt1);
        List<Integer> sgmt2 = new ArrayList<>();
        sgmt1.add(2498434);
        sgmt1.add(1455671440);
        sgmts.add(sgmt2);

        TestObject newTestObject = new TestObject(docId, partitionKey, sgmts, "test string");

<<<<<<< HEAD
        Mono<CosmosAsyncItemResponse<TestObject>> itemResponseMono = container.createItem(newTestObject);
        TestObject resultObject = Objects.requireNonNull(itemResponseMono.block()).getItem();
        compareTestObjs(newTestObject, resultObject);

        Mono<CosmosAsyncItemResponse<TestObject>> readResponseMono = container.readItem(newTestObject.id,
            new PartitionKey(newTestObject
                .getMypk()),
            TestObject.class);
        resultObject = Objects.requireNonNull(readResponseMono.block()).getItem();
        compareTestObjs(newTestObject, resultObject);

        newTestObject.setStringProp("another string");
        Mono<CosmosAsyncItemResponse<TestObject>> replaceMono = container.replaceItem(newTestObject,
            newTestObject.getId(),
            new PartitionKey(newTestObject
                .getMypk()));
        resultObject = Objects.requireNonNull(replaceMono.block()).getItem();
=======
        Mono<CosmosItemResponse<TestObject>> itemResponseMono = container.createItem(newTestObject);
        TestObject resultObject = itemResponseMono.block().getItem();
        compareTestObjs(newTestObject, resultObject);

        Mono<CosmosItemResponse<TestObject>> readResponseMono = container.readItem(newTestObject.id,
                                                                                        new PartitionKey(newTestObject
                                                                                                             .getMypk()),
                                                                                        TestObject.class);
        resultObject = readResponseMono.block().getItem();
        compareTestObjs(newTestObject, resultObject);

        newTestObject.setStringProp("another string");
        Mono<CosmosItemResponse<TestObject>> replaceMono = container.replaceItem(newTestObject,
                                                                                      newTestObject.getId(),
                                                                                      new PartitionKey(newTestObject
                                                                                                           .getMypk()));
        resultObject = replaceMono.block().getItem();
>>>>>>> d670b9bf
        compareTestObjs(newTestObject, resultObject);
    }

    private void compareTestObjs(TestObject newTestObject, TestObject resultObject) {
        assertThat(newTestObject.getId()).isEqualTo(resultObject.getId());
        assertThat(newTestObject.getMypk()).isEqualTo(resultObject.getMypk());
        assertThat(newTestObject.getSgmts().equals(resultObject.getSgmts())).isTrue();
        assertThat(newTestObject.getStringProp()).isEqualTo(resultObject.getStringProp());
    }

    static class TestObject {
        private String id;
        private String mypk;
        private List<List<Integer>> sgmts;
        private String stringProp;

        public TestObject() {
        }

        public TestObject(String id, String mypk, List<List<Integer>> sgmts, String stringProp) {
            this.id = id;
            this.mypk = mypk;
            this.sgmts = sgmts;
            this.stringProp = stringProp;
        }

        public String getId() {
            return id;
        }

        public void setId(String id) {
            this.id = id;
        }

        public String getMypk() {
            return mypk;
        }

        public void setMypk(String mypk) {
            this.mypk = mypk;
        }

        public List<List<Integer>> getSgmts() {
            return sgmts;
        }

        public void setSgmts(List<List<Integer>> sgmts) {
            this.sgmts = sgmts;
        }

        /**
         * Getter for property 'stringProp'.
         *
         * @return Value for property 'stringProp'.
         */
        public String getStringProp() {
            return stringProp;
        }

        /**
         * Setter for property 'stringProp'.
         *
         * @param stringProp Value to set for property 'stringProp'.
         */
        public void setStringProp(String stringProp) {
            this.stringProp = stringProp;
        }
    }


    @BeforeClass(groups = {"simple"}, timeOut = SETUP_TIMEOUT)
    public void before_DocumentCrudTest() {
        assertThat(this.client).isNull();
        this.client = this.getClientBuilder().buildAsyncClient();
        this.container = getSharedMultiPartitionCosmosContainer(this.client);
    }

    @AfterClass(groups = {"simple"}, timeOut = SHUTDOWN_TIMEOUT, alwaysRun = true)
    public void afterClass() {
        assertThat(this.client).isNotNull();
        this.client.close();
    }

    private CosmosItemProperties getDocumentDefinition(String documentId) {
        final String uuid = UUID.randomUUID().toString();
        return new CosmosItemProperties(String.format("{ "
                + "\"id\": \"%s\", "
                + "\"mypk\": \"%s\", "
                + "\"sgmts\": [[6519456, 1471916863], [2498434, 1455671440]]"
                + "}"
            , documentId, uuid));
    }
}<|MERGE_RESOLUTION|>--- conflicted
+++ resolved
@@ -5,19 +5,14 @@
 import com.azure.cosmos.BridgeInternal;
 import com.azure.cosmos.CosmosAsyncClient;
 import com.azure.cosmos.CosmosAsyncContainer;
-<<<<<<< HEAD
-=======
-import com.azure.cosmos.implementation.HttpConstants;
-import com.azure.cosmos.models.CosmosItemResponse;
->>>>>>> d670b9bf
 import com.azure.cosmos.CosmosClientBuilder;
 import com.azure.cosmos.CosmosException;
 import com.azure.cosmos.implementation.CosmosItemProperties;
 import com.azure.cosmos.implementation.FailureValidator;
 import com.azure.cosmos.implementation.HttpConstants;
-import com.azure.cosmos.implementation.models.CosmosAsyncItemResponseImpl;
-import com.azure.cosmos.models.CosmosAsyncItemResponse;
+import com.azure.cosmos.implementation.models.CosmosItemResponseImpl;
 import com.azure.cosmos.models.CosmosItemRequestOptions;
+import com.azure.cosmos.models.CosmosItemResponse;
 import com.azure.cosmos.models.ModelBridgeInternal;
 import com.azure.cosmos.models.PartitionKey;
 import org.apache.commons.lang3.StringUtils;
@@ -32,7 +27,6 @@
 import java.time.Instant;
 import java.util.ArrayList;
 import java.util.List;
-import java.util.Objects;
 import java.util.UUID;
 import java.util.concurrent.TimeoutException;
 
@@ -63,22 +57,12 @@
     public void createDocument(String documentId) {
 
         CosmosItemProperties properties = getDocumentDefinition(documentId);
-<<<<<<< HEAD
-        Mono<CosmosAsyncItemResponse<CosmosItemProperties>> createObservable = container
-            .createItem(properties, new CosmosItemRequestOptions());
-
-        CosmosItemResponseValidator validator =
-            new CosmosItemResponseValidator.Builder<CosmosAsyncItemResponse<CosmosItemProperties>>()
-                .withId(properties.getId())
-                .build();
-=======
         Mono<CosmosItemResponse<CosmosItemProperties>> createObservable = container.createItem(properties, new CosmosItemRequestOptions());
 
         CosmosItemResponseValidator validator =
             new CosmosItemResponseValidator.Builder<CosmosItemResponse<CosmosItemProperties>>()
             .withId(properties.getId())
             .build();
->>>>>>> d670b9bf
 
         this.validateItemSuccess(createObservable, validator);
     }
@@ -93,12 +77,7 @@
         int size = (int) (ONE_MB * 1.5);
         BridgeInternal.setProperty(docDefinition, "largeString", StringUtils.repeat("x", size));
 
-<<<<<<< HEAD
-        Mono<CosmosAsyncItemResponse<CosmosItemProperties>> createObservable = container
-            .createItem(docDefinition, new CosmosItemRequestOptions());
-=======
         Mono<CosmosItemResponse<CosmosItemProperties>> createObservable = container.createItem(docDefinition, new CosmosItemRequestOptions());
->>>>>>> d670b9bf
 
         CosmosItemResponseValidator validator =
             new CosmosItemResponseValidator.Builder<CosmosItemResponse<CosmosItemProperties>>()
@@ -117,12 +96,7 @@
         }
         BridgeInternal.setProperty(docDefinition, "mypk", sb.toString());
 
-<<<<<<< HEAD
-        Mono<CosmosAsyncItemResponse<CosmosItemProperties>> createObservable = container
-            .createItem(docDefinition, new CosmosItemRequestOptions());
-=======
         Mono<CosmosItemResponse<CosmosItemProperties>> createObservable = container.createItem(docDefinition, new CosmosItemRequestOptions());
->>>>>>> d670b9bf
 
         CosmosItemResponseValidator validator =
             new CosmosItemResponseValidator.Builder<CosmosItemResponse<CosmosItemProperties>>()
@@ -149,15 +123,9 @@
         waitIfNeededForReplicasToCatchUp(getClientBuilder());
 
         CosmosItemRequestOptions options = new CosmosItemRequestOptions();
-<<<<<<< HEAD
-        Mono<CosmosAsyncItemResponse<CosmosItemProperties>> readObservable = container.readItem(docDefinition.getId(),
-            new PartitionKey(sb.toString()), options,
-            CosmosItemProperties.class);
-=======
         Mono<CosmosItemResponse<CosmosItemProperties>> readObservable = container.readItem(docDefinition.getId(),
                                                                           new PartitionKey(sb.toString()), options,
                                                                                                 CosmosItemProperties.class);
->>>>>>> d670b9bf
 
         CosmosItemResponseValidator validator =
             new CosmosItemResponseValidator.Builder<CosmosItemResponse<CosmosItemProperties>>()
@@ -171,12 +139,7 @@
     public void createDocument_AlreadyExists(String documentId) {
         CosmosItemProperties docDefinition = getDocumentDefinition(documentId);
         container.createItem(docDefinition, new CosmosItemRequestOptions()).block();
-<<<<<<< HEAD
-        Mono<CosmosAsyncItemResponse<CosmosItemProperties>> createObservable = container
-            .createItem(docDefinition, new CosmosItemRequestOptions());
-=======
         Mono<CosmosItemResponse<CosmosItemProperties>> createObservable = container.createItem(docDefinition, new CosmosItemRequestOptions());
->>>>>>> d670b9bf
         FailureValidator validator = new FailureValidator.Builder()
             .resourceAlreadyExists()
             .documentClientExceptionToStringExcludesHeader(HttpConstants.HttpHeaders.AUTHORIZATION)
@@ -187,12 +150,7 @@
     @Test(groups = {"simple"}, timeOut = TIMEOUT, dataProvider = "documentCrudArgProvider")
     public void createDocumentTimeout(String documentId) {
         CosmosItemProperties docDefinition = getDocumentDefinition(documentId);
-<<<<<<< HEAD
-        Mono<CosmosAsyncItemResponse<CosmosItemProperties>> createObservable = container
-            .createItem(docDefinition, new CosmosItemRequestOptions()).timeout(Duration.ofMillis(1));
-=======
         Mono<CosmosItemResponse<CosmosItemProperties>> createObservable = container.createItem(docDefinition, new CosmosItemRequestOptions()).timeout(Duration.ofMillis(1));
->>>>>>> d670b9bf
         FailureValidator validator = new FailureValidator.Builder().instanceOf(TimeoutException.class).build();
         validateItemFailure(createObservable, validator);
     }
@@ -206,15 +164,9 @@
         waitIfNeededForReplicasToCatchUp(getClientBuilder());
 
         CosmosItemRequestOptions options = new CosmosItemRequestOptions();
-<<<<<<< HEAD
-        Mono<CosmosAsyncItemResponse<CosmosItemProperties>> readObservable = container.readItem(docDefinition.getId(),
-            new PartitionKey(ModelBridgeInternal.getObjectFromJsonSerializable(docDefinition, "mypk")),
-            options, CosmosItemProperties.class);
-=======
         Mono<CosmosItemResponse<CosmosItemProperties>> readObservable = container.readItem(docDefinition.getId(),
                                                                           new PartitionKey(ModelBridgeInternal.getObjectFromJsonSerializable(docDefinition, "mypk")),
                                                                           options, CosmosItemProperties.class);
->>>>>>> d670b9bf
 
         CosmosItemResponseValidator validator =
             new CosmosItemResponseValidator.Builder<CosmosItemResponse<CosmosItemProperties>>()
@@ -237,7 +189,7 @@
         CosmosItemProperties readDocument = container.readItem(docDefinition.getId(),
             new PartitionKey(ModelBridgeInternal.getObjectFromJsonSerializable(docDefinition, "mypk")),
             options, CosmosItemProperties.class)
-            .map(CosmosAsyncItemResponseImpl::getProperties)
+            .map(CosmosItemResponseImpl::getProperties)
             .block();
         Thread.sleep(1000);
         Instant after = Instant.now();
@@ -258,15 +210,9 @@
 
         waitIfNeededForReplicasToCatchUp(getClientBuilder());
 
-<<<<<<< HEAD
-        Mono<CosmosAsyncItemResponse<CosmosItemProperties>> readObservable = container.readItem(docDefinition.getId(),
-            new PartitionKey(ModelBridgeInternal.getObjectFromJsonSerializable(docDefinition, "mypk")),
-            options, CosmosItemProperties.class);
-=======
         Mono<CosmosItemResponse<CosmosItemProperties>> readObservable = container.readItem(docDefinition.getId(),
                                                                           new PartitionKey(ModelBridgeInternal.getObjectFromJsonSerializable(docDefinition, "mypk")),
                                                                           options, CosmosItemProperties.class);
->>>>>>> d670b9bf
 
         FailureValidator validator = new FailureValidator.Builder()
             .instanceOf(CosmosException.class)
@@ -285,15 +231,9 @@
         container.createItem(docDefinition, new CosmosItemRequestOptions()).block();
 
         CosmosItemRequestOptions options = new CosmosItemRequestOptions();
-<<<<<<< HEAD
-        Mono<CosmosAsyncItemResponse<Object>> deleteObservable = container.deleteItem(documentId,
-            new PartitionKey(ModelBridgeInternal.getObjectFromJsonSerializable(docDefinition, "mypk")),
-            options);
-=======
         Mono<CosmosItemResponse<Object>> deleteObservable = container.deleteItem(documentId,
                                                                           new PartitionKey(ModelBridgeInternal.getObjectFromJsonSerializable(docDefinition, "mypk")),
                                                                           options);
->>>>>>> d670b9bf
 
         CosmosItemResponseValidator validator =
             new CosmosItemResponseValidator.Builder<CosmosItemResponse<CosmosItemProperties>>()
@@ -304,15 +244,9 @@
         // attempt to read document which was deleted
         waitIfNeededForReplicasToCatchUp(getClientBuilder());
 
-<<<<<<< HEAD
-        Mono<CosmosAsyncItemResponse<CosmosItemProperties>> readObservable = container.readItem(documentId,
-            new PartitionKey(ModelBridgeInternal.getObjectFromJsonSerializable(docDefinition, "mypk")),
-            options, CosmosItemProperties.class);
-=======
         Mono<CosmosItemResponse<CosmosItemProperties>> readObservable = container.readItem(documentId,
                                                                           new PartitionKey(ModelBridgeInternal.getObjectFromJsonSerializable(docDefinition, "mypk")),
                                                                           options, CosmosItemProperties.class);
->>>>>>> d670b9bf
         FailureValidator notFoundValidator = new FailureValidator.Builder()
             .resourceNotFound()
             .documentClientExceptionToStringExcludesHeader(HttpConstants.HttpHeaders.AUTHORIZATION)
@@ -328,15 +262,9 @@
         container.createItem(docDefinition, new CosmosItemRequestOptions()).block();
 
         CosmosItemRequestOptions options = new CosmosItemRequestOptions();
-<<<<<<< HEAD
-        Mono<CosmosAsyncItemResponse<Object>> deleteObservable = container.deleteItem(documentId,
-            PartitionKey.NONE,
-            options);
-=======
         Mono<CosmosItemResponse<Object>> deleteObservable = container.deleteItem(documentId,
                                                                               PartitionKey.NONE,
                                                                               options);
->>>>>>> d670b9bf
 
         CosmosItemResponseValidator validator =
             new CosmosItemResponseValidator.Builder<CosmosItemResponse<CosmosItemProperties>>()
@@ -346,15 +274,9 @@
         // attempt to read document which was deleted
         waitIfNeededForReplicasToCatchUp(getClientBuilder());
 
-<<<<<<< HEAD
-        Mono<CosmosAsyncItemResponse<CosmosItemProperties>> readObservable = container.readItem(documentId,
-            PartitionKey.NONE,
-            options, CosmosItemProperties.class);
-=======
         Mono<CosmosItemResponse<CosmosItemProperties>> readObservable = container.readItem(documentId,
                                                                           PartitionKey.NONE,
                                                                           options, CosmosItemProperties.class);
->>>>>>> d670b9bf
         FailureValidator notFoundValidator = new FailureValidator.Builder().resourceNotFound().build();
         validateItemFailure(readObservable, notFoundValidator);
     }
@@ -372,15 +294,9 @@
             .block();
 
         // delete again
-<<<<<<< HEAD
-        Mono<CosmosAsyncItemResponse<Object>> deleteObservable = container.deleteItem(documentId,
-            PartitionKey.NONE,
-            options);
-=======
         Mono<CosmosItemResponse<Object>> deleteObservable = container.deleteItem(documentId,
                                                                               PartitionKey.NONE,
-                                                                              options);;
->>>>>>> d670b9bf
+                                                                              options);
 
         FailureValidator validator = new FailureValidator.Builder().resourceNotFound().build();
         validateItemFailure(deleteObservable, validator);
@@ -420,16 +336,6 @@
 
 
         // replace document
-<<<<<<< HEAD
-        Mono<CosmosAsyncItemResponse<CosmosItemProperties>> upsertObservable = container
-            .upsertItem(docDefinition, new CosmosItemRequestOptions());
-
-        // validate
-        CosmosItemResponseValidator validator =
-            new CosmosItemResponseValidator.Builder<CosmosAsyncItemResponse<CosmosItemProperties>>()
-                .withId(docDefinition.getId())
-                .build();
-=======
         Mono<CosmosItemResponse<CosmosItemProperties>> upsertObservable = container.upsertItem(docDefinition, new CosmosItemRequestOptions());
 
         // validate
@@ -437,7 +343,6 @@
             new CosmosItemResponseValidator.Builder<CosmosItemResponse<CosmosItemProperties>>()
             .withId(docDefinition.getId())
             .build();
->>>>>>> d670b9bf
 
         this.validateItemSuccess(upsertObservable, validator);
     }
@@ -447,20 +352,14 @@
 
         CosmosItemProperties properties = getDocumentDefinition(documentId);
         properties = container.createItem(properties, new CosmosItemRequestOptions())
-            .map(CosmosAsyncItemResponseImpl::getProperties)
+            .map(CosmosItemResponseImpl::getProperties)
             .block();
 
         String newPropValue = UUID.randomUUID().toString();
         BridgeInternal.setProperty(properties, "newProp", newPropValue);
 
         // Replace document
-
-<<<<<<< HEAD
-        Mono<CosmosAsyncItemResponse<CosmosItemProperties>> readObservable = container
-            .upsertItem(properties, new CosmosItemRequestOptions());
-=======
         Mono<CosmosItemResponse<CosmosItemProperties>> readObservable = container.upsertItem(properties, new CosmosItemRequestOptions());
->>>>>>> d670b9bf
         System.out.println(properties);
 
         // Validate result
@@ -489,25 +388,6 @@
 
         TestObject newTestObject = new TestObject(docId, partitionKey, sgmts, "test string");
 
-<<<<<<< HEAD
-        Mono<CosmosAsyncItemResponse<TestObject>> itemResponseMono = container.createItem(newTestObject);
-        TestObject resultObject = Objects.requireNonNull(itemResponseMono.block()).getItem();
-        compareTestObjs(newTestObject, resultObject);
-
-        Mono<CosmosAsyncItemResponse<TestObject>> readResponseMono = container.readItem(newTestObject.id,
-            new PartitionKey(newTestObject
-                .getMypk()),
-            TestObject.class);
-        resultObject = Objects.requireNonNull(readResponseMono.block()).getItem();
-        compareTestObjs(newTestObject, resultObject);
-
-        newTestObject.setStringProp("another string");
-        Mono<CosmosAsyncItemResponse<TestObject>> replaceMono = container.replaceItem(newTestObject,
-            newTestObject.getId(),
-            new PartitionKey(newTestObject
-                .getMypk()));
-        resultObject = Objects.requireNonNull(replaceMono.block()).getItem();
-=======
         Mono<CosmosItemResponse<TestObject>> itemResponseMono = container.createItem(newTestObject);
         TestObject resultObject = itemResponseMono.block().getItem();
         compareTestObjs(newTestObject, resultObject);
@@ -525,7 +405,6 @@
                                                                                       new PartitionKey(newTestObject
                                                                                                            .getMypk()));
         resultObject = replaceMono.block().getItem();
->>>>>>> d670b9bf
         compareTestObjs(newTestObject, resultObject);
     }
 
