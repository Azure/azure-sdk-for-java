--- conflicted
+++ resolved
@@ -31,13 +31,8 @@
 
     public static abstract class SpyBaseClass<T> extends RxDocumentClientImpl {
 
-<<<<<<< HEAD
-        public SpyBaseClass(URI serviceEndpoint, String masterKeyOrResourceToken, ConnectionPolicy connectionPolicy, ConsistencyLevel consistencyLevel, Configs configs, CosmosKeyCredential cosmosKeyCredential, boolean contentResponseOnWriteEnabled) {
-            super(serviceEndpoint, masterKeyOrResourceToken, connectionPolicy, consistencyLevel, configs, cosmosKeyCredential, null, false, false, contentResponseOnWriteEnabled);
-=======
         public SpyBaseClass(URI serviceEndpoint, String masterKeyOrResourceToken, ConnectionPolicy connectionPolicy, ConsistencyLevel consistencyLevel, Configs configs, AzureKeyCredential credential, boolean contentResponseOnWriteEnabled) {
-            super(serviceEndpoint, masterKeyOrResourceToken, connectionPolicy, consistencyLevel, configs, credential, false, false, contentResponseOnWriteEnabled);
->>>>>>> 02077a74
+            super(serviceEndpoint, masterKeyOrResourceToken, connectionPolicy, consistencyLevel, configs, credential, null, false, false, contentResponseOnWriteEnabled);
         }
 
         public abstract List<T> getCapturedRequests();
