// Copyright (c) Microsoft Corporation. All rights reserved.
// Licensed under the MIT License.
package com.azure.cosmos.implementation;

import com.azure.cosmos.ConnectionMode;
import com.azure.cosmos.ConsistencyLevel;
import com.azure.cosmos.CosmosKeyCredential;
import com.azure.cosmos.implementation.directconnectivity.Protocol;
import com.azure.cosmos.implementation.directconnectivity.ReflectionUtils;
import com.azure.cosmos.implementation.http.HttpClient;
import com.azure.cosmos.implementation.http.HttpHeaders;
import com.azure.cosmos.implementation.http.HttpRequest;
import org.apache.commons.lang3.reflect.FieldUtils;
import org.apache.commons.lang3.tuple.Pair;
import org.mockito.Mockito;
import org.mockito.invocation.InvocationOnMock;
import org.mockito.stubbing.Answer;

import java.net.URI;
import java.util.ArrayList;
import java.util.Collections;
import java.util.List;
import java.util.concurrent.CompletableFuture;
import java.util.concurrent.Future;
import java.util.stream.Collectors;

import static org.mockito.Mockito.doAnswer;
import static org.mockito.Mockito.spy;

public class SpyClientUnderTestFactory {

    public static abstract class SpyBaseClass<T> extends RxDocumentClientImpl {

<<<<<<< HEAD
        public SpyBaseClass(URI serviceEndpoint, String masterKeyOrResourceToken, ConnectionPolicy connectionPolicy, ConsistencyLevel consistencyLevel, Configs configs, CosmosKeyCredential cosmosKeyCredential) {
            super(serviceEndpoint, masterKeyOrResourceToken, connectionPolicy, consistencyLevel, configs, cosmosKeyCredential, null, false, false);
=======
        public SpyBaseClass(URI serviceEndpoint, String masterKeyOrResourceToken, ConnectionPolicy connectionPolicy, ConsistencyLevel consistencyLevel, Configs configs, CosmosKeyCredential cosmosKeyCredential, boolean contentResponseOnWriteEnabled) {
            super(serviceEndpoint, masterKeyOrResourceToken, connectionPolicy, consistencyLevel, configs, cosmosKeyCredential, false, false, contentResponseOnWriteEnabled);
>>>>>>> a97f6d61
        }

        public abstract List<T> getCapturedRequests();

        public abstract void clearCapturedRequests();

        protected static Configs createConfigsSpy(final Protocol protocol) {
            final Configs configs = Mockito.spy(new Configs());
            doAnswer((Answer<Protocol>) invocation -> protocol).when(configs).getProtocol();
            return configs;
        }
    }

    public static class ClientWithGatewaySpy extends SpyBaseClass<RxDocumentServiceRequest> {

        private RxGatewayStoreModel origRxGatewayStoreModel;
        private RxGatewayStoreModel spyRxGatewayStoreModel;

        private List<RxDocumentServiceRequest> requests;


        ClientWithGatewaySpy(URI serviceEndpoint, String masterKey, ConnectionPolicy connectionPolicy, ConsistencyLevel consistencyLevel, Configs configs, CosmosKeyCredential cosmosKeyCredential, boolean contentResponseOnWriteEnabled) {
            super(serviceEndpoint, masterKey, connectionPolicy, consistencyLevel, configs, cosmosKeyCredential, contentResponseOnWriteEnabled);
            init();
        }

        @Override
        public List<RxDocumentServiceRequest> getCapturedRequests() {
            return requests;
        }

        @Override
        RxGatewayStoreModel createRxGatewayProxy(ISessionContainer sessionContainer,
                                                 ConsistencyLevel consistencyLevel,
                                                 QueryCompatibilityMode queryCompatibilityMode,
                                                 UserAgentContainer userAgentContainer,
                                                 GlobalEndpointManager globalEndpointManager,
                                                 HttpClient rxClient) {
            this.origRxGatewayStoreModel = super.createRxGatewayProxy(
                    sessionContainer,
                    consistencyLevel,
                    queryCompatibilityMode,
                    userAgentContainer,
                    globalEndpointManager,
                    rxClient);
            this.requests = Collections.synchronizedList(new ArrayList<>());
            this.spyRxGatewayStoreModel = Mockito.spy(this.origRxGatewayStoreModel);
            this.initRequestCapture();
            return this.spyRxGatewayStoreModel;
        }

        protected void initRequestCapture() {
            doAnswer(new Answer<Object>() {
                @Override
                public Object answer(InvocationOnMock invocationOnMock)  {
                    RxDocumentServiceRequest req = invocationOnMock.getArgumentAt(0, RxDocumentServiceRequest.class);
                    requests.add(req);
                    return ClientWithGatewaySpy.this.origRxGatewayStoreModel.processMessage(req);
                }
            }).when(ClientWithGatewaySpy.this.spyRxGatewayStoreModel).processMessage(Mockito.any(RxDocumentServiceRequest.class));
        }

        @Override
        public void clearCapturedRequests() {
            requests.clear();
        }

        public RxGatewayStoreModel getSpyGatewayStoreModel() {
            return spyRxGatewayStoreModel;
        }

        public RxGatewayStoreModel getOrigGatewayStoreModel() {
            return origRxGatewayStoreModel;
        }
    }

    public static class ClientUnderTest extends SpyBaseClass<HttpRequest> {

        HttpClient origHttpClient;
        HttpClient spyHttpClient;
        List<Pair<HttpRequest, Future<HttpHeaders>>> requestsResponsePairs =
                Collections.synchronizedList(new ArrayList<>());

        ClientUnderTest(URI serviceEndpoint, String masterKey, ConnectionPolicy connectionPolicy, ConsistencyLevel consistencyLevel, Configs configs, CosmosKeyCredential cosmosKeyCredential, boolean contentResponseOnWriteEnabled) {
            super(serviceEndpoint, masterKey, connectionPolicy, consistencyLevel, configs, cosmosKeyCredential, contentResponseOnWriteEnabled);
            init();
        }

        public List<Pair<HttpRequest, Future<HttpHeaders>>> capturedRequestResponseHeaderPairs() {
            return requestsResponsePairs;
        }

        @Override
        public List<HttpRequest> getCapturedRequests() {
            return requestsResponsePairs.stream().map(Pair::getLeft).collect(Collectors.toList());
        }

        void initRequestCapture(HttpClient spyClient) {
            doAnswer(invocationOnMock -> {
                HttpRequest httpRequest = invocationOnMock.getArgumentAt(0, HttpRequest.class);
                CompletableFuture<HttpHeaders> f = new CompletableFuture<>();
                requestsResponsePairs.add(Pair.of(httpRequest, f));

                return origHttpClient
                        .send(httpRequest)
                        .doOnNext(httpResponse -> f.complete(httpResponse.headers()))
                        .doOnError(f::completeExceptionally);
            }).when(spyClient).send(Mockito.any(HttpRequest.class));
        }

        @Override
        public void clearCapturedRequests() {
            requestsResponsePairs.clear();
        }

        public ISessionContainer getSessionContainer() {
            try {
                return (ISessionContainer) FieldUtils.readField(this, "sessionContainer", true);
            } catch (Exception e){
                throw new RuntimeException(e);
            }
        }

        public HttpClient getSpyHttpClient() {
            return spyHttpClient;
        }
    }

    public static class DirectHttpsClientUnderTest extends SpyBaseClass<HttpRequest> {

        HttpClient origHttpClient;
        HttpClient spyHttpClient;
        List<Pair<HttpRequest, Future<HttpHeaders>>> requestsResponsePairs =
                Collections.synchronizedList(new ArrayList<>());

        DirectHttpsClientUnderTest(URI serviceEndpoint, String masterKey, ConnectionPolicy connectionPolicy, ConsistencyLevel consistencyLevel, CosmosKeyCredential cosmosKeyCredential, boolean contentResponseOnWriteEnabled) {
            super(serviceEndpoint, masterKey, connectionPolicy, consistencyLevel, createConfigsSpy(Protocol.HTTPS), cosmosKeyCredential, contentResponseOnWriteEnabled);
            assert connectionPolicy.getConnectionMode() == ConnectionMode.DIRECT;
            init();

            this.origHttpClient = ReflectionUtils.getDirectHttpsHttpClient(this);
            this.spyHttpClient = spy(this.origHttpClient);
            ReflectionUtils.setDirectHttpsHttpClient(this, this.spyHttpClient);
            this.initRequestCapture(this.spyHttpClient);
        }

        public List<Pair<HttpRequest, Future<HttpHeaders>>> capturedRequestResponseHeaderPairs() {
            return requestsResponsePairs;
        }

        @Override
        public List<HttpRequest> getCapturedRequests() {
            return requestsResponsePairs.stream().map(Pair::getLeft).collect(Collectors.toList());
        }

        void initRequestCapture(HttpClient spyClient) {
            doAnswer(invocationOnMock -> {
                HttpRequest httpRequest = invocationOnMock.getArgumentAt(0, HttpRequest.class);
                CompletableFuture<HttpHeaders> f = new CompletableFuture<>();
                requestsResponsePairs.add(Pair.of(httpRequest, f));

                return origHttpClient
                        .send(httpRequest)
                        .doOnNext(httpResponse -> f.complete(httpResponse.headers()))
                        .doOnError(f::completeExceptionally);

            }).when(spyClient).send(Mockito.any(HttpRequest.class));
        }

        @Override
        public void clearCapturedRequests() {
            requestsResponsePairs.clear();
        }

        public ISessionContainer getSessionContainer() {
            try {
                return (ISessionContainer) FieldUtils.readField(this, "sessionContainer", true);
            } catch (Exception e){
                throw new RuntimeException(e);
            }
        }

        public HttpClient getSpyHttpClient() {
            return spyHttpClient;
        }
    }

    public static ClientWithGatewaySpy createClientWithGatewaySpy(AsyncDocumentClient.Builder builder) {
        return new SpyClientBuilder(builder).buildWithGatewaySpy();
    }

    public static ClientWithGatewaySpy createClientWithGatewaySpy(URI serviceEndpoint,
                                                                  String masterKey,
                                                                  ConnectionPolicy connectionPolicy,
                                                                  ConsistencyLevel consistencyLevel,
                                                                  Configs configs,
                                                                  CosmosKeyCredential cosmosKeyCredential,
                                                                  boolean contentResponseOnWriteEnabled) {
        return new ClientWithGatewaySpy(serviceEndpoint, masterKey, connectionPolicy, consistencyLevel, configs, cosmosKeyCredential, contentResponseOnWriteEnabled);
    }

    public static ClientUnderTest createClientUnderTest(AsyncDocumentClient.Builder builder) {
        return new SpyClientBuilder(builder).build();
    }

    public static DirectHttpsClientUnderTest createDirectHttpsClientUnderTest(AsyncDocumentClient.Builder builder) {
        return new SpyClientBuilder(builder).buildWithDirectHttps();
    }

    public static ClientUnderTest createClientUnderTest(URI serviceEndpoint,
                                                        String masterKey,
                                                        ConnectionPolicy connectionPolicy,
                                                        ConsistencyLevel consistencyLevel,
                                                        Configs configs,
                                                        CosmosKeyCredential cosmosKeyCredential,
                                                        boolean contentResponseOnWriteEnabled) {
        return new ClientUnderTest(serviceEndpoint, masterKey, connectionPolicy, consistencyLevel, configs, cosmosKeyCredential, contentResponseOnWriteEnabled) {

            @Override
            RxGatewayStoreModel createRxGatewayProxy(ISessionContainer sessionContainer,
                                                     ConsistencyLevel consistencyLevel,
                                                     QueryCompatibilityMode queryCompatibilityMode,
                                                     UserAgentContainer userAgentContainer,
                                                     GlobalEndpointManager globalEndpointManager,
                                                     HttpClient rxClient) {

                HttpClient spy = spy(rxClient);

                this.origHttpClient = rxClient;
                this.spyHttpClient = spy;

                this.initRequestCapture(spyHttpClient);

                return super.createRxGatewayProxy(
                        sessionContainer,
                        consistencyLevel,
                        queryCompatibilityMode,
                        userAgentContainer,
                        globalEndpointManager,
                        spy);
            }
        };
    }

    public static DirectHttpsClientUnderTest createDirectHttpsClientUnderTest(URI serviceEndpoint, String masterKey,
            ConnectionPolicy connectionPolicy, ConsistencyLevel consistencyLevel, CosmosKeyCredential cosmosKeyCredential, boolean contentResponseOnWriteEnabled) {
        return new DirectHttpsClientUnderTest(serviceEndpoint, masterKey, connectionPolicy, consistencyLevel, cosmosKeyCredential, contentResponseOnWriteEnabled);
    }
}<|MERGE_RESOLUTION|>--- conflicted
+++ resolved
@@ -31,13 +31,8 @@
 
     public static abstract class SpyBaseClass<T> extends RxDocumentClientImpl {
 
-<<<<<<< HEAD
-        public SpyBaseClass(URI serviceEndpoint, String masterKeyOrResourceToken, ConnectionPolicy connectionPolicy, ConsistencyLevel consistencyLevel, Configs configs, CosmosKeyCredential cosmosKeyCredential) {
-            super(serviceEndpoint, masterKeyOrResourceToken, connectionPolicy, consistencyLevel, configs, cosmosKeyCredential, null, false, false);
-=======
         public SpyBaseClass(URI serviceEndpoint, String masterKeyOrResourceToken, ConnectionPolicy connectionPolicy, ConsistencyLevel consistencyLevel, Configs configs, CosmosKeyCredential cosmosKeyCredential, boolean contentResponseOnWriteEnabled) {
-            super(serviceEndpoint, masterKeyOrResourceToken, connectionPolicy, consistencyLevel, configs, cosmosKeyCredential, false, false, contentResponseOnWriteEnabled);
->>>>>>> a97f6d61
+            super(serviceEndpoint, masterKeyOrResourceToken, connectionPolicy, consistencyLevel, configs, cosmosKeyCredential, null, false, false, contentResponseOnWriteEnabled);
         }
 
         public abstract List<T> getCapturedRequests();
