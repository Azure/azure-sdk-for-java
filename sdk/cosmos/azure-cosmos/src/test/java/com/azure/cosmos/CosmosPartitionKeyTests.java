--- conflicted
+++ resolved
@@ -147,19 +147,12 @@
         this.validateItemSuccess(createMono, validator);
 
         readMono = createdContainer.readItem(createdItemId, PartitionKey.NONE, CosmosItemProperties.class);
-<<<<<<< HEAD
         validator =
             new CosmosItemResponseValidator.Builder<CosmosAsyncItemResponse<CosmosItemProperties>>()
                 .withId(createdItemId)
                 .build();
         this.validateItemSuccess(readMono, validator);
         
-=======
-        validator = new CosmosResponseValidator.Builder<CosmosAsyncItemResponse<CosmosItemProperties>>()
-                .withId(createdItemId).build();
-        validateSuccess(readMono, validator);
-
->>>>>>> f88da15c
         CosmosItemProperties itemSettingsToReplace = createdContainer.readItem(createdItemId, PartitionKey.NONE,
                                                                                CosmosItemProperties.class)
                                                          .block()
