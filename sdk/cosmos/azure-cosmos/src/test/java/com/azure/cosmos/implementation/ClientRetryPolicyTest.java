// Copyright (c) Microsoft Corporation. All rights reserved.
// Licensed under the MIT License.

package com.azure.cosmos.implementation;

import com.azure.cosmos.RetryOptions;
import io.netty.handler.timeout.ReadTimeoutException;
import io.reactivex.subscribers.TestSubscriber;
import org.mockito.Mockito;
import org.testng.annotations.Test;
import reactor.core.publisher.Mono;

import java.net.URI;
import java.time.Duration;
import java.util.concurrent.TimeUnit;

public class ClientRetryPolicyTest {
    private final static int TIMEOUT = 10000;

    @Test(groups = "unit")
    public void networkFailureOnRead() throws Exception {
        RetryOptions retryOptions = new RetryOptions();
        GlobalEndpointManager endpointManager = Mockito.mock(GlobalEndpointManager.class);
<<<<<<< HEAD
        Mockito.doReturn(new URI("http://localhost")).when(endpointManager).resolveServiceEndpoint(Mockito.any(RxDocumentServiceRequest.class));
        Mockito.doReturn(Mono.empty()).when(endpointManager).refreshLocationAsync(Mockito.eq(null));
=======
        Mockito.doReturn(new URL("http://localhost")).when(endpointManager).resolveServiceEndpoint(Mockito.any(RxDocumentServiceRequest.class));
        Mockito.doReturn(Mono.empty()).when(endpointManager).refreshLocationAsync(Mockito.eq(null), Mockito.eq(false));
>>>>>>> 3f49ed4a
        ClientRetryPolicy clientRetryPolicy = new ClientRetryPolicy(endpointManager, true, retryOptions);

        Exception exception = ReadTimeoutException.INSTANCE;

        RxDocumentServiceRequest dsr = RxDocumentServiceRequest.createFromName(
                OperationType.Read, "/dbs/db/colls/col/docs/docId", ResourceType.Document);
        dsr.requestContext = Mockito.mock(DocumentServiceRequestContext.class);

        clientRetryPolicy.onBeforeSendRequest(dsr);

        for (int i = 0; i < 10; i++) {
            Mono<IRetryPolicy.ShouldRetryResult> shouldRetry = clientRetryPolicy.shouldRetry(exception);

            validateSuccess(shouldRetry, ShouldRetryValidator.builder()
                    .nullException()
                    .shouldRetry(true)
                    .backOfTime(Duration.ofMillis(ClientRetryPolicy.RetryIntervalInMS))
                    .build());

            Mockito.verify(endpointManager, Mockito.times(i + 1)).markEndpointUnavailableForRead(Mockito.any());
            Mockito.verify(endpointManager, Mockito.times(0)).markEndpointUnavailableForWrite(Mockito.any());
        }
    }

    @Test(groups = "unit")
    public void networkFailureOnWrite() throws Exception {
        RetryOptions retryOptions = new RetryOptions();
        GlobalEndpointManager endpointManager = Mockito.mock(GlobalEndpointManager.class);
<<<<<<< HEAD
        Mockito.doReturn(new URI("http://localhost")).when(endpointManager).resolveServiceEndpoint(Mockito.any(RxDocumentServiceRequest.class));
        Mockito.doReturn(Mono.empty()).when(endpointManager).refreshLocationAsync(Mockito.eq(null));
=======
        Mockito.doReturn(new URL("http://localhost")).when(endpointManager).resolveServiceEndpoint(Mockito.any(RxDocumentServiceRequest.class));
        Mockito.doReturn(Mono.empty()).when(endpointManager).refreshLocationAsync(Mockito.eq(null), Mockito.eq(false));
>>>>>>> 3f49ed4a
        ClientRetryPolicy clientRetryPolicy = new ClientRetryPolicy(endpointManager, true, retryOptions);

        Exception exception = ReadTimeoutException.INSTANCE;

        RxDocumentServiceRequest dsr = RxDocumentServiceRequest.createFromName(
                OperationType.Create, "/dbs/db/colls/col/docs/docId", ResourceType.Document);
        dsr.requestContext = Mockito.mock(DocumentServiceRequestContext.class);

        clientRetryPolicy.onBeforeSendRequest(dsr);
        for (int i = 0; i < 10; i++) {
            Mono<IRetryPolicy.ShouldRetryResult> shouldRetry = clientRetryPolicy.shouldRetry(exception);
            validateSuccess(shouldRetry, ShouldRetryValidator.builder()
                    .nullException()
                    .shouldRetry(true)
                    .backOfTime(i > 0 ? Duration.ofMillis(ClientRetryPolicy.RetryIntervalInMS) : Duration.ZERO)
                    .build());

            Mockito.verify(endpointManager, Mockito.times(0)).markEndpointUnavailableForRead(Mockito.any());
            Mockito.verify(endpointManager, Mockito.times(i + 1)).markEndpointUnavailableForWrite(Mockito.any());
        }
    }

    @Test(groups = "unit")
    public void onBeforeSendRequestNotInvoked() {
        RetryOptions retryOptions = new RetryOptions();
        GlobalEndpointManager endpointManager = Mockito.mock(GlobalEndpointManager.class);

        Mockito.doReturn(Mono.empty()).when(endpointManager).refreshLocationAsync(Mockito.eq(null), Mockito.eq(false));
        ClientRetryPolicy clientRetryPolicy = new ClientRetryPolicy(endpointManager, true, retryOptions);

        Exception exception = ReadTimeoutException.INSTANCE;

        RxDocumentServiceRequest dsr = RxDocumentServiceRequest.createFromName(
                OperationType.Create, "/dbs/db/colls/col/docs/docId", ResourceType.Document);
        dsr.requestContext = Mockito.mock(DocumentServiceRequestContext.class);

        Mono<IRetryPolicy.ShouldRetryResult> shouldRetry = clientRetryPolicy.shouldRetry(exception);
        validateSuccess(shouldRetry, ShouldRetryValidator.builder()
                .withException(exception)
                .shouldRetry(false)
                .build());

        Mockito.verifyZeroInteractions(endpointManager);
    }

    public static void validateSuccess(Mono<IRetryPolicy.ShouldRetryResult> single,
                                       ShouldRetryValidator validator) {

        validateSuccess(single, validator, TIMEOUT);
    }

    public static void validateSuccess(Mono<IRetryPolicy.ShouldRetryResult> single,
                                       ShouldRetryValidator validator,
                                       long timeout) {
        TestSubscriber<IRetryPolicy.ShouldRetryResult> testSubscriber = new TestSubscriber<>();

        single.flux().subscribe(testSubscriber);
        testSubscriber.awaitTerminalEvent(timeout, TimeUnit.MILLISECONDS);
        testSubscriber.assertComplete();
        testSubscriber.assertNoErrors();
        testSubscriber.assertValueCount(1);
        validator.validate(testSubscriber.values().get(0));
    }
}<|MERGE_RESOLUTION|>--- conflicted
+++ resolved
@@ -21,13 +21,8 @@
     public void networkFailureOnRead() throws Exception {
         RetryOptions retryOptions = new RetryOptions();
         GlobalEndpointManager endpointManager = Mockito.mock(GlobalEndpointManager.class);
-<<<<<<< HEAD
         Mockito.doReturn(new URI("http://localhost")).when(endpointManager).resolveServiceEndpoint(Mockito.any(RxDocumentServiceRequest.class));
-        Mockito.doReturn(Mono.empty()).when(endpointManager).refreshLocationAsync(Mockito.eq(null));
-=======
-        Mockito.doReturn(new URL("http://localhost")).when(endpointManager).resolveServiceEndpoint(Mockito.any(RxDocumentServiceRequest.class));
         Mockito.doReturn(Mono.empty()).when(endpointManager).refreshLocationAsync(Mockito.eq(null), Mockito.eq(false));
->>>>>>> 3f49ed4a
         ClientRetryPolicy clientRetryPolicy = new ClientRetryPolicy(endpointManager, true, retryOptions);
 
         Exception exception = ReadTimeoutException.INSTANCE;
@@ -56,13 +51,8 @@
     public void networkFailureOnWrite() throws Exception {
         RetryOptions retryOptions = new RetryOptions();
         GlobalEndpointManager endpointManager = Mockito.mock(GlobalEndpointManager.class);
-<<<<<<< HEAD
         Mockito.doReturn(new URI("http://localhost")).when(endpointManager).resolveServiceEndpoint(Mockito.any(RxDocumentServiceRequest.class));
-        Mockito.doReturn(Mono.empty()).when(endpointManager).refreshLocationAsync(Mockito.eq(null));
-=======
-        Mockito.doReturn(new URL("http://localhost")).when(endpointManager).resolveServiceEndpoint(Mockito.any(RxDocumentServiceRequest.class));
         Mockito.doReturn(Mono.empty()).when(endpointManager).refreshLocationAsync(Mockito.eq(null), Mockito.eq(false));
->>>>>>> 3f49ed4a
         ClientRetryPolicy clientRetryPolicy = new ClientRetryPolicy(endpointManager, true, retryOptions);
 
         Exception exception = ReadTimeoutException.INSTANCE;
