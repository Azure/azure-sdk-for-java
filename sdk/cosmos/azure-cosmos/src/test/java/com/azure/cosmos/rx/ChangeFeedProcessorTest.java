--- conflicted
+++ resolved
@@ -449,10 +449,7 @@
                                 ServiceItemLease leaseDocument = ServiceItemLease.fromDocument(doc);
                                 leaseDocument.setOwner("TEMP_OWNER");
                                 CosmosItemRequestOptions options = new CosmosItemRequestOptions();
-<<<<<<< HEAD
-=======
-
->>>>>>> 69c629ef
+
                                 return createdLeaseCollection.replaceItem(leaseDocument, leaseDocument.getId(), new PartitionKey(leaseDocument.getId()), options)
                                     .map(CosmosItemResponse::getItem);
                             })
