--- conflicted
+++ resolved
@@ -205,13 +205,8 @@
         FeedOptions options = new FeedOptions();
         options.setEnableCrossPartitionQuery(true);
         options.maxItemCount(3);
-<<<<<<< HEAD
         Flux<FeedResponse<CosmosItemProperties>> queryObservable = createdCollection.queryItems(query, options, CosmosItemProperties.class);
         
-=======
-        Flux<FeedResponse<CosmosItemProperties>> queryObservable = createdCollection.queryItems(query, options);
-
->>>>>>> b18a6aae
         TestSubscriber<FeedResponse<CosmosItemProperties>> subscriber = new TestSubscriber<>();
         queryObservable.take(1).subscribe(subscriber);
 
