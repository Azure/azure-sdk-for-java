--- conflicted
+++ resolved
@@ -12,11 +12,7 @@
 import com.azure.cosmos.util.CosmosPagedFlux;
 import com.azure.cosmos.implementation.InternalObjectNode;
 import com.azure.cosmos.models.CosmosItemRequestOptions;
-<<<<<<< HEAD
-import com.azure.cosmos.models.QueryRequestOptions;
-=======
 import com.azure.cosmos.models.CosmosQueryRequestOptions;
->>>>>>> 72d53830
 import com.azure.cosmos.models.FeedResponse;
 import com.azure.cosmos.models.SqlParameter;
 import com.azure.cosmos.models.SqlQuerySpec;
@@ -61,19 +57,11 @@
 
         String query = "SELECT * from c where c.prop = 99";
 
-<<<<<<< HEAD
-        QueryRequestOptions options = new QueryRequestOptions();
+        CosmosQueryRequestOptions options = new CosmosQueryRequestOptions();
         int maxItemCount = 5;
 
         options.setQueryMetricsEnabled(queryMetricsEnabled);
-        CosmosPagedFlux<CosmosItemProperties> queryObservable = createdCollection.queryItems(query, options, CosmosItemProperties.class);
-=======
-        CosmosQueryRequestOptions options = new CosmosQueryRequestOptions();
-        int maxItemCount = 5;
-
-        options.setQueryMetricsEnabled(queryMetricsEnabled);
-        CosmosPagedFlux<InternalObjectNode> queryObservable = createdCollection.queryItems(query, options, InternalObjectNode.class);
->>>>>>> 72d53830
+        CosmosPagedFlux<InternalObjectNode> queryObservable = createdCollection.queryItems(query, options, InternalObjectNode.class);
 
         List<InternalObjectNode> expectedDocs = createdDocuments.stream().filter(d -> 99 == ModelBridgeInternal.getIntFromJsonSerializable(d,"prop") ).collect(Collectors.toList());
         assertThat(expectedDocs).isNotEmpty();
@@ -98,11 +86,7 @@
         List<SqlParameter> params = Lists.newArrayList(new SqlParameter("@param1", 3), new SqlParameter("@param2", 4));
         SqlQuerySpec sqs = new SqlQuerySpec(query, params);
 
-<<<<<<< HEAD
-        QueryRequestOptions options = new QueryRequestOptions();
-=======
-        CosmosQueryRequestOptions options = new CosmosQueryRequestOptions();
->>>>>>> 72d53830
+        CosmosQueryRequestOptions options = new CosmosQueryRequestOptions();
         int maxItemCount = 5;
 
         CosmosPagedFlux<InternalObjectNode> queryObservable = createdCollection.queryItems(sqs, options, InternalObjectNode.class);
@@ -128,11 +112,7 @@
         String query = "SELECT * from c where c.prop = @param";
         SqlQuerySpec sqs = new SqlQuerySpec(query, Collections.singletonList(new SqlParameter("@param", 3)));
 
-<<<<<<< HEAD
-        QueryRequestOptions options = new QueryRequestOptions();
-=======
-        CosmosQueryRequestOptions options = new CosmosQueryRequestOptions();
->>>>>>> 72d53830
+        CosmosQueryRequestOptions options = new CosmosQueryRequestOptions();
         int maxItemCount = 5;
 
         CosmosPagedFlux<InternalObjectNode> queryObservable = createdCollection.queryItems(sqs, options, InternalObjectNode.class);
@@ -157,11 +137,7 @@
     public void queryDocuments_NoResults() throws Exception {
 
         String query = "SELECT * from root r where r.id = '2'";
-<<<<<<< HEAD
-        QueryRequestOptions options = new QueryRequestOptions();
-=======
-        CosmosQueryRequestOptions options = new CosmosQueryRequestOptions();
->>>>>>> 72d53830
+        CosmosQueryRequestOptions options = new CosmosQueryRequestOptions();
 
         CosmosPagedFlux<InternalObjectNode> queryObservable = createdCollection.queryItems(query, options, InternalObjectNode.class);
 
@@ -178,11 +154,7 @@
     public void queryDocumentsWithPageSize() throws Exception {
 
         String query = "SELECT * from root";
-<<<<<<< HEAD
-        QueryRequestOptions options = new QueryRequestOptions();
-=======
-        CosmosQueryRequestOptions options = new CosmosQueryRequestOptions();
->>>>>>> 72d53830
+        CosmosQueryRequestOptions options = new CosmosQueryRequestOptions();
         int maxItemCount = 3;
 
         CosmosPagedFlux<InternalObjectNode> queryObservable = createdCollection.queryItems(query, options, InternalObjectNode.class);
@@ -208,11 +180,7 @@
     public void queryOrderBy() throws Exception {
 
         String query = "SELECT * FROM r ORDER BY r.prop ASC";
-<<<<<<< HEAD
-        QueryRequestOptions options = new QueryRequestOptions();
-=======
-        CosmosQueryRequestOptions options = new CosmosQueryRequestOptions();
->>>>>>> 72d53830
+        CosmosQueryRequestOptions options = new CosmosQueryRequestOptions();
 
         int maxItemCount = 3;
         CosmosPagedFlux<InternalObjectNode> queryObservable = createdCollection.queryItems(query, options, InternalObjectNode.class);
@@ -236,11 +204,7 @@
     @Test(groups = { "simple" }, timeOut = TIMEOUT * 1000)
     public void continuationToken() throws Exception {
         String query = "SELECT * FROM r ORDER BY r.prop ASC";
-<<<<<<< HEAD
-        QueryRequestOptions options = new QueryRequestOptions();
-=======
-        CosmosQueryRequestOptions options = new CosmosQueryRequestOptions();
->>>>>>> 72d53830
+        CosmosQueryRequestOptions options = new CosmosQueryRequestOptions();
 
         int maxItemCount = 3;
         CosmosPagedFlux<InternalObjectNode> queryObservable = createdCollection.queryItems(query, options, InternalObjectNode.class);
@@ -280,11 +244,7 @@
     @Test(groups = { "simple" }, timeOut = TIMEOUT)
     public void invalidQuerySytax() throws Exception {
         String query = "I am an invalid query";
-<<<<<<< HEAD
-        QueryRequestOptions options = new QueryRequestOptions();
-=======
-        CosmosQueryRequestOptions options = new CosmosQueryRequestOptions();
->>>>>>> 72d53830
+        CosmosQueryRequestOptions options = new CosmosQueryRequestOptions();
 
         CosmosPagedFlux<InternalObjectNode> queryObservable = createdCollection.queryItems(query, options, InternalObjectNode.class);
 
