// Copyright (c) Microsoft Corporation. All rights reserved.
// Licensed under the MIT License.
package com.azure.cosmos.rx;

import com.azure.cosmos.ClientUnderTestBuilder;
import com.azure.cosmos.CosmosAsyncClient;
import com.azure.cosmos.CosmosAsyncContainer;
import com.azure.cosmos.CosmosAsyncDatabase;
import com.azure.cosmos.CosmosBridgeInternal;
import com.azure.cosmos.CosmosClientBuilder;
import com.azure.cosmos.models.CosmosContainerProperties;
import com.azure.cosmos.models.CosmosContainerRequestOptions;
import com.azure.cosmos.util.CosmosPagedFlux;
<<<<<<< HEAD
import com.azure.cosmos.implementation.CosmosItemProperties;
import com.azure.cosmos.models.QueryRequestOptions;
=======
import com.azure.cosmos.implementation.InternalObjectNode;
import com.azure.cosmos.models.CosmosQueryRequestOptions;
>>>>>>> 72d53830
import com.azure.cosmos.models.FeedResponse;
import com.azure.cosmos.models.PartitionKeyDefinition;
import com.azure.cosmos.implementation.Offer;
import com.azure.cosmos.implementation.RxDocumentClientUnderTest;
import com.azure.cosmos.implementation.TestUtils;
import io.reactivex.subscribers.TestSubscriber;
import org.testng.annotations.AfterClass;
import org.testng.annotations.BeforeClass;
import org.testng.annotations.Factory;
import org.testng.annotations.Test;
import reactor.core.scheduler.Schedulers;
import reactor.util.concurrent.Queues;

import java.util.ArrayList;
import java.util.List;
import java.util.UUID;
import java.util.concurrent.TimeUnit;
import java.util.concurrent.atomic.AtomicInteger;

import static org.assertj.core.api.Assertions.assertThat;

public class BackPressureTest extends TestSuiteBase {

    private static final int TIMEOUT = 200000;
    private static final int SETUP_TIMEOUT = 60000;

    private CosmosAsyncDatabase createdDatabase;
    private CosmosAsyncContainer createdCollection;
    private List<InternalObjectNode> createdDocuments;

    private CosmosAsyncClient client;

    public String getCollectionLink() {
        return TestUtils.getCollectionNameLink(createdDatabase.getId(), createdCollection.getId());
    }

    private static CosmosContainerProperties getSinglePartitionCollectionDefinition() {
        PartitionKeyDefinition partitionKeyDef = new PartitionKeyDefinition();
        ArrayList<String> paths = new ArrayList<String>();
        paths.add("/mypk");
        partitionKeyDef.setPaths(paths);

        CosmosContainerProperties collectionDefinition = new CosmosContainerProperties(UUID.randomUUID().toString(), partitionKeyDef);
        return collectionDefinition;
    }

    @Factory(dataProvider = "simpleClientBuildersWithDirect")
    public BackPressureTest(CosmosClientBuilder clientBuilder) {
        super(clientBuilder);
    }

    @Test(groups = { "long" }, timeOut = 3 * TIMEOUT)
    public void readFeedPages() throws Exception {
<<<<<<< HEAD
        QueryRequestOptions options = new QueryRequestOptions();

        CosmosPagedFlux<CosmosItemProperties> queryObservable = createdCollection
            .queryItems("SELECT * FROM r", options, CosmosItemProperties.class);
=======
        CosmosQueryRequestOptions options = new CosmosQueryRequestOptions();

        CosmosPagedFlux<InternalObjectNode> queryObservable = createdCollection
            .queryItems("SELECT * FROM r", options, InternalObjectNode.class);
>>>>>>> 72d53830

        RxDocumentClientUnderTest rxClient = (RxDocumentClientUnderTest) CosmosBridgeInternal.getAsyncDocumentClient(client);
        AtomicInteger valueCount = new AtomicInteger();
        rxClient.httpRequests.clear();

        TestSubscriber<FeedResponse<InternalObjectNode>> subscriber = new TestSubscriber<FeedResponse<InternalObjectNode>>(1);
        queryObservable.byPage(1).doOnNext(feedResponse -> {
            if (!feedResponse.getResults().isEmpty()) {
                valueCount.incrementAndGet();
            }
        }).publishOn(Schedulers.elastic(), 1).subscribe(subscriber);

        int sleepTimeInMillis = 10000; // 10 seconds

        int i = 0;
        // use a test subscriber and request for more result and sleep in between
        while (subscriber.completions() == 0 && subscriber.getEvents().get(1).isEmpty()) {
            TimeUnit.MILLISECONDS.sleep(sleepTimeInMillis);
            sleepTimeInMillis /= 2;

            if (sleepTimeInMillis > 1000) {
                // validate that only one item is returned to subscriber in each iteration
                assertThat(subscriber.valueCount() - i).isEqualTo(1);
            }
            // validate that only one item is returned to subscriber in each iteration
            // validate that the difference between the number of requests to backend
            // and the number of returned results is always less than a fixed threshold
            assertThat(rxClient.httpRequests.size() - subscriber.valueCount())
                .isLessThanOrEqualTo(Queues.SMALL_BUFFER_SIZE);

            subscriber.requestMore(1);
            i++;
        }

        subscriber.assertNoErrors();
        subscriber.assertComplete();
        assertThat(valueCount.get()).isEqualTo(createdDocuments.size());
    }

    @Test(groups = { "long" }, timeOut = 3 * TIMEOUT)
    public void readFeedItems() throws Exception {
<<<<<<< HEAD
        QueryRequestOptions options = new QueryRequestOptions();

        CosmosPagedFlux<CosmosItemProperties> queryObservable = createdCollection
            .queryItems("SELECT * FROM r", options, CosmosItemProperties.class);
=======
        CosmosQueryRequestOptions options = new CosmosQueryRequestOptions();

        CosmosPagedFlux<InternalObjectNode> queryObservable = createdCollection
            .queryItems("SELECT * FROM r", options, InternalObjectNode.class);
>>>>>>> 72d53830

        RxDocumentClientUnderTest rxClient = (RxDocumentClientUnderTest) CosmosBridgeInternal.getAsyncDocumentClient(client);
        AtomicInteger valueCount = new AtomicInteger();
        rxClient.httpRequests.clear();

        TestSubscriber<InternalObjectNode> subscriber = new TestSubscriber<>(1);
        queryObservable.doOnNext(feedResponse -> {
            valueCount.incrementAndGet();
        }).publishOn(Schedulers.elastic(), 1).subscribe(subscriber);

        int sleepTimeInMillis = 10000; // 10 seconds

        int i = 0;
        // use a test subscriber and request for more result and sleep in between
        while (subscriber.completions() == 0 && subscriber.getEvents().get(1).isEmpty()) {
            TimeUnit.MILLISECONDS.sleep(sleepTimeInMillis);
            sleepTimeInMillis /= 2;

            if (sleepTimeInMillis > 1000) {
                // validate that only one item is returned to subscriber in each iteration
                assertThat(subscriber.valueCount() - i).isEqualTo(1);
            }
            // validate that only one item is returned to subscriber in each iteration
            // validate that the difference between the number of requests to backend
            // and the number of returned results is always less than a fixed threshold
            assertThat(rxClient.httpRequests.size() - subscriber.valueCount())
                .isLessThanOrEqualTo(Queues.SMALL_BUFFER_SIZE);

            subscriber.requestMore(1);
            i++;
        }

        subscriber.assertNoErrors();
        subscriber.assertComplete();
        assertThat(valueCount.get()).isEqualTo(createdDocuments.size());
    }

    @Test(groups = { "long" }, timeOut = 3 * TIMEOUT)
    public void queryPages() throws Exception {
<<<<<<< HEAD
        QueryRequestOptions options = new QueryRequestOptions();
=======
        CosmosQueryRequestOptions options = new CosmosQueryRequestOptions();
>>>>>>> 72d53830

        CosmosPagedFlux<InternalObjectNode> queryObservable = createdCollection.queryItems("SELECT * from r", options, InternalObjectNode.class);

        RxDocumentClientUnderTest rxClient = (RxDocumentClientUnderTest)CosmosBridgeInternal.getAsyncDocumentClient(client);
        rxClient.httpRequests.clear();

        TestSubscriber<FeedResponse<InternalObjectNode>> subscriber = new TestSubscriber<FeedResponse<InternalObjectNode>>(1);
        AtomicInteger valueCount = new AtomicInteger();

        queryObservable.byPage(1).doOnNext(feedResponse -> {
            if (!feedResponse.getResults().isEmpty()) {
                valueCount.incrementAndGet();
            }
        }).publishOn(Schedulers.elastic(), 1).subscribe(subscriber);

        int sleepTimeInMillis = 10000;

        int i = 0;
        // use a test subscriber and request for more result and sleep in between
        while(subscriber.completions() == 0 && subscriber.getEvents().get(1).isEmpty()) {
            TimeUnit.MILLISECONDS.sleep(sleepTimeInMillis);
            sleepTimeInMillis /= 2;

            if (sleepTimeInMillis > 1000) {
                // validate that only one item is returned to subscriber in each iteration
                assertThat(subscriber.valueCount() - i).isEqualTo(1);
            }
            // validate that the difference between the number of requests to backend
            // and the number of returned results is always less than a fixed threshold
            assertThat(rxClient.httpRequests.size() - subscriber.valueCount())
                    .isLessThanOrEqualTo(Queues.SMALL_BUFFER_SIZE);

            subscriber.requestMore(1);
            i++;
        }

        subscriber.assertNoErrors();
        subscriber.assertComplete();

        assertThat(valueCount.get()).isEqualTo(createdDocuments.size());
    }

    @Test(groups = { "long" }, timeOut = 3 * TIMEOUT)
    public void queryItems() throws Exception {
<<<<<<< HEAD
        QueryRequestOptions options = new QueryRequestOptions();
=======
        CosmosQueryRequestOptions options = new CosmosQueryRequestOptions();
>>>>>>> 72d53830

        CosmosPagedFlux<InternalObjectNode> queryObservable = createdCollection.queryItems("SELECT * from r", options, InternalObjectNode.class);

        RxDocumentClientUnderTest rxClient = (RxDocumentClientUnderTest)CosmosBridgeInternal.getAsyncDocumentClient(client);
        rxClient.httpRequests.clear();

        TestSubscriber<InternalObjectNode> subscriber = new TestSubscriber<>(1);
        AtomicInteger valueCount = new AtomicInteger();

        queryObservable.doOnNext(internalObjectNode -> {
            valueCount.incrementAndGet();
        }).publishOn(Schedulers.elastic(), 1).subscribe(subscriber);

        int sleepTimeInMillis = 10000;

        int i = 0;
        // use a test subscriber and request for more result and sleep in between
        while(subscriber.completions() == 0 && subscriber.getEvents().get(1).isEmpty()) {
            TimeUnit.MILLISECONDS.sleep(sleepTimeInMillis);
            sleepTimeInMillis /= 2;

            if (sleepTimeInMillis > 1000) {
                // validate that only one item is returned to subscriber in each iteration
                assertThat(subscriber.valueCount() - i).isEqualTo(1);
            }
            // validate that the difference between the number of requests to backend
            // and the number of returned results is always less than a fixed threshold
            assertThat(rxClient.httpRequests.size() - subscriber.valueCount())
                .isLessThanOrEqualTo(Queues.SMALL_BUFFER_SIZE);

            subscriber.requestMore(1);
            i++;
        }

        subscriber.assertNoErrors();
        subscriber.assertComplete();

        logger.debug("final value count {}", valueCount);
        assertThat(valueCount.get()).isEqualTo(createdDocuments.size());
    }

    @BeforeClass(groups = { "long" }, timeOut = 2 * SETUP_TIMEOUT)
    public void before_BackPressureTest() throws Exception {

        CosmosContainerRequestOptions options = new CosmosContainerRequestOptions();
        client = new ClientUnderTestBuilder(getClientBuilder()).buildAsyncClient();
        createdDatabase = getSharedCosmosDatabase(client);

        createdCollection = createCollection(createdDatabase, getSinglePartitionCollectionDefinition(), options, 1000);

        RxDocumentClientUnderTest rxClient = (RxDocumentClientUnderTest)CosmosBridgeInternal.getAsyncDocumentClient(client);

        // increase throughput to max for a single partition collection to avoid throttling
        // for bulk insert and later queries.
        Offer offer = rxClient.queryOffers(
                String.format("SELECT * FROM r WHERE r.offerResourceId = '%s'",
                    createdCollection.read().block().getProperties().getResourceId())
                        , null).take(1).map(FeedResponse::getResults).single().block().get(0);
        offer.setThroughput(6000);
        offer = rxClient.replaceOffer(offer).single().block().getResource();
        assertThat(offer.getThroughput()).isEqualTo(6000);

        ArrayList<InternalObjectNode> docDefList = new ArrayList<>();
        for(int i = 0; i < 1000; i++) {
            docDefList.add(getDocumentDefinition(i));
        }

        createdDocuments = bulkInsertBlocking(createdCollection, docDefList);

        waitIfNeededForReplicasToCatchUp(getClientBuilder());
        warmUp();
    }

    private void warmUp() {
        // ensure collection is cached
<<<<<<< HEAD
        QueryRequestOptions options = new QueryRequestOptions();
=======
        CosmosQueryRequestOptions options = new CosmosQueryRequestOptions();
>>>>>>> 72d53830

        createdCollection.queryItems("SELECT * from r", options, InternalObjectNode.class).byPage().blockFirst();
    }

    @AfterClass(groups = { "long" }, timeOut = 2 * SHUTDOWN_TIMEOUT, alwaysRun = true)
    public void afterClass() {
        safeDeleteCollection(createdCollection);
        safeClose(client);
    }

    private static InternalObjectNode getDocumentDefinition(int cnt) {
        String uuid = UUID.randomUUID().toString();
        InternalObjectNode doc = new InternalObjectNode(String.format("{ "
                + "\"id\": \"%s\", "
                + "\"prop\" : %d, "
                + "\"mypk\": \"%s\", "
                + "\"sgmts\": [[6519456, 1471916863], [2498434, 1455671440]]"
                + "}"
                , uuid, cnt, uuid));
        return doc;
    }
}<|MERGE_RESOLUTION|>--- conflicted
+++ resolved
@@ -11,13 +11,8 @@
 import com.azure.cosmos.models.CosmosContainerProperties;
 import com.azure.cosmos.models.CosmosContainerRequestOptions;
 import com.azure.cosmos.util.CosmosPagedFlux;
-<<<<<<< HEAD
-import com.azure.cosmos.implementation.CosmosItemProperties;
-import com.azure.cosmos.models.QueryRequestOptions;
-=======
 import com.azure.cosmos.implementation.InternalObjectNode;
 import com.azure.cosmos.models.CosmosQueryRequestOptions;
->>>>>>> 72d53830
 import com.azure.cosmos.models.FeedResponse;
 import com.azure.cosmos.models.PartitionKeyDefinition;
 import com.azure.cosmos.implementation.Offer;
@@ -71,17 +66,10 @@
 
     @Test(groups = { "long" }, timeOut = 3 * TIMEOUT)
     public void readFeedPages() throws Exception {
-<<<<<<< HEAD
-        QueryRequestOptions options = new QueryRequestOptions();
-
-        CosmosPagedFlux<CosmosItemProperties> queryObservable = createdCollection
-            .queryItems("SELECT * FROM r", options, CosmosItemProperties.class);
-=======
         CosmosQueryRequestOptions options = new CosmosQueryRequestOptions();
 
         CosmosPagedFlux<InternalObjectNode> queryObservable = createdCollection
             .queryItems("SELECT * FROM r", options, InternalObjectNode.class);
->>>>>>> 72d53830
 
         RxDocumentClientUnderTest rxClient = (RxDocumentClientUnderTest) CosmosBridgeInternal.getAsyncDocumentClient(client);
         AtomicInteger valueCount = new AtomicInteger();
@@ -123,17 +111,10 @@
 
     @Test(groups = { "long" }, timeOut = 3 * TIMEOUT)
     public void readFeedItems() throws Exception {
-<<<<<<< HEAD
-        QueryRequestOptions options = new QueryRequestOptions();
-
-        CosmosPagedFlux<CosmosItemProperties> queryObservable = createdCollection
-            .queryItems("SELECT * FROM r", options, CosmosItemProperties.class);
-=======
         CosmosQueryRequestOptions options = new CosmosQueryRequestOptions();
 
         CosmosPagedFlux<InternalObjectNode> queryObservable = createdCollection
             .queryItems("SELECT * FROM r", options, InternalObjectNode.class);
->>>>>>> 72d53830
 
         RxDocumentClientUnderTest rxClient = (RxDocumentClientUnderTest) CosmosBridgeInternal.getAsyncDocumentClient(client);
         AtomicInteger valueCount = new AtomicInteger();
@@ -173,11 +154,7 @@
 
     @Test(groups = { "long" }, timeOut = 3 * TIMEOUT)
     public void queryPages() throws Exception {
-<<<<<<< HEAD
-        QueryRequestOptions options = new QueryRequestOptions();
-=======
-        CosmosQueryRequestOptions options = new CosmosQueryRequestOptions();
->>>>>>> 72d53830
+        CosmosQueryRequestOptions options = new CosmosQueryRequestOptions();
 
         CosmosPagedFlux<InternalObjectNode> queryObservable = createdCollection.queryItems("SELECT * from r", options, InternalObjectNode.class);
 
@@ -222,11 +199,7 @@
 
     @Test(groups = { "long" }, timeOut = 3 * TIMEOUT)
     public void queryItems() throws Exception {
-<<<<<<< HEAD
-        QueryRequestOptions options = new QueryRequestOptions();
-=======
-        CosmosQueryRequestOptions options = new CosmosQueryRequestOptions();
->>>>>>> 72d53830
+        CosmosQueryRequestOptions options = new CosmosQueryRequestOptions();
 
         CosmosPagedFlux<InternalObjectNode> queryObservable = createdCollection.queryItems("SELECT * from r", options, InternalObjectNode.class);
 
@@ -302,11 +275,7 @@
 
     private void warmUp() {
         // ensure collection is cached
-<<<<<<< HEAD
-        QueryRequestOptions options = new QueryRequestOptions();
-=======
-        CosmosQueryRequestOptions options = new CosmosQueryRequestOptions();
->>>>>>> 72d53830
+        CosmosQueryRequestOptions options = new CosmosQueryRequestOptions();
 
         createdCollection.queryItems("SELECT * from r", options, InternalObjectNode.class).byPage().blockFirst();
     }
