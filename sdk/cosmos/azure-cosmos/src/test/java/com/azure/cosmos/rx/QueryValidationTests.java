--- conflicted
+++ resolved
@@ -6,13 +6,9 @@
 import com.azure.cosmos.CosmosAsyncContainer;
 import com.azure.cosmos.CosmosAsyncDatabase;
 import com.azure.cosmos.CosmosClientBuilder;
-<<<<<<< HEAD
-import com.azure.cosmos.models.QueryRequestOptions;
-=======
 import com.azure.cosmos.models.CosmosContainerProperties;
 import com.azure.cosmos.models.CosmosContainerRequestOptions;
 import com.azure.cosmos.models.CosmosQueryRequestOptions;
->>>>>>> 72d53830
 import com.azure.cosmos.models.FeedResponse;
 import com.azure.cosmos.models.ThroughputProperties;
 import com.azure.cosmos.util.CosmosPagedFlux;
@@ -119,11 +115,7 @@
         String requestContinuation = null;
 
         List<T> receivedDocuments = new ArrayList<>();
-<<<<<<< HEAD
-        QueryRequestOptions options = new QueryRequestOptions();
-=======
         CosmosQueryRequestOptions options = new CosmosQueryRequestOptions();
->>>>>>> 72d53830
         options.setMaxDegreeOfParallelism(2);
 
         do {
