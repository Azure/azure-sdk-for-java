// Copyright (c) Microsoft Corporation. All rights reserved.
// Licensed under the MIT License.
package com.azure.cosmos.rx;

import com.azure.cosmos.CosmosAsyncClient;
import com.azure.cosmos.CosmosAsyncContainer;
import com.azure.cosmos.CosmosAsyncUserDefinedFunction;
import com.azure.cosmos.CosmosClientBuilder;
import com.azure.cosmos.CosmosResponseValidator;
import com.azure.cosmos.models.CosmosUserDefinedFunctionResponse;
import com.azure.cosmos.models.CosmosUserDefinedFunctionProperties;
import org.testng.annotations.AfterClass;
import org.testng.annotations.BeforeClass;
import org.testng.annotations.Factory;
import org.testng.annotations.Test;
import reactor.core.publisher.Mono;

import java.util.UUID;

public class UserDefinedFunctionCrudTest extends TestSuiteBase {

    private CosmosAsyncContainer createdCollection;
    private CosmosAsyncClient client;

    @Factory(dataProvider = "clientBuildersWithDirect")
    public UserDefinedFunctionCrudTest(CosmosClientBuilder clientBuilder) {
        super(clientBuilder);
    }

    @Test(groups = { "simple" }, timeOut = TIMEOUT)
    public void createUserDefinedFunction() throws Exception {
        // create udf
        CosmosUserDefinedFunctionProperties udf = new CosmosUserDefinedFunctionProperties(
            UUID.randomUUID().toString(),
            "function() {var x = 10;}"
        );
        udf.setId(UUID.randomUUID().toString());
        udf.setBody("function() {var x = 10;}");

        Mono<CosmosUserDefinedFunctionResponse> createObservable = createdCollection.getScripts().createUserDefinedFunction(udf);

        // validate udf creation
        CosmosResponseValidator<CosmosUserDefinedFunctionResponse> validator = new CosmosResponseValidator.Builder<CosmosUserDefinedFunctionResponse>()
                .withId(udf.getId())
                .withUserDefinedFunctionBody("function() {var x = 10;}")
                .notNullEtag()
                .build();
        validateSuccess(createObservable, validator);
    }

    @Test(groups = { "simple" }, timeOut = TIMEOUT)
    public void readUserDefinedFunction() throws Exception {
        // create a udf
<<<<<<< HEAD
        CosmosUserDefinedFunctionProperties udf = new CosmosUserDefinedFunctionProperties(
            UUID.randomUUID().toString(),
            "function() {var x = 10;}"
        );
        CosmosAsyncUserDefinedFunction readBackUdf = createdCollection.getScripts().createUserDefinedFunction(udf).block().getUserDefinedFunction();
=======
        CosmosUserDefinedFunctionProperties udf = new CosmosUserDefinedFunctionProperties();
        udf.setId(UUID.randomUUID().toString());
        udf.setBody("function() {var x = 10;}");
        createdCollection.getScripts().createUserDefinedFunction(udf).block();
        CosmosAsyncUserDefinedFunction readBackUdf = createdCollection.getScripts().getUserDefinedFunction(udf.getId());
>>>>>>> e2dbf29a

            // read udf
        waitIfNeededForReplicasToCatchUp(getClientBuilder());
        Mono<CosmosUserDefinedFunctionResponse> readObservable = readBackUdf.read();

        //validate udf read
        CosmosResponseValidator<CosmosUserDefinedFunctionResponse> validator = new CosmosResponseValidator.Builder<CosmosUserDefinedFunctionResponse>()
                .withId(udf.getId())
                .withUserDefinedFunctionBody("function() {var x = 10;}")
                .notNullEtag()
                .build();
        validateSuccess(readObservable, validator);
    }

    @Test(groups = { "simple" }, timeOut = TIMEOUT)
    public void deleteUserDefinedFunction() throws Exception {
        // create a udf
<<<<<<< HEAD
        CosmosUserDefinedFunctionProperties udf = new CosmosUserDefinedFunctionProperties(
            UUID.randomUUID().toString(),
            "function() {var x = 10;}"
        );
        CosmosAsyncUserDefinedFunction readBackUdf = createdCollection.getScripts().createUserDefinedFunction(udf).block().getUserDefinedFunction();
=======
        CosmosUserDefinedFunctionProperties udf = new CosmosUserDefinedFunctionProperties();
        udf.setId(UUID.randomUUID().toString());
        udf.setBody("function() {var x = 10;}");
        createdCollection.getScripts().createUserDefinedFunction(udf).block();
        CosmosAsyncUserDefinedFunction readBackUdf = createdCollection.getScripts().getUserDefinedFunction(udf.getId());
>>>>>>> e2dbf29a

            // delete udf
        Mono<CosmosUserDefinedFunctionResponse> deleteObservable = readBackUdf.delete();

        // validate udf delete
        CosmosResponseValidator<CosmosUserDefinedFunctionResponse> validator = new CosmosResponseValidator.Builder<CosmosUserDefinedFunctionResponse>()
                .nullResource()
                .build();
        validateSuccess(deleteObservable, validator);
    }

    @BeforeClass(groups = { "simple" }, timeOut = SETUP_TIMEOUT)
    public void before_UserDefinedFunctionCrudTest() {
        client = getClientBuilder().buildAsyncClient();
        createdCollection = getSharedMultiPartitionCosmosContainer(client);
    }

    @AfterClass(groups = { "simple" }, timeOut = SHUTDOWN_TIMEOUT, alwaysRun = true)
    public void afterClass() {
        safeClose(client);
    }

}<|MERGE_RESOLUTION|>--- conflicted
+++ resolved
@@ -34,8 +34,6 @@
             UUID.randomUUID().toString(),
             "function() {var x = 10;}"
         );
-        udf.setId(UUID.randomUUID().toString());
-        udf.setBody("function() {var x = 10;}");
 
         Mono<CosmosUserDefinedFunctionResponse> createObservable = createdCollection.getScripts().createUserDefinedFunction(udf);
 
@@ -51,21 +49,14 @@
     @Test(groups = { "simple" }, timeOut = TIMEOUT)
     public void readUserDefinedFunction() throws Exception {
         // create a udf
-<<<<<<< HEAD
         CosmosUserDefinedFunctionProperties udf = new CosmosUserDefinedFunctionProperties(
             UUID.randomUUID().toString(),
             "function() {var x = 10;}"
         );
-        CosmosAsyncUserDefinedFunction readBackUdf = createdCollection.getScripts().createUserDefinedFunction(udf).block().getUserDefinedFunction();
-=======
-        CosmosUserDefinedFunctionProperties udf = new CosmosUserDefinedFunctionProperties();
-        udf.setId(UUID.randomUUID().toString());
-        udf.setBody("function() {var x = 10;}");
         createdCollection.getScripts().createUserDefinedFunction(udf).block();
         CosmosAsyncUserDefinedFunction readBackUdf = createdCollection.getScripts().getUserDefinedFunction(udf.getId());
->>>>>>> e2dbf29a
 
-            // read udf
+        // read udf
         waitIfNeededForReplicasToCatchUp(getClientBuilder());
         Mono<CosmosUserDefinedFunctionResponse> readObservable = readBackUdf.read();
 
@@ -81,19 +72,12 @@
     @Test(groups = { "simple" }, timeOut = TIMEOUT)
     public void deleteUserDefinedFunction() throws Exception {
         // create a udf
-<<<<<<< HEAD
         CosmosUserDefinedFunctionProperties udf = new CosmosUserDefinedFunctionProperties(
             UUID.randomUUID().toString(),
             "function() {var x = 10;}"
         );
-        CosmosAsyncUserDefinedFunction readBackUdf = createdCollection.getScripts().createUserDefinedFunction(udf).block().getUserDefinedFunction();
-=======
-        CosmosUserDefinedFunctionProperties udf = new CosmosUserDefinedFunctionProperties();
-        udf.setId(UUID.randomUUID().toString());
-        udf.setBody("function() {var x = 10;}");
         createdCollection.getScripts().createUserDefinedFunction(udf).block();
         CosmosAsyncUserDefinedFunction readBackUdf = createdCollection.getScripts().getUserDefinedFunction(udf.getId());
->>>>>>> e2dbf29a
 
             // delete udf
         Mono<CosmosUserDefinedFunctionResponse> deleteObservable = readBackUdf.delete();
