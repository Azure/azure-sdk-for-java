// Copyright (c) Microsoft Corporation. All rights reserved.
// Licensed under the MIT License.
package com.azure.cosmos.rx;

import com.azure.cosmos.CosmosAsyncContainer;
import com.azure.cosmos.CosmosAsyncDatabase;
import com.azure.cosmos.CosmosBridgeInternal;
import com.azure.cosmos.CosmosClientBuilder;
import com.azure.cosmos.models.CosmosContainerRequestOptions;
<<<<<<< HEAD
import com.azure.cosmos.models.QueryRequestOptions;
=======
import com.azure.cosmos.models.CosmosQueryRequestOptions;
>>>>>>> 72d53830
import com.azure.cosmos.models.FeedResponse;
import com.azure.cosmos.implementation.AsyncDocumentClient;
import com.azure.cosmos.implementation.FeedResponseListValidator;
import com.azure.cosmos.implementation.PartitionKeyRange;
import com.azure.cosmos.models.ModelBridgeInternal;
import org.testng.annotations.AfterClass;
import org.testng.annotations.BeforeClass;
import org.testng.annotations.Factory;
import org.testng.annotations.Test;
import reactor.core.publisher.Flux;


public class ReadFeedPkrTests extends TestSuiteBase {

    private CosmosAsyncDatabase createdDatabase;
    private CosmosAsyncContainer createdCollection;

    private AsyncDocumentClient client;

    @Factory(dataProvider = "clientBuildersWithDirect")
    public ReadFeedPkrTests(CosmosClientBuilder clientBuilder) {
        super(clientBuilder);
    }

    @Test(groups = { "emulator" }, timeOut = FEED_TIMEOUT)
    public void readPartitionKeyRanges() throws Exception {

<<<<<<< HEAD
        QueryRequestOptions options = new QueryRequestOptions();
=======
        CosmosQueryRequestOptions options = new CosmosQueryRequestOptions();
>>>>>>> 72d53830
        ModelBridgeInternal.setQueryRequestOptionsMaxItemCount(options, 2);

        Flux<FeedResponse<PartitionKeyRange>> feedObservable = client.readPartitionKeyRanges(getCollectionLink(), options);

        FeedResponseListValidator<PartitionKeyRange> validator = new FeedResponseListValidator.Builder<PartitionKeyRange>()
                .totalSize(1)
                .numberOfPages(1)
                .build();
        validateQuerySuccess(feedObservable, validator, FEED_TIMEOUT);
    }

    @BeforeClass(groups = { "emulator" }, timeOut = SETUP_TIMEOUT)
    public void before_ReadFeedPkrTests() {
        client = CosmosBridgeInternal.getAsyncDocumentClient(getClientBuilder().buildAsyncClient());
        createdDatabase = getSharedCosmosDatabase(getClientBuilder().buildAsyncClient());
        createdCollection = createCollection(createdDatabase,
                                             getCollectionDefinition(),
                                             new CosmosContainerRequestOptions());
    }

    @AfterClass(groups = { "emulator" }, timeOut = SETUP_TIMEOUT, alwaysRun = true)
    public void afterClass() {
        safeDeleteCollection(createdCollection);
        client.close();
    }

    private String getCollectionLink() {
        return "dbs/" + createdDatabase.getId() + "/colls/" + createdCollection.getId();
    }
}<|MERGE_RESOLUTION|>--- conflicted
+++ resolved
@@ -7,11 +7,7 @@
 import com.azure.cosmos.CosmosBridgeInternal;
 import com.azure.cosmos.CosmosClientBuilder;
 import com.azure.cosmos.models.CosmosContainerRequestOptions;
-<<<<<<< HEAD
-import com.azure.cosmos.models.QueryRequestOptions;
-=======
 import com.azure.cosmos.models.CosmosQueryRequestOptions;
->>>>>>> 72d53830
 import com.azure.cosmos.models.FeedResponse;
 import com.azure.cosmos.implementation.AsyncDocumentClient;
 import com.azure.cosmos.implementation.FeedResponseListValidator;
@@ -39,11 +35,7 @@
     @Test(groups = { "emulator" }, timeOut = FEED_TIMEOUT)
     public void readPartitionKeyRanges() throws Exception {
 
-<<<<<<< HEAD
-        QueryRequestOptions options = new QueryRequestOptions();
-=======
         CosmosQueryRequestOptions options = new CosmosQueryRequestOptions();
->>>>>>> 72d53830
         ModelBridgeInternal.setQueryRequestOptionsMaxItemCount(options, 2);
 
         Flux<FeedResponse<PartitionKeyRange>> feedObservable = client.readPartitionKeyRanges(getCollectionLink(), options);
