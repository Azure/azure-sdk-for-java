--- conflicted
+++ resolved
@@ -9,11 +9,7 @@
 import com.azure.cosmos.implementation.InternalObjectNode;
 import com.azure.cosmos.models.CosmosItemRequestOptions;
 import com.azure.cosmos.models.CosmosItemResponse;
-<<<<<<< HEAD
-import com.azure.cosmos.models.QueryRequestOptions;
-=======
 import com.azure.cosmos.models.CosmosQueryRequestOptions;
->>>>>>> 72d53830
 import com.azure.cosmos.models.FeedResponse;
 import com.azure.cosmos.models.ModelBridgeInternal;
 import com.azure.cosmos.models.PartitionKey;
@@ -137,17 +133,10 @@
         InternalObjectNode properties = getDocumentDefinition(UUID.randomUUID().toString());
         CosmosItemResponse<InternalObjectNode> itemResponse = container.createItem(properties);
 
-<<<<<<< HEAD
-        QueryRequestOptions queryRequestOptions = new QueryRequestOptions();
-
-        CosmosPagedIterable<CosmosItemProperties> feedResponseIterator3 =
-                container.readAllItems(queryRequestOptions, CosmosItemProperties.class);
-=======
         CosmosQueryRequestOptions cosmosQueryRequestOptions = new CosmosQueryRequestOptions();
 
         CosmosPagedIterable<InternalObjectNode> feedResponseIterator3 =
                 container.readAllItems(cosmosQueryRequestOptions, InternalObjectNode.class);
->>>>>>> 72d53830
         assertThat(feedResponseIterator3.iterator().hasNext()).isTrue();
     }
 
@@ -158,28 +147,16 @@
         CosmosItemResponse<InternalObjectNode> itemResponse = container.createItem(properties);
 
         String query = String.format("SELECT * from c where c.id = '%s'", properties.getId());
-<<<<<<< HEAD
-        QueryRequestOptions queryRequestOptions = new QueryRequestOptions();
-
-        CosmosPagedIterable<CosmosItemProperties> feedResponseIterator1 =
-                container.queryItems(query, queryRequestOptions, CosmosItemProperties.class);
-=======
         CosmosQueryRequestOptions cosmosQueryRequestOptions = new CosmosQueryRequestOptions();
 
         CosmosPagedIterable<InternalObjectNode> feedResponseIterator1 =
                 container.queryItems(query, cosmosQueryRequestOptions, InternalObjectNode.class);
->>>>>>> 72d53830
         // Very basic validation
         assertThat(feedResponseIterator1.iterator().hasNext()).isTrue();
 
         SqlQuerySpec querySpec = new SqlQuerySpec(query);
-<<<<<<< HEAD
-        CosmosPagedIterable<CosmosItemProperties> feedResponseIterator3 =
-                container.queryItems(querySpec, queryRequestOptions, CosmosItemProperties.class);
-=======
         CosmosPagedIterable<InternalObjectNode> feedResponseIterator3 =
                 container.queryItems(querySpec, cosmosQueryRequestOptions, InternalObjectNode.class);
->>>>>>> 72d53830
         assertThat(feedResponseIterator3.iterator().hasNext()).isTrue();
     }
 
@@ -198,24 +175,15 @@
 
 
         String query = String.format("SELECT * from c where c.id in ('%s', '%s', '%s')", actualIds.get(0), actualIds.get(1), actualIds.get(2));
-<<<<<<< HEAD
-        QueryRequestOptions queryRequestOptions = new QueryRequestOptions();
-=======
         CosmosQueryRequestOptions cosmosQueryRequestOptions = new CosmosQueryRequestOptions();
->>>>>>> 72d53830
         String continuationToken = null;
         int pageSize = 1;
 
         int initialDocumentCount = 3;
         int finalDocumentCount = 0;
 
-<<<<<<< HEAD
-        CosmosPagedIterable<CosmosItemProperties> feedResponseIterator1 =
-            container.queryItems(query, queryRequestOptions, CosmosItemProperties.class);
-=======
         CosmosPagedIterable<InternalObjectNode> feedResponseIterator1 =
             container.queryItems(query, cosmosQueryRequestOptions, InternalObjectNode.class);
->>>>>>> 72d53830
 
         do {
             Iterable<FeedResponse<InternalObjectNode>> feedResponseIterable =
