// Copyright (c) Microsoft Corporation. All rights reserved.
// Licensed under the MIT License.
package com.azure.cosmos.rx;

import com.azure.cosmos.implementation.AsyncDocumentClient;
import com.azure.cosmos.implementation.AsyncDocumentClient.Builder;
import com.azure.cosmos.implementation.Database;
import com.azure.cosmos.implementation.DatabaseForTest;
import com.azure.cosmos.implementation.DocumentCollection;
import com.azure.cosmos.implementation.FeedResponseListValidator;
import com.azure.cosmos.implementation.FeedResponseValidator;
import com.azure.cosmos.implementation.Offer;
import com.azure.cosmos.implementation.TestSuiteBase;
import com.azure.cosmos.implementation.TestUtils;
import com.azure.cosmos.models.FeedResponse;
import com.azure.cosmos.models.ModelBridgeInternal;
import com.azure.cosmos.models.PartitionKeyDefinition;
<<<<<<< HEAD
import com.azure.cosmos.models.QueryRequestOptions;
=======
import com.azure.cosmos.models.CosmosQueryRequestOptions;
>>>>>>> 72d53830
import org.assertj.core.util.Strings;
import org.testng.annotations.AfterClass;
import org.testng.annotations.BeforeClass;
import org.testng.annotations.Factory;
import org.testng.annotations.Test;
import reactor.core.publisher.Flux;

import java.util.ArrayList;
import java.util.List;
import java.util.UUID;
import java.util.stream.Collectors;

import static org.assertj.core.api.Assertions.assertThat;

//TODO: change to use external TestSuiteBase
public class OfferQueryTest extends TestSuiteBase {

    public final static int SETUP_TIMEOUT = 40000;
    public final String databaseId = DatabaseForTest.generateId();

    private List<DocumentCollection> createdCollections = new ArrayList<>();

    private AsyncDocumentClient client;

    private String getDatabaseLink() {
        return TestUtils.getDatabaseNameLink(databaseId);
    }

    @Factory(dataProvider = "clientBuilders")
    public OfferQueryTest(Builder clientBuilder) {
        super(clientBuilder);
    }

    @Test(groups = { "emulator" }, timeOut = TIMEOUT)
    public void queryOffersWithFilter() throws Exception {
        String collectionResourceId = createdCollections.get(0).getResourceId();
        String query = String.format("SELECT * from c where c.offerResourceId = '%s'", collectionResourceId);

<<<<<<< HEAD
        QueryRequestOptions options = new QueryRequestOptions();
=======
        CosmosQueryRequestOptions options = new CosmosQueryRequestOptions();
>>>>>>> 72d53830
        ModelBridgeInternal.setQueryRequestOptionsMaxItemCount(options, 2);
        Flux<FeedResponse<Offer>> queryObservable = client.queryOffers(query, null);

        List<Offer> allOffers = client.readOffers(null).flatMap(f -> Flux.fromIterable(f.getResults())).collectList().single().block();
        List<Offer> expectedOffers = allOffers.stream().filter(o -> collectionResourceId.equals(o.getString("offerResourceId"))).collect(Collectors.toList());

        assertThat(expectedOffers).isNotEmpty();

        Integer maxItemCount = ModelBridgeInternal.getMaxItemCountFromQueryRequestOptions(options);
        int expectedPageSize = (expectedOffers.size() + maxItemCount - 1) / maxItemCount;

        FeedResponseListValidator<Offer> validator = new FeedResponseListValidator.Builder<Offer>()
                .totalSize(expectedOffers.size())
                .exactlyContainsInAnyOrder(expectedOffers.stream().map(d -> d.getResourceId()).collect(Collectors.toList()))
                .numberOfPages(expectedPageSize)
                .pageSatisfy(0, new FeedResponseValidator.Builder<Offer>()
                        .requestChargeGreaterThanOrEqualTo(1.0).build())
                .build();

        validateQuerySuccess(queryObservable, validator, 10000);
    }

    @Test(groups = { "emulator" }, timeOut = TIMEOUT * 100)
    public void queryOffersFilterMorePages() throws Exception {

        List<String> collectionResourceIds = createdCollections.stream().map(c -> c.getResourceId()).collect(Collectors.toList());
        String query = String.format("SELECT * from c where c.offerResourceId in (%s)",
                Strings.join(collectionResourceIds.stream().map(s -> "'" + s + "'").collect(Collectors.toList())).with(","));

<<<<<<< HEAD
        QueryRequestOptions options = new QueryRequestOptions();
=======
        CosmosQueryRequestOptions options = new CosmosQueryRequestOptions();
>>>>>>> 72d53830
        ModelBridgeInternal.setQueryRequestOptionsMaxItemCount(options, 1);
        Flux<FeedResponse<Offer>> queryObservable = client.queryOffers(query, options);

        List<Offer> expectedOffers = client.readOffers(null).flatMap(f -> Flux.fromIterable(f.getResults()))
                .collectList()
                .single().block()
                .stream().filter(o -> collectionResourceIds.contains(o.getOfferResourceId()))
                .collect(Collectors.toList());

        assertThat(expectedOffers).hasSize(createdCollections.size());

        Integer maxItemCount = ModelBridgeInternal.getMaxItemCountFromQueryRequestOptions(options);
        int expectedPageSize = (expectedOffers.size() + maxItemCount- 1) / maxItemCount;

        FeedResponseListValidator<Offer> validator = new FeedResponseListValidator.Builder<Offer>()
                .totalSize(expectedOffers.size())
                .exactlyContainsInAnyOrder(expectedOffers.stream().map(d -> d.getResourceId()).collect(Collectors.toList()))
                .numberOfPages(expectedPageSize)
                .pageSatisfy(0, new FeedResponseValidator.Builder<Offer>()
                        .requestChargeGreaterThanOrEqualTo(1.0).build())
                .build();

        validateQuerySuccess(queryObservable, validator, 10000);
    }

    @Test(groups = { "emulator" }, timeOut = TIMEOUT)
    public void queryCollections_NoResults() throws Exception {

        String query = "SELECT * from root r where r.id = '2'";
<<<<<<< HEAD
        QueryRequestOptions options = new QueryRequestOptions();
=======
        CosmosQueryRequestOptions options = new CosmosQueryRequestOptions();
>>>>>>> 72d53830
        Flux<FeedResponse<DocumentCollection>> queryObservable = client.queryCollections(getDatabaseLink(), query, options);

        FeedResponseListValidator<DocumentCollection> validator = new FeedResponseListValidator.Builder<DocumentCollection>()
                .containsExactly(new ArrayList<>())
                .numberOfPages(1)
                .pageSatisfy(0, new FeedResponseValidator.Builder<DocumentCollection>()
                        .requestChargeGreaterThanOrEqualTo(1.0).build())
                .build();
        validateQuerySuccess(queryObservable, validator);
    }

    @BeforeClass(groups = { "emulator" }, timeOut = SETUP_TIMEOUT)
    public void before_OfferQueryTest() throws Exception {
        client = clientBuilder().build();

        Database d1 = new Database();
        d1.setId(databaseId);
        createDatabase(client, d1);

        for(int i = 0; i < 3; i++) {
            DocumentCollection collection = new DocumentCollection();
            collection.setId(UUID.randomUUID().toString());

            PartitionKeyDefinition partitionKeyDef = new PartitionKeyDefinition();
            ArrayList<String> paths = new ArrayList<String>();
            paths.add("/mypk");
            partitionKeyDef.setPaths(paths);
            collection.setPartitionKey(partitionKeyDef);

            createdCollections.add(createCollection(client, databaseId, collection));
        }
    }

    @AfterClass(groups = { "emulator" }, timeOut = 2*SHUTDOWN_TIMEOUT, alwaysRun = true)
    public void afterClass() {
        safeDeleteDatabase(client, databaseId);
        safeClose(client);
    }
}<|MERGE_RESOLUTION|>--- conflicted
+++ resolved
@@ -15,11 +15,7 @@
 import com.azure.cosmos.models.FeedResponse;
 import com.azure.cosmos.models.ModelBridgeInternal;
 import com.azure.cosmos.models.PartitionKeyDefinition;
-<<<<<<< HEAD
-import com.azure.cosmos.models.QueryRequestOptions;
-=======
 import com.azure.cosmos.models.CosmosQueryRequestOptions;
->>>>>>> 72d53830
 import org.assertj.core.util.Strings;
 import org.testng.annotations.AfterClass;
 import org.testng.annotations.BeforeClass;
@@ -58,11 +54,7 @@
         String collectionResourceId = createdCollections.get(0).getResourceId();
         String query = String.format("SELECT * from c where c.offerResourceId = '%s'", collectionResourceId);
 
-<<<<<<< HEAD
-        QueryRequestOptions options = new QueryRequestOptions();
-=======
         CosmosQueryRequestOptions options = new CosmosQueryRequestOptions();
->>>>>>> 72d53830
         ModelBridgeInternal.setQueryRequestOptionsMaxItemCount(options, 2);
         Flux<FeedResponse<Offer>> queryObservable = client.queryOffers(query, null);
 
@@ -92,11 +84,7 @@
         String query = String.format("SELECT * from c where c.offerResourceId in (%s)",
                 Strings.join(collectionResourceIds.stream().map(s -> "'" + s + "'").collect(Collectors.toList())).with(","));
 
-<<<<<<< HEAD
-        QueryRequestOptions options = new QueryRequestOptions();
-=======
         CosmosQueryRequestOptions options = new CosmosQueryRequestOptions();
->>>>>>> 72d53830
         ModelBridgeInternal.setQueryRequestOptionsMaxItemCount(options, 1);
         Flux<FeedResponse<Offer>> queryObservable = client.queryOffers(query, options);
 
@@ -126,11 +114,7 @@
     public void queryCollections_NoResults() throws Exception {
 
         String query = "SELECT * from root r where r.id = '2'";
-<<<<<<< HEAD
-        QueryRequestOptions options = new QueryRequestOptions();
-=======
         CosmosQueryRequestOptions options = new CosmosQueryRequestOptions();
->>>>>>> 72d53830
         Flux<FeedResponse<DocumentCollection>> queryObservable = client.queryCollections(getDatabaseLink(), query, options);
 
         FeedResponseListValidator<DocumentCollection> validator = new FeedResponseListValidator.Builder<DocumentCollection>()
