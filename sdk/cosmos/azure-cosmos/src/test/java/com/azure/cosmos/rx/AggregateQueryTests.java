--- conflicted
+++ resolved
@@ -8,13 +8,8 @@
 import com.azure.cosmos.CosmosClientBuilder;
 import com.azure.cosmos.CosmosException;
 import com.azure.cosmos.util.CosmosPagedFlux;
-<<<<<<< HEAD
-import com.azure.cosmos.implementation.CosmosItemProperties;
-import com.azure.cosmos.models.QueryRequestOptions;
-=======
 import com.azure.cosmos.implementation.InternalObjectNode;
 import com.azure.cosmos.models.CosmosQueryRequestOptions;
->>>>>>> 72d53830
 import com.azure.cosmos.implementation.FeedResponseListValidator;
 import com.fasterxml.jackson.databind.JsonNode;
 import org.testng.annotations.AfterClass;
@@ -76,11 +71,7 @@
     @Test(groups = { "simple" }, timeOut = 2 * TIMEOUT, dataProvider = "queryMetricsArgProvider")
     public void queryDocumentsWithAggregates(boolean qmEnabled) throws Exception {
 
-<<<<<<< HEAD
-        QueryRequestOptions options = new QueryRequestOptions();
-=======
         CosmosQueryRequestOptions options = new CosmosQueryRequestOptions();
->>>>>>> 72d53830
 
         options.setQueryMetricsEnabled(qmEnabled);
         options.setMaxDegreeOfParallelism(2);
