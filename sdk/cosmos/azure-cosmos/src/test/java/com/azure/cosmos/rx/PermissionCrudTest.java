--- conflicted
+++ resolved
@@ -70,11 +70,7 @@
         CosmosPermissionProperties permissionSettings = new CosmosPermissionProperties()
                 .setId(UUID.randomUUID().toString())
                 .setPermissionMode(PermissionMode.READ)
-<<<<<<< HEAD
-                .setResourceLink("dbs/AQAAAA==/colls/AQAAAJ0fgTc=");
-=======
-                .setContainerName("myContainer");
->>>>>>> 72d53830
+                .setContainerName("myContainer");
         createdUser.createPermission(permissionSettings, null).block();
 
         // read Permission
@@ -99,11 +95,7 @@
         CosmosPermissionProperties permissionSettings = new CosmosPermissionProperties()
                 .setId(UUID.randomUUID().toString())
                 .setPermissionMode(PermissionMode.READ)
-<<<<<<< HEAD
-                .setResourceLink("dbs/AQAAAA==/colls/AQAAAJ0fgTc=");
-=======
-                .setContainerName("myContainer");
->>>>>>> 72d53830
+                .setContainerName("myContainer");
         createdUser.createPermission(permissionSettings, null).block();
         CosmosAsyncPermission readBackPermission = createdUser.getPermission(permissionSettings.getId());
 
@@ -133,11 +125,7 @@
         CosmosPermissionProperties permissionSettings = new CosmosPermissionProperties()
                 .setId(UUID.randomUUID().toString())
                 .setPermissionMode(PermissionMode.READ)
-<<<<<<< HEAD
-                .setResourceLink("dbs/AQAAAA==/colls/AQAAAJ0fgTc=");
-=======
-                .setContainerName("myContainer");
->>>>>>> 72d53830
+                .setContainerName("myContainer");
         CosmosPermissionResponse readBackPermissionResponse = createdUser.createPermission(permissionSettings, null)
                 .block();
 
@@ -179,11 +167,7 @@
         CosmosPermissionProperties permissionSettings = new CosmosPermissionProperties()
                 .setId(id)
                 .setPermissionMode(PermissionMode.READ)
-<<<<<<< HEAD
-                .setResourceLink("dbs/AQAAAA==/colls/AQAAAJ0fgTc=");
-=======
-                .setContainerName("myContainer");
->>>>>>> 72d53830
+                .setContainerName("myContainer");
         CosmosPermissionResponse readBackPermissionResponse = createdUser.createPermission(permissionSettings, null).block();
         CosmosAsyncPermission readBackPermission = createdUser.getPermission(permissionSettings.getId());
         // read Permission
