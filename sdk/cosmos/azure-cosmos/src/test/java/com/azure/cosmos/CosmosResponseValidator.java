--- conflicted
+++ resolved
@@ -4,10 +4,7 @@
 
 import com.azure.cosmos.implementation.Resource;
 import com.azure.cosmos.models.CompositePath;
-<<<<<<< HEAD
-=======
 import com.azure.cosmos.models.ContainerChildResourceType;
->>>>>>> 72d53830
 import com.azure.cosmos.models.CosmosContainerResponse;
 import com.azure.cosmos.models.CosmosDatabaseResponse;
 import com.azure.cosmos.models.CosmosPermissionResponse;
@@ -305,18 +302,11 @@
 
         }
 
-<<<<<<< HEAD
-        public Builder<T> withPermissionResourceLink(String resourceLink) {
-=======
         public Builder<T> withPermissionContainerName(String containerName) {
->>>>>>> 72d53830
             validators.add(new CosmosResponseValidator<CosmosPermissionResponse>() {
 
                 @Override
                 public void validate(CosmosPermissionResponse resourceResponse) {
-<<<<<<< HEAD
-                    assertThat(resourceResponse.getProperties().getResourceLink()).isEqualTo(resourceLink);
-=======
                     assertThat(resourceResponse.getProperties().getContainerName()).isEqualTo(containerName);
                 }
             });
@@ -340,7 +330,6 @@
                 @Override
                 public void validate(CosmosPermissionResponse resourceResponse) {
                     assertThat(resourceResponse.getProperties().getResourceKind()).isEqualTo(resourceKind);
->>>>>>> 72d53830
                 }
             });
             return this;
