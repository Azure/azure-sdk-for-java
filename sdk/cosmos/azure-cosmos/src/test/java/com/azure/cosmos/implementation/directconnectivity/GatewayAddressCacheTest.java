// Copyright (c) Microsoft Corporation. All rights reserved.
// Licensed under the MIT License.
package com.azure.cosmos.implementation.directconnectivity;

import com.azure.cosmos.implementation.ApiType;
import com.azure.cosmos.implementation.AsyncDocumentClient;
import com.azure.cosmos.implementation.AsyncDocumentClient.Builder;
import com.azure.cosmos.implementation.Configs;
import com.azure.cosmos.implementation.ConfigsBuilder;
import com.azure.cosmos.implementation.ConnectionPolicy;
import com.azure.cosmos.implementation.Database;
import com.azure.cosmos.implementation.Document;
import com.azure.cosmos.implementation.DocumentCollection;
import com.azure.cosmos.implementation.HttpClientUnderTestWrapper;
import com.azure.cosmos.implementation.HttpConstants;
import com.azure.cosmos.implementation.IAuthorizationTokenProvider;
import com.azure.cosmos.implementation.IOpenConnectionsHandler;
import com.azure.cosmos.implementation.OperationType;
import com.azure.cosmos.implementation.RequestOptions;
import com.azure.cosmos.implementation.ResourceType;
import com.azure.cosmos.implementation.RxDocumentClientImpl;
import com.azure.cosmos.implementation.RxDocumentServiceRequest;
import com.azure.cosmos.implementation.TestConfigurations;
import com.azure.cosmos.implementation.TestSuiteBase;
import com.azure.cosmos.implementation.Utils;
import com.azure.cosmos.implementation.guava25.collect.ImmutableList;
import com.azure.cosmos.implementation.guava25.collect.Lists;
import com.azure.cosmos.implementation.http.HttpClient;
import com.azure.cosmos.implementation.http.HttpClientConfig;
import com.azure.cosmos.implementation.routing.PartitionKeyRangeIdentity;
import com.azure.cosmos.models.PartitionKeyDefinition;
import io.reactivex.subscribers.TestSubscriber;
import org.assertj.core.api.AssertionsForClassTypes;
import org.mockito.ArgumentCaptor;
import org.mockito.ArgumentMatchers;
import org.mockito.Mockito;
import org.mockito.invocation.InvocationOnMock;
import org.mockito.stubbing.Answer;
import org.testng.annotations.AfterClass;
import org.testng.annotations.BeforeClass;
import org.testng.annotations.DataProvider;
import org.testng.annotations.Factory;
import org.testng.annotations.Test;
import reactor.core.publisher.Flux;
import reactor.core.publisher.Mono;

import java.lang.reflect.Field;
import java.lang.reflect.InvocationTargetException;
import java.lang.reflect.Method;
import java.net.URI;
import java.net.URISyntaxException;
import java.time.Duration;
import java.time.Instant;
import java.util.ArrayList;
import java.util.Arrays;
import java.util.HashMap;
import java.util.List;
import java.util.UUID;
import java.util.concurrent.TimeUnit;
import java.util.concurrent.atomic.AtomicInteger;
import java.util.concurrent.atomic.AtomicReference;
import java.util.stream.Collectors;

import static com.azure.cosmos.implementation.TestUtils.mockDiagnosticsClientContext;
import static com.azure.cosmos.implementation.directconnectivity.Uri.HealthStatus.Connected;
import static com.azure.cosmos.implementation.directconnectivity.Uri.HealthStatus.UnhealthyPending;
import static org.assertj.core.api.Assertions.assertThat;

public class GatewayAddressCacheTest extends TestSuiteBase {
    private Database createdDatabase;
    private DocumentCollection createdCollection;

    private AsyncDocumentClient client;

    @Factory(dataProvider = "clientBuilders")
    public GatewayAddressCacheTest(Builder clientBuilder) {
        super(clientBuilder);
    }

    @DataProvider(name = "targetPartitionsKeyRangeListAndCollectionLinkParams")
    public Object[][] partitionsKeyRangeListAndCollectionLinkParams() {
        return new Object[][] {
                // target partition key range ids, collection link
                { ImmutableList.of("0"), getNameBasedCollectionLink(), Protocol.TCP},
                { ImmutableList.of("0"), getNameBasedCollectionLink(), Protocol.HTTPS},

                { ImmutableList.of("1"), getNameBasedCollectionLink(), Protocol.HTTPS},
                { ImmutableList.of("1"), getCollectionSelfLink(), Protocol.HTTPS},
                { ImmutableList.of("3"), getNameBasedCollectionLink(), Protocol.HTTPS},

                { ImmutableList.of("0", "1"), getNameBasedCollectionLink(), Protocol.HTTPS},
                { ImmutableList.of("1", "3"), getNameBasedCollectionLink(), Protocol.HTTPS},
        };
    }

    @DataProvider(name = "protocolProvider")
    public Object[][] protocolProvider() {
        return new Object[][]{
                { Protocol.HTTPS},
                { Protocol.TCP},
        };
    }


    @DataProvider(name = "replicaValidationArgsProvider")
    public Object[][] replicaValidationArgsProvider() {
        return new Object[][]{
                // replica validation is enabled
                { false },
                { true },
        };
    }

    @Test(groups = { "direct" }, dataProvider = "targetPartitionsKeyRangeListAndCollectionLinkParams", timeOut = TIMEOUT)
    public void getServerAddressesViaGateway(List<String> partitionKeyRangeIds,
                                             String collectionLink,
                                             Protocol protocol) throws Exception {
        Configs configs = ConfigsBuilder.instance().withProtocol(protocol).build();
        // ask gateway for the addresses
        URI serviceEndpoint = new URI(TestConfigurations.HOST);
        IAuthorizationTokenProvider authorizationTokenProvider = (RxDocumentClientImpl) client;

        GatewayAddressCache cache = new GatewayAddressCache(mockDiagnosticsClientContext(),
                serviceEndpoint,
                protocol,
                authorizationTokenProvider,
                null,
                getHttpClient(configs),
                null,
                null,
                ConnectionPolicy.getDefaultPolicy(),
                null);
        for (int i = 0; i < 2; i++) {
            RxDocumentServiceRequest req =
                RxDocumentServiceRequest.create(mockDiagnosticsClientContext(), OperationType.Create, ResourceType.Document,
                    collectionLink + "/docs/",
                    getDocumentDefinition(), new HashMap<>());
            if (i == 1) {
                req.forceCollectionRoutingMapRefresh = true; //testing address api with x-ms-collectionroutingmap-refresh true
            }
            Mono<List<Address>> addresses = cache.getServerAddressesViaGatewayAsync(
                req, createdCollection.getResourceId(), partitionKeyRangeIds, false);

            PartitionReplicasAddressesValidator validator = new PartitionReplicasAddressesValidator.Builder()
                .withProtocol(protocol)
                .replicasOfPartitions(partitionKeyRangeIds)
                .build();

            validateSuccess(addresses, validator, TIMEOUT);
        }
    }

    @Test(groups = { "direct" }, dataProvider = "protocolProvider", timeOut = TIMEOUT)
    @SuppressWarnings({"unchecked", "rawtypes"})
    public void getMasterAddressesViaGatewayAsync(Protocol protocol) throws Exception {
        Configs configs = ConfigsBuilder.instance().withProtocol(protocol).build();
        // ask gateway for the addresses
        URI serviceEndpoint = new URI(TestConfigurations.HOST);
        IAuthorizationTokenProvider authorizationTokenProvider = (RxDocumentClientImpl) client;

        GatewayAddressCache cache = new GatewayAddressCache(mockDiagnosticsClientContext(), serviceEndpoint,
                                                            protocol,
                                                            authorizationTokenProvider,
                                                            null,
                                                            getHttpClient(configs),
                                                            null,
                                                            null,
                                                            ConnectionPolicy.getDefaultPolicy(),
                                                            null);
        for (int i = 0; i < 2; i++) {
            RxDocumentServiceRequest req =
                RxDocumentServiceRequest.create(mockDiagnosticsClientContext(), OperationType.Create, ResourceType.Database,
                    "/dbs",
                    new Database(), new HashMap<>());
            if (i == 1) {
                req.forceCollectionRoutingMapRefresh = true; //testing address api with x-ms-collectionroutingmap-refresh true
            }
            Mono<List<Address>> addresses = cache.getMasterAddressesViaGatewayAsync(req, ResourceType.Database,
                null, "/dbs/", false, false, null);

            PartitionReplicasAddressesValidator validator = new PartitionReplicasAddressesValidator.Builder()
                .withProtocol(protocol)
                .replicasOfSamePartition()
                .build();

            validateSuccess(addresses, validator, TIMEOUT);
        }
    }

    @DataProvider(name = "targetPartitionsKeyRangeAndCollectionLinkParams")
    public Object[][] partitionsKeyRangeAndCollectionLinkParams() {
        return new Object[][] {
                // target partition key range ids, collection link, protocol
                { "0", getNameBasedCollectionLink(), Protocol.TCP},
                { "0", getNameBasedCollectionLink(), Protocol.HTTPS},

                { "1", getNameBasedCollectionLink(), Protocol.HTTPS} ,
                { "1", getCollectionSelfLink(), Protocol.HTTPS},
                { "3", getNameBasedCollectionLink(), Protocol.HTTPS},
        };
    }

    @Test(groups = { "direct" }, dataProvider = "targetPartitionsKeyRangeAndCollectionLinkParams", timeOut = TIMEOUT)
    public void tryGetAddresses_ForDataPartitions(String partitionKeyRangeId, String collectionLink, Protocol protocol) throws Exception {
        Configs configs = ConfigsBuilder.instance().withProtocol(protocol).build();
        URI serviceEndpoint = new URI(TestConfigurations.HOST);
        IAuthorizationTokenProvider authorizationTokenProvider = (RxDocumentClientImpl) client;

        GatewayAddressCache cache = new GatewayAddressCache(mockDiagnosticsClientContext(), serviceEndpoint,
                                                            protocol,
                                                            authorizationTokenProvider,
                                                            null,
                                                            getHttpClient(configs),
                                                            null,
                                                            null,
                                                            ConnectionPolicy.getDefaultPolicy(),
                                                            null);

        RxDocumentServiceRequest req =
                RxDocumentServiceRequest.create(mockDiagnosticsClientContext(), OperationType.Create, ResourceType.Document,
                        collectionLink,
                       new Database(), new HashMap<>());

        String collectionRid = createdCollection.getResourceId();

        PartitionKeyRangeIdentity partitionKeyRangeIdentity = new PartitionKeyRangeIdentity(collectionRid, partitionKeyRangeId);
        boolean forceRefreshPartitionAddresses = false;
        Mono<Utils.ValueHolder<AddressInformation[]>> addressesInfosFromCacheObs = cache.tryGetAddresses(req, partitionKeyRangeIdentity, forceRefreshPartitionAddresses);

        ArrayList<AddressInformation> addressInfosFromCache =
            Lists.newArrayList(getSuccessResult(addressesInfosFromCacheObs, TIMEOUT).v);

        Mono<List<Address>> masterAddressFromGatewayObs = cache.getServerAddressesViaGatewayAsync(req,
                collectionRid, ImmutableList.of(partitionKeyRangeId), false);
        List<Address> expectedAddresses = getSuccessResult(masterAddressFromGatewayObs, TIMEOUT);

        assertSameAs(addressInfosFromCache, expectedAddresses);
    }

    @DataProvider(name = "openAsyncTargetAndTargetPartitionsKeyRangeAndCollectionLinkParams")
    public Object[][] openAsyncTargetAndPartitionsKeyRangeTargetAndCollectionLinkParams() {
        return new Object[][] {
                // openAsync target partition key range ids, target partition key range id, collection link
                { ImmutableList.of("0", "1"), "0", getNameBasedCollectionLink() },
                { ImmutableList.of("0", "1"), "1", getNameBasedCollectionLink() },
                { ImmutableList.of("0", "1"), "1", getCollectionSelfLink() },
        };
    }

    @Test(groups = { "direct" },
            dataProvider = "openAsyncTargetAndTargetPartitionsKeyRangeAndCollectionLinkParams",
            timeOut = TIMEOUT)
    public void tryGetAddresses_ForDataPartitions_AddressCachedByOpenAsync_NoHttpRequest(
            List<String> allPartitionKeyRangeIds,
            String partitionKeyRangeId,
            String collectionLink) throws Exception {
        Configs configs = new Configs();
        HttpClientUnderTestWrapper httpClientWrapper = getHttpClientUnderTestWrapper(configs);

        URI serviceEndpoint = new URI(TestConfigurations.HOST);
        IAuthorizationTokenProvider authorizationTokenProvider = (RxDocumentClientImpl) client;

        IOpenConnectionsHandler openConnectionsHandler = Mockito.mock(IOpenConnectionsHandler.class);
        Mockito.when(openConnectionsHandler.openConnections(Mockito.any())).thenReturn(Flux.empty());

        GatewayAddressCache cache = new GatewayAddressCache(mockDiagnosticsClientContext(),
                                                            serviceEndpoint,
                                                            Protocol.HTTPS,
                                                            authorizationTokenProvider,
                                                            null,
                                                            httpClientWrapper.getSpyHttpClient(),
                                                            null,
                                                            null,
                                                            ConnectionPolicy.getDefaultPolicy(),
                                                            openConnectionsHandler);

        String collectionRid = createdCollection.getResourceId();

        List<PartitionKeyRangeIdentity> pkriList = allPartitionKeyRangeIds.stream().map(
                pkri -> new PartitionKeyRangeIdentity(collectionRid, pkri)).collect(Collectors.toList());

        cache.openConnectionsAndInitCaches(createdCollection, pkriList).blockLast();

        assertThat(httpClientWrapper.capturedRequests).asList().hasSize(1);
        httpClientWrapper.capturedRequests.clear();
        Mockito.verify(openConnectionsHandler, Mockito.times(allPartitionKeyRangeIds.size())).openConnections(Mockito.any());

        RxDocumentServiceRequest req =
                RxDocumentServiceRequest.create(mockDiagnosticsClientContext(), OperationType.Create, ResourceType.Document,
                        collectionLink,
                        new Database(), new HashMap<>());

        PartitionKeyRangeIdentity partitionKeyRangeIdentity = new PartitionKeyRangeIdentity(collectionRid, partitionKeyRangeId);
        boolean forceRefreshPartitionAddresses = false;
        Mono<Utils.ValueHolder<AddressInformation[]>> addressesInfosFromCacheObs = cache.tryGetAddresses(req, partitionKeyRangeIdentity, forceRefreshPartitionAddresses);
        ArrayList<AddressInformation> addressInfosFromCache = Lists.newArrayList(getSuccessResult(addressesInfosFromCacheObs, TIMEOUT).v);

        // no new request is made
        assertThat(httpClientWrapper.capturedRequests)
                .describedAs("no http request: addresses already cached by openAsync")
                .asList().hasSize(0);

        Mono<List<Address>> masterAddressFromGatewayObs = cache.getServerAddressesViaGatewayAsync(req,
                collectionRid, ImmutableList.of(partitionKeyRangeId), false);
        List<Address> expectedAddresses = getSuccessResult(masterAddressFromGatewayObs, TIMEOUT);

        assertThat(httpClientWrapper.capturedRequests)
                .describedAs("getServerAddressesViaGatewayAsync will read addresses from gateway")
                .asList().hasSize(1);

        assertSameAs(addressInfosFromCache, expectedAddresses);
    }

    @Test(groups = { "direct" },
            dataProvider = "openAsyncTargetAndTargetPartitionsKeyRangeAndCollectionLinkParams",
            timeOut = TIMEOUT)
    public void tryGetAddresses_ForDataPartitions_ForceRefresh(
            List<String> allPartitionKeyRangeIds,
            String partitionKeyRangeId,
            String collectionLink) throws Exception {
        Configs configs = new Configs();
        HttpClientUnderTestWrapper httpClientWrapper = getHttpClientUnderTestWrapper(configs);

        URI serviceEndpoint = new URI(TestConfigurations.HOST);
        IAuthorizationTokenProvider authorizationTokenProvider = (RxDocumentClientImpl) client;

        IOpenConnectionsHandler openConnectionsHandler = Mockito.mock(IOpenConnectionsHandler.class);
        Mockito.when(openConnectionsHandler.openConnections(Mockito.any())).thenReturn(Flux.empty());

        GatewayAddressCache cache = new GatewayAddressCache(mockDiagnosticsClientContext(),
                                                            serviceEndpoint,
                                                            Protocol.HTTPS,
                                                            authorizationTokenProvider,
                                                            null,
                                                            httpClientWrapper.getSpyHttpClient(),
                                                            null,
                                                            null,
                                                            ConnectionPolicy.getDefaultPolicy(),
                                                            openConnectionsHandler);

        String collectionRid = createdCollection.getResourceId();

        List<PartitionKeyRangeIdentity> pkriList = allPartitionKeyRangeIds.stream().map(
                pkri -> new PartitionKeyRangeIdentity(collectionRid, pkri)).collect(Collectors.toList());

        cache.openConnectionsAndInitCaches(createdCollection, pkriList).blockLast();

        assertThat(httpClientWrapper.capturedRequests).asList().hasSize(1);
        httpClientWrapper.capturedRequests.clear();
        Mockito.verify(openConnectionsHandler, Mockito.times(allPartitionKeyRangeIds.size())).openConnections(Mockito.any());

        RxDocumentServiceRequest req =
                RxDocumentServiceRequest.create(mockDiagnosticsClientContext(), OperationType.Create, ResourceType.Document,
                        collectionLink,
                        new Database(), new HashMap<>());

        PartitionKeyRangeIdentity partitionKeyRangeIdentity = new PartitionKeyRangeIdentity(collectionRid, partitionKeyRangeId);
        Mono<Utils.ValueHolder<AddressInformation[]>> addressesInfosFromCacheObs = cache.tryGetAddresses(req, partitionKeyRangeIdentity, true);
        ArrayList<AddressInformation> addressInfosFromCache = Lists.newArrayList(getSuccessResult(addressesInfosFromCacheObs, TIMEOUT).v);

        // no new request is made
        assertThat(httpClientWrapper.capturedRequests)
                .describedAs("force refresh fetched from gateway")
                .asList().hasSize(1);

        Mono<List<Address>> masterAddressFromGatewayObs = cache.getServerAddressesViaGatewayAsync(req,
                collectionRid, ImmutableList.of(partitionKeyRangeId), false);
        List<Address> expectedAddresses = getSuccessResult(masterAddressFromGatewayObs, TIMEOUT);

        assertThat(httpClientWrapper.capturedRequests)
                .describedAs("getServerAddressesViaGatewayAsync will read addresses from gateway")
                .asList().hasSize(2);

        assertSameAs(addressInfosFromCache, expectedAddresses);
    }

    @Test(groups = { "direct" },
            dataProvider = "openAsyncTargetAndTargetPartitionsKeyRangeAndCollectionLinkParams",
            timeOut = TIMEOUT)
    @SuppressWarnings({"unchecked", "rawtypes"})
    public void tryGetAddresses_ForDataPartitions_Suboptimal_Refresh(
            List<String> allPartitionKeyRangeIds,
            String partitionKeyRangeId,
            String collectionLink) throws Exception {
        Configs configs = new Configs();
        HttpClientUnderTestWrapper httpClientWrapper = getHttpClientUnderTestWrapper(configs);

        URI serviceEndpoint = new URI(TestConfigurations.HOST);
        IAuthorizationTokenProvider authorizationTokenProvider = (RxDocumentClientImpl) client;

        IOpenConnectionsHandler openConnectionsHandler = Mockito.mock(IOpenConnectionsHandler.class);
        Mockito.when(openConnectionsHandler.openConnections(Mockito.any())).thenReturn(Flux.empty());

        int suboptimalRefreshTime = 2;

        GatewayAddressCache origCache = new GatewayAddressCache(mockDiagnosticsClientContext(),
                                                                serviceEndpoint,
                                                                Protocol.HTTPS,
                                                                authorizationTokenProvider,
                                                                null,
                                                                httpClientWrapper.getSpyHttpClient(),
                                                                suboptimalRefreshTime,
                                                                null,
                                                                null,
                                                                ConnectionPolicy.getDefaultPolicy(),
                                                                openConnectionsHandler);

        String collectionRid = createdCollection.getResourceId();

        List<PartitionKeyRangeIdentity> pkriList = allPartitionKeyRangeIds.stream().map(
                pkri -> new PartitionKeyRangeIdentity(collectionRid, pkri)).collect(Collectors.toList());

        origCache.openConnectionsAndInitCaches(createdCollection, pkriList).blockLast();

        assertThat(httpClientWrapper.capturedRequests).asList().hasSize(1);
        httpClientWrapper.capturedRequests.clear();
        Mockito.verify(openConnectionsHandler, Mockito.times(allPartitionKeyRangeIds.size())).openConnections(Mockito.any());

        RxDocumentServiceRequest req =
                RxDocumentServiceRequest.create(mockDiagnosticsClientContext(), OperationType.Create, ResourceType.Document,
                        collectionLink,
                        new Database(), new HashMap<>());

        PartitionKeyRangeIdentity partitionKeyRangeIdentity = new PartitionKeyRangeIdentity(collectionRid, partitionKeyRangeId);
        Mono<Utils.ValueHolder<AddressInformation[]>> addressesInfosFromCacheObs = origCache.tryGetAddresses(req, partitionKeyRangeIdentity, true);
        ArrayList<AddressInformation> addressInfosFromCache = Lists.newArrayList(getSuccessResult(addressesInfosFromCacheObs, TIMEOUT).v);

        // no new request is made
        assertThat(httpClientWrapper.capturedRequests)
                .describedAs("force refresh fetched from gateway")
                .asList().hasSize(1);

        GatewayAddressCache spyCache = Mockito.spy(origCache);

        final AtomicInteger fetchCounter = new AtomicInteger(0);
        Mockito.doAnswer(new Answer<Mono<List<Address>>>() {
            @Override
            public Mono<List<Address>> answer(InvocationOnMock invocationOnMock) throws Throwable {

                RxDocumentServiceRequest req = invocationOnMock.getArgument(0, RxDocumentServiceRequest.class);
                String collectionRid = invocationOnMock.getArgument(1, String.class);
                List<String> partitionKeyRangeIds = invocationOnMock.getArgument(2, List.class);
                boolean forceRefresh = invocationOnMock.getArgument(3, Boolean.class);

                int cnt = fetchCounter.getAndIncrement();

                if (cnt == 0) {
                    Mono<List<Address>> res = origCache.getServerAddressesViaGatewayAsync(req,
                            collectionRid,
                            partitionKeyRangeIds,
                            forceRefresh);

                    // remove one replica
                    return res.map(list -> removeOneReplica(list));
                }

                return origCache.getServerAddressesViaGatewayAsync(req,
                        collectionRid,
                        partitionKeyRangeIds,
                        forceRefresh);
            }
        }).when(spyCache).getServerAddressesViaGatewayAsync(ArgumentMatchers.any(), ArgumentMatchers.any(),
                ArgumentMatchers.any(), ArgumentMatchers.anyBoolean());

        httpClientWrapper.capturedRequests.clear();

        // force refresh to replace existing with sub-optimal addresses
        addressesInfosFromCacheObs = spyCache.tryGetAddresses(req, partitionKeyRangeIdentity, true);
        Utils.ValueHolder<AddressInformation[]> suboptimalAddresses = getSuccessResult(addressesInfosFromCacheObs, TIMEOUT);
        assertThat(httpClientWrapper.capturedRequests)
                .describedAs("getServerAddressesViaGatewayAsync will read addresses from gateway")
                .asList().hasSize(1);
        httpClientWrapper.capturedRequests.clear();

        // relaxes one replica being down
        assertThat(suboptimalAddresses.v.length).isLessThanOrEqualTo((ServiceConfig.SystemReplicationPolicy.MaxReplicaSetSize - 1));
        assertThat(suboptimalAddresses.v.length).isGreaterThanOrEqualTo(ServiceConfig.SystemReplicationPolicy.MaxReplicaSetSize - 2);
        assertThat(fetchCounter.get()).isEqualTo(1);

        // no refresh, use cache
        addressesInfosFromCacheObs = spyCache.tryGetAddresses(req, partitionKeyRangeIdentity, false);
        suboptimalAddresses = getSuccessResult(addressesInfosFromCacheObs, TIMEOUT);
        assertThat(httpClientWrapper.capturedRequests)
                .describedAs("getServerAddressesViaGatewayAsync will read addresses from gateway")
                .asList().hasSize(0);
        AssertionsForClassTypes.assertThat(suboptimalAddresses.v).hasSize(ServiceConfig.SystemReplicationPolicy.MaxReplicaSetSize - 1);
        assertThat(fetchCounter.get()).isEqualTo(1);

        // wait for refresh time
        TimeUnit.SECONDS.sleep(suboptimalRefreshTime + 1);

        addressesInfosFromCacheObs = spyCache.tryGetAddresses(req, partitionKeyRangeIdentity, false);
        Utils.ValueHolder<AddressInformation[]> addresses = getSuccessResult(addressesInfosFromCacheObs, TIMEOUT);
        AssertionsForClassTypes.assertThat(addresses.v).hasSize(ServiceConfig.SystemReplicationPolicy.MaxReplicaSetSize);
        assertThat(httpClientWrapper.capturedRequests)
                .describedAs("getServerAddressesViaGatewayAsync will read addresses from gateway")
                .asList().hasSize(1);
        assertThat(fetchCounter.get()).isEqualTo(2);
    }

    @Test(groups = { "direct" }, dataProvider = "protocolProvider",timeOut = TIMEOUT)
    public void tryGetAddresses_ForMasterPartition(Protocol protocol) throws Exception {
        Configs configs = ConfigsBuilder.instance().withProtocol(protocol).build();
        URI serviceEndpoint = new URI(TestConfigurations.HOST);
        IAuthorizationTokenProvider authorizationTokenProvider = (RxDocumentClientImpl) client;

        IOpenConnectionsHandler openConnectionsHandler = Mockito.mock(IOpenConnectionsHandler.class);
        Mockito.when(openConnectionsHandler.openConnections(Mockito.any())).thenReturn(Flux.empty());

        GatewayAddressCache cache = new GatewayAddressCache(mockDiagnosticsClientContext(),
                                                            serviceEndpoint,
                                                            protocol,
                                                            authorizationTokenProvider,
                                                            null,
                                                            getHttpClient(configs),
                                                            null,
                                                            null,
                                                            ConnectionPolicy.getDefaultPolicy(),
                                                            null);

        RxDocumentServiceRequest req =
                RxDocumentServiceRequest.create(mockDiagnosticsClientContext(), OperationType.Create, ResourceType.Database,
                        "/dbs",
                        new Database(), new HashMap<>());

        PartitionKeyRangeIdentity partitionKeyRangeIdentity = new PartitionKeyRangeIdentity("M");
        boolean forceRefreshPartitionAddresses = false;
        Mono<Utils.ValueHolder<AddressInformation[]>> addressesInfosFromCacheObs = cache.tryGetAddresses(req, partitionKeyRangeIdentity, forceRefreshPartitionAddresses);

        ArrayList<AddressInformation> addressInfosFromCache = Lists.newArrayList(getSuccessResult(addressesInfosFromCacheObs, TIMEOUT).v);

        Mono<List<Address>> masterAddressFromGatewayObs = cache.getMasterAddressesViaGatewayAsync(req, ResourceType.Database,
                null, "/dbs/", false, false, null);
        List<Address> expectedAddresses = getSuccessResult(masterAddressFromGatewayObs, TIMEOUT);

        assertSameAs(addressInfosFromCache, expectedAddresses);
    }

    @DataProvider(name = "refreshTime")
    public Object[][] refreshTime() {
        return new Object[][] {
                // refresh time, wait before doing tryGetAddresses
                { 60, 1 },
                { 1, 2 },
        };
    }

    @Test(groups = { "direct" }, timeOut = TIMEOUT, dataProvider = "refreshTime")
    public void tryGetAddresses_ForMasterPartition_MasterPartitionAddressAlreadyCached_NoNewHttpRequest(
            int suboptimalPartitionForceRefreshIntervalInSeconds,
            int waitTimeInBetweenAttemptsInSeconds
            ) throws Exception {
        Configs configs = new Configs();
        HttpClientUnderTestWrapper clientWrapper = getHttpClientUnderTestWrapper(configs);

        URI serviceEndpoint = new URI(TestConfigurations.HOST);
        IAuthorizationTokenProvider authorizationTokenProvider = (RxDocumentClientImpl) client;


        GatewayAddressCache cache = new GatewayAddressCache(mockDiagnosticsClientContext(),
                                                            serviceEndpoint,
                                                            Protocol.HTTPS,
                                                            authorizationTokenProvider,
                                                            null,
                                                            clientWrapper.getSpyHttpClient(),
                                                            suboptimalPartitionForceRefreshIntervalInSeconds,
                                                            null,
                                                            null,
                                                            ConnectionPolicy.getDefaultPolicy(),
                                                            null);

        RxDocumentServiceRequest req =
                RxDocumentServiceRequest.create(mockDiagnosticsClientContext(), OperationType.Create, ResourceType.Database,
                        "/dbs",
                        new Database(), new HashMap<>());

        PartitionKeyRangeIdentity partitionKeyRangeIdentity = new PartitionKeyRangeIdentity("M");
        boolean forceRefreshPartitionAddresses = false;

        // request master partition info to ensure it is cached.
        AddressInformation[] expectedAddresses = cache.tryGetAddresses(req,
                partitionKeyRangeIdentity,
                forceRefreshPartitionAddresses).block().v;

        assertThat(clientWrapper.capturedRequests).asList().hasSize(1);
        clientWrapper.capturedRequests.clear();


        TimeUnit.SECONDS.sleep(waitTimeInBetweenAttemptsInSeconds);

        Mono<Utils.ValueHolder<AddressInformation[]>> addressesObs = cache.tryGetAddresses(req,
                partitionKeyRangeIdentity,
                forceRefreshPartitionAddresses);

        AddressInformation[] actualAddresses = getSuccessResult(addressesObs, TIMEOUT).v;

        assertExactlyEqual(actualAddresses, expectedAddresses);

        // the cache address is used. no new http request is sent
        assertThat(clientWrapper.capturedRequests).asList().hasSize(0);
    }

    @Test(groups = { "direct" }, timeOut = TIMEOUT)
    public void tryGetAddresses_ForMasterPartition_ForceRefresh() throws Exception {
        Configs configs = new Configs();
        HttpClientUnderTestWrapper clientWrapper = getHttpClientUnderTestWrapper(configs);

        URI serviceEndpoint = new URI(TestConfigurations.HOST);
        IAuthorizationTokenProvider authorizationTokenProvider = (RxDocumentClientImpl) client;

        GatewayAddressCache cache = new GatewayAddressCache(mockDiagnosticsClientContext(),
                                                            serviceEndpoint,
                                                            Protocol.HTTPS,
                                                            authorizationTokenProvider,
                                                            null,
                                                            clientWrapper.getSpyHttpClient(),
                                                            null,
                                                            null,
                                                            ConnectionPolicy.getDefaultPolicy(),
                                                            null);

        RxDocumentServiceRequest req =
                RxDocumentServiceRequest.create(mockDiagnosticsClientContext(), OperationType.Create, ResourceType.Database,
                        "/dbs",
                        new Database(), new HashMap<>());

        PartitionKeyRangeIdentity partitionKeyRangeIdentity = new PartitionKeyRangeIdentity("M");

        // request master partition info to ensure it is cached.
        AddressInformation[] expectedAddresses = cache.tryGetAddresses(req,
                partitionKeyRangeIdentity,
                false)
                .block().v;

        assertThat(clientWrapper.capturedRequests).asList().hasSize(1);
        clientWrapper.capturedRequests.clear();

        Mono<Utils.ValueHolder<AddressInformation[]>> addressesObs = cache.tryGetAddresses(req,
                partitionKeyRangeIdentity,
                true);

        AddressInformation[] actualAddresses = getSuccessResult(addressesObs, TIMEOUT).v;

        assertExactlyEqual(actualAddresses, expectedAddresses);

        // the cache address is used. no new http request is sent
        assertThat(clientWrapper.capturedRequests).asList().hasSize(1);
    }

    private static List<Address> removeOneReplica(List<Address> addresses) {
        addresses.remove(0);
        return addresses;
    }

    @Test(groups = { "direct" }, timeOut = TIMEOUT)
    public void tryGetAddresses_SuboptimalMasterPartition_NotStaleEnough_NoRefresh() throws Exception {
        Configs configs = new Configs();
        Instant start = Instant.now();
        HttpClientUnderTestWrapper clientWrapper = getHttpClientUnderTestWrapper(configs);

        URI serviceEndpoint = new URI(TestConfigurations.HOST);
        IAuthorizationTokenProvider authorizationTokenProvider = (RxDocumentClientImpl) client;
        String apiType = ApiType.SQL.toString();

        int refreshPeriodInSeconds = 10;

        GatewayAddressCache origCache = new GatewayAddressCache(mockDiagnosticsClientContext(),
                                                                serviceEndpoint,
                                                                Protocol.HTTPS,
                                                                authorizationTokenProvider,
                                                                null,
                                                                clientWrapper.getSpyHttpClient(),
                                                                refreshPeriodInSeconds,
                                                                ApiType.SQL,
                                                                null,
                                                                ConnectionPolicy.getDefaultPolicy(),
                                                                null);

        GatewayAddressCache spyCache = Mockito.spy(origCache);

        final AtomicInteger getMasterAddressesViaGatewayAsyncInvocation = new AtomicInteger(0);
        Mockito.doAnswer(new Answer<Mono<List<Address>>>() {
            @Override
            public Mono<List<Address>> answer(InvocationOnMock invocationOnMock) throws Throwable {

                RxDocumentServiceRequest request = invocationOnMock.getArgument(0, RxDocumentServiceRequest.class);
                ResourceType resourceType = invocationOnMock.getArgument(1, ResourceType.class);
                String resourceAddress = invocationOnMock.getArgument(2, String.class);
                String entryUrl = invocationOnMock.getArgument(3, String.class);
                boolean forceRefresh = invocationOnMock.getArgument(4, Boolean.class);
                boolean useMasterCollectionResolver = invocationOnMock.getArgument(5, Boolean.class);

                int cnt = getMasterAddressesViaGatewayAsyncInvocation.getAndIncrement();

                if (cnt == 0) {
                    Mono<List<Address>> res = origCache.getMasterAddressesViaGatewayAsync(
                            request,
                            resourceType,
                            resourceAddress,
                            entryUrl,
                            forceRefresh,
                            useMasterCollectionResolver,
                            null);

                    // remove one replica
                    return res.map(list -> removeOneReplica(list));
                }

                return origCache.getMasterAddressesViaGatewayAsync(
                        request,
                        resourceType,
                        resourceAddress,
                        entryUrl,
                        forceRefresh,
                        useMasterCollectionResolver,
                        null);
                }
            }).when(spyCache).getMasterAddressesViaGatewayAsync(ArgumentMatchers.any(RxDocumentServiceRequest.class), ArgumentMatchers.any(ResourceType.class), ArgumentMatchers.anyString(),
                ArgumentMatchers.anyString(), ArgumentMatchers.anyBoolean(), ArgumentMatchers.anyBoolean(), ArgumentMatchers.any());


        RxDocumentServiceRequest req =
                RxDocumentServiceRequest.create(mockDiagnosticsClientContext(), OperationType.Create, ResourceType.Database,
                        "/dbs",
                        new Database(), new HashMap<>());

        PartitionKeyRangeIdentity partitionKeyRangeIdentity = new PartitionKeyRangeIdentity("M");

        // request master partition info to ensure it is cached.
        AddressInformation[] expectedAddresses = spyCache.tryGetAddresses(req,
                partitionKeyRangeIdentity,
                false)
                .block().v;

        assertThat(clientWrapper.capturedRequests).asList().hasSize(1);
        assertThat(clientWrapper.capturedRequests.get(0).headers().toMap().get(HttpConstants.HttpHeaders.API_TYPE)).isEqualTo(apiType);
        clientWrapper.capturedRequests.clear();

        Mono<Utils.ValueHolder<AddressInformation[]>> addressesObs = spyCache.tryGetAddresses(req,
                partitionKeyRangeIdentity,
                false);

        AddressInformation[] actualAddresses = getSuccessResult(addressesObs, TIMEOUT).v;

        assertExactlyEqual(actualAddresses, expectedAddresses);

        // the cache address is used. no new http request is sent
        assertThat(clientWrapper.capturedRequests).asList().hasSize(0);

        Instant end = Instant.now();
        assertThat(end.minusSeconds(refreshPeriodInSeconds)).isBefore(start);
    }

    @Test(groups = { "direct" }, timeOut = TIMEOUT)
    public void tryGetAddresses_SuboptimalMasterPartition_Stale_DoRefresh() throws Exception {
        Configs configs = new Configs();
        HttpClientUnderTestWrapper clientWrapper = getHttpClientUnderTestWrapper(configs);

        URI serviceEndpoint = new URI(TestConfigurations.HOST);
        IAuthorizationTokenProvider authorizationTokenProvider = (RxDocumentClientImpl) client;

        int refreshPeriodInSeconds = 1;

        GatewayAddressCache origCache = new GatewayAddressCache(mockDiagnosticsClientContext(),
                                                                serviceEndpoint,
                                                                Protocol.HTTPS,
                                                                authorizationTokenProvider,
                                                                null,
                                                                clientWrapper.getSpyHttpClient(),
                                                                refreshPeriodInSeconds,
                                                                null,
                                                                null,
                                                                ConnectionPolicy.getDefaultPolicy(),
                                                                null);

        GatewayAddressCache spyCache = Mockito.spy(origCache);

        final AtomicInteger getMasterAddressesViaGatewayAsyncInvocation = new AtomicInteger(0);
        Mockito.doAnswer(new Answer<Mono<List<Address>>>() {
            @Override
            public Mono<List<Address>> answer(InvocationOnMock invocationOnMock) throws Throwable {

                System.out.print("fetch");

                RxDocumentServiceRequest request = invocationOnMock.getArgument(0, RxDocumentServiceRequest.class);
                ResourceType resourceType = invocationOnMock.getArgument(1, ResourceType.class);
                String resourceAddress = invocationOnMock.getArgument(2, String.class);
                String entryUrl = invocationOnMock.getArgument(3, String.class);
                boolean forceRefresh = invocationOnMock.getArgument(4, Boolean.class);
                boolean useMasterCollectionResolver = invocationOnMock.getArgument(5, Boolean.class);

                int cnt = getMasterAddressesViaGatewayAsyncInvocation.getAndIncrement();

                if (cnt == 0) {
                    Mono<List<Address>> res = origCache.getMasterAddressesViaGatewayAsync(
                            request,
                            resourceType,
                            resourceAddress,
                            entryUrl,
                            forceRefresh,
                            useMasterCollectionResolver,
                            null);

                    // remove one replica
                    return res.map(list -> removeOneReplica(list));
                }

                return origCache.getMasterAddressesViaGatewayAsync(
                        request,
                        resourceType,
                        resourceAddress,
                        entryUrl,
                        forceRefresh,
                        useMasterCollectionResolver,
                        null);
            }
        }).when(spyCache).getMasterAddressesViaGatewayAsync(ArgumentMatchers.any(), ArgumentMatchers.any(), ArgumentMatchers.any(),
                ArgumentMatchers.any(), ArgumentMatchers.anyBoolean(), ArgumentMatchers.anyBoolean(), ArgumentMatchers.any());

        RxDocumentServiceRequest req =
                RxDocumentServiceRequest.create(mockDiagnosticsClientContext(), OperationType.Create, ResourceType.Database,
                        "/dbs",
                        new Database(), new HashMap<>());

        PartitionKeyRangeIdentity partitionKeyRangeIdentity = new PartitionKeyRangeIdentity("M");

        // request master partition info to ensure it is cached.
        AddressInformation[] subOptimalAddresses = spyCache.tryGetAddresses(req,
                partitionKeyRangeIdentity,
                false)
                .block().v;

        assertThat(getMasterAddressesViaGatewayAsyncInvocation.get()).isEqualTo(1);
        AssertionsForClassTypes.assertThat(subOptimalAddresses).hasSize(ServiceConfig.SystemReplicationPolicy.MaxReplicaSetSize - 1);

        Instant start = Instant.now();
        TimeUnit.SECONDS.sleep(refreshPeriodInSeconds + 1);
        Instant end = Instant.now();
        assertThat(end.minusSeconds(refreshPeriodInSeconds)).isAfter(start);

        assertThat(clientWrapper.capturedRequests).asList().hasSize(1);
        clientWrapper.capturedRequests.clear();

        Mono<Utils.ValueHolder<AddressInformation[]>> addressesObs = spyCache.tryGetAddresses(req,
                partitionKeyRangeIdentity,
                false);


        AddressInformation[] actualAddresses = getSuccessResult(addressesObs, TIMEOUT).v;
        // the cache address is used. no new http request is sent
        assertThat(clientWrapper.capturedRequests).asList().hasSize(1);
        assertThat(getMasterAddressesViaGatewayAsyncInvocation.get()).isEqualTo(2);
        AssertionsForClassTypes.assertThat(actualAddresses).hasSize(ServiceConfig.SystemReplicationPolicy.MaxReplicaSetSize);

        List<Address> fetchedAddresses = origCache.getMasterAddressesViaGatewayAsync(req, ResourceType.Database,
                null, "/dbs/", false, false, null).block();

        assertSameAs(ImmutableList.copyOf(actualAddresses),  fetchedAddresses);
    }

    @SuppressWarnings("unchecked")
    @Test(groups = { "direct" }, dataProvider = "replicaValidationArgsProvider", timeOut = TIMEOUT)
    public void tryGetAddress_replicaValidationTests(boolean replicaValidationEnabled) throws Exception {
        Configs configs = ConfigsBuilder.instance().withProtocol(Protocol.TCP).build();
        URI serviceEndpoint = new URI(TestConfigurations.HOST);
        IAuthorizationTokenProvider authorizationTokenProvider = (RxDocumentClientImpl) client;
        HttpClientUnderTestWrapper httpClientWrapper = getHttpClientUnderTestWrapper(configs);
        IOpenConnectionsHandler openConnectionsHandlerMock = Mockito.mock(IOpenConnectionsHandler.class);
        Mockito.when(openConnectionsHandlerMock.openConnections(Mockito.any())).thenReturn(Flux.empty()); // what returned here does not really matter

        if (replicaValidationEnabled) {
            System.setProperty("COSMOS.REPLICA_ADDRESS_VALIDATION_ENABLED", "true");
            assertThat(Configs.isReplicaAddressValidationEnabled()).isTrue();
        } else {
            System.setProperty("COSMOS.REPLICA_ADDRESS_VALIDATION_ENABLED", "false");
            assertThat(Configs.isReplicaAddressValidationEnabled()).isFalse();
        }

        GatewayAddressCache cache = new GatewayAddressCache(
                mockDiagnosticsClientContext(),
                serviceEndpoint,
                Protocol.TCP,
                authorizationTokenProvider,
                null,
                httpClientWrapper.getSpyHttpClient(),
<<<<<<< HEAD
=======
                true,
>>>>>>> 4b634d82
                null,
                null,
                ConnectionPolicy.getDefaultPolicy(),
                openConnectionsHandlerMock);

        RxDocumentServiceRequest req =
                RxDocumentServiceRequest.create(
                        mockDiagnosticsClientContext(),
                        OperationType.Create,
                        ResourceType.Document,
                        getCollectionSelfLink(),
                        new Database(),
                        new HashMap<>());

        PartitionKeyRangeIdentity partitionKeyRangeIdentity = new PartitionKeyRangeIdentity(createdCollection.getResourceId(), "0");
        boolean forceRefreshPartitionAddresses = false;

        Mono<Utils.ValueHolder<AddressInformation[]>> addressesInfosFromCacheObs =
                cache.tryGetAddresses(req, partitionKeyRangeIdentity, forceRefreshPartitionAddresses);

        ArrayList<AddressInformation> addressInfosFromCache =
                Lists.newArrayList(getSuccessResult(addressesInfosFromCacheObs, TIMEOUT).v);

        assertThat(httpClientWrapper.capturedRequests)
                .describedAs("getAddress will read addresses from gateway")
                .asList().hasSize(1);

        if (replicaValidationEnabled) {
            ArgumentCaptor<List<Uri>> openConnectionArguments = ArgumentCaptor.forClass(List.class);

            // Open connection will only be called for unhealthyPending status address
            Mockito.verify(openConnectionsHandlerMock, Mockito.times(0)).openConnections(openConnectionArguments.capture());
        } else {
            Mockito.verify(openConnectionsHandlerMock, Mockito.never()).openConnections(Mockito.any());
        }

        // Mark one of the uri as unhealthy, others as connected
        // and then force refresh the addresses again, make sure the health status of the uri is reserved
        httpClientWrapper.capturedRequests.clear();
        Mockito.clearInvocations(openConnectionsHandlerMock);
        for (AddressInformation address : addressInfosFromCache) {
            address.getPhysicalUri().setConnected();
        }
        Uri unhealthyAddressUri = addressInfosFromCache.get(0).getPhysicalUri();
        unhealthyAddressUri.setUnhealthy();

        ArrayList<AddressInformation> refreshedAddresses =
                Lists.newArrayList(getSuccessResult(cache.tryGetAddresses(req, partitionKeyRangeIdentity, true), TIMEOUT).v);
        assertThat(httpClientWrapper.capturedRequests)
                .describedAs("getAddress will read addresses from gateway")
                .asList().hasSize(1);
        assertThat(refreshedAddresses).hasSize(addressInfosFromCache.size()).containsAll(addressInfosFromCache);

        // validate connected status will be reserved
        // validate unhealthy status will change into unhealthyPending status
        // validate openConnection will only be called for addresses not in connected status
        for (AddressInformation addressInformation : refreshedAddresses) {
            if (addressInformation.getPhysicalUri().equals(unhealthyAddressUri)) {
                assertThat(addressInformation.getPhysicalUri().getHealthStatus()).isEqualTo(UnhealthyPending);
            } else {
                assertThat(addressInformation.getPhysicalUri().getHealthStatus()).isEqualTo(Connected);
            }
        }

        if (replicaValidationEnabled) {
            ArgumentCaptor<List<Uri>> openConnectionArguments = ArgumentCaptor.forClass(List.class);
            Mockito.verify(openConnectionsHandlerMock, Mockito.times(1)).openConnections(openConnectionArguments.capture());

            assertThat(openConnectionArguments.getValue()).hasSize(1).containsExactly(unhealthyAddressUri);
        } else {
            Mockito.verify(openConnectionsHandlerMock, Mockito.never()).openConnections(Mockito.any());
        }

        System.clearProperty("COSMOS.REPLICA_ADDRESS_VALIDATION_ENABLED");
    }

    @Test(groups = { "direct" },  timeOut = TIMEOUT)
    public void tryGetAddress_failedEndpointTests() throws Exception {
        Configs configs = ConfigsBuilder.instance().withProtocol(Protocol.TCP).build();
        URI serviceEndpoint = new URI(TestConfigurations.HOST);
        IAuthorizationTokenProvider authorizationTokenProvider = (RxDocumentClientImpl) client;
        HttpClientUnderTestWrapper httpClientWrapper = getHttpClientUnderTestWrapper(configs);
        IOpenConnectionsHandler openConnectionsHandlerMock = Mockito.mock(IOpenConnectionsHandler.class);
        Mockito.when(openConnectionsHandlerMock.openConnections(Mockito.any())).thenReturn(Flux.empty()); // what returned here does not really matter

        GatewayAddressCache cache = new GatewayAddressCache(
                mockDiagnosticsClientContext(),
                serviceEndpoint,
                Protocol.TCP,
                authorizationTokenProvider,
                null,
                httpClientWrapper.getSpyHttpClient(),
                true,
                null,
                null,
                ConnectionPolicy.getDefaultPolicy(),
                openConnectionsHandlerMock);

        RxDocumentServiceRequest req =
                RxDocumentServiceRequest.create(
                        mockDiagnosticsClientContext(),
                        OperationType.Create,
                        ResourceType.Document,
                        getCollectionSelfLink(),
                        new Database(),
                        new HashMap<>());

        PartitionKeyRangeIdentity partitionKeyRangeIdentity = new PartitionKeyRangeIdentity(createdCollection.getResourceId(), "0");
        boolean forceRefreshPartitionAddresses = false;

        Mono<Utils.ValueHolder<AddressInformation[]>> addressesInfosFromCacheObs =
                cache.tryGetAddresses(req, partitionKeyRangeIdentity, forceRefreshPartitionAddresses);

        ArrayList<AddressInformation> addressInfosFromCache =
                Lists.newArrayList(getSuccessResult(addressesInfosFromCacheObs, TIMEOUT).v);

        assertThat(httpClientWrapper.capturedRequests)
                .describedAs("getAddress will read addresses from gateway")
                .asList().hasSize(1);

        // Mark all the uris in connected status
        // Setup request failedEndpoints, and then refresh addresses again(with forceRefresh = false), confirm the failed endpoint uri is marked as unhealthy
        httpClientWrapper.capturedRequests.clear();
        Mockito.clearInvocations(openConnectionsHandlerMock);
        for (AddressInformation address : addressInfosFromCache) {
            address.getPhysicalUri().setConnected();
        }

        req.requestContext.getFailedEndpoints().add(addressInfosFromCache.get(0).getPhysicalUri());

        ArrayList<AddressInformation> refreshedAddresses =
                Lists.newArrayList(getSuccessResult(cache.tryGetAddresses(req, partitionKeyRangeIdentity, false), TIMEOUT).v);
        assertThat(httpClientWrapper.capturedRequests)
                .describedAs("getAddress will read from cache")
                .asList().hasSize(0);
        assertThat(refreshedAddresses).hasSize(addressInfosFromCache.size()).containsAll(addressInfosFromCache);
        assertThat(refreshedAddresses.get(0).getPhysicalUri().getHealthStatus()).isEqualTo(Uri.HealthStatus.Unhealthy);
    }

    @Test(groups = { "direct" }, timeOut = TIMEOUT)
    public void tryGetAddress_unhealthyStatus_forceRefresh() throws Exception {
        Configs configs = ConfigsBuilder.instance().withProtocol(Protocol.TCP).build();
        URI serviceEndpoint = new URI(TestConfigurations.HOST);
        IAuthorizationTokenProvider authorizationTokenProvider = (RxDocumentClientImpl) client;
        HttpClientUnderTestWrapper httpClientWrapper = getHttpClientUnderTestWrapper(configs);
        IOpenConnectionsHandler openConnectionsHandlerMock = Mockito.mock(IOpenConnectionsHandler.class);
        Mockito.when(openConnectionsHandlerMock.openConnections(Mockito.any())).thenReturn(Flux.empty()); // what returned here does not really matter

        GatewayAddressCache cache = new GatewayAddressCache(
                mockDiagnosticsClientContext(),
                serviceEndpoint,
                Protocol.TCP,
                authorizationTokenProvider,
                null,
                httpClientWrapper.getSpyHttpClient(),
<<<<<<< HEAD
=======
                true,
>>>>>>> 4b634d82
                null,
                null,
                ConnectionPolicy.getDefaultPolicy(),
                openConnectionsHandlerMock);

        RxDocumentServiceRequest req =
                RxDocumentServiceRequest.create(
                        mockDiagnosticsClientContext(),
                        OperationType.Create,
                        ResourceType.Document,
                        getCollectionSelfLink(),
                        new Database(),
                        new HashMap<>());

        PartitionKeyRangeIdentity partitionKeyRangeIdentity = new PartitionKeyRangeIdentity(createdCollection.getResourceId(), "0");
        boolean forceRefreshPartitionAddresses = false;

        Mono<Utils.ValueHolder<AddressInformation[]>> addressesInfosFromCacheObs =
                cache.tryGetAddresses(req, partitionKeyRangeIdentity, forceRefreshPartitionAddresses);

        ArrayList<AddressInformation> addressInfosFromCache =
                Lists.newArrayList(getSuccessResult(addressesInfosFromCacheObs, TIMEOUT).v);

        assertThat(httpClientWrapper.capturedRequests)
                .describedAs("getAddress will read addresses from gateway")
                .asList().hasSize(1);

        httpClientWrapper.capturedRequests.clear();
        Mockito.clearInvocations(openConnectionsHandlerMock);

        // mark one of the uri as unhealthy, and validate the address cache will be refreshed after 1 min
        Uri unhealthyAddressUri = addressInfosFromCache.get(0).getPhysicalUri();
        unhealthyAddressUri.setUnhealthy();
        Field lastUnhealthyTimestampField = Uri.class.getDeclaredField("lastUnhealthyTimestamp");
        lastUnhealthyTimestampField.setAccessible(true);
        lastUnhealthyTimestampField.set(unhealthyAddressUri, Instant.now().minusMillis(Duration.ofMinutes(1).toMillis()));

        // using forceRefresh false
        // but as there is one address has been stuck in unhealthy status for more than 1 min,
        // so after getting the addresses, it will refresh the cache
        ArrayList<AddressInformation> cachedAddresses =
                Lists.newArrayList(getSuccessResult(cache.tryGetAddresses(req, partitionKeyRangeIdentity, false), TIMEOUT).v);

        // validate the cache will be refreshed
        assertThat(httpClientWrapper.capturedRequests)
                .describedAs("getAddress will read addresses from gateway")
                .asList().hasSize(1);
        assertThat(cachedAddresses).hasSize(addressInfosFromCache.size()).containsAll(addressInfosFromCache);
    }

    @SuppressWarnings({"unchecked", "rawtypes"})
    @Test(groups = { "direct" }, timeOut = TIMEOUT)
    public void validateReplicaAddressesTests() throws URISyntaxException, NoSuchMethodException, InvocationTargetException, IllegalAccessException {
        Configs configs = ConfigsBuilder.instance().withProtocol(Protocol.TCP).build();
        URI serviceEndpoint = new URI(TestConfigurations.HOST);
        IAuthorizationTokenProvider authorizationTokenProvider = (RxDocumentClientImpl) client;
        HttpClientUnderTestWrapper httpClientWrapper = getHttpClientUnderTestWrapper(configs);
        IOpenConnectionsHandler openConnectionsHandlerMock = Mockito.mock(IOpenConnectionsHandler.class);
        Mockito.when(openConnectionsHandlerMock.openConnections(Mockito.any())).thenReturn(Flux.empty()); // what returned here does not really matter

        GatewayAddressCache cache = new GatewayAddressCache(
                mockDiagnosticsClientContext(),
                serviceEndpoint,
                Protocol.TCP,
                authorizationTokenProvider,
                null,
                httpClientWrapper.getSpyHttpClient(),
<<<<<<< HEAD
=======
                true,
>>>>>>> 4b634d82
                null,
                null,
                ConnectionPolicy.getDefaultPolicy(),
                openConnectionsHandlerMock);

        Method validateReplicaAddressesMethod = GatewayAddressCache.class.getDeclaredMethod("validateReplicaAddresses", new Class[] { AddressInformation[].class });
        validateReplicaAddressesMethod.setAccessible(true);

        // connected status
        AddressInformation address1 = new AddressInformation(true, true, "rntbd://127.0.0.1:1", Protocol.TCP);
        address1.getPhysicalUri().setConnected();

        // remain in unknwon status
        AddressInformation address2 = new AddressInformation(true, false, "rntbd://127.0.0.1:2", Protocol.TCP);

        // unhealthy status
        AddressInformation address3 = new AddressInformation(true, false, "rntbd://127.0.0.1:3", Protocol.TCP);
        address3.getPhysicalUri().setUnhealthy();

        // unhealthy pending status
        AddressInformation address4 = new AddressInformation(true, false, "rntbd://127.0.0.1:4", Protocol.TCP);
        AtomicReference<Uri.HealthStatus> healthStatus = ReflectionUtils.getHealthStatus(address4.getPhysicalUri());
        healthStatus.set(UnhealthyPending);

        validateReplicaAddressesMethod.invoke(cache, new Object[]{ new AddressInformation[]{ address1, address2, address3, address4 }}) ;

        // Validate openConnection will only be called for address in unhealthyPending status
        ArgumentCaptor<List<Uri>> openConnectionArguments = ArgumentCaptor.forClass(List.class);
        Mockito.verify(openConnectionsHandlerMock, Mockito.times(1)).openConnections(openConnectionArguments.capture());

        assertThat(openConnectionArguments.getValue()).hasSize(1).containsExactlyElementsOf(
                Arrays.asList(address4)
                        .stream()
                        .map(addressInformation -> addressInformation.getPhysicalUri())
                        .collect(Collectors.toList()));
    }

    @SuppressWarnings("rawtypes")
    @Test(groups = { "direct" }, timeOut = TIMEOUT)
    public void mergeAddressesTests() throws URISyntaxException, NoSuchMethodException, InvocationTargetException, IllegalAccessException {
        Configs configs = ConfigsBuilder.instance().withProtocol(Protocol.TCP).build();
        URI serviceEndpoint = new URI(TestConfigurations.HOST);
        IAuthorizationTokenProvider authorizationTokenProvider = (RxDocumentClientImpl) client;
        HttpClientUnderTestWrapper httpClientWrapper = getHttpClientUnderTestWrapper(configs);
        IOpenConnectionsHandler openConnectionsHandlerMock = Mockito.mock(IOpenConnectionsHandler.class);
        Mockito.when(openConnectionsHandlerMock.openConnections(Mockito.any())).thenReturn(Flux.empty()); // what returned here does not really matter

        GatewayAddressCache cache = new GatewayAddressCache(
                mockDiagnosticsClientContext(),
                serviceEndpoint,
                Protocol.TCP,
                authorizationTokenProvider,
                null,
                httpClientWrapper.getSpyHttpClient(),
<<<<<<< HEAD
=======
                true,
>>>>>>> 4b634d82
                null,
                null,
                ConnectionPolicy.getDefaultPolicy(),
                openConnectionsHandlerMock);

        // connected status
        AddressInformation address1 = new AddressInformation(true, true, "rntbd://127.0.0.1:1", Protocol.TCP);
        address1.getPhysicalUri().setConnected();

        // unhealthyStatus
        AddressInformation address2 = new AddressInformation(true, false, "rntbd://127.0.0.1:2", Protocol.TCP);
        address2.getPhysicalUri().setUnhealthy();

        AddressInformation address3 = new AddressInformation(true, false, "rntbd://127.0.0.1:3", Protocol.TCP);
        AddressInformation address4 = new AddressInformation(true, false, "rntbd://127.0.0.1:4", Protocol.TCP);
        AddressInformation address5 = new AddressInformation(true, false, "rntbd://127.0.0.1:5", Protocol.TCP);
        AddressInformation address6 = new AddressInformation(true, false, "rntbd://127.0.0.1:6", Protocol.TCP);


        AddressInformation[] cachedAddresses = new AddressInformation[] { address1, address2, address3, address4 };
        // when decide to whether to use cached addressInformation, it will compare physical uri, protocol, isPrimary
        AddressInformation address7 = new AddressInformation(true, true, "rntbd://127.0.0.1:2", Protocol.TCP);

        AddressInformation[] newAddresses = new AddressInformation[] {
                new AddressInformation(true, true, "rntbd://127.0.0.1:1", Protocol.TCP),
                address7,
                address5,
                address6 };

        Method mergeAddressesMethod =
                GatewayAddressCache.class.getDeclaredMethod(
                        "mergeAddresses",
                        new Class[] { AddressInformation[].class, AddressInformation[].class });
        mergeAddressesMethod.setAccessible(true);
        AddressInformation[] mergedAddresses =
                (AddressInformation[]) mergeAddressesMethod.invoke(cache, new Object[]{ newAddresses, cachedAddresses });

        assertThat(mergedAddresses).hasSize(newAddresses.length)
                .containsExactly(address1, address7, address5, address6);
    }

    public static void assertSameAs(List<AddressInformation> actual, List<Address> expected) {
        assertThat(actual).asList().hasSize(expected.size());
        for(int i = 0; i < expected.size(); i++) {
            assertEqual(actual.get(i), expected.get(i));
        }
    }

    private static void assertEqual(AddressInformation actual, Address expected) {
        assertThat(actual.getPhysicalUri().getURIAsString()).isEqualTo(expected.getPhyicalUri().replaceAll("/+$", "/"));
        assertThat(actual.getProtocolScheme()).isEqualTo(expected.getProtocolScheme().toLowerCase());
        assertThat(actual.isPrimary()).isEqualTo(expected.isPrimary());
    }

    private static void assertEqual(AddressInformation actual, AddressInformation expected) {
        assertThat(actual.getPhysicalUri()).isEqualTo(expected.getPhysicalUri());
        assertThat(actual.getProtocolName()).isEqualTo(expected.getProtocolName());
        assertThat(actual.isPrimary()).isEqualTo(expected.isPrimary());
        assertThat(actual.isPublic()).isEqualTo(expected.isPublic());
    }

    public static void assertExactlyEqual(AddressInformation[] actual, AddressInformation[] expected) {
        assertExactlyEqual(Arrays.asList(actual), Arrays.asList(expected));
    }

    public static void assertExactlyEqual(List<AddressInformation> actual, List<AddressInformation> expected) {
        assertThat(actual).asList().hasSize(expected.size());
        for(int i = 0; i < expected.size(); i++) {
            assertEqual(actual.get(i), expected.get(i));
        }
    }

    public static<T> T getSuccessResult(Mono<T> observable, long timeout) {
        TestSubscriber<T> testSubscriber = new TestSubscriber<>();
        observable.subscribe(testSubscriber);
        testSubscriber.awaitTerminalEvent(timeout, TimeUnit.MILLISECONDS);
        testSubscriber.assertNoErrors();
        testSubscriber.assertComplete();
        testSubscriber.assertValueCount(1);
        return testSubscriber.values().get(0);
    }

    public static void validateSuccess(Mono<List<Address>> observable,
                                       PartitionReplicasAddressesValidator validator, long timeout) {
        TestSubscriber<List<Address>> testSubscriber = new TestSubscriber<>();
        observable.subscribe(testSubscriber);
        testSubscriber.awaitTerminalEvent(timeout, TimeUnit.MILLISECONDS);
        testSubscriber.assertNoErrors();
        testSubscriber.assertComplete();
        testSubscriber.assertValueCount(1);
        validator.validate(testSubscriber.values().get(0));
    }

    @BeforeClass(groups = { "direct" }, timeOut = SETUP_TIMEOUT)
    public void before_GatewayAddressCacheTest() {
        client = clientBuilder().build();
        createdDatabase = SHARED_DATABASE;

        RequestOptions options = new RequestOptions();
        options.setOfferThroughput(30000);
        createdCollection = createCollection(client, createdDatabase.getId(), getCollectionDefinition(), options);
    }

    @AfterClass(groups = { "direct" }, timeOut = SHUTDOWN_TIMEOUT, alwaysRun = true)
    public void afterClass() {
        safeDeleteCollection(client, createdCollection);
        safeClose(client);
    }

    static protected DocumentCollection getCollectionDefinition() {
        PartitionKeyDefinition partitionKeyDef = new PartitionKeyDefinition();
        ArrayList<String> paths = new ArrayList<>();
        paths.add("/mypk");
        partitionKeyDef.setPaths(paths);

        DocumentCollection collectionDefinition = new DocumentCollection();
        collectionDefinition.setId("mycol");
        collectionDefinition.setPartitionKey(partitionKeyDef);

        return collectionDefinition;
    }

    private HttpClient getHttpClient(Configs configs) {
        return HttpClient.createFixed(new HttpClientConfig(configs));
    }

    private HttpClientUnderTestWrapper getHttpClientUnderTestWrapper(Configs configs) {
        HttpClient origHttpClient = getHttpClient(configs);
        return new HttpClientUnderTestWrapper(origHttpClient);
    }

    public String getNameBasedCollectionLink() {
        return "dbs/" + createdDatabase.getId() + "/colls/" + createdCollection.getId();
    }

    public String getCollectionSelfLink() {
        return createdCollection.getSelfLink();
    }

    private Document getDocumentDefinition() {
        String uuid = UUID.randomUUID().toString();
        Document doc = new Document(String.format("{ "
                + "\"id\": \"%s\", "
                + "\"mypk\": \"%s\", "
                + "\"sgmts\": [[6519456, 1471916863], [2498434, 1455671440]]"
                + "}"
                , uuid, uuid));
        return doc;
    }
}<|MERGE_RESOLUTION|>--- conflicted
+++ resolved
@@ -883,10 +883,6 @@
                 authorizationTokenProvider,
                 null,
                 httpClientWrapper.getSpyHttpClient(),
-<<<<<<< HEAD
-=======
-                true,
->>>>>>> 4b634d82
                 null,
                 null,
                 ConnectionPolicy.getDefaultPolicy(),
@@ -979,7 +975,6 @@
                 authorizationTokenProvider,
                 null,
                 httpClientWrapper.getSpyHttpClient(),
-                true,
                 null,
                 null,
                 ConnectionPolicy.getDefaultPolicy(),
@@ -1042,10 +1037,6 @@
                 authorizationTokenProvider,
                 null,
                 httpClientWrapper.getSpyHttpClient(),
-<<<<<<< HEAD
-=======
-                true,
->>>>>>> 4b634d82
                 null,
                 null,
                 ConnectionPolicy.getDefaultPolicy(),
@@ -1113,10 +1104,6 @@
                 authorizationTokenProvider,
                 null,
                 httpClientWrapper.getSpyHttpClient(),
-<<<<<<< HEAD
-=======
-                true,
->>>>>>> 4b634d82
                 null,
                 null,
                 ConnectionPolicy.getDefaultPolicy(),
@@ -1171,10 +1158,6 @@
                 authorizationTokenProvider,
                 null,
                 httpClientWrapper.getSpyHttpClient(),
-<<<<<<< HEAD
-=======
-                true,
->>>>>>> 4b634d82
                 null,
                 null,
                 ConnectionPolicy.getDefaultPolicy(),
