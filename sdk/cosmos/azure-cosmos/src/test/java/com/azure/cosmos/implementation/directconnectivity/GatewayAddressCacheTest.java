// Copyright (c) Microsoft Corporation. All rights reserved.
// Licensed under the MIT License.
package com.azure.cosmos.implementation.directconnectivity;

import com.azure.cosmos.implementation.ApiType;
import com.azure.cosmos.implementation.AsyncDocumentClient;
import com.azure.cosmos.implementation.AsyncDocumentClient.Builder;
import com.azure.cosmos.implementation.Configs;
import com.azure.cosmos.implementation.ConfigsBuilder;
import com.azure.cosmos.implementation.ConnectionPolicy;
import com.azure.cosmos.implementation.Database;
import com.azure.cosmos.implementation.Document;
import com.azure.cosmos.implementation.DocumentCollection;
import com.azure.cosmos.implementation.HttpClientUnderTestWrapper;
import com.azure.cosmos.implementation.HttpConstants;
import com.azure.cosmos.implementation.IAuthorizationTokenProvider;
import com.azure.cosmos.implementation.IOpenConnectionsHandler;
import com.azure.cosmos.implementation.OperationType;
import com.azure.cosmos.implementation.RequestOptions;
import com.azure.cosmos.implementation.ResourceType;
import com.azure.cosmos.implementation.RxDocumentClientImpl;
import com.azure.cosmos.implementation.RxDocumentServiceRequest;
import com.azure.cosmos.implementation.TestConfigurations;
import com.azure.cosmos.implementation.TestSuiteBase;
import com.azure.cosmos.implementation.Utils;
import com.azure.cosmos.implementation.guava25.collect.ImmutableList;
import com.azure.cosmos.implementation.guava25.collect.Lists;
import com.azure.cosmos.implementation.http.HttpClient;
import com.azure.cosmos.implementation.http.HttpClientConfig;
import com.azure.cosmos.implementation.routing.PartitionKeyRangeIdentity;
import com.azure.cosmos.models.PartitionKeyDefinition;
import io.reactivex.subscribers.TestSubscriber;
import org.assertj.core.api.AssertionsForClassTypes;
import org.mockito.ArgumentMatchers;
import org.mockito.Mockito;
import org.mockito.invocation.InvocationOnMock;
import org.mockito.stubbing.Answer;
import org.testng.annotations.AfterClass;
import org.testng.annotations.BeforeClass;
import org.testng.annotations.DataProvider;
import org.testng.annotations.Factory;
import org.testng.annotations.Test;
import reactor.core.publisher.Flux;
import reactor.core.publisher.Mono;

import java.net.URI;
import java.time.Instant;
import java.util.ArrayList;
import java.util.Arrays;
import java.util.HashMap;
import java.util.List;
import java.util.UUID;
import java.util.concurrent.TimeUnit;
import java.util.concurrent.atomic.AtomicInteger;
import java.util.stream.Collectors;

import static com.azure.cosmos.implementation.TestUtils.mockDiagnosticsClientContext;
import static org.assertj.core.api.AssertionsForClassTypes.assertThat;

public class GatewayAddressCacheTest extends TestSuiteBase {
    private Database createdDatabase;
    private DocumentCollection createdCollection;

    private AsyncDocumentClient client;

    @Factory(dataProvider = "clientBuilders")
    public GatewayAddressCacheTest(Builder clientBuilder) {
        super(clientBuilder);
    }

    @DataProvider(name = "targetPartitionsKeyRangeListAndCollectionLinkParams")
    public Object[][] partitionsKeyRangeListAndCollectionLinkParams() {
        return new Object[][] {
                // target partition key range ids, collection link
                { ImmutableList.of("0"), getNameBasedCollectionLink(), Protocol.TCP},
                { ImmutableList.of("0"), getNameBasedCollectionLink(), Protocol.HTTPS},

                { ImmutableList.of("1"), getNameBasedCollectionLink(), Protocol.HTTPS},
                { ImmutableList.of("1"), getCollectionSelfLink(), Protocol.HTTPS},
                { ImmutableList.of("3"), getNameBasedCollectionLink(), Protocol.HTTPS},

                { ImmutableList.of("0", "1"), getNameBasedCollectionLink(), Protocol.HTTPS},
                { ImmutableList.of("1", "3"), getNameBasedCollectionLink(), Protocol.HTTPS},
        };
    }

    @DataProvider(name = "protocolProvider")
    public Object[][] protocolProvider() {
        return new Object[][]{
                { Protocol.HTTPS},
                { Protocol.TCP},
        };
    }

    @Test(groups = { "direct" }, dataProvider = "targetPartitionsKeyRangeListAndCollectionLinkParams", timeOut = TIMEOUT)
    public void getServerAddressesViaGateway(List<String> partitionKeyRangeIds,
                                             String collectionLink,
                                             Protocol protocol) throws Exception {
        Configs configs = ConfigsBuilder.instance().withProtocol(protocol).build();
        // ask gateway for the addresses
        URI serviceEndpoint = new URI(TestConfigurations.HOST);
        IAuthorizationTokenProvider authorizationTokenProvider = (RxDocumentClientImpl) client;

        GatewayAddressCache cache = new GatewayAddressCache(mockDiagnosticsClientContext(),
                serviceEndpoint,
                protocol,
                authorizationTokenProvider,
                null,
                getHttpClient(configs),
                false,
                null,
<<<<<<< HEAD
=======
                null,
                ConnectionPolicy.getDefaultPolicy(),
>>>>>>> 8d609db9
                null);
        for (int i = 0; i < 2; i++) {
            RxDocumentServiceRequest req =
                RxDocumentServiceRequest.create(mockDiagnosticsClientContext(), OperationType.Create, ResourceType.Document,
                    collectionLink + "/docs/",
                    getDocumentDefinition(), new HashMap<>());
            if (i == 1) {
                req.forceCollectionRoutingMapRefresh = true; //testing address api with x-ms-collectionroutingmap-refresh true
            }
            Mono<List<Address>> addresses = cache.getServerAddressesViaGatewayAsync(
                req, createdCollection.getResourceId(), partitionKeyRangeIds, false);

            PartitionReplicasAddressesValidator validator = new PartitionReplicasAddressesValidator.Builder()
                .withProtocol(protocol)
                .replicasOfPartitions(partitionKeyRangeIds)
                .build();

            validateSuccess(addresses, validator, TIMEOUT);
        }
    }

    @Test(groups = { "direct" }, dataProvider = "protocolProvider", timeOut = TIMEOUT)
    @SuppressWarnings({"unchecked", "rawtypes"})
    public void getMasterAddressesViaGatewayAsync(Protocol protocol) throws Exception {
        Configs configs = ConfigsBuilder.instance().withProtocol(protocol).build();
        // ask gateway for the addresses
        URI serviceEndpoint = new URI(TestConfigurations.HOST);
        IAuthorizationTokenProvider authorizationTokenProvider = (RxDocumentClientImpl) client;

        GatewayAddressCache cache = new GatewayAddressCache(mockDiagnosticsClientContext(), serviceEndpoint,
                                                            protocol,
                                                            authorizationTokenProvider,
                                                            null,
                                                            getHttpClient(configs),
                                                            false,
<<<<<<< HEAD
                                                            null, null);
=======
                                                            null,
                                                            null,
                                                            ConnectionPolicy.getDefaultPolicy(),
                                                            null);
>>>>>>> 8d609db9
        for (int i = 0; i < 2; i++) {
            RxDocumentServiceRequest req =
                RxDocumentServiceRequest.create(mockDiagnosticsClientContext(), OperationType.Create, ResourceType.Database,
                    "/dbs",
                    new Database(), new HashMap<>());
            if (i == 1) {
                req.forceCollectionRoutingMapRefresh = true; //testing address api with x-ms-collectionroutingmap-refresh true
            }
            Mono<List<Address>> addresses = cache.getMasterAddressesViaGatewayAsync(req, ResourceType.Database,
                null, "/dbs/", false, false, null);

            PartitionReplicasAddressesValidator validator = new PartitionReplicasAddressesValidator.Builder()
                .withProtocol(protocol)
                .replicasOfSamePartition()
                .build();

            validateSuccess(addresses, validator, TIMEOUT);
        }
    }

    @DataProvider(name = "targetPartitionsKeyRangeAndCollectionLinkParams")
    public Object[][] partitionsKeyRangeAndCollectionLinkParams() {
        return new Object[][] {
                // target partition key range ids, collection link, protocol
                { "0", getNameBasedCollectionLink(), Protocol.TCP},
                { "0", getNameBasedCollectionLink(), Protocol.HTTPS},

                { "1", getNameBasedCollectionLink(), Protocol.HTTPS} ,
                { "1", getCollectionSelfLink(), Protocol.HTTPS},
                { "3", getNameBasedCollectionLink(), Protocol.HTTPS},
        };
    }

    @Test(groups = { "direct" }, dataProvider = "targetPartitionsKeyRangeAndCollectionLinkParams", timeOut = TIMEOUT)
    public void tryGetAddresses_ForDataPartitions(String partitionKeyRangeId, String collectionLink, Protocol protocol) throws Exception {
        Configs configs = ConfigsBuilder.instance().withProtocol(protocol).build();
        URI serviceEndpoint = new URI(TestConfigurations.HOST);
        IAuthorizationTokenProvider authorizationTokenProvider = (RxDocumentClientImpl) client;

        GatewayAddressCache cache = new GatewayAddressCache(mockDiagnosticsClientContext(), serviceEndpoint,
                                                            protocol,
                                                            authorizationTokenProvider,
                                                            null,
                                                            getHttpClient(configs),
                                                            false,
<<<<<<< HEAD
                                                            null, null);
=======
                                                            null,
                                                            null,
                                                            ConnectionPolicy.getDefaultPolicy(),
                                                            null);
>>>>>>> 8d609db9

        RxDocumentServiceRequest req =
                RxDocumentServiceRequest.create(mockDiagnosticsClientContext(), OperationType.Create, ResourceType.Document,
                        collectionLink,
                       new Database(), new HashMap<>());

        String collectionRid = createdCollection.getResourceId();

        PartitionKeyRangeIdentity partitionKeyRangeIdentity = new PartitionKeyRangeIdentity(collectionRid, partitionKeyRangeId);
        boolean forceRefreshPartitionAddresses = false;
        Mono<Utils.ValueHolder<AddressInformation[]>> addressesInfosFromCacheObs = cache.tryGetAddresses(req, partitionKeyRangeIdentity, forceRefreshPartitionAddresses);

        ArrayList<AddressInformation> addressInfosFromCache =
            Lists.newArrayList(getSuccessResult(addressesInfosFromCacheObs, TIMEOUT).v);

        Mono<List<Address>> masterAddressFromGatewayObs = cache.getServerAddressesViaGatewayAsync(req,
                collectionRid, ImmutableList.of(partitionKeyRangeId), false);
        List<Address> expectedAddresses = getSuccessResult(masterAddressFromGatewayObs, TIMEOUT);

        assertSameAs(addressInfosFromCache, expectedAddresses);
    }

    @Test(groups = { "direct" }, dataProvider = "targetPartitionsKeyRangeAndCollectionLinkParams", timeOut = TIMEOUT)
    public void tryGetAddress_OnConnectionEvent_Refresh(String partitionKeyRangeId, String collectionLink, Protocol protocol) throws Exception {

        Configs configs = ConfigsBuilder.instance().withProtocol(protocol).build();
        URI serviceEndpoint = new URI(TestConfigurations.HOST);
        IAuthorizationTokenProvider authorizationTokenProvider = (RxDocumentClientImpl) client;
        HttpClientUnderTestWrapper httpClientWrapper = getHttpClientUnderTestWrapper(configs);

        GatewayAddressCache cache = new GatewayAddressCache(
            mockDiagnosticsClientContext(),
            serviceEndpoint,
            protocol,
            authorizationTokenProvider,
            null,
            httpClientWrapper.getSpyHttpClient(),
            true,
<<<<<<< HEAD
            null, null);
=======
            null,
            null,
            ConnectionPolicy.getDefaultPolicy(),
            null);
>>>>>>> 8d609db9

        RxDocumentServiceRequest req =
            RxDocumentServiceRequest.create(mockDiagnosticsClientContext(), OperationType.Create, ResourceType.Document,
                collectionLink,
                new Database(), new HashMap<>());

        PartitionKeyRangeIdentity partitionKeyRangeIdentity = new PartitionKeyRangeIdentity(createdCollection.getResourceId(), partitionKeyRangeId);
        boolean forceRefreshPartitionAddresses = false;

        Mono<Utils.ValueHolder<AddressInformation[]>> addressesInfosFromCacheObs =
            cache.tryGetAddresses(req, partitionKeyRangeIdentity, forceRefreshPartitionAddresses);

        ArrayList<AddressInformation> addressInfosFromCache =
            Lists.newArrayList(getSuccessResult(addressesInfosFromCacheObs, TIMEOUT).v);

        assertThat(httpClientWrapper.capturedRequests)
            .describedAs("getAddress will read addresses from gateway")
            .asList().hasSize(1);

        httpClientWrapper.capturedRequests.clear();

        // for the second request with the same partitionkeyRangeIdentity, the address result should be fetched from the cache
        getSuccessResult(cache.tryGetAddresses(req, partitionKeyRangeIdentity, forceRefreshPartitionAddresses), TIMEOUT);
        assertThat(httpClientWrapper.capturedRequests)
            .describedAs("getAddress should read from cache")
            .asList().hasSize(0);

        httpClientWrapper.capturedRequests.clear();

        // Now emulate onConnectionEvent happened, and the address should be removed from the cache
        cache.updateAddresses(addressInfosFromCache.get(0).getServerKey());
        getSuccessResult(cache.tryGetAddresses(req, partitionKeyRangeIdentity, forceRefreshPartitionAddresses), TIMEOUT);
        assertThat(httpClientWrapper.capturedRequests)
            .describedAs("getAddress will read addresses from gateway after onConnectionEvent")
            .asList().hasSize(1);
    }

    @DataProvider(name = "openAsyncTargetAndTargetPartitionsKeyRangeAndCollectionLinkParams")
    public Object[][] openAsyncTargetAndPartitionsKeyRangeTargetAndCollectionLinkParams() {
        return new Object[][] {
                // openAsync target partition key range ids, target partition key range id, collection link
                { ImmutableList.of("0", "1"), "0", getNameBasedCollectionLink() },
                { ImmutableList.of("0", "1"), "1", getNameBasedCollectionLink() },
                { ImmutableList.of("0", "1"), "1", getCollectionSelfLink() },
        };
    }

    @Test(groups = { "direct" },
            dataProvider = "openAsyncTargetAndTargetPartitionsKeyRangeAndCollectionLinkParams",
            timeOut = TIMEOUT)
    public void tryGetAddresses_ForDataPartitions_AddressCachedByOpenAsync_NoHttpRequest(
            List<String> allPartitionKeyRangeIds,
            String partitionKeyRangeId,
            String collectionLink) throws Exception {
        Configs configs = new Configs();
        HttpClientUnderTestWrapper httpClientWrapper = getHttpClientUnderTestWrapper(configs);

        URI serviceEndpoint = new URI(TestConfigurations.HOST);
        IAuthorizationTokenProvider authorizationTokenProvider = (RxDocumentClientImpl) client;

        IOpenConnectionsHandler openConnectionsHandler = Mockito.mock(IOpenConnectionsHandler.class);
        Mockito.when(openConnectionsHandler.openConnections(Mockito.any())).thenReturn(Flux.empty());

        GatewayAddressCache cache = new GatewayAddressCache(mockDiagnosticsClientContext(),
                                                            serviceEndpoint,
                                                            Protocol.HTTPS,
                                                            authorizationTokenProvider,
                                                            null,
                                                            httpClientWrapper.getSpyHttpClient(),
                                                            false,
<<<<<<< HEAD
                                                            null, null);
=======
                                                            null,
                                                            null,
                                                            ConnectionPolicy.getDefaultPolicy(),
                                                            openConnectionsHandler);
>>>>>>> 8d609db9

        String collectionRid = createdCollection.getResourceId();

        List<PartitionKeyRangeIdentity> pkriList = allPartitionKeyRangeIds.stream().map(
                pkri -> new PartitionKeyRangeIdentity(collectionRid, pkri)).collect(Collectors.toList());

        cache.openConnectionsAndInitCaches(createdCollection, pkriList).blockLast();

        assertThat(httpClientWrapper.capturedRequests).asList().hasSize(1);
        httpClientWrapper.capturedRequests.clear();
        Mockito.verify(openConnectionsHandler, Mockito.times(allPartitionKeyRangeIds.size())).openConnections(Mockito.any());

        RxDocumentServiceRequest req =
                RxDocumentServiceRequest.create(mockDiagnosticsClientContext(), OperationType.Create, ResourceType.Document,
                        collectionLink,
                        new Database(), new HashMap<>());

        PartitionKeyRangeIdentity partitionKeyRangeIdentity = new PartitionKeyRangeIdentity(collectionRid, partitionKeyRangeId);
        boolean forceRefreshPartitionAddresses = false;
        Mono<Utils.ValueHolder<AddressInformation[]>> addressesInfosFromCacheObs = cache.tryGetAddresses(req, partitionKeyRangeIdentity, forceRefreshPartitionAddresses);
        ArrayList<AddressInformation> addressInfosFromCache = Lists.newArrayList(getSuccessResult(addressesInfosFromCacheObs, TIMEOUT).v);

        // no new request is made
        assertThat(httpClientWrapper.capturedRequests)
                .describedAs("no http request: addresses already cached by openAsync")
                .asList().hasSize(0);

        Mono<List<Address>> masterAddressFromGatewayObs = cache.getServerAddressesViaGatewayAsync(req,
                collectionRid, ImmutableList.of(partitionKeyRangeId), false);
        List<Address> expectedAddresses = getSuccessResult(masterAddressFromGatewayObs, TIMEOUT);

        assertThat(httpClientWrapper.capturedRequests)
                .describedAs("getServerAddressesViaGatewayAsync will read addresses from gateway")
                .asList().hasSize(1);

        assertSameAs(addressInfosFromCache, expectedAddresses);
    }

    @Test(groups = { "direct" },
            dataProvider = "openAsyncTargetAndTargetPartitionsKeyRangeAndCollectionLinkParams",
            timeOut = TIMEOUT)
    public void tryGetAddresses_ForDataPartitions_ForceRefresh(
            List<String> allPartitionKeyRangeIds,
            String partitionKeyRangeId,
            String collectionLink) throws Exception {
        Configs configs = new Configs();
        HttpClientUnderTestWrapper httpClientWrapper = getHttpClientUnderTestWrapper(configs);

        URI serviceEndpoint = new URI(TestConfigurations.HOST);
        IAuthorizationTokenProvider authorizationTokenProvider = (RxDocumentClientImpl) client;

        IOpenConnectionsHandler openConnectionsHandler = Mockito.mock(IOpenConnectionsHandler.class);
        Mockito.when(openConnectionsHandler.openConnections(Mockito.any())).thenReturn(Flux.empty());

        GatewayAddressCache cache = new GatewayAddressCache(mockDiagnosticsClientContext(),
                                                            serviceEndpoint,
                                                            Protocol.HTTPS,
                                                            authorizationTokenProvider,
                                                            null,
                                                            httpClientWrapper.getSpyHttpClient(),
                                                            false,
<<<<<<< HEAD
                                                            null, null);
=======
                                                            null,
                                                            null,
                                                            ConnectionPolicy.getDefaultPolicy(),
                                                            openConnectionsHandler);
>>>>>>> 8d609db9

        String collectionRid = createdCollection.getResourceId();

        List<PartitionKeyRangeIdentity> pkriList = allPartitionKeyRangeIds.stream().map(
                pkri -> new PartitionKeyRangeIdentity(collectionRid, pkri)).collect(Collectors.toList());

        cache.openConnectionsAndInitCaches(createdCollection, pkriList).blockLast();

        assertThat(httpClientWrapper.capturedRequests).asList().hasSize(1);
        httpClientWrapper.capturedRequests.clear();
        Mockito.verify(openConnectionsHandler, Mockito.times(allPartitionKeyRangeIds.size())).openConnections(Mockito.any());

        RxDocumentServiceRequest req =
                RxDocumentServiceRequest.create(mockDiagnosticsClientContext(), OperationType.Create, ResourceType.Document,
                        collectionLink,
                        new Database(), new HashMap<>());

        PartitionKeyRangeIdentity partitionKeyRangeIdentity = new PartitionKeyRangeIdentity(collectionRid, partitionKeyRangeId);
        Mono<Utils.ValueHolder<AddressInformation[]>> addressesInfosFromCacheObs = cache.tryGetAddresses(req, partitionKeyRangeIdentity, true);
        ArrayList<AddressInformation> addressInfosFromCache = Lists.newArrayList(getSuccessResult(addressesInfosFromCacheObs, TIMEOUT).v);

        // no new request is made
        assertThat(httpClientWrapper.capturedRequests)
                .describedAs("force refresh fetched from gateway")
                .asList().hasSize(1);

        Mono<List<Address>> masterAddressFromGatewayObs = cache.getServerAddressesViaGatewayAsync(req,
                collectionRid, ImmutableList.of(partitionKeyRangeId), false);
        List<Address> expectedAddresses = getSuccessResult(masterAddressFromGatewayObs, TIMEOUT);

        assertThat(httpClientWrapper.capturedRequests)
                .describedAs("getServerAddressesViaGatewayAsync will read addresses from gateway")
                .asList().hasSize(2);

        assertSameAs(addressInfosFromCache, expectedAddresses);
    }

    @Test(groups = { "direct" },
            dataProvider = "openAsyncTargetAndTargetPartitionsKeyRangeAndCollectionLinkParams",
            timeOut = TIMEOUT)
    @SuppressWarnings({"unchecked", "rawtypes"})
    public void tryGetAddresses_ForDataPartitions_Suboptimal_Refresh(
            List<String> allPartitionKeyRangeIds,
            String partitionKeyRangeId,
            String collectionLink) throws Exception {
        Configs configs = new Configs();
        HttpClientUnderTestWrapper httpClientWrapper = getHttpClientUnderTestWrapper(configs);

        URI serviceEndpoint = new URI(TestConfigurations.HOST);
        IAuthorizationTokenProvider authorizationTokenProvider = (RxDocumentClientImpl) client;

        IOpenConnectionsHandler openConnectionsHandler = Mockito.mock(IOpenConnectionsHandler.class);
        Mockito.when(openConnectionsHandler.openConnections(Mockito.any())).thenReturn(Flux.empty());

        int suboptimalRefreshTime = 2;

        GatewayAddressCache origCache = new GatewayAddressCache(mockDiagnosticsClientContext(),
                                                                serviceEndpoint,
                                                                Protocol.HTTPS,
                                                                authorizationTokenProvider,
                                                                null,
                                                                httpClientWrapper.getSpyHttpClient(),
                                                                suboptimalRefreshTime,
                                                                false,
<<<<<<< HEAD
                                                                null, null);
=======
                                                                null,
                                                                null,
                                                                ConnectionPolicy.getDefaultPolicy(),
                                                                openConnectionsHandler);
>>>>>>> 8d609db9

        String collectionRid = createdCollection.getResourceId();

        List<PartitionKeyRangeIdentity> pkriList = allPartitionKeyRangeIds.stream().map(
                pkri -> new PartitionKeyRangeIdentity(collectionRid, pkri)).collect(Collectors.toList());

        origCache.openConnectionsAndInitCaches(createdCollection, pkriList).blockLast();

        assertThat(httpClientWrapper.capturedRequests).asList().hasSize(1);
        httpClientWrapper.capturedRequests.clear();
        Mockito.verify(openConnectionsHandler, Mockito.times(allPartitionKeyRangeIds.size())).openConnections(Mockito.any());

        RxDocumentServiceRequest req =
                RxDocumentServiceRequest.create(mockDiagnosticsClientContext(), OperationType.Create, ResourceType.Document,
                        collectionLink,
                        new Database(), new HashMap<>());

        PartitionKeyRangeIdentity partitionKeyRangeIdentity = new PartitionKeyRangeIdentity(collectionRid, partitionKeyRangeId);
        Mono<Utils.ValueHolder<AddressInformation[]>> addressesInfosFromCacheObs = origCache.tryGetAddresses(req, partitionKeyRangeIdentity, true);
        ArrayList<AddressInformation> addressInfosFromCache = Lists.newArrayList(getSuccessResult(addressesInfosFromCacheObs, TIMEOUT).v);

        // no new request is made
        assertThat(httpClientWrapper.capturedRequests)
                .describedAs("force refresh fetched from gateway")
                .asList().hasSize(1);

        GatewayAddressCache spyCache = Mockito.spy(origCache);

        final AtomicInteger fetchCounter = new AtomicInteger(0);
        Mockito.doAnswer(new Answer<Mono<List<Address>>>() {
            @Override
            public Mono<List<Address>> answer(InvocationOnMock invocationOnMock) throws Throwable {

                RxDocumentServiceRequest req = invocationOnMock.getArgument(0, RxDocumentServiceRequest.class);
                String collectionRid = invocationOnMock.getArgument(1, String.class);
                List<String> partitionKeyRangeIds = invocationOnMock.getArgument(2, List.class);
                boolean forceRefresh = invocationOnMock.getArgument(3, Boolean.class);

                int cnt = fetchCounter.getAndIncrement();

                if (cnt == 0) {
                    Mono<List<Address>> res = origCache.getServerAddressesViaGatewayAsync(req,
                            collectionRid,
                            partitionKeyRangeIds,
                            forceRefresh);

                    // remove one replica
                    return res.map(list -> removeOneReplica(list));
                }

                return origCache.getServerAddressesViaGatewayAsync(req,
                        collectionRid,
                        partitionKeyRangeIds,
                        forceRefresh);
            }
        }).when(spyCache).getServerAddressesViaGatewayAsync(ArgumentMatchers.any(), ArgumentMatchers.any(),
                ArgumentMatchers.any(), ArgumentMatchers.anyBoolean());

        httpClientWrapper.capturedRequests.clear();

        // force refresh to replace existing with sub-optimal addresses
        addressesInfosFromCacheObs = spyCache.tryGetAddresses(req, partitionKeyRangeIdentity, true);
        Utils.ValueHolder<AddressInformation[]> suboptimalAddresses = getSuccessResult(addressesInfosFromCacheObs, TIMEOUT);
        assertThat(httpClientWrapper.capturedRequests)
                .describedAs("getServerAddressesViaGatewayAsync will read addresses from gateway")
                .asList().hasSize(1);
        httpClientWrapper.capturedRequests.clear();

        // relaxes one replica being down
        assertThat(suboptimalAddresses.v.length).isLessThanOrEqualTo((ServiceConfig.SystemReplicationPolicy.MaxReplicaSetSize - 1));
        assertThat(suboptimalAddresses.v.length).isGreaterThanOrEqualTo(ServiceConfig.SystemReplicationPolicy.MaxReplicaSetSize - 2);
        assertThat(fetchCounter.get()).isEqualTo(1);

        // no refresh, use cache
        addressesInfosFromCacheObs = spyCache.tryGetAddresses(req, partitionKeyRangeIdentity, false);
        suboptimalAddresses = getSuccessResult(addressesInfosFromCacheObs, TIMEOUT);
        assertThat(httpClientWrapper.capturedRequests)
                .describedAs("getServerAddressesViaGatewayAsync will read addresses from gateway")
                .asList().hasSize(0);
        AssertionsForClassTypes.assertThat(suboptimalAddresses.v).hasSize(ServiceConfig.SystemReplicationPolicy.MaxReplicaSetSize - 1);
        assertThat(fetchCounter.get()).isEqualTo(1);

        // wait for refresh time
        TimeUnit.SECONDS.sleep(suboptimalRefreshTime + 1);

        addressesInfosFromCacheObs = spyCache.tryGetAddresses(req, partitionKeyRangeIdentity, false);
        Utils.ValueHolder<AddressInformation[]> addresses = getSuccessResult(addressesInfosFromCacheObs, TIMEOUT);
        AssertionsForClassTypes.assertThat(addresses.v).hasSize(ServiceConfig.SystemReplicationPolicy.MaxReplicaSetSize);
        assertThat(httpClientWrapper.capturedRequests)
                .describedAs("getServerAddressesViaGatewayAsync will read addresses from gateway")
                .asList().hasSize(1);
        assertThat(fetchCounter.get()).isEqualTo(2);
    }

    @Test(groups = { "direct" }, dataProvider = "protocolProvider",timeOut = TIMEOUT)
    public void tryGetAddresses_ForMasterPartition(Protocol protocol) throws Exception {
        Configs configs = ConfigsBuilder.instance().withProtocol(protocol).build();
        URI serviceEndpoint = new URI(TestConfigurations.HOST);
        IAuthorizationTokenProvider authorizationTokenProvider = (RxDocumentClientImpl) client;

        IOpenConnectionsHandler openConnectionsHandler = Mockito.mock(IOpenConnectionsHandler.class);
        Mockito.when(openConnectionsHandler.openConnections(Mockito.any())).thenReturn(Flux.empty());

        GatewayAddressCache cache = new GatewayAddressCache(mockDiagnosticsClientContext(),
                                                            serviceEndpoint,
                                                            protocol,
                                                            authorizationTokenProvider,
                                                            null,
                                                            getHttpClient(configs),
                                                            false,
<<<<<<< HEAD
                                                            null, null);
=======
                                                            null,
                                                            null,
                                                            ConnectionPolicy.getDefaultPolicy(),
                                                            null);
>>>>>>> 8d609db9

        RxDocumentServiceRequest req =
                RxDocumentServiceRequest.create(mockDiagnosticsClientContext(), OperationType.Create, ResourceType.Database,
                        "/dbs",
                        new Database(), new HashMap<>());

        PartitionKeyRangeIdentity partitionKeyRangeIdentity = new PartitionKeyRangeIdentity("M");
        boolean forceRefreshPartitionAddresses = false;
        Mono<Utils.ValueHolder<AddressInformation[]>> addressesInfosFromCacheObs = cache.tryGetAddresses(req, partitionKeyRangeIdentity, forceRefreshPartitionAddresses);

        ArrayList<AddressInformation> addressInfosFromCache = Lists.newArrayList(getSuccessResult(addressesInfosFromCacheObs, TIMEOUT).v);

        Mono<List<Address>> masterAddressFromGatewayObs = cache.getMasterAddressesViaGatewayAsync(req, ResourceType.Database,
                null, "/dbs/", false, false, null);
        List<Address> expectedAddresses = getSuccessResult(masterAddressFromGatewayObs, TIMEOUT);

        assertSameAs(addressInfosFromCache, expectedAddresses);
    }

    @DataProvider(name = "refreshTime")
    public Object[][] refreshTime() {
        return new Object[][] {
                // refresh time, wait before doing tryGetAddresses
                { 60, 1 },
                { 1, 2 },
        };
    }

    @Test(groups = { "direct" }, timeOut = TIMEOUT, dataProvider = "refreshTime")
    public void tryGetAddresses_ForMasterPartition_MasterPartitionAddressAlreadyCached_NoNewHttpRequest(
            int suboptimalPartitionForceRefreshIntervalInSeconds,
            int waitTimeInBetweenAttemptsInSeconds
            ) throws Exception {
        Configs configs = new Configs();
        HttpClientUnderTestWrapper clientWrapper = getHttpClientUnderTestWrapper(configs);

        URI serviceEndpoint = new URI(TestConfigurations.HOST);
        IAuthorizationTokenProvider authorizationTokenProvider = (RxDocumentClientImpl) client;


        GatewayAddressCache cache = new GatewayAddressCache(mockDiagnosticsClientContext(),
                                                            serviceEndpoint,
                                                            Protocol.HTTPS,
                                                            authorizationTokenProvider,
                                                            null,
                                                            clientWrapper.getSpyHttpClient(),
                                                            suboptimalPartitionForceRefreshIntervalInSeconds,
                                                            false,
<<<<<<< HEAD
                                                            null, null);
=======
                                                            null,
                                                            null,
                                                            ConnectionPolicy.getDefaultPolicy(),
                                                            null);
>>>>>>> 8d609db9

        RxDocumentServiceRequest req =
                RxDocumentServiceRequest.create(mockDiagnosticsClientContext(), OperationType.Create, ResourceType.Database,
                        "/dbs",
                        new Database(), new HashMap<>());

        PartitionKeyRangeIdentity partitionKeyRangeIdentity = new PartitionKeyRangeIdentity("M");
        boolean forceRefreshPartitionAddresses = false;

        // request master partition info to ensure it is cached.
        AddressInformation[] expectedAddresses = cache.tryGetAddresses(req,
                partitionKeyRangeIdentity,
                forceRefreshPartitionAddresses).block().v;

        assertThat(clientWrapper.capturedRequests).asList().hasSize(1);
        clientWrapper.capturedRequests.clear();


        TimeUnit.SECONDS.sleep(waitTimeInBetweenAttemptsInSeconds);

        Mono<Utils.ValueHolder<AddressInformation[]>> addressesObs = cache.tryGetAddresses(req,
                partitionKeyRangeIdentity,
                forceRefreshPartitionAddresses);

        AddressInformation[] actualAddresses = getSuccessResult(addressesObs, TIMEOUT).v;

        assertExactlyEqual(actualAddresses, expectedAddresses);

        // the cache address is used. no new http request is sent
        assertThat(clientWrapper.capturedRequests).asList().hasSize(0);
    }

    @Test(groups = { "direct" }, timeOut = TIMEOUT)
    public void tryGetAddresses_ForMasterPartition_ForceRefresh() throws Exception {
        Configs configs = new Configs();
        HttpClientUnderTestWrapper clientWrapper = getHttpClientUnderTestWrapper(configs);

        URI serviceEndpoint = new URI(TestConfigurations.HOST);
        IAuthorizationTokenProvider authorizationTokenProvider = (RxDocumentClientImpl) client;

        GatewayAddressCache cache = new GatewayAddressCache(mockDiagnosticsClientContext(),
                                                            serviceEndpoint,
                                                            Protocol.HTTPS,
                                                            authorizationTokenProvider,
                                                            null,
                                                            clientWrapper.getSpyHttpClient(),
                                                            false,
<<<<<<< HEAD
                                                            null, null);
=======
                                                            null,
                                                            null,
                                                            ConnectionPolicy.getDefaultPolicy(),
                                                            null);
>>>>>>> 8d609db9

        RxDocumentServiceRequest req =
                RxDocumentServiceRequest.create(mockDiagnosticsClientContext(), OperationType.Create, ResourceType.Database,
                        "/dbs",
                        new Database(), new HashMap<>());

        PartitionKeyRangeIdentity partitionKeyRangeIdentity = new PartitionKeyRangeIdentity("M");

        // request master partition info to ensure it is cached.
        AddressInformation[] expectedAddresses = cache.tryGetAddresses(req,
                partitionKeyRangeIdentity,
                false)
                .block().v;

        assertThat(clientWrapper.capturedRequests).asList().hasSize(1);
        clientWrapper.capturedRequests.clear();

        Mono<Utils.ValueHolder<AddressInformation[]>> addressesObs = cache.tryGetAddresses(req,
                partitionKeyRangeIdentity,
                true);

        AddressInformation[] actualAddresses = getSuccessResult(addressesObs, TIMEOUT).v;

        assertExactlyEqual(actualAddresses, expectedAddresses);

        // the cache address is used. no new http request is sent
        assertThat(clientWrapper.capturedRequests).asList().hasSize(1);
    }

    private static List<Address> removeOneReplica(List<Address> addresses) {
        addresses.remove(0);
        return addresses;
    }

    @Test(groups = { "direct" }, timeOut = TIMEOUT)
    public void tryGetAddresses_SuboptimalMasterPartition_NotStaleEnough_NoRefresh() throws Exception {
        Configs configs = new Configs();
        Instant start = Instant.now();
        HttpClientUnderTestWrapper clientWrapper = getHttpClientUnderTestWrapper(configs);

        URI serviceEndpoint = new URI(TestConfigurations.HOST);
        IAuthorizationTokenProvider authorizationTokenProvider = (RxDocumentClientImpl) client;
        String apiType = ApiType.SQL.toString();

        int refreshPeriodInSeconds = 10;

        GatewayAddressCache origCache = new GatewayAddressCache(mockDiagnosticsClientContext(),
                                                                serviceEndpoint,
                                                                Protocol.HTTPS,
                                                                authorizationTokenProvider,
                                                                null,
                                                                clientWrapper.getSpyHttpClient(),
                                                                refreshPeriodInSeconds,
                                                                false,
<<<<<<< HEAD
                                                                ApiType.SQL, null);
=======
                                                                ApiType.SQL,
                                                                null,
                                                                ConnectionPolicy.getDefaultPolicy(),
                                                                null);
>>>>>>> 8d609db9

        GatewayAddressCache spyCache = Mockito.spy(origCache);

        final AtomicInteger getMasterAddressesViaGatewayAsyncInvocation = new AtomicInteger(0);
        Mockito.doAnswer(new Answer<Mono<List<Address>>>() {
            @Override
            public Mono<List<Address>> answer(InvocationOnMock invocationOnMock) throws Throwable {

                RxDocumentServiceRequest request = invocationOnMock.getArgument(0, RxDocumentServiceRequest.class);
                ResourceType resourceType = invocationOnMock.getArgument(1, ResourceType.class);
                String resourceAddress = invocationOnMock.getArgument(2, String.class);
                String entryUrl = invocationOnMock.getArgument(3, String.class);
                boolean forceRefresh = invocationOnMock.getArgument(4, Boolean.class);
                boolean useMasterCollectionResolver = invocationOnMock.getArgument(5, Boolean.class);

                int cnt = getMasterAddressesViaGatewayAsyncInvocation.getAndIncrement();

                if (cnt == 0) {
                    Mono<List<Address>> res = origCache.getMasterAddressesViaGatewayAsync(
                            request,
                            resourceType,
                            resourceAddress,
                            entryUrl,
                            forceRefresh,
                            useMasterCollectionResolver,
                            null);

                    // remove one replica
                    return res.map(list -> removeOneReplica(list));
                }

                return origCache.getMasterAddressesViaGatewayAsync(
                        request,
                        resourceType,
                        resourceAddress,
                        entryUrl,
                        forceRefresh,
                        useMasterCollectionResolver,
                        null);
                }
            }).when(spyCache).getMasterAddressesViaGatewayAsync(ArgumentMatchers.any(RxDocumentServiceRequest.class), ArgumentMatchers.any(ResourceType.class), ArgumentMatchers.anyString(),
                ArgumentMatchers.anyString(), ArgumentMatchers.anyBoolean(), ArgumentMatchers.anyBoolean(), ArgumentMatchers.any());


        RxDocumentServiceRequest req =
                RxDocumentServiceRequest.create(mockDiagnosticsClientContext(), OperationType.Create, ResourceType.Database,
                        "/dbs",
                        new Database(), new HashMap<>());

        PartitionKeyRangeIdentity partitionKeyRangeIdentity = new PartitionKeyRangeIdentity("M");

        // request master partition info to ensure it is cached.
        AddressInformation[] expectedAddresses = spyCache.tryGetAddresses(req,
                partitionKeyRangeIdentity,
                false)
                .block().v;

        assertThat(clientWrapper.capturedRequests).asList().hasSize(1);
        assertThat(clientWrapper.capturedRequests.get(0).headers().toMap().get(HttpConstants.HttpHeaders.API_TYPE)).isEqualTo(apiType);
        clientWrapper.capturedRequests.clear();

        Mono<Utils.ValueHolder<AddressInformation[]>> addressesObs = spyCache.tryGetAddresses(req,
                partitionKeyRangeIdentity,
                false);

        AddressInformation[] actualAddresses = getSuccessResult(addressesObs, TIMEOUT).v;

        assertExactlyEqual(actualAddresses, expectedAddresses);

        // the cache address is used. no new http request is sent
        assertThat(clientWrapper.capturedRequests).asList().hasSize(0);

        Instant end = Instant.now();
        assertThat(end.minusSeconds(refreshPeriodInSeconds)).isBefore(start);
    }

    @Test(groups = { "direct" }, timeOut = TIMEOUT)
    public void tryGetAddresses_SuboptimalMasterPartition_Stale_DoRefresh() throws Exception {
        Configs configs = new Configs();
        HttpClientUnderTestWrapper clientWrapper = getHttpClientUnderTestWrapper(configs);

        URI serviceEndpoint = new URI(TestConfigurations.HOST);
        IAuthorizationTokenProvider authorizationTokenProvider = (RxDocumentClientImpl) client;

        int refreshPeriodInSeconds = 1;

        GatewayAddressCache origCache = new GatewayAddressCache(mockDiagnosticsClientContext(),
                                                                serviceEndpoint,
                                                                Protocol.HTTPS,
                                                                authorizationTokenProvider,
                                                                null,
                                                                clientWrapper.getSpyHttpClient(),
                                                                refreshPeriodInSeconds,
                                                                false,
<<<<<<< HEAD
                                                                null, null);
=======
                                                                null,
                                                                null,
                                                                ConnectionPolicy.getDefaultPolicy(),
                                                                null);
>>>>>>> 8d609db9

        GatewayAddressCache spyCache = Mockito.spy(origCache);

        final AtomicInteger getMasterAddressesViaGatewayAsyncInvocation = new AtomicInteger(0);
        Mockito.doAnswer(new Answer<Mono<List<Address>>>() {
            @Override
            public Mono<List<Address>> answer(InvocationOnMock invocationOnMock) throws Throwable {

                System.out.print("fetch");

                RxDocumentServiceRequest request = invocationOnMock.getArgument(0, RxDocumentServiceRequest.class);
                ResourceType resourceType = invocationOnMock.getArgument(1, ResourceType.class);
                String resourceAddress = invocationOnMock.getArgument(2, String.class);
                String entryUrl = invocationOnMock.getArgument(3, String.class);
                boolean forceRefresh = invocationOnMock.getArgument(4, Boolean.class);
                boolean useMasterCollectionResolver = invocationOnMock.getArgument(5, Boolean.class);

                int cnt = getMasterAddressesViaGatewayAsyncInvocation.getAndIncrement();

                if (cnt == 0) {
                    Mono<List<Address>> res = origCache.getMasterAddressesViaGatewayAsync(
                            request,
                            resourceType,
                            resourceAddress,
                            entryUrl,
                            forceRefresh,
                            useMasterCollectionResolver,
                            null);

                    // remove one replica
                    return res.map(list -> removeOneReplica(list));
                }

                return origCache.getMasterAddressesViaGatewayAsync(
                        request,
                        resourceType,
                        resourceAddress,
                        entryUrl,
                        forceRefresh,
                        useMasterCollectionResolver,
                        null);
            }
        }).when(spyCache).getMasterAddressesViaGatewayAsync(ArgumentMatchers.any(), ArgumentMatchers.any(), ArgumentMatchers.any(),
                ArgumentMatchers.any(), ArgumentMatchers.anyBoolean(), ArgumentMatchers.anyBoolean(), ArgumentMatchers.any());

        RxDocumentServiceRequest req =
                RxDocumentServiceRequest.create(mockDiagnosticsClientContext(), OperationType.Create, ResourceType.Database,
                        "/dbs",
                        new Database(), new HashMap<>());

        PartitionKeyRangeIdentity partitionKeyRangeIdentity = new PartitionKeyRangeIdentity("M");

        // request master partition info to ensure it is cached.
        AddressInformation[] subOptimalAddresses = spyCache.tryGetAddresses(req,
                partitionKeyRangeIdentity,
                false)
                .block().v;

        assertThat(getMasterAddressesViaGatewayAsyncInvocation.get()).isEqualTo(1);
        AssertionsForClassTypes.assertThat(subOptimalAddresses).hasSize(ServiceConfig.SystemReplicationPolicy.MaxReplicaSetSize - 1);

        Instant start = Instant.now();
        TimeUnit.SECONDS.sleep(refreshPeriodInSeconds + 1);
        Instant end = Instant.now();
        assertThat(end.minusSeconds(refreshPeriodInSeconds)).isAfter(start);

        assertThat(clientWrapper.capturedRequests).asList().hasSize(1);
        clientWrapper.capturedRequests.clear();

        Mono<Utils.ValueHolder<AddressInformation[]>> addressesObs = spyCache.tryGetAddresses(req,
                partitionKeyRangeIdentity,
                false);


        AddressInformation[] actualAddresses = getSuccessResult(addressesObs, TIMEOUT).v;
        // the cache address is used. no new http request is sent
        assertThat(clientWrapper.capturedRequests).asList().hasSize(1);
        assertThat(getMasterAddressesViaGatewayAsyncInvocation.get()).isEqualTo(2);
        AssertionsForClassTypes.assertThat(actualAddresses).hasSize(ServiceConfig.SystemReplicationPolicy.MaxReplicaSetSize);

        List<Address> fetchedAddresses = origCache.getMasterAddressesViaGatewayAsync(req, ResourceType.Database,
                null, "/dbs/", false, false, null).block();

        assertSameAs(ImmutableList.copyOf(actualAddresses),  fetchedAddresses);
    }

    public static void assertSameAs(List<AddressInformation> actual, List<Address> expected) {
        assertThat(actual).asList().hasSize(expected.size());
        for(int i = 0; i < expected.size(); i++) {
            assertEqual(actual.get(i), expected.get(i));
        }
    }

    private static void assertEqual(AddressInformation actual, Address expected) {
        assertThat(actual.getPhysicalUri().getURIAsString()).isEqualTo(expected.getPhyicalUri().replaceAll("/+$", "/"));
        assertThat(actual.getProtocolScheme()).isEqualTo(expected.getProtocolScheme().toLowerCase());
        assertThat(actual.isPrimary()).isEqualTo(expected.isPrimary());
    }

    private static void assertEqual(AddressInformation actual, AddressInformation expected) {
        assertThat(actual.getPhysicalUri()).isEqualTo(expected.getPhysicalUri());
        assertThat(actual.getProtocolName()).isEqualTo(expected.getProtocolName());
        assertThat(actual.isPrimary()).isEqualTo(expected.isPrimary());
        assertThat(actual.isPublic()).isEqualTo(expected.isPublic());
    }

    public static void assertExactlyEqual(AddressInformation[] actual, AddressInformation[] expected) {
        assertExactlyEqual(Arrays.asList(actual), Arrays.asList(expected));
    }

    public static void assertExactlyEqual(List<AddressInformation> actual, List<AddressInformation> expected) {
        assertThat(actual).asList().hasSize(expected.size());
        for(int i = 0; i < expected.size(); i++) {
            assertEqual(actual.get(i), expected.get(i));
        }
    }

    public static<T> T getSuccessResult(Mono<T> observable, long timeout) {
        TestSubscriber<T> testSubscriber = new TestSubscriber<>();
        observable.subscribe(testSubscriber);
        testSubscriber.awaitTerminalEvent(timeout, TimeUnit.MILLISECONDS);
        testSubscriber.assertNoErrors();
        testSubscriber.assertComplete();
        testSubscriber.assertValueCount(1);
        return testSubscriber.values().get(0);
    }

    public static void validateSuccess(Mono<List<Address>> observable,
                                       PartitionReplicasAddressesValidator validator, long timeout) {
        TestSubscriber<List<Address>> testSubscriber = new TestSubscriber<>();
        observable.subscribe(testSubscriber);
        testSubscriber.awaitTerminalEvent(timeout, TimeUnit.MILLISECONDS);
        testSubscriber.assertNoErrors();
        testSubscriber.assertComplete();
        testSubscriber.assertValueCount(1);
        validator.validate(testSubscriber.values().get(0));
    }

    @BeforeClass(groups = { "direct" }, timeOut = SETUP_TIMEOUT)
    public void before_GatewayAddressCacheTest() {
        client = clientBuilder().build();
        createdDatabase = SHARED_DATABASE;

        RequestOptions options = new RequestOptions();
        options.setOfferThroughput(30000);
        createdCollection = createCollection(client, createdDatabase.getId(), getCollectionDefinition(), options);
    }

    @AfterClass(groups = { "direct" }, timeOut = SHUTDOWN_TIMEOUT, alwaysRun = true)
    public void afterClass() {
        safeDeleteCollection(client, createdCollection);
        safeClose(client);
    }

    static protected DocumentCollection getCollectionDefinition() {
        PartitionKeyDefinition partitionKeyDef = new PartitionKeyDefinition();
        ArrayList<String> paths = new ArrayList<>();
        paths.add("/mypk");
        partitionKeyDef.setPaths(paths);

        DocumentCollection collectionDefinition = new DocumentCollection();
        collectionDefinition.setId("mycol");
        collectionDefinition.setPartitionKey(partitionKeyDef);

        return collectionDefinition;
    }

    private HttpClient getHttpClient(Configs configs) {
        return HttpClient.createFixed(new HttpClientConfig(configs));
    }

    private HttpClientUnderTestWrapper getHttpClientUnderTestWrapper(Configs configs) {
        HttpClient origHttpClient = getHttpClient(configs);
        return new HttpClientUnderTestWrapper(origHttpClient);
    }

    public String getNameBasedCollectionLink() {
        return "dbs/" + createdDatabase.getId() + "/colls/" + createdCollection.getId();
    }

    public String getCollectionSelfLink() {
        return createdCollection.getSelfLink();
    }

    private Document getDocumentDefinition() {
        String uuid = UUID.randomUUID().toString();
        Document doc = new Document(String.format("{ "
                + "\"id\": \"%s\", "
                + "\"mypk\": \"%s\", "
                + "\"sgmts\": [[6519456, 1471916863], [2498434, 1455671440]]"
                + "}"
                , uuid, uuid));
        return doc;
    }
}<|MERGE_RESOLUTION|>--- conflicted
+++ resolved
@@ -109,11 +109,8 @@
                 getHttpClient(configs),
                 false,
                 null,
-<<<<<<< HEAD
-=======
                 null,
                 ConnectionPolicy.getDefaultPolicy(),
->>>>>>> 8d609db9
                 null);
         for (int i = 0; i < 2; i++) {
             RxDocumentServiceRequest req =
@@ -149,14 +146,10 @@
                                                             null,
                                                             getHttpClient(configs),
                                                             false,
-<<<<<<< HEAD
-                                                            null, null);
-=======
                                                             null,
                                                             null,
                                                             ConnectionPolicy.getDefaultPolicy(),
                                                             null);
->>>>>>> 8d609db9
         for (int i = 0; i < 2; i++) {
             RxDocumentServiceRequest req =
                 RxDocumentServiceRequest.create(mockDiagnosticsClientContext(), OperationType.Create, ResourceType.Database,
@@ -202,14 +195,10 @@
                                                             null,
                                                             getHttpClient(configs),
                                                             false,
-<<<<<<< HEAD
-                                                            null, null);
-=======
                                                             null,
                                                             null,
                                                             ConnectionPolicy.getDefaultPolicy(),
                                                             null);
->>>>>>> 8d609db9
 
         RxDocumentServiceRequest req =
                 RxDocumentServiceRequest.create(mockDiagnosticsClientContext(), OperationType.Create, ResourceType.Document,
@@ -248,14 +237,10 @@
             null,
             httpClientWrapper.getSpyHttpClient(),
             true,
-<<<<<<< HEAD
-            null, null);
-=======
             null,
             null,
             ConnectionPolicy.getDefaultPolicy(),
             null);
->>>>>>> 8d609db9
 
         RxDocumentServiceRequest req =
             RxDocumentServiceRequest.create(mockDiagnosticsClientContext(), OperationType.Create, ResourceType.Document,
@@ -326,14 +311,10 @@
                                                             null,
                                                             httpClientWrapper.getSpyHttpClient(),
                                                             false,
-<<<<<<< HEAD
-                                                            null, null);
-=======
                                                             null,
                                                             null,
                                                             ConnectionPolicy.getDefaultPolicy(),
                                                             openConnectionsHandler);
->>>>>>> 8d609db9
 
         String collectionRid = createdCollection.getResourceId();
 
@@ -395,14 +376,10 @@
                                                             null,
                                                             httpClientWrapper.getSpyHttpClient(),
                                                             false,
-<<<<<<< HEAD
-                                                            null, null);
-=======
                                                             null,
                                                             null,
                                                             ConnectionPolicy.getDefaultPolicy(),
                                                             openConnectionsHandler);
->>>>>>> 8d609db9
 
         String collectionRid = createdCollection.getResourceId();
 
@@ -467,14 +444,10 @@
                                                                 httpClientWrapper.getSpyHttpClient(),
                                                                 suboptimalRefreshTime,
                                                                 false,
-<<<<<<< HEAD
-                                                                null, null);
-=======
                                                                 null,
                                                                 null,
                                                                 ConnectionPolicy.getDefaultPolicy(),
                                                                 openConnectionsHandler);
->>>>>>> 8d609db9
 
         String collectionRid = createdCollection.getResourceId();
 
@@ -585,14 +558,10 @@
                                                             null,
                                                             getHttpClient(configs),
                                                             false,
-<<<<<<< HEAD
-                                                            null, null);
-=======
                                                             null,
                                                             null,
                                                             ConnectionPolicy.getDefaultPolicy(),
                                                             null);
->>>>>>> 8d609db9
 
         RxDocumentServiceRequest req =
                 RxDocumentServiceRequest.create(mockDiagnosticsClientContext(), OperationType.Create, ResourceType.Database,
@@ -641,14 +610,10 @@
                                                             clientWrapper.getSpyHttpClient(),
                                                             suboptimalPartitionForceRefreshIntervalInSeconds,
                                                             false,
-<<<<<<< HEAD
-                                                            null, null);
-=======
                                                             null,
                                                             null,
                                                             ConnectionPolicy.getDefaultPolicy(),
                                                             null);
->>>>>>> 8d609db9
 
         RxDocumentServiceRequest req =
                 RxDocumentServiceRequest.create(mockDiagnosticsClientContext(), OperationType.Create, ResourceType.Database,
@@ -696,14 +661,10 @@
                                                             null,
                                                             clientWrapper.getSpyHttpClient(),
                                                             false,
-<<<<<<< HEAD
-                                                            null, null);
-=======
                                                             null,
                                                             null,
                                                             ConnectionPolicy.getDefaultPolicy(),
                                                             null);
->>>>>>> 8d609db9
 
         RxDocumentServiceRequest req =
                 RxDocumentServiceRequest.create(mockDiagnosticsClientContext(), OperationType.Create, ResourceType.Database,
@@ -758,14 +719,10 @@
                                                                 clientWrapper.getSpyHttpClient(),
                                                                 refreshPeriodInSeconds,
                                                                 false,
-<<<<<<< HEAD
-                                                                ApiType.SQL, null);
-=======
                                                                 ApiType.SQL,
                                                                 null,
                                                                 ConnectionPolicy.getDefaultPolicy(),
                                                                 null);
->>>>>>> 8d609db9
 
         GatewayAddressCache spyCache = Mockito.spy(origCache);
 
@@ -860,14 +817,10 @@
                                                                 clientWrapper.getSpyHttpClient(),
                                                                 refreshPeriodInSeconds,
                                                                 false,
-<<<<<<< HEAD
-                                                                null, null);
-=======
                                                                 null,
                                                                 null,
                                                                 ConnectionPolicy.getDefaultPolicy(),
                                                                 null);
->>>>>>> 8d609db9
 
         GatewayAddressCache spyCache = Mockito.spy(origCache);
 
