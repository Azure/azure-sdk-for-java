// Copyright (c) Microsoft Corporation. All rights reserved.
// Licensed under the MIT License.
package com.azure.cosmos.implementation.directconnectivity;

import com.azure.cosmos.implementation.ApiType;
import com.azure.cosmos.implementation.AsyncDocumentClient;
import com.azure.cosmos.implementation.AsyncDocumentClient.Builder;
import com.azure.cosmos.implementation.Configs;
import com.azure.cosmos.implementation.ConfigsBuilder;
import com.azure.cosmos.implementation.Database;
import com.azure.cosmos.implementation.Document;
import com.azure.cosmos.implementation.DocumentCollection;
import com.azure.cosmos.implementation.HttpClientUnderTestWrapper;
import com.azure.cosmos.implementation.HttpConstants;
import com.azure.cosmos.implementation.IAuthorizationTokenProvider;
import com.azure.cosmos.implementation.IOpenConnectionsHandler;
import com.azure.cosmos.implementation.OperationType;
import com.azure.cosmos.implementation.RequestOptions;
import com.azure.cosmos.implementation.ResourceType;
import com.azure.cosmos.implementation.RxDocumentClientImpl;
import com.azure.cosmos.implementation.RxDocumentServiceRequest;
import com.azure.cosmos.implementation.TestConfigurations;
import com.azure.cosmos.implementation.TestSuiteBase;
import com.azure.cosmos.implementation.Utils;
import com.azure.cosmos.implementation.guava25.collect.ImmutableList;
import com.azure.cosmos.implementation.guava25.collect.Lists;
import com.azure.cosmos.implementation.http.HttpClient;
import com.azure.cosmos.implementation.http.HttpClientConfig;
import com.azure.cosmos.implementation.routing.PartitionKeyRangeIdentity;
import com.azure.cosmos.models.PartitionKeyDefinition;
import io.reactivex.subscribers.TestSubscriber;
import org.assertj.core.api.AssertionsForClassTypes;
import org.mockito.ArgumentMatchers;
import org.mockito.Mockito;
import org.mockito.invocation.InvocationOnMock;
import org.mockito.stubbing.Answer;
import org.testng.annotations.AfterClass;
import org.testng.annotations.BeforeClass;
import org.testng.annotations.DataProvider;
import org.testng.annotations.Factory;
import org.testng.annotations.Test;
import reactor.core.publisher.Flux;
import reactor.core.publisher.Mono;

import java.net.URI;
import java.time.Instant;
import java.util.ArrayList;
import java.util.Arrays;
import java.util.HashMap;
import java.util.List;
import java.util.UUID;
import java.util.concurrent.TimeUnit;
import java.util.concurrent.atomic.AtomicInteger;
import java.util.stream.Collectors;

import static com.azure.cosmos.implementation.TestUtils.mockDiagnosticsClientContext;
import static org.assertj.core.api.AssertionsForClassTypes.assertThat;

public class GatewayAddressCacheTest extends TestSuiteBase {
    private Database createdDatabase;
    private DocumentCollection createdCollection;

    private AsyncDocumentClient client;

    @Factory(dataProvider = "clientBuilders")
    public GatewayAddressCacheTest(Builder clientBuilder) {
        super(clientBuilder);
    }

    @DataProvider(name = "targetPartitionsKeyRangeListAndCollectionLinkParams")
    public Object[][] partitionsKeyRangeListAndCollectionLinkParams() {
        return new Object[][] {
                // target partition key range ids, collection link
                { ImmutableList.of("0"), getNameBasedCollectionLink(), Protocol.TCP},
                { ImmutableList.of("0"), getNameBasedCollectionLink(), Protocol.HTTPS},

                { ImmutableList.of("1"), getNameBasedCollectionLink(), Protocol.HTTPS},
                { ImmutableList.of("1"), getCollectionSelfLink(), Protocol.HTTPS},
                { ImmutableList.of("3"), getNameBasedCollectionLink(), Protocol.HTTPS},

                { ImmutableList.of("0", "1"), getNameBasedCollectionLink(), Protocol.HTTPS},
                { ImmutableList.of("1", "3"), getNameBasedCollectionLink(), Protocol.HTTPS},
        };
    }

    @DataProvider(name = "protocolProvider")
    public Object[][] protocolProvider() {
        return new Object[][]{
                { Protocol.HTTPS},
                { Protocol.TCP},
        };
    }

    @Test(groups = { "direct" }, dataProvider = "targetPartitionsKeyRangeListAndCollectionLinkParams", timeOut = TIMEOUT)
    public void getServerAddressesViaGateway(List<String> partitionKeyRangeIds,
                                             String collectionLink,
                                             Protocol protocol) throws Exception {
        Configs configs = ConfigsBuilder.instance().withProtocol(protocol).build();
        // ask gateway for the addresses
        URI serviceEndpoint = new URI(TestConfigurations.HOST);
        IAuthorizationTokenProvider authorizationTokenProvider = (RxDocumentClientImpl) client;

        GatewayAddressCache cache = new GatewayAddressCache(mockDiagnosticsClientContext(),
                serviceEndpoint,
                protocol,
                authorizationTokenProvider,
                null,
                getHttpClient(configs),
                false,
                null,
                null);
        for (int i = 0; i < 2; i++) {
            RxDocumentServiceRequest req =
                RxDocumentServiceRequest.create(mockDiagnosticsClientContext(), OperationType.Create, ResourceType.Document,
                    collectionLink + "/docs/",
                    getDocumentDefinition(), new HashMap<>());
            if (i == 1) {
                req.forceCollectionRoutingMapRefresh = true; //testing address api with x-ms-collectionroutingmap-refresh true
            }
            Mono<List<Address>> addresses = cache.getServerAddressesViaGatewayAsync(
                req, createdCollection.getResourceId(), partitionKeyRangeIds, false);

            PartitionReplicasAddressesValidator validator = new PartitionReplicasAddressesValidator.Builder()
                .withProtocol(protocol)
                .replicasOfPartitions(partitionKeyRangeIds)
                .build();

            validateSuccess(addresses, validator, TIMEOUT);
        }
    }

    @Test(groups = { "direct" }, dataProvider = "protocolProvider", timeOut = TIMEOUT)
    @SuppressWarnings({"unchecked", "rawtypes"})
    public void getMasterAddressesViaGatewayAsync(Protocol protocol) throws Exception {
        Configs configs = ConfigsBuilder.instance().withProtocol(protocol).build();
        // ask gateway for the addresses
        URI serviceEndpoint = new URI(TestConfigurations.HOST);
        IAuthorizationTokenProvider authorizationTokenProvider = (RxDocumentClientImpl) client;

        GatewayAddressCache cache = new GatewayAddressCache(mockDiagnosticsClientContext(), serviceEndpoint,
                                                            protocol,
                                                            authorizationTokenProvider,
                                                            null,
                                                            getHttpClient(configs),
                                                            false,
<<<<<<< HEAD
                                                            null,
                                                            null);
=======
                                                            null, null);
>>>>>>> 486e78b7
        for (int i = 0; i < 2; i++) {
            RxDocumentServiceRequest req =
                RxDocumentServiceRequest.create(mockDiagnosticsClientContext(), OperationType.Create, ResourceType.Database,
                    "/dbs",
                    new Database(), new HashMap<>());
            if (i == 1) {
                req.forceCollectionRoutingMapRefresh = true; //testing address api with x-ms-collectionroutingmap-refresh true
            }
            Mono<List<Address>> addresses = cache.getMasterAddressesViaGatewayAsync(req, ResourceType.Database,
                null, "/dbs/", false, false, null);

            PartitionReplicasAddressesValidator validator = new PartitionReplicasAddressesValidator.Builder()
                .withProtocol(protocol)
                .replicasOfSamePartition()
                .build();

            validateSuccess(addresses, validator, TIMEOUT);
        }
    }

    @DataProvider(name = "targetPartitionsKeyRangeAndCollectionLinkParams")
    public Object[][] partitionsKeyRangeAndCollectionLinkParams() {
        return new Object[][] {
                // target partition key range ids, collection link, protocol
                { "0", getNameBasedCollectionLink(), Protocol.TCP},
                { "0", getNameBasedCollectionLink(), Protocol.HTTPS},

                { "1", getNameBasedCollectionLink(), Protocol.HTTPS} ,
                { "1", getCollectionSelfLink(), Protocol.HTTPS},
                { "3", getNameBasedCollectionLink(), Protocol.HTTPS},
        };
    }

    @Test(groups = { "direct" }, dataProvider = "targetPartitionsKeyRangeAndCollectionLinkParams", timeOut = TIMEOUT)
    public void tryGetAddresses_ForDataPartitions(String partitionKeyRangeId, String collectionLink, Protocol protocol) throws Exception {
        Configs configs = ConfigsBuilder.instance().withProtocol(protocol).build();
        URI serviceEndpoint = new URI(TestConfigurations.HOST);
        IAuthorizationTokenProvider authorizationTokenProvider = (RxDocumentClientImpl) client;

        GatewayAddressCache cache = new GatewayAddressCache(mockDiagnosticsClientContext(), serviceEndpoint,
                                                            protocol,
                                                            authorizationTokenProvider,
                                                            null,
                                                            getHttpClient(configs),
                                                            false,
<<<<<<< HEAD
                                                            null,
                                                            null);
=======
                                                            null, null);
>>>>>>> 486e78b7

        RxDocumentServiceRequest req =
                RxDocumentServiceRequest.create(mockDiagnosticsClientContext(), OperationType.Create, ResourceType.Document,
                        collectionLink,
                       new Database(), new HashMap<>());

        String collectionRid = createdCollection.getResourceId();

        PartitionKeyRangeIdentity partitionKeyRangeIdentity = new PartitionKeyRangeIdentity(collectionRid, partitionKeyRangeId);
        boolean forceRefreshPartitionAddresses = false;
        Mono<Utils.ValueHolder<AddressInformation[]>> addressesInfosFromCacheObs = cache.tryGetAddresses(req, partitionKeyRangeIdentity, forceRefreshPartitionAddresses);

        ArrayList<AddressInformation> addressInfosFromCache =
            Lists.newArrayList(getSuccessResult(addressesInfosFromCacheObs, TIMEOUT).v);

        Mono<List<Address>> masterAddressFromGatewayObs = cache.getServerAddressesViaGatewayAsync(req,
                collectionRid, ImmutableList.of(partitionKeyRangeId), false);
        List<Address> expectedAddresses = getSuccessResult(masterAddressFromGatewayObs, TIMEOUT);

        assertSameAs(addressInfosFromCache, expectedAddresses);
    }

    @Test(groups = { "direct" }, dataProvider = "targetPartitionsKeyRangeAndCollectionLinkParams", timeOut = TIMEOUT)
    public void tryGetAddress_OnConnectionEvent_Refresh(String partitionKeyRangeId, String collectionLink, Protocol protocol) throws Exception {

        Configs configs = ConfigsBuilder.instance().withProtocol(protocol).build();
        URI serviceEndpoint = new URI(TestConfigurations.HOST);
        IAuthorizationTokenProvider authorizationTokenProvider = (RxDocumentClientImpl) client;
        HttpClientUnderTestWrapper httpClientWrapper = getHttpClientUnderTestWrapper(configs);

        GatewayAddressCache cache = new GatewayAddressCache(
            mockDiagnosticsClientContext(),
            serviceEndpoint,
            protocol,
            authorizationTokenProvider,
            null,
            httpClientWrapper.getSpyHttpClient(),
            true,
<<<<<<< HEAD
            null,
            null);
=======
            null, null);
>>>>>>> 486e78b7

        RxDocumentServiceRequest req =
            RxDocumentServiceRequest.create(mockDiagnosticsClientContext(), OperationType.Create, ResourceType.Document,
                collectionLink,
                new Database(), new HashMap<>());

        PartitionKeyRangeIdentity partitionKeyRangeIdentity = new PartitionKeyRangeIdentity(createdCollection.getResourceId(), partitionKeyRangeId);
        boolean forceRefreshPartitionAddresses = false;

        Mono<Utils.ValueHolder<AddressInformation[]>> addressesInfosFromCacheObs =
            cache.tryGetAddresses(req, partitionKeyRangeIdentity, forceRefreshPartitionAddresses);

        ArrayList<AddressInformation> addressInfosFromCache =
            Lists.newArrayList(getSuccessResult(addressesInfosFromCacheObs, TIMEOUT).v);

        assertThat(httpClientWrapper.capturedRequests)
            .describedAs("getAddress will read addresses from gateway")
            .asList().hasSize(1);

        httpClientWrapper.capturedRequests.clear();

        // for the second request with the same partitionkeyRangeIdentity, the address result should be fetched from the cache
        getSuccessResult(cache.tryGetAddresses(req, partitionKeyRangeIdentity, forceRefreshPartitionAddresses), TIMEOUT);
        assertThat(httpClientWrapper.capturedRequests)
            .describedAs("getAddress should read from cache")
            .asList().hasSize(0);

        httpClientWrapper.capturedRequests.clear();

        // Now emulate onConnectionEvent happened, and the address should be removed from the cache
        cache.updateAddresses(addressInfosFromCache.get(0).getServerKey());
        getSuccessResult(cache.tryGetAddresses(req, partitionKeyRangeIdentity, forceRefreshPartitionAddresses), TIMEOUT);
        assertThat(httpClientWrapper.capturedRequests)
            .describedAs("getAddress will read addresses from gateway after onConnectionEvent")
            .asList().hasSize(1);
    }

    @DataProvider(name = "openAsyncTargetAndTargetPartitionsKeyRangeAndCollectionLinkParams")
    public Object[][] openAsyncTargetAndPartitionsKeyRangeTargetAndCollectionLinkParams() {
        return new Object[][] {
                // openAsync target partition key range ids, target partition key range id, collection link
                { ImmutableList.of("0", "1"), "0", getNameBasedCollectionLink() },
                { ImmutableList.of("0", "1"), "1", getNameBasedCollectionLink() },
                { ImmutableList.of("0", "1"), "1", getCollectionSelfLink() },
        };
    }

    @Test(groups = { "direct" },
            dataProvider = "openAsyncTargetAndTargetPartitionsKeyRangeAndCollectionLinkParams",
            timeOut = TIMEOUT)
    public void tryGetAddresses_ForDataPartitions_AddressCachedByOpenAsync_NoHttpRequest(
            List<String> allPartitionKeyRangeIds,
            String partitionKeyRangeId,
            String collectionLink) throws Exception {
        Configs configs = new Configs();
        HttpClientUnderTestWrapper httpClientWrapper = getHttpClientUnderTestWrapper(configs);

        URI serviceEndpoint = new URI(TestConfigurations.HOST);
        IAuthorizationTokenProvider authorizationTokenProvider = (RxDocumentClientImpl) client;

        IOpenConnectionsHandler openConnectionsHandler = Mockito.mock(IOpenConnectionsHandler.class);
        Mockito.when(openConnectionsHandler.openConnections(Mockito.any())).thenReturn(Flux.empty());

        GatewayAddressCache cache = new GatewayAddressCache(mockDiagnosticsClientContext(),
                                                            serviceEndpoint,
                                                            Protocol.HTTPS,
                                                            authorizationTokenProvider,
                                                            null,
                                                            httpClientWrapper.getSpyHttpClient(),
                                                            false,
<<<<<<< HEAD
                                                            null,
                                                             openConnectionsHandler);
=======
                                                            null, null);
>>>>>>> 486e78b7

        String collectionRid = createdCollection.getResourceId();

        List<PartitionKeyRangeIdentity> pkriList = allPartitionKeyRangeIds.stream().map(
                pkri -> new PartitionKeyRangeIdentity(collectionRid, pkri)).collect(Collectors.toList());

        cache.openConnectionsAndInitCaches(createdCollection, pkriList).blockLast();

        assertThat(httpClientWrapper.capturedRequests).asList().hasSize(1);
        httpClientWrapper.capturedRequests.clear();
        Mockito.verify(openConnectionsHandler, Mockito.times(allPartitionKeyRangeIds.size())).openConnections(Mockito.any());

        RxDocumentServiceRequest req =
                RxDocumentServiceRequest.create(mockDiagnosticsClientContext(), OperationType.Create, ResourceType.Document,
                        collectionLink,
                        new Database(), new HashMap<>());

        PartitionKeyRangeIdentity partitionKeyRangeIdentity = new PartitionKeyRangeIdentity(collectionRid, partitionKeyRangeId);
        boolean forceRefreshPartitionAddresses = false;
        Mono<Utils.ValueHolder<AddressInformation[]>> addressesInfosFromCacheObs = cache.tryGetAddresses(req, partitionKeyRangeIdentity, forceRefreshPartitionAddresses);
        ArrayList<AddressInformation> addressInfosFromCache = Lists.newArrayList(getSuccessResult(addressesInfosFromCacheObs, TIMEOUT).v);

        // no new request is made
        assertThat(httpClientWrapper.capturedRequests)
                .describedAs("no http request: addresses already cached by openAsync")
                .asList().hasSize(0);

        Mono<List<Address>> masterAddressFromGatewayObs = cache.getServerAddressesViaGatewayAsync(req,
                collectionRid, ImmutableList.of(partitionKeyRangeId), false);
        List<Address> expectedAddresses = getSuccessResult(masterAddressFromGatewayObs, TIMEOUT);

        assertThat(httpClientWrapper.capturedRequests)
                .describedAs("getServerAddressesViaGatewayAsync will read addresses from gateway")
                .asList().hasSize(1);

        assertSameAs(addressInfosFromCache, expectedAddresses);
    }

    @Test(groups = { "direct" },
            dataProvider = "openAsyncTargetAndTargetPartitionsKeyRangeAndCollectionLinkParams",
            timeOut = TIMEOUT)
    public void tryGetAddresses_ForDataPartitions_ForceRefresh(
            List<String> allPartitionKeyRangeIds,
            String partitionKeyRangeId,
            String collectionLink) throws Exception {
        Configs configs = new Configs();
        HttpClientUnderTestWrapper httpClientWrapper = getHttpClientUnderTestWrapper(configs);

        URI serviceEndpoint = new URI(TestConfigurations.HOST);
        IAuthorizationTokenProvider authorizationTokenProvider = (RxDocumentClientImpl) client;

        IOpenConnectionsHandler openConnectionsHandler = Mockito.mock(IOpenConnectionsHandler.class);
        Mockito.when(openConnectionsHandler.openConnections(Mockito.any())).thenReturn(Flux.empty());

        GatewayAddressCache cache = new GatewayAddressCache(mockDiagnosticsClientContext(),
                                                            serviceEndpoint,
                                                            Protocol.HTTPS,
                                                            authorizationTokenProvider,
                                                            null,
                                                            httpClientWrapper.getSpyHttpClient(),
                                                            false,
<<<<<<< HEAD
                                                            null,
                                                            openConnectionsHandler);
=======
                                                            null, null);
>>>>>>> 486e78b7

        String collectionRid = createdCollection.getResourceId();

        List<PartitionKeyRangeIdentity> pkriList = allPartitionKeyRangeIds.stream().map(
                pkri -> new PartitionKeyRangeIdentity(collectionRid, pkri)).collect(Collectors.toList());

        cache.openConnectionsAndInitCaches(createdCollection, pkriList).blockLast();

        assertThat(httpClientWrapper.capturedRequests).asList().hasSize(1);
        httpClientWrapper.capturedRequests.clear();
        Mockito.verify(openConnectionsHandler, Mockito.times(allPartitionKeyRangeIds.size())).openConnections(Mockito.any());

        RxDocumentServiceRequest req =
                RxDocumentServiceRequest.create(mockDiagnosticsClientContext(), OperationType.Create, ResourceType.Document,
                        collectionLink,
                        new Database(), new HashMap<>());

        PartitionKeyRangeIdentity partitionKeyRangeIdentity = new PartitionKeyRangeIdentity(collectionRid, partitionKeyRangeId);
        Mono<Utils.ValueHolder<AddressInformation[]>> addressesInfosFromCacheObs = cache.tryGetAddresses(req, partitionKeyRangeIdentity, true);
        ArrayList<AddressInformation> addressInfosFromCache = Lists.newArrayList(getSuccessResult(addressesInfosFromCacheObs, TIMEOUT).v);

        // no new request is made
        assertThat(httpClientWrapper.capturedRequests)
                .describedAs("force refresh fetched from gateway")
                .asList().hasSize(1);

        Mono<List<Address>> masterAddressFromGatewayObs = cache.getServerAddressesViaGatewayAsync(req,
                collectionRid, ImmutableList.of(partitionKeyRangeId), false);
        List<Address> expectedAddresses = getSuccessResult(masterAddressFromGatewayObs, TIMEOUT);

        assertThat(httpClientWrapper.capturedRequests)
                .describedAs("getServerAddressesViaGatewayAsync will read addresses from gateway")
                .asList().hasSize(2);

        assertSameAs(addressInfosFromCache, expectedAddresses);
    }

    @Test(groups = { "direct" },
            dataProvider = "openAsyncTargetAndTargetPartitionsKeyRangeAndCollectionLinkParams",
            timeOut = TIMEOUT)
    @SuppressWarnings({"unchecked", "rawtypes"})
    public void tryGetAddresses_ForDataPartitions_Suboptimal_Refresh(
            List<String> allPartitionKeyRangeIds,
            String partitionKeyRangeId,
            String collectionLink,
            boolean openConnectionHandlerIsNull) throws Exception {
        Configs configs = new Configs();
        HttpClientUnderTestWrapper httpClientWrapper = getHttpClientUnderTestWrapper(configs);

        URI serviceEndpoint = new URI(TestConfigurations.HOST);
        IAuthorizationTokenProvider authorizationTokenProvider = (RxDocumentClientImpl) client;

        IOpenConnectionsHandler openConnectionsHandler = Mockito.mock(IOpenConnectionsHandler.class);
        Mockito.when(openConnectionsHandler.openConnections(Mockito.any())).thenReturn(Flux.empty());

        int suboptimalRefreshTime = 2;

        GatewayAddressCache origCache = new GatewayAddressCache(mockDiagnosticsClientContext(),
                                                                serviceEndpoint,
                                                                Protocol.HTTPS,
                                                                authorizationTokenProvider,
                                                                null,
                                                                httpClientWrapper.getSpyHttpClient(),
                                                                suboptimalRefreshTime,
                                                                false,
<<<<<<< HEAD
                                                                null,
                                                                 openConnectionsHandler);
=======
                                                                null, null);
>>>>>>> 486e78b7

        String collectionRid = createdCollection.getResourceId();

        List<PartitionKeyRangeIdentity> pkriList = allPartitionKeyRangeIds.stream().map(
                pkri -> new PartitionKeyRangeIdentity(collectionRid, pkri)).collect(Collectors.toList());

        origCache.openConnectionsAndInitCaches(createdCollection, pkriList).blockLast();

        assertThat(httpClientWrapper.capturedRequests).asList().hasSize(1);
        httpClientWrapper.capturedRequests.clear();
        Mockito.verify(openConnectionsHandler, Mockito.times(allPartitionKeyRangeIds.size())).openConnections(Mockito.any());

        RxDocumentServiceRequest req =
                RxDocumentServiceRequest.create(mockDiagnosticsClientContext(), OperationType.Create, ResourceType.Document,
                        collectionLink,
                        new Database(), new HashMap<>());

        PartitionKeyRangeIdentity partitionKeyRangeIdentity = new PartitionKeyRangeIdentity(collectionRid, partitionKeyRangeId);
        Mono<Utils.ValueHolder<AddressInformation[]>> addressesInfosFromCacheObs = origCache.tryGetAddresses(req, partitionKeyRangeIdentity, true);
        ArrayList<AddressInformation> addressInfosFromCache = Lists.newArrayList(getSuccessResult(addressesInfosFromCacheObs, TIMEOUT).v);

        // no new request is made
        assertThat(httpClientWrapper.capturedRequests)
                .describedAs("force refresh fetched from gateway")
                .asList().hasSize(1);

        GatewayAddressCache spyCache = Mockito.spy(origCache);

        final AtomicInteger fetchCounter = new AtomicInteger(0);
        Mockito.doAnswer(new Answer<Mono<List<Address>>>() {
            @Override
            public Mono<List<Address>> answer(InvocationOnMock invocationOnMock) throws Throwable {

                RxDocumentServiceRequest req = invocationOnMock.getArgument(0, RxDocumentServiceRequest.class);
                String collectionRid = invocationOnMock.getArgument(1, String.class);
                List<String> partitionKeyRangeIds = invocationOnMock.getArgument(2, List.class);
                boolean forceRefresh = invocationOnMock.getArgument(3, Boolean.class);

                int cnt = fetchCounter.getAndIncrement();

                if (cnt == 0) {
                    Mono<List<Address>> res = origCache.getServerAddressesViaGatewayAsync(req,
                            collectionRid,
                            partitionKeyRangeIds,
                            forceRefresh);

                    // remove one replica
                    return res.map(list -> removeOneReplica(list));
                }

                return origCache.getServerAddressesViaGatewayAsync(req,
                        collectionRid,
                        partitionKeyRangeIds,
                        forceRefresh);
            }
        }).when(spyCache).getServerAddressesViaGatewayAsync(ArgumentMatchers.any(), ArgumentMatchers.any(),
                ArgumentMatchers.any(), ArgumentMatchers.anyBoolean());

        httpClientWrapper.capturedRequests.clear();

        // force refresh to replace existing with sub-optimal addresses
        addressesInfosFromCacheObs = spyCache.tryGetAddresses(req, partitionKeyRangeIdentity, true);
        Utils.ValueHolder<AddressInformation[]> suboptimalAddresses = getSuccessResult(addressesInfosFromCacheObs, TIMEOUT);
        assertThat(httpClientWrapper.capturedRequests)
                .describedAs("getServerAddressesViaGatewayAsync will read addresses from gateway")
                .asList().hasSize(1);
        httpClientWrapper.capturedRequests.clear();

        // relaxes one replica being down
        assertThat(suboptimalAddresses.v.length).isLessThanOrEqualTo((ServiceConfig.SystemReplicationPolicy.MaxReplicaSetSize - 1));
        assertThat(suboptimalAddresses.v.length).isGreaterThanOrEqualTo(ServiceConfig.SystemReplicationPolicy.MaxReplicaSetSize - 2);
        assertThat(fetchCounter.get()).isEqualTo(1);

        // no refresh, use cache
        addressesInfosFromCacheObs = spyCache.tryGetAddresses(req, partitionKeyRangeIdentity, false);
        suboptimalAddresses = getSuccessResult(addressesInfosFromCacheObs, TIMEOUT);
        assertThat(httpClientWrapper.capturedRequests)
                .describedAs("getServerAddressesViaGatewayAsync will read addresses from gateway")
                .asList().hasSize(0);
        AssertionsForClassTypes.assertThat(suboptimalAddresses.v).hasSize(ServiceConfig.SystemReplicationPolicy.MaxReplicaSetSize - 1);
        assertThat(fetchCounter.get()).isEqualTo(1);

        // wait for refresh time
        TimeUnit.SECONDS.sleep(suboptimalRefreshTime + 1);

        addressesInfosFromCacheObs = spyCache.tryGetAddresses(req, partitionKeyRangeIdentity, false);
        Utils.ValueHolder<AddressInformation[]> addresses = getSuccessResult(addressesInfosFromCacheObs, TIMEOUT);
        AssertionsForClassTypes.assertThat(addresses.v).hasSize(ServiceConfig.SystemReplicationPolicy.MaxReplicaSetSize);
        assertThat(httpClientWrapper.capturedRequests)
                .describedAs("getServerAddressesViaGatewayAsync will read addresses from gateway")
                .asList().hasSize(1);
        assertThat(fetchCounter.get()).isEqualTo(2);
    }

    @Test(groups = { "direct" }, dataProvider = "protocolProvider",timeOut = TIMEOUT)
    public void tryGetAddresses_ForMasterPartition(Protocol protocol) throws Exception {
        Configs configs = ConfigsBuilder.instance().withProtocol(protocol).build();
        URI serviceEndpoint = new URI(TestConfigurations.HOST);
        IAuthorizationTokenProvider authorizationTokenProvider = (RxDocumentClientImpl) client;

        IOpenConnectionsHandler openConnectionsHandler = Mockito.mock(IOpenConnectionsHandler.class);
        Mockito.when(openConnectionsHandler.openConnections(Mockito.any())).thenReturn(Flux.empty());

        GatewayAddressCache cache = new GatewayAddressCache(mockDiagnosticsClientContext(),
                                                            serviceEndpoint,
                                                            protocol,
                                                            authorizationTokenProvider,
                                                            null,
                                                            getHttpClient(configs),
                                                            false,
<<<<<<< HEAD
                                                            null,
                                                            null);
=======
                                                            null, null);
>>>>>>> 486e78b7

        RxDocumentServiceRequest req =
                RxDocumentServiceRequest.create(mockDiagnosticsClientContext(), OperationType.Create, ResourceType.Database,
                        "/dbs",
                        new Database(), new HashMap<>());

        PartitionKeyRangeIdentity partitionKeyRangeIdentity = new PartitionKeyRangeIdentity("M");
        boolean forceRefreshPartitionAddresses = false;
        Mono<Utils.ValueHolder<AddressInformation[]>> addressesInfosFromCacheObs = cache.tryGetAddresses(req, partitionKeyRangeIdentity, forceRefreshPartitionAddresses);

        ArrayList<AddressInformation> addressInfosFromCache = Lists.newArrayList(getSuccessResult(addressesInfosFromCacheObs, TIMEOUT).v);

        Mono<List<Address>> masterAddressFromGatewayObs = cache.getMasterAddressesViaGatewayAsync(req, ResourceType.Database,
                null, "/dbs/", false, false, null);
        List<Address> expectedAddresses = getSuccessResult(masterAddressFromGatewayObs, TIMEOUT);

        assertSameAs(addressInfosFromCache, expectedAddresses);
    }

    @DataProvider(name = "refreshTime")
    public Object[][] refreshTime() {
        return new Object[][] {
                // refresh time, wait before doing tryGetAddresses
                { 60, 1 },
                { 1, 2 },
        };
    }

    @Test(groups = { "direct" }, timeOut = TIMEOUT, dataProvider = "refreshTime")
    public void tryGetAddresses_ForMasterPartition_MasterPartitionAddressAlreadyCached_NoNewHttpRequest(
            int suboptimalPartitionForceRefreshIntervalInSeconds,
            int waitTimeInBetweenAttemptsInSeconds
            ) throws Exception {
        Configs configs = new Configs();
        HttpClientUnderTestWrapper clientWrapper = getHttpClientUnderTestWrapper(configs);

        URI serviceEndpoint = new URI(TestConfigurations.HOST);
        IAuthorizationTokenProvider authorizationTokenProvider = (RxDocumentClientImpl) client;


        GatewayAddressCache cache = new GatewayAddressCache(mockDiagnosticsClientContext(),
                                                            serviceEndpoint,
                                                            Protocol.HTTPS,
                                                            authorizationTokenProvider,
                                                            null,
                                                            clientWrapper.getSpyHttpClient(),
                                                            suboptimalPartitionForceRefreshIntervalInSeconds,
                                                            false,
<<<<<<< HEAD
                                                            null,
                null);
=======
                                                            null, null);
>>>>>>> 486e78b7

        RxDocumentServiceRequest req =
                RxDocumentServiceRequest.create(mockDiagnosticsClientContext(), OperationType.Create, ResourceType.Database,
                        "/dbs",
                        new Database(), new HashMap<>());

        PartitionKeyRangeIdentity partitionKeyRangeIdentity = new PartitionKeyRangeIdentity("M");
        boolean forceRefreshPartitionAddresses = false;

        // request master partition info to ensure it is cached.
        AddressInformation[] expectedAddresses = cache.tryGetAddresses(req,
                partitionKeyRangeIdentity,
                forceRefreshPartitionAddresses).block().v;

        assertThat(clientWrapper.capturedRequests).asList().hasSize(1);
        clientWrapper.capturedRequests.clear();


        TimeUnit.SECONDS.sleep(waitTimeInBetweenAttemptsInSeconds);

        Mono<Utils.ValueHolder<AddressInformation[]>> addressesObs = cache.tryGetAddresses(req,
                partitionKeyRangeIdentity,
                forceRefreshPartitionAddresses);

        AddressInformation[] actualAddresses = getSuccessResult(addressesObs, TIMEOUT).v;

        assertExactlyEqual(actualAddresses, expectedAddresses);

        // the cache address is used. no new http request is sent
        assertThat(clientWrapper.capturedRequests).asList().hasSize(0);
    }

    @Test(groups = { "direct" }, timeOut = TIMEOUT)
    public void tryGetAddresses_ForMasterPartition_ForceRefresh() throws Exception {
        Configs configs = new Configs();
        HttpClientUnderTestWrapper clientWrapper = getHttpClientUnderTestWrapper(configs);

        URI serviceEndpoint = new URI(TestConfigurations.HOST);
        IAuthorizationTokenProvider authorizationTokenProvider = (RxDocumentClientImpl) client;

        GatewayAddressCache cache = new GatewayAddressCache(mockDiagnosticsClientContext(),
                                                            serviceEndpoint,
                                                            Protocol.HTTPS,
                                                            authorizationTokenProvider,
                                                            null,
                                                            clientWrapper.getSpyHttpClient(),
                                                            false,
<<<<<<< HEAD
                                                            null,
                                                            null);
=======
                                                            null, null);
>>>>>>> 486e78b7

        RxDocumentServiceRequest req =
                RxDocumentServiceRequest.create(mockDiagnosticsClientContext(), OperationType.Create, ResourceType.Database,
                        "/dbs",
                        new Database(), new HashMap<>());

        PartitionKeyRangeIdentity partitionKeyRangeIdentity = new PartitionKeyRangeIdentity("M");

        // request master partition info to ensure it is cached.
        AddressInformation[] expectedAddresses = cache.tryGetAddresses(req,
                partitionKeyRangeIdentity,
                false)
                .block().v;

        assertThat(clientWrapper.capturedRequests).asList().hasSize(1);
        clientWrapper.capturedRequests.clear();

        Mono<Utils.ValueHolder<AddressInformation[]>> addressesObs = cache.tryGetAddresses(req,
                partitionKeyRangeIdentity,
                true);

        AddressInformation[] actualAddresses = getSuccessResult(addressesObs, TIMEOUT).v;

        assertExactlyEqual(actualAddresses, expectedAddresses);

        // the cache address is used. no new http request is sent
        assertThat(clientWrapper.capturedRequests).asList().hasSize(1);
    }

    private static List<Address> removeOneReplica(List<Address> addresses) {
        addresses.remove(0);
        return addresses;
    }

    @Test(groups = { "direct" }, timeOut = TIMEOUT)
    public void tryGetAddresses_SuboptimalMasterPartition_NotStaleEnough_NoRefresh() throws Exception {
        Configs configs = new Configs();
        Instant start = Instant.now();
        HttpClientUnderTestWrapper clientWrapper = getHttpClientUnderTestWrapper(configs);

        URI serviceEndpoint = new URI(TestConfigurations.HOST);
        IAuthorizationTokenProvider authorizationTokenProvider = (RxDocumentClientImpl) client;
        String apiType = ApiType.SQL.toString();

        int refreshPeriodInSeconds = 10;

        GatewayAddressCache origCache = new GatewayAddressCache(mockDiagnosticsClientContext(),
                                                                serviceEndpoint,
                                                                Protocol.HTTPS,
                                                                authorizationTokenProvider,
                                                                null,
                                                                clientWrapper.getSpyHttpClient(),
                                                                refreshPeriodInSeconds,
                                                                false,
<<<<<<< HEAD
                                                                ApiType.SQL,
                null);
=======
                                                                ApiType.SQL, null);
>>>>>>> 486e78b7

        GatewayAddressCache spyCache = Mockito.spy(origCache);

        final AtomicInteger getMasterAddressesViaGatewayAsyncInvocation = new AtomicInteger(0);
        Mockito.doAnswer(new Answer<Mono<List<Address>>>() {
            @Override
            public Mono<List<Address>> answer(InvocationOnMock invocationOnMock) throws Throwable {

                RxDocumentServiceRequest request = invocationOnMock.getArgument(0, RxDocumentServiceRequest.class);
                ResourceType resourceType = invocationOnMock.getArgument(1, ResourceType.class);
                String resourceAddress = invocationOnMock.getArgument(2, String.class);
                String entryUrl = invocationOnMock.getArgument(3, String.class);
                boolean forceRefresh = invocationOnMock.getArgument(4, Boolean.class);
                boolean useMasterCollectionResolver = invocationOnMock.getArgument(5, Boolean.class);

                int cnt = getMasterAddressesViaGatewayAsyncInvocation.getAndIncrement();

                if (cnt == 0) {
                    Mono<List<Address>> res = origCache.getMasterAddressesViaGatewayAsync(
                            request,
                            resourceType,
                            resourceAddress,
                            entryUrl,
                            forceRefresh,
                            useMasterCollectionResolver,
                            null);

                    // remove one replica
                    return res.map(list -> removeOneReplica(list));
                }

                return origCache.getMasterAddressesViaGatewayAsync(
                        request,
                        resourceType,
                        resourceAddress,
                        entryUrl,
                        forceRefresh,
                        useMasterCollectionResolver,
                        null);
                }
            }).when(spyCache).getMasterAddressesViaGatewayAsync(ArgumentMatchers.any(RxDocumentServiceRequest.class), ArgumentMatchers.any(ResourceType.class), ArgumentMatchers.anyString(),
                ArgumentMatchers.anyString(), ArgumentMatchers.anyBoolean(), ArgumentMatchers.anyBoolean(), ArgumentMatchers.any());


        RxDocumentServiceRequest req =
                RxDocumentServiceRequest.create(mockDiagnosticsClientContext(), OperationType.Create, ResourceType.Database,
                        "/dbs",
                        new Database(), new HashMap<>());

        PartitionKeyRangeIdentity partitionKeyRangeIdentity = new PartitionKeyRangeIdentity("M");

        // request master partition info to ensure it is cached.
        AddressInformation[] expectedAddresses = spyCache.tryGetAddresses(req,
                partitionKeyRangeIdentity,
                false)
                .block().v;

        assertThat(clientWrapper.capturedRequests).asList().hasSize(1);
        assertThat(clientWrapper.capturedRequests.get(0).headers().toMap().get(HttpConstants.HttpHeaders.API_TYPE)).isEqualTo(apiType);
        clientWrapper.capturedRequests.clear();

        Mono<Utils.ValueHolder<AddressInformation[]>> addressesObs = spyCache.tryGetAddresses(req,
                partitionKeyRangeIdentity,
                false);

        AddressInformation[] actualAddresses = getSuccessResult(addressesObs, TIMEOUT).v;

        assertExactlyEqual(actualAddresses, expectedAddresses);

        // the cache address is used. no new http request is sent
        assertThat(clientWrapper.capturedRequests).asList().hasSize(0);

        Instant end = Instant.now();
        assertThat(end.minusSeconds(refreshPeriodInSeconds)).isBefore(start);
    }

    @Test(groups = { "direct" }, timeOut = TIMEOUT)
    public void tryGetAddresses_SuboptimalMasterPartition_Stale_DoRefresh() throws Exception {
        Configs configs = new Configs();
        HttpClientUnderTestWrapper clientWrapper = getHttpClientUnderTestWrapper(configs);

        URI serviceEndpoint = new URI(TestConfigurations.HOST);
        IAuthorizationTokenProvider authorizationTokenProvider = (RxDocumentClientImpl) client;

        int refreshPeriodInSeconds = 1;

        GatewayAddressCache origCache = new GatewayAddressCache(mockDiagnosticsClientContext(),
                                                                serviceEndpoint,
                                                                Protocol.HTTPS,
                                                                authorizationTokenProvider,
                                                                null,
                                                                clientWrapper.getSpyHttpClient(),
                                                                refreshPeriodInSeconds,
                                                                false,
<<<<<<< HEAD
                                                                null,
                null);
=======
                                                                null, null);
>>>>>>> 486e78b7

        GatewayAddressCache spyCache = Mockito.spy(origCache);

        final AtomicInteger getMasterAddressesViaGatewayAsyncInvocation = new AtomicInteger(0);
        Mockito.doAnswer(new Answer<Mono<List<Address>>>() {
            @Override
            public Mono<List<Address>> answer(InvocationOnMock invocationOnMock) throws Throwable {

                System.out.print("fetch");

                RxDocumentServiceRequest request = invocationOnMock.getArgument(0, RxDocumentServiceRequest.class);
                ResourceType resourceType = invocationOnMock.getArgument(1, ResourceType.class);
                String resourceAddress = invocationOnMock.getArgument(2, String.class);
                String entryUrl = invocationOnMock.getArgument(3, String.class);
                boolean forceRefresh = invocationOnMock.getArgument(4, Boolean.class);
                boolean useMasterCollectionResolver = invocationOnMock.getArgument(5, Boolean.class);

                int cnt = getMasterAddressesViaGatewayAsyncInvocation.getAndIncrement();

                if (cnt == 0) {
                    Mono<List<Address>> res = origCache.getMasterAddressesViaGatewayAsync(
                            request,
                            resourceType,
                            resourceAddress,
                            entryUrl,
                            forceRefresh,
                            useMasterCollectionResolver,
                            null);

                    // remove one replica
                    return res.map(list -> removeOneReplica(list));
                }

                return origCache.getMasterAddressesViaGatewayAsync(
                        request,
                        resourceType,
                        resourceAddress,
                        entryUrl,
                        forceRefresh,
                        useMasterCollectionResolver,
                        null);
            }
        }).when(spyCache).getMasterAddressesViaGatewayAsync(ArgumentMatchers.any(), ArgumentMatchers.any(), ArgumentMatchers.any(),
                ArgumentMatchers.any(), ArgumentMatchers.anyBoolean(), ArgumentMatchers.anyBoolean(), ArgumentMatchers.any());

        RxDocumentServiceRequest req =
                RxDocumentServiceRequest.create(mockDiagnosticsClientContext(), OperationType.Create, ResourceType.Database,
                        "/dbs",
                        new Database(), new HashMap<>());

        PartitionKeyRangeIdentity partitionKeyRangeIdentity = new PartitionKeyRangeIdentity("M");

        // request master partition info to ensure it is cached.
        AddressInformation[] subOptimalAddresses = spyCache.tryGetAddresses(req,
                partitionKeyRangeIdentity,
                false)
                .block().v;

        assertThat(getMasterAddressesViaGatewayAsyncInvocation.get()).isEqualTo(1);
        AssertionsForClassTypes.assertThat(subOptimalAddresses).hasSize(ServiceConfig.SystemReplicationPolicy.MaxReplicaSetSize - 1);

        Instant start = Instant.now();
        TimeUnit.SECONDS.sleep(refreshPeriodInSeconds + 1);
        Instant end = Instant.now();
        assertThat(end.minusSeconds(refreshPeriodInSeconds)).isAfter(start);

        assertThat(clientWrapper.capturedRequests).asList().hasSize(1);
        clientWrapper.capturedRequests.clear();

        Mono<Utils.ValueHolder<AddressInformation[]>> addressesObs = spyCache.tryGetAddresses(req,
                partitionKeyRangeIdentity,
                false);


        AddressInformation[] actualAddresses = getSuccessResult(addressesObs, TIMEOUT).v;
        // the cache address is used. no new http request is sent
        assertThat(clientWrapper.capturedRequests).asList().hasSize(1);
        assertThat(getMasterAddressesViaGatewayAsyncInvocation.get()).isEqualTo(2);
        AssertionsForClassTypes.assertThat(actualAddresses).hasSize(ServiceConfig.SystemReplicationPolicy.MaxReplicaSetSize);

        List<Address> fetchedAddresses = origCache.getMasterAddressesViaGatewayAsync(req, ResourceType.Database,
                null, "/dbs/", false, false, null).block();

        assertSameAs(ImmutableList.copyOf(actualAddresses),  fetchedAddresses);
    }

    public static void assertSameAs(List<AddressInformation> actual, List<Address> expected) {
        assertThat(actual).asList().hasSize(expected.size());
        for(int i = 0; i < expected.size(); i++) {
            assertEqual(actual.get(i), expected.get(i));
        }
    }

    private static void assertEqual(AddressInformation actual, Address expected) {
        assertThat(actual.getPhysicalUri().getURIAsString()).isEqualTo(expected.getPhyicalUri().replaceAll("/+$", "/"));
        assertThat(actual.getProtocolScheme()).isEqualTo(expected.getProtocolScheme().toLowerCase());
        assertThat(actual.isPrimary()).isEqualTo(expected.isPrimary());
    }

    private static void assertEqual(AddressInformation actual, AddressInformation expected) {
        assertThat(actual.getPhysicalUri()).isEqualTo(expected.getPhysicalUri());
        assertThat(actual.getProtocolName()).isEqualTo(expected.getProtocolName());
        assertThat(actual.isPrimary()).isEqualTo(expected.isPrimary());
        assertThat(actual.isPublic()).isEqualTo(expected.isPublic());
    }

    public static void assertExactlyEqual(AddressInformation[] actual, AddressInformation[] expected) {
        assertExactlyEqual(Arrays.asList(actual), Arrays.asList(expected));
    }

    public static void assertExactlyEqual(List<AddressInformation> actual, List<AddressInformation> expected) {
        assertThat(actual).asList().hasSize(expected.size());
        for(int i = 0; i < expected.size(); i++) {
            assertEqual(actual.get(i), expected.get(i));
        }
    }

    public static<T> T getSuccessResult(Mono<T> observable, long timeout) {
        TestSubscriber<T> testSubscriber = new TestSubscriber<>();
        observable.subscribe(testSubscriber);
        testSubscriber.awaitTerminalEvent(timeout, TimeUnit.MILLISECONDS);
        testSubscriber.assertNoErrors();
        testSubscriber.assertComplete();
        testSubscriber.assertValueCount(1);
        return testSubscriber.values().get(0);
    }

    public static void validateSuccess(Mono<List<Address>> observable,
                                       PartitionReplicasAddressesValidator validator, long timeout) {
        TestSubscriber<List<Address>> testSubscriber = new TestSubscriber<>();
        observable.subscribe(testSubscriber);
        testSubscriber.awaitTerminalEvent(timeout, TimeUnit.MILLISECONDS);
        testSubscriber.assertNoErrors();
        testSubscriber.assertComplete();
        testSubscriber.assertValueCount(1);
        validator.validate(testSubscriber.values().get(0));
    }

    @BeforeClass(groups = { "direct" }, timeOut = SETUP_TIMEOUT)
    public void before_GatewayAddressCacheTest() {
        client = clientBuilder().build();
        createdDatabase = SHARED_DATABASE;

        RequestOptions options = new RequestOptions();
        options.setOfferThroughput(30000);
        createdCollection = createCollection(client, createdDatabase.getId(), getCollectionDefinition(), options);
    }

    @AfterClass(groups = { "direct" }, timeOut = SHUTDOWN_TIMEOUT, alwaysRun = true)
    public void afterClass() {
        safeDeleteCollection(client, createdCollection);
        safeClose(client);
    }

    static protected DocumentCollection getCollectionDefinition() {
        PartitionKeyDefinition partitionKeyDef = new PartitionKeyDefinition();
        ArrayList<String> paths = new ArrayList<>();
        paths.add("/mypk");
        partitionKeyDef.setPaths(paths);

        DocumentCollection collectionDefinition = new DocumentCollection();
        collectionDefinition.setId("mycol");
        collectionDefinition.setPartitionKey(partitionKeyDef);

        return collectionDefinition;
    }

    private HttpClient getHttpClient(Configs configs) {
        return HttpClient.createFixed(new HttpClientConfig(configs));
    }

    private HttpClientUnderTestWrapper getHttpClientUnderTestWrapper(Configs configs) {
        HttpClient origHttpClient = getHttpClient(configs);
        return new HttpClientUnderTestWrapper(origHttpClient);
    }

    public String getNameBasedCollectionLink() {
        return "dbs/" + createdDatabase.getId() + "/colls/" + createdCollection.getId();
    }

    public String getCollectionSelfLink() {
        return createdCollection.getSelfLink();
    }

    private Document getDocumentDefinition() {
        String uuid = UUID.randomUUID().toString();
        Document doc = new Document(String.format("{ "
                + "\"id\": \"%s\", "
                + "\"mypk\": \"%s\", "
                + "\"sgmts\": [[6519456, 1471916863], [2498434, 1455671440]]"
                + "}"
                , uuid, uuid));
        return doc;
    }
}<|MERGE_RESOLUTION|>--- conflicted
+++ resolved
@@ -108,6 +108,7 @@
                 getHttpClient(configs),
                 false,
                 null,
+                null,
                 null);
         for (int i = 0; i < 2; i++) {
             RxDocumentServiceRequest req =
@@ -143,12 +144,9 @@
                                                             null,
                                                             getHttpClient(configs),
                                                             false,
-<<<<<<< HEAD
+                                                            null,
                                                             null,
                                                             null);
-=======
-                                                            null, null);
->>>>>>> 486e78b7
         for (int i = 0; i < 2; i++) {
             RxDocumentServiceRequest req =
                 RxDocumentServiceRequest.create(mockDiagnosticsClientContext(), OperationType.Create, ResourceType.Database,
@@ -194,12 +192,9 @@
                                                             null,
                                                             getHttpClient(configs),
                                                             false,
-<<<<<<< HEAD
+                                                            null,
                                                             null,
                                                             null);
-=======
-                                                            null, null);
->>>>>>> 486e78b7
 
         RxDocumentServiceRequest req =
                 RxDocumentServiceRequest.create(mockDiagnosticsClientContext(), OperationType.Create, ResourceType.Document,
@@ -238,12 +233,9 @@
             null,
             httpClientWrapper.getSpyHttpClient(),
             true,
-<<<<<<< HEAD
+            null,
             null,
             null);
-=======
-            null, null);
->>>>>>> 486e78b7
 
         RxDocumentServiceRequest req =
             RxDocumentServiceRequest.create(mockDiagnosticsClientContext(), OperationType.Create, ResourceType.Document,
@@ -314,12 +306,9 @@
                                                             null,
                                                             httpClientWrapper.getSpyHttpClient(),
                                                             false,
-<<<<<<< HEAD
-                                                            null,
-                                                             openConnectionsHandler);
-=======
-                                                            null, null);
->>>>>>> 486e78b7
+                                                            null,
+                                                            null,
+                                                            openConnectionsHandler);
 
         String collectionRid = createdCollection.getResourceId();
 
@@ -381,12 +370,9 @@
                                                             null,
                                                             httpClientWrapper.getSpyHttpClient(),
                                                             false,
-<<<<<<< HEAD
+                                                            null,
                                                             null,
                                                             openConnectionsHandler);
-=======
-                                                            null, null);
->>>>>>> 486e78b7
 
         String collectionRid = createdCollection.getResourceId();
 
@@ -452,12 +438,9 @@
                                                                 httpClientWrapper.getSpyHttpClient(),
                                                                 suboptimalRefreshTime,
                                                                 false,
-<<<<<<< HEAD
+                                                                null,
                                                                 null,
                                                                  openConnectionsHandler);
-=======
-                                                                null, null);
->>>>>>> 486e78b7
 
         String collectionRid = createdCollection.getResourceId();
 
@@ -568,12 +551,9 @@
                                                             null,
                                                             getHttpClient(configs),
                                                             false,
-<<<<<<< HEAD
+                                                            null,
                                                             null,
                                                             null);
-=======
-                                                            null, null);
->>>>>>> 486e78b7
 
         RxDocumentServiceRequest req =
                 RxDocumentServiceRequest.create(mockDiagnosticsClientContext(), OperationType.Create, ResourceType.Database,
@@ -622,12 +602,9 @@
                                                             clientWrapper.getSpyHttpClient(),
                                                             suboptimalPartitionForceRefreshIntervalInSeconds,
                                                             false,
-<<<<<<< HEAD
-                                                            null,
-                null);
-=======
-                                                            null, null);
->>>>>>> 486e78b7
+                                                            null,
+                                                            null,
+                                                            null);
 
         RxDocumentServiceRequest req =
                 RxDocumentServiceRequest.create(mockDiagnosticsClientContext(), OperationType.Create, ResourceType.Database,
@@ -675,12 +652,9 @@
                                                             null,
                                                             clientWrapper.getSpyHttpClient(),
                                                             false,
-<<<<<<< HEAD
+                                                            null,
                                                             null,
                                                             null);
-=======
-                                                            null, null);
->>>>>>> 486e78b7
 
         RxDocumentServiceRequest req =
                 RxDocumentServiceRequest.create(mockDiagnosticsClientContext(), OperationType.Create, ResourceType.Database,
@@ -735,12 +709,9 @@
                                                                 clientWrapper.getSpyHttpClient(),
                                                                 refreshPeriodInSeconds,
                                                                 false,
-<<<<<<< HEAD
                                                                 ApiType.SQL,
-                null);
-=======
-                                                                ApiType.SQL, null);
->>>>>>> 486e78b7
+                                                                null,
+                                                                null);
 
         GatewayAddressCache spyCache = Mockito.spy(origCache);
 
@@ -835,12 +806,9 @@
                                                                 clientWrapper.getSpyHttpClient(),
                                                                 refreshPeriodInSeconds,
                                                                 false,
-<<<<<<< HEAD
                                                                 null,
-                null);
-=======
-                                                                null, null);
->>>>>>> 486e78b7
+                                                                null,
+                                                                null);
 
         GatewayAddressCache spyCache = Mockito.spy(origCache);
 
