/*
 * Copyright (c) Microsoft Corporation. All rights reserved.
 * Licensed under the MIT License.
 *
 */

package com.azure.cosmos;

import com.azure.cosmos.models.CosmosDatabaseProperties;
import com.azure.cosmos.models.CosmosDatabaseRequestOptions;
import com.azure.cosmos.models.CosmosDatabaseResponse;
<<<<<<< HEAD
import com.azure.cosmos.models.QueryRequestOptions;
=======
import com.azure.cosmos.models.CosmosQueryRequestOptions;
>>>>>>> 72d53830
import com.azure.cosmos.models.SqlQuerySpec;
import com.azure.cosmos.models.ThroughputProperties;
import com.azure.cosmos.rx.TestSuiteBase;
import com.azure.cosmos.implementation.HttpConstants;
import com.azure.cosmos.util.CosmosPagedIterable;
import org.testng.annotations.AfterClass;
import org.testng.annotations.BeforeClass;
import org.testng.annotations.Factory;
import org.testng.annotations.Test;

import java.util.ArrayList;
import java.util.List;

import static org.assertj.core.api.Assertions.assertThat;

public class CosmosDatabaseTest extends TestSuiteBase {
    private String preExistingDatabaseId = CosmosDatabaseForTest.generateId();
    private List<String> databases = new ArrayList<>();
    private CosmosClient client;
    private CosmosDatabase createdDatabase;

    @Factory(dataProvider = "clientBuilders")
    public CosmosDatabaseTest(CosmosClientBuilder clientBuilder) {
        super(clientBuilder);
    }

    @BeforeClass(groups = {"emulator"}, timeOut = SETUP_TIMEOUT)
    public void before_CosmosDatabaseTest() {
        client = getClientBuilder().buildClient();
        createdDatabase = createSyncDatabase(client, preExistingDatabaseId);
    }

    @AfterClass(groups = {"emulator"}, timeOut = SHUTDOWN_TIMEOUT, alwaysRun = true)
    public void afterClass() {
        safeDeleteSyncDatabase(createdDatabase);
        for (String dbId : databases) {
            safeDeleteSyncDatabase(client.getDatabase(dbId));
        }
        safeCloseSyncClient(client);
    }


    @Test(groups = {"emulator"}, timeOut = TIMEOUT)
    public void createDatabase_withPropertiesAndOptions() {
        CosmosDatabaseProperties databaseDefinition = new CosmosDatabaseProperties(CosmosDatabaseForTest.generateId());
        databases.add(databaseDefinition.getId());

        CosmosDatabaseResponse createResponse = client.createDatabase(databaseDefinition,
                new CosmosDatabaseRequestOptions());

        validateDatabaseResponse(databaseDefinition, createResponse);
    }

    @Test(groups = {"emulator"}, timeOut = TIMEOUT)
    public void createDatabase_withProperties() throws Exception {
        CosmosDatabaseProperties databaseDefinition = new CosmosDatabaseProperties(CosmosDatabaseForTest.generateId());
        databases.add(databaseDefinition.getId());
        CosmosDatabaseProperties databaseProperties = new CosmosDatabaseProperties(databaseDefinition.getId());

        CosmosDatabaseResponse createResponse = client.createDatabase(databaseProperties);
        assertThat(createResponse.getRequestCharge()).isGreaterThan(0);
        validateDatabaseResponse(databaseDefinition, createResponse);
    }

    @Test(groups = {"emulator"}, timeOut = TIMEOUT)
    public void createDatabase_alreadyExists() throws Exception {
        CosmosDatabaseProperties databaseDefinition = new CosmosDatabaseProperties(CosmosDatabaseForTest.generateId());
        databases.add(databaseDefinition.getId());
        CosmosDatabaseProperties databaseProperties = new CosmosDatabaseProperties(databaseDefinition.getId());

        CosmosDatabaseResponse createResponse = client.createDatabase(databaseProperties);
        validateDatabaseResponse(databaseDefinition, createResponse);
        try {
            client.createDatabase(databaseProperties);
        } catch (Exception e) {
            assertThat(e).isInstanceOf(CosmosException.class);
            assertThat(((CosmosException) e).getStatusCode()).isEqualTo(HttpConstants.StatusCodes.CONFLICT);
        }
    }

    @Test(groups = {"emulator"}, timeOut = TIMEOUT)
    public void createDatabase_withId() throws Exception {
        CosmosDatabaseProperties databaseDefinition = new CosmosDatabaseProperties(CosmosDatabaseForTest.generateId());

        CosmosDatabaseResponse createResponse = client.createDatabase(databaseDefinition.getId());
        validateDatabaseResponse(databaseDefinition, createResponse);
    }

    @Test(groups = {"emulator"}, timeOut = TIMEOUT)
    public void createDatabase_withPropertiesThroughputAndOptions() throws Exception {
        CosmosDatabaseProperties databaseDefinition = new CosmosDatabaseProperties(CosmosDatabaseForTest.generateId());
        CosmosDatabaseProperties databaseProperties = new CosmosDatabaseProperties(databaseDefinition.getId());
        CosmosDatabaseRequestOptions requestOptions = new CosmosDatabaseRequestOptions();
        int throughput = 400;
        try {
            CosmosDatabaseResponse createResponse = client.createDatabase(databaseProperties, ThroughputProperties.createManualThroughput(throughput), requestOptions);
            validateDatabaseResponse(databaseDefinition, createResponse);
        } catch (CosmosException ex) {
            assertThat(ex.getStatusCode()).isEqualTo(HttpConstants.StatusCodes.FORBIDDEN);
        }
    }

    @Test(groups = {"emulator"}, timeOut = TIMEOUT)
    public void createDatabase_withPropertiesAndThroughput() throws Exception {
        CosmosDatabaseProperties databaseDefinition = new CosmosDatabaseProperties(CosmosDatabaseForTest.generateId());
        CosmosDatabaseProperties databaseProperties = new CosmosDatabaseProperties(databaseDefinition.getId());
        int throughput = 1000;
        try {
            CosmosDatabaseResponse createResponse = client.createDatabase(databaseProperties, ThroughputProperties.createManualThroughput(throughput));
            validateDatabaseResponse(databaseDefinition, createResponse);
        } catch (Exception ex) {
            if (ex instanceof CosmosException) {
                assertThat(((CosmosException) ex).getStatusCode()).isEqualTo(HttpConstants.StatusCodes.FORBIDDEN);
            } else {
                throw ex;
            }
        }
    }

    @Test(groups = {"emulator"}, timeOut = TIMEOUT)
    public void createDatabase_withIdAndThroughput() throws Exception {
        CosmosDatabaseProperties databaseDefinition = new CosmosDatabaseProperties(CosmosDatabaseForTest.generateId());
        int throughput = 1000;
        try {
            CosmosDatabaseResponse createResponse = client.createDatabase(databaseDefinition.getId(), ThroughputProperties.createManualThroughput(throughput));
            validateDatabaseResponse(databaseDefinition, createResponse);
        } catch (Exception ex) {
            if (ex instanceof CosmosException) {
                assertThat(((CosmosException) ex).getStatusCode()).isEqualTo(HttpConstants.StatusCodes.FORBIDDEN);
            } else {
                throw ex;
            }
        }
    }

    @Test
    public void readDatabase() throws Exception {
        CosmosDatabase database = client.getDatabase(createdDatabase.getId());
        CosmosDatabaseProperties properties = new CosmosDatabaseProperties(createdDatabase.getId());
        CosmosDatabaseRequestOptions options = new CosmosDatabaseRequestOptions();

        CosmosDatabaseResponse read = database.read();
        validateDatabaseResponse(properties, read);

        CosmosDatabaseResponse read1 = database.read(options);
        validateDatabaseResponse(properties, read1);
    }

    @Test(groups = {"emulator"}, timeOut = TIMEOUT)
    public void readAllDatabases() throws Exception {
<<<<<<< HEAD
        QueryRequestOptions options = new QueryRequestOptions();
=======
        CosmosQueryRequestOptions options = new CosmosQueryRequestOptions();
>>>>>>> 72d53830

        CosmosPagedIterable<CosmosDatabaseProperties> readIterator = client.readAllDatabases(options);
        // Basic validation
        assertThat(readIterator.iterableByPage(2).iterator().hasNext()).isTrue();

        CosmosPagedIterable<CosmosDatabaseProperties> readIterator1 = client.readAllDatabases();
        // Basic validation
        assertThat(readIterator1.iterableByPage(2).iterator().hasNext()).isTrue();
    }

    @Test(groups = {"emulator"}, timeOut = TIMEOUT)
    public void queryAllDatabases() throws Exception {
<<<<<<< HEAD
        QueryRequestOptions options = new QueryRequestOptions();
        String query = String.format("SELECT * from c where c.getId = '%s'", createdDatabase.getId());
        QueryRequestOptions queryRequestOptions = new QueryRequestOptions();
=======
        CosmosQueryRequestOptions options = new CosmosQueryRequestOptions();
        String query = String.format("SELECT * from c where c.getId = '%s'", createdDatabase.getId());
        CosmosQueryRequestOptions cosmosQueryRequestOptions = new CosmosQueryRequestOptions();
>>>>>>> 72d53830

        CosmosPagedIterable<CosmosDatabaseProperties> queryIterator = client.queryDatabases(query, options);
        // Basic validation
        assertThat(queryIterator.iterableByPage(2).iterator().hasNext()).isTrue();

        SqlQuerySpec querySpec = new SqlQuerySpec(query);
        CosmosPagedIterable<CosmosDatabaseProperties> queryIterator1 = client.queryDatabases(querySpec, options);
        // Basic validation
        assertThat(queryIterator1.iterableByPage(2).iterator().hasNext()).isTrue();
    }


    @Test(groups = {"emulator"}, timeOut = TIMEOUT)
    public void deleteDatabase() throws Exception {
        CosmosDatabaseProperties databaseDefinition = new CosmosDatabaseProperties(CosmosDatabaseForTest.generateId());
        CosmosDatabaseProperties databaseProperties = new CosmosDatabaseProperties(databaseDefinition.getId());
        CosmosDatabaseResponse createResponse = client.createDatabase(databaseProperties);

        client.getDatabase(databaseDefinition.getId()).delete();
    }

    @Test(groups = {"emulator"}, timeOut = TIMEOUT)
    public void deleteDatabase_withOptions() throws Exception {
        CosmosDatabaseProperties databaseDefinition = new CosmosDatabaseProperties(CosmosDatabaseForTest.generateId());
        CosmosDatabaseProperties databaseProperties = new CosmosDatabaseProperties(databaseDefinition.getId());
        CosmosDatabaseResponse createResponse = client.createDatabase(databaseProperties);
        CosmosDatabaseRequestOptions options = new CosmosDatabaseRequestOptions();
        client.getDatabase(databaseDefinition.getId()).delete(options);
    }


    private void validateDatabaseResponse(CosmosDatabaseProperties databaseDefinition, CosmosDatabaseResponse createResponse) {
        // Basic validation
        assertThat(createResponse.getProperties().getId()).isNotNull();
        assertThat(createResponse.getProperties().getId())
                .as("check Resource Id")
                .isEqualTo(databaseDefinition.getId());

    }
}<|MERGE_RESOLUTION|>--- conflicted
+++ resolved
@@ -9,11 +9,7 @@
 import com.azure.cosmos.models.CosmosDatabaseProperties;
 import com.azure.cosmos.models.CosmosDatabaseRequestOptions;
 import com.azure.cosmos.models.CosmosDatabaseResponse;
-<<<<<<< HEAD
-import com.azure.cosmos.models.QueryRequestOptions;
-=======
 import com.azure.cosmos.models.CosmosQueryRequestOptions;
->>>>>>> 72d53830
 import com.azure.cosmos.models.SqlQuerySpec;
 import com.azure.cosmos.models.ThroughputProperties;
 import com.azure.cosmos.rx.TestSuiteBase;
@@ -164,11 +160,7 @@
 
     @Test(groups = {"emulator"}, timeOut = TIMEOUT)
     public void readAllDatabases() throws Exception {
-<<<<<<< HEAD
-        QueryRequestOptions options = new QueryRequestOptions();
-=======
         CosmosQueryRequestOptions options = new CosmosQueryRequestOptions();
->>>>>>> 72d53830
 
         CosmosPagedIterable<CosmosDatabaseProperties> readIterator = client.readAllDatabases(options);
         // Basic validation
@@ -181,15 +173,9 @@
 
     @Test(groups = {"emulator"}, timeOut = TIMEOUT)
     public void queryAllDatabases() throws Exception {
-<<<<<<< HEAD
-        QueryRequestOptions options = new QueryRequestOptions();
-        String query = String.format("SELECT * from c where c.getId = '%s'", createdDatabase.getId());
-        QueryRequestOptions queryRequestOptions = new QueryRequestOptions();
-=======
         CosmosQueryRequestOptions options = new CosmosQueryRequestOptions();
         String query = String.format("SELECT * from c where c.getId = '%s'", createdDatabase.getId());
         CosmosQueryRequestOptions cosmosQueryRequestOptions = new CosmosQueryRequestOptions();
->>>>>>> 72d53830
 
         CosmosPagedIterable<CosmosDatabaseProperties> queryIterator = client.queryDatabases(query, options);
         // Basic validation
