// Copyright (c) Microsoft Corporation. All rights reserved.
// Licensed under the MIT License.

package com.azure.cosmos;

import com.azure.cosmos.implementation.DocumentCollection;
import com.azure.cosmos.implementation.RxDocumentClientImpl;
import com.azure.cosmos.implementation.TestConfigurations;
import com.azure.cosmos.implementation.caches.AsyncCache;
import com.azure.cosmos.implementation.caches.AsyncCacheNonBlocking;
import com.azure.cosmos.implementation.caches.RxClientCollectionCache;
import com.azure.cosmos.implementation.caches.RxPartitionKeyRangeCache;
import com.azure.cosmos.implementation.directconnectivity.GatewayServiceConfigurationReader;
import com.azure.cosmos.implementation.directconnectivity.ReflectionUtils;
import com.azure.cosmos.implementation.directconnectivity.RntbdTransportClient;
import com.azure.cosmos.implementation.directconnectivity.rntbd.RntbdEndpoint;
import com.azure.cosmos.implementation.routing.CollectionRoutingMap;
import com.azure.cosmos.models.FeedRange;
import com.azure.cosmos.models.ThroughputProperties;
import com.azure.cosmos.rx.TestSuiteBase;
import org.testng.annotations.AfterClass;
import org.testng.annotations.BeforeClass;
import org.testng.annotations.DataProvider;
import org.testng.annotations.Test;

import java.util.List;
import java.util.concurrent.ConcurrentHashMap;

import static org.assertj.core.api.Assertions.assertThat;

public class CosmosContainerOpenConnectionsAndInitCachesTest extends TestSuiteBase {
    private CosmosAsyncClient directCosmosAsyncClient;
    private CosmosAsyncDatabase directCosmosAsyncDatabase;
    private CosmosAsyncContainer directCosmosAsyncContainer;

    private CosmosAsyncClient gatewayCosmosAsyncClient;
    private CosmosAsyncDatabase gatewayCosmosAsyncDatabase;
    private CosmosAsyncContainer gatewayCosmosAsyncContainer;

    private CosmosClient directCosmosClient;
    private CosmosDatabase directCosmosDatabase;
    private CosmosContainer directCosmosContainer;

    private CosmosClient gatewayCosmosClient;
    private CosmosDatabase gatewayCosmosDatabase;
    private CosmosContainer gatewayCosmosContainer;

    private final static String CONTAINER_ID = "InitializedTestContainer";

    @BeforeClass(groups = {"simple"})
    public void beforeClass() {
        // Enable the channel acquisition context,
        // so that we can validate that a real request will reuse the channel established in openConnectionsAndInitCaches
        System.setProperty("azure.cosmos.directTcp.defaultOptions", "{\"channelAcquisitionContextEnabled\":\"true\"}");

        directCosmosAsyncClient = new CosmosClientBuilder()
                .endpoint(TestConfigurations.HOST)
                .key(TestConfigurations.MASTER_KEY)
                .contentResponseOnWriteEnabled(true)
                .directMode()
                .buildAsyncClient();
        directCosmosAsyncDatabase = getSharedCosmosDatabase(directCosmosAsyncClient);
        directCosmosAsyncDatabase.createContainerIfNotExists(CONTAINER_ID, "/mypk",
                ThroughputProperties.createManualThroughput(20000)).block();
        directCosmosAsyncContainer = directCosmosAsyncDatabase.getContainer(CONTAINER_ID);

        gatewayCosmosAsyncClient = new CosmosClientBuilder()
                .endpoint(TestConfigurations.HOST)
                .key(TestConfigurations.MASTER_KEY)
                .contentResponseOnWriteEnabled(true)
                .gatewayMode()
                .buildAsyncClient();
        gatewayCosmosAsyncDatabase = gatewayCosmosAsyncClient.getDatabase(directCosmosAsyncDatabase.getId());
        gatewayCosmosAsyncContainer = gatewayCosmosAsyncDatabase.getContainer(directCosmosAsyncContainer.getId());

        directCosmosClient = new CosmosClientBuilder()
                .endpoint(TestConfigurations.HOST)
                .key(TestConfigurations.MASTER_KEY)
                .contentResponseOnWriteEnabled(true)
                .directMode()
                .buildClient();
        directCosmosDatabase = directCosmosClient.getDatabase(directCosmosAsyncDatabase.getId());
        directCosmosContainer = directCosmosDatabase.getContainer(CONTAINER_ID);

        gatewayCosmosClient = new CosmosClientBuilder()
                .endpoint(TestConfigurations.HOST)
                .key(TestConfigurations.MASTER_KEY)
                .contentResponseOnWriteEnabled(true)
                .gatewayMode()
                .buildClient();
        gatewayCosmosDatabase = gatewayCosmosClient.getDatabase(directCosmosAsyncDatabase.getId());
        gatewayCosmosContainer = gatewayCosmosDatabase.getContainer(directCosmosAsyncContainer.getId());
    }

    @AfterClass(groups = {"simple"}, alwaysRun = true)
    public void afterClass() {
        if (this.directCosmosAsyncContainer != null) {
            this.directCosmosAsyncContainer.delete().block();
        }

        safeCloseAsync(directCosmosAsyncClient);
        safeCloseAsync(gatewayCosmosAsyncClient);
        safeCloseSyncClient(directCosmosClient);
        safeCloseSyncClient(gatewayCosmosClient);
    }

    @DataProvider(name = "useAsyncParameterProvider")
    public Object[][] useAsyncParameterProvider() {
        return new Object[][]{
                // flag to indicate whether it is sync or async call
                { true },
                { false }
        };
    }

    @Test(groups = {"simple"}, dataProvider = "useAsyncParameterProvider")
    public void openConnectionsAndInitCachesForDirectMode(boolean useAsync) {
        CosmosAsyncContainer asyncContainer = useAsync ? directCosmosAsyncContainer : directCosmosContainer.asyncContainer;
        CosmosAsyncClient asyncClient = useAsync ? directCosmosAsyncClient : directCosmosClient.asyncClient();

        RntbdTransportClient rntbdTransportClient = (RntbdTransportClient) ReflectionUtils.getTransportClient(asyncClient);
        RxDocumentClientImpl rxDocumentClient = (RxDocumentClientImpl) asyncClient.getDocClientWrapper();
        RntbdEndpoint.Provider provider = ReflectionUtils.getRntbdEndpointProvider(rntbdTransportClient);
        String containerLink = asyncContainer.getLink();

        GatewayServiceConfigurationReader configurationReader =
                ReflectionUtils.getServiceConfigurationReader(rxDocumentClient);

        ConcurrentHashMap<String, ?> routingMap = getRoutingMap(rxDocumentClient);
        ConcurrentHashMap<String, ?> collectionInfoByNameMap = getCollectionInfoByNameMap(rxDocumentClient);

        assertThat(provider.count()).isEqualTo(0);
        assertThat(collectionInfoByNameMap.size()).isEqualTo(0);
        assertThat(routingMap.size()).isEqualTo(0);
        assertThat(ReflectionUtils.isInitialized(asyncContainer).get()).isFalse();

        String diagnostics = "";
        // Calling it twice to make sure no side effect of second time no-op call
        if (useAsync) {
            directCosmosAsyncContainer.openConnectionsAndInitCaches().block();
            directCosmosAsyncContainer.openConnectionsAndInitCaches().block();

            TestObject newItem = TestObject.create();
            diagnostics = directCosmosAsyncContainer.createItem(newItem).block().getDiagnostics().toString();

        } else {
            directCosmosContainer.openConnectionsAndInitCaches();
            directCosmosContainer.openConnectionsAndInitCaches();

            TestObject newItem = TestObject.create();
            diagnostics = directCosmosAsyncContainer.createItem(newItem).block().getDiagnostics().toString();
        }

        assertThat(collectionInfoByNameMap.size()).isEqualTo(1);
        assertThat(routingMap.size()).isEqualTo(1);
        assertThat(ReflectionUtils.isInitialized(asyncContainer).get()).isTrue();

        List<FeedRange> feedRanges = rxDocumentClient.getFeedRanges(containerLink).block();
        // The goal is to have at most 1 connection to each replica
        int numberOfReplicas = feedRanges.size() * configurationReader.getUserReplicationPolicy().getMaxReplicaSetSize();
        assertThat(provider.count()).isEqualTo(numberOfReplicas);

        assertThat(diagnostics).contains("transportRequestChannelAcquisitionContext");
        assertThat(diagnostics).doesNotContain("startNew");
        assertThat(diagnostics).contains("poll");
    }

    @Test(groups = {"simple"}, dataProvider = "useAsyncParameterProvider")
    public void openConnectionsAndInitCachesForGatewayMode(boolean useAsync) {

        CosmosAsyncContainer asyncContainer = useAsync ? gatewayCosmosAsyncContainer : gatewayCosmosContainer.asyncContainer;
        CosmosAsyncClient asyncClient = useAsync ? gatewayCosmosAsyncClient : gatewayCosmosClient.asyncClient();

        RxDocumentClientImpl rxDocumentClient = (RxDocumentClientImpl) asyncClient.getDocClientWrapper();

        ConcurrentHashMap<String, ?> routingMap = getRoutingMap(rxDocumentClient);
        ConcurrentHashMap<String, ?> collectionInfoByNameMap = getCollectionInfoByNameMap(rxDocumentClient);

        assertThat(collectionInfoByNameMap.size()).isEqualTo(0);
        assertThat(routingMap.size()).isEqualTo(0);
        assertThat(ReflectionUtils.isInitialized(asyncContainer).get()).isFalse();

        // Verifying no error when initializeContainer called on gateway mode
        // Calling it twice to make sure no side effect of second time no-op call
        if (useAsync) {
            gatewayCosmosAsyncContainer.openConnectionsAndInitCaches().block();
            gatewayCosmosAsyncContainer.openConnectionsAndInitCaches().block();
        } else {
            gatewayCosmosContainer.openConnectionsAndInitCaches();
            gatewayCosmosContainer.openConnectionsAndInitCaches();
        }

        assertThat(collectionInfoByNameMap.size()).isEqualTo(0);
        assertThat(routingMap.size()).isEqualTo(0);
        assertThat(ReflectionUtils.isInitialized(asyncContainer).get()).isTrue();
    }

    private ConcurrentHashMap<String, ?> getCollectionInfoByNameMap(RxDocumentClientImpl rxDocumentClient) {
        RxClientCollectionCache collectionCache =
                ReflectionUtils.getClientCollectionCache(rxDocumentClient);
        AsyncCache<String, DocumentCollection> collectionInfoByNameCache =
                ReflectionUtils.getCollectionInfoByNameCache(collectionCache);

        return ReflectionUtils.getValueMap(collectionInfoByNameCache);
    }

    private ConcurrentHashMap<String, ?> getRoutingMap(RxDocumentClientImpl rxDocumentClient) {
        RxPartitionKeyRangeCache partitionKeyRangeCache =
<<<<<<< HEAD
            ReflectionUtils.getPartitionKeyRangeCache(rxDocumentClient);
        AsyncCacheNonBlocking<String, CollectionRoutingMap> routingMapAsyncCache =
            ReflectionUtils.getRoutingMapAsyncCache(partitionKeyRangeCache);
=======
                ReflectionUtils.getPartitionKeyRangeCache(rxDocumentClient);
        AsyncCache<String, CollectionRoutingMap> routingMapAsyncCache =
                ReflectionUtils.getRoutingMapAsyncCache(partitionKeyRangeCache);
>>>>>>> 91705f05

        return ReflectionUtils.getValueMapNonBlockingCache(routingMapAsyncCache);
    }
<<<<<<< HEAD

    @SuppressWarnings("unchecked")
    private CollectionRoutingMap getCollectionRoutingMap(ConcurrentHashMap<String, ?> routingMap) throws ClassNotFoundException, NoSuchFieldException, IllegalAccessException {
        Class<?> AsynLazyClass = Class.forName("com.azure.cosmos.implementation.caches.AsyncCacheNonBlocking$AsyncLazyWithRefresh");
        Field collectionRoutingMapField = AsynLazyClass.getDeclaredField("value");
        collectionRoutingMapField.setAccessible(true);
        CollectionRoutingMap collectionRoutingMap =
            ((Mono<CollectionRoutingMap>) collectionRoutingMapField.get(routingMap.values().toArray()[0])).block();
        return collectionRoutingMap;
    }
=======
>>>>>>> 91705f05
}<|MERGE_RESOLUTION|>--- conflicted
+++ resolved
@@ -206,29 +206,9 @@
 
     private ConcurrentHashMap<String, ?> getRoutingMap(RxDocumentClientImpl rxDocumentClient) {
         RxPartitionKeyRangeCache partitionKeyRangeCache =
-<<<<<<< HEAD
             ReflectionUtils.getPartitionKeyRangeCache(rxDocumentClient);
         AsyncCacheNonBlocking<String, CollectionRoutingMap> routingMapAsyncCache =
             ReflectionUtils.getRoutingMapAsyncCache(partitionKeyRangeCache);
-=======
-                ReflectionUtils.getPartitionKeyRangeCache(rxDocumentClient);
-        AsyncCache<String, CollectionRoutingMap> routingMapAsyncCache =
-                ReflectionUtils.getRoutingMapAsyncCache(partitionKeyRangeCache);
->>>>>>> 91705f05
-
         return ReflectionUtils.getValueMapNonBlockingCache(routingMapAsyncCache);
     }
-<<<<<<< HEAD
-
-    @SuppressWarnings("unchecked")
-    private CollectionRoutingMap getCollectionRoutingMap(ConcurrentHashMap<String, ?> routingMap) throws ClassNotFoundException, NoSuchFieldException, IllegalAccessException {
-        Class<?> AsynLazyClass = Class.forName("com.azure.cosmos.implementation.caches.AsyncCacheNonBlocking$AsyncLazyWithRefresh");
-        Field collectionRoutingMapField = AsynLazyClass.getDeclaredField("value");
-        collectionRoutingMapField.setAccessible(true);
-        CollectionRoutingMap collectionRoutingMap =
-            ((Mono<CollectionRoutingMap>) collectionRoutingMapField.get(routingMap.values().toArray()[0])).block();
-        return collectionRoutingMap;
-    }
-=======
->>>>>>> 91705f05
 }