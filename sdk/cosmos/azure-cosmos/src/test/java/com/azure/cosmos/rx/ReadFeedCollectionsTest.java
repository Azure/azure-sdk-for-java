--- conflicted
+++ resolved
@@ -10,11 +10,7 @@
 import com.azure.cosmos.models.CosmosContainerRequestOptions;
 import com.azure.cosmos.util.CosmosPagedFlux;
 import com.azure.cosmos.CosmosDatabaseForTest;
-<<<<<<< HEAD
-import com.azure.cosmos.models.QueryRequestOptions;
-=======
 import com.azure.cosmos.models.CosmosQueryRequestOptions;
->>>>>>> 72d53830
 import com.azure.cosmos.models.PartitionKeyDefinition;
 import com.azure.cosmos.implementation.FeedResponseListValidator;
 import com.azure.cosmos.implementation.FeedResponseValidator;
@@ -49,11 +45,7 @@
     @Test(groups = { "simple" }, timeOut = FEED_TIMEOUT)
     public void readCollections() throws Exception {
 
-<<<<<<< HEAD
-        QueryRequestOptions options = new QueryRequestOptions();
-=======
         CosmosQueryRequestOptions options = new CosmosQueryRequestOptions();
->>>>>>> 72d53830
 
         int maxItemCount = 2;
 
