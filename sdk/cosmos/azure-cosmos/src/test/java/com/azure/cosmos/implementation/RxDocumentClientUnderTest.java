// Copyright (c) Microsoft Corporation. All rights reserved.
// Licensed under the MIT License.
package com.azure.cosmos.implementation;

<<<<<<< HEAD
import com.azure.core.util.serializer.JsonSerializer;
=======
import com.azure.core.credential.AzureKeyCredential;
>>>>>>> ab9eb786
import com.azure.cosmos.ClientUnderTestBuilder;
import com.azure.cosmos.ConsistencyLevel;
import com.azure.cosmos.implementation.http.HttpClient;
import com.azure.cosmos.implementation.http.HttpRequest;
import com.azure.cosmos.implementation.http.HttpResponse;
import org.mockito.Mockito;
import org.mockito.stubbing.Answer;
import reactor.core.publisher.Mono;

import java.net.URI;
import java.util.ArrayList;
import java.util.Collections;
import java.util.List;

import static org.mockito.Mockito.doAnswer;

/**
 * This class in conjunction with {@link ClientUnderTestBuilder}
 * provides the functionality for spying the client behavior and the http requests sent.
 */
public class RxDocumentClientUnderTest extends RxDocumentClientImpl {

    public HttpClient spyHttpClient;
    public HttpClient origHttpClient;

    public List<HttpRequest> httpRequests = Collections.synchronizedList(new ArrayList<>());

    public RxDocumentClientUnderTest(URI serviceEndpoint,
                                     String masterKey,
                                     ConnectionPolicy connectionPolicy,
                                     ConsistencyLevel consistencyLevel,
                                     Configs configs,
<<<<<<< HEAD
                                     CosmosKeyCredential cosmosKeyCredential,
                                     JsonSerializer jsonSerializer,
                                     boolean contentResponseOnWriteEnabled) {
        super(serviceEndpoint, masterKey, connectionPolicy, consistencyLevel, configs, cosmosKeyCredential, false, false, jsonSerializer, contentResponseOnWriteEnabled);
=======
                                     AzureKeyCredential credential,
                                     boolean contentResponseOnWriteEnabled) {
        super(serviceEndpoint, masterKey, connectionPolicy, consistencyLevel, configs, credential, false, false, contentResponseOnWriteEnabled);
>>>>>>> ab9eb786
        init();
    }

    RxGatewayStoreModel createRxGatewayProxy(
            ISessionContainer sessionContainer,
            ConsistencyLevel consistencyLevel,
            QueryCompatibilityMode queryCompatibilityMode,
            UserAgentContainer userAgentContainer,
            GlobalEndpointManager globalEndpointManager,
            HttpClient rxOrigClient) {

        origHttpClient = rxOrigClient;
        spyHttpClient = Mockito.spy(rxOrigClient);

        doAnswer((Answer<Mono<HttpResponse>>) invocationOnMock -> {
            HttpRequest httpRequest = invocationOnMock.getArgumentAt(0, HttpRequest.class);
            httpRequests.add(httpRequest);
            return origHttpClient.send(httpRequest);
        }).when(spyHttpClient).send(Mockito.any(HttpRequest.class));

        return super.createRxGatewayProxy(sessionContainer,
                consistencyLevel,
                queryCompatibilityMode,
                userAgentContainer,
                globalEndpointManager,
                spyHttpClient);
    }
}<|MERGE_RESOLUTION|>--- conflicted
+++ resolved
@@ -2,11 +2,8 @@
 // Licensed under the MIT License.
 package com.azure.cosmos.implementation;
 
-<<<<<<< HEAD
+import com.azure.core.credential.AzureKeyCredential;
 import com.azure.core.util.serializer.JsonSerializer;
-=======
-import com.azure.core.credential.AzureKeyCredential;
->>>>>>> ab9eb786
 import com.azure.cosmos.ClientUnderTestBuilder;
 import com.azure.cosmos.ConsistencyLevel;
 import com.azure.cosmos.implementation.http.HttpClient;
@@ -39,16 +36,10 @@
                                      ConnectionPolicy connectionPolicy,
                                      ConsistencyLevel consistencyLevel,
                                      Configs configs,
-<<<<<<< HEAD
-                                     CosmosKeyCredential cosmosKeyCredential,
+                                     AzureKeyCredential credential,
                                      JsonSerializer jsonSerializer,
                                      boolean contentResponseOnWriteEnabled) {
-        super(serviceEndpoint, masterKey, connectionPolicy, consistencyLevel, configs, cosmosKeyCredential, false, false, jsonSerializer, contentResponseOnWriteEnabled);
-=======
-                                     AzureKeyCredential credential,
-                                     boolean contentResponseOnWriteEnabled) {
-        super(serviceEndpoint, masterKey, connectionPolicy, consistencyLevel, configs, credential, false, false, contentResponseOnWriteEnabled);
->>>>>>> ab9eb786
+        super(serviceEndpoint, masterKey, connectionPolicy, consistencyLevel, configs, credential, false, false, jsonSerializer, contentResponseOnWriteEnabled);
         init();
     }
 
