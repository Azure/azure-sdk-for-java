--- conflicted
+++ resolved
@@ -38,13 +38,9 @@
                                      ConsistencyLevel consistencyLevel,
                                      Configs configs,
                                      CosmosKeyCredential cosmosKeyCredential,
-<<<<<<< HEAD
-                                     JsonSerializer jsonSerializer) {
-        super(serviceEndpoint, masterKey, connectionPolicy, consistencyLevel, configs, cosmosKeyCredential, false, false, jsonSerializer);
-=======
+                                     JsonSerializer jsonSerializer,
                                      boolean contentResponseOnWriteEnabled) {
-        super(serviceEndpoint, masterKey, connectionPolicy, consistencyLevel, configs, cosmosKeyCredential, false, false, contentResponseOnWriteEnabled);
->>>>>>> ddf1ee7f
+        super(serviceEndpoint, masterKey, connectionPolicy, consistencyLevel, configs, cosmosKeyCredential, false, false, jsonSerializer, contentResponseOnWriteEnabled);
         init();
     }
 
