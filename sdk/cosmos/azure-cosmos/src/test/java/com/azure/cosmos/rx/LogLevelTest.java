--- conflicted
+++ resolved
@@ -6,11 +6,7 @@
 import com.azure.cosmos.CosmosAsyncClient;
 import com.azure.cosmos.CosmosAsyncContainer;
 import com.azure.cosmos.models.CosmosItemResponse;
-<<<<<<< HEAD
-import com.azure.cosmos.implementation.CosmosItemProperties;
-=======
 import com.azure.cosmos.implementation.InternalObjectNode;
->>>>>>> 72d53830
 import com.azure.cosmos.models.CosmosItemRequestOptions;
 import org.apache.logging.log4j.Level;
 import org.apache.logging.log4j.LogManager;
@@ -89,21 +85,12 @@
 
         CosmosAsyncClient client = getClientBuilder().buildAsyncClient();
         try {
-<<<<<<< HEAD
-            CosmosItemProperties docDefinition = getDocumentDefinition();
-            Mono<CosmosItemResponse<CosmosItemProperties>> createObservable = createdCollection.createItem(docDefinition,
-                    new CosmosItemRequestOptions());
-
-            CosmosItemResponseValidator validator =
-                new CosmosItemResponseValidator.Builder<CosmosItemResponse<CosmosItemProperties>>()
-=======
-            InternalObjectNode docDefinition = getDocumentDefinition();
-            Mono<CosmosItemResponse<InternalObjectNode>> createObservable = createdCollection.createItem(docDefinition,
-                    new CosmosItemRequestOptions());
-
-            CosmosItemResponseValidator validator =
-                new CosmosItemResponseValidator.Builder<CosmosItemResponse<InternalObjectNode>>()
->>>>>>> 72d53830
+            InternalObjectNode docDefinition = getDocumentDefinition();
+            Mono<CosmosItemResponse<InternalObjectNode>> createObservable = createdCollection.createItem(docDefinition,
+                    new CosmosItemRequestOptions());
+
+            CosmosItemResponseValidator validator =
+                new CosmosItemResponseValidator.Builder<CosmosItemResponse<InternalObjectNode>>()
                     .withId(docDefinition.getId())
                     .build();
             validateItemSuccess(createObservable, validator);
@@ -128,19 +115,11 @@
 
         CosmosAsyncClient client = getClientBuilder().buildAsyncClient();
         try {
-<<<<<<< HEAD
-            CosmosItemProperties docDefinition = getDocumentDefinition();
-            Mono<CosmosItemResponse<CosmosItemProperties>> createObservable = createdCollection.createItem(docDefinition,
-                    new CosmosItemRequestOptions());
-            CosmosItemResponseValidator validator =
-                new CosmosItemResponseValidator.Builder<CosmosItemResponse<CosmosItemProperties>>()
-=======
-            InternalObjectNode docDefinition = getDocumentDefinition();
-            Mono<CosmosItemResponse<InternalObjectNode>> createObservable = createdCollection.createItem(docDefinition,
-                    new CosmosItemRequestOptions());
-            CosmosItemResponseValidator validator =
-                new CosmosItemResponseValidator.Builder<CosmosItemResponse<InternalObjectNode>>()
->>>>>>> 72d53830
+            InternalObjectNode docDefinition = getDocumentDefinition();
+            Mono<CosmosItemResponse<InternalObjectNode>> createObservable = createdCollection.createItem(docDefinition,
+                    new CosmosItemRequestOptions());
+            CosmosItemResponseValidator validator =
+                new CosmosItemResponseValidator.Builder<CosmosItemResponse<InternalObjectNode>>()
                     .withId(docDefinition.getId())
                     .build();
             validateItemSuccess(createObservable, validator);
@@ -168,19 +147,11 @@
 
         CosmosAsyncClient client = getClientBuilder().buildAsyncClient();
         try {
-<<<<<<< HEAD
-            CosmosItemProperties docDefinition = getDocumentDefinition();
-            Mono<CosmosItemResponse<CosmosItemProperties>> createObservable = createdCollection.createItem(docDefinition,
-                    new CosmosItemRequestOptions());
-            CosmosItemResponseValidator validator =
-                new CosmosItemResponseValidator.Builder<CosmosItemResponse<CosmosItemProperties>>()
-=======
-            InternalObjectNode docDefinition = getDocumentDefinition();
-            Mono<CosmosItemResponse<InternalObjectNode>> createObservable = createdCollection.createItem(docDefinition,
-                    new CosmosItemRequestOptions());
-            CosmosItemResponseValidator validator =
-                new CosmosItemResponseValidator.Builder<CosmosItemResponse<InternalObjectNode>>()
->>>>>>> 72d53830
+            InternalObjectNode docDefinition = getDocumentDefinition();
+            Mono<CosmosItemResponse<InternalObjectNode>> createObservable = createdCollection.createItem(docDefinition,
+                    new CosmosItemRequestOptions());
+            CosmosItemResponseValidator validator =
+                new CosmosItemResponseValidator.Builder<CosmosItemResponse<InternalObjectNode>>()
                     .withId(docDefinition.getId())
                     .build();
             validateItemSuccess(createObservable, validator);
@@ -206,19 +177,11 @@
 
         CosmosAsyncClient client = getClientBuilder().buildAsyncClient();
         try {
-<<<<<<< HEAD
-            CosmosItemProperties docDefinition = getDocumentDefinition();
-            Mono<CosmosItemResponse<CosmosItemProperties>> createObservable = createdCollection.createItem(docDefinition,
-                    new CosmosItemRequestOptions());
-            CosmosItemResponseValidator validator =
-                new CosmosItemResponseValidator.Builder<CosmosItemResponse<CosmosItemProperties>>()
-=======
-            InternalObjectNode docDefinition = getDocumentDefinition();
-            Mono<CosmosItemResponse<InternalObjectNode>> createObservable = createdCollection.createItem(docDefinition,
-                    new CosmosItemRequestOptions());
-            CosmosItemResponseValidator validator =
-                new CosmosItemResponseValidator.Builder<CosmosItemResponse<InternalObjectNode>>()
->>>>>>> 72d53830
+            InternalObjectNode docDefinition = getDocumentDefinition();
+            Mono<CosmosItemResponse<InternalObjectNode>> createObservable = createdCollection.createItem(docDefinition,
+                    new CosmosItemRequestOptions());
+            CosmosItemResponseValidator validator =
+                new CosmosItemResponseValidator.Builder<CosmosItemResponse<InternalObjectNode>>()
                     .withId(docDefinition.getId())
                     .build();
             validateItemSuccess(createObservable, validator);
@@ -261,19 +224,11 @@
 
         CosmosAsyncClient client = getClientBuilder().buildAsyncClient();
         try {
-<<<<<<< HEAD
-            CosmosItemProperties docDefinition = getDocumentDefinition();
-            Mono<CosmosItemResponse<CosmosItemProperties>> createObservable = createdCollection.createItem(docDefinition,
-                    new CosmosItemRequestOptions());
-            CosmosItemResponseValidator validator =
-                new CosmosItemResponseValidator.Builder<CosmosItemResponse<CosmosItemProperties>>()
-=======
-            InternalObjectNode docDefinition = getDocumentDefinition();
-            Mono<CosmosItemResponse<InternalObjectNode>> createObservable = createdCollection.createItem(docDefinition,
-                    new CosmosItemRequestOptions());
-            CosmosItemResponseValidator validator =
-                new CosmosItemResponseValidator.Builder<CosmosItemResponse<InternalObjectNode>>()
->>>>>>> 72d53830
+            InternalObjectNode docDefinition = getDocumentDefinition();
+            Mono<CosmosItemResponse<InternalObjectNode>> createObservable = createdCollection.createItem(docDefinition,
+                    new CosmosItemRequestOptions());
+            CosmosItemResponseValidator validator =
+                new CosmosItemResponseValidator.Builder<CosmosItemResponse<InternalObjectNode>>()
                     .withId(docDefinition.getId())
                     .build();
             validateItemSuccess(createObservable, validator);
@@ -300,19 +255,11 @@
 
         CosmosAsyncClient client = getClientBuilder().buildAsyncClient();
         try {
-<<<<<<< HEAD
-            CosmosItemProperties docDefinition = getDocumentDefinition();
-            Mono<CosmosItemResponse<CosmosItemProperties>> createObservable = createdCollection.createItem(docDefinition,
-                    new CosmosItemRequestOptions());
-            CosmosItemResponseValidator validator =
-                new CosmosItemResponseValidator.Builder<CosmosItemResponse<CosmosItemProperties>>()
-=======
-            InternalObjectNode docDefinition = getDocumentDefinition();
-            Mono<CosmosItemResponse<InternalObjectNode>> createObservable = createdCollection.createItem(docDefinition,
-                    new CosmosItemRequestOptions());
-            CosmosItemResponseValidator validator =
-                new CosmosItemResponseValidator.Builder<CosmosItemResponse<InternalObjectNode>>()
->>>>>>> 72d53830
+            InternalObjectNode docDefinition = getDocumentDefinition();
+            Mono<CosmosItemResponse<InternalObjectNode>> createObservable = createdCollection.createItem(docDefinition,
+                    new CosmosItemRequestOptions());
+            CosmosItemResponseValidator validator =
+                new CosmosItemResponseValidator.Builder<CosmosItemResponse<InternalObjectNode>>()
                     .withId(docDefinition.getId())
                     .build();
             validateItemSuccess(createObservable, validator);
@@ -339,19 +286,11 @@
 
         CosmosAsyncClient client = getClientBuilder().buildAsyncClient();
         try {
-<<<<<<< HEAD
-            CosmosItemProperties docDefinition = getDocumentDefinition();
-            Mono<CosmosItemResponse<CosmosItemProperties>> createObservable = createdCollection.createItem(docDefinition,
-                    new CosmosItemRequestOptions());
-            CosmosItemResponseValidator validator =
-                new CosmosItemResponseValidator.Builder<CosmosItemResponse<CosmosItemProperties>>()
-=======
-            InternalObjectNode docDefinition = getDocumentDefinition();
-            Mono<CosmosItemResponse<InternalObjectNode>> createObservable = createdCollection.createItem(docDefinition,
-                    new CosmosItemRequestOptions());
-            CosmosItemResponseValidator validator =
-                new CosmosItemResponseValidator.Builder<CosmosItemResponse<InternalObjectNode>>()
->>>>>>> 72d53830
+            InternalObjectNode docDefinition = getDocumentDefinition();
+            Mono<CosmosItemResponse<InternalObjectNode>> createObservable = createdCollection.createItem(docDefinition,
+                    new CosmosItemRequestOptions());
+            CosmosItemResponseValidator validator =
+                new CosmosItemResponseValidator.Builder<CosmosItemResponse<InternalObjectNode>>()
                     .withId(docDefinition.getId())
                     .build();
             validateItemSuccess(createObservable, validator);
