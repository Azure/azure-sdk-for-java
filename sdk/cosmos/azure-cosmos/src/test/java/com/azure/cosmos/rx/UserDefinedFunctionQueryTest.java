// Copyright (c) Microsoft Corporation. All rights reserved.
// Licensed under the MIT License.
package com.azure.cosmos.rx;

import com.azure.cosmos.CosmosAsyncClient;
import com.azure.cosmos.CosmosAsyncContainer;
import com.azure.cosmos.CosmosClientBuilder;
import com.azure.cosmos.CosmosException;
import com.azure.cosmos.util.CosmosPagedFlux;
import com.azure.cosmos.models.CosmosUserDefinedFunctionProperties;
<<<<<<< HEAD
import com.azure.cosmos.models.QueryRequestOptions;
=======
import com.azure.cosmos.models.CosmosQueryRequestOptions;
>>>>>>> 72d53830
import com.azure.cosmos.implementation.Database;
import com.azure.cosmos.implementation.FailureValidator;
import com.azure.cosmos.implementation.FeedResponseListValidator;
import com.azure.cosmos.implementation.FeedResponseValidator;
import com.azure.cosmos.implementation.TestUtils;
import org.testng.annotations.AfterClass;
import org.testng.annotations.BeforeClass;
import org.testng.annotations.Factory;
import org.testng.annotations.Test;

import java.util.ArrayList;
import java.util.List;
import java.util.UUID;
import java.util.stream.Collectors;

import static org.assertj.core.api.Assertions.assertThat;

public class UserDefinedFunctionQueryTest extends TestSuiteBase {

    private Database createdDatabase;
    private CosmosAsyncContainer createdCollection;
    private List<CosmosUserDefinedFunctionProperties> createdUDF = new ArrayList<>();

    private CosmosAsyncClient client;

    public  String getCollectionLink() {
        return TestUtils.getCollectionNameLink(createdDatabase.getId(), createdCollection.getId());
    }

    @Factory(dataProvider = "clientBuildersWithDirect")
    public UserDefinedFunctionQueryTest(CosmosClientBuilder clientBuilder) {
        super(clientBuilder);
    }

    @Test(groups = { "simple" }, timeOut = TIMEOUT)
    public void queryWithFilter() throws Exception {

        String filterId = createdUDF.get(0).getId();
        String query = String.format("SELECT * from c where c.id = '%s'", filterId);

<<<<<<< HEAD
        QueryRequestOptions options = new QueryRequestOptions();
=======
        CosmosQueryRequestOptions options = new CosmosQueryRequestOptions();
>>>>>>> 72d53830
        int maxItemCount = 5;
        CosmosPagedFlux<CosmosUserDefinedFunctionProperties> queryObservable = createdCollection.getScripts().queryUserDefinedFunctions(query, options);

        List<CosmosUserDefinedFunctionProperties> expectedDocs = createdUDF.stream().filter(sp -> filterId.equals(sp.getId()) ).collect(Collectors.toList());
        assertThat(expectedDocs).isNotEmpty();

        int expectedPageSize = (expectedDocs.size() + maxItemCount - 1) / maxItemCount;

        FeedResponseListValidator<CosmosUserDefinedFunctionProperties> validator = new FeedResponseListValidator.Builder<CosmosUserDefinedFunctionProperties>()
                .totalSize(expectedDocs.size())
                .exactlyContainsIdsInAnyOrder(expectedDocs.stream().map(CosmosUserDefinedFunctionProperties::getId).collect(Collectors.toList()))
                .numberOfPages(expectedPageSize)
                .pageSatisfy(0, new FeedResponseValidator.Builder<CosmosUserDefinedFunctionProperties>()
                        .requestChargeGreaterThanOrEqualTo(1.0).build())
                .build();

        validateQuerySuccess(queryObservable.byPage(maxItemCount), validator, 10000);
    }

    @Test(groups = { "simple" }, timeOut = TIMEOUT)
    public void query_NoResults() throws Exception {

        String query = "SELECT * from root r where r.id = '2'";
<<<<<<< HEAD
        QueryRequestOptions options = new QueryRequestOptions();
=======
        CosmosQueryRequestOptions options = new CosmosQueryRequestOptions();
>>>>>>> 72d53830

        CosmosPagedFlux<CosmosUserDefinedFunctionProperties> queryObservable = createdCollection.getScripts().queryUserDefinedFunctions(query, options);

        FeedResponseListValidator<CosmosUserDefinedFunctionProperties> validator = new FeedResponseListValidator.Builder<CosmosUserDefinedFunctionProperties>()
                .containsExactly(new ArrayList<>())
                .numberOfPages(1)
                .pageSatisfy(0, new FeedResponseValidator.Builder<CosmosUserDefinedFunctionProperties>()
                        .requestChargeGreaterThanOrEqualTo(1.0).build())
                .build();
        validateQuerySuccess(queryObservable.byPage(), validator);
    }

    @Test(groups = { "simple" }, timeOut = TIMEOUT)
    public void queryAll() throws Exception {

        String query = "SELECT * from root";
<<<<<<< HEAD
        QueryRequestOptions options = new QueryRequestOptions();
=======
        CosmosQueryRequestOptions options = new CosmosQueryRequestOptions();
>>>>>>> 72d53830

        int maxItemCount = 3;

        CosmosPagedFlux<CosmosUserDefinedFunctionProperties> queryObservable = createdCollection.getScripts().queryUserDefinedFunctions(query, options);

        List<CosmosUserDefinedFunctionProperties> expectedDocs = createdUDF;

        int expectedPageSize = (expectedDocs.size() + maxItemCount - 1) / maxItemCount;

        FeedResponseListValidator<CosmosUserDefinedFunctionProperties> validator = new FeedResponseListValidator
                .Builder<CosmosUserDefinedFunctionProperties>()
                .exactlyContainsIdsInAnyOrder(expectedDocs
                        .stream()
                        .map(CosmosUserDefinedFunctionProperties::getId)
                        .collect(Collectors.toList()))
                .numberOfPages(expectedPageSize)
                .allPagesSatisfy(new FeedResponseValidator.Builder<CosmosUserDefinedFunctionProperties>()
                        .requestChargeGreaterThanOrEqualTo(1.0).build())
                .build();
        validateQuerySuccess(queryObservable.byPage(maxItemCount), validator);
    }

    @Test(groups = { "simple" }, timeOut = TIMEOUT)
    public void invalidQuerySytax() throws Exception {
        String query = "I am an invalid query";
<<<<<<< HEAD
        QueryRequestOptions options = new QueryRequestOptions();
=======
        CosmosQueryRequestOptions options = new CosmosQueryRequestOptions();
>>>>>>> 72d53830

        CosmosPagedFlux<CosmosUserDefinedFunctionProperties> queryObservable = createdCollection.getScripts().queryUserDefinedFunctions(query, options);

        FailureValidator validator = new FailureValidator.Builder()
                .instanceOf(CosmosException.class)
                .statusCode(400)
                .notNullActivityId()
                .build();
        validateQueryFailure(queryObservable.byPage(), validator);
    }

    public CosmosUserDefinedFunctionProperties createUserDefinedFunction(CosmosAsyncContainer cosmosContainer) {
        CosmosUserDefinedFunctionProperties storedProcedure = getUserDefinedFunctionDef();
        return cosmosContainer.getScripts().createUserDefinedFunction(storedProcedure).block().getProperties();
    }

    @BeforeClass(groups = { "simple" }, timeOut = SETUP_TIMEOUT)
    public void before_UserDefinedFunctionQueryTest() throws Exception {
        client = getClientBuilder().buildAsyncClient();
        createdCollection = getSharedMultiPartitionCosmosContainer(client);
        truncateCollection(createdCollection);

        for(int i = 0; i < 5; i++) {
            createdUDF.add(createUserDefinedFunction(createdCollection));
        }

        waitIfNeededForReplicasToCatchUp(getClientBuilder());
    }

    @AfterClass(groups = { "simple" }, timeOut = SHUTDOWN_TIMEOUT, alwaysRun = true)
    public void afterClass() {
        safeClose(client);
    }

    private static CosmosUserDefinedFunctionProperties getUserDefinedFunctionDef() {
        CosmosUserDefinedFunctionProperties udf = new CosmosUserDefinedFunctionProperties(
            UUID.randomUUID().toString(),
            "function() {var x = 10;}"
        );

        return udf;
    }
}<|MERGE_RESOLUTION|>--- conflicted
+++ resolved
@@ -8,11 +8,7 @@
 import com.azure.cosmos.CosmosException;
 import com.azure.cosmos.util.CosmosPagedFlux;
 import com.azure.cosmos.models.CosmosUserDefinedFunctionProperties;
-<<<<<<< HEAD
-import com.azure.cosmos.models.QueryRequestOptions;
-=======
 import com.azure.cosmos.models.CosmosQueryRequestOptions;
->>>>>>> 72d53830
 import com.azure.cosmos.implementation.Database;
 import com.azure.cosmos.implementation.FailureValidator;
 import com.azure.cosmos.implementation.FeedResponseListValidator;
@@ -53,11 +49,7 @@
         String filterId = createdUDF.get(0).getId();
         String query = String.format("SELECT * from c where c.id = '%s'", filterId);
 
-<<<<<<< HEAD
-        QueryRequestOptions options = new QueryRequestOptions();
-=======
         CosmosQueryRequestOptions options = new CosmosQueryRequestOptions();
->>>>>>> 72d53830
         int maxItemCount = 5;
         CosmosPagedFlux<CosmosUserDefinedFunctionProperties> queryObservable = createdCollection.getScripts().queryUserDefinedFunctions(query, options);
 
@@ -81,11 +73,7 @@
     public void query_NoResults() throws Exception {
 
         String query = "SELECT * from root r where r.id = '2'";
-<<<<<<< HEAD
-        QueryRequestOptions options = new QueryRequestOptions();
-=======
         CosmosQueryRequestOptions options = new CosmosQueryRequestOptions();
->>>>>>> 72d53830
 
         CosmosPagedFlux<CosmosUserDefinedFunctionProperties> queryObservable = createdCollection.getScripts().queryUserDefinedFunctions(query, options);
 
@@ -102,11 +90,7 @@
     public void queryAll() throws Exception {
 
         String query = "SELECT * from root";
-<<<<<<< HEAD
-        QueryRequestOptions options = new QueryRequestOptions();
-=======
         CosmosQueryRequestOptions options = new CosmosQueryRequestOptions();
->>>>>>> 72d53830
 
         int maxItemCount = 3;
 
@@ -132,11 +116,7 @@
     @Test(groups = { "simple" }, timeOut = TIMEOUT)
     public void invalidQuerySytax() throws Exception {
         String query = "I am an invalid query";
-<<<<<<< HEAD
-        QueryRequestOptions options = new QueryRequestOptions();
-=======
         CosmosQueryRequestOptions options = new CosmosQueryRequestOptions();
->>>>>>> 72d53830
 
         CosmosPagedFlux<CosmosUserDefinedFunctionProperties> queryObservable = createdCollection.getScripts().queryUserDefinedFunctions(query, options);
 
