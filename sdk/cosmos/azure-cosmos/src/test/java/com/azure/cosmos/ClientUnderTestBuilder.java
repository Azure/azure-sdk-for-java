--- conflicted
+++ resolved
@@ -31,11 +31,8 @@
                 this.getConsistencyLevel(),
                 this.configs(),
                 this.getKeyCredential(),
-<<<<<<< HEAD
-                this.jsonSerializer());
-=======
+                this.jsonSerializer(),
                 this.isContentResponseOnWriteEnabled());
->>>>>>> ddf1ee7f
         } catch (URISyntaxException e) {
             throw new IllegalArgumentException(e.getMessage());
         }
