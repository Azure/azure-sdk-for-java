--- conflicted
+++ resolved
@@ -9,6 +9,8 @@
 import com.azure.cosmos.implementation.ResourceType;
 import com.azure.cosmos.implementation.RxDocumentServiceRequest;
 import com.azure.cosmos.implementation.TestConfigurations;
+import com.azure.cosmos.models.CosmosContainerResponse;
+import com.azure.cosmos.models.CosmosDatabaseResponse;
 import com.azure.cosmos.models.CosmosItemRequestOptions;
 import com.azure.cosmos.models.CosmosItemResponse;
 import com.azure.cosmos.models.ModelBridgeInternal;
@@ -63,23 +65,14 @@
     @Test(groups = {"simple"})
     public void gatewayDiagnostics() throws CosmosClientException {
         CosmosItemProperties cosmosItemProperties = getCosmosItemProperties();
-<<<<<<< HEAD
         CosmosItemResponse<CosmosItemProperties> createResponse = this.container.createItem(cosmosItemProperties);
-        String diagnostics = createResponse.getCosmosResponseDiagnostics().toString();
+        String diagnostics = createResponse.getResponseDiagnostics().toString();
         assertThat(diagnostics).contains("\"connectionMode\":\"GATEWAY\"");
         assertThat(diagnostics).doesNotContain(("\"gatewayStatistics\":null"));
         assertThat(diagnostics).contains("\"operationType\":\"Create\"");
         assertThat(diagnostics).contains("\"metaDataName\":\"ContainerLookUp\"");
         assertThat(diagnostics).contains("\"serializationType\":\"PartitionKeyFetchSerialization\"");
-        assertThat(createResponse.getCosmosResponseDiagnostics().getRequestLatency()).isNotNull();
-=======
-        CosmosItemResponse<CosmosItemProperties> createResponse = container.createItem(cosmosItemProperties);
-        String diagnostics = createResponse.getResponseDiagnostics().toString();
-        assertThat(diagnostics).contains("\"connectionMode\":\"GATEWAY\"");
-        assertThat(diagnostics).doesNotContain(("\"gatewayStatistics\":null"));
-        assertThat(diagnostics).contains("\"operationType\":\"Create\"");
         assertThat(createResponse.getResponseDiagnostics().getRequestLatency()).isNotNull();
->>>>>>> 366ee364
         validateTransportRequestTimelineGateway(diagnostics);
     }
 
@@ -89,11 +82,8 @@
         CosmosItemResponse<CosmosItemProperties> createResponse = null;
         try {
             createResponse = this.container.createItem(cosmosItemProperties);
-<<<<<<< HEAD
-=======
             CosmosItemRequestOptions cosmosItemRequestOptions = new CosmosItemRequestOptions();
             ModelBridgeInternal.setPartitionKey(cosmosItemRequestOptions, new PartitionKey("wrongPartitionKey"));
->>>>>>> 366ee364
             CosmosItemResponse<CosmosItemProperties> readResponse =
                 this.container.readItem(BridgeInternal.getProperties(createResponse).getId(),
                     new PartitionKey("wrongPartitionKey"),
@@ -134,15 +124,11 @@
         assertThat(diagnostics).contains("supplementalResponseStatisticsList");
         assertThat(diagnostics).contains("\"gatewayStatistics\":null");
         assertThat(diagnostics).contains("addressResolutionStatistics");
-<<<<<<< HEAD
         assertThat(diagnostics).contains("\"metaDataName\":\"ContainerLookUp\"");
         assertThat(diagnostics).contains("\"metaDataName\":\"PartitionKeyRangeLookUp\"");
         assertThat(diagnostics).contains("\"metaDataName\":\"ServerAddressLookup\"");
         assertThat(diagnostics).contains("\"serializationType\":\"PartitionKeyFetchSerialization\"");
-        assertThat(createResponse.getCosmosResponseDiagnostics().getRequestLatency()).isNotNull();
-=======
         assertThat(createResponse.getResponseDiagnostics().getRequestLatency()).isNotNull();
->>>>>>> 366ee364
         validateTransportRequestTimelineDirect(diagnostics);
     }
 
@@ -153,11 +139,8 @@
         CosmosItemResponse<CosmosItemProperties> createResponse = null;
         try {
             createResponse = this.container.createItem(cosmosItemProperties);
-<<<<<<< HEAD
-=======
             CosmosItemRequestOptions cosmosItemRequestOptions = new CosmosItemRequestOptions();
             ModelBridgeInternal.setPartitionKey(cosmosItemRequestOptions, new PartitionKey("wrongPartitionKey"));
->>>>>>> 366ee364
             CosmosItemResponse<CosmosItemProperties> readResponse =
                 cosmosContainer.readItem(BridgeInternal.getProperties(createResponse).getId(),
                     new PartitionKey("wrongPartitionKey"),
@@ -209,12 +192,12 @@
     public void serializationOnVariousScenarios() throws CosmosClientException {
         //checking database serialization
         CosmosDatabaseResponse cosmosDatabase = gatewayClient.getDatabase(cosmosAsyncContainer.getDatabase().getId()).read();
-        String diagnostics = cosmosDatabase.getCosmosResponseDiagnostics().toString();
+        String diagnostics = cosmosDatabase.getResponseDiagnostics().toString();
         assertThat(diagnostics).contains("\"serializationType\":\"DatabaseSerialization\"");
 
         //checking container serialization
         CosmosContainerResponse containerResponse = this.container.read();
-        diagnostics = containerResponse.getCosmosResponseDiagnostics().toString();
+        diagnostics = containerResponse.getResponseDiagnostics().toString();
         assertThat(diagnostics).contains("\"serializationType\":\"ContainerSerialization\"");
         TestItem testItem = new TestItem();
         testItem.id = "TestId";
@@ -222,23 +205,23 @@
 
         //checking partitionKeyFetch serialization
         CosmosItemResponse<TestItem> itemResponse = this.container.createItem(testItem);
-        diagnostics = itemResponse.getCosmosResponseDiagnostics().toString();
+        diagnostics = itemResponse.getResponseDiagnostics().toString();
         assertThat(diagnostics).contains("\"serializationType\":\"PartitionKeyFetchSerialization\"");
         testItem.id = "TestId2";
         testItem.mypk = "TestPk";
         itemResponse = this.container.createItem(testItem, new PartitionKey("TestPk"), null);
-        diagnostics = itemResponse.getCosmosResponseDiagnostics().toString();
+        diagnostics = itemResponse.getResponseDiagnostics().toString();
         assertThat(diagnostics).doesNotContain("\"serializationType\":\"PartitionKeyFetchSerialization\"");
         assertThat(diagnostics).doesNotContain("\"serializationType\":\"ItemSerialization\"");
 
         //checking item serialization
-        TestItem readTestItem = itemResponse.getResource();
-        diagnostics = itemResponse.getCosmosResponseDiagnostics().toString();
+        TestItem readTestItem = itemResponse.getItem();
+        diagnostics = itemResponse.getResponseDiagnostics().toString();
         assertThat(diagnostics).contains("\"serializationType\":\"ItemSerialization\"");
 
         CosmosItemResponse<CosmosItemProperties> readItemResponse = this.container.readItem(testItem.id, new PartitionKey(testItem.mypk), null, CosmosItemProperties.class);
-        CosmosItemProperties properties = readItemResponse.getResource();
-        diagnostics = readItemResponse.getCosmosResponseDiagnostics().toString();
+        CosmosItemProperties properties = readItemResponse.getItem();
+        diagnostics = readItemResponse.getResponseDiagnostics().toString();
         assertThat(diagnostics).contains("\"serializationType\":\"ItemSerialization\"");
     }
 
