--- conflicted
+++ resolved
@@ -76,9 +76,9 @@
             CosmosItemRequestOptions cosmosItemRequestOptions = new CosmosItemRequestOptions();
             cosmosItemRequestOptions.setPartitionKey(new PartitionKey("wrongPartitionKey"));
             CosmosItemResponse<CosmosItemProperties> readResponse =
-                this.container.readItem(createResponse.getProperties().getId(), 
-                                        new PartitionKey("wrongPartitionKey"), 
-                                        CosmosItemProperties.class);
+                this.container.readItem(createResponse.getProperties().getId(),
+                    new PartitionKey("wrongPartitionKey"),
+                    CosmosItemProperties.class);
             fail("request should fail as partition key is wrong");
         } catch (CosmosClientException exception) {
             String diagnostics = exception.getCosmosResponseDiagnostics().toString();
@@ -129,9 +129,9 @@
             CosmosItemRequestOptions cosmosItemRequestOptions = new CosmosItemRequestOptions();
             cosmosItemRequestOptions.setPartitionKey(new PartitionKey("wrongPartitionKey"));
             CosmosItemResponse<CosmosItemProperties> readResponse =
-                cosmosContainer.readItem(createResponse.getProperties().getId(), 
-                                        new PartitionKey("wrongPartitionKey"),
-                                        CosmosItemProperties.class);
+                cosmosContainer.readItem(createResponse.getProperties().getId(),
+                    new PartitionKey("wrongPartitionKey"),
+                    CosmosItemProperties.class);
             fail("request should fail as partition key is wrong");
         } catch (CosmosClientException exception) {
             String diagnostics = exception.getCosmosResponseDiagnostics().toString();
@@ -142,23 +142,6 @@
         }
     }
 
-<<<<<<< HEAD
-    private void validateTransportRequestTimelineGateway(String diagnostics) {
-        assertThat(diagnostics).contains("eventName = connectionCreated");
-        assertThat(diagnostics).contains("eventName = connectionConfigured");
-        assertThat(diagnostics).contains("eventName = requestSent");
-        assertThat(diagnostics).contains("eventName = transitTime");
-        assertThat(diagnostics).contains("eventName = received");
-    }
-
-    private void validateTransportRequestTimelineDirect(String diagnostics) {
-        assertThat(diagnostics).contains("eventName = created");
-        assertThat(diagnostics).contains("eventName = queued");
-        assertThat(diagnostics).contains("eventName = pipelined");
-        assertThat(diagnostics).contains("eventName = transitTime");
-        assertThat(diagnostics).contains("eventName = received");
-        assertThat(diagnostics).contains("eventName = completed");
-=======
     @Test(groups = {"simple"})
     public void supplementalResponseStatisticsList() throws Exception {
         ClientSideRequestStatistics clientSideRequestStatistics = new ClientSideRequestStatistics();
@@ -188,7 +171,6 @@
         supplementalResponseStatisticsListNode = (ArrayNode) jsonNode.get("supplementalResponseStatisticsList");
         assertThat(storeResponseStatistics.size()).isEqualTo(7);
         assertThat(supplementalResponseStatisticsListNode.size()).isEqualTo(7);
->>>>>>> 8494bff7
     }
 
     private CosmosItemProperties getCosmosItemProperties() {
@@ -209,4 +191,21 @@
         storeResponseStatisticsField.setAccessible(true);
         storeResponseStatisticsField.set(requestStatistics, new ArrayList<ClientSideRequestStatistics.StoreResponseStatistics>());
     }
+
+    private void validateTransportRequestTimelineGateway(String diagnostics) {
+        assertThat(diagnostics).contains("\"eventName\":\"connectionConfigured\"");
+        assertThat(diagnostics).contains("\"eventName\":\"connectionConfigured\"");
+        assertThat(diagnostics).contains("\"eventName\":\"requestSent\"");
+        assertThat(diagnostics).contains("\"eventName\":\"transitTime\"");
+        assertThat(diagnostics).contains("\"eventName\":\"received\"");
+    }
+
+    private void validateTransportRequestTimelineDirect(String diagnostics) {
+        assertThat(diagnostics).contains("\"eventName\":\"created\"");
+        assertThat(diagnostics).contains("\"eventName\":\"queued\"");
+        assertThat(diagnostics).contains("\"eventName\":\"pipelined\"");
+        assertThat(diagnostics).contains("\"eventName\":\"transitTime\"");
+        assertThat(diagnostics).contains("\"eventName\":\"received\"");
+        assertThat(diagnostics).contains("\"eventName\":\"completed\"");
+    }
 }