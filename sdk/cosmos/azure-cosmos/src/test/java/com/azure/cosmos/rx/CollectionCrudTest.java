// Copyright (c) Microsoft Corporation. All rights reserved.
// Licensed under the MIT License.
package com.azure.cosmos.rx;

import com.azure.cosmos.BridgeInternal;
import com.azure.cosmos.implementation.HttpConstants;
import com.azure.cosmos.models.CompositePath;
import com.azure.cosmos.models.CompositePathSortOrder;
import com.azure.cosmos.CosmosAsyncClient;
import com.azure.cosmos.CosmosAsyncContainer;
import com.azure.cosmos.models.CosmosContainerResponse;
import com.azure.cosmos.CosmosAsyncDatabase;
import com.azure.cosmos.models.CosmosItemResponse;
import com.azure.cosmos.CosmosClientBuilder;
import com.azure.cosmos.models.CosmosContainerProperties;
import com.azure.cosmos.models.CosmosContainerRequestOptions;
import com.azure.cosmos.CosmosDatabaseForTest;
import com.azure.cosmos.implementation.InternalObjectNode;
import com.azure.cosmos.models.CosmosItemRequestOptions;
import com.azure.cosmos.CosmosResponseValidator;
import com.azure.cosmos.models.IndexingMode;
import com.azure.cosmos.models.IndexingPolicy;
import com.azure.cosmos.models.ModelBridgeInternal;
import com.azure.cosmos.models.PartitionKey;
import com.azure.cosmos.models.PartitionKeyDefinition;
import com.azure.cosmos.models.SpatialSpec;
import com.azure.cosmos.models.SpatialType;
import com.azure.cosmos.implementation.Database;
import com.azure.cosmos.implementation.FailureValidator;
import com.azure.cosmos.implementation.RetryAnalyzer;
import com.azure.cosmos.models.ThroughputProperties;
import org.testng.annotations.AfterClass;
import org.testng.annotations.BeforeClass;
import org.testng.annotations.DataProvider;
import org.testng.annotations.Factory;
import org.testng.annotations.Test;
import reactor.core.publisher.Mono;

import java.util.ArrayList;
import java.util.Arrays;
import java.util.List;
import java.util.UUID;

import static org.assertj.core.api.Assertions.assertThat;

public class CollectionCrudTest extends TestSuiteBase {

    private static final int TIMEOUT = 50000;
    private static final int SETUP_TIMEOUT = 20000;
    private static final int SHUTDOWN_TIMEOUT = 20000;
    private final String databaseId = CosmosDatabaseForTest.generateId();

    private CosmosAsyncClient client;
    private CosmosAsyncDatabase database;

    @Factory(dataProvider = "clientBuildersWithDirect")
    public CollectionCrudTest(CosmosClientBuilder clientBuilder) {
        super(clientBuilder);
        this.subscriberValidationTimeout = TIMEOUT;
    }

    @DataProvider(name = "collectionCrudArgProvider")
    public Object[][] collectionCrudArgProvider() {
        return new Object[][] {
                // collection name, is name base
                {UUID.randomUUID().toString()} ,

                // with special characters in the name.
                {"+ -_,:.|~" + UUID.randomUUID().toString() + " +-_,:.|~"} ,
        };
    }

    private CosmosContainerProperties getCollectionDefinition(String collectionName) {
        PartitionKeyDefinition partitionKeyDef = new PartitionKeyDefinition();
        ArrayList<String> paths = new ArrayList<String>();
        paths.add("/mypk");
        partitionKeyDef.setPaths(paths);

        CosmosContainerProperties collectionDefinition = new CosmosContainerProperties(
                collectionName,
                partitionKeyDef);

        return collectionDefinition;
    }

    @Test(groups = { "emulator" }, timeOut = TIMEOUT, dataProvider = "collectionCrudArgProvider")
    public void createCollection(String collectionName) throws InterruptedException {
        CosmosContainerProperties collectionDefinition = getCollectionDefinition(collectionName);

        Mono<CosmosContainerResponse> createObservable = database
                .createContainer(collectionDefinition);

        CosmosResponseValidator<CosmosContainerResponse> validator = new CosmosResponseValidator.Builder<CosmosContainerResponse>()
                .withId(collectionDefinition.getId()).build();

        validateSuccess(createObservable, validator);
        safeDeleteAllCollections(database);
    }

    @Test(groups = { "emulator" }, timeOut = TIMEOUT, dataProvider = "collectionCrudArgProvider")
    public void createCollectionWithTTL(String collectionName) throws InterruptedException {
        CosmosContainerProperties collectionDefinition = getCollectionDefinition(collectionName);

        Integer defaultTimeToLive = 300;
        collectionDefinition.setDefaultTimeToLiveInSeconds(defaultTimeToLive);

        Mono<CosmosContainerResponse> createObservable = database
            .createContainer(collectionDefinition);

        CosmosResponseValidator<CosmosContainerResponse> validator = new CosmosResponseValidator.Builder<CosmosContainerResponse>()
            .withId(collectionDefinition.getId()).withDefaultTimeToLive(defaultTimeToLive).build();

        validateSuccess(createObservable, validator);
        safeDeleteAllCollections(database);
    }

    @Test(groups = { "emulator" }, timeOut = TIMEOUT)
    public void createCollectionWithCompositeIndexAndSpatialSpec() throws InterruptedException {
        PartitionKeyDefinition partitionKeyDef = new PartitionKeyDefinition();
        ArrayList<String> paths = new ArrayList<String>();
        paths.add("/mypk");
        partitionKeyDef.setPaths(paths);

        CosmosContainerProperties collection = new CosmosContainerProperties(
                UUID.randomUUID().toString(),
                partitionKeyDef);

        IndexingPolicy indexingPolicy = new IndexingPolicy();
        CompositePath compositePath1 = new CompositePath();
        compositePath1.setPath("/path1");
        compositePath1.setOrder(CompositePathSortOrder.ASCENDING);
        CompositePath compositePath2 = new CompositePath();
        compositePath2.setPath("/path2");
        compositePath2.setOrder(CompositePathSortOrder.DESCENDING);
        CompositePath compositePath3 = new CompositePath();
        compositePath3.setPath("/path3");
        CompositePath compositePath4 = new CompositePath();
        compositePath4.setPath("/path4");
        compositePath4.setOrder(CompositePathSortOrder.ASCENDING);
        CompositePath compositePath5 = new CompositePath();
        compositePath5.setPath("/path5");
        compositePath5.setOrder(CompositePathSortOrder.DESCENDING);
        CompositePath compositePath6 = new CompositePath();
        compositePath6.setPath("/path6");

        ArrayList<CompositePath> compositeIndex1 = new ArrayList<CompositePath>();
        compositeIndex1.add(compositePath1);
        compositeIndex1.add(compositePath2);
        compositeIndex1.add(compositePath3);

        ArrayList<CompositePath> compositeIndex2 = new ArrayList<CompositePath>();
        compositeIndex2.add(compositePath4);
        compositeIndex2.add(compositePath5);
        compositeIndex2.add(compositePath6);

        List<List<CompositePath>> compositeIndexes = new ArrayList<>();
        compositeIndexes.add(compositeIndex1);
        compositeIndexes.add(compositeIndex2);
        indexingPolicy.setCompositeIndexes(compositeIndexes);

        SpatialType[] spatialTypes = new SpatialType[] {
                SpatialType.POINT,
                SpatialType.LINE_STRING,
                SpatialType.POLYGON,
                SpatialType.MULTI_POLYGON
        };
        List<SpatialSpec> spatialIndexes = new ArrayList<SpatialSpec>();
        for (int index = 0; index < 2; index++) {

            SpatialSpec spec = new SpatialSpec();
            spec.setPath("/path" + index + "/*");

            List<SpatialType> collectionOfSpatialTypes = new ArrayList<SpatialType>(Arrays.asList(spatialTypes).subList(0, index + 3));
            spec.setSpatialTypes(collectionOfSpatialTypes);
            spatialIndexes.add(spec);
        }

        indexingPolicy.setSpatialIndexes(spatialIndexes);

        collection.setIndexingPolicy(indexingPolicy);

        Mono<CosmosContainerResponse> createObservable = database
                .createContainer(collection, new CosmosContainerRequestOptions());

        CosmosResponseValidator<CosmosContainerResponse> validator = new CosmosResponseValidator.Builder<CosmosContainerResponse>()
                .withId(collection.getId())
                .withCompositeIndexes(compositeIndexes)
                .withSpatialIndexes(spatialIndexes)
                .build();

        validateSuccess(createObservable, validator);
        safeDeleteAllCollections(database);
    }

    @Test(groups = { "emulator" }, timeOut = TIMEOUT, dataProvider = "collectionCrudArgProvider")
    public void readCollection(String collectionName) throws InterruptedException {
        CosmosContainerProperties collectionDefinition = getCollectionDefinition(collectionName);

        database.createContainer(collectionDefinition).block();
        CosmosAsyncContainer collection = database.getContainer(collectionDefinition.getId());

        Mono<CosmosContainerResponse> readObservable = collection.read();

        CosmosResponseValidator<CosmosContainerResponse> validator = new CosmosResponseValidator.Builder<CosmosContainerResponse>()
                .withId(collection.getId()).build();
        validateSuccess(readObservable, validator);
        safeDeleteAllCollections(database);
    }

    @Test(groups = { "emulator" }, timeOut = TIMEOUT, dataProvider = "collectionCrudArgProvider")
    public void readCollectionWithTTL(String collectionName) throws InterruptedException {
        CosmosContainerProperties collectionDefinition = getCollectionDefinition(collectionName);

        Integer defaultTimeToLive = 200;
        collectionDefinition.setDefaultTimeToLiveInSeconds(defaultTimeToLive);

        database.createContainer(collectionDefinition).block();
        CosmosAsyncContainer collection = database.getContainer(collectionDefinition.getId());

        Mono<CosmosContainerResponse> readObservable = collection.read();

        CosmosResponseValidator<CosmosContainerResponse> validator = new CosmosResponseValidator.Builder<CosmosContainerResponse>()
            .withId(collection.getId()).withDefaultTimeToLive(defaultTimeToLive).build();
        validateSuccess(readObservable, validator);
        safeDeleteAllCollections(database);
    }

    @Test(groups = { "emulator" }, timeOut = TIMEOUT, dataProvider = "collectionCrudArgProvider")
    public void readCollection_DoesntExist(String collectionName) throws Exception {

        Mono<CosmosContainerResponse> readObservable = database
                .getContainer("I don't exist").read();

        FailureValidator validator = new FailureValidator.Builder()
            .resourceNotFound()
            .documentClientExceptionToStringExcludesHeader(HttpConstants.HttpHeaders.AUTHORIZATION)
            .build();
        validateFailure(readObservable, validator);
    }

    @Test(groups = { "emulator" }, timeOut = TIMEOUT, dataProvider = "collectionCrudArgProvider")
    public void deleteCollection(String collectionName) throws InterruptedException {
        CosmosContainerProperties collectionDefinition = getCollectionDefinition(collectionName);

        database.createContainer(collectionDefinition).block();
        CosmosAsyncContainer collection = database.getContainer(collectionDefinition.getId());

        Mono<CosmosContainerResponse> deleteObservable = collection.delete();

        CosmosResponseValidator<CosmosContainerResponse> validator = new CosmosResponseValidator.Builder<CosmosContainerResponse>()
                .nullResource().build();
        validateSuccess(deleteObservable, validator);
    }

    @Test(groups = { "emulator" }, timeOut = TIMEOUT, dataProvider = "collectionCrudArgProvider")
    public void replaceCollection(String collectionName) throws InterruptedException  {
        // create a collection
        CosmosContainerProperties collectionDefinition = getCollectionDefinition(collectionName);
        database.createContainer(collectionDefinition).block();
        CosmosAsyncContainer collection = database.getContainer(collectionDefinition.getId());
        CosmosContainerProperties collectionSettings = collection.read().block().getProperties();
        // sanity check
        assertThat(collectionSettings.getIndexingPolicy().getIndexingMode()).isEqualTo(IndexingMode.CONSISTENT);

        // replace indexing getMode
        IndexingPolicy indexingMode = new IndexingPolicy();
        indexingMode.setIndexingMode(IndexingMode.LAZY);
        collectionSettings.setIndexingPolicy(indexingMode);
        Mono<CosmosContainerResponse> readObservable = collection.replace(collectionSettings, new CosmosContainerRequestOptions());

        // validate
        CosmosResponseValidator<CosmosContainerResponse> validator = new CosmosResponseValidator.Builder<CosmosContainerResponse>()
                        .indexingMode(IndexingMode.LAZY).build();
        validateSuccess(readObservable, validator);
        safeDeleteAllCollections(database);
    }

    @Test(groups = { "emulator" }, timeOut = TIMEOUT, dataProvider = "collectionCrudArgProvider")
    public void replaceCollectionWithTTL(String collectionName) throws InterruptedException {
        // create a collection
        CosmosContainerProperties collectionDefinition = getCollectionDefinition(collectionName);
        Integer defaultTimeToLive = 120;
        collectionDefinition.setDefaultTimeToLiveInSeconds(defaultTimeToLive);
        database.createContainer(collectionDefinition).block();
        CosmosAsyncContainer collection = database.getContainer(collectionDefinition.getId());
        CosmosContainerProperties collectionSettings = collection.read().block().getProperties();
        // sanity check
        assertThat(collectionSettings.getIndexingPolicy().getIndexingMode()).isEqualTo(IndexingMode.CONSISTENT);
        assertThat(collectionSettings.getDefaultTimeToLiveInSeconds()).isEqualTo(defaultTimeToLive);

        // replace indexing mode
        IndexingPolicy indexingMode = new IndexingPolicy();
        indexingMode.setIndexingMode(IndexingMode.LAZY);
        collectionSettings.setIndexingPolicy(indexingMode);
        collectionSettings.setDefaultTimeToLiveInSeconds(defaultTimeToLive * 2);
        Mono<CosmosContainerResponse> readObservable = collection.replace(collectionSettings, new CosmosContainerRequestOptions());

        // validate
        CosmosResponseValidator<CosmosContainerResponse> validator = new CosmosResponseValidator.Builder<CosmosContainerResponse>()
            .indexingMode(IndexingMode.LAZY).withDefaultTimeToLive(defaultTimeToLive * 2).build();
        validateSuccess(readObservable, validator);
        safeDeleteAllCollections(database);
    }


    @Test(groups = { "emulator" }, timeOut = 10 * TIMEOUT, retryAnalyzer = RetryAnalyzer.class)
    public void sessionTokenConsistencyCollectionDeleteCreateSameName() {
        CosmosAsyncClient client1 = getClientBuilder().buildAsyncClient();
        CosmosAsyncClient client2 = getClientBuilder().buildAsyncClient();

        String dbId = CosmosDatabaseForTest.generateId();
        String collectionId = "coll";
        CosmosAsyncDatabase db = null;
        try {
            Database databaseDefinition = new Database();
            databaseDefinition.setId(dbId);
            db = createDatabase(client1, dbId);

            PartitionKeyDefinition partitionKeyDef = new PartitionKeyDefinition();
            ArrayList<String> paths = new ArrayList<String>();
            paths.add("/mypk");
            partitionKeyDef.setPaths(paths);

            CosmosContainerProperties collectionDefinition = new CosmosContainerProperties(collectionId, partitionKeyDef);
            CosmosAsyncContainer collection = createCollection(db, collectionDefinition, new CosmosContainerRequestOptions());

            InternalObjectNode document = new InternalObjectNode();
            document.setId("doc");
            BridgeInternal.setProperty(document, "name", "New Document");
            BridgeInternal.setProperty(document, "mypk", "mypkValue");
            createDocument(collection, document);
            CosmosItemRequestOptions options = new CosmosItemRequestOptions();
<<<<<<< HEAD
            CosmosItemResponse<CosmosItemProperties> readDocumentResponse =
                collection.readItem(document.getId(), new PartitionKey("mypkValue"), options, CosmosItemProperties.class).block();
=======
            CosmosItemResponse<InternalObjectNode> readDocumentResponse =
                collection.readItem(document.getId(), new PartitionKey("mypkValue"), options, InternalObjectNode.class).block();
>>>>>>> 72d53830
            logger.info("Client 1 READ Document Client Side Request Statistics {}", readDocumentResponse.getDiagnostics());
            logger.info("Client 1 READ Document Latency {}", readDocumentResponse.getDuration());

            BridgeInternal.setProperty(document, "name", "New Updated Document");
<<<<<<< HEAD
            CosmosItemResponse<CosmosItemProperties> upsertDocumentResponse = collection.upsertItem(document).block();
=======
            CosmosItemResponse<InternalObjectNode> upsertDocumentResponse = collection.upsertItem(document).block();
>>>>>>> 72d53830
            logger.info("Client 1 Upsert Document Client Side Request Statistics {}", upsertDocumentResponse.getDiagnostics());
            logger.info("Client 1 Upsert Document Latency {}", upsertDocumentResponse.getDuration());

            //  DELETE the existing collection
            deleteCollection(client2, dbId, collectionId);
            //  Recreate the collection with the same name but with different client
            CosmosAsyncContainer collection2 = createCollection(client2, dbId, collectionDefinition);

            InternalObjectNode newDocument = new InternalObjectNode();
            newDocument.setId("doc");
            BridgeInternal.setProperty(newDocument, "name", "New Created Document");
            BridgeInternal.setProperty(newDocument, "mypk", "mypk");
            createDocument(collection2, newDocument);

            readDocumentResponse = client1.getDatabase(dbId)
                                       .getContainer(collectionId)
                                       .readItem(newDocument.getId(),
                                                 new PartitionKey(ModelBridgeInternal.getObjectFromJsonSerializable(newDocument, "mypk")),
                                                 InternalObjectNode.class)
                                       .block();
            logger.info("Client 2 READ Document Client Side Request Statistics {}", readDocumentResponse.getDiagnostics());
            logger.info("Client 2 READ Document Latency {}", readDocumentResponse.getDuration());

            InternalObjectNode readDocument = BridgeInternal.getProperties(readDocumentResponse);

            assertThat(readDocument.getId().equals(newDocument.getId())).isTrue();
            assertThat(ModelBridgeInternal.getObjectFromJsonSerializable(readDocument, "name")
                                          .equals(ModelBridgeInternal.getObjectFromJsonSerializable(newDocument, "name"))).isTrue();
        } finally {
            safeDeleteDatabase(db);
            safeClose(client1);
            safeClose(client2);
        }
    }

    @Test(groups = {"emulator"}, timeOut = TIMEOUT)
    public void replaceProvisionedThroughput(){
        final String databaseName = CosmosDatabaseForTest.generateId();
        client.createDatabase(databaseName).block();
        CosmosAsyncDatabase database = client.getDatabase(databaseName);

        CosmosContainerProperties containerProperties = new CosmosContainerProperties("testCol", "/myPk");
        database.createContainer(
            containerProperties,
            ThroughputProperties.createManualThroughput(1000),
            new CosmosContainerRequestOptions()).block();

        CosmosAsyncContainer container = database.getContainer(containerProperties.getId());
        Integer throughput = container.readThroughput().block()
            .getProperties().getManualThroughput();

        assertThat(throughput).isEqualTo(1000);

        throughput = container.replaceThroughput(ThroughputProperties.createManualThroughput(2000))
            .block()
            .getProperties()
            .getManualThroughput();
        assertThat(throughput).isEqualTo(2000);
    }


    @BeforeClass(groups = { "emulator" }, timeOut = SETUP_TIMEOUT)
    public void before_CollectionCrudTest() {
        client = getClientBuilder().buildAsyncClient();
        database = createDatabase(client, databaseId);
    }

    @AfterClass(groups = { "emulator" }, timeOut = SHUTDOWN_TIMEOUT, alwaysRun = true)
    public void afterClass() {
        safeDeleteDatabase(database);
        safeClose(client);
    }
}<|MERGE_RESOLUTION|>--- conflicted
+++ resolved
@@ -330,22 +330,13 @@
             BridgeInternal.setProperty(document, "mypk", "mypkValue");
             createDocument(collection, document);
             CosmosItemRequestOptions options = new CosmosItemRequestOptions();
-<<<<<<< HEAD
-            CosmosItemResponse<CosmosItemProperties> readDocumentResponse =
-                collection.readItem(document.getId(), new PartitionKey("mypkValue"), options, CosmosItemProperties.class).block();
-=======
             CosmosItemResponse<InternalObjectNode> readDocumentResponse =
                 collection.readItem(document.getId(), new PartitionKey("mypkValue"), options, InternalObjectNode.class).block();
->>>>>>> 72d53830
             logger.info("Client 1 READ Document Client Side Request Statistics {}", readDocumentResponse.getDiagnostics());
             logger.info("Client 1 READ Document Latency {}", readDocumentResponse.getDuration());
 
             BridgeInternal.setProperty(document, "name", "New Updated Document");
-<<<<<<< HEAD
-            CosmosItemResponse<CosmosItemProperties> upsertDocumentResponse = collection.upsertItem(document).block();
-=======
             CosmosItemResponse<InternalObjectNode> upsertDocumentResponse = collection.upsertItem(document).block();
->>>>>>> 72d53830
             logger.info("Client 1 Upsert Document Client Side Request Statistics {}", upsertDocumentResponse.getDiagnostics());
             logger.info("Client 1 Upsert Document Latency {}", upsertDocumentResponse.getDuration());
 
