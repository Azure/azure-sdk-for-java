// Copyright (c) Microsoft Corporation. All rights reserved.
// Licensed under the MIT License.
package com.azure.cosmos.rx;

import com.azure.core.credential.AzureKeyCredential;
import com.azure.cosmos.BridgeInternal;
import com.azure.cosmos.ConsistencyLevel;
import com.azure.cosmos.CosmosAsyncClient;
import com.azure.cosmos.CosmosAsyncClientTest;
import com.azure.cosmos.CosmosAsyncContainer;
import com.azure.cosmos.CosmosAsyncDatabase;
import com.azure.cosmos.CosmosAsyncUser;
import com.azure.cosmos.CosmosBridgeInternal;
import com.azure.cosmos.CosmosClient;
import com.azure.cosmos.CosmosClientBuilder;
import com.azure.cosmos.CosmosDatabase;
import com.azure.cosmos.CosmosDatabaseForTest;
import com.azure.cosmos.CosmosException;
import com.azure.cosmos.CosmosResponseValidator;
import com.azure.cosmos.DirectConnectionConfig;
import com.azure.cosmos.GatewayConnectionConfig;
import com.azure.cosmos.TestNGLogListener;
import com.azure.cosmos.ThrottlingRetryOptions;
import com.azure.cosmos.implementation.Configs;
import com.azure.cosmos.implementation.ConnectionPolicy;
import com.azure.cosmos.implementation.InternalObjectNode;
import com.azure.cosmos.implementation.FailureValidator;
import com.azure.cosmos.implementation.FeedResponseListValidator;
import com.azure.cosmos.implementation.PathParser;
import com.azure.cosmos.implementation.Resource;
import com.azure.cosmos.implementation.TestConfigurations;
import com.azure.cosmos.implementation.Utils;
import com.azure.cosmos.implementation.directconnectivity.Protocol;
import com.azure.cosmos.implementation.guava25.base.CaseFormat;
import com.azure.cosmos.implementation.guava25.collect.ImmutableList;
import com.azure.cosmos.models.CompositePath;
import com.azure.cosmos.models.CompositePathSortOrder;
import com.azure.cosmos.models.CosmosContainerProperties;
import com.azure.cosmos.models.CosmosContainerRequestOptions;
import com.azure.cosmos.models.CosmosDatabaseProperties;
import com.azure.cosmos.models.CosmosDatabaseResponse;
import com.azure.cosmos.models.CosmosItemResponse;
import com.azure.cosmos.models.CosmosResponse;
import com.azure.cosmos.models.CosmosStoredProcedureRequestOptions;
import com.azure.cosmos.models.CosmosUserProperties;
import com.azure.cosmos.models.CosmosUserResponse;
import com.azure.cosmos.models.FeedResponse;
import com.azure.cosmos.models.IncludedPath;
import com.azure.cosmos.models.IndexingPolicy;
import com.azure.cosmos.models.ModelBridgeInternal;
import com.azure.cosmos.models.PartitionKey;
import com.azure.cosmos.models.PartitionKeyDefinition;
import com.azure.cosmos.models.CosmosQueryRequestOptions;
import com.azure.cosmos.models.SqlQuerySpec;
import com.azure.cosmos.models.ThroughputProperties;
import com.azure.cosmos.util.CosmosPagedFlux;
import com.fasterxml.jackson.annotation.JsonProperty;
import com.fasterxml.jackson.core.JsonParser;
import com.fasterxml.jackson.core.type.TypeReference;
import com.fasterxml.jackson.databind.DeserializationFeature;
import com.fasterxml.jackson.databind.ObjectMapper;
import io.reactivex.subscribers.TestSubscriber;
import org.apache.commons.lang3.ObjectUtils;
import org.apache.commons.lang3.StringUtils;
import org.mockito.stubbing.Answer;
import org.slf4j.Logger;
import org.slf4j.LoggerFactory;
import org.testng.annotations.AfterSuite;
import org.testng.annotations.BeforeSuite;
import org.testng.annotations.DataProvider;
import org.testng.annotations.Listeners;
import reactor.core.publisher.Flux;
import reactor.core.publisher.Mono;
import reactor.core.scheduler.Schedulers;

import java.time.Duration;
import java.util.ArrayList;
import java.util.Collections;
import java.util.List;
import java.util.UUID;
import java.util.concurrent.TimeUnit;
import java.util.stream.Collectors;

import static com.azure.cosmos.BridgeInternal.extractConfigs;
import static com.azure.cosmos.BridgeInternal.injectConfigs;
import static org.assertj.core.api.Assertions.assertThat;
import static org.mockito.Mockito.doAnswer;
import static org.mockito.Mockito.spy;

@Listeners({TestNGLogListener.class})
public class TestSuiteBase extends CosmosAsyncClientTest {

    private static final int DEFAULT_BULK_INSERT_CONCURRENCY_LEVEL = 500;
    private static final ObjectMapper objectMapper = new ObjectMapper();

    protected static Logger logger = LoggerFactory.getLogger(TestSuiteBase.class.getSimpleName());
    protected static final int TIMEOUT = 40000;
    protected static final int FEED_TIMEOUT = 40000;
    protected static final int SETUP_TIMEOUT = 60000;
    protected static final int SHUTDOWN_TIMEOUT = 24000;

    protected static final int SUITE_SETUP_TIMEOUT = 120000;
    protected static final int SUITE_SHUTDOWN_TIMEOUT = 60000;

    protected static final int WAIT_REPLICA_CATCH_UP_IN_MILLIS = 4000;

    protected final static ConsistencyLevel accountConsistency;
    protected static final ImmutableList<String> preferredLocations;
    private static final ImmutableList<ConsistencyLevel> desiredConsistencies;
    private static final ImmutableList<Protocol> protocols;

    protected static final AzureKeyCredential credential;

    protected int subscriberValidationTimeout = TIMEOUT;

    private static CosmosAsyncDatabase SHARED_DATABASE;
    private static CosmosAsyncContainer SHARED_MULTI_PARTITION_COLLECTION_WITH_ID_AS_PARTITION_KEY;
    private static CosmosAsyncContainer SHARED_MULTI_PARTITION_COLLECTION;
    private static CosmosAsyncContainer SHARED_MULTI_PARTITION_COLLECTION_WITH_COMPOSITE_AND_SPATIAL_INDEXES;
    private static CosmosAsyncContainer SHARED_SINGLE_PARTITION_COLLECTION;

    public TestSuiteBase(CosmosClientBuilder clientBuilder) {
        super(clientBuilder);
    }

    protected static CosmosAsyncDatabase getSharedCosmosDatabase(CosmosAsyncClient client) {
        return CosmosBridgeInternal.getCosmosDatabaseWithNewClient(SHARED_DATABASE, client);
    }

    protected static CosmosAsyncContainer getSharedMultiPartitionCosmosContainerWithIdAsPartitionKey(CosmosAsyncClient client) {
        return CosmosBridgeInternal.getCosmosContainerWithNewClient(SHARED_MULTI_PARTITION_COLLECTION_WITH_ID_AS_PARTITION_KEY, SHARED_DATABASE, client);
    }

    protected static CosmosAsyncContainer getSharedMultiPartitionCosmosContainer(CosmosAsyncClient client) {
        return CosmosBridgeInternal.getCosmosContainerWithNewClient(SHARED_MULTI_PARTITION_COLLECTION, SHARED_DATABASE, client);
    }

    protected static CosmosAsyncContainer getSharedMultiPartitionCosmosContainerWithCompositeAndSpatialIndexes(CosmosAsyncClient client) {
        return CosmosBridgeInternal.getCosmosContainerWithNewClient(SHARED_MULTI_PARTITION_COLLECTION_WITH_COMPOSITE_AND_SPATIAL_INDEXES, SHARED_DATABASE, client);
    }

    protected static CosmosAsyncContainer getSharedSinglePartitionCosmosContainer(CosmosAsyncClient client) {
        return CosmosBridgeInternal.getCosmosContainerWithNewClient(SHARED_SINGLE_PARTITION_COLLECTION, SHARED_DATABASE, client);
    }

    static {
        accountConsistency = parseConsistency(TestConfigurations.CONSISTENCY);
        desiredConsistencies = immutableListOrNull(
            ObjectUtils.defaultIfNull(parseDesiredConsistencies(TestConfigurations.DESIRED_CONSISTENCIES),
                allEqualOrLowerConsistencies(accountConsistency)));
        preferredLocations = immutableListOrNull(parsePreferredLocation(TestConfigurations.PREFERRED_LOCATIONS));
        protocols = ObjectUtils.defaultIfNull(immutableListOrNull(parseProtocols(TestConfigurations.PROTOCOLS)),
            ImmutableList.of(Protocol.HTTPS, Protocol.TCP));

        //  Object mapper configurations
        objectMapper.configure(DeserializationFeature.FAIL_ON_UNKNOWN_PROPERTIES, false);
        objectMapper.configure(JsonParser.Feature.ALLOW_SINGLE_QUOTES, true);
        objectMapper.configure(JsonParser.Feature.ALLOW_TRAILING_COMMA, true);
        objectMapper.configure(JsonParser.Feature.STRICT_DUPLICATE_DETECTION, true);

        credential = new AzureKeyCredential(TestConfigurations.MASTER_KEY);
    }

    protected TestSuiteBase() {
        logger.debug("Initializing {} ...", this.getClass().getSimpleName());
    }

    private static <T> ImmutableList<T> immutableListOrNull(List<T> list) {
        return list != null ? ImmutableList.copyOf(list) : null;
    }

    private static class DatabaseManagerImpl implements CosmosDatabaseForTest.DatabaseManager {
        public static DatabaseManagerImpl getInstance(CosmosAsyncClient client) {
            return new DatabaseManagerImpl(client);
        }

        private final CosmosAsyncClient client;

        private DatabaseManagerImpl(CosmosAsyncClient client) {
            this.client = client;
        }

        @Override
        public CosmosPagedFlux<CosmosDatabaseProperties> queryDatabases(SqlQuerySpec query) {
            return client.queryDatabases(query, null);
        }

        @Override
        public Mono<CosmosDatabaseResponse> createDatabase(CosmosDatabaseProperties databaseDefinition) {
            return client.createDatabase(databaseDefinition);
        }

        @Override
        public CosmosAsyncDatabase getDatabase(String id) {
            return client.getDatabase(id);
        }
    }

    @BeforeSuite(groups = {"simple", "long", "direct", "multi-master", "emulator", "non-emulator"}, timeOut = SUITE_SETUP_TIMEOUT)
    public static void beforeSuite() {

        logger.info("beforeSuite Started");

        try (CosmosAsyncClient houseKeepingClient = createGatewayHouseKeepingDocumentClient(true).buildAsyncClient()) {
            CosmosDatabaseForTest dbForTest = CosmosDatabaseForTest.create(DatabaseManagerImpl.getInstance(houseKeepingClient));
            SHARED_DATABASE = dbForTest.createdDatabase;
            CosmosContainerRequestOptions options = new CosmosContainerRequestOptions();
            SHARED_MULTI_PARTITION_COLLECTION = createCollection(SHARED_DATABASE, getCollectionDefinitionWithRangeRangeIndex(), options, 10100);
            SHARED_MULTI_PARTITION_COLLECTION_WITH_ID_AS_PARTITION_KEY = createCollection(SHARED_DATABASE, getCollectionDefinitionWithRangeRangeIndexWithIdAsPartitionKey(), options, 10100);
            SHARED_MULTI_PARTITION_COLLECTION_WITH_COMPOSITE_AND_SPATIAL_INDEXES = createCollection(SHARED_DATABASE, getCollectionDefinitionMultiPartitionWithCompositeAndSpatialIndexes(), options);
            SHARED_SINGLE_PARTITION_COLLECTION = createCollection(SHARED_DATABASE, getCollectionDefinitionWithRangeRangeIndex(), options, 6000);
        }
    }

    @AfterSuite(groups = {"simple", "long", "direct", "multi-master", "emulator", "non-emulator"}, timeOut = SUITE_SHUTDOWN_TIMEOUT)
    public static void afterSuite() {

        logger.info("afterSuite Started");

        try (CosmosAsyncClient houseKeepingClient = createGatewayHouseKeepingDocumentClient(true).buildAsyncClient()) {
            safeDeleteDatabase(SHARED_DATABASE);
            CosmosDatabaseForTest.cleanupStaleTestDatabases(DatabaseManagerImpl.getInstance(houseKeepingClient));
        }
    }

    protected static void truncateCollection(CosmosAsyncContainer cosmosContainer) {
        CosmosContainerProperties cosmosContainerProperties = cosmosContainer.read().block().getProperties();
        String cosmosContainerId = cosmosContainerProperties.getId();
        logger.info("Truncating collection {} ...", cosmosContainerId);
        List<String> paths = cosmosContainerProperties.getPartitionKeyDefinition().getPaths();
        CosmosQueryRequestOptions options = new CosmosQueryRequestOptions();
        options.setMaxDegreeOfParallelism(-1);
        int maxItemCount = 100;

        logger.info("Truncating collection {} documents ...", cosmosContainer.getId());

        cosmosContainer.queryItems("SELECT * FROM root", options, InternalObjectNode.class)
            .byPage(maxItemCount)
            .publishOn(Schedulers.parallel())
            .flatMap(page -> Flux.fromIterable(page.getResults()))
            .flatMap(doc -> {

                PartitionKey partitionKey = null;

                Object propertyValue = null;
                if (paths != null && !paths.isEmpty()) {
                    List<String> pkPath = PathParser.getPathParts(paths.get(0));
                    propertyValue = ModelBridgeInternal.getObjectByPathFromJsonSerializable(doc, pkPath);
                    if (propertyValue == null) {
                        partitionKey = PartitionKey.NONE;
                    } else {
                        partitionKey = new PartitionKey(propertyValue);
                    }
                } else {
                    partitionKey = new PartitionKey(null);
                }

                return cosmosContainer.deleteItem(doc.getId(), partitionKey);
            }).then().block();
        logger.info("Truncating collection {} triggers ...", cosmosContainerId);

        cosmosContainer.getScripts().queryTriggers("SELECT * FROM root", options)
            .byPage(maxItemCount)
            .publishOn(Schedulers.parallel())
            .flatMap(page -> Flux.fromIterable(page.getResults()))
            .flatMap(trigger -> {
//                    if (paths != null && !paths.isEmpty()) {
//                        Object propertyValue = trigger.getObjectByPath(PathParser.getPathParts(paths.get(0)));
//                        requestOptions.partitionKey(new PartitionKey(propertyValue));
//                        Object propertyValue = getTrigger.getObjectByPath(PathParser.getPathParts(getPaths.get(0)));
//                        requestOptions.getPartitionKey(new PartitionKey(propertyValue));
//                    }

                return cosmosContainer.getScripts().getTrigger(trigger.getId()).delete();
            }).then().block();

        logger.info("Truncating collection {} storedProcedures ...", cosmosContainerId);

        cosmosContainer.getScripts().queryStoredProcedures("SELECT * FROM root", options)
            .byPage(maxItemCount)
            .publishOn(Schedulers.parallel())
            .flatMap(page -> Flux.fromIterable(page.getResults()))
            .flatMap(storedProcedure -> {

//                    if (getPaths != null && !getPaths.isEmpty()) {
//                    if (paths != null && !paths.isEmpty()) {
//                        Object propertyValue = storedProcedure.getObjectByPath(PathParser.getPathParts(paths.get(0)));
//                        requestOptions.partitionKey(new PartitionKey(propertyValue));
//                        requestOptions.getPartitionKey(new PartitionKey(propertyValue));
//                    }

                return cosmosContainer.getScripts().getStoredProcedure(storedProcedure.getId()).delete(new CosmosStoredProcedureRequestOptions());
            }).then().block();

        logger.info("Truncating collection {} udfs ...", cosmosContainerId);

        cosmosContainer.getScripts().queryUserDefinedFunctions("SELECT * FROM root", options)
            .byPage(maxItemCount)
            .publishOn(Schedulers.parallel())
            .flatMap(page -> Flux.fromIterable(page.getResults()))
            .flatMap(udf -> {

//                    if (getPaths != null && !getPaths.isEmpty()) {
//                    if (paths != null && !paths.isEmpty()) {
//                        Object propertyValue = udf.getObjectByPath(PathParser.getPathParts(paths.get(0)));
//                        requestOptions.partitionKey(new PartitionKey(propertyValue));
//                        requestOptions.getPartitionKey(new PartitionKey(propertyValue));
//                    }

                return cosmosContainer.getScripts().getUserDefinedFunction(udf.getId()).delete();
            }).then().block();

        logger.info("Finished truncating collection {}.", cosmosContainerId);
    }

    @SuppressWarnings({"fallthrough"})
    protected static void waitIfNeededForReplicasToCatchUp(CosmosClientBuilder clientBuilder) {
        switch (CosmosBridgeInternal.getConsistencyLevel(clientBuilder)) {
            case EVENTUAL:
            case CONSISTENT_PREFIX:
                logger.info(" additional wait in EVENTUAL mode so the replica catch up");
                // give times to replicas to catch up after a write
                try {
                    TimeUnit.MILLISECONDS.sleep(WAIT_REPLICA_CATCH_UP_IN_MILLIS);
                } catch (Exception e) {
                    logger.error("unexpected failure", e);
                }

            case SESSION:
            case BOUNDED_STALENESS:
            case STRONG:
            default:
                break;
        }
    }

    public static CosmosAsyncContainer createCollection(CosmosAsyncDatabase database, CosmosContainerProperties cosmosContainerProperties,
                                                        CosmosContainerRequestOptions options, int throughput) {
        database.createContainer(cosmosContainerProperties, ThroughputProperties.createManualThroughput(throughput), options).block();
        return database.getContainer(cosmosContainerProperties.getId());
    }

    public static CosmosAsyncContainer createCollection(CosmosAsyncDatabase database, CosmosContainerProperties cosmosContainerProperties,
                                                        CosmosContainerRequestOptions options) {
        database.createContainer(cosmosContainerProperties, options).block();
        return database.getContainer(cosmosContainerProperties.getId());
    }

    private static CosmosContainerProperties getCollectionDefinitionMultiPartitionWithCompositeAndSpatialIndexes() {
        final String NUMBER_FIELD = "numberField";
        final String STRING_FIELD = "stringField";
        final String NUMBER_FIELD_2 = "numberField2";
        final String STRING_FIELD_2 = "stringField2";
        final String BOOL_FIELD = "boolField";
        final String NULL_FIELD = "nullField";
        final String OBJECT_FIELD = "objectField";
        final String ARRAY_FIELD = "arrayField";
        final String SHORT_STRING_FIELD = "shortStringField";
        final String MEDIUM_STRING_FIELD = "mediumStringField";
        final String LONG_STRING_FIELD = "longStringField";
        final String PARTITION_KEY = "pk";

        PartitionKeyDefinition partitionKeyDefinition = new PartitionKeyDefinition();
        ArrayList<String> partitionKeyPaths = new ArrayList<String>();
        partitionKeyPaths.add("/" + PARTITION_KEY);
        partitionKeyDefinition.setPaths(partitionKeyPaths);

        CosmosContainerProperties cosmosContainerProperties = new CosmosContainerProperties(UUID.randomUUID().toString(), partitionKeyDefinition);

        IndexingPolicy indexingPolicy = new IndexingPolicy();
        List<List<CompositePath>> compositeIndexes = new ArrayList<>();

        //Simple
        ArrayList<CompositePath> compositeIndexSimple = new ArrayList<CompositePath>();
        CompositePath compositePath1 = new CompositePath();
        compositePath1.setPath("/" + NUMBER_FIELD);
        compositePath1.setOrder(CompositePathSortOrder.ASCENDING);

        CompositePath compositePath2 = new CompositePath();
        compositePath2.setPath("/" + STRING_FIELD);
        compositePath2.setOrder(CompositePathSortOrder.DESCENDING);

        compositeIndexSimple.add(compositePath1);
        compositeIndexSimple.add(compositePath2);

        //Max Columns
        ArrayList<CompositePath> compositeIndexMaxColumns = new ArrayList<CompositePath>();
        CompositePath compositePath3 = new CompositePath();
        compositePath3.setPath("/" + NUMBER_FIELD);
        compositePath3.setOrder(CompositePathSortOrder.DESCENDING);

        CompositePath compositePath4 = new CompositePath();
        compositePath4.setPath("/" + STRING_FIELD);
        compositePath4.setOrder(CompositePathSortOrder.ASCENDING);

        CompositePath compositePath5 = new CompositePath();
        compositePath5.setPath("/" + NUMBER_FIELD_2);
        compositePath5.setOrder(CompositePathSortOrder.DESCENDING);

        CompositePath compositePath6 = new CompositePath();
        compositePath6.setPath("/" + STRING_FIELD_2);
        compositePath6.setOrder(CompositePathSortOrder.ASCENDING);

        compositeIndexMaxColumns.add(compositePath3);
        compositeIndexMaxColumns.add(compositePath4);
        compositeIndexMaxColumns.add(compositePath5);
        compositeIndexMaxColumns.add(compositePath6);

        //Primitive Values
        ArrayList<CompositePath> compositeIndexPrimitiveValues = new ArrayList<CompositePath>();
        CompositePath compositePath7 = new CompositePath();
        compositePath7.setPath("/" + NUMBER_FIELD);
        compositePath7.setOrder(CompositePathSortOrder.DESCENDING);

        CompositePath compositePath8 = new CompositePath();
        compositePath8.setPath("/" + STRING_FIELD);
        compositePath8.setOrder(CompositePathSortOrder.ASCENDING);

        CompositePath compositePath9 = new CompositePath();
        compositePath9.setPath("/" + BOOL_FIELD);
        compositePath9.setOrder(CompositePathSortOrder.DESCENDING);

        CompositePath compositePath10 = new CompositePath();
        compositePath10.setPath("/" + NULL_FIELD);
        compositePath10.setOrder(CompositePathSortOrder.ASCENDING);

        compositeIndexPrimitiveValues.add(compositePath7);
        compositeIndexPrimitiveValues.add(compositePath8);
        compositeIndexPrimitiveValues.add(compositePath9);
        compositeIndexPrimitiveValues.add(compositePath10);

        //Long Strings
        ArrayList<CompositePath> compositeIndexLongStrings = new ArrayList<CompositePath>();
        CompositePath compositePath11 = new CompositePath();
        compositePath11.setPath("/" + STRING_FIELD);

        CompositePath compositePath12 = new CompositePath();
        compositePath12.setPath("/" + SHORT_STRING_FIELD);

        CompositePath compositePath13 = new CompositePath();
        compositePath13.setPath("/" + MEDIUM_STRING_FIELD);

        CompositePath compositePath14 = new CompositePath();
        compositePath14.setPath("/" + LONG_STRING_FIELD);

        compositeIndexLongStrings.add(compositePath11);
        compositeIndexLongStrings.add(compositePath12);
        compositeIndexLongStrings.add(compositePath13);
        compositeIndexLongStrings.add(compositePath14);

        compositeIndexes.add(compositeIndexSimple);
        compositeIndexes.add(compositeIndexMaxColumns);
        compositeIndexes.add(compositeIndexPrimitiveValues);
        compositeIndexes.add(compositeIndexLongStrings);

        indexingPolicy.setCompositeIndexes(compositeIndexes);
        cosmosContainerProperties.setIndexingPolicy(indexingPolicy);

        return cosmosContainerProperties;
    }

    public static CosmosAsyncContainer createCollection(CosmosAsyncClient client, String dbId, CosmosContainerProperties collectionDefinition) {
        CosmosAsyncDatabase database = client.getDatabase(dbId);
        database.createContainer(collectionDefinition).block();
        return database.getContainer(collectionDefinition.getId());
    }

    public static void deleteCollection(CosmosAsyncClient client, String dbId, String collectionId) {
        client.getDatabase(dbId).getContainer(collectionId).delete().block();
    }

    public static InternalObjectNode createDocument(CosmosAsyncContainer cosmosContainer, InternalObjectNode item) {
        return BridgeInternal.getProperties(cosmosContainer.createItem(item).block());
    }

    public <T> Flux<CosmosItemResponse<T>> bulkInsert(CosmosAsyncContainer cosmosContainer,
                                                      List<T> documentDefinitionList,
                                                      int concurrencyLevel) {
        List<Mono<CosmosItemResponse<T>>> result =
            new ArrayList<>(documentDefinitionList.size());
        for (T docDef : documentDefinitionList) {
            result.add(cosmosContainer.createItem(docDef));
        }

        return Flux.merge(Flux.fromIterable(result), concurrencyLevel);
    }
    public <T> List<T> bulkInsertBlocking(CosmosAsyncContainer cosmosContainer,
                                                         List<T> documentDefinitionList) {
        return bulkInsert(cosmosContainer, documentDefinitionList, DEFAULT_BULK_INSERT_CONCURRENCY_LEVEL)
            .publishOn(Schedulers.parallel())
            .map(itemResponse -> itemResponse.getItem())
            .collectList()
            .block();
    }

<<<<<<< HEAD
    public <T> void voidBulkInsertBlocking(CosmosAsyncContainer cosmosContainer,
                                       List<T> documentDefinitionList) {
=======
    public void voidBulkInsertBlocking(CosmosAsyncContainer cosmosContainer,
                                       List<InternalObjectNode> documentDefinitionList) {
>>>>>>> e599af16
        bulkInsert(cosmosContainer, documentDefinitionList, DEFAULT_BULK_INSERT_CONCURRENCY_LEVEL)
            .publishOn(Schedulers.parallel())
            .then()
            .block();
    }

    public static CosmosAsyncUser createUser(CosmosAsyncClient client, String databaseId, CosmosUserProperties userSettings) {
        CosmosAsyncDatabase database = client.getDatabase(databaseId);
        CosmosUserResponse userResponse = database.createUser(userSettings).block();
        return database.getUser(userResponse.getProperties().getId());
    }

    public static CosmosAsyncUser safeCreateUser(CosmosAsyncClient client, String databaseId, CosmosUserProperties user) {
        deleteUserIfExists(client, databaseId, user.getId());
        return createUser(client, databaseId, user);
    }

    private static CosmosAsyncContainer safeCreateCollection(CosmosAsyncClient client, String databaseId, CosmosContainerProperties collection, CosmosContainerRequestOptions options) {
        deleteCollectionIfExists(client, databaseId, collection.getId());
        return createCollection(client.getDatabase(databaseId), collection, options);
    }

    static protected CosmosContainerProperties getCollectionDefinition() {
        PartitionKeyDefinition partitionKeyDef = new PartitionKeyDefinition();
        ArrayList<String> paths = new ArrayList<String>();
        paths.add("/mypk");
        partitionKeyDef.setPaths(paths);

        CosmosContainerProperties collectionDefinition = new CosmosContainerProperties(UUID.randomUUID().toString(), partitionKeyDef);

        return collectionDefinition;
    }

    static protected CosmosContainerProperties getCollectionDefinitionWithRangeRangeIndexWithIdAsPartitionKey() {
        return getCollectionDefinitionWithRangeRangeIndex(Collections.singletonList("/id"));
    }

    static protected CosmosContainerProperties getCollectionDefinitionWithRangeRangeIndex() {
        return getCollectionDefinitionWithRangeRangeIndex(Collections.singletonList("/mypk"));
    }

    static protected CosmosContainerProperties getCollectionDefinitionWithRangeRangeIndex(List<String> partitionKeyPath) {
        PartitionKeyDefinition partitionKeyDef = new PartitionKeyDefinition();

        partitionKeyDef.setPaths(partitionKeyPath);
        IndexingPolicy indexingPolicy = new IndexingPolicy();
        List<IncludedPath> includedPaths = new ArrayList<>();
        IncludedPath includedPath = new IncludedPath("/*");
        includedPaths.add(includedPath);
        indexingPolicy.setIncludedPaths(includedPaths);

        CosmosContainerProperties cosmosContainerProperties = new CosmosContainerProperties(UUID.randomUUID().toString(), partitionKeyDef);
        cosmosContainerProperties.setIndexingPolicy(indexingPolicy);

        return cosmosContainerProperties;
    }

    public static void deleteCollectionIfExists(CosmosAsyncClient client, String databaseId, String collectionId) {
        CosmosAsyncDatabase database = client.getDatabase(databaseId);
        database.read().block();
        List<CosmosContainerProperties> res = database.queryContainers(String.format("SELECT * FROM root r where r.id = '%s'", collectionId), null)
            .collectList()
            .block();

        if (!res.isEmpty()) {
            deleteCollection(database, collectionId);
        }
    }

    public static void deleteCollection(CosmosAsyncDatabase cosmosDatabase, String collectionId) {
        cosmosDatabase.getContainer(collectionId).delete().block();
    }

    public static void deleteCollection(CosmosAsyncContainer cosmosContainer) {
        cosmosContainer.delete().block();
    }

    public static void deleteDocumentIfExists(CosmosAsyncClient client, String databaseId, String collectionId, String docId) {
        CosmosQueryRequestOptions options = new CosmosQueryRequestOptions();
        options.setPartitionKey(new PartitionKey(docId));
        CosmosAsyncContainer cosmosContainer = client.getDatabase(databaseId).getContainer(collectionId);

        List<InternalObjectNode> res = cosmosContainer
            .queryItems(String.format("SELECT * FROM root r where r.id = '%s'", docId), options, InternalObjectNode.class)
            .byPage()
            .flatMap(page -> Flux.fromIterable(page.getResults()))
            .collectList().block();

        if (!res.isEmpty()) {
            deleteDocument(cosmosContainer, docId);
        }
    }

    public static void safeDeleteDocument(CosmosAsyncContainer cosmosContainer, String documentId, Object partitionKey) {
        if (cosmosContainer != null && documentId != null) {
            try {
                cosmosContainer.deleteItem(documentId, new PartitionKey(partitionKey)).block();
            } catch (Exception e) {
                CosmosException dce = Utils.as(e, CosmosException.class);
                if (dce == null || dce.getStatusCode() != 404) {
                    throw e;
                }
            }
        }
    }

    public static void deleteDocument(CosmosAsyncContainer cosmosContainer, String documentId) {
        cosmosContainer.deleteItem(documentId, PartitionKey.NONE).block();
    }

    public static void deleteUserIfExists(CosmosAsyncClient client, String databaseId, String userId) {
        CosmosAsyncDatabase database = client.getDatabase(databaseId);
        client.getDatabase(databaseId).read().block();
        List<CosmosUserProperties> res = database
            .queryUsers(String.format("SELECT * FROM root r where r.id = '%s'", userId), null)
            .collectList().block();
        if (!res.isEmpty()) {
            deleteUser(database, userId);
        }
    }

    public static void deleteUser(CosmosAsyncDatabase database, String userId) {
        database.getUser(userId).delete().block();
    }

    static private CosmosAsyncDatabase safeCreateDatabase(CosmosAsyncClient client, CosmosDatabaseProperties databaseSettings) {
        safeDeleteDatabase(client.getDatabase(databaseSettings.getId()));
        client.createDatabase(databaseSettings).block();
        return client.getDatabase(databaseSettings.getId());
    }

    static protected CosmosAsyncDatabase createDatabase(CosmosAsyncClient client, String databaseId) {
        CosmosDatabaseProperties databaseSettings = new CosmosDatabaseProperties(databaseId);
        client.createDatabase(databaseSettings).block();
        return client.getDatabase(databaseSettings.getId());
    }

    static protected CosmosDatabase createSyncDatabase(CosmosClient client, String databaseId) {
        CosmosDatabaseProperties databaseSettings = new CosmosDatabaseProperties(databaseId);
        try {
            client.createDatabase(databaseSettings);
            return client.getDatabase(databaseSettings.getId());
        } catch (CosmosException e) {
            e.printStackTrace();
        }
        return null;
    }

    static protected CosmosAsyncDatabase createDatabaseIfNotExists(CosmosAsyncClient client, String databaseId) {
        List<CosmosDatabaseProperties> res = client.queryDatabases(String.format("SELECT * FROM r where r.id = '%s'", databaseId), null)
            .collectList()
            .block();
        if (res.size() != 0) {
            CosmosAsyncDatabase database = client.getDatabase(databaseId);
            database.read().block();
            return database;
        } else {
            CosmosDatabaseProperties databaseSettings = new CosmosDatabaseProperties(databaseId);
            client.createDatabase(databaseSettings).block();
            return client.getDatabase(databaseSettings.getId());
        }
    }

    static protected void safeDeleteDatabase(CosmosAsyncDatabase database) {
        if (database != null) {
            try {
                database.delete().block();
            } catch (Exception e) {
            }
        }
    }

    static protected void safeDeleteSyncDatabase(CosmosDatabase database) {
        if (database != null) {
            try {
                logger.info("attempting to delete database ....");
                database.delete();
                logger.info("database deletion completed");
            } catch (Exception e) {
                logger.error("failed to delete sync database", e);
            }
        }
    }

    static protected void safeDeleteAllCollections(CosmosAsyncDatabase database) {
        if (database != null) {
            List<CosmosContainerProperties> collections = database.readAllContainers()
                .collectList()
                .block();

            for(CosmosContainerProperties collection: collections) {
                database.getContainer(collection.getId()).delete().block();
            }
        }
    }

    static protected void safeDeleteCollection(CosmosAsyncContainer collection) {
        if (collection != null) {
            try {
                collection.delete().block();
            } catch (Exception e) {
            }
        }
    }

    static protected void safeDeleteCollection(CosmosAsyncDatabase database, String collectionId) {
        if (database != null && collectionId != null) {
            try {
                database.getContainer(collectionId).delete().block();
            } catch (Exception e) {
            }
        }
    }

    static protected void safeCloseAsync(CosmosAsyncClient client) {
        if (client != null) {
            new Thread(() -> {
                try {
                    client.close();
                } catch (Exception e) {
                    logger.error("failed to close client", e);
                }
            }).start();
        }
    }

    static protected void safeClose(CosmosAsyncClient client) {
        if (client != null) {
            try {
                client.close();
            } catch (Exception e) {
                logger.error("failed to close client", e);
            }
        }
    }

    static protected void safeCloseSyncClient(CosmosClient client) {
        if (client != null) {
            try {
                logger.info("closing client ...");
                client.close();
                logger.info("closing client completed");
            } catch (Exception e) {
                logger.error("failed to close client", e);
            }
        }
    }

    @SuppressWarnings("rawtypes")
    public <T extends CosmosResponse> void validateSuccess(Mono<T> single, CosmosResponseValidator<T> validator) {
        validateSuccess(single, validator, subscriberValidationTimeout);
    }

    @SuppressWarnings("rawtypes")
    public <T extends CosmosResponse> void validateSuccess(Mono<T> single, CosmosResponseValidator<T> validator, long timeout) {
        validateSuccess(single.flux(), validator, timeout);
    }

    @SuppressWarnings("rawtypes")
    public static <T extends CosmosResponse> void validateSuccess(Flux<T> flowable,
                                                                  CosmosResponseValidator<T> validator, long timeout) {

        TestSubscriber<T> testSubscriber = new TestSubscriber<>();

        flowable.subscribe(testSubscriber);
        testSubscriber.awaitTerminalEvent(timeout, TimeUnit.MILLISECONDS);
        testSubscriber.assertNoErrors();
        testSubscriber.assertComplete();
        testSubscriber.assertValueCount(1);
        validator.validate(testSubscriber.values().get(0));
    }

    @SuppressWarnings("rawtypes")
    public <T, U extends CosmosResponse> void validateFailure(Mono<U> mono, FailureValidator validator)
        throws InterruptedException {
        validateFailure(mono.flux(), validator, subscriberValidationTimeout);
    }

    @SuppressWarnings("rawtypes")
    public static <T extends Resource, U extends CosmosResponse> void validateFailure(Flux<U> flowable,
                                                                                      FailureValidator validator, long timeout) throws InterruptedException {

        TestSubscriber<CosmosResponse> testSubscriber = new TestSubscriber<>();

        flowable.subscribe(testSubscriber);
        testSubscriber.awaitTerminalEvent(timeout, TimeUnit.MILLISECONDS);
        testSubscriber.assertNotComplete();
        testSubscriber.assertTerminated();
        assertThat(testSubscriber.errors()).hasSize(1);
        validator.validate((Throwable) testSubscriber.getEvents().get(1).get(0));
    }

    @SuppressWarnings("rawtypes")
    public <T extends CosmosItemResponse> void validateItemSuccess(
        Mono<T> responseMono, CosmosItemResponseValidator validator) {

        TestSubscriber<CosmosItemResponse> testSubscriber = new TestSubscriber<>();
        responseMono.subscribe(testSubscriber);
        testSubscriber.awaitTerminalEvent(subscriberValidationTimeout, TimeUnit.MILLISECONDS);
        testSubscriber.assertNoErrors();
        testSubscriber.assertComplete();
        testSubscriber.assertValueCount(1);
        validator.validate(testSubscriber.values().get(0));
    }

    @SuppressWarnings("rawtypes")
    public <T extends CosmosItemResponse> void validateItemFailure(
        Mono<T> responseMono, FailureValidator validator) {
        TestSubscriber<CosmosItemResponse> testSubscriber = new TestSubscriber<>();
        responseMono.subscribe(testSubscriber);
        testSubscriber.awaitTerminalEvent(subscriberValidationTimeout, TimeUnit.MILLISECONDS);
        testSubscriber.assertNotComplete();
        testSubscriber.assertTerminated();
        assertThat(testSubscriber.errors()).hasSize(1);
        validator.validate((Throwable) testSubscriber.getEvents().get(1).get(0));
    }

    public <T> void validateQuerySuccess(Flux<FeedResponse<T>> flowable,
                                                          FeedResponseListValidator<T> validator) {
        validateQuerySuccess(flowable, validator, subscriberValidationTimeout);
    }

    public static <T> void validateQuerySuccess(Flux<FeedResponse<T>> flowable,
                                                                 FeedResponseListValidator<T> validator, long timeout) {

        TestSubscriber<FeedResponse<T>> testSubscriber = new TestSubscriber<>();

        flowable.subscribe(testSubscriber);
        testSubscriber.awaitTerminalEvent(timeout, TimeUnit.MILLISECONDS);
        testSubscriber.assertNoErrors();
        testSubscriber.assertComplete();
        validator.validate(testSubscriber.values());
    }

    public <T> void validateQueryFailure(Flux<FeedResponse<T>> flowable, FailureValidator validator) {
        validateQueryFailure(flowable, validator, subscriberValidationTimeout);
    }

    public static <T> void validateQueryFailure(Flux<FeedResponse<T>> flowable,
                                                                 FailureValidator validator, long timeout) {

        TestSubscriber<FeedResponse<T>> testSubscriber = new TestSubscriber<>();

        flowable.subscribe(testSubscriber);
        testSubscriber.awaitTerminalEvent(timeout, TimeUnit.MILLISECONDS);
        testSubscriber.assertNotComplete();
        testSubscriber.assertTerminated();
        assertThat(testSubscriber.getEvents().get(1)).hasSize(1);
        validator.validate((Throwable) testSubscriber.getEvents().get(1).get(0));
    }

    @DataProvider
    public static Object[][] clientBuilders() {
        return new Object[][]{{createGatewayRxDocumentClient(ConsistencyLevel.SESSION, false, null, true)}};
    }

    @DataProvider
    public static Object[][] clientBuildersWithSessionConsistency() {
        return new Object[][]{
            {createDirectRxDocumentClient(ConsistencyLevel.SESSION, Protocol.HTTPS, false, null, true)},
            {createDirectRxDocumentClient(ConsistencyLevel.SESSION, Protocol.TCP, false, null, true)},
            {createGatewayRxDocumentClient(ConsistencyLevel.SESSION, false, null, true)}
        };
    }

    static ConsistencyLevel parseConsistency(String consistency) {
        if (consistency != null) {
            consistency = CaseFormat.UPPER_CAMEL.to(CaseFormat.UPPER_UNDERSCORE, consistency).trim();
            return ConsistencyLevel.valueOf(consistency);
        }

        logger.error("INVALID configured test consistency [{}].", consistency);
        throw new IllegalStateException("INVALID configured test consistency " + consistency);
    }

    static List<String> parsePreferredLocation(String preferredLocations) {
        if (StringUtils.isEmpty(preferredLocations)) {
            return null;
        }

        try {
            return objectMapper.readValue(preferredLocations, new TypeReference<List<String>>() {
            });
        } catch (Exception e) {
            logger.error("INVALID configured test preferredLocations [{}].", preferredLocations);
            throw new IllegalStateException("INVALID configured test preferredLocations " + preferredLocations);
        }
    }

    static List<Protocol> parseProtocols(String protocols) {
        if (StringUtils.isEmpty(protocols)) {
            return null;
        }
        List<Protocol> protocolList = new ArrayList<>();
        try {
            List<String> protocolStrings = objectMapper.readValue(protocols, new TypeReference<List<String>>() {
            });
            for(String protocol : protocolStrings) {
                protocolList.add(Protocol.valueOf(CaseFormat.UPPER_CAMEL.to(CaseFormat.UPPER_UNDERSCORE, protocol)));
            }
            return protocolList;
        } catch (Exception e) {
            logger.error("INVALID configured test protocols [{}].", protocols);
            throw new IllegalStateException("INVALID configured test protocols " + protocols);
        }
    }

    @DataProvider
    public static Object[][] simpleClientBuildersWithDirect() {
        return simpleClientBuildersWithDirect(true, toArray(protocols));
    }

    @DataProvider
    public static Object[][] simpleClientBuildersWithDirectHttps() {
        return simpleClientBuildersWithDirect(true, Protocol.HTTPS);
    }

    @DataProvider
    public static Object[][] simpleClientBuildersWithDirectTcp() {
        return simpleClientBuildersWithDirect(true, Protocol.TCP);
    }

    @DataProvider
    public static Object[][] simpleClientBuildersWithDirectTcpWithContentResponseOnWriteDisabled() {
        return simpleClientBuildersWithDirect(false, Protocol.TCP);
    }

    private static Object[][] simpleClientBuildersWithDirect(boolean contentResponseOnWriteEnabled, Protocol... protocols) {
        logger.info("Max test consistency to use is [{}]", accountConsistency);
        List<ConsistencyLevel> testConsistencies = ImmutableList.of(ConsistencyLevel.EVENTUAL);

        boolean isMultiMasterEnabled = preferredLocations != null && accountConsistency == ConsistencyLevel.SESSION;

        List<CosmosClientBuilder> cosmosConfigurations = new ArrayList<>();

        for (Protocol protocol : protocols) {
            testConsistencies.forEach(consistencyLevel -> cosmosConfigurations.add(createDirectRxDocumentClient(
                consistencyLevel,
                protocol,
                isMultiMasterEnabled,
                preferredLocations,
                contentResponseOnWriteEnabled)));
        }

        cosmosConfigurations.forEach(c -> {
            ConnectionPolicy connectionPolicy = CosmosBridgeInternal.getConnectionPolicy(c);
            ConsistencyLevel consistencyLevel = CosmosBridgeInternal.getConsistencyLevel(c);
            logger.info("Will Use ConnectionMode [{}], Consistency [{}], Protocol [{}]",
                connectionPolicy.getConnectionMode(),
                consistencyLevel,
                extractConfigs(c).getProtocol()
            );
        });

        cosmosConfigurations.add(createGatewayRxDocumentClient(ConsistencyLevel.SESSION, false, null, contentResponseOnWriteEnabled));

        return cosmosConfigurations.stream().map(b -> new Object[]{b}).collect(Collectors.toList()).toArray(new Object[0][]);
    }

    @DataProvider
    public static Object[][] clientBuildersWithDirect() {
        return clientBuildersWithDirectAllConsistencies(true, toArray(protocols));
    }

    @DataProvider
    public static Object[][] clientBuildersWithDirectHttps() {
        return clientBuildersWithDirectAllConsistencies(true, Protocol.HTTPS);
    }

    @DataProvider
    public static Object[][] clientBuildersWithDirectTcp() {
        return clientBuildersWithDirectAllConsistencies(true, Protocol.TCP);
    }

    @DataProvider
    public static Object[][] clientBuildersWithDirectTcpWithContentResponseOnWriteDisabled() {
        return clientBuildersWithDirectAllConsistencies(false, Protocol.TCP);
    }

    @DataProvider
    public static Object[][] clientBuildersWithDirectSession() {
        return clientBuildersWithDirectSession(true, toArray(protocols));
    }

    static Protocol[] toArray(List<Protocol> protocols) {
        return protocols.toArray(new Protocol[protocols.size()]);
    }

    private static Object[][] clientBuildersWithDirectSession(boolean contentResponseOnWriteEnabled, Protocol... protocols) {
        return clientBuildersWithDirect(new ArrayList<ConsistencyLevel>() {{
            add(ConsistencyLevel.SESSION);
        }}, contentResponseOnWriteEnabled, protocols);
    }

    private static Object[][] clientBuildersWithDirectAllConsistencies(boolean contentResponseOnWriteEnabled, Protocol... protocols) {
        logger.info("Max test consistency to use is [{}]", accountConsistency);
        return clientBuildersWithDirect(desiredConsistencies, contentResponseOnWriteEnabled, protocols);
    }

    static List<ConsistencyLevel> parseDesiredConsistencies(String consistencies) {
        if (StringUtils.isEmpty(consistencies)) {
            return null;
        }
        List<ConsistencyLevel> consistencyLevels = new ArrayList<>();
        try {
            List<String> consistencyStrings = objectMapper.readValue(consistencies, new TypeReference<List<String>>() {});
            for(String consistency : consistencyStrings) {
                consistencyLevels.add(ConsistencyLevel.valueOf(CaseFormat.UPPER_CAMEL.to(CaseFormat.UPPER_UNDERSCORE, consistency)));
            }
            return consistencyLevels;
        } catch (Exception e) {
            logger.error("INVALID consistency test desiredConsistencies [{}].", consistencies);
            throw new IllegalStateException("INVALID configured test desiredConsistencies " + consistencies);
        }
    }

    @SuppressWarnings("fallthrough")
    static List<ConsistencyLevel> allEqualOrLowerConsistencies(ConsistencyLevel accountConsistency) {
        List<ConsistencyLevel> testConsistencies = new ArrayList<>();
        switch (accountConsistency) {

            case STRONG:
                testConsistencies.add(ConsistencyLevel.STRONG);
            case BOUNDED_STALENESS:
                testConsistencies.add(ConsistencyLevel.BOUNDED_STALENESS);
            case SESSION:
                testConsistencies.add(ConsistencyLevel.SESSION);
            case CONSISTENT_PREFIX:
                testConsistencies.add(ConsistencyLevel.CONSISTENT_PREFIX);
            case EVENTUAL:
                testConsistencies.add(ConsistencyLevel.EVENTUAL);
                break;
            default:
                throw new IllegalStateException("INVALID configured test consistency " + accountConsistency);
        }
        return testConsistencies;
    }

    private static Object[][] clientBuildersWithDirect(List<ConsistencyLevel> testConsistencies, boolean contentResponseOnWriteEnabled, Protocol... protocols) {
        boolean isMultiMasterEnabled = preferredLocations != null && accountConsistency == ConsistencyLevel.SESSION;

        List<CosmosClientBuilder> cosmosConfigurations = new ArrayList<>();

        for (Protocol protocol : protocols) {
            testConsistencies.forEach(consistencyLevel -> cosmosConfigurations.add(createDirectRxDocumentClient(consistencyLevel,
                protocol,
                isMultiMasterEnabled,
                preferredLocations,
                contentResponseOnWriteEnabled)));
        }

        cosmosConfigurations.forEach(c -> {
            ConnectionPolicy connectionPolicy = CosmosBridgeInternal.getConnectionPolicy(c);
            ConsistencyLevel consistencyLevel = CosmosBridgeInternal.getConsistencyLevel(c);
            logger.info("Will Use ConnectionMode [{}], Consistency [{}], Protocol [{}]",
                connectionPolicy.getConnectionMode(),
                consistencyLevel,
                extractConfigs(c).getProtocol()
            );
        });

        cosmosConfigurations.add(createGatewayRxDocumentClient(ConsistencyLevel.SESSION, isMultiMasterEnabled, preferredLocations, contentResponseOnWriteEnabled));

        return cosmosConfigurations.stream().map(c -> new Object[]{c}).collect(Collectors.toList()).toArray(new Object[0][]);
    }

    static protected CosmosClientBuilder createGatewayHouseKeepingDocumentClient(boolean contentResponseOnWriteEnabled) {
        ThrottlingRetryOptions options = new ThrottlingRetryOptions();
        options.setMaxRetryWaitTime(Duration.ofSeconds(SUITE_SETUP_TIMEOUT));
        GatewayConnectionConfig gatewayConnectionConfig = new GatewayConnectionConfig();
        return new CosmosClientBuilder().endpoint(TestConfigurations.HOST)
                                        .credential(credential)
                                        .gatewayMode(gatewayConnectionConfig)
                                        .throttlingRetryOptions(options)
                                        .contentResponseOnWriteEnabled(contentResponseOnWriteEnabled)
                                        .consistencyLevel(ConsistencyLevel.SESSION);
    }

    static protected CosmosClientBuilder createGatewayRxDocumentClient(ConsistencyLevel consistencyLevel, boolean multiMasterEnabled,
                                                                       List<String> preferredRegions, boolean contentResponseOnWriteEnabled) {
        GatewayConnectionConfig gatewayConnectionConfig = new GatewayConnectionConfig();
        return new CosmosClientBuilder().endpoint(TestConfigurations.HOST)
                                        .credential(credential)
                                        .gatewayMode(gatewayConnectionConfig)
                                        .multipleWriteRegionsEnabled(multiMasterEnabled)
                                        .preferredRegions(preferredRegions)
                                        .contentResponseOnWriteEnabled(contentResponseOnWriteEnabled)
                                        .consistencyLevel(consistencyLevel);
    }

    static protected CosmosClientBuilder createGatewayRxDocumentClient() {
        return createGatewayRxDocumentClient(ConsistencyLevel.SESSION, false, null, true);
    }

    static protected CosmosClientBuilder createDirectRxDocumentClient(ConsistencyLevel consistencyLevel,
                                                                      Protocol protocol,
                                                                      boolean multiMasterEnabled,
                                                                      List<String> preferredRegions,
                                                                      boolean contentResponseOnWriteEnabled) {
        CosmosClientBuilder builder = new CosmosClientBuilder().endpoint(TestConfigurations.HOST)
                                                               .credential(credential)
                                                               .directMode(DirectConnectionConfig.getDefaultConfig())
                                                               .contentResponseOnWriteEnabled(contentResponseOnWriteEnabled)
                                                               .consistencyLevel(consistencyLevel);
        if (preferredRegions != null) {
            builder.preferredRegions(preferredRegions);
        }

        if (multiMasterEnabled && consistencyLevel == ConsistencyLevel.SESSION) {
            builder.multipleWriteRegionsEnabled(true);
        }

        Configs configs = spy(new Configs());
        doAnswer((Answer<Protocol>)invocation -> protocol).when(configs).getProtocol();

        return injectConfigs(builder, configs);
    }

    protected int expectedNumberOfPages(int totalExpectedResult, int maxPageSize) {
        return Math.max((totalExpectedResult + maxPageSize - 1 ) / maxPageSize, 1);
    }

    @DataProvider(name = "queryMetricsArgProvider")
    public Object[][] queryMetricsArgProvider() {
        return new Object[][]{
            {true},
            {false},
        };
    }

    public static CosmosClientBuilder copyCosmosClientBuilder(CosmosClientBuilder builder) {
        return CosmosBridgeInternal.cloneCosmosClientBuilder(builder);
    }
}<|MERGE_RESOLUTION|>--- conflicted
+++ resolved
@@ -23,9 +23,9 @@
 import com.azure.cosmos.ThrottlingRetryOptions;
 import com.azure.cosmos.implementation.Configs;
 import com.azure.cosmos.implementation.ConnectionPolicy;
-import com.azure.cosmos.implementation.InternalObjectNode;
 import com.azure.cosmos.implementation.FailureValidator;
 import com.azure.cosmos.implementation.FeedResponseListValidator;
+import com.azure.cosmos.implementation.InternalObjectNode;
 import com.azure.cosmos.implementation.PathParser;
 import com.azure.cosmos.implementation.Resource;
 import com.azure.cosmos.implementation.TestConfigurations;
@@ -40,6 +40,7 @@
 import com.azure.cosmos.models.CosmosDatabaseProperties;
 import com.azure.cosmos.models.CosmosDatabaseResponse;
 import com.azure.cosmos.models.CosmosItemResponse;
+import com.azure.cosmos.models.CosmosQueryRequestOptions;
 import com.azure.cosmos.models.CosmosResponse;
 import com.azure.cosmos.models.CosmosStoredProcedureRequestOptions;
 import com.azure.cosmos.models.CosmosUserProperties;
@@ -50,11 +51,9 @@
 import com.azure.cosmos.models.ModelBridgeInternal;
 import com.azure.cosmos.models.PartitionKey;
 import com.azure.cosmos.models.PartitionKeyDefinition;
-import com.azure.cosmos.models.CosmosQueryRequestOptions;
 import com.azure.cosmos.models.SqlQuerySpec;
 import com.azure.cosmos.models.ThroughputProperties;
 import com.azure.cosmos.util.CosmosPagedFlux;
-import com.fasterxml.jackson.annotation.JsonProperty;
 import com.fasterxml.jackson.core.JsonParser;
 import com.fasterxml.jackson.core.type.TypeReference;
 import com.fasterxml.jackson.databind.DeserializationFeature;
@@ -493,13 +492,7 @@
             .block();
     }
 
-<<<<<<< HEAD
-    public <T> void voidBulkInsertBlocking(CosmosAsyncContainer cosmosContainer,
-                                       List<T> documentDefinitionList) {
-=======
-    public void voidBulkInsertBlocking(CosmosAsyncContainer cosmosContainer,
-                                       List<InternalObjectNode> documentDefinitionList) {
->>>>>>> e599af16
+    public <T> void voidBulkInsertBlocking(CosmosAsyncContainer cosmosContainer, List<T> documentDefinitionList) {
         bulkInsert(cosmosContainer, documentDefinitionList, DEFAULT_BULK_INSERT_CONCURRENCY_LEVEL)
             .publishOn(Schedulers.parallel())
             .then()
