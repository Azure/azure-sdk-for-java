// Copyright (c) Microsoft Corporation. All rights reserved.
// Licensed under the MIT License.
package com.azure.cosmos.rx;

import com.azure.core.credential.AzureKeyCredential;
import com.azure.cosmos.BridgeInternal;
import com.azure.cosmos.ConsistencyLevel;
import com.azure.cosmos.CosmosAsyncClient;
import com.azure.cosmos.CosmosAsyncClientTest;
import com.azure.cosmos.CosmosAsyncContainer;
import com.azure.cosmos.CosmosAsyncDatabase;
import com.azure.cosmos.CosmosAsyncUser;
import com.azure.cosmos.CosmosBridgeInternal;
import com.azure.cosmos.CosmosClient;
import com.azure.cosmos.CosmosClientBuilder;
import com.azure.cosmos.CosmosDatabase;
import com.azure.cosmos.CosmosDatabaseForTest;
import com.azure.cosmos.CosmosException;
import com.azure.cosmos.CosmosResponseValidator;
import com.azure.cosmos.DirectConnectionConfig;
import com.azure.cosmos.GatewayConnectionConfig;
import com.azure.cosmos.TestNGLogListener;
import com.azure.cosmos.ThrottlingRetryOptions;
import com.azure.cosmos.implementation.Configs;
import com.azure.cosmos.implementation.ConnectionPolicy;
import com.azure.cosmos.implementation.CosmosItemProperties;
import com.azure.cosmos.implementation.FailureValidator;
import com.azure.cosmos.implementation.FeedResponseListValidator;
import com.azure.cosmos.implementation.PathParser;
import com.azure.cosmos.implementation.Resource;
import com.azure.cosmos.implementation.TestConfigurations;
import com.azure.cosmos.implementation.Utils;
import com.azure.cosmos.implementation.directconnectivity.Protocol;
import com.azure.cosmos.implementation.guava25.base.CaseFormat;
import com.azure.cosmos.implementation.guava25.collect.ImmutableList;
import com.azure.cosmos.models.CompositePath;
import com.azure.cosmos.models.CompositePathSortOrder;
import com.azure.cosmos.models.CosmosContainerProperties;
import com.azure.cosmos.models.CosmosContainerRequestOptions;
import com.azure.cosmos.models.CosmosDatabaseProperties;
import com.azure.cosmos.models.CosmosDatabaseResponse;
import com.azure.cosmos.models.CosmosItemResponse;
import com.azure.cosmos.models.CosmosResponse;
import com.azure.cosmos.models.CosmosStoredProcedureRequestOptions;
import com.azure.cosmos.models.CosmosUserProperties;
import com.azure.cosmos.models.CosmosUserResponse;
import com.azure.cosmos.models.FeedResponse;
import com.azure.cosmos.models.IncludedPath;
import com.azure.cosmos.models.IndexingPolicy;
import com.azure.cosmos.models.ModelBridgeInternal;
import com.azure.cosmos.models.PartitionKey;
import com.azure.cosmos.models.PartitionKeyDefinition;
import com.azure.cosmos.models.CosmosQueryRequestOptions;
import com.azure.cosmos.models.SqlQuerySpec;
import com.azure.cosmos.models.ThroughputProperties;
import com.azure.cosmos.util.CosmosPagedFlux;
import com.fasterxml.jackson.core.JsonParser;
import com.fasterxml.jackson.core.type.TypeReference;
import com.fasterxml.jackson.databind.DeserializationFeature;
import com.fasterxml.jackson.databind.ObjectMapper;
import io.reactivex.subscribers.TestSubscriber;
import org.apache.commons.lang3.ObjectUtils;
import org.apache.commons.lang3.StringUtils;
import org.mockito.stubbing.Answer;
import org.slf4j.Logger;
import org.slf4j.LoggerFactory;
import org.testng.annotations.AfterSuite;
import org.testng.annotations.BeforeSuite;
import org.testng.annotations.DataProvider;
import org.testng.annotations.Listeners;
import reactor.core.publisher.Flux;
import reactor.core.publisher.Mono;
import reactor.core.scheduler.Schedulers;

import java.time.Duration;
import java.util.ArrayList;
import java.util.Collections;
import java.util.List;
import java.util.UUID;
import java.util.concurrent.TimeUnit;
import java.util.stream.Collectors;

import static com.azure.cosmos.BridgeInternal.extractConfigs;
import static com.azure.cosmos.BridgeInternal.injectConfigs;
import static org.assertj.core.api.Assertions.assertThat;
import static org.mockito.Mockito.doAnswer;
import static org.mockito.Mockito.spy;

@Listeners({TestNGLogListener.class})
public class TestSuiteBase extends CosmosAsyncClientTest {

    private static final int DEFAULT_BULK_INSERT_CONCURRENCY_LEVEL = 500;
    private static final ObjectMapper objectMapper = new ObjectMapper();

    protected static Logger logger = LoggerFactory.getLogger(TestSuiteBase.class.getSimpleName());
    protected static final int TIMEOUT = 40000;
    protected static final int FEED_TIMEOUT = 40000;
    protected static final int SETUP_TIMEOUT = 60000;
    protected static final int SHUTDOWN_TIMEOUT = 24000;

    protected static final int SUITE_SETUP_TIMEOUT = 120000;
    protected static final int SUITE_SHUTDOWN_TIMEOUT = 60000;

    protected static final int WAIT_REPLICA_CATCH_UP_IN_MILLIS = 4000;

    protected final static ConsistencyLevel accountConsistency;
    protected static final ImmutableList<String> preferredLocations;
    private static final ImmutableList<ConsistencyLevel> desiredConsistencies;
    private static final ImmutableList<Protocol> protocols;

    protected static final AzureKeyCredential credential;

    protected int subscriberValidationTimeout = TIMEOUT;

    private static CosmosAsyncDatabase SHARED_DATABASE;
    private static CosmosAsyncContainer SHARED_MULTI_PARTITION_COLLECTION_WITH_ID_AS_PARTITION_KEY;
    private static CosmosAsyncContainer SHARED_MULTI_PARTITION_COLLECTION;
    private static CosmosAsyncContainer SHARED_MULTI_PARTITION_COLLECTION_WITH_COMPOSITE_AND_SPATIAL_INDEXES;
    private static CosmosAsyncContainer SHARED_SINGLE_PARTITION_COLLECTION;

    public TestSuiteBase(CosmosClientBuilder clientBuilder) {
        super(clientBuilder);
    }

    protected static CosmosAsyncDatabase getSharedCosmosDatabase(CosmosAsyncClient client) {
        return CosmosBridgeInternal.getCosmosDatabaseWithNewClient(SHARED_DATABASE, client);
    }

    protected static CosmosAsyncContainer getSharedMultiPartitionCosmosContainerWithIdAsPartitionKey(CosmosAsyncClient client) {
        return CosmosBridgeInternal.getCosmosContainerWithNewClient(SHARED_MULTI_PARTITION_COLLECTION_WITH_ID_AS_PARTITION_KEY, SHARED_DATABASE, client);
    }

    protected static CosmosAsyncContainer getSharedMultiPartitionCosmosContainer(CosmosAsyncClient client) {
        return CosmosBridgeInternal.getCosmosContainerWithNewClient(SHARED_MULTI_PARTITION_COLLECTION, SHARED_DATABASE, client);
    }

    protected static CosmosAsyncContainer getSharedMultiPartitionCosmosContainerWithCompositeAndSpatialIndexes(CosmosAsyncClient client) {
        return CosmosBridgeInternal.getCosmosContainerWithNewClient(SHARED_MULTI_PARTITION_COLLECTION_WITH_COMPOSITE_AND_SPATIAL_INDEXES, SHARED_DATABASE, client);
    }

    protected static CosmosAsyncContainer getSharedSinglePartitionCosmosContainer(CosmosAsyncClient client) {
        return CosmosBridgeInternal.getCosmosContainerWithNewClient(SHARED_SINGLE_PARTITION_COLLECTION, SHARED_DATABASE, client);
    }

    static {
        accountConsistency = parseConsistency(TestConfigurations.CONSISTENCY);
        desiredConsistencies = immutableListOrNull(
            ObjectUtils.defaultIfNull(parseDesiredConsistencies(TestConfigurations.DESIRED_CONSISTENCIES),
                allEqualOrLowerConsistencies(accountConsistency)));
        preferredLocations = immutableListOrNull(parsePreferredLocation(TestConfigurations.PREFERRED_LOCATIONS));
        protocols = ObjectUtils.defaultIfNull(immutableListOrNull(parseProtocols(TestConfigurations.PROTOCOLS)),
            ImmutableList.of(Protocol.HTTPS, Protocol.TCP));

        //  Object mapper configurations
        objectMapper.configure(DeserializationFeature.FAIL_ON_UNKNOWN_PROPERTIES, false);
        objectMapper.configure(JsonParser.Feature.ALLOW_SINGLE_QUOTES, true);
        objectMapper.configure(JsonParser.Feature.ALLOW_TRAILING_COMMA, true);
        objectMapper.configure(JsonParser.Feature.STRICT_DUPLICATE_DETECTION, true);

        credential = new AzureKeyCredential(TestConfigurations.MASTER_KEY);
    }

    protected TestSuiteBase() {
        logger.debug("Initializing {} ...", this.getClass().getSimpleName());
    }

    private static <T> ImmutableList<T> immutableListOrNull(List<T> list) {
        return list != null ? ImmutableList.copyOf(list) : null;
    }

    private static class DatabaseManagerImpl implements CosmosDatabaseForTest.DatabaseManager {
        public static DatabaseManagerImpl getInstance(CosmosAsyncClient client) {
            return new DatabaseManagerImpl(client);
        }

        private final CosmosAsyncClient client;

        private DatabaseManagerImpl(CosmosAsyncClient client) {
            this.client = client;
        }

        @Override
        public CosmosPagedFlux<CosmosDatabaseProperties> queryDatabases(SqlQuerySpec query) {
            return client.queryDatabases(query, null);
        }

        @Override
        public Mono<CosmosDatabaseResponse> createDatabase(CosmosDatabaseProperties databaseDefinition) {
            return client.createDatabase(databaseDefinition);
        }

        @Override
        public CosmosAsyncDatabase getDatabase(String id) {
            return client.getDatabase(id);
        }
    }

    @BeforeSuite(groups = {"simple", "long", "direct", "multi-master", "emulator", "non-emulator"}, timeOut = SUITE_SETUP_TIMEOUT)
    public static void beforeSuite() {

        logger.info("beforeSuite Started");

        try (CosmosAsyncClient houseKeepingClient = createGatewayHouseKeepingDocumentClient(true).buildAsyncClient()) {
            CosmosDatabaseForTest dbForTest = CosmosDatabaseForTest.create(DatabaseManagerImpl.getInstance(houseKeepingClient));
            SHARED_DATABASE = dbForTest.createdDatabase;
            CosmosContainerRequestOptions options = new CosmosContainerRequestOptions();
            SHARED_MULTI_PARTITION_COLLECTION = createCollection(SHARED_DATABASE, getCollectionDefinitionWithRangeRangeIndex(), options, 10100);
            SHARED_MULTI_PARTITION_COLLECTION_WITH_ID_AS_PARTITION_KEY = createCollection(SHARED_DATABASE, getCollectionDefinitionWithRangeRangeIndexWithIdAsPartitionKey(), options, 10100);
            SHARED_MULTI_PARTITION_COLLECTION_WITH_COMPOSITE_AND_SPATIAL_INDEXES = createCollection(SHARED_DATABASE, getCollectionDefinitionMultiPartitionWithCompositeAndSpatialIndexes(), options);
            SHARED_SINGLE_PARTITION_COLLECTION = createCollection(SHARED_DATABASE, getCollectionDefinitionWithRangeRangeIndex(), options, 6000);
        }
    }

    @AfterSuite(groups = {"simple", "long", "direct", "multi-master", "emulator", "non-emulator"}, timeOut = SUITE_SHUTDOWN_TIMEOUT)
    public static void afterSuite() {

        logger.info("afterSuite Started");

        try (CosmosAsyncClient houseKeepingClient = createGatewayHouseKeepingDocumentClient(true).buildAsyncClient()) {
            safeDeleteDatabase(SHARED_DATABASE);
            CosmosDatabaseForTest.cleanupStaleTestDatabases(DatabaseManagerImpl.getInstance(houseKeepingClient));
        }
    }

    protected static void truncateCollection(CosmosAsyncContainer cosmosContainer) {
        CosmosContainerProperties cosmosContainerProperties = cosmosContainer.read().block().getProperties();
        String cosmosContainerId = cosmosContainerProperties.getId();
        logger.info("Truncating collection {} ...", cosmosContainerId);
        List<String> paths = cosmosContainerProperties.getPartitionKeyDefinition().getPaths();
        CosmosQueryRequestOptions options = new CosmosQueryRequestOptions();
        options.setMaxDegreeOfParallelism(-1);
        int maxItemCount = 100;

        logger.info("Truncating collection {} documents ...", cosmosContainer.getId());

        cosmosContainer.queryItems("SELECT * FROM root", options, CosmosItemProperties.class)
            .byPage(maxItemCount)
            .publishOn(Schedulers.parallel())
            .flatMap(page -> Flux.fromIterable(page.getResults()))
            .flatMap(doc -> {

                PartitionKey partitionKey = null;

                Object propertyValue = null;
                if (paths != null && !paths.isEmpty()) {
                    List<String> pkPath = PathParser.getPathParts(paths.get(0));
                    propertyValue = ModelBridgeInternal.getObjectByPathFromJsonSerializable(doc, pkPath);
                    if (propertyValue == null) {
                        partitionKey = PartitionKey.NONE;
                    } else {
                        partitionKey = new PartitionKey(propertyValue);
                    }
                } else {
                    partitionKey = new PartitionKey(null);
                }

                return cosmosContainer.deleteItem(doc.getId(), partitionKey);
            }).then().block();
        logger.info("Truncating collection {} triggers ...", cosmosContainerId);

        cosmosContainer.getScripts().queryTriggers("SELECT * FROM root", options)
            .byPage(maxItemCount)
            .publishOn(Schedulers.parallel())
            .flatMap(page -> Flux.fromIterable(page.getResults()))
            .flatMap(trigger -> {
//                    if (paths != null && !paths.isEmpty()) {
//                        Object propertyValue = trigger.getObjectByPath(PathParser.getPathParts(paths.get(0)));
//                        requestOptions.partitionKey(new PartitionKey(propertyValue));
//                        Object propertyValue = getTrigger.getObjectByPath(PathParser.getPathParts(getPaths.get(0)));
//                        requestOptions.getPartitionKey(new PartitionKey(propertyValue));
//                    }

                return cosmosContainer.getScripts().getTrigger(trigger.getId()).delete();
            }).then().block();

        logger.info("Truncating collection {} storedProcedures ...", cosmosContainerId);

        cosmosContainer.getScripts().queryStoredProcedures("SELECT * FROM root", options)
            .byPage(maxItemCount)
            .publishOn(Schedulers.parallel())
            .flatMap(page -> Flux.fromIterable(page.getResults()))
            .flatMap(storedProcedure -> {

//                    if (getPaths != null && !getPaths.isEmpty()) {
//                    if (paths != null && !paths.isEmpty()) {
//                        Object propertyValue = storedProcedure.getObjectByPath(PathParser.getPathParts(paths.get(0)));
//                        requestOptions.partitionKey(new PartitionKey(propertyValue));
//                        requestOptions.getPartitionKey(new PartitionKey(propertyValue));
//                    }

                return cosmosContainer.getScripts().getStoredProcedure(storedProcedure.getId()).delete(new CosmosStoredProcedureRequestOptions());
            }).then().block();

        logger.info("Truncating collection {} udfs ...", cosmosContainerId);

        cosmosContainer.getScripts().queryUserDefinedFunctions("SELECT * FROM root", options)
            .byPage(maxItemCount)
            .publishOn(Schedulers.parallel())
            .flatMap(page -> Flux.fromIterable(page.getResults()))
            .flatMap(udf -> {

//                    if (getPaths != null && !getPaths.isEmpty()) {
//                    if (paths != null && !paths.isEmpty()) {
//                        Object propertyValue = udf.getObjectByPath(PathParser.getPathParts(paths.get(0)));
//                        requestOptions.partitionKey(new PartitionKey(propertyValue));
//                        requestOptions.getPartitionKey(new PartitionKey(propertyValue));
//                    }

                return cosmosContainer.getScripts().getUserDefinedFunction(udf.getId()).delete();
            }).then().block();

        logger.info("Finished truncating collection {}.", cosmosContainerId);
    }

    @SuppressWarnings({"fallthrough"})
    protected static void waitIfNeededForReplicasToCatchUp(CosmosClientBuilder clientBuilder) {
        switch (CosmosBridgeInternal.getConsistencyLevel(clientBuilder)) {
            case EVENTUAL:
            case CONSISTENT_PREFIX:
                logger.info(" additional wait in EVENTUAL mode so the replica catch up");
                // give times to replicas to catch up after a write
                try {
                    TimeUnit.MILLISECONDS.sleep(WAIT_REPLICA_CATCH_UP_IN_MILLIS);
                } catch (Exception e) {
                    logger.error("unexpected failure", e);
                }

            case SESSION:
            case BOUNDED_STALENESS:
            case STRONG:
            default:
                break;
        }
    }

    public static CosmosAsyncContainer createCollection(CosmosAsyncDatabase database, CosmosContainerProperties cosmosContainerProperties,
                                                        CosmosContainerRequestOptions options, int throughput) {
        database.createContainer(cosmosContainerProperties, ThroughputProperties.createManualThroughput(throughput), options).block();
        return database.getContainer(cosmosContainerProperties.getId());
    }

    public static CosmosAsyncContainer createCollection(CosmosAsyncDatabase database, CosmosContainerProperties cosmosContainerProperties,
                                                        CosmosContainerRequestOptions options) {
        database.createContainer(cosmosContainerProperties, options).block();
        return database.getContainer(cosmosContainerProperties.getId());
    }

    private static CosmosContainerProperties getCollectionDefinitionMultiPartitionWithCompositeAndSpatialIndexes() {
        final String NUMBER_FIELD = "numberField";
        final String STRING_FIELD = "stringField";
        final String NUMBER_FIELD_2 = "numberField2";
        final String STRING_FIELD_2 = "stringField2";
        final String BOOL_FIELD = "boolField";
        final String NULL_FIELD = "nullField";
        final String OBJECT_FIELD = "objectField";
        final String ARRAY_FIELD = "arrayField";
        final String SHORT_STRING_FIELD = "shortStringField";
        final String MEDIUM_STRING_FIELD = "mediumStringField";
        final String LONG_STRING_FIELD = "longStringField";
        final String PARTITION_KEY = "pk";

        PartitionKeyDefinition partitionKeyDefinition = new PartitionKeyDefinition();
        ArrayList<String> partitionKeyPaths = new ArrayList<String>();
        partitionKeyPaths.add("/" + PARTITION_KEY);
        partitionKeyDefinition.setPaths(partitionKeyPaths);

        CosmosContainerProperties cosmosContainerProperties = new CosmosContainerProperties(UUID.randomUUID().toString(), partitionKeyDefinition);

        IndexingPolicy indexingPolicy = new IndexingPolicy();
        List<List<CompositePath>> compositeIndexes = new ArrayList<>();

        //Simple
        ArrayList<CompositePath> compositeIndexSimple = new ArrayList<CompositePath>();
        CompositePath compositePath1 = new CompositePath();
        compositePath1.setPath("/" + NUMBER_FIELD);
        compositePath1.setOrder(CompositePathSortOrder.ASCENDING);

        CompositePath compositePath2 = new CompositePath();
        compositePath2.setPath("/" + STRING_FIELD);
        compositePath2.setOrder(CompositePathSortOrder.DESCENDING);

        compositeIndexSimple.add(compositePath1);
        compositeIndexSimple.add(compositePath2);

        //Max Columns
        ArrayList<CompositePath> compositeIndexMaxColumns = new ArrayList<CompositePath>();
        CompositePath compositePath3 = new CompositePath();
        compositePath3.setPath("/" + NUMBER_FIELD);
        compositePath3.setOrder(CompositePathSortOrder.DESCENDING);

        CompositePath compositePath4 = new CompositePath();
        compositePath4.setPath("/" + STRING_FIELD);
        compositePath4.setOrder(CompositePathSortOrder.ASCENDING);

        CompositePath compositePath5 = new CompositePath();
        compositePath5.setPath("/" + NUMBER_FIELD_2);
        compositePath5.setOrder(CompositePathSortOrder.DESCENDING);

        CompositePath compositePath6 = new CompositePath();
        compositePath6.setPath("/" + STRING_FIELD_2);
        compositePath6.setOrder(CompositePathSortOrder.ASCENDING);

        compositeIndexMaxColumns.add(compositePath3);
        compositeIndexMaxColumns.add(compositePath4);
        compositeIndexMaxColumns.add(compositePath5);
        compositeIndexMaxColumns.add(compositePath6);

        //Primitive Values
        ArrayList<CompositePath> compositeIndexPrimitiveValues = new ArrayList<CompositePath>();
        CompositePath compositePath7 = new CompositePath();
        compositePath7.setPath("/" + NUMBER_FIELD);
        compositePath7.setOrder(CompositePathSortOrder.DESCENDING);

        CompositePath compositePath8 = new CompositePath();
        compositePath8.setPath("/" + STRING_FIELD);
        compositePath8.setOrder(CompositePathSortOrder.ASCENDING);

        CompositePath compositePath9 = new CompositePath();
        compositePath9.setPath("/" + BOOL_FIELD);
        compositePath9.setOrder(CompositePathSortOrder.DESCENDING);

        CompositePath compositePath10 = new CompositePath();
        compositePath10.setPath("/" + NULL_FIELD);
        compositePath10.setOrder(CompositePathSortOrder.ASCENDING);

        compositeIndexPrimitiveValues.add(compositePath7);
        compositeIndexPrimitiveValues.add(compositePath8);
        compositeIndexPrimitiveValues.add(compositePath9);
        compositeIndexPrimitiveValues.add(compositePath10);

        //Long Strings
        ArrayList<CompositePath> compositeIndexLongStrings = new ArrayList<CompositePath>();
        CompositePath compositePath11 = new CompositePath();
        compositePath11.setPath("/" + STRING_FIELD);

        CompositePath compositePath12 = new CompositePath();
        compositePath12.setPath("/" + SHORT_STRING_FIELD);

        CompositePath compositePath13 = new CompositePath();
        compositePath13.setPath("/" + MEDIUM_STRING_FIELD);

        CompositePath compositePath14 = new CompositePath();
        compositePath14.setPath("/" + LONG_STRING_FIELD);

        compositeIndexLongStrings.add(compositePath11);
        compositeIndexLongStrings.add(compositePath12);
        compositeIndexLongStrings.add(compositePath13);
        compositeIndexLongStrings.add(compositePath14);

        compositeIndexes.add(compositeIndexSimple);
        compositeIndexes.add(compositeIndexMaxColumns);
        compositeIndexes.add(compositeIndexPrimitiveValues);
        compositeIndexes.add(compositeIndexLongStrings);

        indexingPolicy.setCompositeIndexes(compositeIndexes);
        cosmosContainerProperties.setIndexingPolicy(indexingPolicy);

        return cosmosContainerProperties;
    }

    public static CosmosAsyncContainer createCollection(CosmosAsyncClient client, String dbId, CosmosContainerProperties collectionDefinition) {
        CosmosAsyncDatabase database = client.getDatabase(dbId);
        database.createContainer(collectionDefinition).block();
        return database.getContainer(collectionDefinition.getId());
    }

    public static void deleteCollection(CosmosAsyncClient client, String dbId, String collectionId) {
        client.getDatabase(dbId).getContainer(collectionId).delete().block();
    }

    public static CosmosItemProperties createDocument(CosmosAsyncContainer cosmosContainer, CosmosItemProperties item) {
        return BridgeInternal.getProperties(cosmosContainer.createItem(item).block());
    }

<<<<<<< HEAD
    public <T> Flux<CosmosAsyncItemResponse<T>> bulkInsert(CosmosAsyncContainer cosmosContainer,
                                                           List<T> documentDefinitionList,
                                                           int concurrencyLevel) {
        List<Mono<CosmosAsyncItemResponse<T>>> result =
=======
    public <T> Flux<CosmosItemResponse<T>> bulkInsert(CosmosAsyncContainer cosmosContainer,
                                                      List<T> documentDefinitionList,
                                                      int concurrencyLevel) {
        List<Mono<CosmosItemResponse<T>>> result =
>>>>>>> d2e5b91f
            new ArrayList<>(documentDefinitionList.size());
        for (T docDef : documentDefinitionList) {
            result.add(cosmosContainer.createItem(docDef));
        }

        return Flux.merge(Flux.fromIterable(result), concurrencyLevel);
    }
    public <T> List<T> bulkInsertBlocking(CosmosAsyncContainer cosmosContainer,
                                          List<T> documentDefinitionList) {
        return bulkInsert(cosmosContainer, documentDefinitionList, DEFAULT_BULK_INSERT_CONCURRENCY_LEVEL)
            .publishOn(Schedulers.parallel())
            .map(itemResponse -> itemResponse.getItem())
            .collectList()
            .block();
    }

    public void voidBulkInsertBlocking(CosmosAsyncContainer cosmosContainer,
                                       List<CosmosItemProperties> documentDefinitionList) {
        bulkInsert(cosmosContainer, documentDefinitionList, DEFAULT_BULK_INSERT_CONCURRENCY_LEVEL)
            .publishOn(Schedulers.parallel())
            .map(itemResponse -> BridgeInternal.getProperties(itemResponse))
            .then()
            .block();
    }

    public static CosmosAsyncUser createUser(CosmosAsyncClient client, String databaseId, CosmosUserProperties userSettings) {
        CosmosAsyncDatabase database = client.getDatabase(databaseId);
        CosmosUserResponse userResponse = database.createUser(userSettings).block();
        return database.getUser(userResponse.getProperties().getId());
    }

    public static CosmosAsyncUser safeCreateUser(CosmosAsyncClient client, String databaseId, CosmosUserProperties user) {
        deleteUserIfExists(client, databaseId, user.getId());
        return createUser(client, databaseId, user);
    }

    private static CosmosAsyncContainer safeCreateCollection(CosmosAsyncClient client, String databaseId, CosmosContainerProperties collection, CosmosContainerRequestOptions options) {
        deleteCollectionIfExists(client, databaseId, collection.getId());
        return createCollection(client.getDatabase(databaseId), collection, options);
    }

    static protected CosmosContainerProperties getCollectionDefinition() {
        PartitionKeyDefinition partitionKeyDef = new PartitionKeyDefinition();
        ArrayList<String> paths = new ArrayList<String>();
        paths.add("/mypk");
        partitionKeyDef.setPaths(paths);

        CosmosContainerProperties collectionDefinition = new CosmosContainerProperties(UUID.randomUUID().toString(), partitionKeyDef);

        return collectionDefinition;
    }

    static protected CosmosContainerProperties getCollectionDefinitionWithRangeRangeIndexWithIdAsPartitionKey() {
        return getCollectionDefinitionWithRangeRangeIndex(Collections.singletonList("/id"));
    }

    static protected CosmosContainerProperties getCollectionDefinitionWithRangeRangeIndex() {
        return getCollectionDefinitionWithRangeRangeIndex(Collections.singletonList("/mypk"));
    }

    static protected CosmosContainerProperties getCollectionDefinitionWithRangeRangeIndex(List<String> partitionKeyPath) {
        PartitionKeyDefinition partitionKeyDef = new PartitionKeyDefinition();

        partitionKeyDef.setPaths(partitionKeyPath);
        IndexingPolicy indexingPolicy = new IndexingPolicy();
        List<IncludedPath> includedPaths = new ArrayList<>();
        IncludedPath includedPath = new IncludedPath("/*");
        includedPaths.add(includedPath);
        indexingPolicy.setIncludedPaths(includedPaths);

        CosmosContainerProperties cosmosContainerProperties = new CosmosContainerProperties(UUID.randomUUID().toString(), partitionKeyDef);
        cosmosContainerProperties.setIndexingPolicy(indexingPolicy);

        return cosmosContainerProperties;
    }

    public static void deleteCollectionIfExists(CosmosAsyncClient client, String databaseId, String collectionId) {
        CosmosAsyncDatabase database = client.getDatabase(databaseId);
        database.read().block();
        List<CosmosContainerProperties> res = database.queryContainers(String.format("SELECT * FROM root r where r.id = '%s'", collectionId), null)
            .collectList()
            .block();

        if (!res.isEmpty()) {
            deleteCollection(database, collectionId);
        }
    }

    public static void deleteCollection(CosmosAsyncDatabase cosmosDatabase, String collectionId) {
        cosmosDatabase.getContainer(collectionId).delete().block();
    }

    public static void deleteCollection(CosmosAsyncContainer cosmosContainer) {
        cosmosContainer.delete().block();
    }

    public static void deleteDocumentIfExists(CosmosAsyncClient client, String databaseId, String collectionId, String docId) {
        CosmosQueryRequestOptions options = new CosmosQueryRequestOptions();
        options.setPartitionKey(new PartitionKey(docId));
        CosmosAsyncContainer cosmosContainer = client.getDatabase(databaseId).getContainer(collectionId);

        List<CosmosItemProperties> res = cosmosContainer
            .queryItems(String.format("SELECT * FROM root r where r.id = '%s'", docId), options, CosmosItemProperties.class)
            .byPage()
            .flatMap(page -> Flux.fromIterable(page.getResults()))
            .collectList().block();

        if (!res.isEmpty()) {
            deleteDocument(cosmosContainer, docId);
        }
    }

    public static void safeDeleteDocument(CosmosAsyncContainer cosmosContainer, String documentId, Object partitionKey) {
        if (cosmosContainer != null && documentId != null) {
            try {
                cosmosContainer.deleteItem(documentId, new PartitionKey(partitionKey)).block();
            } catch (Exception e) {
                CosmosException dce = Utils.as(e, CosmosException.class);
                if (dce == null || dce.getStatusCode() != 404) {
                    throw e;
                }
            }
        }
    }

    public static void deleteDocument(CosmosAsyncContainer cosmosContainer, String documentId) {
        cosmosContainer.deleteItem(documentId, PartitionKey.NONE).block();
    }

    public static void deleteUserIfExists(CosmosAsyncClient client, String databaseId, String userId) {
        CosmosAsyncDatabase database = client.getDatabase(databaseId);
        client.getDatabase(databaseId).read().block();
        List<CosmosUserProperties> res = database
            .queryUsers(String.format("SELECT * FROM root r where r.id = '%s'", userId), null)
            .collectList().block();
        if (!res.isEmpty()) {
            deleteUser(database, userId);
        }
    }

    public static void deleteUser(CosmosAsyncDatabase database, String userId) {
        database.getUser(userId).delete().block();
    }

    static private CosmosAsyncDatabase safeCreateDatabase(CosmosAsyncClient client, CosmosDatabaseProperties databaseSettings) {
        safeDeleteDatabase(client.getDatabase(databaseSettings.getId()));
        client.createDatabase(databaseSettings).block();
        return client.getDatabase(databaseSettings.getId());
    }

    static protected CosmosAsyncDatabase createDatabase(CosmosAsyncClient client, String databaseId) {
        CosmosDatabaseProperties databaseSettings = new CosmosDatabaseProperties(databaseId);
        client.createDatabase(databaseSettings).block();
        return client.getDatabase(databaseSettings.getId());
    }

    static protected CosmosDatabase createSyncDatabase(CosmosClient client, String databaseId) {
        CosmosDatabaseProperties databaseSettings = new CosmosDatabaseProperties(databaseId);
        try {
            client.createDatabase(databaseSettings);
            return client.getDatabase(databaseSettings.getId());
        } catch (CosmosException e) {
            e.printStackTrace();
        }
        return null;
    }

    static protected CosmosAsyncDatabase createDatabaseIfNotExists(CosmosAsyncClient client, String databaseId) {
        List<CosmosDatabaseProperties> res = client.queryDatabases(String.format("SELECT * FROM r where r.id = '%s'", databaseId), null)
            .collectList()
            .block();
        if (res.size() != 0) {
            CosmosAsyncDatabase database = client.getDatabase(databaseId);
            database.read().block();
            return database;
        } else {
            CosmosDatabaseProperties databaseSettings = new CosmosDatabaseProperties(databaseId);
            client.createDatabase(databaseSettings).block();
            return client.getDatabase(databaseSettings.getId());
        }
    }

    static protected void safeDeleteDatabase(CosmosAsyncDatabase database) {
        if (database != null) {
            try {
                database.delete().block();
            } catch (Exception e) {
            }
        }
    }

    static protected void safeDeleteSyncDatabase(CosmosDatabase database) {
        if (database != null) {
            try {
                logger.info("attempting to delete database ....");
                database.delete();
                logger.info("database deletion completed");
            } catch (Exception e) {
                logger.error("failed to delete sync database", e);
            }
        }
    }

    static protected void safeDeleteAllCollections(CosmosAsyncDatabase database) {
        if (database != null) {
            List<CosmosContainerProperties> collections = database.readAllContainers()
                .collectList()
                .block();

            for(CosmosContainerProperties collection: collections) {
                database.getContainer(collection.getId()).delete().block();
            }
        }
    }

    static protected void safeDeleteCollection(CosmosAsyncContainer collection) {
        if (collection != null) {
            try {
                collection.delete().block();
            } catch (Exception e) {
            }
        }
    }

    static protected void safeDeleteCollection(CosmosAsyncDatabase database, String collectionId) {
        if (database != null && collectionId != null) {
            try {
                database.getContainer(collectionId).delete().block();
            } catch (Exception e) {
            }
        }
    }

    static protected void safeCloseAsync(CosmosAsyncClient client) {
        if (client != null) {
            new Thread(() -> {
                try {
                    client.close();
                } catch (Exception e) {
                    logger.error("failed to close client", e);
                }
            }).start();
        }
    }

    static protected void safeClose(CosmosAsyncClient client) {
        if (client != null) {
            try {
                client.close();
            } catch (Exception e) {
                logger.error("failed to close client", e);
            }
        }
    }

    static protected void safeCloseSyncClient(CosmosClient client) {
        if (client != null) {
            try {
                logger.info("closing client ...");
                client.close();
                logger.info("closing client completed");
            } catch (Exception e) {
                logger.error("failed to close client", e);
            }
        }
    }

    @SuppressWarnings("rawtypes")
    public <T extends CosmosResponse> void validateSuccess(Mono<T> single, CosmosResponseValidator<T> validator) {
        validateSuccess(single, validator, subscriberValidationTimeout);
    }

    @SuppressWarnings("rawtypes")
    public <T extends CosmosResponse> void validateSuccess(Mono<T> single, CosmosResponseValidator<T> validator, long timeout) {
        validateSuccess(single.flux(), validator, timeout);
    }

    @SuppressWarnings("rawtypes")
    public static <T extends CosmosResponse> void validateSuccess(Flux<T> flowable,
                                                                  CosmosResponseValidator<T> validator, long timeout) {

        TestSubscriber<T> testSubscriber = new TestSubscriber<>();

        flowable.subscribe(testSubscriber);
        testSubscriber.awaitTerminalEvent(timeout, TimeUnit.MILLISECONDS);
        testSubscriber.assertNoErrors();
        testSubscriber.assertComplete();
        testSubscriber.assertValueCount(1);
        validator.validate(testSubscriber.values().get(0));
    }

    @SuppressWarnings("rawtypes")
    public <T, U extends CosmosResponse> void validateFailure(Mono<U> mono, FailureValidator validator)
        throws InterruptedException {
        validateFailure(mono.flux(), validator, subscriberValidationTimeout);
    }

    @SuppressWarnings("rawtypes")
    public static <T extends Resource, U extends CosmosResponse> void validateFailure(Flux<U> flowable,
                                                                                      FailureValidator validator, long timeout) throws InterruptedException {

        TestSubscriber<CosmosResponse> testSubscriber = new TestSubscriber<>();

        flowable.subscribe(testSubscriber);
        testSubscriber.awaitTerminalEvent(timeout, TimeUnit.MILLISECONDS);
        testSubscriber.assertNotComplete();
        testSubscriber.assertTerminated();
        assertThat(testSubscriber.errors()).hasSize(1);
        validator.validate((Throwable) testSubscriber.getEvents().get(1).get(0));
    }

    @SuppressWarnings("rawtypes")
    public <T extends CosmosItemResponse> void validateItemSuccess(
        Mono<T> responseMono, CosmosItemResponseValidator validator) {

        TestSubscriber<CosmosItemResponse> testSubscriber = new TestSubscriber<>();
        responseMono.subscribe(testSubscriber);
        testSubscriber.awaitTerminalEvent(subscriberValidationTimeout, TimeUnit.MILLISECONDS);
        testSubscriber.assertNoErrors();
        testSubscriber.assertComplete();
        testSubscriber.assertValueCount(1);
        validator.validate(testSubscriber.values().get(0));
    }

    @SuppressWarnings("rawtypes")
    public <T extends CosmosItemResponse> void validateItemFailure(
        Mono<T> responseMono, FailureValidator validator) {
        TestSubscriber<CosmosItemResponse> testSubscriber = new TestSubscriber<>();
        responseMono.subscribe(testSubscriber);
        testSubscriber.awaitTerminalEvent(subscriberValidationTimeout, TimeUnit.MILLISECONDS);
        testSubscriber.assertNotComplete();
        testSubscriber.assertTerminated();
        assertThat(testSubscriber.errors()).hasSize(1);
        validator.validate((Throwable) testSubscriber.getEvents().get(1).get(0));
    }

    public <T> void validateQuerySuccess(Flux<FeedResponse<T>> flowable,
                                         FeedResponseListValidator<T> validator) {
        validateQuerySuccess(flowable, validator, subscriberValidationTimeout);
    }

    public static <T> void validateQuerySuccess(Flux<FeedResponse<T>> flowable,
                                                FeedResponseListValidator<T> validator, long timeout) {

        TestSubscriber<FeedResponse<T>> testSubscriber = new TestSubscriber<>();

        flowable.subscribe(testSubscriber);
        testSubscriber.awaitTerminalEvent(timeout, TimeUnit.MILLISECONDS);
        testSubscriber.assertNoErrors();
        testSubscriber.assertComplete();
        validator.validate(testSubscriber.values());
    }

    public <T> void validateQueryFailure(Flux<FeedResponse<T>> flowable, FailureValidator validator) {
        validateQueryFailure(flowable, validator, subscriberValidationTimeout);
    }

    public static <T> void validateQueryFailure(Flux<FeedResponse<T>> flowable,
                                                FailureValidator validator, long timeout) {

        TestSubscriber<FeedResponse<T>> testSubscriber = new TestSubscriber<>();

        flowable.subscribe(testSubscriber);
        testSubscriber.awaitTerminalEvent(timeout, TimeUnit.MILLISECONDS);
        testSubscriber.assertNotComplete();
        testSubscriber.assertTerminated();
        assertThat(testSubscriber.getEvents().get(1)).hasSize(1);
        validator.validate((Throwable) testSubscriber.getEvents().get(1).get(0));
    }

    @DataProvider
    public static Object[][] clientBuilders() {
        return new Object[][]{{createGatewayRxDocumentClient(ConsistencyLevel.SESSION, false, null, true)}};
    }

    @DataProvider
    public static Object[][] clientBuildersWithSessionConsistency() {
        return new Object[][]{
            {createDirectRxDocumentClient(ConsistencyLevel.SESSION, Protocol.HTTPS, false, null, true)},
            {createDirectRxDocumentClient(ConsistencyLevel.SESSION, Protocol.TCP, false, null, true)},
            {createGatewayRxDocumentClient(ConsistencyLevel.SESSION, false, null, true)}
        };
    }

    static ConsistencyLevel parseConsistency(String consistency) {
        if (consistency != null) {
            consistency = CaseFormat.UPPER_CAMEL.to(CaseFormat.UPPER_UNDERSCORE, consistency).trim();
            return ConsistencyLevel.valueOf(consistency);
        }

        logger.error("INVALID configured test consistency [{}].", consistency);
        throw new IllegalStateException("INVALID configured test consistency " + consistency);
    }

    static List<String> parsePreferredLocation(String preferredLocations) {
        if (StringUtils.isEmpty(preferredLocations)) {
            return null;
        }

        try {
            return objectMapper.readValue(preferredLocations, new TypeReference<List<String>>() {
            });
        } catch (Exception e) {
            logger.error("INVALID configured test preferredLocations [{}].", preferredLocations);
            throw new IllegalStateException("INVALID configured test preferredLocations " + preferredLocations);
        }
    }

    static List<Protocol> parseProtocols(String protocols) {
        if (StringUtils.isEmpty(protocols)) {
            return null;
        }
        List<Protocol> protocolList = new ArrayList<>();
        try {
            List<String> protocolStrings = objectMapper.readValue(protocols, new TypeReference<List<String>>() {
            });
            for(String protocol : protocolStrings) {
                protocolList.add(Protocol.valueOf(CaseFormat.UPPER_CAMEL.to(CaseFormat.UPPER_UNDERSCORE, protocol)));
            }
            return protocolList;
        } catch (Exception e) {
            logger.error("INVALID configured test protocols [{}].", protocols);
            throw new IllegalStateException("INVALID configured test protocols " + protocols);
        }
    }

    @DataProvider
    public static Object[][] simpleClientBuildersWithDirect() {
        return simpleClientBuildersWithDirect(true, toArray(protocols));
    }

    @DataProvider
    public static Object[][] simpleClientBuildersWithDirectHttps() {
        return simpleClientBuildersWithDirect(true, Protocol.HTTPS);
    }

    @DataProvider
    public static Object[][] simpleClientBuildersWithDirectTcp() {
        return simpleClientBuildersWithDirect(true, Protocol.TCP);
    }

    @DataProvider
    public static Object[][] simpleClientBuildersWithDirectTcpWithContentResponseOnWriteDisabled() {
        return simpleClientBuildersWithDirect(false, Protocol.TCP);
    }

    private static Object[][] simpleClientBuildersWithDirect(boolean contentResponseOnWriteEnabled, Protocol... protocols) {
        logger.info("Max test consistency to use is [{}]", accountConsistency);
        List<ConsistencyLevel> testConsistencies = ImmutableList.of(ConsistencyLevel.EVENTUAL);

        boolean isMultiMasterEnabled = preferredLocations != null && accountConsistency == ConsistencyLevel.SESSION;

        List<CosmosClientBuilder> cosmosConfigurations = new ArrayList<>();

        for (Protocol protocol : protocols) {
            testConsistencies.forEach(consistencyLevel -> cosmosConfigurations.add(createDirectRxDocumentClient(
                consistencyLevel,
                protocol,
                isMultiMasterEnabled,
                preferredLocations,
                contentResponseOnWriteEnabled)));
        }

        cosmosConfigurations.forEach(c -> {
            ConnectionPolicy connectionPolicy = CosmosBridgeInternal.getConnectionPolicy(c);
            ConsistencyLevel consistencyLevel = CosmosBridgeInternal.getConsistencyLevel(c);
            logger.info("Will Use ConnectionMode [{}], Consistency [{}], Protocol [{}]",
                connectionPolicy.getConnectionMode(),
                consistencyLevel,
                extractConfigs(c).getProtocol()
            );
        });

        cosmosConfigurations.add(createGatewayRxDocumentClient(ConsistencyLevel.SESSION, false, null, contentResponseOnWriteEnabled));

        return cosmosConfigurations.stream().map(b -> new Object[]{b}).collect(Collectors.toList()).toArray(new Object[0][]);
    }

    @DataProvider
    public static Object[][] clientBuildersWithDirect() {
        return clientBuildersWithDirectAllConsistencies(true, toArray(protocols));
    }

    @DataProvider
    public static Object[][] clientBuildersWithDirectHttps() {
        return clientBuildersWithDirectAllConsistencies(true, Protocol.HTTPS);
    }

    @DataProvider
    public static Object[][] clientBuildersWithDirectTcp() {
        return clientBuildersWithDirectAllConsistencies(true, Protocol.TCP);
    }

    @DataProvider
    public static Object[][] clientBuildersWithDirectTcpWithContentResponseOnWriteDisabled() {
        return clientBuildersWithDirectAllConsistencies(false, Protocol.TCP);
    }

    @DataProvider
    public static Object[][] clientBuildersWithDirectSession() {
        return clientBuildersWithDirectSession(true, toArray(protocols));
    }

    static Protocol[] toArray(List<Protocol> protocols) {
        return protocols.toArray(new Protocol[protocols.size()]);
    }

    private static Object[][] clientBuildersWithDirectSession(boolean contentResponseOnWriteEnabled, Protocol... protocols) {
        return clientBuildersWithDirect(new ArrayList<ConsistencyLevel>() {{
            add(ConsistencyLevel.SESSION);
        }}, contentResponseOnWriteEnabled, protocols);
    }

    private static Object[][] clientBuildersWithDirectAllConsistencies(boolean contentResponseOnWriteEnabled, Protocol... protocols) {
        logger.info("Max test consistency to use is [{}]", accountConsistency);
        return clientBuildersWithDirect(desiredConsistencies, contentResponseOnWriteEnabled, protocols);
    }

    static List<ConsistencyLevel> parseDesiredConsistencies(String consistencies) {
        if (StringUtils.isEmpty(consistencies)) {
            return null;
        }
        List<ConsistencyLevel> consistencyLevels = new ArrayList<>();
        try {
            List<String> consistencyStrings = objectMapper.readValue(consistencies, new TypeReference<List<String>>() {});
            for(String consistency : consistencyStrings) {
                consistencyLevels.add(ConsistencyLevel.valueOf(CaseFormat.UPPER_CAMEL.to(CaseFormat.UPPER_UNDERSCORE, consistency)));
            }
            return consistencyLevels;
        } catch (Exception e) {
            logger.error("INVALID consistency test desiredConsistencies [{}].", consistencies);
            throw new IllegalStateException("INVALID configured test desiredConsistencies " + consistencies);
        }
    }

    @SuppressWarnings("fallthrough")
    static List<ConsistencyLevel> allEqualOrLowerConsistencies(ConsistencyLevel accountConsistency) {
        List<ConsistencyLevel> testConsistencies = new ArrayList<>();
        switch (accountConsistency) {

            case STRONG:
                testConsistencies.add(ConsistencyLevel.STRONG);
            case BOUNDED_STALENESS:
                testConsistencies.add(ConsistencyLevel.BOUNDED_STALENESS);
            case SESSION:
                testConsistencies.add(ConsistencyLevel.SESSION);
            case CONSISTENT_PREFIX:
                testConsistencies.add(ConsistencyLevel.CONSISTENT_PREFIX);
            case EVENTUAL:
                testConsistencies.add(ConsistencyLevel.EVENTUAL);
                break;
            default:
                throw new IllegalStateException("INVALID configured test consistency " + accountConsistency);
        }
        return testConsistencies;
    }

    private static Object[][] clientBuildersWithDirect(List<ConsistencyLevel> testConsistencies, boolean contentResponseOnWriteEnabled, Protocol... protocols) {
        boolean isMultiMasterEnabled = preferredLocations != null && accountConsistency == ConsistencyLevel.SESSION;

        List<CosmosClientBuilder> cosmosConfigurations = new ArrayList<>();

        for (Protocol protocol : protocols) {
            testConsistencies.forEach(consistencyLevel -> cosmosConfigurations.add(createDirectRxDocumentClient(consistencyLevel,
                protocol,
                isMultiMasterEnabled,
                preferredLocations,
                contentResponseOnWriteEnabled)));
        }

        cosmosConfigurations.forEach(c -> {
            ConnectionPolicy connectionPolicy = CosmosBridgeInternal.getConnectionPolicy(c);
            ConsistencyLevel consistencyLevel = CosmosBridgeInternal.getConsistencyLevel(c);
            logger.info("Will Use ConnectionMode [{}], Consistency [{}], Protocol [{}]",
                connectionPolicy.getConnectionMode(),
                consistencyLevel,
                extractConfigs(c).getProtocol()
            );
        });

        cosmosConfigurations.add(createGatewayRxDocumentClient(ConsistencyLevel.SESSION, isMultiMasterEnabled, preferredLocations, contentResponseOnWriteEnabled));

        return cosmosConfigurations.stream().map(c -> new Object[]{c}).collect(Collectors.toList()).toArray(new Object[0][]);
    }

    static protected CosmosClientBuilder createGatewayHouseKeepingDocumentClient(boolean contentResponseOnWriteEnabled) {
        ThrottlingRetryOptions options = new ThrottlingRetryOptions();
        options.setMaxRetryWaitTime(Duration.ofSeconds(SUITE_SETUP_TIMEOUT));
        GatewayConnectionConfig gatewayConnectionConfig = new GatewayConnectionConfig();
        return new CosmosClientBuilder().endpoint(TestConfigurations.HOST)
                                        .credential(credential)
                                        .gatewayMode(gatewayConnectionConfig)
                                        .throttlingRetryOptions(options)
                                        .contentResponseOnWriteEnabled(contentResponseOnWriteEnabled)
                                        .consistencyLevel(ConsistencyLevel.SESSION);
    }

    static protected CosmosClientBuilder createGatewayRxDocumentClient(ConsistencyLevel consistencyLevel, boolean multiMasterEnabled,
                                                                       List<String> preferredRegions, boolean contentResponseOnWriteEnabled) {
        GatewayConnectionConfig gatewayConnectionConfig = new GatewayConnectionConfig();
        return new CosmosClientBuilder().endpoint(TestConfigurations.HOST)
                                        .credential(credential)
                                        .gatewayMode(gatewayConnectionConfig)
                                        .multipleWriteRegionsEnabled(multiMasterEnabled)
                                        .preferredRegions(preferredRegions)
                                        .contentResponseOnWriteEnabled(contentResponseOnWriteEnabled)
                                        .consistencyLevel(consistencyLevel);
    }

    static protected CosmosClientBuilder createGatewayRxDocumentClient() {
        return createGatewayRxDocumentClient(ConsistencyLevel.SESSION, false, null, true);
    }

    static protected CosmosClientBuilder createDirectRxDocumentClient(ConsistencyLevel consistencyLevel,
                                                                      Protocol protocol,
                                                                      boolean multiMasterEnabled,
                                                                      List<String> preferredRegions,
                                                                      boolean contentResponseOnWriteEnabled) {
        CosmosClientBuilder builder = new CosmosClientBuilder().endpoint(TestConfigurations.HOST)
                                                               .credential(credential)
                                                               .directMode(DirectConnectionConfig.getDefaultConfig())
                                                               .contentResponseOnWriteEnabled(contentResponseOnWriteEnabled)
                                                               .consistencyLevel(consistencyLevel);
        if (preferredRegions != null) {
            builder.preferredRegions(preferredRegions);
        }

        if (multiMasterEnabled && consistencyLevel == ConsistencyLevel.SESSION) {
            builder.multipleWriteRegionsEnabled(true);
        }

        Configs configs = spy(new Configs());
        doAnswer((Answer<Protocol>)invocation -> protocol).when(configs).getProtocol();

        return injectConfigs(builder, configs);
    }

    protected int expectedNumberOfPages(int totalExpectedResult, int maxPageSize) {
        return Math.max((totalExpectedResult + maxPageSize - 1 ) / maxPageSize, 1);
    }

    @DataProvider(name = "queryMetricsArgProvider")
    public Object[][] queryMetricsArgProvider() {
        return new Object[][]{
            {true},
            {false},
        };
    }

    public static CosmosClientBuilder copyCosmosClientBuilder(CosmosClientBuilder builder) {
        return CosmosBridgeInternal.cloneCosmosClientBuilder(builder);
    }
}<|MERGE_RESOLUTION|>--- conflicted
+++ resolved
@@ -472,17 +472,10 @@
         return BridgeInternal.getProperties(cosmosContainer.createItem(item).block());
     }
 
-<<<<<<< HEAD
-    public <T> Flux<CosmosAsyncItemResponse<T>> bulkInsert(CosmosAsyncContainer cosmosContainer,
-                                                           List<T> documentDefinitionList,
-                                                           int concurrencyLevel) {
-        List<Mono<CosmosAsyncItemResponse<T>>> result =
-=======
     public <T> Flux<CosmosItemResponse<T>> bulkInsert(CosmosAsyncContainer cosmosContainer,
                                                       List<T> documentDefinitionList,
                                                       int concurrencyLevel) {
         List<Mono<CosmosItemResponse<T>>> result =
->>>>>>> d2e5b91f
             new ArrayList<>(documentDefinitionList.size());
         for (T docDef : documentDefinitionList) {
             result.add(cosmosContainer.createItem(docDef));
