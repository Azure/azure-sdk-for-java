// Copyright (c) Microsoft Corporation. All rights reserved.
// Licensed under the MIT License.
package com.azure.cosmos.rx;

import com.azure.core.credential.AzureKeyCredential;
import com.azure.cosmos.BridgeInternal;
import com.azure.cosmos.ConsistencyLevel;
import com.azure.cosmos.CosmosAsyncClient;
import com.azure.cosmos.CosmosAsyncClientTest;
import com.azure.cosmos.CosmosAsyncContainer;
import com.azure.cosmos.CosmosAsyncDatabase;
import com.azure.cosmos.CosmosAsyncUser;
import com.azure.cosmos.CosmosBridgeInternal;
import com.azure.cosmos.CosmosClient;
import com.azure.cosmos.CosmosClientBuilder;
import com.azure.cosmos.CosmosDatabase;
import com.azure.cosmos.CosmosDatabaseForTest;
import com.azure.cosmos.CosmosException;
import com.azure.cosmos.CosmosResponseValidator;
import com.azure.cosmos.DirectConnectionConfig;
import com.azure.cosmos.GatewayConnectionConfig;
import com.azure.cosmos.TestNGLogListener;
import com.azure.cosmos.ThrottlingRetryOptions;
import com.azure.cosmos.implementation.Configs;
import com.azure.cosmos.implementation.ConnectionPolicy;
import com.azure.cosmos.implementation.InternalObjectNode;
import com.azure.cosmos.implementation.FailureValidator;
import com.azure.cosmos.implementation.FeedResponseListValidator;
import com.azure.cosmos.implementation.PathParser;
import com.azure.cosmos.implementation.Resource;
import com.azure.cosmos.implementation.TestConfigurations;
import com.azure.cosmos.implementation.Utils;
import com.azure.cosmos.implementation.directconnectivity.Protocol;
import com.azure.cosmos.implementation.guava25.base.CaseFormat;
import com.azure.cosmos.implementation.guava25.collect.ImmutableList;
import com.azure.cosmos.models.CompositePath;
import com.azure.cosmos.models.CompositePathSortOrder;
import com.azure.cosmos.models.CosmosContainerProperties;
import com.azure.cosmos.models.CosmosContainerRequestOptions;
import com.azure.cosmos.models.CosmosDatabaseProperties;
import com.azure.cosmos.models.CosmosDatabaseResponse;
import com.azure.cosmos.models.CosmosItemResponse;
import com.azure.cosmos.models.CosmosResponse;
import com.azure.cosmos.models.CosmosStoredProcedureRequestOptions;
import com.azure.cosmos.models.CosmosUserProperties;
import com.azure.cosmos.models.CosmosUserResponse;
import com.azure.cosmos.models.FeedResponse;
import com.azure.cosmos.models.IncludedPath;
import com.azure.cosmos.models.IndexingPolicy;
import com.azure.cosmos.models.ModelBridgeInternal;
import com.azure.cosmos.models.PartitionKey;
import com.azure.cosmos.models.PartitionKeyDefinition;
<<<<<<< HEAD
import com.azure.cosmos.models.QueryRequestOptions;
=======
import com.azure.cosmos.models.CosmosQueryRequestOptions;
>>>>>>> 72d53830
import com.azure.cosmos.models.SqlQuerySpec;
import com.azure.cosmos.models.ThroughputProperties;
import com.azure.cosmos.util.CosmosPagedFlux;
import com.fasterxml.jackson.core.JsonParser;
import com.fasterxml.jackson.core.type.TypeReference;
import com.fasterxml.jackson.databind.DeserializationFeature;
import com.fasterxml.jackson.databind.ObjectMapper;
import io.reactivex.subscribers.TestSubscriber;
import org.apache.commons.lang3.ObjectUtils;
import org.apache.commons.lang3.StringUtils;
import org.mockito.stubbing.Answer;
import org.slf4j.Logger;
import org.slf4j.LoggerFactory;
import org.testng.annotations.AfterSuite;
import org.testng.annotations.BeforeSuite;
import org.testng.annotations.DataProvider;
import org.testng.annotations.Listeners;
import reactor.core.publisher.Flux;
import reactor.core.publisher.Mono;
import reactor.core.scheduler.Schedulers;

import java.time.Duration;
import java.util.ArrayList;
import java.util.Collections;
import java.util.List;
import java.util.UUID;
import java.util.concurrent.TimeUnit;
import java.util.stream.Collectors;

import static com.azure.cosmos.BridgeInternal.extractConfigs;
import static com.azure.cosmos.BridgeInternal.injectConfigs;
import static org.assertj.core.api.Assertions.assertThat;
import static org.mockito.Mockito.doAnswer;
import static org.mockito.Mockito.spy;

@Listeners({TestNGLogListener.class})
public class TestSuiteBase extends CosmosAsyncClientTest {

    private static final int DEFAULT_BULK_INSERT_CONCURRENCY_LEVEL = 500;
    private static final ObjectMapper objectMapper = new ObjectMapper();

    protected static Logger logger = LoggerFactory.getLogger(TestSuiteBase.class.getSimpleName());
    protected static final int TIMEOUT = 40000;
    protected static final int FEED_TIMEOUT = 40000;
    protected static final int SETUP_TIMEOUT = 60000;
    protected static final int SHUTDOWN_TIMEOUT = 24000;

    protected static final int SUITE_SETUP_TIMEOUT = 120000;
    protected static final int SUITE_SHUTDOWN_TIMEOUT = 60000;

    protected static final int WAIT_REPLICA_CATCH_UP_IN_MILLIS = 4000;

    protected final static ConsistencyLevel accountConsistency;
    protected static final ImmutableList<String> preferredLocations;
    private static final ImmutableList<ConsistencyLevel> desiredConsistencies;
    private static final ImmutableList<Protocol> protocols;

    protected static final AzureKeyCredential credential;

    protected int subscriberValidationTimeout = TIMEOUT;

    private static CosmosAsyncDatabase SHARED_DATABASE;
    private static CosmosAsyncContainer SHARED_MULTI_PARTITION_COLLECTION_WITH_ID_AS_PARTITION_KEY;
    private static CosmosAsyncContainer SHARED_MULTI_PARTITION_COLLECTION;
    private static CosmosAsyncContainer SHARED_MULTI_PARTITION_COLLECTION_WITH_COMPOSITE_AND_SPATIAL_INDEXES;
    private static CosmosAsyncContainer SHARED_SINGLE_PARTITION_COLLECTION;

    public TestSuiteBase(CosmosClientBuilder clientBuilder) {
        super(clientBuilder);
    }

    protected static CosmosAsyncDatabase getSharedCosmosDatabase(CosmosAsyncClient client) {
        return CosmosBridgeInternal.getCosmosDatabaseWithNewClient(SHARED_DATABASE, client);
    }

    protected static CosmosAsyncContainer getSharedMultiPartitionCosmosContainerWithIdAsPartitionKey(CosmosAsyncClient client) {
        return CosmosBridgeInternal.getCosmosContainerWithNewClient(SHARED_MULTI_PARTITION_COLLECTION_WITH_ID_AS_PARTITION_KEY, SHARED_DATABASE, client);
    }

    protected static CosmosAsyncContainer getSharedMultiPartitionCosmosContainer(CosmosAsyncClient client) {
        return CosmosBridgeInternal.getCosmosContainerWithNewClient(SHARED_MULTI_PARTITION_COLLECTION, SHARED_DATABASE, client);
    }

    protected static CosmosAsyncContainer getSharedMultiPartitionCosmosContainerWithCompositeAndSpatialIndexes(CosmosAsyncClient client) {
        return CosmosBridgeInternal.getCosmosContainerWithNewClient(SHARED_MULTI_PARTITION_COLLECTION_WITH_COMPOSITE_AND_SPATIAL_INDEXES, SHARED_DATABASE, client);
    }

    protected static CosmosAsyncContainer getSharedSinglePartitionCosmosContainer(CosmosAsyncClient client) {
        return CosmosBridgeInternal.getCosmosContainerWithNewClient(SHARED_SINGLE_PARTITION_COLLECTION, SHARED_DATABASE, client);
    }

    static {
        accountConsistency = parseConsistency(TestConfigurations.CONSISTENCY);
        desiredConsistencies = immutableListOrNull(
            ObjectUtils.defaultIfNull(parseDesiredConsistencies(TestConfigurations.DESIRED_CONSISTENCIES),
                allEqualOrLowerConsistencies(accountConsistency)));
        preferredLocations = immutableListOrNull(parsePreferredLocation(TestConfigurations.PREFERRED_LOCATIONS));
        protocols = ObjectUtils.defaultIfNull(immutableListOrNull(parseProtocols(TestConfigurations.PROTOCOLS)),
            ImmutableList.of(Protocol.HTTPS, Protocol.TCP));

        //  Object mapper configurations
        objectMapper.configure(DeserializationFeature.FAIL_ON_UNKNOWN_PROPERTIES, false);
        objectMapper.configure(JsonParser.Feature.ALLOW_SINGLE_QUOTES, true);
        objectMapper.configure(JsonParser.Feature.ALLOW_TRAILING_COMMA, true);
        objectMapper.configure(JsonParser.Feature.STRICT_DUPLICATE_DETECTION, true);

        credential = new AzureKeyCredential(TestConfigurations.MASTER_KEY);
    }

    protected TestSuiteBase() {
        logger.debug("Initializing {} ...", this.getClass().getSimpleName());
    }

    private static <T> ImmutableList<T> immutableListOrNull(List<T> list) {
        return list != null ? ImmutableList.copyOf(list) : null;
    }

    private static class DatabaseManagerImpl implements CosmosDatabaseForTest.DatabaseManager {
        public static DatabaseManagerImpl getInstance(CosmosAsyncClient client) {
            return new DatabaseManagerImpl(client);
        }

        private final CosmosAsyncClient client;

        private DatabaseManagerImpl(CosmosAsyncClient client) {
            this.client = client;
        }

        @Override
        public CosmosPagedFlux<CosmosDatabaseProperties> queryDatabases(SqlQuerySpec query) {
            return client.queryDatabases(query, null);
        }

        @Override
        public Mono<CosmosDatabaseResponse> createDatabase(CosmosDatabaseProperties databaseDefinition) {
            return client.createDatabase(databaseDefinition);
        }

        @Override
        public CosmosAsyncDatabase getDatabase(String id) {
            return client.getDatabase(id);
        }
    }

    @BeforeSuite(groups = {"simple", "long", "direct", "multi-master", "emulator", "non-emulator"}, timeOut = SUITE_SETUP_TIMEOUT)
    public static void beforeSuite() {

        logger.info("beforeSuite Started");

        try (CosmosAsyncClient houseKeepingClient = createGatewayHouseKeepingDocumentClient(true).buildAsyncClient()) {
            CosmosDatabaseForTest dbForTest = CosmosDatabaseForTest.create(DatabaseManagerImpl.getInstance(houseKeepingClient));
            SHARED_DATABASE = dbForTest.createdDatabase;
            CosmosContainerRequestOptions options = new CosmosContainerRequestOptions();
            SHARED_MULTI_PARTITION_COLLECTION = createCollection(SHARED_DATABASE, getCollectionDefinitionWithRangeRangeIndex(), options, 10100);
            SHARED_MULTI_PARTITION_COLLECTION_WITH_ID_AS_PARTITION_KEY = createCollection(SHARED_DATABASE, getCollectionDefinitionWithRangeRangeIndexWithIdAsPartitionKey(), options, 10100);
            SHARED_MULTI_PARTITION_COLLECTION_WITH_COMPOSITE_AND_SPATIAL_INDEXES = createCollection(SHARED_DATABASE, getCollectionDefinitionMultiPartitionWithCompositeAndSpatialIndexes(), options);
            SHARED_SINGLE_PARTITION_COLLECTION = createCollection(SHARED_DATABASE, getCollectionDefinitionWithRangeRangeIndex(), options, 6000);
        }
    }

    @AfterSuite(groups = {"simple", "long", "direct", "multi-master", "emulator", "non-emulator"}, timeOut = SUITE_SHUTDOWN_TIMEOUT)
    public static void afterSuite() {

        logger.info("afterSuite Started");

        try (CosmosAsyncClient houseKeepingClient = createGatewayHouseKeepingDocumentClient(true).buildAsyncClient()) {
            safeDeleteDatabase(SHARED_DATABASE);
            CosmosDatabaseForTest.cleanupStaleTestDatabases(DatabaseManagerImpl.getInstance(houseKeepingClient));
        }
    }

    protected static void truncateCollection(CosmosAsyncContainer cosmosContainer) {
        CosmosContainerProperties cosmosContainerProperties = cosmosContainer.read().block().getProperties();
        String cosmosContainerId = cosmosContainerProperties.getId();
        logger.info("Truncating collection {} ...", cosmosContainerId);
        List<String> paths = cosmosContainerProperties.getPartitionKeyDefinition().getPaths();
<<<<<<< HEAD
        QueryRequestOptions options = new QueryRequestOptions();
=======
        CosmosQueryRequestOptions options = new CosmosQueryRequestOptions();
>>>>>>> 72d53830
        options.setMaxDegreeOfParallelism(-1);
        int maxItemCount = 100;

        logger.info("Truncating collection {} documents ...", cosmosContainer.getId());

        cosmosContainer.queryItems("SELECT * FROM root", options, InternalObjectNode.class)
            .byPage(maxItemCount)
            .publishOn(Schedulers.parallel())
            .flatMap(page -> Flux.fromIterable(page.getResults()))
            .flatMap(doc -> {

                PartitionKey partitionKey = null;

                Object propertyValue = null;
                if (paths != null && !paths.isEmpty()) {
                    List<String> pkPath = PathParser.getPathParts(paths.get(0));
                    propertyValue = ModelBridgeInternal.getObjectByPathFromJsonSerializable(doc, pkPath);
                    if (propertyValue == null) {
                        partitionKey = PartitionKey.NONE;
                    } else {
                        partitionKey = new PartitionKey(propertyValue);
                    }
                } else {
                    partitionKey = new PartitionKey(null);
                }

                return cosmosContainer.deleteItem(doc.getId(), partitionKey);
            }).then().block();
        logger.info("Truncating collection {} triggers ...", cosmosContainerId);

        cosmosContainer.getScripts().queryTriggers("SELECT * FROM root", options)
            .byPage(maxItemCount)
            .publishOn(Schedulers.parallel())
            .flatMap(page -> Flux.fromIterable(page.getResults()))
            .flatMap(trigger -> {
//                    if (paths != null && !paths.isEmpty()) {
//                        Object propertyValue = trigger.getObjectByPath(PathParser.getPathParts(paths.get(0)));
//                        requestOptions.partitionKey(new PartitionKey(propertyValue));
//                        Object propertyValue = getTrigger.getObjectByPath(PathParser.getPathParts(getPaths.get(0)));
//                        requestOptions.getPartitionKey(new PartitionKey(propertyValue));
//                    }

                return cosmosContainer.getScripts().getTrigger(trigger.getId()).delete();
            }).then().block();

        logger.info("Truncating collection {} storedProcedures ...", cosmosContainerId);

        cosmosContainer.getScripts().queryStoredProcedures("SELECT * FROM root", options)
            .byPage(maxItemCount)
            .publishOn(Schedulers.parallel())
            .flatMap(page -> Flux.fromIterable(page.getResults()))
            .flatMap(storedProcedure -> {

//                    if (getPaths != null && !getPaths.isEmpty()) {
//                    if (paths != null && !paths.isEmpty()) {
//                        Object propertyValue = storedProcedure.getObjectByPath(PathParser.getPathParts(paths.get(0)));
//                        requestOptions.partitionKey(new PartitionKey(propertyValue));
//                        requestOptions.getPartitionKey(new PartitionKey(propertyValue));
//                    }

                return cosmosContainer.getScripts().getStoredProcedure(storedProcedure.getId()).delete(new CosmosStoredProcedureRequestOptions());
            }).then().block();

        logger.info("Truncating collection {} udfs ...", cosmosContainerId);

        cosmosContainer.getScripts().queryUserDefinedFunctions("SELECT * FROM root", options)
            .byPage(maxItemCount)
            .publishOn(Schedulers.parallel())
            .flatMap(page -> Flux.fromIterable(page.getResults()))
            .flatMap(udf -> {

//                    if (getPaths != null && !getPaths.isEmpty()) {
//                    if (paths != null && !paths.isEmpty()) {
//                        Object propertyValue = udf.getObjectByPath(PathParser.getPathParts(paths.get(0)));
//                        requestOptions.partitionKey(new PartitionKey(propertyValue));
//                        requestOptions.getPartitionKey(new PartitionKey(propertyValue));
//                    }

                return cosmosContainer.getScripts().getUserDefinedFunction(udf.getId()).delete();
            }).then().block();

        logger.info("Finished truncating collection {}.", cosmosContainerId);
    }

    @SuppressWarnings({"fallthrough"})
    protected static void waitIfNeededForReplicasToCatchUp(CosmosClientBuilder clientBuilder) {
        switch (CosmosBridgeInternal.getConsistencyLevel(clientBuilder)) {
            case EVENTUAL:
            case CONSISTENT_PREFIX:
                logger.info(" additional wait in EVENTUAL mode so the replica catch up");
                // give times to replicas to catch up after a write
                try {
                    TimeUnit.MILLISECONDS.sleep(WAIT_REPLICA_CATCH_UP_IN_MILLIS);
                } catch (Exception e) {
                    logger.error("unexpected failure", e);
                }

            case SESSION:
            case BOUNDED_STALENESS:
            case STRONG:
            default:
                break;
        }
    }

    public static CosmosAsyncContainer createCollection(CosmosAsyncDatabase database, CosmosContainerProperties cosmosContainerProperties,
                                                        CosmosContainerRequestOptions options, int throughput) {
        database.createContainer(cosmosContainerProperties, ThroughputProperties.createManualThroughput(throughput), options).block();
        return database.getContainer(cosmosContainerProperties.getId());
    }

    public static CosmosAsyncContainer createCollection(CosmosAsyncDatabase database, CosmosContainerProperties cosmosContainerProperties,
                                                        CosmosContainerRequestOptions options) {
        database.createContainer(cosmosContainerProperties, options).block();
        return database.getContainer(cosmosContainerProperties.getId());
    }

    private static CosmosContainerProperties getCollectionDefinitionMultiPartitionWithCompositeAndSpatialIndexes() {
        final String NUMBER_FIELD = "numberField";
        final String STRING_FIELD = "stringField";
        final String NUMBER_FIELD_2 = "numberField2";
        final String STRING_FIELD_2 = "stringField2";
        final String BOOL_FIELD = "boolField";
        final String NULL_FIELD = "nullField";
        final String OBJECT_FIELD = "objectField";
        final String ARRAY_FIELD = "arrayField";
        final String SHORT_STRING_FIELD = "shortStringField";
        final String MEDIUM_STRING_FIELD = "mediumStringField";
        final String LONG_STRING_FIELD = "longStringField";
        final String PARTITION_KEY = "pk";

        PartitionKeyDefinition partitionKeyDefinition = new PartitionKeyDefinition();
        ArrayList<String> partitionKeyPaths = new ArrayList<String>();
        partitionKeyPaths.add("/" + PARTITION_KEY);
        partitionKeyDefinition.setPaths(partitionKeyPaths);

        CosmosContainerProperties cosmosContainerProperties = new CosmosContainerProperties(UUID.randomUUID().toString(), partitionKeyDefinition);

        IndexingPolicy indexingPolicy = new IndexingPolicy();
        List<List<CompositePath>> compositeIndexes = new ArrayList<>();

        //Simple
        ArrayList<CompositePath> compositeIndexSimple = new ArrayList<CompositePath>();
        CompositePath compositePath1 = new CompositePath();
        compositePath1.setPath("/" + NUMBER_FIELD);
        compositePath1.setOrder(CompositePathSortOrder.ASCENDING);

        CompositePath compositePath2 = new CompositePath();
        compositePath2.setPath("/" + STRING_FIELD);
        compositePath2.setOrder(CompositePathSortOrder.DESCENDING);

        compositeIndexSimple.add(compositePath1);
        compositeIndexSimple.add(compositePath2);

        //Max Columns
        ArrayList<CompositePath> compositeIndexMaxColumns = new ArrayList<CompositePath>();
        CompositePath compositePath3 = new CompositePath();
        compositePath3.setPath("/" + NUMBER_FIELD);
        compositePath3.setOrder(CompositePathSortOrder.DESCENDING);

        CompositePath compositePath4 = new CompositePath();
        compositePath4.setPath("/" + STRING_FIELD);
        compositePath4.setOrder(CompositePathSortOrder.ASCENDING);

        CompositePath compositePath5 = new CompositePath();
        compositePath5.setPath("/" + NUMBER_FIELD_2);
        compositePath5.setOrder(CompositePathSortOrder.DESCENDING);

        CompositePath compositePath6 = new CompositePath();
        compositePath6.setPath("/" + STRING_FIELD_2);
        compositePath6.setOrder(CompositePathSortOrder.ASCENDING);

        compositeIndexMaxColumns.add(compositePath3);
        compositeIndexMaxColumns.add(compositePath4);
        compositeIndexMaxColumns.add(compositePath5);
        compositeIndexMaxColumns.add(compositePath6);

        //Primitive Values
        ArrayList<CompositePath> compositeIndexPrimitiveValues = new ArrayList<CompositePath>();
        CompositePath compositePath7 = new CompositePath();
        compositePath7.setPath("/" + NUMBER_FIELD);
        compositePath7.setOrder(CompositePathSortOrder.DESCENDING);

        CompositePath compositePath8 = new CompositePath();
        compositePath8.setPath("/" + STRING_FIELD);
        compositePath8.setOrder(CompositePathSortOrder.ASCENDING);

        CompositePath compositePath9 = new CompositePath();
        compositePath9.setPath("/" + BOOL_FIELD);
        compositePath9.setOrder(CompositePathSortOrder.DESCENDING);

        CompositePath compositePath10 = new CompositePath();
        compositePath10.setPath("/" + NULL_FIELD);
        compositePath10.setOrder(CompositePathSortOrder.ASCENDING);

        compositeIndexPrimitiveValues.add(compositePath7);
        compositeIndexPrimitiveValues.add(compositePath8);
        compositeIndexPrimitiveValues.add(compositePath9);
        compositeIndexPrimitiveValues.add(compositePath10);

        //Long Strings
        ArrayList<CompositePath> compositeIndexLongStrings = new ArrayList<CompositePath>();
        CompositePath compositePath11 = new CompositePath();
        compositePath11.setPath("/" + STRING_FIELD);

        CompositePath compositePath12 = new CompositePath();
        compositePath12.setPath("/" + SHORT_STRING_FIELD);

        CompositePath compositePath13 = new CompositePath();
        compositePath13.setPath("/" + MEDIUM_STRING_FIELD);

        CompositePath compositePath14 = new CompositePath();
        compositePath14.setPath("/" + LONG_STRING_FIELD);

        compositeIndexLongStrings.add(compositePath11);
        compositeIndexLongStrings.add(compositePath12);
        compositeIndexLongStrings.add(compositePath13);
        compositeIndexLongStrings.add(compositePath14);

        compositeIndexes.add(compositeIndexSimple);
        compositeIndexes.add(compositeIndexMaxColumns);
        compositeIndexes.add(compositeIndexPrimitiveValues);
        compositeIndexes.add(compositeIndexLongStrings);

        indexingPolicy.setCompositeIndexes(compositeIndexes);
        cosmosContainerProperties.setIndexingPolicy(indexingPolicy);

        return cosmosContainerProperties;
    }

    public static CosmosAsyncContainer createCollection(CosmosAsyncClient client, String dbId, CosmosContainerProperties collectionDefinition) {
        CosmosAsyncDatabase database = client.getDatabase(dbId);
        database.createContainer(collectionDefinition).block();
        return database.getContainer(collectionDefinition.getId());
    }

    public static void deleteCollection(CosmosAsyncClient client, String dbId, String collectionId) {
        client.getDatabase(dbId).getContainer(collectionId).delete().block();
    }

    public static InternalObjectNode createDocument(CosmosAsyncContainer cosmosContainer, InternalObjectNode item) {
        return BridgeInternal.getProperties(cosmosContainer.createItem(item).block());
    }

    public <T> Flux<CosmosItemResponse<T>> bulkInsert(CosmosAsyncContainer cosmosContainer,
                                                      List<T> documentDefinitionList,
                                                      int concurrencyLevel) {
        List<Mono<CosmosItemResponse<T>>> result =
            new ArrayList<>(documentDefinitionList.size());
        for (T docDef : documentDefinitionList) {
            result.add(cosmosContainer.createItem(docDef));
        }

        return Flux.merge(Flux.fromIterable(result), concurrencyLevel);
    }
    public <T> List<T> bulkInsertBlocking(CosmosAsyncContainer cosmosContainer,
                                                         List<T> documentDefinitionList) {
        return bulkInsert(cosmosContainer, documentDefinitionList, DEFAULT_BULK_INSERT_CONCURRENCY_LEVEL)
            .publishOn(Schedulers.parallel())
            .map(itemResponse -> itemResponse.getItem())
            .collectList()
            .block();
    }

    public void voidBulkInsertBlocking(CosmosAsyncContainer cosmosContainer,
                                       List<InternalObjectNode> documentDefinitionList) {
        bulkInsert(cosmosContainer, documentDefinitionList, DEFAULT_BULK_INSERT_CONCURRENCY_LEVEL)
            .publishOn(Schedulers.parallel())
            .map(itemResponse -> BridgeInternal.getProperties(itemResponse))
            .then()
            .block();
    }

    public static CosmosAsyncUser createUser(CosmosAsyncClient client, String databaseId, CosmosUserProperties userSettings) {
        CosmosAsyncDatabase database = client.getDatabase(databaseId);
        CosmosUserResponse userResponse = database.createUser(userSettings).block();
        return database.getUser(userResponse.getProperties().getId());
    }

    public static CosmosAsyncUser safeCreateUser(CosmosAsyncClient client, String databaseId, CosmosUserProperties user) {
        deleteUserIfExists(client, databaseId, user.getId());
        return createUser(client, databaseId, user);
    }

    private static CosmosAsyncContainer safeCreateCollection(CosmosAsyncClient client, String databaseId, CosmosContainerProperties collection, CosmosContainerRequestOptions options) {
        deleteCollectionIfExists(client, databaseId, collection.getId());
        return createCollection(client.getDatabase(databaseId), collection, options);
    }

    static protected CosmosContainerProperties getCollectionDefinition() {
        PartitionKeyDefinition partitionKeyDef = new PartitionKeyDefinition();
        ArrayList<String> paths = new ArrayList<String>();
        paths.add("/mypk");
        partitionKeyDef.setPaths(paths);

        CosmosContainerProperties collectionDefinition = new CosmosContainerProperties(UUID.randomUUID().toString(), partitionKeyDef);

        return collectionDefinition;
    }

    static protected CosmosContainerProperties getCollectionDefinitionWithRangeRangeIndexWithIdAsPartitionKey() {
        return getCollectionDefinitionWithRangeRangeIndex(Collections.singletonList("/id"));
    }

    static protected CosmosContainerProperties getCollectionDefinitionWithRangeRangeIndex() {
        return getCollectionDefinitionWithRangeRangeIndex(Collections.singletonList("/mypk"));
    }

    static protected CosmosContainerProperties getCollectionDefinitionWithRangeRangeIndex(List<String> partitionKeyPath) {
        PartitionKeyDefinition partitionKeyDef = new PartitionKeyDefinition();

        partitionKeyDef.setPaths(partitionKeyPath);
        IndexingPolicy indexingPolicy = new IndexingPolicy();
        List<IncludedPath> includedPaths = new ArrayList<>();
        IncludedPath includedPath = new IncludedPath("/*");
        includedPaths.add(includedPath);
        indexingPolicy.setIncludedPaths(includedPaths);

        CosmosContainerProperties cosmosContainerProperties = new CosmosContainerProperties(UUID.randomUUID().toString(), partitionKeyDef);
        cosmosContainerProperties.setIndexingPolicy(indexingPolicy);

        return cosmosContainerProperties;
    }

    public static void deleteCollectionIfExists(CosmosAsyncClient client, String databaseId, String collectionId) {
        CosmosAsyncDatabase database = client.getDatabase(databaseId);
        database.read().block();
        List<CosmosContainerProperties> res = database.queryContainers(String.format("SELECT * FROM root r where r.id = '%s'", collectionId), null)
            .collectList()
            .block();

        if (!res.isEmpty()) {
            deleteCollection(database, collectionId);
        }
    }

    public static void deleteCollection(CosmosAsyncDatabase cosmosDatabase, String collectionId) {
        cosmosDatabase.getContainer(collectionId).delete().block();
    }

    public static void deleteCollection(CosmosAsyncContainer cosmosContainer) {
        cosmosContainer.delete().block();
    }

    public static void deleteDocumentIfExists(CosmosAsyncClient client, String databaseId, String collectionId, String docId) {
<<<<<<< HEAD
        QueryRequestOptions options = new QueryRequestOptions();
=======
        CosmosQueryRequestOptions options = new CosmosQueryRequestOptions();
>>>>>>> 72d53830
        options.setPartitionKey(new PartitionKey(docId));
        CosmosAsyncContainer cosmosContainer = client.getDatabase(databaseId).getContainer(collectionId);

        List<InternalObjectNode> res = cosmosContainer
            .queryItems(String.format("SELECT * FROM root r where r.id = '%s'", docId), options, InternalObjectNode.class)
            .byPage()
            .flatMap(page -> Flux.fromIterable(page.getResults()))
            .collectList().block();

        if (!res.isEmpty()) {
            deleteDocument(cosmosContainer, docId);
        }
    }

    public static void safeDeleteDocument(CosmosAsyncContainer cosmosContainer, String documentId, Object partitionKey) {
        if (cosmosContainer != null && documentId != null) {
            try {
                cosmosContainer.deleteItem(documentId, new PartitionKey(partitionKey)).block();
            } catch (Exception e) {
                CosmosException dce = Utils.as(e, CosmosException.class);
                if (dce == null || dce.getStatusCode() != 404) {
                    throw e;
                }
            }
        }
    }

    public static void deleteDocument(CosmosAsyncContainer cosmosContainer, String documentId) {
        cosmosContainer.deleteItem(documentId, PartitionKey.NONE).block();
    }

    public static void deleteUserIfExists(CosmosAsyncClient client, String databaseId, String userId) {
        CosmosAsyncDatabase database = client.getDatabase(databaseId);
        client.getDatabase(databaseId).read().block();
        List<CosmosUserProperties> res = database
            .queryUsers(String.format("SELECT * FROM root r where r.id = '%s'", userId), null)
            .collectList().block();
        if (!res.isEmpty()) {
            deleteUser(database, userId);
        }
    }

    public static void deleteUser(CosmosAsyncDatabase database, String userId) {
        database.getUser(userId).delete().block();
    }

    static private CosmosAsyncDatabase safeCreateDatabase(CosmosAsyncClient client, CosmosDatabaseProperties databaseSettings) {
        safeDeleteDatabase(client.getDatabase(databaseSettings.getId()));
        client.createDatabase(databaseSettings).block();
        return client.getDatabase(databaseSettings.getId());
    }

    static protected CosmosAsyncDatabase createDatabase(CosmosAsyncClient client, String databaseId) {
        CosmosDatabaseProperties databaseSettings = new CosmosDatabaseProperties(databaseId);
        client.createDatabase(databaseSettings).block();
        return client.getDatabase(databaseSettings.getId());
    }

    static protected CosmosDatabase createSyncDatabase(CosmosClient client, String databaseId) {
        CosmosDatabaseProperties databaseSettings = new CosmosDatabaseProperties(databaseId);
        try {
            client.createDatabase(databaseSettings);
            return client.getDatabase(databaseSettings.getId());
        } catch (CosmosException e) {
            e.printStackTrace();
        }
        return null;
    }

    static protected CosmosAsyncDatabase createDatabaseIfNotExists(CosmosAsyncClient client, String databaseId) {
        List<CosmosDatabaseProperties> res = client.queryDatabases(String.format("SELECT * FROM r where r.id = '%s'", databaseId), null)
            .collectList()
            .block();
        if (res.size() != 0) {
            CosmosAsyncDatabase database = client.getDatabase(databaseId);
            database.read().block();
            return database;
        } else {
            CosmosDatabaseProperties databaseSettings = new CosmosDatabaseProperties(databaseId);
            client.createDatabase(databaseSettings).block();
            return client.getDatabase(databaseSettings.getId());
        }
    }

    static protected void safeDeleteDatabase(CosmosAsyncDatabase database) {
        if (database != null) {
            try {
                database.delete().block();
            } catch (Exception e) {
            }
        }
    }

    static protected void safeDeleteSyncDatabase(CosmosDatabase database) {
        if (database != null) {
            try {
                logger.info("attempting to delete database ....");
                database.delete();
                logger.info("database deletion completed");
            } catch (Exception e) {
                logger.error("failed to delete sync database", e);
            }
        }
    }

    static protected void safeDeleteAllCollections(CosmosAsyncDatabase database) {
        if (database != null) {
            List<CosmosContainerProperties> collections = database.readAllContainers()
                .collectList()
                .block();

            for(CosmosContainerProperties collection: collections) {
                database.getContainer(collection.getId()).delete().block();
            }
        }
    }

    static protected void safeDeleteCollection(CosmosAsyncContainer collection) {
        if (collection != null) {
            try {
                collection.delete().block();
            } catch (Exception e) {
            }
        }
    }

    static protected void safeDeleteCollection(CosmosAsyncDatabase database, String collectionId) {
        if (database != null && collectionId != null) {
            try {
                database.getContainer(collectionId).delete().block();
            } catch (Exception e) {
            }
        }
    }

    static protected void safeCloseAsync(CosmosAsyncClient client) {
        if (client != null) {
            new Thread(() -> {
                try {
                    client.close();
                } catch (Exception e) {
                    logger.error("failed to close client", e);
                }
            }).start();
        }
    }

    static protected void safeClose(CosmosAsyncClient client) {
        if (client != null) {
            try {
                client.close();
            } catch (Exception e) {
                logger.error("failed to close client", e);
            }
        }
    }

    static protected void safeCloseSyncClient(CosmosClient client) {
        if (client != null) {
            try {
                logger.info("closing client ...");
                client.close();
                logger.info("closing client completed");
            } catch (Exception e) {
                logger.error("failed to close client", e);
            }
        }
    }

    @SuppressWarnings("rawtypes")
    public <T extends CosmosResponse> void validateSuccess(Mono<T> single, CosmosResponseValidator<T> validator) {
        validateSuccess(single, validator, subscriberValidationTimeout);
    }

    @SuppressWarnings("rawtypes")
    public <T extends CosmosResponse> void validateSuccess(Mono<T> single, CosmosResponseValidator<T> validator, long timeout) {
        validateSuccess(single.flux(), validator, timeout);
    }

    @SuppressWarnings("rawtypes")
    public static <T extends CosmosResponse> void validateSuccess(Flux<T> flowable,
                                                                  CosmosResponseValidator<T> validator, long timeout) {

        TestSubscriber<T> testSubscriber = new TestSubscriber<>();

        flowable.subscribe(testSubscriber);
        testSubscriber.awaitTerminalEvent(timeout, TimeUnit.MILLISECONDS);
        testSubscriber.assertNoErrors();
        testSubscriber.assertComplete();
        testSubscriber.assertValueCount(1);
        validator.validate(testSubscriber.values().get(0));
    }

    @SuppressWarnings("rawtypes")
    public <T, U extends CosmosResponse> void validateFailure(Mono<U> mono, FailureValidator validator)
        throws InterruptedException {
        validateFailure(mono.flux(), validator, subscriberValidationTimeout);
    }

    @SuppressWarnings("rawtypes")
    public static <T extends Resource, U extends CosmosResponse> void validateFailure(Flux<U> flowable,
                                                                                      FailureValidator validator, long timeout) throws InterruptedException {

        TestSubscriber<CosmosResponse> testSubscriber = new TestSubscriber<>();

        flowable.subscribe(testSubscriber);
        testSubscriber.awaitTerminalEvent(timeout, TimeUnit.MILLISECONDS);
        testSubscriber.assertNotComplete();
        testSubscriber.assertTerminated();
        assertThat(testSubscriber.errors()).hasSize(1);
        validator.validate((Throwable) testSubscriber.getEvents().get(1).get(0));
    }

    @SuppressWarnings("rawtypes")
    public <T extends CosmosItemResponse> void validateItemSuccess(
        Mono<T> responseMono, CosmosItemResponseValidator validator) {

        TestSubscriber<CosmosItemResponse> testSubscriber = new TestSubscriber<>();
        responseMono.subscribe(testSubscriber);
        testSubscriber.awaitTerminalEvent(subscriberValidationTimeout, TimeUnit.MILLISECONDS);
        testSubscriber.assertNoErrors();
        testSubscriber.assertComplete();
        testSubscriber.assertValueCount(1);
        validator.validate(testSubscriber.values().get(0));
    }

    @SuppressWarnings("rawtypes")
    public <T extends CosmosItemResponse> void validateItemFailure(
        Mono<T> responseMono, FailureValidator validator) {
        TestSubscriber<CosmosItemResponse> testSubscriber = new TestSubscriber<>();
        responseMono.subscribe(testSubscriber);
        testSubscriber.awaitTerminalEvent(subscriberValidationTimeout, TimeUnit.MILLISECONDS);
        testSubscriber.assertNotComplete();
        testSubscriber.assertTerminated();
        assertThat(testSubscriber.errors()).hasSize(1);
        validator.validate((Throwable) testSubscriber.getEvents().get(1).get(0));
    }

    public <T> void validateQuerySuccess(Flux<FeedResponse<T>> flowable,
                                                          FeedResponseListValidator<T> validator) {
        validateQuerySuccess(flowable, validator, subscriberValidationTimeout);
    }

    public static <T> void validateQuerySuccess(Flux<FeedResponse<T>> flowable,
                                                                 FeedResponseListValidator<T> validator, long timeout) {

        TestSubscriber<FeedResponse<T>> testSubscriber = new TestSubscriber<>();

        flowable.subscribe(testSubscriber);
        testSubscriber.awaitTerminalEvent(timeout, TimeUnit.MILLISECONDS);
        testSubscriber.assertNoErrors();
        testSubscriber.assertComplete();
        validator.validate(testSubscriber.values());
    }

    public <T> void validateQueryFailure(Flux<FeedResponse<T>> flowable, FailureValidator validator) {
        validateQueryFailure(flowable, validator, subscriberValidationTimeout);
    }

    public static <T> void validateQueryFailure(Flux<FeedResponse<T>> flowable,
                                                                 FailureValidator validator, long timeout) {

        TestSubscriber<FeedResponse<T>> testSubscriber = new TestSubscriber<>();

        flowable.subscribe(testSubscriber);
        testSubscriber.awaitTerminalEvent(timeout, TimeUnit.MILLISECONDS);
        testSubscriber.assertNotComplete();
        testSubscriber.assertTerminated();
        assertThat(testSubscriber.getEvents().get(1)).hasSize(1);
        validator.validate((Throwable) testSubscriber.getEvents().get(1).get(0));
    }

    @DataProvider
    public static Object[][] clientBuilders() {
        return new Object[][]{{createGatewayRxDocumentClient(ConsistencyLevel.SESSION, false, null, true)}};
    }

    @DataProvider
    public static Object[][] clientBuildersWithSessionConsistency() {
        return new Object[][]{
            {createDirectRxDocumentClient(ConsistencyLevel.SESSION, Protocol.HTTPS, false, null, true)},
            {createDirectRxDocumentClient(ConsistencyLevel.SESSION, Protocol.TCP, false, null, true)},
            {createGatewayRxDocumentClient(ConsistencyLevel.SESSION, false, null, true)}
        };
    }

    static ConsistencyLevel parseConsistency(String consistency) {
        if (consistency != null) {
            consistency = CaseFormat.UPPER_CAMEL.to(CaseFormat.UPPER_UNDERSCORE, consistency).trim();
            return ConsistencyLevel.valueOf(consistency);
        }

        logger.error("INVALID configured test consistency [{}].", consistency);
        throw new IllegalStateException("INVALID configured test consistency " + consistency);
    }

    static List<String> parsePreferredLocation(String preferredLocations) {
        if (StringUtils.isEmpty(preferredLocations)) {
            return null;
        }

        try {
            return objectMapper.readValue(preferredLocations, new TypeReference<List<String>>() {
            });
        } catch (Exception e) {
            logger.error("INVALID configured test preferredLocations [{}].", preferredLocations);
            throw new IllegalStateException("INVALID configured test preferredLocations " + preferredLocations);
        }
    }

    static List<Protocol> parseProtocols(String protocols) {
        if (StringUtils.isEmpty(protocols)) {
            return null;
        }
        List<Protocol> protocolList = new ArrayList<>();
        try {
            List<String> protocolStrings = objectMapper.readValue(protocols, new TypeReference<List<String>>() {
            });
            for(String protocol : protocolStrings) {
                protocolList.add(Protocol.valueOf(CaseFormat.UPPER_CAMEL.to(CaseFormat.UPPER_UNDERSCORE, protocol)));
            }
            return protocolList;
        } catch (Exception e) {
            logger.error("INVALID configured test protocols [{}].", protocols);
            throw new IllegalStateException("INVALID configured test protocols " + protocols);
        }
    }

    @DataProvider
    public static Object[][] simpleClientBuildersWithDirect() {
        return simpleClientBuildersWithDirect(true, toArray(protocols));
    }

    @DataProvider
    public static Object[][] simpleClientBuildersWithDirectHttps() {
        return simpleClientBuildersWithDirect(true, Protocol.HTTPS);
    }

    @DataProvider
    public static Object[][] simpleClientBuildersWithDirectTcp() {
        return simpleClientBuildersWithDirect(true, Protocol.TCP);
    }

    @DataProvider
    public static Object[][] simpleClientBuildersWithDirectTcpWithContentResponseOnWriteDisabled() {
        return simpleClientBuildersWithDirect(false, Protocol.TCP);
    }

    private static Object[][] simpleClientBuildersWithDirect(boolean contentResponseOnWriteEnabled, Protocol... protocols) {
        logger.info("Max test consistency to use is [{}]", accountConsistency);
        List<ConsistencyLevel> testConsistencies = ImmutableList.of(ConsistencyLevel.EVENTUAL);

        boolean isMultiMasterEnabled = preferredLocations != null && accountConsistency == ConsistencyLevel.SESSION;

        List<CosmosClientBuilder> cosmosConfigurations = new ArrayList<>();

        for (Protocol protocol : protocols) {
            testConsistencies.forEach(consistencyLevel -> cosmosConfigurations.add(createDirectRxDocumentClient(
                consistencyLevel,
                protocol,
                isMultiMasterEnabled,
                preferredLocations,
                contentResponseOnWriteEnabled)));
        }

        cosmosConfigurations.forEach(c -> {
            ConnectionPolicy connectionPolicy = CosmosBridgeInternal.getConnectionPolicy(c);
            ConsistencyLevel consistencyLevel = CosmosBridgeInternal.getConsistencyLevel(c);
            logger.info("Will Use ConnectionMode [{}], Consistency [{}], Protocol [{}]",
                connectionPolicy.getConnectionMode(),
                consistencyLevel,
                extractConfigs(c).getProtocol()
            );
        });

        cosmosConfigurations.add(createGatewayRxDocumentClient(ConsistencyLevel.SESSION, false, null, contentResponseOnWriteEnabled));

        return cosmosConfigurations.stream().map(b -> new Object[]{b}).collect(Collectors.toList()).toArray(new Object[0][]);
    }

    @DataProvider
    public static Object[][] clientBuildersWithDirect() {
        return clientBuildersWithDirectAllConsistencies(true, toArray(protocols));
    }

    @DataProvider
    public static Object[][] clientBuildersWithDirectHttps() {
        return clientBuildersWithDirectAllConsistencies(true, Protocol.HTTPS);
    }

    @DataProvider
    public static Object[][] clientBuildersWithDirectTcp() {
        return clientBuildersWithDirectAllConsistencies(true, Protocol.TCP);
    }

    @DataProvider
    public static Object[][] clientBuildersWithDirectTcpWithContentResponseOnWriteDisabled() {
        return clientBuildersWithDirectAllConsistencies(false, Protocol.TCP);
    }

    @DataProvider
    public static Object[][] clientBuildersWithDirectSession() {
        return clientBuildersWithDirectSession(true, toArray(protocols));
    }

    static Protocol[] toArray(List<Protocol> protocols) {
        return protocols.toArray(new Protocol[protocols.size()]);
    }

    private static Object[][] clientBuildersWithDirectSession(boolean contentResponseOnWriteEnabled, Protocol... protocols) {
        return clientBuildersWithDirect(new ArrayList<ConsistencyLevel>() {{
            add(ConsistencyLevel.SESSION);
        }}, contentResponseOnWriteEnabled, protocols);
    }

    private static Object[][] clientBuildersWithDirectAllConsistencies(boolean contentResponseOnWriteEnabled, Protocol... protocols) {
        logger.info("Max test consistency to use is [{}]", accountConsistency);
        return clientBuildersWithDirect(desiredConsistencies, contentResponseOnWriteEnabled, protocols);
    }

    static List<ConsistencyLevel> parseDesiredConsistencies(String consistencies) {
        if (StringUtils.isEmpty(consistencies)) {
            return null;
        }
        List<ConsistencyLevel> consistencyLevels = new ArrayList<>();
        try {
            List<String> consistencyStrings = objectMapper.readValue(consistencies, new TypeReference<List<String>>() {});
            for(String consistency : consistencyStrings) {
                consistencyLevels.add(ConsistencyLevel.valueOf(CaseFormat.UPPER_CAMEL.to(CaseFormat.UPPER_UNDERSCORE, consistency)));
            }
            return consistencyLevels;
        } catch (Exception e) {
            logger.error("INVALID consistency test desiredConsistencies [{}].", consistencies);
            throw new IllegalStateException("INVALID configured test desiredConsistencies " + consistencies);
        }
    }

    @SuppressWarnings("fallthrough")
    static List<ConsistencyLevel> allEqualOrLowerConsistencies(ConsistencyLevel accountConsistency) {
        List<ConsistencyLevel> testConsistencies = new ArrayList<>();
        switch (accountConsistency) {

            case STRONG:
                testConsistencies.add(ConsistencyLevel.STRONG);
            case BOUNDED_STALENESS:
                testConsistencies.add(ConsistencyLevel.BOUNDED_STALENESS);
            case SESSION:
                testConsistencies.add(ConsistencyLevel.SESSION);
            case CONSISTENT_PREFIX:
                testConsistencies.add(ConsistencyLevel.CONSISTENT_PREFIX);
            case EVENTUAL:
                testConsistencies.add(ConsistencyLevel.EVENTUAL);
                break;
            default:
                throw new IllegalStateException("INVALID configured test consistency " + accountConsistency);
        }
        return testConsistencies;
    }

    private static Object[][] clientBuildersWithDirect(List<ConsistencyLevel> testConsistencies, boolean contentResponseOnWriteEnabled, Protocol... protocols) {
        boolean isMultiMasterEnabled = preferredLocations != null && accountConsistency == ConsistencyLevel.SESSION;

        List<CosmosClientBuilder> cosmosConfigurations = new ArrayList<>();

        for (Protocol protocol : protocols) {
            testConsistencies.forEach(consistencyLevel -> cosmosConfigurations.add(createDirectRxDocumentClient(consistencyLevel,
                protocol,
                isMultiMasterEnabled,
                preferredLocations,
                contentResponseOnWriteEnabled)));
        }

        cosmosConfigurations.forEach(c -> {
            ConnectionPolicy connectionPolicy = CosmosBridgeInternal.getConnectionPolicy(c);
            ConsistencyLevel consistencyLevel = CosmosBridgeInternal.getConsistencyLevel(c);
            logger.info("Will Use ConnectionMode [{}], Consistency [{}], Protocol [{}]",
                connectionPolicy.getConnectionMode(),
                consistencyLevel,
                extractConfigs(c).getProtocol()
            );
        });

        cosmosConfigurations.add(createGatewayRxDocumentClient(ConsistencyLevel.SESSION, isMultiMasterEnabled, preferredLocations, contentResponseOnWriteEnabled));

        return cosmosConfigurations.stream().map(c -> new Object[]{c}).collect(Collectors.toList()).toArray(new Object[0][]);
    }

    static protected CosmosClientBuilder createGatewayHouseKeepingDocumentClient(boolean contentResponseOnWriteEnabled) {
        ThrottlingRetryOptions options = new ThrottlingRetryOptions();
        options.setMaxRetryWaitTime(Duration.ofSeconds(SUITE_SETUP_TIMEOUT));
        GatewayConnectionConfig gatewayConnectionConfig = new GatewayConnectionConfig();
        return new CosmosClientBuilder().endpoint(TestConfigurations.HOST)
                                        .credential(credential)
                                        .gatewayMode(gatewayConnectionConfig)
                                        .throttlingRetryOptions(options)
                                        .contentResponseOnWriteEnabled(contentResponseOnWriteEnabled)
                                        .consistencyLevel(ConsistencyLevel.SESSION);
    }

    static protected CosmosClientBuilder createGatewayRxDocumentClient(ConsistencyLevel consistencyLevel, boolean multiMasterEnabled,
                                                                       List<String> preferredRegions, boolean contentResponseOnWriteEnabled) {
        GatewayConnectionConfig gatewayConnectionConfig = new GatewayConnectionConfig();
        return new CosmosClientBuilder().endpoint(TestConfigurations.HOST)
                                        .credential(credential)
                                        .gatewayMode(gatewayConnectionConfig)
                                        .multipleWriteRegionsEnabled(multiMasterEnabled)
                                        .preferredRegions(preferredRegions)
                                        .contentResponseOnWriteEnabled(contentResponseOnWriteEnabled)
                                        .consistencyLevel(consistencyLevel);
    }

    static protected CosmosClientBuilder createGatewayRxDocumentClient() {
        return createGatewayRxDocumentClient(ConsistencyLevel.SESSION, false, null, true);
    }

    static protected CosmosClientBuilder createDirectRxDocumentClient(ConsistencyLevel consistencyLevel,
                                                                      Protocol protocol,
                                                                      boolean multiMasterEnabled,
                                                                      List<String> preferredRegions,
                                                                      boolean contentResponseOnWriteEnabled) {
        CosmosClientBuilder builder = new CosmosClientBuilder().endpoint(TestConfigurations.HOST)
                                                               .credential(credential)
                                                               .directMode(DirectConnectionConfig.getDefaultConfig())
                                                               .contentResponseOnWriteEnabled(contentResponseOnWriteEnabled)
                                                               .consistencyLevel(consistencyLevel);
        if (preferredRegions != null) {
            builder.preferredRegions(preferredRegions);
        }

        if (multiMasterEnabled && consistencyLevel == ConsistencyLevel.SESSION) {
            builder.multipleWriteRegionsEnabled(true);
        }

        Configs configs = spy(new Configs());
        doAnswer((Answer<Protocol>)invocation -> protocol).when(configs).getProtocol();

        return injectConfigs(builder, configs);
    }

    protected int expectedNumberOfPages(int totalExpectedResult, int maxPageSize) {
        return Math.max((totalExpectedResult + maxPageSize - 1 ) / maxPageSize, 1);
    }

    @DataProvider(name = "queryMetricsArgProvider")
    public Object[][] queryMetricsArgProvider() {
        return new Object[][]{
            {true},
            {false},
        };
    }

    public static CosmosClientBuilder copyCosmosClientBuilder(CosmosClientBuilder builder) {
        return CosmosBridgeInternal.cloneCosmosClientBuilder(builder);
    }
}<|MERGE_RESOLUTION|>--- conflicted
+++ resolved
@@ -50,11 +50,7 @@
 import com.azure.cosmos.models.ModelBridgeInternal;
 import com.azure.cosmos.models.PartitionKey;
 import com.azure.cosmos.models.PartitionKeyDefinition;
-<<<<<<< HEAD
-import com.azure.cosmos.models.QueryRequestOptions;
-=======
 import com.azure.cosmos.models.CosmosQueryRequestOptions;
->>>>>>> 72d53830
 import com.azure.cosmos.models.SqlQuerySpec;
 import com.azure.cosmos.models.ThroughputProperties;
 import com.azure.cosmos.util.CosmosPagedFlux;
@@ -231,11 +227,7 @@
         String cosmosContainerId = cosmosContainerProperties.getId();
         logger.info("Truncating collection {} ...", cosmosContainerId);
         List<String> paths = cosmosContainerProperties.getPartitionKeyDefinition().getPaths();
-<<<<<<< HEAD
-        QueryRequestOptions options = new QueryRequestOptions();
-=======
         CosmosQueryRequestOptions options = new CosmosQueryRequestOptions();
->>>>>>> 72d53830
         options.setMaxDegreeOfParallelism(-1);
         int maxItemCount = 100;
 
@@ -581,11 +573,7 @@
     }
 
     public static void deleteDocumentIfExists(CosmosAsyncClient client, String databaseId, String collectionId, String docId) {
-<<<<<<< HEAD
-        QueryRequestOptions options = new QueryRequestOptions();
-=======
         CosmosQueryRequestOptions options = new CosmosQueryRequestOptions();
->>>>>>> 72d53830
         options.setPartitionKey(new PartitionKey(docId));
         CosmosAsyncContainer cosmosContainer = client.getDatabase(databaseId).getContainer(collectionId);
 
