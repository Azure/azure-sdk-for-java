--- conflicted
+++ resolved
@@ -11,12 +11,8 @@
         super.desiredConsistencyLevel = builder.desiredConsistencyLevel;
         super.masterKeyOrResourceToken = builder.masterKeyOrResourceToken;
         super.serviceEndpoint = builder.serviceEndpoint;
-<<<<<<< HEAD
-        super.cosmosKeyCredential = builder.cosmosKeyCredential;
+        super.credential = builder.credential;
         super.jsonSerializer = builder.jsonSerializer;
-=======
-        super.credential = builder.credential;
->>>>>>> ab9eb786
         super.contentResponseOnWriteEnabled = builder.contentResponseOnWriteEnabled;
     }
 
@@ -26,13 +22,10 @@
             masterKeyOrResourceToken,
             connectionPolicy,
             desiredConsistencyLevel,
-<<<<<<< HEAD
-            configs, cosmosKeyCredential, jsonSerializer, contentResponseOnWriteEnabled);
-=======
             configs,
             credential,
+            jsonSerializer,
             contentResponseOnWriteEnabled);
->>>>>>> ab9eb786
     }
 
     public SpyClientUnderTestFactory.ClientWithGatewaySpy buildWithGatewaySpy() {
@@ -41,13 +34,10 @@
             masterKeyOrResourceToken,
             connectionPolicy,
             desiredConsistencyLevel,
-<<<<<<< HEAD
-            configs, cosmosKeyCredential, jsonSerializer, contentResponseOnWriteEnabled);
-=======
             configs,
             credential,
+            jsonSerializer,
             contentResponseOnWriteEnabled);
->>>>>>> ab9eb786
     }
 
     public SpyClientUnderTestFactory.DirectHttpsClientUnderTest buildWithDirectHttps() {
@@ -55,12 +45,9 @@
             serviceEndpoint,
             masterKeyOrResourceToken,
             connectionPolicy,
-<<<<<<< HEAD
-            desiredConsistencyLevel, cosmosKeyCredential, jsonSerializer, contentResponseOnWriteEnabled);
-=======
             desiredConsistencyLevel,
             credential,
+            jsonSerializer,
             contentResponseOnWriteEnabled);
->>>>>>> ab9eb786
     }
 }