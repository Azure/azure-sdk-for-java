// Copyright (c) Microsoft Corporation. All rights reserved.
// Licensed under the MIT License.
package com.azure.cosmos.rx;

import com.azure.cosmos.CosmosAsyncClient;
import com.azure.cosmos.CosmosAsyncContainer;
import com.azure.cosmos.CosmosClientBuilder;
import com.azure.cosmos.implementation.InternalObjectNode;
import com.azure.cosmos.implementation.FeedResponseListValidator;
import com.azure.cosmos.implementation.FeedResponseValidator;
import com.azure.cosmos.implementation.Utils;
import com.azure.cosmos.implementation.query.UnorderedDistinctMap;
<<<<<<< HEAD
=======
import com.azure.cosmos.implementation.routing.UInt128;
>>>>>>> 846f5853
import com.azure.cosmos.models.CosmosQueryRequestOptions;
import com.azure.cosmos.models.FeedResponse;
import com.azure.cosmos.models.ModelBridgeInternal;
import com.azure.cosmos.rx.pojos.City;
import com.azure.cosmos.rx.pojos.Person;
import com.azure.cosmos.rx.pojos.Pet;
import com.azure.cosmos.util.CosmosPagedFlux;
<<<<<<< HEAD
import com.fasterxml.jackson.annotation.JsonProperty;
import com.fasterxml.jackson.core.JsonProcessingException;
=======
>>>>>>> 846f5853
import com.fasterxml.jackson.databind.JsonNode;
import com.fasterxml.jackson.databind.ObjectMapper;
import org.testng.annotations.AfterClass;
import org.testng.annotations.BeforeClass;
import org.testng.annotations.Factory;
import org.testng.annotations.Test;

import java.util.ArrayList;
import java.util.Arrays;
import java.util.Iterator;
import java.util.List;
import java.util.Random;
import java.util.UUID;
import java.util.stream.Collectors;

import static org.assertj.core.api.Assertions.assertThat;

public class DistinctQueryTests extends TestSuiteBase {
    private final int TIMEOUT_LONG = 240000;
    private final String FIELD = "name";
    private CosmosAsyncContainer createdCollection;
<<<<<<< HEAD
    private ArrayList<InternalObjectNode> docs = new ArrayList<>();
=======

    private ArrayList<Person> docs = new ArrayList<>();
    private ArrayList<InternalObjectNode> propertiesDocs = new ArrayList<>();
>>>>>>> 846f5853

    private CosmosAsyncClient client;

    @Factory(dataProvider = "clientBuildersWithDirect")
    public DistinctQueryTests(CosmosClientBuilder clientBuilder) {
        super(clientBuilder);
    }

    private static String getRandomName(Random rand) {
        StringBuilder stringBuilder = new StringBuilder();
        stringBuilder.append("name_" + rand.nextInt(100));

        return stringBuilder.toString();
    }

    private static City getRandomCity(Random rand) {
        int index = rand.nextInt(3);
        switch (index) {
            case 0:
                return City.LOS_ANGELES;
            case 1:
                return City.NEW_YORK;
            case 2:
                return City.SEATTLE;
        }

        return City.LOS_ANGELES;
    }

    private static double getRandomIncome(Random rand) {
        return rand.nextDouble() * Double.MAX_VALUE;
    }

    private static int getRandomAge(Random rand) {
        return rand.nextInt(100);
    }

    @Test(groups = {"simple"}, timeOut = TIMEOUT, dataProvider = "queryMetricsArgProvider")
    public void queryDocuments(boolean qmEnabled) {
        String query = "SELECT DISTINCT c.name from c";
        CosmosQueryRequestOptions options = new CosmosQueryRequestOptions();
        options.setQueryMetricsEnabled(qmEnabled);
        options.setMaxDegreeOfParallelism(2);
        CosmosPagedFlux<InternalObjectNode> queryObservable =
            createdCollection.queryItems(query,
                                         options,
                                         InternalObjectNode.class);
        List<Object> nameList = docs.stream()
                                    .map(d -> d.getName())
                                    .collect(Collectors.toList());
        List<Object> collect = propertiesDocs.stream().map(d -> d.get(FIELD)).collect(Collectors.toList());
        nameList.add(collect);

        List<Object> distinctNameList = nameList.stream().distinct().collect(Collectors.toList());

        FeedResponseListValidator<InternalObjectNode> validator =
            new FeedResponseListValidator.Builder<InternalObjectNode>()
                .totalSize(distinctNameList.size())
                .allPagesSatisfy(new FeedResponseValidator.Builder<InternalObjectNode>()
                                     .requestChargeGreaterThanOrEqualTo(1.0)
                                     .build())
                .hasValidQueryMetrics(qmEnabled)
                .build();

        validateQuerySuccess(queryObservable.byPage(5), validator, TIMEOUT);
    }

    @Test(groups = {"simple"}, timeOut = TIMEOUT_LONG)
    public void queryDistinctDocuments() {

        List<String> queries = Arrays.asList(
            // basic distinct queries
            "SELECT %s VALUE null",
            "SELECT %s VALUE false",
            "SELECT %s VALUE true",
            "SELECT %s VALUE 1",
            "SELECT %s VALUE 'a'",
            "SELECT %s VALUE [null, true, false, 1, 'a']",
            "SELECT %s false AS p",
            "SELECT %s 1 AS p",
            "SELECT %s 'a' AS p",

            "SELECT %s VALUE null FROM c",
            "SELECT %s VALUE false FROM c",
            "SELECT %s VALUE 1 FROM c",
            "SELECT %s VALUE 'a' FROM c",
            "SELECT %s null AS p FROM c",
            "SELECT %s false AS p FROM c",
            "SELECT %s 1 AS p FROM c",
            "SELECT %s 'a' AS p FROM c",

            // number value distinct queries
            "SELECT %s VALUE c.income from c",
            "SELECT %s VALUE c.age from c",
            "SELECT %s c.income, c.income AS income2 from c",
            "SELECT %s c.income, c.age from c",

            // string value distinct queries
            "SELECT %s  c.name from c",
            "SELECT %s VALUE c.city from c",
            "SELECT %s c.name, c.name AS name2 from c",
            "SELECT %s c.name, c.city from c",

            // array distinct queries
            "SELECT %s c.children from c",
            "SELECT %s c.children, c.children AS children2 from c",

            // object value distinct queries
            "SELECT %s VALUE c.pet from c",
            "SELECT %s c.pet, c.pet AS pet2 from c",

            // scalar expressions distinct query
            "SELECT %s VALUE ABS(c.age) FROM c",
            "SELECT %s VALUE LEFT(c.name, 1) FROM c",
            "SELECT %s VALUE c.name || ', ' || (c.city ?? '') FROM c",
            "SELECT %s VALUE ARRAY_LENGTH(c.children) FROM c",
            "SELECT %s VALUE IS_DEFINED(c.city) FROM c",
            "SELECT %s VALUE (c.children[0].age ?? 0) + (c.children[1].age ?? 0) FROM c",

            // distinct queries with order by
            "SELECT %s  c.name FROM c ORDER BY c.name ASC",
            "SELECT %s  c.age FROM c ORDER BY c.age",
            "SELECT %s  c.city FROM c ORDER BY c.city",
            "SELECT %s  c.city FROM c ORDER BY c.age",
            "SELECT %s  LEFT(c.name, 1) FROM c ORDER BY c.name",

            // distinct queries with top and no matching order by
            "SELECT %s TOP 2147483647 VALUE c.age FROM c",

            // distinct queries with top and  matching order by
            "SELECT %s TOP 2147483647  c.age FROM c ORDER BY c.age",

            // distinct queries with aggregates
            "SELECT %s VALUE MAX(c.age) FROM c",

            // distinct queries with joins
            "SELECT %s VALUE c.age FROM p JOIN c IN p.children",
            "SELECT %s p.age AS ParentAge, c.age ChildAge FROM p JOIN c IN p.children",
            "SELECT %s VALUE c.name FROM p JOIN c IN p.children",
            "SELECT %s p.name AS ParentName, c.name ChildName FROM p JOIN c IN p.children",

            // distinct queries in subqueries
            "SELECT %s r.age, s FROM r JOIN (SELECT DISTINCT VALUE c FROM (SELECT 1 a) c) s WHERE r.age > 25",
            "SELECT %s p.name, p.age FROM (SELECT DISTINCT * FROM r) p WHERE p.age > 25",

            // distinct queries in scalar subqeries
            "SELECT %s p.name, (SELECT DISTINCT VALUE p.age) AS Age FROM p",
            "SELECT %s p.name, p.age FROM p WHERE (SELECT DISTINCT VALUE LEFT(p.name, 1)) > 'A' AND (SELECT " +
                "DISTINCT VALUE p.age) > 21",
            "SELECT %s p.name, (SELECT DISTINCT VALUE p.age) AS Age FROM p WHERE (SELECT DISTINCT VALUE p.name) >" +
                " 'A' OR (SELECT DISTINCT VALUE p.age) > 21",

            //   select *
            "SELECT %s * FROM c"
        );

        for (String query : queries) {
            logger.info("Current distinct query: " + query);
            CosmosQueryRequestOptions options = new CosmosQueryRequestOptions();
            options.setMaxDegreeOfParallelism(2);

            List<JsonNode> documentsFromWithDistinct = new ArrayList<>();
            List<JsonNode> documentsFromWithoutDistinct = new ArrayList<>();

            final String queryWithDistinct = String.format(query, "DISTINCT");
            final String queryWithoutDistinct = String.format(query, "");

            CosmosPagedFlux<JsonNode> queryObservable = createdCollection.queryItems(queryWithoutDistinct,
<<<<<<< HEAD
                                                                                                 options,
                                                                                     JsonNode.class);


            Iterator<FeedResponse<JsonNode>> iterator = queryObservable.byPage().toIterable().iterator();
            Utils.ValueHolder<String> outHash = new Utils.ValueHolder<>();
=======
                                                                                     options,
                                                                                     JsonNode.class);

            Iterator<FeedResponse<JsonNode>> iterator = queryObservable.byPage().toIterable().iterator();
            Utils.ValueHolder<UInt128> outHash = new Utils.ValueHolder<>();
>>>>>>> 846f5853
            UnorderedDistinctMap distinctMap = new UnorderedDistinctMap();

            // Weakening validation in this PR as distinctMap has to be changed to accept types not extending from
            // Resource. This will be enabled in a different PR which is already actively in wip
            /*
            while (iterator.hasNext()) {
                FeedResponse<JsonNode> next = iterator.next();
                for (JsonNode document : next.getResults()) {
                    if (distinctMap.add(document, outHash)) {
                        documentsFromWithoutDistinct.add(document);
                    }
                }
            }
<<<<<<< HEAD
            */

            CosmosPagedFlux<JsonNode> queryObservableWithDistinct = createdCollection
                                                                                    .queryItems(queryWithDistinct, options,
                                                                                                JsonNode.class);

=======
            CosmosPagedFlux<JsonNode> queryObservableWithDistinct = createdCollection
                                                                        .queryItems(queryWithDistinct, options,
                                                                                    JsonNode.class);
>>>>>>> 846f5853

            iterator = queryObservableWithDistinct.byPage(5).toIterable().iterator();

            while (iterator.hasNext()) {
                FeedResponse<JsonNode> next = iterator.next();
                documentsFromWithDistinct.addAll(next.getResults());
            }
            assertThat(documentsFromWithDistinct.size()).isGreaterThanOrEqualTo(1);
            // Weakening validation in this PR as distinctMap has to be changed to accept types not extending from
            // Resource which important to build expected results. This will be enabled in a different PR which is
            // already actively in wip
//            assertThat(documentsFromWithDistinct.size()).isEqualTo(documentsFromWithoutDistinct.size());
        }
    }

    @Test(groups = {"simple"}, timeOut = TIMEOUT, dataProvider = "queryMetricsArgProvider")
    public void queryDocumentsForDistinctIntValues(boolean qmEnabled) {
        String query = "SELECT DISTINCT c.intprop from c";
        CosmosQueryRequestOptions options = new CosmosQueryRequestOptions();
        options.setQueryMetricsEnabled(qmEnabled);
        options.setMaxDegreeOfParallelism(2);
        CosmosPagedFlux<InternalObjectNode> queryObservable = createdCollection.queryItems(query, options,
                                                                                             InternalObjectNode.class);

        Iterator<FeedResponse<InternalObjectNode>> iterator = queryObservable.byPage(5).collectList().single().block()
                                                                             .iterator();
        List<InternalObjectNode> itemPropertiesList = new ArrayList<>();
        while (iterator.hasNext()) {
            FeedResponse<InternalObjectNode> next = iterator.next();
            itemPropertiesList.addAll(next.getResults());
        }

        assertThat(itemPropertiesList.size()).isEqualTo(2);
        List<Object> intpropList = itemPropertiesList
                                       .stream()
                                       .map(internalObjectNode ->
                                                ModelBridgeInternal.getObjectFromJsonSerializable(
                                                    internalObjectNode, "intprop"))
                                   .collect(Collectors.toList());
        // We insert two documents witn intprop as 5.0 and 5. Distinct should consider them as one
        assertThat(intpropList).containsExactlyInAnyOrder(null, 5);

    }

    public void bulkInsert() {
        generateTestData();
        voidBulkInsertBlocking(createdCollection, docs);
        voidBulkInsertBlocking(createdCollection, propertiesDocs);
    }

    public void generateTestData() {

        Random rand = new Random();
        ObjectMapper mapper = new ObjectMapper();
        for (int i = 0; i < 40; i++) {
            Person person = getRandomPerson(rand);
<<<<<<< HEAD
            try {
                docs.add(new InternalObjectNode(mapper.writeValueAsString(person)));
            } catch (JsonProcessingException e) {
                logger.error(e.getMessage());
            }
=======
            docs.add(person);
>>>>>>> 846f5853
        }
        String resourceJson = String.format("{ " + "\"id\": \"%s\", \"intprop\": %d }", UUID.randomUUID().toString(),
                                            5);
        String resourceJson2 = String.format("{ " + "\"id\": \"%s\", \"intprop\": %f }", UUID.randomUUID().toString(),
                                             5.0f);

<<<<<<< HEAD
        docs.add(new InternalObjectNode(resourceJson));
        docs.add(new InternalObjectNode(resourceJson2));

=======
        propertiesDocs.add(new InternalObjectNode(resourceJson));
        propertiesDocs.add(new InternalObjectNode(resourceJson2));
>>>>>>> 846f5853
    }

    private Pet getRandomPet(Random rand) {
        String name = getRandomName(rand);
        int age = getRandomAge(rand);
        return new Pet(name, age);
    }

    public Person getRandomPerson(Random rand) {
        String name = getRandomName(rand);
        City city = getRandomCity(rand);
        double income = getRandomIncome(rand);
        List<Person> people = new ArrayList<Person>();
        if (rand.nextInt(10) % 10 == 0) {
            for (int i = 0; i < rand.nextInt(5); i++) {
                people.add(getRandomPerson(rand));
            }
        }

        int age = getRandomAge(rand);
        Pet pet = getRandomPet(rand);
        UUID guid = UUID.randomUUID();
        Person p = new Person(name, city, income, people, age, pet, guid);
        return p;
    }

    @AfterClass(groups = {"simple"}, timeOut = SHUTDOWN_TIMEOUT, alwaysRun = true)
    public void afterClass() {
        safeClose(client);
    }

    @BeforeClass(groups = {"simple"}, timeOut = 3 * SETUP_TIMEOUT)
    public void beforeClass() throws Exception {
        client = this.getClientBuilder().buildAsyncClient();
        createdCollection = getSharedMultiPartitionCosmosContainer(client);
        truncateCollection(createdCollection);

        bulkInsert();

        waitIfNeededForReplicasToCatchUp(this.getClientBuilder());
    }

}<|MERGE_RESOLUTION|>--- conflicted
+++ resolved
@@ -10,10 +10,7 @@
 import com.azure.cosmos.implementation.FeedResponseValidator;
 import com.azure.cosmos.implementation.Utils;
 import com.azure.cosmos.implementation.query.UnorderedDistinctMap;
-<<<<<<< HEAD
-=======
 import com.azure.cosmos.implementation.routing.UInt128;
->>>>>>> 846f5853
 import com.azure.cosmos.models.CosmosQueryRequestOptions;
 import com.azure.cosmos.models.FeedResponse;
 import com.azure.cosmos.models.ModelBridgeInternal;
@@ -21,11 +18,6 @@
 import com.azure.cosmos.rx.pojos.Person;
 import com.azure.cosmos.rx.pojos.Pet;
 import com.azure.cosmos.util.CosmosPagedFlux;
-<<<<<<< HEAD
-import com.fasterxml.jackson.annotation.JsonProperty;
-import com.fasterxml.jackson.core.JsonProcessingException;
-=======
->>>>>>> 846f5853
 import com.fasterxml.jackson.databind.JsonNode;
 import com.fasterxml.jackson.databind.ObjectMapper;
 import org.testng.annotations.AfterClass;
@@ -47,13 +39,9 @@
     private final int TIMEOUT_LONG = 240000;
     private final String FIELD = "name";
     private CosmosAsyncContainer createdCollection;
-<<<<<<< HEAD
-    private ArrayList<InternalObjectNode> docs = new ArrayList<>();
-=======
 
     private ArrayList<Person> docs = new ArrayList<>();
     private ArrayList<InternalObjectNode> propertiesDocs = new ArrayList<>();
->>>>>>> 846f5853
 
     private CosmosAsyncClient client;
 
@@ -222,25 +210,13 @@
             final String queryWithoutDistinct = String.format(query, "");
 
             CosmosPagedFlux<JsonNode> queryObservable = createdCollection.queryItems(queryWithoutDistinct,
-<<<<<<< HEAD
-                                                                                                 options,
-                                                                                     JsonNode.class);
-
-
-            Iterator<FeedResponse<JsonNode>> iterator = queryObservable.byPage().toIterable().iterator();
-            Utils.ValueHolder<String> outHash = new Utils.ValueHolder<>();
-=======
                                                                                      options,
                                                                                      JsonNode.class);
 
             Iterator<FeedResponse<JsonNode>> iterator = queryObservable.byPage().toIterable().iterator();
             Utils.ValueHolder<UInt128> outHash = new Utils.ValueHolder<>();
->>>>>>> 846f5853
             UnorderedDistinctMap distinctMap = new UnorderedDistinctMap();
 
-            // Weakening validation in this PR as distinctMap has to be changed to accept types not extending from
-            // Resource. This will be enabled in a different PR which is already actively in wip
-            /*
             while (iterator.hasNext()) {
                 FeedResponse<JsonNode> next = iterator.next();
                 for (JsonNode document : next.getResults()) {
@@ -249,18 +225,9 @@
                     }
                 }
             }
-<<<<<<< HEAD
-            */
-
-            CosmosPagedFlux<JsonNode> queryObservableWithDistinct = createdCollection
-                                                                                    .queryItems(queryWithDistinct, options,
-                                                                                                JsonNode.class);
-
-=======
             CosmosPagedFlux<JsonNode> queryObservableWithDistinct = createdCollection
                                                                         .queryItems(queryWithDistinct, options,
                                                                                     JsonNode.class);
->>>>>>> 846f5853
 
             iterator = queryObservableWithDistinct.byPage(5).toIterable().iterator();
 
@@ -269,10 +236,7 @@
                 documentsFromWithDistinct.addAll(next.getResults());
             }
             assertThat(documentsFromWithDistinct.size()).isGreaterThanOrEqualTo(1);
-            // Weakening validation in this PR as distinctMap has to be changed to accept types not extending from
-            // Resource which important to build expected results. This will be enabled in a different PR which is
-            // already actively in wip
-//            assertThat(documentsFromWithDistinct.size()).isEqualTo(documentsFromWithoutDistinct.size());
+            assertThat(documentsFromWithDistinct.size()).isEqualTo(documentsFromWithoutDistinct.size());
         }
     }
 
@@ -317,29 +281,15 @@
         ObjectMapper mapper = new ObjectMapper();
         for (int i = 0; i < 40; i++) {
             Person person = getRandomPerson(rand);
-<<<<<<< HEAD
-            try {
-                docs.add(new InternalObjectNode(mapper.writeValueAsString(person)));
-            } catch (JsonProcessingException e) {
-                logger.error(e.getMessage());
-            }
-=======
             docs.add(person);
->>>>>>> 846f5853
         }
         String resourceJson = String.format("{ " + "\"id\": \"%s\", \"intprop\": %d }", UUID.randomUUID().toString(),
                                             5);
         String resourceJson2 = String.format("{ " + "\"id\": \"%s\", \"intprop\": %f }", UUID.randomUUID().toString(),
                                              5.0f);
 
-<<<<<<< HEAD
-        docs.add(new InternalObjectNode(resourceJson));
-        docs.add(new InternalObjectNode(resourceJson2));
-
-=======
         propertiesDocs.add(new InternalObjectNode(resourceJson));
         propertiesDocs.add(new InternalObjectNode(resourceJson2));
->>>>>>> 846f5853
     }
 
     private Pet getRandomPet(Random rand) {
