--- conflicted
+++ resolved
@@ -39,12 +39,9 @@
     private final int TIMEOUT_LONG = 240000;
     private final String FIELD = "name";
     private CosmosAsyncContainer createdCollection;
-<<<<<<< HEAD
+
     private ArrayList<Person> docs = new ArrayList<>();
-    private ArrayList<CosmosItemProperties> propertiesDocs = new ArrayList<>();
-=======
-    private ArrayList<InternalObjectNode> docs = new ArrayList<>();
->>>>>>> e599af16
+    private ArrayList<InternalObjectNode> propertiesDocs = new ArrayList<>();
 
     private CosmosAsyncClient client;
 
@@ -265,13 +262,8 @@
                                        .stream()
                                        .map(internalObjectNode ->
                                                 ModelBridgeInternal.getObjectFromJsonSerializable(
-<<<<<<< HEAD
-                                                    cosmosItemProperties, "intprop"))
-                                       .collect(Collectors.toList());
-=======
                                                     internalObjectNode, "intprop"))
                                    .collect(Collectors.toList());
->>>>>>> e599af16
         // We insert two documents witn intprop as 5.0 and 5. Distinct should consider them as one
         assertThat(intpropList).containsExactlyInAnyOrder(null, 5);
 
@@ -289,30 +281,15 @@
         ObjectMapper mapper = new ObjectMapper();
         for (int i = 0; i < 40; i++) {
             Person person = getRandomPerson(rand);
-<<<<<<< HEAD
             docs.add(person);
-=======
-            try {
-                docs.add(new InternalObjectNode(mapper.writeValueAsString(person)));
-            } catch (JsonProcessingException e) {
-                logger.error(e.getMessage());
-            }
->>>>>>> e599af16
         }
         String resourceJson = String.format("{ " + "\"id\": \"%s\", \"intprop\": %d }", UUID.randomUUID().toString(),
                                             5);
         String resourceJson2 = String.format("{ " + "\"id\": \"%s\", \"intprop\": %f }", UUID.randomUUID().toString(),
                                              5.0f);
 
-<<<<<<< HEAD
-        List<CosmosItemProperties> propDocs = new ArrayList<>();
-        propertiesDocs.add(new CosmosItemProperties(resourceJson));
-        propertiesDocs.add(new CosmosItemProperties(resourceJson2));
-=======
-        docs.add(new InternalObjectNode(resourceJson));
-        docs.add(new InternalObjectNode(resourceJson2));
-
->>>>>>> e599af16
+        propertiesDocs.add(new InternalObjectNode(resourceJson));
+        propertiesDocs.add(new InternalObjectNode(resourceJson2));
     }
 
     private Pet getRandomPet(Random rand) {
