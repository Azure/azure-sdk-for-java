// Copyright (c) Microsoft Corporation. All rights reserved.
// Licensed under the MIT License.
package com.azure.cosmos.rx;

import com.azure.cosmos.CosmosAsyncClient;
import com.azure.cosmos.CosmosAsyncContainer;
import com.azure.cosmos.CosmosClientBuilder;
import com.azure.cosmos.implementation.CosmosItemProperties;
import com.azure.cosmos.implementation.FeedResponseListValidator;
import com.azure.cosmos.implementation.FeedResponseValidator;
import com.azure.cosmos.implementation.JsonSerializable;
import com.azure.cosmos.implementation.Utils;
import com.azure.cosmos.implementation.query.UnorderedDistinctMap;
<<<<<<< HEAD
import com.azure.cosmos.implementation.routing.UInt128;
import com.azure.cosmos.models.FeedOptions;
=======
import com.azure.cosmos.models.QueryRequestOptions;
>>>>>>> b4161a6d
import com.azure.cosmos.models.FeedResponse;
import com.azure.cosmos.models.ModelBridgeInternal;
import com.azure.cosmos.util.CosmosPagedFlux;
import com.fasterxml.jackson.annotation.JsonProperty;
import com.fasterxml.jackson.core.JsonProcessingException;
import com.fasterxml.jackson.databind.JsonNode;
import com.fasterxml.jackson.databind.ObjectMapper;
import org.testng.annotations.AfterClass;
import org.testng.annotations.BeforeClass;
import org.testng.annotations.Factory;
import org.testng.annotations.Test;

import java.util.ArrayList;
import java.util.Arrays;
import java.util.Iterator;
import java.util.List;
import java.util.Random;
import java.util.UUID;
import java.util.stream.Collectors;

import static org.assertj.core.api.Assertions.assertThat;

public class DistinctQueryTests extends TestSuiteBase {
    private final int TIMEOUT_160 = 160000;
    private final String FIELD = "name";
    private CosmosAsyncContainer createdCollection;
    private ArrayList<CosmosItemProperties> docs = new ArrayList<>();

    private CosmosAsyncClient client;

    @Factory(dataProvider = "clientBuildersWithDirect")
    public DistinctQueryTests(CosmosClientBuilder clientBuilder) {
        super(clientBuilder);
    }

    private static String getRandomName(Random rand) {
        StringBuilder stringBuilder = new StringBuilder();
        stringBuilder.append("name_" + rand.nextInt(100));

        return stringBuilder.toString();
    }

    private static City getRandomCity(Random rand) {
        int index = rand.nextInt(3);
        switch (index) {
            case 0:
                return City.LOS_ANGELES;
            case 1:
                return City.NEW_YORK;
            case 2:
                return City.SEATTLE;
        }

        return City.LOS_ANGELES;
    }

    private static double getRandomIncome(Random rand) {
        return rand.nextDouble() * Double.MAX_VALUE;
    }

    private static int getRandomAge(Random rand) {
        return rand.nextInt(100);
    }

    @Test(groups = {"simple"}, timeOut = TIMEOUT, dataProvider = "queryMetricsArgProvider")
    public void queryDocuments(boolean qmEnabled) {
        String query = "SELECT DISTINCT c.name from c";
        QueryRequestOptions options = new QueryRequestOptions();
        options.setQueryMetricsEnabled(qmEnabled);
        options.setMaxDegreeOfParallelism(2);
        CosmosPagedFlux<CosmosItemProperties> queryObservable =
            createdCollection.queryItems(query,
                                         options,
                                         CosmosItemProperties.class);
        List<Object> nameList = docs.stream()
                                    .map(d -> ModelBridgeInternal.getObjectFromJsonSerializable(d, FIELD))
                                    .collect(Collectors.toList());
        List<Object> distinctNameList = nameList.stream().distinct().collect(Collectors.toList());

        FeedResponseListValidator<CosmosItemProperties> validator =
            new FeedResponseListValidator.Builder<CosmosItemProperties>()
                .totalSize(distinctNameList.size())
                .allPagesSatisfy(new FeedResponseValidator.Builder<CosmosItemProperties>()
                                     .requestChargeGreaterThanOrEqualTo(1.0)
                                     .build())
                .hasValidQueryMetrics(qmEnabled)
                .build();

        validateQuerySuccess(queryObservable.byPage(5), validator, TIMEOUT);
    }

    @Test(groups = {"simple"}, timeOut = TIMEOUT_160)
    public void queryDistinctDocuments() {

        List<String> queries = Arrays.asList(
            // basic distinct queries
            "SELECT %s VALUE null",
            "SELECT %s VALUE false",
            "SELECT %s VALUE true",
            "SELECT %s VALUE 1",
            "SELECT %s VALUE 'a'",
            "SELECT %s VALUE [null, true, false, 1, 'a']",
            "SELECT %s false AS p",
            "SELECT %s 1 AS p",
            "SELECT %s 'a' AS p",

            "SELECT %s VALUE null FROM c",
            "SELECT %s VALUE false FROM c",
            "SELECT %s VALUE 1 FROM c",
            "SELECT %s VALUE 'a' FROM c",
            "SELECT %s null AS p FROM c",
            "SELECT %s false AS p FROM c",
            "SELECT %s 1 AS p FROM c",
            "SELECT %s 'a' AS p FROM c",

            // number value distinct queries
            "SELECT %s VALUE c.income from c",
            "SELECT %s VALUE c.age from c",
            "SELECT %s c.income, c.income AS income2 from c",
            "SELECT %s c.income, c.age from c",

            // string value distinct queries
            "SELECT %s  c.name from c",
            "SELECT %s VALUE c.city from c",
            "SELECT %s c.name, c.name AS name2 from c",
            "SELECT %s c.name, c.city from c",

            // array distinct queries
            "SELECT %s c.children from c",
            "SELECT %s c.children, c.children AS children2 from c",

            // object value distinct queries
            "SELECT %s VALUE c.pet from c",
            "SELECT %s c.pet, c.pet AS pet2 from c",

            // scalar expressions distinct query
            "SELECT %s VALUE ABS(c.age) FROM c",
            "SELECT %s VALUE LEFT(c.name, 1) FROM c",
            "SELECT %s VALUE c.name || ', ' || (c.city ?? '') FROM c",
            "SELECT %s VALUE ARRAY_LENGTH(c.children) FROM c",
            "SELECT %s VALUE IS_DEFINED(c.city) FROM c",
            "SELECT %s VALUE (c.children[0].age ?? 0) + (c.children[1].age ?? 0) FROM c",

            // distinct queries with order by
            "SELECT %s  c.name FROM c ORDER BY c.name ASC",
            "SELECT %s  c.age FROM c ORDER BY c.age",
            "SELECT %s  c.city FROM c ORDER BY c.city",
            "SELECT %s  c.city FROM c ORDER BY c.age",
            "SELECT %s  LEFT(c.name, 1) FROM c ORDER BY c.name",

            // distinct queries with top and no matching order by
            "SELECT %s TOP 2147483647 VALUE c.age FROM c",

            // distinct queries with top and  matching order by
            "SELECT %s TOP 2147483647  c.age FROM c ORDER BY c.age",

            // distinct queries with aggregates
            "SELECT %s VALUE MAX(c.age) FROM c",

            // distinct queries with joins
            "SELECT %s VALUE c.age FROM p JOIN c IN p.children",
            "SELECT %s p.age AS ParentAge, c.age ChildAge FROM p JOIN c IN p.children",
            "SELECT %s VALUE c.name FROM p JOIN c IN p.children",
            "SELECT %s p.name AS ParentName, c.name ChildName FROM p JOIN c IN p.children",

            // distinct queries in subqueries
            "SELECT %s r.age, s FROM r JOIN (SELECT DISTINCT VALUE c FROM (SELECT 1 a) c) s WHERE r.age > 25",
            "SELECT %s p.name, p.age FROM (SELECT DISTINCT * FROM r) p WHERE p.age > 25",

            // distinct queries in scalar subqeries
            "SELECT %s p.name, (SELECT DISTINCT VALUE p.age) AS Age FROM p",
            "SELECT %s p.name, p.age FROM p WHERE (SELECT DISTINCT VALUE LEFT(p.name, 1)) > 'A' AND (SELECT " +
                "DISTINCT VALUE p.age) > 21",
            "SELECT %s p.name, (SELECT DISTINCT VALUE p.age) AS Age FROM p WHERE (SELECT DISTINCT VALUE p.name) >" +
                " 'A' OR (SELECT DISTINCT VALUE p.age) > 21",

            //   select *
            "SELECT %s * FROM c"
        );

        for (String query : queries) {
            logger.info("Current distinct query: " + query);
            QueryRequestOptions options = new QueryRequestOptions();
            options.setMaxDegreeOfParallelism(2);

            List<JsonNode> documentsFromWithDistinct = new ArrayList<>();
            List<JsonNode> documentsFromWithoutDistinct = new ArrayList<>();

            final String queryWithDistinct = String.format(query, "DISTINCT");
            final String queryWithoutDistinct = String.format(query, "");

            CosmosPagedFlux<JsonNode> queryObservable = createdCollection.queryItems(queryWithoutDistinct,
                                                                                                 options,
                                                                                     JsonNode.class);


<<<<<<< HEAD
            Iterator<FeedResponse<CosmosItemProperties>> iterator = queryObservable.byPage().toIterable().iterator();
            Utils.ValueHolder<UInt128> outHash = new Utils.ValueHolder<>();
=======
            Iterator<FeedResponse<JsonNode>> iterator = queryObservable.byPage().toIterable().iterator();
            Utils.ValueHolder<String> outHash = new Utils.ValueHolder<>();
>>>>>>> b4161a6d
            UnorderedDistinctMap distinctMap = new UnorderedDistinctMap();

            // Weakening validation in this PR as distinctMap has to be changed to accept types not extending from
            // Resource. This will be enabled in a different PR which is already actively in wip
            /*
            while (iterator.hasNext()) {
                FeedResponse<JsonNode> next = iterator.next();
                for (JsonNode document : next.getResults()) {
                    if (distinctMap.add(document, outHash)) {
                        documentsFromWithoutDistinct.add(document);
                    }
                }
            }
            */

            CosmosPagedFlux<JsonNode> queryObservableWithDistinct = createdCollection
                                                                                    .queryItems(queryWithDistinct, options,
                                                                                                JsonNode.class);


            iterator = queryObservableWithDistinct.byPage(5).toIterable().iterator();

            while (iterator.hasNext()) {
                FeedResponse<JsonNode> next = iterator.next();
                documentsFromWithDistinct.addAll(next.getResults());
            }
            assertThat(documentsFromWithDistinct.size()).isGreaterThanOrEqualTo(1);
            // Weakening validation in this PR as distinctMap has to be changed to accept types not extending from
            // Resource which important to build expected results. This will be enabled in a different PR which is
            // already actively in wip
//            assertThat(documentsFromWithDistinct.size()).isEqualTo(documentsFromWithoutDistinct.size());
        }

    }

    @Test(groups = {"simple"}, timeOut = TIMEOUT, dataProvider = "queryMetricsArgProvider")
    public void queryDocumentsForDistinctIntValues(boolean qmEnabled) {
        String query = "SELECT DISTINCT c.intprop from c";
        QueryRequestOptions options = new QueryRequestOptions();
        options.setQueryMetricsEnabled(qmEnabled);
        options.setMaxDegreeOfParallelism(2);
        CosmosPagedFlux<CosmosItemProperties> queryObservable = createdCollection.queryItems(query, options,
                                                                                             CosmosItemProperties.class);

        Iterator<FeedResponse<CosmosItemProperties>> iterator = queryObservable.byPage(5).collectList().single().block()
                                                                    .iterator();
        List<CosmosItemProperties> itemPropertiesList = new ArrayList<>();
        while (iterator.hasNext()) {
            FeedResponse<CosmosItemProperties> next = iterator.next();
            itemPropertiesList.addAll(next.getResults());
        }

        assertThat(itemPropertiesList.size()).isEqualTo(2);
        List<Object> intpropList = itemPropertiesList
                                       .stream()
                                       .map(cosmosItemProperties ->
                                                ModelBridgeInternal.getObjectFromJsonSerializable(
                                                    cosmosItemProperties, "intprop"))
                                   .collect(Collectors.toList());
        // We insert two documents witn intprop as 5.0 and 5. Distinct should consider them as one
        assertThat(intpropList).containsExactlyInAnyOrder(null, 5);

    }

    public void bulkInsert() {
        generateTestData();
        voidBulkInsertBlocking(createdCollection, docs);
    }

    public void generateTestData() {

        Random rand = new Random();
        ObjectMapper mapper = new ObjectMapper();
        for (int i = 0; i < 40; i++) {
            Person person = getRandomPerson(rand);
            try {
                docs.add(new CosmosItemProperties(mapper.writeValueAsString(person)));
            } catch (JsonProcessingException e) {
                logger.error(e.getMessage());
            }
        }
        String resourceJson = String.format("{ " + "\"id\": \"%s\", \"intprop\": %d }", UUID.randomUUID().toString(),
                                            5);
        String resourceJson2 = String.format("{ " + "\"id\": \"%s\", \"intprop\": %f }", UUID.randomUUID().toString(),
                                             5.0f);

        docs.add(new CosmosItemProperties(resourceJson));
        docs.add(new CosmosItemProperties(resourceJson2));

    }

    private Pet getRandomPet(Random rand) {
        String name = getRandomName(rand);
        int age = getRandomAge(rand);
        return new Pet(name, age);
    }

    public Person getRandomPerson(Random rand) {
        String name = getRandomName(rand);
        City city = getRandomCity(rand);
        double income = getRandomIncome(rand);
        List<Person> people = new ArrayList<Person>();
        if (rand.nextInt(10) % 10 == 0) {
            for (int i = 0; i < rand.nextInt(5); i++) {
                people.add(getRandomPerson(rand));
            }
        }

        int age = getRandomAge(rand);
        Pet pet = getRandomPet(rand);
        UUID guid = UUID.randomUUID();
        Person p = new Person(name, city, income, people, age, pet, guid);
        return p;
    }

    @AfterClass(groups = {"simple"}, timeOut = SHUTDOWN_TIMEOUT, alwaysRun = true)
    public void afterClass() {
        safeClose(client);
    }

    @BeforeClass(groups = {"simple"}, timeOut = 3 * SETUP_TIMEOUT)
    public void beforeClass() throws Exception {
        client = this.getClientBuilder().buildAsyncClient();
        createdCollection = getSharedMultiPartitionCosmosContainer(client);
        truncateCollection(createdCollection);

        bulkInsert();

        waitIfNeededForReplicasToCatchUp(this.getClientBuilder());
    }

}<|MERGE_RESOLUTION|>--- conflicted
+++ resolved
@@ -11,12 +11,7 @@
 import com.azure.cosmos.implementation.JsonSerializable;
 import com.azure.cosmos.implementation.Utils;
 import com.azure.cosmos.implementation.query.UnorderedDistinctMap;
-<<<<<<< HEAD
-import com.azure.cosmos.implementation.routing.UInt128;
-import com.azure.cosmos.models.FeedOptions;
-=======
 import com.azure.cosmos.models.QueryRequestOptions;
->>>>>>> b4161a6d
 import com.azure.cosmos.models.FeedResponse;
 import com.azure.cosmos.models.ModelBridgeInternal;
 import com.azure.cosmos.util.CosmosPagedFlux;
@@ -213,13 +208,10 @@
                                                                                      JsonNode.class);
 
 
-<<<<<<< HEAD
             Iterator<FeedResponse<CosmosItemProperties>> iterator = queryObservable.byPage().toIterable().iterator();
             Utils.ValueHolder<UInt128> outHash = new Utils.ValueHolder<>();
-=======
             Iterator<FeedResponse<JsonNode>> iterator = queryObservable.byPage().toIterable().iterator();
             Utils.ValueHolder<String> outHash = new Utils.ValueHolder<>();
->>>>>>> b4161a6d
             UnorderedDistinctMap distinctMap = new UnorderedDistinctMap();
 
             // Weakening validation in this PR as distinctMap has to be changed to accept types not extending from
