--- conflicted
+++ resolved
@@ -352,15 +352,12 @@
             String collectionRid = invocationOnMock.getArgumentAt(0, String.class);
             CollectionRoutingMap previousValue = invocationOnMock.getArgumentAt(1, CollectionRoutingMap.class);
 
-<<<<<<< HEAD
             return collectionRoutingMapCache.tryLookupAsync(null, collectionRid, previousValue, false, null);
-        }).when(this.collectionRoutingMapCache).tryLookupAsync(Mockito.any(MetaDataDiagnosticsContext.class), Mockito.anyString(), Mockito.any(CollectionRoutingMap.class), Mockito.anyMap());
-=======
-            return collectionRoutingMapCache.tryLookupAsync(collectionRid, previousValue, false, null);
-        }).when(this.collectionRoutingMapCache).tryLookupAsync(Mockito.anyString(),
+        }).when(this.collectionRoutingMapCache).tryLookupAsync(
+            Mockito.any(MetaDataDiagnosticsContext.class),
+            Mockito.anyString(),
             Mockito.any(CollectionRoutingMap.class),
             Mockito.anyMapOf(String.class, Object.class));
->>>>>>> 366ee364
 
         // Refresh case
         Mockito.doAnswer(invocationOnMock -> {
@@ -396,14 +393,12 @@
             }
 
             return Mono.error(new NotImplementedException("not mocked"));
-<<<<<<< HEAD
-        }).when(this.collectionRoutingMapCache).tryLookupAsync( Mockito.any(MetaDataDiagnosticsContext.class), Mockito.anyString(), Mockito.any(CollectionRoutingMap.class), Mockito.anyBoolean(), Mockito.anyMap());
-=======
-        }).when(this.collectionRoutingMapCache).tryLookupAsync(Mockito.anyString(),
+        }).when(this.collectionRoutingMapCache).tryLookupAsync(
+            Mockito.any(MetaDataDiagnosticsContext.class),
+            Mockito.anyString(),
             Mockito.any(CollectionRoutingMap.class),
             Mockito.anyBoolean(),
             Mockito.anyMapOf(String.class, Object.class));
->>>>>>> 366ee364
 
 
         // Fabric Address Cache
