// Copyright (c) Microsoft Corporation. All rights reserved.
// Licensed under the MIT License.

package com.azure.cosmos;

import com.azure.cosmos.models.CosmosUserDefinedFunctionProperties;
import com.azure.cosmos.models.CosmosUserDefinedFunctionResponse;
<<<<<<< HEAD
import com.azure.cosmos.models.QueryRequestOptions;
=======
import com.azure.cosmos.models.CosmosQueryRequestOptions;
>>>>>>> 72d53830
import com.azure.cosmos.models.SqlQuerySpec;
import com.azure.cosmos.rx.TestSuiteBase;
import com.azure.cosmos.util.CosmosPagedIterable;
import org.testng.annotations.AfterClass;
import org.testng.annotations.BeforeClass;
import org.testng.annotations.Factory;
import org.testng.annotations.Test;

import java.util.UUID;

import static org.assertj.core.api.Assertions.assertThat;

public class CosmosSyncUDFTest extends TestSuiteBase {

    private CosmosClient client;
    private CosmosContainer container;

    @Factory(dataProvider = "clientBuilders")
    public CosmosSyncUDFTest(CosmosClientBuilder clientBuilder) {
        super(clientBuilder);
    }

    @BeforeClass(groups = {"simple"}, timeOut = SETUP_TIMEOUT)
    public void before_CosmosSyncUDFTest() {
        assertThat(this.client).isNull();
        this.client = getClientBuilder().buildClient();
        CosmosAsyncContainer asyncContainer = getSharedMultiPartitionCosmosContainer(this.client.asyncClient());
        container = client.getDatabase(asyncContainer.getDatabase().getId()).getContainer(asyncContainer.getId());
    }

    @AfterClass(groups = {"simple"}, timeOut = SHUTDOWN_TIMEOUT, alwaysRun = true)
    public void afterClass() {
        assertThat(this.client).isNotNull();
        this.client.close();
    }

    @Test(groups = {"simple"}, timeOut = TIMEOUT)
    public void createUDF() throws Exception {
        CosmosUserDefinedFunctionProperties udf = getCosmosUserDefinedFunctionProperties();

        CosmosUserDefinedFunctionResponse createResponse = container.getScripts().createUserDefinedFunction(udf);
        validateResponse(udf, createResponse);

    }

    @Test(groups = {"simple"}, timeOut = TIMEOUT)
    public void readUDF() throws Exception {
        CosmosUserDefinedFunctionProperties udf = getCosmosUserDefinedFunctionProperties();

        CosmosUserDefinedFunctionResponse createResponse = container.getScripts().createUserDefinedFunction(udf);

        CosmosUserDefinedFunctionResponse read = container.getScripts().getUserDefinedFunction(udf.getId()).read();
        validateResponse(udf, read);
    }

    @Test(groups = {"simple"}, timeOut = TIMEOUT)
    public void replaceUDF() throws Exception {

        CosmosUserDefinedFunctionProperties udf = getCosmosUserDefinedFunctionProperties();

        CosmosUserDefinedFunctionResponse createResponse = container.getScripts().createUserDefinedFunction(udf);

        CosmosUserDefinedFunctionProperties readUdf = container.getScripts()
                                                              .getUserDefinedFunction(udf.getId())
                                                              .read()
                                                              .getProperties();

        readUdf.setBody("function() {var x = 11;}");
        CosmosUserDefinedFunctionResponse replace = container.getScripts()
                                                                .getUserDefinedFunction(udf.getId())
                                                                .replace(readUdf);
        validateResponse(udf, replace);

    }

    @Test(groups = {"simple"}, timeOut = TIMEOUT)
    public void deleteUDF() throws Exception {
        CosmosUserDefinedFunctionProperties udf = getCosmosUserDefinedFunctionProperties();

        CosmosUserDefinedFunctionResponse createResponse = container.getScripts().createUserDefinedFunction(udf);

        container.getScripts()
            .getUserDefinedFunction(udf.getId())
            .delete();

    }

    private CosmosUserDefinedFunctionProperties getCosmosUserDefinedFunctionProperties() {
        CosmosUserDefinedFunctionProperties udf = new CosmosUserDefinedFunctionProperties(
            UUID.randomUUID().toString(),
            "function() {var x = 10;}"
        );

        return udf;
    }

    @Test(groups = {"simple"}, timeOut = TIMEOUT)
    public void readAllUDFs() throws Exception {
        CosmosUserDefinedFunctionProperties udf = getCosmosUserDefinedFunctionProperties();

        container.getScripts().createUserDefinedFunction(udf);

<<<<<<< HEAD
        QueryRequestOptions queryRequestOptions = new QueryRequestOptions();

        CosmosPagedIterable<CosmosUserDefinedFunctionProperties> feedResponseIterator3 =
                container.getScripts().readAllUserDefinedFunctions(queryRequestOptions);
=======
        CosmosQueryRequestOptions cosmosQueryRequestOptions = new CosmosQueryRequestOptions();

        CosmosPagedIterable<CosmosUserDefinedFunctionProperties> feedResponseIterator3 =
                container.getScripts().readAllUserDefinedFunctions(cosmosQueryRequestOptions);
>>>>>>> 72d53830
        assertThat(feedResponseIterator3.iterator().hasNext()).isTrue();
    }

    @Test(groups = {"simple"}, timeOut = TIMEOUT)
    public void queryUDFs() throws Exception {
        CosmosUserDefinedFunctionProperties properties = getCosmosUserDefinedFunctionProperties();

        container.getScripts().createUserDefinedFunction(properties);
        String query = String.format("SELECT * from c where c.id = '%s'", properties.getId());
<<<<<<< HEAD
        QueryRequestOptions queryRequestOptions = new QueryRequestOptions();


        CosmosPagedIterable<CosmosUserDefinedFunctionProperties> feedResponseIterator1 =
                container.getScripts().queryUserDefinedFunctions(query, queryRequestOptions);
=======
        CosmosQueryRequestOptions cosmosQueryRequestOptions = new CosmosQueryRequestOptions();


        CosmosPagedIterable<CosmosUserDefinedFunctionProperties> feedResponseIterator1 =
                container.getScripts().queryUserDefinedFunctions(query, cosmosQueryRequestOptions);
>>>>>>> 72d53830
        assertThat(feedResponseIterator1.iterator().hasNext()).isTrue();

        SqlQuerySpec querySpec = new SqlQuerySpec(query);
        CosmosPagedIterable<CosmosUserDefinedFunctionProperties> feedResponseIterator2 =
<<<<<<< HEAD
                container.getScripts().queryUserDefinedFunctions(query, queryRequestOptions);
=======
                container.getScripts().queryUserDefinedFunctions(query, cosmosQueryRequestOptions);
>>>>>>> 72d53830
        assertThat(feedResponseIterator2.iterator().hasNext()).isTrue();
    }

    private void validateResponse(CosmosUserDefinedFunctionProperties properties,
                                  CosmosUserDefinedFunctionResponse createResponse) {
        // Basic validation
        assertThat(createResponse.getProperties().getId()).isNotNull();
        assertThat(createResponse.getProperties().getId())
                .as("check Resource Id")
                .isEqualTo(properties.getId());

    }

}<|MERGE_RESOLUTION|>--- conflicted
+++ resolved
@@ -5,11 +5,7 @@
 
 import com.azure.cosmos.models.CosmosUserDefinedFunctionProperties;
 import com.azure.cosmos.models.CosmosUserDefinedFunctionResponse;
-<<<<<<< HEAD
-import com.azure.cosmos.models.QueryRequestOptions;
-=======
 import com.azure.cosmos.models.CosmosQueryRequestOptions;
->>>>>>> 72d53830
 import com.azure.cosmos.models.SqlQuerySpec;
 import com.azure.cosmos.rx.TestSuiteBase;
 import com.azure.cosmos.util.CosmosPagedIterable;
@@ -112,17 +108,10 @@
 
         container.getScripts().createUserDefinedFunction(udf);
 
-<<<<<<< HEAD
-        QueryRequestOptions queryRequestOptions = new QueryRequestOptions();
-
-        CosmosPagedIterable<CosmosUserDefinedFunctionProperties> feedResponseIterator3 =
-                container.getScripts().readAllUserDefinedFunctions(queryRequestOptions);
-=======
         CosmosQueryRequestOptions cosmosQueryRequestOptions = new CosmosQueryRequestOptions();
 
         CosmosPagedIterable<CosmosUserDefinedFunctionProperties> feedResponseIterator3 =
                 container.getScripts().readAllUserDefinedFunctions(cosmosQueryRequestOptions);
->>>>>>> 72d53830
         assertThat(feedResponseIterator3.iterator().hasNext()).isTrue();
     }
 
@@ -132,28 +121,16 @@
 
         container.getScripts().createUserDefinedFunction(properties);
         String query = String.format("SELECT * from c where c.id = '%s'", properties.getId());
-<<<<<<< HEAD
-        QueryRequestOptions queryRequestOptions = new QueryRequestOptions();
-
-
-        CosmosPagedIterable<CosmosUserDefinedFunctionProperties> feedResponseIterator1 =
-                container.getScripts().queryUserDefinedFunctions(query, queryRequestOptions);
-=======
         CosmosQueryRequestOptions cosmosQueryRequestOptions = new CosmosQueryRequestOptions();
 
 
         CosmosPagedIterable<CosmosUserDefinedFunctionProperties> feedResponseIterator1 =
                 container.getScripts().queryUserDefinedFunctions(query, cosmosQueryRequestOptions);
->>>>>>> 72d53830
         assertThat(feedResponseIterator1.iterator().hasNext()).isTrue();
 
         SqlQuerySpec querySpec = new SqlQuerySpec(query);
         CosmosPagedIterable<CosmosUserDefinedFunctionProperties> feedResponseIterator2 =
-<<<<<<< HEAD
-                container.getScripts().queryUserDefinedFunctions(query, queryRequestOptions);
-=======
                 container.getScripts().queryUserDefinedFunctions(query, cosmosQueryRequestOptions);
->>>>>>> 72d53830
         assertThat(feedResponseIterator2.iterator().hasNext()).isTrue();
     }
 
