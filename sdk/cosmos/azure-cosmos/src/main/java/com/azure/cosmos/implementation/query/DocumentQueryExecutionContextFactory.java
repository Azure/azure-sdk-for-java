--- conflicted
+++ resolved
@@ -4,11 +4,7 @@
 
 import com.azure.cosmos.implementation.BadRequestException;
 import com.azure.cosmos.BridgeInternal;
-<<<<<<< HEAD
-import com.azure.cosmos.models.QueryRequestOptions;
-=======
 import com.azure.cosmos.models.CosmosQueryRequestOptions;
->>>>>>> 72d53830
 import com.azure.cosmos.models.PartitionKey;
 import com.azure.cosmos.implementation.Resource;
 import com.azure.cosmos.models.SqlQuerySpec;
@@ -60,11 +56,7 @@
             ResourceType resourceTypeEnum,
             Class<T> resourceType,
             SqlQuerySpec query,
-<<<<<<< HEAD
-            QueryRequestOptions queryRequestOptions,
-=======
             CosmosQueryRequestOptions cosmosQueryRequestOptions,
->>>>>>> 72d53830
             String resourceLink,
             boolean isContinuationExpected,
             UUID correlatedActivityId) {
@@ -81,11 +73,7 @@
             resourceTypeEnum,
             resourceType,
             query,
-<<<<<<< HEAD
-                queryRequestOptions,
-=======
             cosmosQueryRequestOptions,
->>>>>>> 72d53830
             resourceLink,
             correlatedActivityId,
             isContinuationExpected);
@@ -107,15 +95,6 @@
                           // The partitionKeyRangeIdInternal is no more a public API on
                           // FeedOptions, but have the below condition
                           // for handling ParallelDocumentQueryTest#partitionKeyRangeId
-<<<<<<< HEAD
-                          if (queryRequestOptions != null && !StringUtils
-                                                          .isEmpty(ModelBridgeInternal
-                                                                       .partitionKeyRangeIdInternal(queryRequestOptions))) {
-                              partitionKeyRanges = queryExecutionContext
-                                                       .getTargetPartitionKeyRangesById(collectionValueHolder.v
-                                                                                            .getResourceId(),
-                                                           ModelBridgeInternal.partitionKeyRangeIdInternal(queryRequestOptions));
-=======
                           if (cosmosQueryRequestOptions != null && !StringUtils
                                                           .isEmpty(ModelBridgeInternal
                                                                        .partitionKeyRangeIdInternal(cosmosQueryRequestOptions))) {
@@ -123,24 +102,15 @@
                                                        .getTargetPartitionKeyRangesById(collectionValueHolder.v
                                                                                             .getResourceId(),
                                                            ModelBridgeInternal.partitionKeyRangeIdInternal(cosmosQueryRequestOptions));
->>>>>>> 72d53830
                           } else {
                               List<Range<String>> queryRanges =
                                   partitionedQueryExecutionInfo.getQueryRanges();
 
-<<<<<<< HEAD
-                              if (queryRequestOptions != null
-                                      && queryRequestOptions.getPartitionKey() != null
-                                      && queryRequestOptions.getPartitionKey() != PartitionKey.NONE) {
-                                  PartitionKeyInternal internalPartitionKey =
-                                      BridgeInternal.getPartitionKeyInternal(queryRequestOptions.getPartitionKey());
-=======
                               if (cosmosQueryRequestOptions != null
                                       && cosmosQueryRequestOptions.getPartitionKey() != null
                                       && cosmosQueryRequestOptions.getPartitionKey() != PartitionKey.NONE) {
                                   PartitionKeyInternal internalPartitionKey =
                                       BridgeInternal.getPartitionKeyInternal(cosmosQueryRequestOptions.getPartitionKey());
->>>>>>> 72d53830
                                   Range<String> range = Range
                                                             .getPointRange(internalPartitionKey
                                                                                .getEffectivePartitionKeyString(internalPartitionKey,
@@ -157,11 +127,7 @@
                                                                                                               resourceTypeEnum,
                                                                                                               resourceType,
                                                                                                               query,
-<<<<<<< HEAD
-                                                                                                              queryRequestOptions,
-=======
                                                                                                               cosmosQueryRequestOptions,
->>>>>>> 72d53830
                                                                                                               resourceLink,
                                                                                                               isContinuationExpected,
                                                                                                               partitionedQueryExecutionInfo,
@@ -179,11 +145,7 @@
             ResourceType resourceTypeEnum,
             Class<T> resourceType,
             SqlQuerySpec query,
-<<<<<<< HEAD
-            QueryRequestOptions queryRequestOptions,
-=======
             CosmosQueryRequestOptions cosmosQueryRequestOptions,
->>>>>>> 72d53830
             String resourceLink,
             boolean isContinuationExpected,
             PartitionedQueryExecutionInfo partitionedQueryExecutionInfo,
@@ -191,11 +153,7 @@
             String collectionRid,
             UUID correlatedActivityId) {
 
-<<<<<<< HEAD
-        int initialPageSize = Utils.getValueOrDefault(ModelBridgeInternal.getMaxItemCountFromQueryRequestOptions(queryRequestOptions), ParallelQueryConfig.ClientInternalPageSize);
-=======
         int initialPageSize = Utils.getValueOrDefault(ModelBridgeInternal.getMaxItemCountFromQueryRequestOptions(cosmosQueryRequestOptions), ParallelQueryConfig.ClientInternalPageSize);
->>>>>>> 72d53830
 
         BadRequestException validationError = Utils.checkRequestOrReturnException
                 (initialPageSize > 0 || initialPageSize == -1, "MaxItemCount", "Invalid MaxItemCount %s",
@@ -242,11 +200,7 @@
                 resourceTypeEnum,
                 resourceType,
                 query,
-<<<<<<< HEAD
-                queryRequestOptions,
-=======
                 cosmosQueryRequestOptions,
->>>>>>> 72d53830
                 resourceLink,
                 collectionRid,
                 partitionedQueryExecutionInfo,
@@ -259,23 +213,14 @@
 
     public static <T extends Resource> Flux<? extends IDocumentQueryExecutionContext<T>> createReadManyQueryAsync(
         IDocumentQueryClient queryClient, String collectionResourceId, SqlQuerySpec sqlQuery,
-<<<<<<< HEAD
-        Map<PartitionKeyRange, SqlQuerySpec> rangeQueryMap, QueryRequestOptions queryRequestOptions,
-=======
         Map<PartitionKeyRange, SqlQuerySpec> rangeQueryMap, CosmosQueryRequestOptions cosmosQueryRequestOptions,
->>>>>>> 72d53830
         String resourceId, String collectionLink, UUID activityId, Class<T> klass,
         ResourceType resourceTypeEnum) {
 
         return PipelinedDocumentQueryExecutionContext.createReadManyAsync(queryClient,
                                                                    collectionResourceId, sqlQuery, rangeQueryMap,
-<<<<<<< HEAD
-                                                                   queryRequestOptions, resourceId, collectionLink,
-                                                                   activityId, klass, resourceTypeEnum );
-=======
             cosmosQueryRequestOptions, resourceId, collectionLink,
                                                                    activityId, klass,
             resourceTypeEnum );
->>>>>>> 72d53830
     }
 }