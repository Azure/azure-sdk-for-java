--- conflicted
+++ resolved
@@ -14,11 +14,7 @@
 import com.azure.cosmos.models.CosmosContainerRequestOptions;
 import com.azure.cosmos.models.CosmosDatabaseRequestOptions;
 import com.azure.cosmos.models.CosmosItemRequestOptions;
-<<<<<<< HEAD
-import com.azure.cosmos.models.QueryRequestOptions;
-=======
 import com.azure.cosmos.models.CosmosQueryRequestOptions;
->>>>>>> 72d53830
 import com.azure.cosmos.models.FeedResponse;
 import com.azure.cosmos.models.ModelBridgeInternal;
 import com.azure.cosmos.models.PartitionKey;
@@ -81,13 +77,8 @@
     }
 
     @Override
-<<<<<<< HEAD
-    public Flux<FeedResponse<PartitionKeyRange>> readPartitionKeyRangeFeed(String partitionKeyRangesOrCollectionLink, QueryRequestOptions queryRequestOptions) {
-        return this.documentClient.readPartitionKeyRanges(partitionKeyRangesOrCollectionLink, queryRequestOptions)
-=======
     public Flux<FeedResponse<PartitionKeyRange>> readPartitionKeyRangeFeed(String partitionKeyRangesOrCollectionLink, CosmosQueryRequestOptions cosmosQueryRequestOptions) {
         return this.documentClient.readPartitionKeyRanges(partitionKeyRangesOrCollectionLink, cosmosQueryRequestOptions)
->>>>>>> 72d53830
             .publishOn(this.rxScheduler);
     }
 
@@ -156,11 +147,7 @@
 
     @Override
     public <T> Flux<FeedResponse<T>> queryItems(CosmosAsyncContainer containerLink, SqlQuerySpec querySpec,
-<<<<<<< HEAD
-                                                QueryRequestOptions options, Class<T> klass) {
-=======
                                                 CosmosQueryRequestOptions options, Class<T> klass) {
->>>>>>> 72d53830
         return containerLink.queryItems(querySpec, options, klass)
                             .byPage()
                             .publishOn(this.rxScheduler);
