--- conflicted
+++ resolved
@@ -76,16 +76,6 @@
                     Object tokenValue = token.getValue();
                     if (tokenValue instanceof ByteBuf) {
                         ByteBuf buf = (ByteBuf) tokenValue;
-<<<<<<< HEAD
-                        StringBuilder hexString = new StringBuilder();
-                        for (int i = buf.readerIndex(); i < buf.readerIndex() + buf.readableBytes(); i++) {
-                            hexString.append(java.lang.String.format("%02X", buf.getByte(i)));
-                        }
-
-                        String json = objectWriter.writeValueAsString(value);
-                        ObjectNode parsed = (ObjectNode)objectMapper.readTree(json);
-                        parsed.put("value", hexString.toString());
-=======
 
                         byte[] blob = new byte[buf.readableBytes()];
                         buf.getBytes(buf.readerIndex(), blob);
@@ -93,7 +83,6 @@
                         String json = objectWriter.writeValueAsString(value);
                         ObjectNode parsed = (ObjectNode)objectMapper.readTree(json);
                         parsed.put("value", base64String);
->>>>>>> ed5ac4b1
                         return parsed.toString();
                     }
                 }
