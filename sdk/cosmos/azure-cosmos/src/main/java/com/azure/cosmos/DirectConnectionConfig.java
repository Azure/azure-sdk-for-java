--- conflicted
+++ resolved
@@ -53,11 +53,7 @@
      *
      * @return {@code true} if Direct TCP connection endpoint rediscovery is enabled; {@code false} otherwise.
      */
-<<<<<<< HEAD
-    @Beta(Beta.SinceVersion.V4_8_0)
-=======
     @Beta(value = Beta.SinceVersion.V4_8_0, warningText = Beta.PREVIEW_SUBJECT_TO_CHANGE_WARNING)
->>>>>>> e2018a87
     public boolean isConnectionEndpointRediscoveryEnabled() {
         return this.connectionEndpointRediscoveryEnabled;
     }
@@ -74,11 +70,7 @@
      *
      * @return the {@linkplain DirectConnectionConfig}.
      */
-<<<<<<< HEAD
-    @Beta(Beta.SinceVersion.V4_8_0)
-=======
     @Beta(value = Beta.SinceVersion.V4_8_0, warningText = Beta.PREVIEW_SUBJECT_TO_CHANGE_WARNING)
->>>>>>> e2018a87
     public DirectConnectionConfig setConnectionEndpointRediscoveryEnabled(boolean connectionEndpointRediscoveryEnabled) {
         this.connectionEndpointRediscoveryEnabled = connectionEndpointRediscoveryEnabled;
         return this;
