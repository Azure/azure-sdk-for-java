--- conflicted
+++ resolved
@@ -3,11 +3,7 @@
 package com.azure.cosmos.implementation.query;
 
 import com.azure.cosmos.BridgeInternal;
-<<<<<<< HEAD
-import com.azure.cosmos.models.QueryRequestOptions;
-=======
 import com.azure.cosmos.models.CosmosQueryRequestOptions;
->>>>>>> 72d53830
 import com.azure.cosmos.models.FeedResponse;
 import com.azure.cosmos.models.ModelBridgeInternal;
 import com.azure.cosmos.implementation.Resource;
@@ -63,22 +59,14 @@
     private static final String DEFAULT_PARTITION_KEY_RANGE_ID = "0";
 
     public DefaultDocumentQueryExecutionContext(IDocumentQueryClient client, ResourceType resourceTypeEnum,
-<<<<<<< HEAD
-                                                Class<T> resourceType, SqlQuerySpec query, QueryRequestOptions queryRequestOptions, String resourceLink,
-=======
                                                 Class<T> resourceType, SqlQuerySpec query, CosmosQueryRequestOptions cosmosQueryRequestOptions, String resourceLink,
->>>>>>> 72d53830
                                                 UUID correlatedActivityId, boolean isContinuationExpected) {
 
         super(client,
                 resourceTypeEnum,
                 resourceType,
                 query,
-<<<<<<< HEAD
-                queryRequestOptions,
-=======
                 cosmosQueryRequestOptions,
->>>>>>> 72d53830
                 resourceLink,
                 false,
                 correlatedActivityId);
@@ -90,46 +78,23 @@
     }
 
     protected PartitionKeyInternal getPartitionKeyInternal() {
-<<<<<<< HEAD
-        return this.queryRequestOptions.getPartitionKey() == null ? null : BridgeInternal.getPartitionKeyInternal(queryRequestOptions.getPartitionKey());
-=======
         return this.cosmosQueryRequestOptions.getPartitionKey() == null ? null : BridgeInternal.getPartitionKeyInternal(cosmosQueryRequestOptions.getPartitionKey());
->>>>>>> 72d53830
     }
 
     @Override
     public Flux<FeedResponse<T>> executeAsync() {
 
-<<<<<<< HEAD
-        if (queryRequestOptions == null) {
-            queryRequestOptions = new QueryRequestOptions();
-        }
-
-        QueryRequestOptions newQueryRequestOptions = ModelBridgeInternal.createQueryRequestOptions(queryRequestOptions);
-=======
         if (cosmosQueryRequestOptions == null) {
             cosmosQueryRequestOptions = new CosmosQueryRequestOptions();
         }
 
         CosmosQueryRequestOptions newCosmosQueryRequestOptions = ModelBridgeInternal.createQueryRequestOptions(cosmosQueryRequestOptions);
->>>>>>> 72d53830
 
         // We can not go to backend with the composite continuation token,
         // but we still need the gateway for the query plan.
         // The workaround is to try and parse the continuation token as a composite continuation token.
         // If it is, then we send the query to the gateway with max degree of parallelism to force getting back the query plan
 
-<<<<<<< HEAD
-        String originalContinuation = ModelBridgeInternal.getRequestContinuationFromQueryRequestOptions(newQueryRequestOptions);
-
-        if (isClientSideContinuationToken(originalContinuation)) {
-            // At this point we know we want back a query plan
-            ModelBridgeInternal.setQueryRequestOptionsContinuationToken(newQueryRequestOptions, null);
-            newQueryRequestOptions.setMaxDegreeOfParallelism(Integer.MAX_VALUE);
-        }
-
-        Integer maxItemCount = ModelBridgeInternal.getMaxItemCountFromQueryRequestOptions(newQueryRequestOptions);
-=======
         String originalContinuation = ModelBridgeInternal.getRequestContinuationFromQueryRequestOptions(newCosmosQueryRequestOptions);
 
         if (isClientSideContinuationToken(originalContinuation)) {
@@ -139,7 +104,6 @@
         }
 
         Integer maxItemCount = ModelBridgeInternal.getMaxItemCountFromQueryRequestOptions(newCosmosQueryRequestOptions);
->>>>>>> 72d53830
         int maxPageSize = maxItemCount != null ? maxItemCount : Constants.Properties.DEFAULT_MAX_PAGE_SIZE;
 
         BiFunction<String, Integer, RxDocumentServiceRequest> createRequestFunc = (continuationToken, pageSize) -> this.createRequestAsync(continuationToken, pageSize);
@@ -148,11 +112,7 @@
         Function<RxDocumentServiceRequest, Mono<FeedResponse<T>>> executeFunc = executeInternalAsyncFunc();
 
         return Paginator
-<<<<<<< HEAD
-    			.getPaginatedQueryResultAsObservable(newQueryRequestOptions, createRequestFunc, executeFunc, resourceType, maxPageSize);
-=======
     			.getPaginatedQueryResultAsObservable(newCosmosQueryRequestOptions, createRequestFunc, executeFunc, resourceType, maxPageSize);
->>>>>>> 72d53830
     }
 
     public Mono<List<PartitionKeyRange>> getTargetPartitionKeyRanges(String resourceId, List<Range<String>> queryRanges) {
@@ -175,22 +135,14 @@
         IPartitionKeyRangeCache partitionKeyRangeCache =  this.client.getPartitionKeyRangeCache();
         DocumentClientRetryPolicy retryPolicyInstance = this.client.getResetSessionTokenRetryPolicy().getRequestPolicy();
 
-<<<<<<< HEAD
-        retryPolicyInstance = new InvalidPartitionExceptionRetryPolicy(collectionCache, retryPolicyInstance, resourceLink, queryRequestOptions);
-=======
         retryPolicyInstance = new InvalidPartitionExceptionRetryPolicy(collectionCache, retryPolicyInstance, resourceLink, cosmosQueryRequestOptions);
->>>>>>> 72d53830
         if (super.resourceTypeEnum.isPartitioned()) {
             retryPolicyInstance = new PartitionKeyRangeGoneRetryPolicy(
                     collectionCache,
                     partitionKeyRangeCache,
                     PathsHelper.getCollectionPath(super.resourceLink),
                     retryPolicyInstance,
-<<<<<<< HEAD
-                    queryRequestOptions);
-=======
                     cosmosQueryRequestOptions);
->>>>>>> 72d53830
         }
 
         final DocumentClientRetryPolicy finalRetryPolicyInstance = retryPolicyInstance;
@@ -240,13 +192,8 @@
                 this.query,
                 this.getPartitionKeyInternal());
 
-<<<<<<< HEAD
-        if (!StringUtils.isEmpty(partitionKeyRangeIdInternal(queryRequestOptions))) {
-            request.routeTo(new PartitionKeyRangeIdentity(partitionKeyRangeIdInternal(queryRequestOptions)));
-=======
         if (!StringUtils.isEmpty(partitionKeyRangeIdInternal(cosmosQueryRequestOptions))) {
             request.routeTo(new PartitionKeyRangeIdentity(partitionKeyRangeIdInternal(cosmosQueryRequestOptions)));
->>>>>>> 72d53830
         }
 
         return request;
