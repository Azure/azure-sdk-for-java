--- conflicted
+++ resolved
@@ -151,18 +151,15 @@
         return RntbdObjectMapper.toString(this);
     }
 
-    @JsonPropertyOrder({ "name", "startTimeUTC" })
+    @JsonPropertyOrder({ "name", "startTimeUTC", "durationInMicroSec" })
     public static final class Event {
 
         @JsonIgnore
         private final Duration duration;
 
-<<<<<<< HEAD
-=======
         @JsonProperty
         private final long durationInMicroSec;
 
->>>>>>> 6f033d77
         @JsonProperty("eventName")
         private final String name;
 
@@ -181,17 +178,14 @@
                 this.duration = null;
             } else if (to == null) {
                 this.duration = Duration.ZERO;
-<<<<<<< HEAD
-=======
             } else {
                 this.duration = Duration.between(from, to);
             }
 
             if (duration != null) {
                 this.durationInMicroSec = duration.toNanos()/1000L;
->>>>>>> 6f033d77
             } else {
-                this.duration = Duration.between(from, to);
+                this.durationInMicroSec = 0;
             }
         }
 
