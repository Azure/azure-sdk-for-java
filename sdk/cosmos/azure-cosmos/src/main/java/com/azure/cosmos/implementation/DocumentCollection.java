--- conflicted
+++ resolved
@@ -25,12 +25,9 @@
 import java.util.Collection;
 import java.util.Collections;
 
-<<<<<<< HEAD
 import static com.azure.cosmos.BridgeInternal.setProperty;
 import static com.azure.cosmos.implementation.guava25.base.Preconditions.checkNotNull;
 
-=======
->>>>>>> 87fadefa
 /**
  * Represents a document collection in the Azure Cosmos DB database service. A collection is a named logical container
  * for documents.
