// Copyright (c) Microsoft Corporation. All rights reserved.
// Licensed under the MIT License.
package com.azure.cosmos.implementation.changefeed;

import com.azure.cosmos.implementation.InternalObjectNode;
import com.azure.cosmos.implementation.Constants;
import com.azure.cosmos.implementation.Strings;
import com.azure.cosmos.implementation.changefeed.implementation.ChangeFeedMode;
import com.azure.cosmos.implementation.changefeed.implementation.ChangeFeedStartFromInternal;
import com.azure.cosmos.implementation.changefeed.implementation.ChangeFeedState;
import com.azure.cosmos.implementation.changefeed.implementation.ChangeFeedStateV1;
import com.azure.cosmos.implementation.feedranges.FeedRangeInternal;
import com.azure.cosmos.models.ModelBridgeInternal;
import com.fasterxml.jackson.core.JsonGenerator;
import com.fasterxml.jackson.databind.SerializerProvider;
import com.fasterxml.jackson.databind.annotation.JsonSerialize;
import com.fasterxml.jackson.databind.ser.std.StdSerializer;
import org.slf4j.Logger;
import org.slf4j.LoggerFactory;

import java.io.IOException;
import java.time.Instant;
import java.time.ZoneId;
import java.time.ZonedDateTime;
import java.util.Date;
import java.util.HashMap;
import java.util.Map;

import static com.azure.cosmos.implementation.guava25.base.Preconditions.checkNotNull;

/**
 * Document service lease.
 */
@JsonSerialize(using = ServiceItemLease.ServiceItemLeaseJsonSerializer.class)
public class ServiceItemLease implements Lease {
    private final Logger logger = LoggerFactory.getLogger(ServiceItemLease.class);

    private static final ZonedDateTime UNIX_START_TIME = ZonedDateTime.parse("1970-01-01T00:00:00.0Z[UTC]");
    private static final String PROPERTY_NAME_LEASE_TOKEN = "LeaseToken";
    private static final String PROPERTY_NAME_CONTINUATION_TOKEN = "ContinuationToken";
    private static final String PROPERTY_NAME_TIMESTAMP = "timestamp";
    private static final String PROPERTY_NAME_OWNER = "Owner";

    private String id;
    private String _etag;
    private String leaseToken;
    private String owner;
    private String continuationToken;

    private Map<String, String> properties;
    private String timestamp;  // ExplicitTimestamp
    private String _ts;

    public ServiceItemLease() {
        ZonedDateTime currentTime = ZonedDateTime.now(ZoneId.of("UTC"));
        this.timestamp = currentTime.toString();
        this._ts = String.valueOf(currentTime.getSecond());
        this.properties = new HashMap<>();
    }

    public ServiceItemLease(ServiceItemLease other)
    {
        this.id = other.id;
        this._etag = other._etag;
        this.leaseToken = other.leaseToken;
        this.owner = other.owner;
        this.continuationToken = other.continuationToken;
        this.properties = other.properties;
        this.timestamp = other.timestamp;
        this._ts = other._ts;
    }

    @Override
    public String getId() {
        return this.id;
    }

    public ServiceItemLease withId(String id) {
        this.id = id;
        return this;
    }

    public String getETag() {
        return this._etag;
    }

    public ServiceItemLease withETag(String etag) {
        this._etag = etag;
        return this;
    }

    public String getLeaseToken() {
        return this.leaseToken;
    }

    public ServiceItemLease withLeaseToken(String leaseToken) {
        this.leaseToken = leaseToken;
        return this;
    }

    @Override
    public String getOwner() {
        return this.owner;
    }

    public ServiceItemLease withOwner(String owner) {
        this.owner = owner;
        return this;
    }

    @Override
    public String getContinuationToken() {
        return this.continuationToken;
    }

    @Override
    public ChangeFeedState getIncrementalContinuationState(String containerRid, FeedRangeInternal feedRange) {
        checkNotNull(containerRid, "Argument 'containerRid' must not be null.");
        checkNotNull(feedRange, "Argument 'feedRange' must not be null.");

        return new ChangeFeedStateV1(
            containerRid,
            feedRange,
            ChangeFeedMode.INCREMENTAL,
            ChangeFeedStartFromInternal.createFromETagAndFeedRange(this.ContinuationToken, feedRange),
            null);
    }

    @Override
    public ChangeFeedState getFullFidelityContinuationState(
        String containerRid,
        FeedRangeInternal feedRange) {

        checkNotNull(containerRid, "Argument 'containerRid' must not be null.");
        checkNotNull(feedRange, "Argument 'feedRange' must not be null.");

        return new ChangeFeedStateV1(
            containerRid,
            feedRange,
<<<<<<< HEAD
            ChangeFeedMode.FULL_FIDELITY,
            ChangeFeedStartFromInternal.createFromETagAndFeedRange(this.ContinuationToken, feedRange),
=======
            ChangeFeedMode.INCREMENTAL,
            ChangeFeedStartFromInternal.createFromETagAndFeedRange(this.continuationToken, feedRange),
>>>>>>> 18022bf1
            null);
    }

    @Override
    public void setContinuationToken(String continuationToken) {
        this.withContinuationToken(continuationToken);
    }

    public ServiceItemLease withContinuationToken(String continuationToken) {
        this.continuationToken = continuationToken;
        return this;
    }

    @Override
    public Map<String, String> getProperties() {
        return this.properties;
    }

    @Override
    public void setOwner(String owner) {
        this.withOwner(owner);
    }

    @Override
    public void setTimestamp(Instant timestamp) {
        this.withTimestamp(timestamp);
    }

    public void setTimestamp(Date date) {
        this.withTimestamp(date.toInstant());
    }

    public void setTimestamp(String timestamp) {
        this.timestamp = timestamp;
    }

    @Override
    public void setId(String id) {
        this.withId(id);
    }

    @Override
    public void setConcurrencyToken(String concurrencyToken) {
        this.withETag(concurrencyToken);
    }

    public ServiceItemLease withConcurrencyToken(String concurrencyToken) {
        return this.withETag(concurrencyToken);
    }

    @Override
    public void setProperties(Map<String, String> properties) {
        this.withProperties(properties);
    }

    public ServiceItemLease withProperties(Map<String, String> properties) {
        this.properties = properties;
        return this;
    }

    public String getTs() {
        return this._ts;
    }

    public ServiceItemLease withTs(String ts) {
        this._ts = ts;
        return this;
    }

    @Override
    public String getTimestamp() {
        if (this.timestamp == null) {
            return UNIX_START_TIME.plusSeconds(Long.parseLong(this.getTs())).toString();
        }
        return this.timestamp;
    }

    public ServiceItemLease withTimestamp(Instant timestamp) {
        this.timestamp = timestamp.toString();
        return this;
    }

    public String getExplicitTimestamp() {
        return this.timestamp;
    }

    @Override
    public String getConcurrencyToken() {
        return this.getETag();
    }

    public static ServiceItemLease fromDocument(InternalObjectNode document) {
        ServiceItemLease lease = new ServiceItemLease()
            .withId(document.getId())
            .withETag(document.getETag())
            .withTs(ModelBridgeInternal.getStringFromJsonSerializable(document, Constants.Properties.LAST_MODIFIED))
            .withOwner(ModelBridgeInternal.getStringFromJsonSerializable(document,PROPERTY_NAME_OWNER))
            .withLeaseToken(ModelBridgeInternal.getStringFromJsonSerializable(document,PROPERTY_NAME_LEASE_TOKEN))
            .withContinuationToken(ModelBridgeInternal.getStringFromJsonSerializable(document,PROPERTY_NAME_CONTINUATION_TOKEN));

        String leaseTimestamp = ModelBridgeInternal.getStringFromJsonSerializable(document,PROPERTY_NAME_TIMESTAMP);
        if (leaseTimestamp != null) {
            return lease.withTimestamp(ZonedDateTime.parse(leaseTimestamp).toInstant());
        } else {
            return lease;
        }
    }

    public void setServiceItemLease(Lease lease) {
        this.setId(lease.getId());
        this.setConcurrencyToken(lease.getConcurrencyToken());
        this.setOwner(lease.getOwner());
        this.withLeaseToken(lease.getLeaseToken());
        this.setContinuationToken(getContinuationToken());

        String leaseTimestamp = lease.getTimestamp();
        if (leaseTimestamp != null) {
           this.setTimestamp(ZonedDateTime.parse(leaseTimestamp).toInstant());
        } else {
            this.setTimestamp(lease.getTimestamp());
        }
    }

    @Override
    public String toString() {
        return String.format(
            "%s Owner='%s' Continuation=%s Timestamp(local)=%s Timestamp(server)=%s",
            this.getId(),
            this.getOwner(),
            this.getContinuationToken(),
            this.getTimestamp(),
            UNIX_START_TIME.plusSeconds(Long.parseLong(this.getTs())));
    }

    @SuppressWarnings("serial")
    static final class ServiceItemLeaseJsonSerializer extends StdSerializer<ServiceItemLease> {
        // this value should be incremented if changes are made to the ServiceItemLease class members
        private static final long serialVersionUID = 1L;

        protected ServiceItemLeaseJsonSerializer() { this(null); }

        protected ServiceItemLeaseJsonSerializer(Class<ServiceItemLease> t) {
            super(t);
        }

        @Override
        public void serialize(ServiceItemLease lease, JsonGenerator writer, SerializerProvider serializerProvider) {
            try {
                writer.writeStartObject();
                writer.writeStringField(Constants.Properties.ID, lease.getId());
                writer.writeStringField(Constants.Properties.E_TAG, lease.getETag());
                writer.writeStringField(PROPERTY_NAME_LEASE_TOKEN, lease.getLeaseToken());
                writer.writeStringField(PROPERTY_NAME_CONTINUATION_TOKEN, lease.getContinuationToken());
                writer.writeStringField(PROPERTY_NAME_TIMESTAMP, lease.getTimestamp());
                writer.writeStringField(PROPERTY_NAME_OWNER, lease.getOwner());
                writer.writeEndObject();
            } catch (IOException e) {
                throw new IllegalStateException(e);
            }
        }
    }
}<|MERGE_RESOLUTION|>--- conflicted
+++ resolved
@@ -2,9 +2,8 @@
 // Licensed under the MIT License.
 package com.azure.cosmos.implementation.changefeed;
 
+import com.azure.cosmos.implementation.Constants;
 import com.azure.cosmos.implementation.InternalObjectNode;
-import com.azure.cosmos.implementation.Constants;
-import com.azure.cosmos.implementation.Strings;
 import com.azure.cosmos.implementation.changefeed.implementation.ChangeFeedMode;
 import com.azure.cosmos.implementation.changefeed.implementation.ChangeFeedStartFromInternal;
 import com.azure.cosmos.implementation.changefeed.implementation.ChangeFeedState;
@@ -122,7 +121,7 @@
             containerRid,
             feedRange,
             ChangeFeedMode.INCREMENTAL,
-            ChangeFeedStartFromInternal.createFromETagAndFeedRange(this.ContinuationToken, feedRange),
+            ChangeFeedStartFromInternal.createFromETagAndFeedRange(this.continuationToken, feedRange),
             null);
     }
 
@@ -137,13 +136,8 @@
         return new ChangeFeedStateV1(
             containerRid,
             feedRange,
-<<<<<<< HEAD
             ChangeFeedMode.FULL_FIDELITY,
-            ChangeFeedStartFromInternal.createFromETagAndFeedRange(this.ContinuationToken, feedRange),
-=======
-            ChangeFeedMode.INCREMENTAL,
             ChangeFeedStartFromInternal.createFromETagAndFeedRange(this.continuationToken, feedRange),
->>>>>>> 18022bf1
             null);
     }
 
