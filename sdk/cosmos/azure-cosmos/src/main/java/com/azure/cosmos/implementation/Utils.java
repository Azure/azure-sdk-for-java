--- conflicted
+++ resolved
@@ -7,11 +7,7 @@
 import com.azure.cosmos.implementation.uuid.EthernetAddress;
 import com.azure.cosmos.implementation.uuid.Generators;
 import com.azure.cosmos.implementation.uuid.impl.TimeBasedGenerator;
-<<<<<<< HEAD
-import com.azure.cosmos.models.QueryRequestOptions;
-=======
 import com.azure.cosmos.models.CosmosQueryRequestOptions;
->>>>>>> 72d53830
 import com.azure.cosmos.models.ModelBridgeInternal;
 import com.fasterxml.jackson.core.JsonParser;
 import com.fasterxml.jackson.core.JsonProcessingException;
@@ -599,26 +595,15 @@
         return new String(bytes, StandardCharsets.UTF_8);
     }
 
-<<<<<<< HEAD
-    public static void setContinuationTokenAndMaxItemCount(CosmosPagedFluxOptions pagedFluxOptions, QueryRequestOptions queryRequestOptions) {
-=======
     public static void setContinuationTokenAndMaxItemCount(CosmosPagedFluxOptions pagedFluxOptions, CosmosQueryRequestOptions cosmosQueryRequestOptions) {
->>>>>>> 72d53830
         if (pagedFluxOptions == null) {
             return;
         }
         if (pagedFluxOptions.getRequestContinuation() != null) {
-<<<<<<< HEAD
-            ModelBridgeInternal.setQueryRequestOptionsContinuationToken(queryRequestOptions, pagedFluxOptions.getRequestContinuation());
-        }
-        if (pagedFluxOptions.getMaxItemCount() != null) {
-            ModelBridgeInternal.setQueryRequestOptionsMaxItemCount(queryRequestOptions, pagedFluxOptions.getMaxItemCount());
-=======
             ModelBridgeInternal.setQueryRequestOptionsContinuationToken(cosmosQueryRequestOptions, pagedFluxOptions.getRequestContinuation());
         }
         if (pagedFluxOptions.getMaxItemCount() != null) {
             ModelBridgeInternal.setQueryRequestOptionsMaxItemCount(cosmosQueryRequestOptions, pagedFluxOptions.getMaxItemCount());
->>>>>>> 72d53830
         }
     }
 
