// Copyright (c) Microsoft Corporation. All rights reserved.
// Licensed under the MIT License.
package com.azure.cosmos.models;

import com.azure.cosmos.implementation.Paths;
import com.azure.cosmos.implementation.Permission;
import com.azure.cosmos.implementation.Resource;
import com.azure.cosmos.implementation.Utils;
import com.azure.cosmos.implementation.apachecommons.lang.StringUtils;

import java.time.Instant;
import java.util.List;
import java.util.stream.Collectors;

/**
 * The type Cosmos permission properties.
 */
public final class CosmosPermissionProperties {

    private Permission permission;
    private String databaseName;
    private String resourceToken;

    private String permissionName;
    private String containerName;
    private String resourceName;
    private ContainerChildResourceType resourceKind;
    private PermissionMode permissionMode;
    private PartitionKey resourcePartitionKey;

    /**
     * Initialize a permission object.
     */
    public CosmosPermissionProperties() {
    }

    /**
     * Sets the name of the permission resource.
     *
     * @param id the name of the resource.
     * @return the current {@link CosmosPermissionProperties} object
     */
    public CosmosPermissionProperties setId(String id) {
        this.permissionName = id;

        // Following is required by permission replace (PUT) scenario.
        if (this.permission != null) {
            this.permission.setId(id);
        }

        return this;
    }

    /**
     * Initialize a permission object from json string.
     *
     * @param jsonString the json string that represents the getPermission.
     */
    CosmosPermissionProperties(String jsonString) {
        this.permission = new Permission(jsonString);
        this.permissionName = permission.getId();
        this.permissionMode = permission.getPermissionMode();
        this.resourcePartitionKey = permission.getResourcePartitionKey();
        this.resourceToken = permission.getToken();

        String[] parts = StringUtils.split(Utils.trimBeginningAndEndingSlashes(permission.getResourceLink()), "/");

        if (parts.length < 4) {
            throw new IllegalArgumentException("jsonString");
        }

        this.databaseName = parts[1];
        this.containerName = parts[3];

        if (parts.length >= 6) {
            this.resourceName = parts[5];

            if (Paths.DOCUMENTS_PATH_SEGMENT.equalsIgnoreCase(parts[4])) {
                this.resourceKind = ContainerChildResourceType.ITEM;
            } else if (Paths.STORED_PROCEDURES_PATH_SEGMENT.equalsIgnoreCase(parts[4])) {
                this.resourceKind = ContainerChildResourceType.STORED_PROCEDURE;
            } else if (Paths.USER_DEFINED_FUNCTIONS_PATH_SEGMENT.equalsIgnoreCase(parts[4])) {
                this.resourceKind = ContainerChildResourceType.USER_DEFINED_FUNCTION;
            } else if (Paths.TRIGGERS_PATH_SEGMENT.equalsIgnoreCase(parts[4])) {
                this.resourceKind = ContainerChildResourceType.TRIGGER;
            } else {
                throw new IllegalArgumentException("jsonString");
            }
        }
    }

    /**
     * Sets the name of the Cosmos container as the parent resource which is associated with this permission object.
     *
     * @param containerName the name of the Cosmos container representing the parent resource.
     * @return the current {@link CosmosPermissionProperties} object.
     */
    public CosmosPermissionProperties setContainerName(String containerName) {
        this.containerName = containerName;

        // Following is required by permission replace (PUT) scenario.
        if (this.permission != null) {
            this.permission.setResourceLink(this.databaseName);
            this.resourceToken = null;
        }

        return this;
    }

    /**
     * Gets the name of the Cosmos container as the parent resource which is associated with this permission object.
     *
     * @return the name of the Cosmos container representing the parent resource.
     */
    public String getContainerName() {
        return this.containerName;
    }

    /**
     * Gets the kind of resource that has a Cosmos container as the parent resource which is associated with this
     *   permission object.
     *
     * @return the kind of resource that has a Cosmos container as parent resource.
     */
    public ContainerChildResourceType getResourceKind() {
        return this.resourceKind;
    }

    /**
     * Gets the name of resource that has a Cosmos container as the parent resource which is associated with this
     *   permission object.
     *
     * @return the name of resource that has a Cosmos container as the parent resource.
     */
    public String getResourceName() {
        return this.resourceName;
    }

    /**
     * Sets the resource path represented by the name and kind of a resource that has a Cosmos container as the parent
     * resource which is associated with this permission object.
     *
     * @param resourceKind the kind of resource that has a Cosmos container as parent resource.
     * @param resourceName the name of resource that has a Cosmos container as the parent resource.
     * @return the current {@link CosmosPermissionProperties} object.
     */
    public CosmosPermissionProperties setResourcePath(ContainerChildResourceType resourceKind, String resourceName) {
        this.resourceKind = resourceKind;
        this.resourceName = resourceName;

        // Following is required by permission replace (PUT) scenario.
        if (this.permission != null) {
            this.permission.setResourceLink(this.databaseName);
            this.resourceToken = null;
        }

        return this;
    }

    /**
     * Gets the permission mode.
     *
     * @return the permission mode.
     */
    public PermissionMode getPermissionMode() {
        return this.permissionMode;
    }

    /**
     * Sets the permission mode.
     *
     * @param permissionMode the permission mode.
     * @return the current {@link CosmosPermissionProperties} object
     */
    public CosmosPermissionProperties setPermissionMode(PermissionMode permissionMode) {
        this.permissionMode = permissionMode;

        // Following is required by permission replace (PUT) scenario.
        if (this.permission != null) {
            this.permission.setPermissionMode(permissionMode);
            this.resourceToken = null;
        }

        return this;
    }

    /**
     * Gets the resource partition key associated with this permission object.
     *
     * @return the partition key.
     */
    public PartitionKey getResourcePartitionKey() {
        return this.resourcePartitionKey;
    }

    /**
     * Sets the resource partition key associated with this permission object.
     *
     * @param partitionKey the partition key.
     * @return the current {@link CosmosPermissionProperties} object.
     */
    public CosmosPermissionProperties setResourcePartitionKey(PartitionKey partitionKey) {
        this.resourcePartitionKey = partitionKey;

        // Following is required by permission replace (PUT) scenario.
        if (this.permission != null) {
            this.permission.setResourcePartitionKey(partitionKey);
            this.resourceToken = null;
        }

        return this;
    }

    Resource getResource() {
        return this.permission;
    }

    String getResourcePath(String databaseName) {
        StringBuilder resourcePrefixPath = new StringBuilder();

        if (databaseName == null || databaseName.isEmpty()) {
            throw new IllegalArgumentException("databaseName");
        }
        resourcePrefixPath.append("/").append(Paths.DATABASES_PATH_SEGMENT)
            .append("/").append(databaseName);

        if (this.containerName == null || this.containerName.isEmpty()) {
            throw new IllegalArgumentException("containerName");
        }
        resourcePrefixPath.append("/").append(Paths.COLLECTIONS_PATH_SEGMENT)
            .append("/").append(this.containerName);

        if (this.resourceName != null && !this.resourceName.isEmpty()) {
            switch (this.resourceKind) {
                case ITEM:
                    resourcePrefixPath.append("/").append(Paths.DOCUMENTS_PATH_SEGMENT);
                    break;
                case STORED_PROCEDURE:
                    resourcePrefixPath.append("/").append(Paths.STORED_PROCEDURES_PATH_SEGMENT);
                    break;
                case USER_DEFINED_FUNCTION:
                    resourcePrefixPath.append("/").append(Paths.USER_DEFINED_FUNCTIONS_PATH_SEGMENT);
                    break;
                case TRIGGER:
                    resourcePrefixPath.append("/").append(Paths.TRIGGERS_PATH_SEGMENT);
                    break;
                default:
                    throw new IllegalArgumentException("resourceKind");
            }

            resourcePrefixPath.append("/").append(resourceName);
        }

        return resourcePrefixPath.toString();
    }

    Permission getResource(String databaseName) {
        if (this.permission != null) {
            return this.permission;
        }

        Permission permission = new Permission();
        permission.setId(this.permissionName);
        permission.setPermissionMode(this.permissionMode);
        permission.setResourceLink(getResourcePath(databaseName));

        return permission;
    }

    /**
     * Gets the name of the resource.
     *
     * @return the name of the resource.
     */
    public String getId() {
        return this.permissionName;
    }

    /**
     * Get the last modified timestamp associated with the resource.
     * This is only relevant when getting response from the server.
     *
     * @return the timestamp or null if the permission object was not yet registered with the Cosmos service (when
     *  executing a create, upsert or replace operation) or if it was changed through one of the setter methods.
     */
<<<<<<< HEAD
    String getResourceId() {
        return this.permission.getResourceId();
    }

    /**
     * Get the last modified timestamp associated with the resource.
=======
    public Instant getTimestamp() {
        if (this.permission != null) {
            return this.permission.getTimestamp();
        } else {
            return null;
        }
    }

    /**
     * Get the entity tag associated with the resource.
>>>>>>> 72d53830
     * This is only relevant when getting response from the server.
     *
     * @return the Cosmos ETAG property or null if the permission object was not yet registered with the Cosmos service
     * (when executing a create, upsert or replace operation) or if it was changed through one of the setter methods.
     */
<<<<<<< HEAD
    public Instant getTimestamp() {
        return this.permission.getTimestamp();
    }

    /**
     * Get the entity tag associated with the resource.
     * This is only relevant when getting response from the server.
=======
    public String getETag() {
        if (this.permission != null) {
            return this.permission.getETag();
        } else {
            return null;
        }
    }

    /**
     * Gets the access token granting the defined permission.
>>>>>>> 72d53830
     *
     * @return the access token or null if the permission object was not yet registered with the Cosmos service (when
     *  executing a create, upsert or replace operation) or if it was changed through one of the setter methods.
     */
    public String getToken() {
        return this.resourceToken;
    }

    Permission getPermission(String databaseName) {
        return getResource(databaseName);
    }

    static List<CosmosPermissionProperties> getPermissions(List<Permission> results) {
        return results.stream().map(permission -> new CosmosPermissionProperties(permission.toJson()))
            .collect(Collectors.toList());
    }
}<|MERGE_RESOLUTION|>--- conflicted
+++ resolved
@@ -283,14 +283,6 @@
      * @return the timestamp or null if the permission object was not yet registered with the Cosmos service (when
      *  executing a create, upsert or replace operation) or if it was changed through one of the setter methods.
      */
-<<<<<<< HEAD
-    String getResourceId() {
-        return this.permission.getResourceId();
-    }
-
-    /**
-     * Get the last modified timestamp associated with the resource.
-=======
     public Instant getTimestamp() {
         if (this.permission != null) {
             return this.permission.getTimestamp();
@@ -301,21 +293,11 @@
 
     /**
      * Get the entity tag associated with the resource.
->>>>>>> 72d53830
      * This is only relevant when getting response from the server.
      *
      * @return the Cosmos ETAG property or null if the permission object was not yet registered with the Cosmos service
      * (when executing a create, upsert or replace operation) or if it was changed through one of the setter methods.
      */
-<<<<<<< HEAD
-    public Instant getTimestamp() {
-        return this.permission.getTimestamp();
-    }
-
-    /**
-     * Get the entity tag associated with the resource.
-     * This is only relevant when getting response from the server.
-=======
     public String getETag() {
         if (this.permission != null) {
             return this.permission.getETag();
@@ -326,7 +308,6 @@
 
     /**
      * Gets the access token granting the defined permission.
->>>>>>> 72d53830
      *
      * @return the access token or null if the permission object was not yet registered with the Cosmos service (when
      *  executing a create, upsert or replace operation) or if it was changed through one of the setter methods.
