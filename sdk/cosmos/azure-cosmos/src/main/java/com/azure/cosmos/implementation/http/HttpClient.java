--- conflicted
+++ resolved
@@ -46,22 +46,12 @@
         fixedConnectionProviderBuilder.pendingAcquireTimeout(httpClientConfig.getConnectionAcquireTimeout());
         fixedConnectionProviderBuilder.maxIdleTime(httpClientConfig.getMaxIdleConnectionTimeout());
 
-<<<<<<< HEAD
-        // TODO[Http2]: config Http2AllocationStrategy (maxConnections & maxConcurrentStreams)
         if (httpClientConfig.getHttp2ConnectionConfig().isEnabled()) {
             fixedConnectionProviderBuilder.allocationStrategy(
                 Http2AllocationStrategy.builder()
                     .minConnections(httpClientConfig.getHttp2ConnectionConfig().getMinConnectionPoolSize())
                     .maxConnections(httpClientConfig.getHttp2ConnectionConfig().getMaxConnectionPoolSize())
                     .maxConcurrentStreams(httpClientConfig.getHttp2ConnectionConfig().getMaxConcurrentStreams())
-=======
-        if (httpClientConfig.getHttp2Config().isEnabled()) {
-            fixedConnectionProviderBuilder.allocationStrategy(
-                Http2AllocationStrategy.builder()
-                    .maxConnections(httpClientConfig.getHttp2Config().getMaxConnectionPoolSize())
-                    .minConnections(httpClientConfig.getHttp2Config().getMinConnectionPoolSize())
-                    .maxConcurrentStreams(httpClientConfig.getHttp2Config().getMaxConcurrentStreams())
->>>>>>> 9ec647dc
                     .build()
             );
         }
