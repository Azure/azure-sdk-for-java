--- conflicted
+++ resolved
@@ -43,7 +43,6 @@
         Uri physicalAddress,
         RxDocumentServiceRequest request);
 
-<<<<<<< HEAD
     /***
      * Only open new connection if there is no existed established connection.
      *
@@ -52,9 +51,8 @@
      * @return the {@link OpenConnectionResponse}.
      */
     public abstract Mono<OpenConnectionResponse> openConnection(final Uri addressUri);
-=======
+
     protected abstract GlobalEndpointManager getGlobalEndpointManager();
->>>>>>> 486e78b7
 
     private Mono<StoreResponse> invokeStoreWithThroughputControlAsync(Uri physicalAddress, RxDocumentServiceRequest request) {
         return this.throughputControlStore.processRequest(
