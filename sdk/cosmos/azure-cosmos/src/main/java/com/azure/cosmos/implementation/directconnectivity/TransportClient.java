--- conflicted
+++ resolved
@@ -43,8 +43,6 @@
         Uri physicalAddress,
         RxDocumentServiceRequest request);
 
-<<<<<<< HEAD
-=======
     /***
      * Only open new connection if there is no existed established connection.
      *
@@ -54,7 +52,6 @@
      */
     public abstract Mono<OpenConnectionResponse> openConnection(final Uri addressUri);
 
->>>>>>> 8d609db9
     protected abstract GlobalEndpointManager getGlobalEndpointManager();
 
     private Mono<StoreResponse> invokeStoreWithThroughputControlAsync(Uri physicalAddress, RxDocumentServiceRequest request) {
