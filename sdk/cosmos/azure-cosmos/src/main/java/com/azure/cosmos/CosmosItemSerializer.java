--- conflicted
+++ resolved
@@ -44,12 +44,9 @@
     /**
      * Used to instantiate subclasses
      */
-<<<<<<< HEAD
-=======
     protected CosmosItemSerializer() {
         this.shouldWrapSerializationExceptions = true;
     }
->>>>>>> f902b9de
 
     /**
      * Used to serialize a POJO into a json tree
