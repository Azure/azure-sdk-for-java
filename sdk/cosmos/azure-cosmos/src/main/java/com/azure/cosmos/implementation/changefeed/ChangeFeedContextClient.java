--- conflicted
+++ resolved
@@ -12,11 +12,7 @@
 import com.azure.cosmos.models.CosmosContainerRequestOptions;
 import com.azure.cosmos.models.CosmosDatabaseRequestOptions;
 import com.azure.cosmos.models.CosmosItemRequestOptions;
-<<<<<<< HEAD
-import com.azure.cosmos.models.QueryRequestOptions;
-=======
 import com.azure.cosmos.models.CosmosQueryRequestOptions;
->>>>>>> 72d53830
 import com.azure.cosmos.models.FeedResponse;
 import com.azure.cosmos.models.PartitionKey;
 import com.azure.cosmos.models.SqlQuerySpec;
@@ -35,17 +31,10 @@
      * Reads the feed (sequence) of {@link PartitionKeyRange} for a database account from the Azure Cosmos DB service as an asynchronous operation.
      *
      * @param partitionKeyRangesOrCollectionLink the link of the resources to be read, or owner collection link, SelfLink or AltLink. E.g. /dbs/db_rid/colls/coll_rid/pkranges.
-<<<<<<< HEAD
-     * @param queryRequestOptions the options for the request; it can be set as null.
-     * @return an a {@link Flux} containing one or several feed response pages of the obtained items or an error.
-     */
-    Flux<FeedResponse<PartitionKeyRange>> readPartitionKeyRangeFeed(String partitionKeyRangesOrCollectionLink, QueryRequestOptions queryRequestOptions);
-=======
      * @param cosmosQueryRequestOptions the options for the request; it can be set as null.
      * @return an a {@link Flux} containing one or several feed response pages of the obtained items or an error.
      */
     Flux<FeedResponse<PartitionKeyRange>> readPartitionKeyRangeFeed(String partitionKeyRangesOrCollectionLink, CosmosQueryRequestOptions cosmosQueryRequestOptions);
->>>>>>> 72d53830
 
     /**
      * Method to create a change feed query for documents.
@@ -127,11 +116,7 @@
      * @param options        the query request options.
      * @return a {@link Flux} containing one or several feed response pages of the obtained items or an error.
      */
-<<<<<<< HEAD
-    <T> Flux<FeedResponse<T>> queryItems(CosmosAsyncContainer containerLink, SqlQuerySpec querySpec, QueryRequestOptions options, Class<T> klass);
-=======
     <T> Flux<FeedResponse<T>> queryItems(CosmosAsyncContainer containerLink, SqlQuerySpec querySpec, CosmosQueryRequestOptions options, Class<T> klass);
->>>>>>> 72d53830
 
     /**
      * @return the Cosmos client's service endpoint.
