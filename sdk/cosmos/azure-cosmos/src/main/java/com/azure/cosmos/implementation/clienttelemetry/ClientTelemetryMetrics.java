--- conflicted
+++ resolved
@@ -431,9 +431,8 @@
                 latencyMeter.record(latency);
             }
 
-<<<<<<< HEAD
             for (CosmosDiagnostics diagnostics: diagnosticsContext.getDiagnostics()) {
-                List<ClientSideRequestStatistics> clientSideRequestStatistics =
+                Set<ClientSideRequestStatistics> clientSideRequestStatistics =
                     diagnosticsAccessor.getClientSideRequestStatistics(diagnostics);
 
                 if (clientSideRequestStatistics != null) {
@@ -452,26 +451,6 @@
                             cosmosAsyncClient,
                             requestStatistics.getAddressResolutionStatistics());
                     }
-=======
-            Set<ClientSideRequestStatistics> clientSideRequestStatistics =
-                diagnosticsAccessor.getClientSideRequestStatistics(diagnostics);
-
-            if (clientSideRequestStatistics != null) {
-                for (ClientSideRequestStatistics requestStatistics : clientSideRequestStatistics) {
-
-                    recordStoreResponseStatistics(
-                        cosmosAsyncClient,
-                        requestStatistics.getResponseStatisticsList());
-                    recordStoreResponseStatistics(
-                        cosmosAsyncClient,
-                        requestStatistics.getSupplementalResponseStatisticsList());
-                    recordGatewayStatistics(
-                        cosmosAsyncClient,
-                        requestStatistics.getDuration(), requestStatistics.getGatewayStatistics());
-                    recordAddressResolutionStatistics(
-                        cosmosAsyncClient,
-                        requestStatistics.getAddressResolutionStatistics());
->>>>>>> e9af3394
                 }
 
                 FeedResponseDiagnostics feedDiagnostics = diagnosticsAccessor
