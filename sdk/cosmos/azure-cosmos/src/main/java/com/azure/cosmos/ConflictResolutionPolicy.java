--- conflicted
+++ resolved
@@ -65,12 +65,8 @@
      * Creates a LAST_WRITER_WINS {@link ConflictResolutionPolicy} with "/_ts" as the resolution path.
      * <p>
      * In case of a conflict occurring on a document, the document with the higher integer value in the default path
-<<<<<<< HEAD
      * {@link Resource#getTimestamp()} ()}, i.e., "/_ts" will be used.
      * {@link Resource#getTimestamp()}, i.e., "/_ts" will be used.
-=======
-     * {@link Resource#getTimestamp}, i.e., "/_ts" will be used.
->>>>>>> 23f7b444
      *
      * @return ConflictResolutionPolicy.
      */
@@ -110,11 +106,7 @@
      * <ul>
      * <li>In case the stored procedure fails or throws an exception,
      * the conflict resolution will default to registering conflicts in the conflicts feed</li>
-<<<<<<< HEAD
-     * <li>The user can provide the stored procedure @see {@link Resource#getId()} ()}</li>
-=======
-     * <li>The user can provide the stored procedure @see {@link Resource#getId()}</li>
->>>>>>> 23f7b444
+     * <li>The user can provide the stored procedure @see {@link Resource#getId()} </li>
      * </ul>
      *
      * @param conflictResolutionSprocName stored procedure to perform conflict resolution.
@@ -192,16 +184,10 @@
      * Gets the path which is present in each document in the Azure Cosmos DB service for last writer wins
      * conflict-resolution.
      * This path must be present in each document and must be an integer value.
-<<<<<<< HEAD
      * In case of a conflict occurring on a document, the document with the higher integer value in the specified
      * path will be picked.
      * If the path is unspecified, by default the {@link Resource#getTimestamp()} ()} path will be used.
      * <p>
-=======
-     * In case of a conflict occurring on a document, the document with the higher integer value in the specified path will be picked.
-     * If the path is unspecified, by default the {@link Resource#getTimestamp()} path will be used.
-     *
->>>>>>> 23f7b444
      * This value should only be set when using {@link ConflictResolutionMode#LAST_WRITER_WINS}
      *
      * @return The path to check values for last-writer wins conflict resolution.
@@ -215,16 +201,10 @@
      * Sets the path which is present in each document in the Azure Cosmos DB service for last writer wins
      * conflict-resolution.
      * This path must be present in each document and must be an integer value.
-<<<<<<< HEAD
      * In case of a conflict occurring on a document, the document with the higher integer value in the specified
      * path will be picked.
      * If the path is unspecified, by default the {@link Resource#getTimestamp()} ()} path will be used.
      * <p>
-=======
-     * In case of a conflict occurring on a document, the document with the higher integer value in the specified path will be picked.
-     * If the path is unspecified, by default the {@link Resource#getTimestamp()} path will be used.
-     *
->>>>>>> 23f7b444
      * This value should only be set when using {@link ConflictResolutionMode#LAST_WRITER_WINS}
      *
      * @param value The path to check values for last-writer wins conflict resolution.
@@ -244,11 +224,7 @@
      * <li>This value should only be set when using {@link ConflictResolutionMode#CUSTOM}</li>
      * <li>In case the stored procedure fails or throws an exception,
      * the conflict resolution will default to registering conflicts in the conflicts feed</li>
-<<<<<<< HEAD
      * <li>The user can provide the stored procedure @see {@link Resource#getId()} ()}</li>
-=======
-     * <li>The user can provide the stored procedure @see {@link Resource#getId}</li>
->>>>>>> 23f7b444
      * </ul>
      * *
      *
