// Copyright (c) Microsoft Corporation. All rights reserved.
// Licensed under the MIT License.

package com.azure.cosmos.implementation;

import com.azure.cosmos.implementation.apachecommons.lang.NotImplementedException;
import com.azure.cosmos.implementation.apachecommons.lang.StringUtils;
import com.azure.cosmos.implementation.apachecommons.math.util.Pair;
import com.azure.cosmos.implementation.routing.PartitionKeyInternal;
import com.azure.cosmos.implementation.routing.PartitionKeyInternalHelper;
import com.azure.cosmos.implementation.routing.RegionalRoutingContext;
import com.azure.cosmos.models.PartitionKeyDefinition;
import org.slf4j.Logger;
import org.slf4j.LoggerFactory;

import java.net.URI;
import java.util.Iterator;
import java.util.List;
import java.util.Locale;
import java.util.Map;
import java.util.concurrent.ConcurrentHashMap;
import java.util.concurrent.atomic.AtomicReference;
import java.util.concurrent.locks.ReentrantReadWriteLock;
import java.util.stream.Collectors;

import static com.azure.cosmos.implementation.guava25.base.Preconditions.checkNotNull;

public class RegionScopedSessionContainer implements ISessionContainer {

    private final Logger logger = LoggerFactory.getLogger(RegionScopedSessionContainer.class);

    // collectionResourceIdToPartitionScopedRegionLevelProgress is a mapping between the collectionRid and partition-specific region level progress
    // what is partition-specific region level progress?
    //  - when a response is received from a replica, it returns what is known as a session token
    //  - a session token is like a progress bookmark for a given replica of a physical partition
    //  - a session token in the vector session token format has the following
    //        - globalLsn: denotes the progress bookmark of a replica in the hub region
    //        - localLsn: denotes the progress bookmark of a replica in a satellite region
    //  - partition scoped region level progress introduces a new level of mapping - the mapping between the region and region specific progress
    //  - such a mapping exists for each physical partition for the collection
    //  - region specific progress has the following:
    //        - max(globalLsn) seen for that region - in other words the max progress of a replica from the hub region seen in the region mapping to region specific progress
    //        - max(localLsn) seen for that region
    //        - merged session token if necessary - session token in its parsed form is only merged again if the region mapping to region specific progress
    //          is also a first preferred readable region [or] the overall max progress of all regions for that partition is to be recorded
    //  - partition scoped region level progress has a structure which can be summarized as below:
    //      - for a given collection rid:
    //          - {"global" -> (-1, -1, <merged session token representing the overall max progress of all regions for that partition is to be recorded>)}
    //          - {"regionX" -> (max(localLsn), max(globalLsn), <merged session token if also first preferred readable region [or] session token as is if otherwise>}
    //          - {"regionY" -> (max(localLsn), max(globalLsn), <merged session token if also first preferred readable region [or] session token as is if otherwise>}...
    //  - why is the "global" mapping needed?
    //        - not all operations can be scoped to a single-logical partition such as cross-partitioned queries or query which have non-point range scope
    //        - for such operations using the merged session token seen across all replicas across all regions is necessary since the bloom filter won't help here
    //          and the progress to follow has to at least be at physical partition level
    private final ConcurrentHashMap<Long, PartitionScopedRegionLevelProgress> collectionResourceIdToPartitionScopedRegionLevelProgress = new ConcurrentHashMap<>();

    // - partitionKeyBasedBloomFilter encapsulates a Guava-based bloom filter which stores an entry which corresponds to a triple of [collectionRid, EPK hash, region]
    private final PartitionKeyBasedBloomFilter partitionKeyBasedBloomFilter;

    private final ReentrantReadWriteLock readWriteLock = new ReentrantReadWriteLock();
    private final ReentrantReadWriteLock.ReadLock readLock = readWriteLock.readLock();

    // 1. a write lock is acquired when the collection has not been cached by the session container yet
    // 2. the write lock is only released when the collection has been recorded along with any session specific
    // information for a partition in that collection
    // 3. once a collection has been recorded, thread-safe access is delegated to individual concurrent hashmaps
    private final ReentrantReadWriteLock.WriteLock writeLock = readWriteLock.writeLock();

    private final ConcurrentHashMap<String, Long> collectionNameToCollectionResourceId = new ConcurrentHashMap<>();
    private final ConcurrentHashMap<Long, String> collectionResourceIdToCollectionName = new ConcurrentHashMap<>();
    private final String hostName;
    private boolean disableSessionCapturing;
    private final GlobalEndpointManager globalEndpointManager;
    private final AtomicReference<String> firstPreferredReadableRegionCached;
    private final String regionScopedSessionCapturingOptionsAsString;

    public RegionScopedSessionContainer(final String hostName, boolean disableSessionCapturing, GlobalEndpointManager globalEndpointManager) {
        this.hostName = hostName;
        this.disableSessionCapturing = disableSessionCapturing;
        this.globalEndpointManager = globalEndpointManager;
        this.firstPreferredReadableRegionCached = new AtomicReference<>(StringUtils.EMPTY);
        this.partitionKeyBasedBloomFilter = new PartitionKeyBasedBloomFilter();
        this.regionScopedSessionCapturingOptionsAsString = stringifyConfig();
    }

    public RegionScopedSessionContainer(final String hostName, boolean disableSessionCapturing) {
        this(hostName, disableSessionCapturing, null);
    }

    public RegionScopedSessionContainer(final String hostName) {
        this(hostName, false, null);
    }

    public String getHostName() {
        return this.hostName;
    }

    @Override
    public void setDisableSessionCapturing(boolean value) {
        this.disableSessionCapturing = value;
    }

    @Override
    public boolean getDisableSessionCapturing() {
        return this.disableSessionCapturing;
    }

    @Override
    public String getSessionToken(String collectionLink) {

        PathInfo pathInfo = new PathInfo(false, null, null, false);
        PartitionScopedRegionLevelProgress partitionScopedRegionLevelProgress = null;

        if (PathsHelper.tryParsePathSegments(collectionLink, pathInfo, null)) {
            Long uniqueDocumentCollectionId = null;
            if (pathInfo.isNameBased) {
                String collectionName = PathsHelper.getCollectionPath(pathInfo.resourceIdOrFullName);
                uniqueDocumentCollectionId = this.collectionNameToCollectionResourceId.get(collectionName);
            } else {
                ResourceId resourceId = ResourceId.parse(pathInfo.resourceIdOrFullName);
                if (resourceId.getDocumentCollection() != 0) {
                    uniqueDocumentCollectionId = resourceId.getUniqueDocumentCollectionId();
                }
            }

            if (uniqueDocumentCollectionId != null) {
                partitionScopedRegionLevelProgress = this.collectionResourceIdToPartitionScopedRegionLevelProgress.get(uniqueDocumentCollectionId);
            }
        }

        if (partitionScopedRegionLevelProgress == null) {
            return StringUtils.EMPTY;
        }

        return this.getCombinedSessionToken(partitionScopedRegionLevelProgress);
    }

    private Pair<Long, PartitionScopedRegionLevelProgress> getCollectionRidToPartitionScopedRegionLevelProgress(RxDocumentServiceRequest request) {
        return getCollectionRidToPartitionScopedRegionLevelProgress(request.getIsNameBased(), request.getResourceId(), request.getResourceAddress());
    }

    private Pair<Long, PartitionScopedRegionLevelProgress> getCollectionRidToPartitionScopedRegionLevelProgress(boolean isNameBased, String rId, String resourceAddress) {
        PartitionScopedRegionLevelProgress partitionScopedRegionLevelProgress = null;
        Long collectionResourceId = null;

        if (!isNameBased) {
            if (!StringUtils.isEmpty(rId)) {
                ResourceId resourceId = ResourceId.parse(rId);
                if (resourceId.getDocumentCollection() != 0) {
                    collectionResourceId = resourceId.getUniqueDocumentCollectionId();
                    partitionScopedRegionLevelProgress = this.collectionResourceIdToPartitionScopedRegionLevelProgress.get(collectionResourceId);
                }
            }
        } else {
            String collectionName = Utils.getCollectionName(resourceAddress);
            if (!StringUtils.isEmpty(collectionName) && this.collectionNameToCollectionResourceId.containsKey(collectionName)) {
                collectionResourceId = this.collectionNameToCollectionResourceId.get(collectionName);
                partitionScopedRegionLevelProgress = this.collectionResourceIdToPartitionScopedRegionLevelProgress.get(collectionResourceId);
            }
        }

        if (partitionScopedRegionLevelProgress != null && collectionResourceId != null) {
            return new Pair<>(collectionResourceId, partitionScopedRegionLevelProgress);
        }

        return null;
    }

    public String resolveGlobalSessionToken(RxDocumentServiceRequest request) {
        Pair<Long, PartitionScopedRegionLevelProgress> collectionRidToPartitionScopedRegionLevelProgress = this.getCollectionRidToPartitionScopedRegionLevelProgress(request);

        if (collectionRidToPartitionScopedRegionLevelProgress == null) {
            return StringUtils.EMPTY;
        }

        checkNotNull(collectionRidToPartitionScopedRegionLevelProgress.getKey(), "collectionRid cannot be null!");
        checkNotNull(collectionRidToPartitionScopedRegionLevelProgress.getValue(), "partitionScopedRegionLevelProgress cannot be null!");

        return this.getCombinedSessionToken(collectionRidToPartitionScopedRegionLevelProgress.getValue());
    }

    @Override
    public ISessionToken resolvePartitionLocalSessionToken(RxDocumentServiceRequest request,
                                                           String partitionKeyRangeId) {

        Pair<Long, PartitionScopedRegionLevelProgress> collectionRidToPartitionScopedRegionLevelProgress =
            this.getCollectionRidToPartitionScopedRegionLevelProgress(request);

        if (collectionRidToPartitionScopedRegionLevelProgress == null) {
            return null;
        }

        Long collectionRid = collectionRidToPartitionScopedRegionLevelProgress.getKey();
        PartitionScopedRegionLevelProgress partitionScopedRegionLevelProgress
            = collectionRidToPartitionScopedRegionLevelProgress.getValue();

        Utils.ValueHolder<PartitionKeyInternal> partitionKeyInternal = Utils.ValueHolder.initialize(null);
        Utils.ValueHolder<PartitionKeyDefinition> partitionKeyDefinition = Utils.ValueHolder.initialize(null);

        if (this.firstPreferredReadableRegionCached.get().equals(StringUtils.EMPTY)) {
            this.firstPreferredReadableRegionCached.set(extractFirstEffectivePreferredReadableRegion());
        }

        boolean shouldUseBloomFilter = shouldUseBloomFilter(
            request,
            partitionKeyRangeId,
            partitionKeyInternal,
            partitionKeyDefinition,
            partitionScopedRegionLevelProgress);

        return SessionTokenHelper.resolvePartitionLocalSessionToken(
            request,
            this.partitionKeyBasedBloomFilter,
            partitionScopedRegionLevelProgress,
            partitionKeyInternal.v,
            partitionKeyDefinition.v,
            collectionRid,
            partitionKeyRangeId,
            this.firstPreferredReadableRegionCached.get(),
            shouldUseBloomFilter);
    }

    @Override
    public void clearTokenByCollectionFullName(String collectionFullName) {
        if (!Strings.isNullOrEmpty(collectionFullName)) {
            String collectionName = PathsHelper.getCollectionPath(collectionFullName);
            this.writeLock.lock();
            try {
                if (this.collectionNameToCollectionResourceId.containsKey(collectionName)) {
                    Long rid = this.collectionNameToCollectionResourceId.get(collectionName);
                    this.collectionResourceIdToCollectionName.remove(rid);
                    this.collectionNameToCollectionResourceId.remove(collectionName);
                    this.collectionResourceIdToPartitionScopedRegionLevelProgress.remove(rid);
                }
            } finally {
                this.writeLock.unlock();
            }
        }
    }

    @Override
    public void clearTokenByResourceId(String resourceId) {
        if (!StringUtils.isEmpty(resourceId)) {
            ResourceId resource = ResourceId.parse(resourceId);
            if (resource.getDocumentCollection() != 0) {
                Long rid = resource.getUniqueDocumentCollectionId();
                this.writeLock.lock();
                try {
                    if (this.collectionResourceIdToCollectionName.containsKey(rid)) {
                        String collectionName = this.collectionResourceIdToCollectionName.get(rid);
                        this.collectionResourceIdToCollectionName.remove(rid);
                        this.collectionNameToCollectionResourceId.remove(collectionName);
                        this.collectionResourceIdToPartitionScopedRegionLevelProgress.remove(rid);
                    }
                } finally {
                    this.writeLock.unlock();
                }
            }
        }
    }

    @Override
    public void setSessionToken(RxDocumentServiceRequest request, Map<String, String> responseHeaders) {
        if (this.disableSessionCapturing) {
            return;
        }

        String token = responseHeaders.get(HttpConstants.HttpHeaders.SESSION_TOKEN);

        if (!Strings.isNullOrEmpty(token)) {
            Utils.ValueHolder<ResourceId> resourceId = Utils.ValueHolder.initialize(null);
            Utils.ValueHolder<String> collectionName = Utils.ValueHolder.initialize(null);

            if (SessionContainerUtil.shouldUpdateSessionToken(request, responseHeaders, resourceId, collectionName)) {
                this.setSessionToken(request, resourceId.v, collectionName.v, token);
            }
        }
    }

    @Override
    public void setSessionToken(RxDocumentServiceRequest request, String collectionRid, String collectionFullName, Map<String, String> responseHeaders) {
        if (this.disableSessionCapturing) {
            return;
        }

        ResourceId resourceId = ResourceId.parse(collectionRid);
        String collectionName = PathsHelper.getCollectionPath(collectionFullName);
        String token = responseHeaders.get(HttpConstants.HttpHeaders.SESSION_TOKEN);

        if (!Strings.isNullOrEmpty(token)) {
            this.setSessionToken(request, resourceId, collectionName, token);
        }
    }

    @Override
    public void setSessionToken(String collectionRid, String collectionFullName, Map<String, String> responseHeaders) {
        throw new NotImplementedException("setSessionToken(String collectionRid, String collectionFullName, Map<String, String> responseHeaders) not implemented for RegionScopedSessionContainer");
    }

    private void setSessionToken(RxDocumentServiceRequest request, ResourceId resourceId, String collectionName, String token) {
        String partitionKeyRangeId;
        ISessionToken parsedSessionToken;

        String[] tokenParts = StringUtils.split(token, ':');
        partitionKeyRangeId = tokenParts[0];
        parsedSessionToken = SessionTokenHelper.parse(tokenParts[1]);

        if (logger.isTraceEnabled()) {
            logger.trace("UPDATE SESSION token {} {} {}", resourceId.getUniqueDocumentCollectionId(), collectionName, tokenParts[1]);
        }

        boolean isKnownCollection;

        this.readLock.lock();
        try {
            isKnownCollection = collectionName != null &&
                this.collectionNameToCollectionResourceId.containsKey(collectionName) &&
                this.collectionResourceIdToCollectionName.containsKey(resourceId.getUniqueDocumentCollectionId()) &&
                this.collectionNameToCollectionResourceId.get(collectionName) == resourceId.getUniqueDocumentCollectionId() &&
                this.collectionResourceIdToCollectionName.get(resourceId.getUniqueDocumentCollectionId()).equals(collectionName);
            if (isKnownCollection) {
                this.addSessionTokenAndTryRecordEpkInBloomFilter(request, resourceId, partitionKeyRangeId, parsedSessionToken);
            }
        } finally {
            this.readLock.unlock();
        }

        if (!isKnownCollection) {
            this.writeLock.lock();
            try {
                if (resourceId.getUniqueDocumentCollectionId() != 0) {
                    this.collectionNameToCollectionResourceId.compute(collectionName, (k, v) -> resourceId.getUniqueDocumentCollectionId());
                    this.collectionResourceIdToCollectionName.compute(resourceId.getUniqueDocumentCollectionId(), (k, v) -> collectionName);
                }
                this.addSessionTokenAndTryRecordEpkInBloomFilter(request, resourceId, partitionKeyRangeId, parsedSessionToken);
            } finally {
                this.writeLock.unlock();
            }
        }
    }

    private void recordPartitionKeyInBloomFilter(
        RxDocumentServiceRequest request,
        Long collectionRid,
        String regionRoutedTo,
        PartitionKeyInternal partitionKeyInternal,
        PartitionKeyDefinition partitionKeyDefinition) {

        if (Strings.isNullOrEmpty(this.firstPreferredReadableRegionCached.get())) {
            this.firstPreferredReadableRegionCached.set(extractFirstEffectivePreferredReadableRegion());
        }

        this.partitionKeyBasedBloomFilter.tryRecordPartitionKey(
            request,
            collectionRid,
            this.firstPreferredReadableRegionCached.get(),
            regionRoutedTo,
            partitionKeyInternal,
            partitionKeyDefinition);
    }

    private void recordRegionScopedSessionToken(
        RxDocumentServiceRequest request,
        PartitionScopedRegionLevelProgress partitionScopedRegionLevelProgress,
        ISessionToken parsedSessionToken,
        String partitionKeyRangeId,
        String regionRoutedTo) {

        partitionScopedRegionLevelProgress.tryRecordSessionToken(
            request,
            parsedSessionToken,
            partitionKeyRangeId,
            this.firstPreferredReadableRegionCached.get(),
            regionRoutedTo);
    }

    private void addSessionTokenAndTryRecordEpkInBloomFilter(RxDocumentServiceRequest request, ResourceId resourceId, String partitionKeyRangeId, ISessionToken parsedSessionToken) {

        final Long collectionResourceId = resourceId.getUniqueDocumentCollectionId();

        PartitionScopedRegionLevelProgress partitionScopedRegionLevelProgress
            = this.collectionResourceIdToPartitionScopedRegionLevelProgress.get(collectionResourceId);

        if (this.firstPreferredReadableRegionCached.get().equals(StringUtils.EMPTY)) {
            this.firstPreferredReadableRegionCached.set(extractFirstEffectivePreferredReadableRegion());
        }

        String regionRoutedTo = null;

        if (request.requestContext != null) {
            RegionalRoutingContext regionalRoutingContext = request.requestContext.regionalRoutingContextToRoute;
            URI regionEndpointRoutedTo = regionalRoutingContext.getGatewayRegionalEndpoint();

            regionRoutedTo = this.globalEndpointManager.getRegionName(regionEndpointRoutedTo, request.getOperationType());
        }

        Utils.ValueHolder<PartitionKeyInternal> partitionKeyInternal = Utils.ValueHolder.initialize(null);
        Utils.ValueHolder<PartitionKeyDefinition> partitionKeyDefinition = Utils.ValueHolder.initialize(null);

        if (partitionScopedRegionLevelProgress != null) {

            if (shouldUseBloomFilter(
                request,
                partitionKeyRangeId,
                partitionKeyInternal,
                partitionKeyDefinition,
                partitionScopedRegionLevelProgress)) {

                this.recordPartitionKeyInBloomFilter(
                    request,
                    collectionResourceId,
                    regionRoutedTo,
                    partitionKeyInternal.v,
                    partitionKeyDefinition.v);
            }

            this.recordRegionScopedSessionToken(
                request,
                partitionScopedRegionLevelProgress,
                parsedSessionToken,
                partitionKeyRangeId,
                regionRoutedTo);

        } else {
            this.collectionResourceIdToPartitionScopedRegionLevelProgress.compute(
                resourceId.getUniqueDocumentCollectionId(), (k, partitionScopedRegionLevelProgressAsVal) -> {

                    if (partitionScopedRegionLevelProgressAsVal == null) {
                        logger.info("Registering a new collection resourceId [{}] in "
                            + "RegionScopedSessionContainer", resourceId);
                        partitionScopedRegionLevelProgressAsVal =
                            new PartitionScopedRegionLevelProgress();
                    }

                    return partitionScopedRegionLevelProgressAsVal;
                }
            );

            partitionScopedRegionLevelProgress =
                this.collectionResourceIdToPartitionScopedRegionLevelProgress.get(resourceId.getUniqueDocumentCollectionId());

            if (partitionScopedRegionLevelProgress != null) {
                this.recordRegionScopedSessionToken(
                    request,
                    partitionScopedRegionLevelProgress,
                    parsedSessionToken,
                    partitionKeyRangeId,
                    regionRoutedTo);
            }

            if (shouldUseBloomFilter(
                request,
                partitionKeyRangeId,
                partitionKeyInternal,
                partitionKeyDefinition,
                partitionScopedRegionLevelProgress)) {

                this.recordPartitionKeyInBloomFilter(
                    request,
                    collectionResourceId,
                    regionRoutedTo,
                    partitionKeyInternal.v,
                    partitionKeyDefinition.v);
            }
        }
    }

    private String getCombinedSessionToken(PartitionScopedRegionLevelProgress partitionScopedRegionLevelProgress) {
        ConcurrentHashMap<String, ConcurrentHashMap<String, PartitionScopedRegionLevelProgress.RegionLevelProgress>> tokens
            = partitionScopedRegionLevelProgress.getPartitionKeyRangeIdToRegionLevelProgress();

        StringBuilder result = new StringBuilder();
        if (tokens != null) {
            for (Iterator<Map.Entry<String, ConcurrentHashMap<String, PartitionScopedRegionLevelProgress.RegionLevelProgress>>> iterator = tokens.entrySet().iterator(); iterator.hasNext(); ) {
                Map.Entry<String,  ConcurrentHashMap<String, PartitionScopedRegionLevelProgress.RegionLevelProgress>> entry = iterator.next();

                String partitionKeyRangeId = entry.getKey();
                String sessionTokenAsString = entry.getValue().get(PartitionScopedRegionLevelProgress.GLOBAL_PROGRESS_KEY).getSessionToken().convertToString();

                result = result.append(partitionKeyRangeId).append(":").append(sessionTokenAsString);
                if (iterator.hasNext()) {
                    result = result.append(",");
                }
            }
        }

        return result.toString();
    }

    // validate whether the request can be scoped to a logical partition
    // along with whether multi-write is enabled for the request / account
    // multi-write setup needs to be verified since multiple regions can make progress
    // independently as multiple regions can process writes
    private boolean shouldUseBloomFilter(
        RxDocumentServiceRequest request,
        String partitionKeyRangeId,
        Utils.ValueHolder<PartitionKeyInternal> partitionKeyInternal,
        Utils.ValueHolder<PartitionKeyDefinition> partitionKeyDefinition,
        PartitionScopedRegionLevelProgress partitionScopedRegionLevelProgress) {

        checkNotNull(request, "request cannot be null!");
        checkNotNull(this.globalEndpointManager, "globalEndpointManager cannot be nulL!");
        checkNotNull(partitionScopedRegionLevelProgress, "partitionScopedRegionLevelProgress cannot be null!");

        partitionKeyInternal.v = request.getPartitionKeyInternal();

        if (partitionKeyInternal.v == null) {
            return false;
        }

        partitionKeyDefinition.v = request.getPartitionKeyDefinition();

        if (partitionKeyDefinition.v == null) {
            return false;
        }

        if (partitionScopedRegionLevelProgress.getHasPartitionSeenNonPointRequestsForDocuments(partitionKeyRangeId)) {
            return false;
        }

        return globalEndpointManager.canUseMultipleWriteLocations(request);
    }

    private String extractFirstEffectivePreferredReadableRegion() {

        checkNotNull(globalEndpointManager, "globalEndpointManager cannot be null!");

        List<String> regionNamesForRead = globalEndpointManager
            .getReadEndpoints()
            .stream()
<<<<<<< HEAD
            .map(consolidatedReadLocationEndpoints -> globalEndpointManager.getRegionName(consolidatedReadLocationEndpoints.getGatewayLocationEndpoint(), OperationType.Read))
=======
            .map(consolidatedReadLocationEndpoints -> globalEndpointManager.getRegionName(consolidatedReadLocationEndpoints.getGatewayRegionalEndpoint(), OperationType.Read))
>>>>>>> ed5ac4b1
            .collect(Collectors.toList());

        checkNotNull(regionNamesForRead, "regionNamesForRead cannot be null!");

        if (!regionNamesForRead.isEmpty()) {
            return regionNamesForRead.get(0).toLowerCase(Locale.ROOT).trim().replace(" ", "");
        }

        throw new IllegalStateException("regionNamesForRead cannot be empty!");
    }

    public boolean isPartitionKeyResolvedToARegion(
        PartitionKeyInternal internalPartitionKey,
        PartitionKeyDefinition partitionKeyDefinition,
        String collectionId,
        String normalizedRegion) {

        String effectivePartitionKeyString = PartitionKeyInternalHelper.getEffectivePartitionKeyString(internalPartitionKey, partitionKeyDefinition);
        Long collectionRid = this.collectionNameToCollectionResourceId.get(collectionId);

        checkNotNull(collectionRid, "collectionRid cannot be null!");

        return this.partitionKeyBasedBloomFilter.isPartitionKeyResolvedToARegion(
            effectivePartitionKeyString, normalizedRegion, collectionRid);
    }

    public String getRegionScopedSessionCapturingOptionsAsString() {
        return this.regionScopedSessionCapturingOptionsAsString;
    }

    private static String stringifyConfig() {
        return "(rssc: true, expins: " + Configs.getPkBasedBloomFilterExpectedInsertionCount() + ", ffprate: " + Configs.getPkBasedBloomFilterExpectedFfpRate() + ")";
    }
}<|MERGE_RESOLUTION|>--- conflicted
+++ resolved
@@ -528,11 +528,7 @@
         List<String> regionNamesForRead = globalEndpointManager
             .getReadEndpoints()
             .stream()
-<<<<<<< HEAD
-            .map(consolidatedReadLocationEndpoints -> globalEndpointManager.getRegionName(consolidatedReadLocationEndpoints.getGatewayLocationEndpoint(), OperationType.Read))
-=======
             .map(consolidatedReadLocationEndpoints -> globalEndpointManager.getRegionName(consolidatedReadLocationEndpoints.getGatewayRegionalEndpoint(), OperationType.Read))
->>>>>>> ed5ac4b1
             .collect(Collectors.toList());
 
         checkNotNull(regionNamesForRead, "regionNamesForRead cannot be null!");
