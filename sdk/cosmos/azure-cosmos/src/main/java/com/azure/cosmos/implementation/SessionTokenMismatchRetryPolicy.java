// Copyright (c) Microsoft Corporation. All rights reserved.
// Licensed under the MIT License.

package com.azure.cosmos.implementation;

import com.azure.cosmos.CosmosException;
import com.azure.cosmos.SessionRetryOptions;
import com.azure.cosmos.implementation.directconnectivity.TimeoutHelper;
import com.azure.cosmos.CosmosRegionSwitchHint;
import org.slf4j.Logger;
import org.slf4j.LoggerFactory;
import reactor.core.publisher.Mono;

import java.time.Duration;
import java.util.concurrent.atomic.AtomicInteger;

public class SessionTokenMismatchRetryPolicy implements IRetryPolicy {

    private final static ImplementationBridgeHelpers.CosmosSessionRetryOptionsHelper.CosmosSessionRetryOptionsAccessor
        sessionRetryOptionsAccessor = ImplementationBridgeHelpers
            .CosmosSessionRetryOptionsHelper
            .getCosmosSessionRetryOptionsAccessor();
    private final static Logger LOGGER = LoggerFactory.getLogger(SessionTokenMismatchRetryPolicy.class);
    private static final int BACKOFF_MULTIPLIER = 5;
    private final Duration maximumBackoff;
    private final TimeoutHelper waitTimeTimeoutHelper;
    private final AtomicInteger retryCount;
    private Duration currentBackoff;
    private RetryContext retryContext;
    private final AtomicInteger maxRetryAttemptsInCurrentRegion;
    private final CosmosRegionSwitchHint regionSwitchHint;

    private final Duration minInRegionRetryTime;

    public SessionTokenMismatchRetryPolicy(
        RetryContext retryContext,
        SessionRetryOptions sessionRetryOptions) {

        this.waitTimeTimeoutHelper = new TimeoutHelper(Duration.ofMillis(Configs.getSessionTokenMismatchDefaultWaitTimeInMs()));
        this.maximumBackoff = Duration.ofMillis(Configs.getSessionTokenMismatchMaximumBackoffTimeInMs());
        this.retryCount = new AtomicInteger();
        this.retryCount.set(0);
        this.currentBackoff = Duration.ofMillis(Configs.getSessionTokenMismatchInitialBackoffTimeInMs());
        if (sessionRetryOptions != null) {
            this.maxRetryAttemptsInCurrentRegion =
                new AtomicInteger(sessionRetryOptionsAccessor.getMaxInRegionRetryCount(sessionRetryOptions));
            this.regionSwitchHint = sessionRetryOptionsAccessor.getRegionSwitchHint(sessionRetryOptions);
            this.minInRegionRetryTime = sessionRetryOptionsAccessor.getMinInRegionRetryTime(sessionRetryOptions);
        } else {
            this.maxRetryAttemptsInCurrentRegion = null;
            this.regionSwitchHint = CosmosRegionSwitchHint.LOCAL_REGION_PREFERRED;
            this.minInRegionRetryTime = null;
        }
        this.retryContext = retryContext;
    }

    @Override
    public Mono<ShouldRetryResult> shouldRetry(Exception e) {

        if (!(e instanceof CosmosException)) {
            return Mono.just(ShouldRetryResult.noRetryOnNonRelatedException());
        }

        CosmosException cosmosException = (CosmosException)e;

        if (cosmosException.getStatusCode() != HttpConstants.StatusCodes.NOTFOUND ||
            cosmosException.getSubStatusCode() != HttpConstants.SubStatusCodes.READ_SESSION_NOT_AVAILABLE) {

            LOGGER.debug(
                "SessionTokenMismatchRetryPolicy not retrying because StatusCode or SubStatusCode not found.");

            return Mono.just(ShouldRetryResult.noRetryOnNonRelatedException());
        }

        if (this.waitTimeTimeoutHelper.isElapsed()) {

            LOGGER.warn(
                "SessionTokenMismatchRetryPolicy not retrying because it has exceeded " +
                    "the time limit. Retry count = {}",
                this.retryCount);

            return Mono.just(ShouldRetryResult.noRetry());
        }

        // when retry is directed to the current region
        // we should use the region-switch hint to determine
        // to move to a different region
        // special case of switching to the same region again:
        //   1. for single-write account, if the original read request is directed
        //      to the write region then region switch using ClientRetryPolicy will route
        //      the retry to the same write region again, therefore the DIFFERENT_REGION_PREFERRED
        //      hint causes quicker switch to the same write region which is reasonable
        if (!shouldRetryLocally(regionSwitchHint, retryCount.get())) {

            LOGGER.debug("SessionTokenMismatchRetryPolicy not retrying because it a retry attempt for the current region and " +
                "fallback to a different region is preferred ");

            return Mono.just(ShouldRetryResult.noRetry());
        }

        Duration effectiveBackoff = Duration.ZERO;

        // Don't penalize first retry with delay
        int attempt = this.retryCount.getAndIncrement();
        if (attempt > 0) {

            // Get the backoff time by selecting the smallest value between the remaining time and
            // the current back off time
            effectiveBackoff = getEffectiveBackoff(
                this.currentBackoff,
                this.waitTimeTimeoutHelper.getRemainingTime());

            // Update the current back off time
            this.currentBackoff = getEffectiveBackoff(
                    Duration.ofMillis(this.currentBackoff.toMillis() * BACKOFF_MULTIPLIER),
                    this.maximumBackoff);
        }

        // For remote region preference ensure that the last retry is long enough (even when exceeding max backoff time)
        // to consume the entire minRetryTimeInLocalRegion
        if (regionSwitchHint == CosmosRegionSwitchHint.REMOTE_REGION_PREFERRED
            && attempt >= (this.maxRetryAttemptsInCurrentRegion.get() - 1)) {

            Duration remainingMinRetryTimeInLocalRegion =
                this.waitTimeTimeoutHelper.getRemainingTime(minInRegionRetryTime);

            if (remainingMinRetryTimeInLocalRegion.compareTo(effectiveBackoff) > 0) {
                effectiveBackoff = remainingMinRetryTimeInLocalRegion;
            }
        }

        LOGGER.debug(
            "SessionTokenMismatchRetryPolicy will retry. Retry count = {}.  Backoff time = {} ms",
            this.retryCount,
            effectiveBackoff.toMillis());

        return Mono.just(ShouldRetryResult.retryAfter(effectiveBackoff));
    }

    @Override
    public RetryContext getRetryContext() {
        return this.retryContext;
    }

    private static Duration getEffectiveBackoff(Duration backoff, Duration remainingTime) {
        if (backoff.compareTo(remainingTime) > 0) {
            return remainingTime;
        }

        return backoff;
    }

    private boolean shouldRetryLocally(CosmosRegionSwitchHint regionSwitchHint, int sessionTokenMismatchRetryAttempts) {
        if (regionSwitchHint != CosmosRegionSwitchHint.REMOTE_REGION_PREFERRED) {
            return true;
        }

        // SessionTokenMismatchRetryPolicy is invoked after 1 attempt on a region
        // sessionTokenMismatchRetryAttempts increments only after shouldRetry triggers
        // another attempt on the same region
        // hence to curb the retry attempts on a region,
        // compare sessionTokenMismatchRetryAttempts with max retry attempts allowed on the region - 1
<<<<<<< HEAD
        return !(regionSwitchHint == CosmosRegionSwitchHint.REMOTE_REGION_PREFERRED
            && sessionTokenMismatchRetryAttempts >= (this.maxRetryAttemptsInCurrentRegion.get() - 1));
=======
        return sessionTokenMismatchRetryAttempts <= (this.maxRetryAttemptsInCurrentRegion.get() - 1);
>>>>>>> 7a7670dd
    }
}<|MERGE_RESOLUTION|>--- conflicted
+++ resolved
@@ -160,11 +160,6 @@
         // another attempt on the same region
         // hence to curb the retry attempts on a region,
         // compare sessionTokenMismatchRetryAttempts with max retry attempts allowed on the region - 1
-<<<<<<< HEAD
-        return !(regionSwitchHint == CosmosRegionSwitchHint.REMOTE_REGION_PREFERRED
-            && sessionTokenMismatchRetryAttempts >= (this.maxRetryAttemptsInCurrentRegion.get() - 1));
-=======
         return sessionTokenMismatchRetryAttempts <= (this.maxRetryAttemptsInCurrentRegion.get() - 1);
->>>>>>> 7a7670dd
     }
 }