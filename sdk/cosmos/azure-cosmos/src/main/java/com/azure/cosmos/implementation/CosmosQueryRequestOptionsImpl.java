// Copyright (c) Microsoft Corporation. All rights reserved.
// Licensed under the MIT License.
package com.azure.cosmos.implementation;

import com.azure.cosmos.CosmosDiagnostics;
import com.azure.cosmos.models.FeedRange;
import com.azure.cosmos.models.PartitionKey;
import com.azure.cosmos.models.PartitionKeyDefinition;
import com.azure.cosmos.models.ReadOnlyRequestOptions;

import java.util.ArrayList;
import java.util.List;

public final class CosmosQueryRequestOptionsImpl extends CosmosQueryRequestOptionsBase<CosmosQueryRequestOptionsImpl> {
    private final static ImplementationBridgeHelpers.CosmosDiagnosticsThresholdsHelper.CosmosDiagnosticsThresholdsAccessor thresholdsAccessor =
        ImplementationBridgeHelpers.CosmosDiagnosticsThresholdsHelper.getCosmosAsyncClientAccessor();
    private String partitionKeyRangeId;
    private Boolean scanInQueryEnabled;
    private Boolean emitVerboseTracesInQuery;
    private int maxDegreeOfParallelism;
    private int maxBufferedItemCount;
    private Integer maxItemCount;
    private String requestContinuation;
    private PartitionKey partitionkey;
    private PartitionKeyDefinition partitionKeyDefinition;
    private boolean emptyPagesAllowed;
    private FeedRange feedRange;
    private boolean queryPlanRetrievalDisallowed;
    private boolean emptyPageDiagnosticsEnabled;
    private String queryName;
    private Integer maxItemCountForVectorSearch;
    private List<CosmosDiagnostics> cancelledRequestDiagnosticsTracker = new ArrayList<>();
    private String collectionRid;

    /**
     * Instantiates a new query request options.
     */
    public CosmosQueryRequestOptionsImpl() {
        super();

        this.emptyPageDiagnosticsEnabled = Configs.isEmptyPageDiagnosticsEnabled();
    }

    public CosmosQueryRequestOptionsImpl(CosmosQueryRequestOptionsBase<?> options) {
        super(options);
    }

    /**
     * Instantiates a new query request options.
     *
     * @param options the options
     */
    public CosmosQueryRequestOptionsImpl(CosmosQueryRequestOptionsImpl options) {
        super(options);

        this.partitionKeyRangeId = options.partitionKeyRangeId;
        this.scanInQueryEnabled = options.scanInQueryEnabled;
        this.emitVerboseTracesInQuery = options.emitVerboseTracesInQuery;
        this.maxDegreeOfParallelism = options.maxDegreeOfParallelism;
        this.maxBufferedItemCount = options.maxBufferedItemCount;
        this.maxItemCount = options.maxItemCount;
        this.requestContinuation = options.requestContinuation;
        this.partitionkey = options.partitionkey;
        this.partitionKeyDefinition = options.partitionKeyDefinition;
        this.emptyPagesAllowed = options.emptyPagesAllowed;
        this.queryPlanRetrievalDisallowed = options.queryPlanRetrievalDisallowed;
        this.emptyPageDiagnosticsEnabled = options.emptyPageDiagnosticsEnabled;
        this.queryName = options.queryName;
        this.feedRange = options.feedRange;
        this.cancelledRequestDiagnosticsTracker = options.cancelledRequestDiagnosticsTracker;
        this.maxItemCountForVectorSearch = options.maxItemCountForVectorSearch;
        this.collectionRid = options.collectionRid;
    }

    /**
     * Gets the partitionKeyRangeId.
     *
     * @return the partitionKeyRangeId.
     */
    public String getPartitionKeyRangeIdInternal() {
        return this.partitionKeyRangeId;
    }

    /**
     * Sets the partitionKeyRangeId.
     *
     * @param partitionKeyRangeId the partitionKeyRangeId.
     * @return the CosmosQueryRequestOptions.
     */
    public CosmosQueryRequestOptionsImpl setPartitionKeyRangeIdInternal(String partitionKeyRangeId) {
        this.partitionKeyRangeId = partitionKeyRangeId;
        return this;
    }

    @Override
    public Boolean isContentResponseOnWriteEnabled() {
        return null;
    }

    @Override
    public Boolean getNonIdempotentWriteRetriesEnabled() {
        return null;
    }

    /**
     * Gets the option to allow scan on the queries which couldn't be served as
     * indexing was opted out on the requested paths.
     *
     * @return the option of enable scan in query.
     */
    @Override
    public Boolean isScanInQueryEnabled() {
        return this.scanInQueryEnabled;
    }

    /**
     * Sets the option to allow scan on the queries which couldn't be served as
     * indexing was opted out on the requested paths.
     *
     * @param scanInQueryEnabled the option of enable scan in query.
     * @return the CosmosQueryRequestOptions.
     */
    public CosmosQueryRequestOptionsImpl setScanInQueryEnabled(Boolean scanInQueryEnabled) {
        this.scanInQueryEnabled = scanInQueryEnabled;
        return this;
    }

    /**
     * Gets the option to allow queries to emit out verbose traces for
     * investigation.
     *
     * @return the emit verbose traces in query.
     */
    public Boolean isEmitVerboseTracesInQuery() {
        return this.emitVerboseTracesInQuery;
    }

    /**
     * Sets the option to allow queries to emit out verbose traces for
     * investigation.
     *
     * @param emitVerboseTracesInQuery the emit verbose traces in query.
     * @return the CosmosQueryRequestOptions.
     */
    public CosmosQueryRequestOptionsImpl setEmitVerboseTracesInQuery(Boolean emitVerboseTracesInQuery) {
        this.emitVerboseTracesInQuery = emitVerboseTracesInQuery;
        return this;
    }

    /**
     * Gets the number of concurrent operations run client side during parallel
     * query execution.
     *
     * @return number of concurrent operations run client side during parallel query
     * execution.
     */
    @Override
    public Integer getMaxDegreeOfParallelism() {
        return maxDegreeOfParallelism;
    }

    /**
     * Sets the number of concurrent operations run client side during parallel
     * query execution.
     *
     * @param maxDegreeOfParallelism number of concurrent operations.
     * @return the CosmosQueryRequestOptions.
     */
    public CosmosQueryRequestOptionsImpl setMaxDegreeOfParallelism(int maxDegreeOfParallelism) {
        this.maxDegreeOfParallelism = maxDegreeOfParallelism;
        return this;
    }

    /**
     * Gets the maximum number of items that can be buffered client side during
     * parallel query execution.
     *
     * @return maximum number of items that can be buffered client side during
     * parallel query execution.
     */
    @Override
    public Integer getMaxBufferedItemCount() {
        return maxBufferedItemCount;
    }

    /**
     * Sets the maximum number of items that can be buffered client side during
     * parallel query execution.
     *
     * @param maxBufferedItemCount maximum number of items.
     * @return the CosmosQueryRequestOptions.
     */
    public CosmosQueryRequestOptionsImpl setMaxBufferedItemCount(int maxBufferedItemCount) {
        this.maxBufferedItemCount = maxBufferedItemCount;
        return this;
    }

    /**
     * Gets the maximum number of items to be returned in the enumeration
     * operation.
     *
     * @return the max number of items.
     */
    @Override
    public Integer getMaxItemCount() {
        return this.maxItemCount;
    }

    @Override
    public Integer getMaxPrefetchPageCount() {
        return null;
    }

    /**
     * Sets the maximum number of items to be returned in the enumeration
     * operation.
     *
     * @param maxItemCount the max number of items.
     * @return the CosmosQueryRequestOptions.
     */
    public CosmosQueryRequestOptionsImpl setMaxItemCount(Integer maxItemCount) {
        this.maxItemCount = maxItemCount;
        return this;
    }

    /**
     * Gets the maximum item size to fetch during non-streaming order by queries.
     *
     * @return the max number of items for vector search.
     */
    public Integer getMaxItemCountForVectorSearch() {
        if (this.maxItemCountForVectorSearch == null) {
            this.maxItemCountForVectorSearch = Configs.DEFAULT_MAX_ITEM_COUNT_FOR_VECTOR_SEARCH;
        }
        return this.maxItemCountForVectorSearch;
    }

    /**
     * Sets the maximum item size to fetch during non-streaming order by queries.
     *
     * @param maxItemCountForVectorSearch the max number of items for vector search.
     * return the CosmosQueryRequestOptions.
     */
    public CosmosQueryRequestOptionsImpl setMaxItemCountForVectorSearch(Integer maxItemCountForVectorSearch) {
        this.maxItemCountForVectorSearch = maxItemCountForVectorSearch;
        return this;
    }

    /**
     * Gets the request continuation token.
     *
     * @return the request continuation.
     */
    public String getRequestContinuation() {
        return this.requestContinuation;
    }

    /**
     * Sets the request continuation token.
     *
     * @param requestContinuation the request continuation.
     * @return the CosmosQueryRequestOptions.
     */
    public CosmosQueryRequestOptionsImpl setRequestContinuation(String requestContinuation) {
        this.requestContinuation = requestContinuation;
        return this;
    }

    /**
     * Gets the partition key used to identify the current request's target
     * partition.
     *
     * @return the partition key.
     */
    public PartitionKey getPartitionKey() {
        return this.partitionkey;
    }

    /**
     * Sets the partition key used to identify the current request's target
     * partition.
     *
     * @param partitionkey the partition key value.
     * @return the CosmosQueryRequestOptions.
     */
    public CosmosQueryRequestOptionsImpl setPartitionKey(PartitionKey partitionkey) {
        this.partitionkey = partitionkey;
        return this;
    }

    /**
     * Gets the option to allow empty result pages in feed response.
     *
     * @return whether to enable allow empty pages or not
     */
    public boolean isEmptyPagesAllowed() {
        return emptyPagesAllowed;
    }

    /**
     * Sets the option to allow empty result pages in feed response. Defaults to false
     * @param emptyPagesAllowed whether to allow empty pages in feed response
     * @return the CosmosQueryRequestOptions.
     */
    public CosmosQueryRequestOptionsImpl setEmptyPagesAllowed(boolean emptyPagesAllowed) {
        this.emptyPagesAllowed = emptyPagesAllowed;
        return this;
    }

    /**
     * Gets the {@link FeedRange}
     * @return the {@link FeedRange}
     */
    public FeedRange getFeedRange() {
        return feedRange;
    }

    /**
     * Sets the {@link FeedRange} that we want to query
     * @param feedRange the {@link FeedRange}
     * @return the CosmosQueryRequestOptions.
     */
    public CosmosQueryRequestOptionsImpl setFeedRange(FeedRange feedRange) {
        this.feedRange = feedRange;
        return this;
    }

    /**
     * Gets the logical query name - this identifier is only used for metrics and logs
     * to distinguish different queries in telemetry. Cardinality of unique  values for queryName should be
     * reasonably low - like significantly smaller than 100.
     *
     * @param defaultQueryName the default query name that should be used if none is specified on request options
     * @return the logical query name
     */
    @Override
    public String getQueryNameOrDefault(String defaultQueryName) {
        return !Strings.isNullOrWhiteSpace(queryName) ? queryName : defaultQueryName;
    }

    /**
     * Sets the logical query name - this identifier is only used for metrics and logs
     * to distinguish different queries in telemetry. Cardinality of unique  values for queryName should be
     * reasonably low - like significantly smaller than 100.
     *
     * @param queryName a logical query name to distinguish this query pattern from others
     * @return the logical query name
     */
    public CosmosQueryRequestOptionsImpl setQueryName(String queryName) {
        this.queryName = queryName;

        return this;
    }

    public CosmosQueryRequestOptionsImpl disallowQueryPlanRetrieval() {
        this.queryPlanRetrievalDisallowed = true;

        return this;
    }

    public boolean isQueryPlanRetrievalDisallowed() {
        return this.queryPlanRetrievalDisallowed;
    }

    public boolean isEmptyPageDiagnosticsEnabled() { return this.emptyPageDiagnosticsEnabled; }

    public List<CosmosDiagnostics> getCancelledRequestDiagnosticsTracker() {
        return this.cancelledRequestDiagnosticsTracker;
    }

    public void setCancelledRequestDiagnosticsTracker(List<CosmosDiagnostics> cancelledRequestDiagnosticsTracker) {
        this.cancelledRequestDiagnosticsTracker = cancelledRequestDiagnosticsTracker;
    }

    public void setPartitionKeyDefinition(PartitionKeyDefinition partitionKeyDefinition) {
        this.partitionKeyDefinition = partitionKeyDefinition;
    }

    public PartitionKeyDefinition getPartitionKeyDefinition() {
        return this.partitionKeyDefinition;
    }

<<<<<<< HEAD
    public String getCollectionRid() {
        return collectionRid;
    }

    public void setCollectionRid(String collectionRid) {
        this.collectionRid = collectionRid;
=======
    @Override
    public void override(ReadOnlyRequestOptions readOnlyRequestOptions) {
        super.override(readOnlyRequestOptions);
        this.scanInQueryEnabled = overrideOption(readOnlyRequestOptions.isScanInQueryEnabled(), this.scanInQueryEnabled);
        this.maxDegreeOfParallelism = overrideOption(readOnlyRequestOptions.getMaxDegreeOfParallelism(), this.maxDegreeOfParallelism);
        this.maxBufferedItemCount = overrideOption(readOnlyRequestOptions.getMaxBufferedItemCount(), this.maxBufferedItemCount);
        this.maxItemCount = overrideOption(readOnlyRequestOptions.getMaxItemCount(), this.maxItemCount);
        this.queryName = overrideOption(readOnlyRequestOptions.getQueryNameOrDefault(""), this.queryName);
>>>>>>> eb87ff16
    }
}<|MERGE_RESOLUTION|>--- conflicted
+++ resolved
@@ -380,14 +380,6 @@
         return this.partitionKeyDefinition;
     }
 
-<<<<<<< HEAD
-    public String getCollectionRid() {
-        return collectionRid;
-    }
-
-    public void setCollectionRid(String collectionRid) {
-        this.collectionRid = collectionRid;
-=======
     @Override
     public void override(ReadOnlyRequestOptions readOnlyRequestOptions) {
         super.override(readOnlyRequestOptions);
@@ -396,6 +388,13 @@
         this.maxBufferedItemCount = overrideOption(readOnlyRequestOptions.getMaxBufferedItemCount(), this.maxBufferedItemCount);
         this.maxItemCount = overrideOption(readOnlyRequestOptions.getMaxItemCount(), this.maxItemCount);
         this.queryName = overrideOption(readOnlyRequestOptions.getQueryNameOrDefault(""), this.queryName);
->>>>>>> eb87ff16
+    }
+
+    public String getCollectionRid() {
+        return collectionRid;
+    }
+
+    public void setCollectionRid(String collectionRid) {
+        this.collectionRid = collectionRid;
     }
 }