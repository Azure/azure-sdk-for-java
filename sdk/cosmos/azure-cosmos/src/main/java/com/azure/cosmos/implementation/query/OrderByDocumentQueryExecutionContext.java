--- conflicted
+++ resolved
@@ -6,11 +6,7 @@
 import com.azure.cosmos.CosmosException;
 import com.azure.cosmos.implementation.apachecommons.lang.NotImplementedException;
 import com.azure.cosmos.models.ModelBridgeInternal;
-<<<<<<< HEAD
-import com.azure.cosmos.models.QueryRequestOptions;
-=======
 import com.azure.cosmos.models.CosmosQueryRequestOptions;
->>>>>>> 72d53830
 import com.azure.cosmos.models.FeedResponse;
 import com.azure.cosmos.implementation.Resource;
 import com.azure.cosmos.models.SqlQuerySpec;
@@ -62,11 +58,7 @@
             ResourceType resourceTypeEnum,
             Class<T> klass,
             SqlQuerySpec query,
-<<<<<<< HEAD
-            QueryRequestOptions queryRequestOptions,
-=======
             CosmosQueryRequestOptions cosmosQueryRequestOptions,
->>>>>>> 72d53830
             String resourceLink,
             String rewrittenQuery,
             boolean isContinuationExpected,
@@ -74,11 +66,7 @@
             OrderbyRowComparer<T> consumeComparer,
             String collectionRid,
             UUID correlatedActivityId) {
-<<<<<<< HEAD
-        super(client, partitionKeyRanges, resourceTypeEnum, klass, query, queryRequestOptions, resourceLink, rewrittenQuery,
-=======
         super(client, partitionKeyRanges, resourceTypeEnum, klass, query, cosmosQueryRequestOptions, resourceLink, rewrittenQuery,
->>>>>>> 72d53830
                 isContinuationExpected, getLazyFeedResponse, correlatedActivityId);
         this.collectionRid = collectionRid;
         this.consumeComparer = consumeComparer;
@@ -92,11 +80,7 @@
             ResourceType resourceTypeEnum,
             Class<T> resourceType,
             SqlQuerySpec expression,
-<<<<<<< HEAD
-            QueryRequestOptions queryRequestOptions,
-=======
             CosmosQueryRequestOptions cosmosQueryRequestOptions,
->>>>>>> 72d53830
             String resourceLink,
             String collectionRid,
             PartitionedQueryExecutionInfo partitionedQueryExecutionInfo,
@@ -111,11 +95,7 @@
                 resourceTypeEnum,
                 resourceType,
                 expression,
-<<<<<<< HEAD
-                queryRequestOptions,
-=======
                 cosmosQueryRequestOptions,
->>>>>>> 72d53830
                 resourceLink,
                 partitionedQueryExecutionInfo.getQueryInfo().getRewrittenQuery(),
                 isContinuationExpected,
@@ -129,11 +109,7 @@
                     partitionedQueryExecutionInfo.getQueryInfo().getOrderBy(),
                     partitionedQueryExecutionInfo.getQueryInfo().getOrderByExpressions(),
                     initialPageSize,
-<<<<<<< HEAD
-                    ModelBridgeInternal.getRequestContinuationFromQueryRequestOptions(queryRequestOptions));
-=======
                     ModelBridgeInternal.getRequestContinuationFromQueryRequestOptions(cosmosQueryRequestOptions));
->>>>>>> 72d53830
 
             return Flux.just(context);
         } catch (CosmosException dce) {
@@ -385,11 +361,7 @@
             PartitionKeyRange targetRange,
             String continuationToken,
             int initialPageSize,
-<<<<<<< HEAD
-            QueryRequestOptions queryRequestOptions,
-=======
             CosmosQueryRequestOptions cosmosQueryRequestOptions,
->>>>>>> 72d53830
             SqlQuerySpec querySpecForInit,
             Map<String, String> commonRequestHeaders,
             TriFunction<PartitionKeyRange, String, Integer, RxDocumentServiceRequest> createRequestFunc,
@@ -398,11 +370,7 @@
         return new OrderByDocumentProducer<T>(consumeComparer,
                 client,
                 collectionRid,
-<<<<<<< HEAD
-                queryRequestOptions,
-=======
                 cosmosQueryRequestOptions,
->>>>>>> 72d53830
                 createRequestFunc,
                 executeFunc,
                 targetRange,
@@ -580,11 +548,7 @@
 
     @Override
     public Flux<FeedResponse<T>> executeAsync() {
-<<<<<<< HEAD
-        return drainAsync(ModelBridgeInternal.getMaxItemCountFromQueryRequestOptions(queryRequestOptions));
-=======
         return drainAsync(ModelBridgeInternal.getMaxItemCountFromQueryRequestOptions(cosmosQueryRequestOptions));
->>>>>>> 72d53830
     }
 
     private String getContinuationToken(
