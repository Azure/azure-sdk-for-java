--- conflicted
+++ resolved
@@ -361,14 +361,14 @@
         return this.requestPayloadLength;
     }
 
-<<<<<<< HEAD
     boolean hasSendingRequestStarted() {
         return this.sendingRequestHasStarted;
     }
 
     void setSendingRequestHasStarted(boolean hasSendingRequestStarted) {
         this.sendingRequestHasStarted = hasSendingRequestStarted;
-=======
+    }
+
     int getRntbdChannelTaskQueueSize() {
         return this.rntbdChannelTaskQueueSize;
     }
@@ -383,6 +383,5 @@
 
     void setRntbdPendingRequestQueueSize(int rntbdPendingRequestQueueSize) {
         this.rntbdPendingRequestQueueSize = rntbdPendingRequestQueueSize;
->>>>>>> 9f051cee
     }
 }