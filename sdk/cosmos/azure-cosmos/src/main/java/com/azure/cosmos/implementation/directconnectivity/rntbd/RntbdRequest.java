// Copyright (c) Microsoft Corporation. All rights reserved.
// Licensed under the MIT License.

package com.azure.cosmos.implementation.directconnectivity.rntbd;

import com.azure.cosmos.implementation.RxDocumentServiceRequest;
import com.azure.cosmos.implementation.guava27.Strings;
import com.fasterxml.jackson.annotation.JsonIgnore;
import io.netty.buffer.ByteBuf;
import org.slf4j.Logger;
import org.slf4j.LoggerFactory;

import java.util.UUID;

import static com.azure.cosmos.implementation.directconnectivity.rntbd.RntbdConstants.RntbdRequestHeader;
import static com.azure.cosmos.implementation.guava25.base.Preconditions.checkNotNull;

public final class RntbdRequest {
<<<<<<< HEAD
    private final static Logger logger = LoggerFactory.getLogger(RntbdRequest.class);
=======
>>>>>>> ed5ac4b1
    private static final byte[] EMPTY_BYTE_ARRAY = {};

    private final RntbdRequestFrame frame;
    private final RntbdRequestHeaders headers;
    private final byte[] payload;

    private RntbdRequest(final RntbdRequestFrame frame, final RntbdRequestHeaders headers, final byte[] payload) {

        checkNotNull(frame, "frame");
        checkNotNull(headers, "headers");

        this.frame = frame;
        this.headers = headers;
        this.payload = payload == null ? EMPTY_BYTE_ARRAY : payload;
    }

    public UUID getActivityId() {
        return this.frame.getActivityId();
    }

    @JsonIgnore
    @SuppressWarnings("unchecked")
    public <T> T getHeader(final RntbdRequestHeader header) {
        return (T) this.headers.get(header).getValue();
    }

    @JsonIgnore
    @SuppressWarnings("unchecked")
<<<<<<< HEAD
=======
    // Returns true if set successfully - false if the header does not exist
>>>>>>> ed5ac4b1
    public boolean setHeaderValue(final RntbdRequestHeader header, Object value) {
        RntbdToken token = this.headers.get(header);
        if (token == null) {
            return false;
        }

        token.setValue(value);
        return true;
    }

    public Long getTransportRequestId() {
        return this.getHeader(RntbdRequestHeader.TransportRequestID);
    }

    public static RntbdRequest decode(final ByteBuf in) {

        final int resourceOperationCode = in.getInt(in.readerIndex() + Integer.BYTES);

        if (resourceOperationCode == 0) {
            final String reason = String.format("resourceOperationCode=0x%08X", resourceOperationCode);
            throw new IllegalStateException(reason);
        }

        final int start = in.readerIndex();
        final int expectedLength = in.readIntLE();

        final RntbdRequestFrame header = RntbdRequestFrame.decode(in);
        final RntbdRequestHeaders metadata = RntbdRequestHeaders.decode(in);
        final ByteBuf payloadBuf = in.readSlice(expectedLength - (in.readerIndex() - start));

        final int observedLength = in.readerIndex() - start;

        if (observedLength != expectedLength) {
            final String reason = Strings.lenientFormat("expectedLength=%s, observedLength=%s", expectedLength, observedLength);
            throw new IllegalStateException(reason);
        }

        final byte[] payload = new byte[payloadBuf.readableBytes()];
        payloadBuf.readBytes(payload);
        in.discardReadBytes();

        return new RntbdRequest(header, metadata, payload);
    }

<<<<<<< HEAD
    public RntbdRequestHeaders getHeaders() {
        return this.headers;
    }
    public void encode(final ByteBuf out, boolean forThinClient) {

        final int effectivePayloadSize = this.payload != null && this.payload.length > 0 ? this.payload.length + 4 : 0;
        final int expectedLength = RntbdRequestFrame.LENGTH + this.headers.computeLength(forThinClient);
        final int start = out.writerIndex();

        logger.error("RntbdRequest.encode Start {}, ExpectedLength {} + payload length {}", start, expectedLength, effectivePayloadSize);
        out.writeIntLE(expectedLength);
        this.frame.encode(out);
        logger.error("After frame WriteIndex {}", out.writerIndex());
        this.headers.encode(out, forThinClient);
        logger.error("After headers WriteIndex {}", out.writerIndex());
        final int observedLength = out.writerIndex() - start;
=======
    public void encode(final ByteBuf out, boolean forThinClient) {

        // If payload exists it is encoded as prefix length (32-bit) + the raw payload
        final int effectivePayloadSize = this.payload != null && this.payload.length > 0 ? this.payload.length + 4 : 0;
        final int expectedLength = RntbdRequestFrame.LENGTH + this.headers.computeLength(forThinClient);

        final int start = out.writerIndex();
        out.writeIntLE(expectedLength);
        this.frame.encode(out);
        this.headers.encode(out, forThinClient);

        int observedLength = out.writerIndex() - start;
>>>>>>> ed5ac4b1

        /*checkState(observedLength == expectedLength,
            "encoding error: {\"expectedLength\": %s, \"observedLength\": %s}",
            expectedLength,
            observedLength);*/

        if (this.payload.length > 0) {
            out.writeIntLE(this.payload.length);
            out.writeBytes(this.payload);
<<<<<<< HEAD
            logger.error("After payload of length {} WriteIndex {}", this.payload.length, out.writerIndex());
        } else {
            logger.error("NO PAYLOAD");
=======

            observedLength = out.writerIndex() - start;

            checkState(observedLength == expectedLength + effectivePayloadSize,
                "payload encoding error: {\"expectedLength\": %s, \"observedLength\": %s}",
                expectedLength + effectivePayloadSize,
                observedLength);
>>>>>>> ed5ac4b1
        }


    }

    public static RntbdRequest from(final RntbdRequestArgs args) {

        final RxDocumentServiceRequest serviceRequest = args.serviceRequest();

        final RntbdRequestFrame frame = new RntbdRequestFrame(
            args.activityId(),
            serviceRequest.getOperationType(),
            serviceRequest.getResourceType());

        final RntbdRequestHeaders headers = new RntbdRequestHeaders(args, frame);

        return new RntbdRequest(frame, headers, serviceRequest.getContentAsByteArray());
    }
}<|MERGE_RESOLUTION|>--- conflicted
+++ resolved
@@ -16,10 +16,6 @@
 import static com.azure.cosmos.implementation.guava25.base.Preconditions.checkNotNull;
 
 public final class RntbdRequest {
-<<<<<<< HEAD
-    private final static Logger logger = LoggerFactory.getLogger(RntbdRequest.class);
-=======
->>>>>>> ed5ac4b1
     private static final byte[] EMPTY_BYTE_ARRAY = {};
 
     private final RntbdRequestFrame frame;
@@ -48,10 +44,7 @@
 
     @JsonIgnore
     @SuppressWarnings("unchecked")
-<<<<<<< HEAD
-=======
     // Returns true if set successfully - false if the header does not exist
->>>>>>> ed5ac4b1
     public boolean setHeaderValue(final RntbdRequestHeader header, Object value) {
         RntbdToken token = this.headers.get(header);
         if (token == null) {
@@ -96,24 +89,6 @@
         return new RntbdRequest(header, metadata, payload);
     }
 
-<<<<<<< HEAD
-    public RntbdRequestHeaders getHeaders() {
-        return this.headers;
-    }
-    public void encode(final ByteBuf out, boolean forThinClient) {
-
-        final int effectivePayloadSize = this.payload != null && this.payload.length > 0 ? this.payload.length + 4 : 0;
-        final int expectedLength = RntbdRequestFrame.LENGTH + this.headers.computeLength(forThinClient);
-        final int start = out.writerIndex();
-
-        logger.error("RntbdRequest.encode Start {}, ExpectedLength {} + payload length {}", start, expectedLength, effectivePayloadSize);
-        out.writeIntLE(expectedLength);
-        this.frame.encode(out);
-        logger.error("After frame WriteIndex {}", out.writerIndex());
-        this.headers.encode(out, forThinClient);
-        logger.error("After headers WriteIndex {}", out.writerIndex());
-        final int observedLength = out.writerIndex() - start;
-=======
     public void encode(final ByteBuf out, boolean forThinClient) {
 
         // If payload exists it is encoded as prefix length (32-bit) + the raw payload
@@ -126,7 +101,6 @@
         this.headers.encode(out, forThinClient);
 
         int observedLength = out.writerIndex() - start;
->>>>>>> ed5ac4b1
 
         /*checkState(observedLength == expectedLength,
             "encoding error: {\"expectedLength\": %s, \"observedLength\": %s}",
@@ -136,11 +110,6 @@
         if (this.payload.length > 0) {
             out.writeIntLE(this.payload.length);
             out.writeBytes(this.payload);
-<<<<<<< HEAD
-            logger.error("After payload of length {} WriteIndex {}", this.payload.length, out.writerIndex());
-        } else {
-            logger.error("NO PAYLOAD");
-=======
 
             observedLength = out.writerIndex() - start;
 
@@ -148,7 +117,6 @@
                 "payload encoding error: {\"expectedLength\": %s, \"observedLength\": %s}",
                 expectedLength + effectivePayloadSize,
                 observedLength);
->>>>>>> ed5ac4b1
         }
 
 
