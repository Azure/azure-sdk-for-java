// Copyright (c) Microsoft Corporation. All rights reserved.
// Licensed under the MIT License.

package com.azure.cosmos.models;

import com.azure.cosmos.CosmosItemSerializer;
import com.azure.cosmos.implementation.CosmosBulkExecutionOptionsImpl;
import com.azure.cosmos.implementation.ImplementationBridgeHelpers;
<<<<<<< HEAD
import com.azure.cosmos.implementation.apachecommons.collections.list.UnmodifiableList;
import com.azure.cosmos.implementation.apachecommons.collections.set.UnmodifiableSet;
=======
>>>>>>> dee3b499
import com.azure.cosmos.implementation.batch.BatchRequestResponseConstants;
import com.azure.cosmos.implementation.batch.BulkExecutorDiagnosticsTracker;
import com.azure.cosmos.implementation.spark.OperationContextAndListenerTuple;
import reactor.core.scheduler.Scheduler;

import java.time.Duration;
import java.util.List;
import java.util.Map;
import java.util.Set;


/**
 * Encapsulates options that can be specified for operations used in Bulk execution.
 * It can be passed while processing bulk operations.
 */
public final class CosmosBulkExecutionOptions {
<<<<<<< HEAD

=======
>>>>>>> dee3b499
    private final CosmosBulkExecutionOptionsImpl actualRequestOptions;

    CosmosBulkExecutionOptions(CosmosBulkExecutionOptions toBeCloned) {
        this.actualRequestOptions = new CosmosBulkExecutionOptionsImpl(toBeCloned.actualRequestOptions);
    }

    /**
     * Constructor
     * @param thresholdsState thresholds
     */
    CosmosBulkExecutionOptions(Object legacyBatchScopedContext, CosmosBulkExecutionThresholdsState thresholdsState, Map<String, String> customOptions) {
       this.actualRequestOptions = new CosmosBulkExecutionOptionsImpl(legacyBatchScopedContext, thresholdsState, customOptions);
    }

    /**
     * Constructor
     * @param thresholdsState thresholds
     */
    public CosmosBulkExecutionOptions(CosmosBulkExecutionThresholdsState thresholdsState) {
        this(null, thresholdsState, null);
    }

    /**
     * Constructor
     */
    public CosmosBulkExecutionOptions() {
        this(null, null, null);
    }

    /**
     * Gets the initial size of micro batches that will be sent to the backend. The size of micro batches will
     * be dynamically adjusted based on the throttling rate. The default value is 100 - so, it starts with relatively
     * large micro batches and when the throttling rate is too high, it will reduce the batch size. When the
     * short spikes of throttling before dynamically reducing the initial batch size results in side effects for other
     * workloads the initial micro batch size can be reduced - for example set to 1 - at which point it would
     * start with small micro batches and then increase the batch size over time.
     * @return the initial micro batch size
     */
    public int getInitialMicroBatchSize() {
        return actualRequestOptions.getInitialMicroBatchSize();
    }

    /**
     * Sets the initial size of micro batches that will be sent to the backend. The size of micro batches will
     * be dynamically adjusted based on the throttling rate. The default value is 100 - so, it starts with relatively
     * large micro batches and when the throttling rate is too high, it will reduce the batch size. When the
     * short spikes of throttling before dynamically reducing the initial batch size results in side effects for other
     * workloads the initial micro batch size can be reduced - for example set to 1 - at which point it would
     * start with small micro batches and then increase the batch size over time.
     * @param initialMicroBatchSize the initial micro batch size to be used. Must be a positive integer.
     * @return the bulk execution options.
     */
    public CosmosBulkExecutionOptions setInitialMicroBatchSize(int initialMicroBatchSize) {
        this.actualRequestOptions.setInitialMicroBatchSize(initialMicroBatchSize);
        return this;
    }

    /**
     * The maximum batching request payload size in bytes for bulk operations.
     *
     * @return maximum micro batch payload size in bytes
     */
    int getMaxMicroBatchPayloadSizeInBytes() {
        return this.actualRequestOptions.getMaxMicroBatchPayloadSizeInBytes();
    }

    /**
     * The maximum batching payload size in bytes for bulk operations. Once queued docs exceed this values the micro
     * batch will be flushed to the wire.
     *
     * @param maxMicroBatchPayloadSizeInBytes maximum payload size of a micro batch in bytes.
     *
     * @return the bulk processing options.
     */
    CosmosBulkExecutionOptions setMaxMicroBatchPayloadSizeInBytes(int maxMicroBatchPayloadSizeInBytes) {
        this.actualRequestOptions.setMaxMicroBatchPayloadSizeInBytes(maxMicroBatchPayloadSizeInBytes);
        return this;
    }

    /**
     * The maximum batch size for bulk operations. Once queued docs exceed this value, the micro
     * batch will be flushed to the wire.
     *
     * @return the max micro batch size.
     */
    public int getMaxMicroBatchSize() {
        return this.actualRequestOptions.getMaxMicroBatchSize();
    }

    /**
     * The maximum batch size for bulk operations. Once queued docs exceed this value, the micro
     * batch will be flushed to the wire.
     *
     * @param maxMicroBatchSize maximum batching size.
     * @return the bulk processing options.
     */
    public CosmosBulkExecutionOptions setMaxMicroBatchSize(int maxMicroBatchSize) {
        this.actualRequestOptions.setMaxMicroBatchSize(maxMicroBatchSize);
        return this;
    }

    /**
     * Gets the custom item serializer defined for this instance of request options
     * @return the custom item serializer
     */
    public CosmosItemSerializer getCustomItemSerializer() {
        return this.actualRequestOptions.getCustomItemSerializer();
    }

    /**
     * Allows specifying a custom item serializer to be used for this operation. If the serializer
     * on the request options is null, the serializer on CosmosClientBuilder is used. If both serializers
     * are null (the default), an internal Jackson ObjectMapper is ued for serialization/deserialization.
     * @param customItemSerializer the custom item serializer for this operation
     * @return  the CosmosItemRequestOptions.
     */
    public CosmosBulkExecutionOptions setCustomItemSerializer(CosmosItemSerializer customItemSerializer) {
        this.actualRequestOptions.setCustomItemSerializer(customItemSerializer);
        return this;
    }

    Integer getMaxConcurrentCosmosPartitions() {
        return this.actualRequestOptions.getMaxConcurrentCosmosPartitions();
    }

    CosmosBulkExecutionOptions setMaxConcurrentCosmosPartitions(int maxConcurrentCosmosPartitions) {
        this.actualRequestOptions.setMaxConcurrentCosmosPartitions(maxConcurrentCosmosPartitions);
        return this;
    }

    /**
     * The maximum concurrency for executing requests for a partition key range.
     * By default, the maxMicroBatchConcurrency is 1.
     *
     * @return max micro batch concurrency
     */
    public int getMaxMicroBatchConcurrency() {
        return this.actualRequestOptions.getMaxMicroBatchConcurrency();
    }

    /**
     * Set the maximum concurrency for executing requests for a partition key range.
     * By default, the maxMicroBatchConcurrency is 1.
     * It only allows values &ge;1 and &le;5.
     *
     * Attention! Please adjust this value with caution.
     * By increasing this value, more concurrent requests will be allowed to be sent to the server,
     * in which case may cause 429 or request timed out due to saturate local resources, which could degrade the performance.
     *
     * @param maxMicroBatchConcurrency the micro batch concurrency.
     *
     * @return the bulk processing options.
     */
    public CosmosBulkExecutionOptions setMaxMicroBatchConcurrency(int maxMicroBatchConcurrency) {
        this.actualRequestOptions.setMaxMicroBatchConcurrency(maxMicroBatchConcurrency);
        return this;
    }

    /**
     * The flush interval for bulk operations.
     *
     * @return max micro batch interval
     */
    Duration getMaxMicroBatchInterval() {
        return this.actualRequestOptions.getMaxMicroBatchInterval();
    }

    /**
     * The maximum acceptable retry rate bandwidth. This value determines how aggressively the actual micro batch size
     * gets reduced or increased if the number of retries (for example due to 429 - Throttling or because the total
     * request size exceeds the payload limit) is higher or lower that the targeted range.
     *
     * @return max targeted micro batch retry rate
     */
    double getMaxTargetedMicroBatchRetryRate() {
        return this.actualRequestOptions.getMaxTargetedMicroBatchRetryRate();
    }

    /**
     * The acceptable retry rate bandwidth. This value determines how aggressively the actual micro batch size
     * gets reduced or increased if the number of retries (for example due to 429 - Throttling or because the total
     * request size exceeds the payload limit) is higher or lower that the targeted range.
     *
     * @param minRetryRate minimum targeted retry rate of batch requests. If the retry rate is
     *                     lower than this threshold the micro batch size will be dynamically increased over time
     * @param maxRetryRate maximum retry rate of batch requests that is treated as acceptable. If the retry rate is
     *                     higher than this threshold the micro batch size will be dynamically reduced over time
     *
     * @return the bulk processing options.
     */
    CosmosBulkExecutionOptions setTargetedMicroBatchRetryRate(double minRetryRate, double maxRetryRate) {
        this.actualRequestOptions.setTargetedMicroBatchRetryRate(minRetryRate, maxRetryRate);
        return this;
    }

    /**
     * The minimum acceptable retry rate bandwidth. This value determines how aggressively the actual micro batch size
     * gets reduced or increased if the number of retries (for example due to 429 - Throttling or because the total
     * request size exceeds the payload limit) is higher or lower that the targeted range.
     *
     * @return min targeted micro batch retry rate
     */
    double getMinTargetedMicroBatchRetryRate() {
        return this.actualRequestOptions.getMinTargetedMicroBatchRetryRate();
    }

    /**
     * Returns batch context
     * @return batch context
     */
    Object getLegacyBatchScopedContext() {
        return this.actualRequestOptions.getLegacyBatchScopedContext();
    }

    /**
     * Returns threshold state that can be passed to other CosmosBulkExecutionOptions in the future
     * @return thresholds
     */
    public CosmosBulkExecutionThresholdsState getThresholdsState() {
        return this.actualRequestOptions.getThresholdsState();
    }

    OperationContextAndListenerTuple getOperationContextAndListenerTuple() {
        return this.actualRequestOptions.getOperationContextAndListenerTuple();
    }

    void setOperationContextAndListenerTuple(OperationContextAndListenerTuple operationContextAndListenerTuple) {
        this.actualRequestOptions.setOperationContextAndListenerTuple(operationContextAndListenerTuple);
    }

    /**
     * Sets the custom bulk request option value by key
     *
     * @param name  a string representing the custom option's name
     * @param value a string representing the custom option's value
     * @return the CosmosBulkExecutionOptions.
     */
    CosmosBulkExecutionOptions setHeader(String name, String value) {
        this.actualRequestOptions.setHeader(name, value);
        return this;
    }

    /**
     * Gets the custom batch request options
     *
     * @return Map of custom request options
     */
    Map<String, String> getHeaders() {
        return this.actualRequestOptions.getHeaders();
    }

    /**
     * Gets the throughput control group name.
     *
     * @return the throughput control group name.
     */
    public String getThroughputControlGroupName() {
        return this.actualRequestOptions.getThroughputControlGroupName();
    }

    /**
     * Sets the throughput control group name.
     *
     * @param throughputControlGroupName the throughput control group name.
     * @return the CosmosBulkExecutionOptions.
     */
    public CosmosBulkExecutionOptions setThroughputControlGroupName(String throughputControlGroupName) {
        this.actualRequestOptions.setThroughputControlGroupName(throughputControlGroupName);
        return this;
    }

    /**
     * List of regions to exclude for the request/retries. Example "East US" or "East US, West US"
     * These regions will be excluded from the preferred regions list
     *
     * @param excludeRegions list of regions
     * @return the {@link CosmosBulkExecutionOptions}
     */
    public CosmosBulkExecutionOptions setExcludedRegions(List<String> excludeRegions) {
        this.actualRequestOptions.setExcludedRegions(excludeRegions);
        return this;
    }

    /**
     * Gets the list of regions to be excluded for the request/retries. These regions are excluded
     * from the preferred region list.
     *
     * @return a list of excluded regions
     * */
    public List<String> getExcludedRegions() {
        return this.actualRequestOptions.getExcludedRegions();
    }

    void setDiagnosticsTracker(BulkExecutorDiagnosticsTracker tracker) {
        this.actualRequestOptions.setDiagnosticsTracker(tracker);
    }

    BulkExecutorDiagnosticsTracker getDiagnosticsTracker() {
        return this.actualRequestOptions.getDiagnosticsTracker();
    }

<<<<<<< HEAD
    /**
     * Sets the custom ids.
     *
     * @param keywordIdentifiers the custom ids.
     * @return the current request options.
     */
    public CosmosBulkExecutionOptions setKeywordIdentifiers(Set<String> keywordIdentifiers) {
        this.actualRequestOptions.setKeywordIdentifiers(keywordIdentifiers);
        return this;
    }

    /**
     * Gets the custom ids.
     *
     * @return set of custom ids.
     */
    public Set<String> getKeywordIdentifiers() {
        return UnmodifiableSet.unmodifiableSet(this.actualRequestOptions.getKeywordIdentifiers());
    }

    CosmosBulkExecutionOptionsImpl getImpl() {
        return this.actualRequestOptions;
=======
    CosmosBulkExecutionOptionsImpl getImpl() {
        return this.actualRequestOptions;
    }

    CosmosBulkExecutionOptions setSchedulerOverride(Scheduler customScheduler) {
        this.actualRequestOptions.setSchedulerOverride(customScheduler);
        return this;
>>>>>>> dee3b499
    }

    ///////////////////////////////////////////////////////////////////////////////////////////
    // the following helper/accessor only helps to access this class outside of this package.//
    ///////////////////////////////////////////////////////////////////////////////////////////
    static void initialize() {
        ImplementationBridgeHelpers.CosmosBulkExecutionOptionsHelper.setCosmosBulkExecutionOptionsAccessor(
            new ImplementationBridgeHelpers.CosmosBulkExecutionOptionsHelper.CosmosBulkExecutionOptionsAccessor() {

                @Override
                public void setOperationContext(CosmosBulkExecutionOptions options,
                                                OperationContextAndListenerTuple operationContextAndListenerTuple) {
                    options.setOperationContextAndListenerTuple(operationContextAndListenerTuple);
                }

                @Override
                public OperationContextAndListenerTuple getOperationContext(CosmosBulkExecutionOptions options) {
                    return options.getOperationContextAndListenerTuple();
                }

                @Override
                @SuppressWarnings({"unchecked"})
                public <T> T getLegacyBatchScopedContext(CosmosBulkExecutionOptions options) {
                    return (T)options.getLegacyBatchScopedContext();
                }

                @Override
                public double getMinTargetedMicroBatchRetryRate(CosmosBulkExecutionOptions options) {
                    return options.getMinTargetedMicroBatchRetryRate();
                }

                @Override
                public double getMaxTargetedMicroBatchRetryRate(CosmosBulkExecutionOptions options) {
                    return options.getMaxTargetedMicroBatchRetryRate();
                }

                @Override
                public int getMaxMicroBatchPayloadSizeInBytes(CosmosBulkExecutionOptions options) {
                    return options.getMaxMicroBatchPayloadSizeInBytes();
                }

                @Override
                public CosmosBulkExecutionOptions setMaxMicroBatchPayloadSizeInBytes(
                    CosmosBulkExecutionOptions options,
                    int maxMicroBatchPayloadSizeInBytes) {

                    return options.setMaxMicroBatchPayloadSizeInBytes(maxMicroBatchPayloadSizeInBytes);
                }

                @Override
                public int getMaxMicroBatchConcurrency(CosmosBulkExecutionOptions options) {
                    return options.getMaxMicroBatchConcurrency();
                }

                @Override
                public Integer getMaxConcurrentCosmosPartitions(CosmosBulkExecutionOptions options) {
                    return options.getMaxConcurrentCosmosPartitions();
                }

                @Override
                public CosmosBulkExecutionOptions setMaxConcurrentCosmosPartitions(
                    CosmosBulkExecutionOptions options, int maxConcurrentCosmosPartitions) {
                    return options.setMaxConcurrentCosmosPartitions(maxConcurrentCosmosPartitions);
                }

                @Override
                public Duration getMaxMicroBatchInterval(CosmosBulkExecutionOptions options) {
                    return options.getMaxMicroBatchInterval();
                }

                @Override
                public CosmosBulkExecutionOptions setTargetedMicroBatchRetryRate(
                    CosmosBulkExecutionOptions options,
                    double minRetryRate,
                    double maxRetryRate) {

                    return options.setTargetedMicroBatchRetryRate(minRetryRate, maxRetryRate);
                }

                @Override
                public CosmosBulkExecutionOptions setHeader(CosmosBulkExecutionOptions cosmosBulkExecutionOptions,
                                                            String name, String value) {
                    return cosmosBulkExecutionOptions.setHeader(name, value);
                }

                @Override
                public Map<String, String> getHeader(CosmosBulkExecutionOptions cosmosBulkExecutionOptions) {
                    return cosmosBulkExecutionOptions.getHeaders();
                }

                @Override
                public Map<String, String> getCustomOptions(CosmosBulkExecutionOptions cosmosBulkExecutionOptions) {
                    return cosmosBulkExecutionOptions.getHeaders();
                }

                @Override
                public int getMaxMicroBatchSize(CosmosBulkExecutionOptions cosmosBulkExecutionOptions) {
                    if (cosmosBulkExecutionOptions == null) {
                        return BatchRequestResponseConstants.MAX_OPERATIONS_IN_DIRECT_MODE_BATCH_REQUEST;
                    }

                    return cosmosBulkExecutionOptions.getMaxMicroBatchSize();
                }

                @Override
                public void setDiagnosticsTracker(CosmosBulkExecutionOptions cosmosBulkExecutionOptions, BulkExecutorDiagnosticsTracker tracker) {
                    cosmosBulkExecutionOptions.setDiagnosticsTracker(tracker);
                }

                @Override
                public BulkExecutorDiagnosticsTracker getDiagnosticsTracker(CosmosBulkExecutionOptions cosmosBulkExecutionOptions) {
                    return cosmosBulkExecutionOptions.getDiagnosticsTracker();
                }

                @Override
                public CosmosBulkExecutionOptions setSchedulerOverride(CosmosBulkExecutionOptions cosmosBulkExecutionOptions, Scheduler customScheduler) {
                    return cosmosBulkExecutionOptions.setSchedulerOverride(customScheduler);
                }

                @Override
                public CosmosBulkExecutionOptions clone(CosmosBulkExecutionOptions toBeCloned) {
                    return new CosmosBulkExecutionOptions(toBeCloned);
                }

                @Override
                public CosmosBulkExecutionOptionsImpl getImpl(CosmosBulkExecutionOptions options) {
                    return options.getImpl();
                }
            });
    }

    static { initialize(); }
}<|MERGE_RESOLUTION|>--- conflicted
+++ resolved
@@ -6,11 +6,8 @@
 import com.azure.cosmos.CosmosItemSerializer;
 import com.azure.cosmos.implementation.CosmosBulkExecutionOptionsImpl;
 import com.azure.cosmos.implementation.ImplementationBridgeHelpers;
-<<<<<<< HEAD
 import com.azure.cosmos.implementation.apachecommons.collections.list.UnmodifiableList;
 import com.azure.cosmos.implementation.apachecommons.collections.set.UnmodifiableSet;
-=======
->>>>>>> dee3b499
 import com.azure.cosmos.implementation.batch.BatchRequestResponseConstants;
 import com.azure.cosmos.implementation.batch.BulkExecutorDiagnosticsTracker;
 import com.azure.cosmos.implementation.spark.OperationContextAndListenerTuple;
@@ -27,10 +24,6 @@
  * It can be passed while processing bulk operations.
  */
 public final class CosmosBulkExecutionOptions {
-<<<<<<< HEAD
-
-=======
->>>>>>> dee3b499
     private final CosmosBulkExecutionOptionsImpl actualRequestOptions;
 
     CosmosBulkExecutionOptions(CosmosBulkExecutionOptions toBeCloned) {
@@ -332,7 +325,6 @@
         return this.actualRequestOptions.getDiagnosticsTracker();
     }
 
-<<<<<<< HEAD
     /**
      * Sets the custom ids.
      *
@@ -355,15 +347,11 @@
 
     CosmosBulkExecutionOptionsImpl getImpl() {
         return this.actualRequestOptions;
-=======
-    CosmosBulkExecutionOptionsImpl getImpl() {
-        return this.actualRequestOptions;
     }
 
     CosmosBulkExecutionOptions setSchedulerOverride(Scheduler customScheduler) {
         this.actualRequestOptions.setSchedulerOverride(customScheduler);
         return this;
->>>>>>> dee3b499
     }
 
     ///////////////////////////////////////////////////////////////////////////////////////////
