--- conflicted
+++ resolved
@@ -10,8 +10,6 @@
 import com.azure.cosmos.implementation.batch.BulkExecutorDiagnosticsTracker;
 import com.azure.cosmos.implementation.spark.OperationContextAndListenerTuple;
 
-import reactor.core.scheduler.Scheduler;
-
 import java.time.Duration;
 import java.util.List;
 import java.util.Map;
@@ -22,56 +20,10 @@
  * It can be passed while processing bulk operations.
  */
 public final class CosmosBulkExecutionOptions {
-<<<<<<< HEAD
-=======
-    private int initialMicroBatchSize = BatchRequestResponseConstants.MAX_OPERATIONS_IN_DIRECT_MODE_BATCH_REQUEST;
-    private int maxMicroBatchConcurrency = BatchRequestResponseConstants.DEFAULT_MAX_MICRO_BATCH_CONCURRENCY;
-
-    private int maxMicroBatchSize = BatchRequestResponseConstants.MAX_OPERATIONS_IN_DIRECT_MODE_BATCH_REQUEST;
-    private double maxMicroBatchRetryRate = BatchRequestResponseConstants.DEFAULT_MAX_MICRO_BATCH_RETRY_RATE;
-    private double minMicroBatchRetryRate = BatchRequestResponseConstants.DEFAULT_MIN_MICRO_BATCH_RETRY_RATE;
-
-    private int maxMicroBatchPayloadSizeInBytes = BatchRequestResponseConstants.DEFAULT_MAX_DIRECT_MODE_BATCH_REQUEST_BODY_SIZE_IN_BYTES;
-    private final Duration maxMicroBatchInterval = Duration.ofMillis(
-        BatchRequestResponseConstants.DEFAULT_MAX_MICRO_BATCH_INTERVAL_IN_MILLISECONDS);
-    private final Object legacyBatchScopedContext;
-    private final CosmosBulkExecutionThresholdsState thresholds;
-    private Integer maxConcurrentCosmosPartitions = null;
-    private OperationContextAndListenerTuple operationContextAndListenerTuple;
-    private Map<String, String> customOptions;
-    private String throughputControlGroupName;
-    private List<String> excludeRegions;
-    private BulkExecutorDiagnosticsTracker diagnosticsTracker = null;
-    private CosmosItemSerializer customSerializer;
-    private Scheduler schedulerOverride = null;
->>>>>>> 0f3357f2
-
     private final CosmosBulkExecutionOptionsImpl actualRequestOptions;
 
     CosmosBulkExecutionOptions(CosmosBulkExecutionOptions toBeCloned) {
-<<<<<<< HEAD
         this.actualRequestOptions = new CosmosBulkExecutionOptionsImpl(toBeCloned.actualRequestOptions);
-=======
-        this.schedulerOverride = toBeCloned.schedulerOverride;
-        this.initialMicroBatchSize = toBeCloned.initialMicroBatchSize;
-        this.maxMicroBatchConcurrency = toBeCloned.maxMicroBatchConcurrency;
-        this.maxMicroBatchSize = toBeCloned.maxMicroBatchSize;
-        this.maxMicroBatchRetryRate = toBeCloned.maxMicroBatchRetryRate;
-        this.minMicroBatchRetryRate = toBeCloned.minMicroBatchRetryRate;
-        this.maxMicroBatchPayloadSizeInBytes = toBeCloned.maxMicroBatchPayloadSizeInBytes;
-        this.legacyBatchScopedContext = toBeCloned.legacyBatchScopedContext;
-        this.thresholds = toBeCloned.thresholds;
-        this.maxConcurrentCosmosPartitions = toBeCloned.maxConcurrentCosmosPartitions;
-        this.throughputControlGroupName = toBeCloned.throughputControlGroupName;
-        this.operationContextAndListenerTuple = toBeCloned.operationContextAndListenerTuple;
-        this.diagnosticsTracker = toBeCloned.diagnosticsTracker;
-        this.customSerializer = toBeCloned.customSerializer;
-        this.customOptions = toBeCloned.customOptions;
-
-        if (toBeCloned.excludeRegions != null) {
-            this.excludeRegions = new ArrayList<>(toBeCloned.excludeRegions);
-        }
->>>>>>> 0f3357f2
     }
 
     /**
@@ -373,13 +325,6 @@
         return this.actualRequestOptions;
     }
 
-    CosmosBulkExecutionOptions setSchedulerOverride(Scheduler customScheduler) {
-        this.schedulerOverride = customScheduler;
-        return this;
-    }
-
-    Scheduler getSchedulerOverride() { return this.schedulerOverride; }
-
     ///////////////////////////////////////////////////////////////////////////////////////////
     // the following helper/accessor only helps to access this class outside of this package.//
     ///////////////////////////////////////////////////////////////////////////////////////////
@@ -493,16 +438,6 @@
                 }
 
                 @Override
-                public Scheduler getSchedulerOverride(CosmosBulkExecutionOptions cosmosBulkExecutionOptions) {
-                    return cosmosBulkExecutionOptions.getSchedulerOverride();
-                }
-
-                @Override
-                public CosmosBulkExecutionOptions setSchedulerOverride(CosmosBulkExecutionOptions cosmosBulkExecutionOptions, Scheduler customScheduler) {
-                    return cosmosBulkExecutionOptions.setSchedulerOverride(customScheduler);
-                }
-
-                @Override
                 public CosmosBulkExecutionOptions clone(CosmosBulkExecutionOptions toBeCloned) {
                     return new CosmosBulkExecutionOptions(toBeCloned);
                 }
