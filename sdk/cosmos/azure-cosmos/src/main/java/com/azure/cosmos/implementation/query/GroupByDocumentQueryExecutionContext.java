// Copyright (c) Microsoft Corporation. All rights reserved.
// Licensed under the MIT License.
package com.azure.cosmos.implementation.query;

import com.azure.cosmos.BridgeInternal;
import com.azure.cosmos.CosmosException;
import com.azure.cosmos.implementation.BadRequestException;
import com.azure.cosmos.implementation.ClientSideRequestStatistics;
import com.azure.cosmos.implementation.Document;
import com.azure.cosmos.implementation.HttpConstants;
import com.azure.cosmos.implementation.JsonSerializable;
import com.azure.cosmos.implementation.QueryMetrics;
import com.azure.cosmos.implementation.Resource;
import com.azure.cosmos.implementation.query.aggregation.AggregateOperator;
import com.azure.cosmos.models.FeedResponse;
import com.azure.cosmos.models.ModelBridgeInternal;
import com.fasterxml.jackson.databind.node.ObjectNode;
import reactor.core.publisher.Flux;
import reactor.core.publisher.Mono;

import java.util.ArrayList;
import java.util.HashMap;
import java.util.List;
import java.util.Map;
import java.util.concurrent.ConcurrentHashMap;
import java.util.concurrent.ConcurrentMap;
import java.util.function.BiFunction;

public final class GroupByDocumentQueryExecutionContext<T extends Resource> implements
    IDocumentQueryExecutionComponent<T> {

    public static final String CONTINUATION_TOKEN_NOT_SUPPORTED_WITH_GROUP_BY = "Continuation token is not supported " +
                                                                                    "for queries with GROUP BY." +
                                                                                    "Do not use continuation token" +
                                                                                    " or remove the GROUP BY " +
                                                                                    "from the query.";
    private final IDocumentQueryExecutionComponent<T> component;
    private final GroupingTable groupingTable;

    GroupByDocumentQueryExecutionContext(
        IDocumentQueryExecutionComponent<T> component,
        GroupingTable groupingTable) {
        this.component = component;
        this.groupingTable = groupingTable;
    }

    public static <T extends Resource> Flux<IDocumentQueryExecutionComponent<T>> createAsync(
        BiFunction<String, PipelinedDocumentQueryParams<T>, Flux<IDocumentQueryExecutionComponent<T>>> createSourceComponentFunction,
        String continuationToken,
        Map<String, AggregateOperator> groupByAliasToAggregateType,
        List<String> orderedAliases,
        boolean hasSelectValue,
        PipelinedDocumentQueryParams<T> documentQueryParams) {
        if (continuationToken != null) {
            CosmosException dce = new BadRequestException(CONTINUATION_TOKEN_NOT_SUPPORTED_WITH_GROUP_BY);
            return Flux.error(dce);
        }
        if (groupByAliasToAggregateType == null) {
            throw new IllegalArgumentException("groupByAliasToAggregateType should not be null");
        }
        if (orderedAliases == null) {
            throw new IllegalArgumentException("orderedAliases should not be null");
        }
        GroupingTable table = new GroupingTable(groupByAliasToAggregateType, orderedAliases, hasSelectValue);
        // Have to pass non-null continuation token once supported
        return createSourceComponentFunction.apply(null, documentQueryParams)
                   .map(component -> new GroupByDocumentQueryExecutionContext<>(component,
                                                                                table));
    }

    @SuppressWarnings("unchecked")
    @Override
    public Flux<FeedResponse<T>> drainAsync(int maxPageSize) {
        return this.component.drainAsync(maxPageSize)
            .collectList()
            .map(superList -> {
                double requestCharge = 0;
                HashMap<String, String> headers = new HashMap<>();
                List<Document> documentList = new ArrayList<>();
                /* Do groupBy stuff here */
                // Stage 1:
                // Drain the groupings fully from all continuation and all partitions
                List<ClientSideRequestStatistics> diagnosticsList = new ArrayList<>();
                ConcurrentMap<String, QueryMetrics> queryMetrics = new ConcurrentHashMap<>();
                for (FeedResponse<T> page : superList) {
                    List<Document> results = (List<Document>) page.getResults();
                    documentList.addAll(results);
                    requestCharge += page.getRequestCharge();
                    QueryMetrics.mergeQueryMetricsMap(queryMetrics, BridgeInternal.queryMetricsFromFeedResponse(page));
<<<<<<< HEAD
                    diagnosticsList.addAll(BridgeInternal.getClientSideRequestStatics(page.getCosmosDiagnostics()));
=======
                    diagnosticsList.addAll(BridgeInternal.getClientSideRequestStatisticsList(page.getCosmosDiagnostics()));
>>>>>>> 94285f5c
                }

                this.aggregateGroupings(documentList);

                // Stage 2:
                // Emit the results from the grouping table page by page
                List<Document> groupByResults = null;
                if (this.groupingTable != null) {
                    groupByResults = this.groupingTable.drain(maxPageSize);
                }

                return createFeedResponseFromGroupingTable(maxPageSize, requestCharge, queryMetrics, groupByResults,
                                                           diagnosticsList);
            }).expand(tFeedResponse -> {
                // For groupBy query, we have already drained everything for the first page request
                // so for following requests, we will just need to drain page by page from the grouping table
                List<Document> groupByResults = null;
                if (this.groupingTable != null) {
                    groupByResults = this.groupingTable.drain(maxPageSize);
                }

                if (groupByResults == null || groupByResults.size() == 0) {
                    return Mono.empty();
                }

                FeedResponse<T> response = createFeedResponseFromGroupingTable(maxPageSize, 0,
                                                                               new ConcurrentHashMap<>(),
                                                                               groupByResults, new ArrayList<>());
                return Mono.just(response);
            });
    }

    @SuppressWarnings("unchecked") // safe to upcast
    private FeedResponse<T> createFeedResponseFromGroupingTable(
        int pageSize,
        double requestCharge,
        ConcurrentMap<String, QueryMetrics> queryMetrics,
        List<Document> groupByResults,
        List<ClientSideRequestStatistics> diagnosticsList) {
        if (this.groupingTable != null) {
            HashMap<String, String> headers = new HashMap<>();
            headers.put(HttpConstants.HttpHeaders.REQUEST_CHARGE, Double.toString(requestCharge));
            FeedResponse<Document> frp = BridgeInternal.createFeedResponseWithQueryMetrics(groupByResults, headers,
<<<<<<< HEAD
                                                                                           queryMetrics, null, null);
=======
                                                                                           queryMetrics, null, false,
                                                                                           false, null);
>>>>>>> 94285f5c
            BridgeInternal.addClientSideDiagnosticsToFeed(frp.getCosmosDiagnostics(), diagnosticsList);
            return (FeedResponse<T>) frp;
        }

        return null;
    }

    private void aggregateGroupings(List<Document> superList) {
        for (Document d : superList) {
            RewrittenGroupByProjection rewrittenGroupByProjection =
                new RewrittenGroupByProjection(ModelBridgeInternal.getPropertyBagFromJsonSerializable(d));
            this.groupingTable.addPayLoad(rewrittenGroupByProjection);
        }
    }

    IDocumentQueryExecutionComponent<T> getComponent() {
        return this.component;
    }

    /**
     * When a group by query gets rewritten the projection looks like:
     * <p>
     * SELECT
     * [{"item": c.age}, {"item": c.name}] AS groupByItems,
     * {"age": c.age, "name": c.name} AS payload
     * <p>
     * This class just lets us easily access the "groupByItems" and "payload" property.
     */
    public class RewrittenGroupByProjection extends JsonSerializable {
        private static final String GROUP_BY_ITEMS_PROPERTY_NAME = "groupByItems";
        private static final String PAYLOAD_PROPERTY_NAME = "payload";

        private List<Document> groupByItems;

        public RewrittenGroupByProjection(ObjectNode objectNode) {
            super(objectNode);
            if (objectNode == null) {
                throw new IllegalArgumentException("objectNode can not be null");
            }
        }

        /**
         * Getter for property 'groupByItems'.
         *
         * @return Value for property 'groupByItems'.
         */
        public List<Document> getGroupByItems() {
            groupByItems = this.getList(GROUP_BY_ITEMS_PROPERTY_NAME, Document.class);
            if (groupByItems == null) {
                throw new IllegalStateException("Underlying object does not have an 'groupByItems' field.");
            }
            return groupByItems;
        }

        /**
         * Getter for property 'payload'.
         *
         * @return Value for property 'payload'.
         */
        public Document getPayload() {
            if (!this.has(PAYLOAD_PROPERTY_NAME)) {
                throw new IllegalStateException("Underlying object does not have an 'payload' field.");
            }

            return new Document((ObjectNode) this.get(PAYLOAD_PROPERTY_NAME));
        }

        @Override
        public boolean equals(Object o) {
            return super.equals(o);
        }

        @Override
        public int hashCode() {
            return super.hashCode();
        }
    }
}<|MERGE_RESOLUTION|>--- conflicted
+++ resolved
@@ -87,11 +87,7 @@
                     documentList.addAll(results);
                     requestCharge += page.getRequestCharge();
                     QueryMetrics.mergeQueryMetricsMap(queryMetrics, BridgeInternal.queryMetricsFromFeedResponse(page));
-<<<<<<< HEAD
-                    diagnosticsList.addAll(BridgeInternal.getClientSideRequestStatics(page.getCosmosDiagnostics()));
-=======
                     diagnosticsList.addAll(BridgeInternal.getClientSideRequestStatisticsList(page.getCosmosDiagnostics()));
->>>>>>> 94285f5c
                 }
 
                 this.aggregateGroupings(documentList);
@@ -135,12 +131,8 @@
             HashMap<String, String> headers = new HashMap<>();
             headers.put(HttpConstants.HttpHeaders.REQUEST_CHARGE, Double.toString(requestCharge));
             FeedResponse<Document> frp = BridgeInternal.createFeedResponseWithQueryMetrics(groupByResults, headers,
-<<<<<<< HEAD
-                                                                                           queryMetrics, null, null);
-=======
                                                                                            queryMetrics, null, false,
                                                                                            false, null);
->>>>>>> 94285f5c
             BridgeInternal.addClientSideDiagnosticsToFeed(frp.getCosmosDiagnostics(), diagnosticsList);
             return (FeedResponse<T>) frp;
         }
