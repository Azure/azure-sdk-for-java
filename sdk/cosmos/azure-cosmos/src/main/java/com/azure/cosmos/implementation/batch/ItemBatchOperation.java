// Copyright (c) Microsoft Corporation. All rights reserved.
// Licensed under the MIT License.

package com.azure.cosmos.implementation.batch;

import com.azure.cosmos.BridgeInternal;
import com.azure.cosmos.CosmosItemOperation;
import com.azure.cosmos.CosmosItemOperationType;
import com.azure.cosmos.implementation.JsonSerializable;
import com.azure.cosmos.implementation.RequestOptions;
import com.azure.cosmos.implementation.apachecommons.lang.StringUtils;
import com.azure.cosmos.implementation.patch.PatchUtil;
import com.azure.cosmos.models.PartitionKey;

import static com.azure.cosmos.implementation.guava25.base.Preconditions.checkNotNull;

/**
 * Represents an operation on an item which will be executed as part of a batch request on a container. This will be
 * serialized and sent in the request.
 *
 * @param <TInternal> The type of item.
 */
public final class ItemBatchOperation<TInternal> implements CosmosItemOperation {

    private TInternal item;

    private final String id;
    private final PartitionKey partitionKey;
    private final CosmosItemOperationType operationType;
    private final RequestOptions requestOptions;

    public ItemBatchOperation(
        final CosmosItemOperationType operationType,
        final String id,
        final PartitionKey partitionKey,
        final RequestOptions requestOptions,
        final TInternal item) {

        checkNotNull(operationType, "expected non-null operationType");

        this.operationType = operationType;
        this.partitionKey = partitionKey;
        this.id = id;
        this.item = item;
        this.requestOptions = requestOptions;
    }

    /**
     * Writes a single operation to JsonSerializable.
     * TODO(rakkuma): Similarly for hybrid row, operation needs to be written in Hybrid row.
     * Issue: https://github.com/Azure/azure-sdk-for-java/issues/15856
     *
     * @return instance of JsonSerializable containing values for a operation.
     */
    JsonSerializable serializeOperation() {
        final JsonSerializable jsonSerializable = new JsonSerializable();

        jsonSerializable.set(
            BatchRequestResponseConstants.FIELD_OPERATION_TYPE,
            BridgeInternal.getOperationValueForCosmosItemOperationType(this.getOperationType()));

        if (StringUtils.isNotEmpty(this.getId())) {
            jsonSerializable.set(BatchRequestResponseConstants.FIELD_ID, this.getId());
        }

        if (this.getItemInternal() != null) {
<<<<<<< HEAD
            if (this.getOperationType() == CosmosItemOperationType.PATCH) {
                jsonSerializable.set(BatchRequestResponseConstant.FIELD_RESOURCE_BODY,
                    PatchUtil.serializableBatchPatchOperation(this.getItemInternal()));
            } else {
                jsonSerializable.set(BatchRequestResponseConstant.FIELD_RESOURCE_BODY, this.getItemInternal());
            }
=======
            jsonSerializable.set(BatchRequestResponseConstants.FIELD_RESOURCE_BODY, this.getItemInternal());
>>>>>>> 1f0405e3
        }

        if (this.getRequestOptions() != null) {
            RequestOptions requestOptions = this.getRequestOptions();

            if (StringUtils.isNotEmpty(requestOptions.getIfMatchETag())) {
                jsonSerializable.set(BatchRequestResponseConstants.FIELD_IF_MATCH, requestOptions.getIfMatchETag());
            }

            if (StringUtils.isNotEmpty(requestOptions.getIfNoneMatchETag())) {
                jsonSerializable.set(BatchRequestResponseConstants.FIELD_IF_NONE_MATCH, requestOptions.getIfNoneMatchETag());
            }
        }

        return jsonSerializable;
    }

    private TInternal getItemInternal() {
        return this.item;
    }

    @SuppressWarnings("unchecked")
    public <T> T getItem() {
        return (T)this.item;
    }

    public String getId() {
        return this.id;
    }

    public PartitionKey getPartitionKeyValue() {
        return partitionKey;
    }

    public CosmosItemOperationType getOperationType() {
        return this.operationType;
    }

    private RequestOptions getRequestOptions() {
        return this.requestOptions;
    }
}<|MERGE_RESOLUTION|>--- conflicted
+++ resolved
@@ -64,16 +64,12 @@
         }
 
         if (this.getItemInternal() != null) {
-<<<<<<< HEAD
             if (this.getOperationType() == CosmosItemOperationType.PATCH) {
-                jsonSerializable.set(BatchRequestResponseConstant.FIELD_RESOURCE_BODY,
+                jsonSerializable.set(BatchRequestResponseConstants.FIELD_RESOURCE_BODY,
                     PatchUtil.serializableBatchPatchOperation(this.getItemInternal()));
             } else {
-                jsonSerializable.set(BatchRequestResponseConstant.FIELD_RESOURCE_BODY, this.getItemInternal());
+                jsonSerializable.set(BatchRequestResponseConstants.FIELD_RESOURCE_BODY, this.getItemInternal());
             }
-=======
-            jsonSerializable.set(BatchRequestResponseConstants.FIELD_RESOURCE_BODY, this.getItemInternal());
->>>>>>> 1f0405e3
         }
 
         if (this.getRequestOptions() != null) {
@@ -91,7 +87,7 @@
         return jsonSerializable;
     }
 
-    private TInternal getItemInternal() {
+    TInternal getItemInternal() {
         return this.item;
     }
 
@@ -112,7 +108,7 @@
         return this.operationType;
     }
 
-    private RequestOptions getRequestOptions() {
+    public RequestOptions getRequestOptions() {
         return this.requestOptions;
     }
 }