--- conflicted
+++ resolved
@@ -27,13 +27,9 @@
     private CosmosDiagnostics cosmosDiagnostics;
     private int requestPayloadLength;
     private RequestTimeline requestTimeline;
-<<<<<<< HEAD
     private RntbdEndpointStatistics rntbdEndpointStatistics;
-=======
-    private int responseLength;
     private int rntbdRequestLength;
     private int rntbdResponseLength;
->>>>>>> 69fdb850
 
     public StoreResponse(
             int status,
@@ -90,10 +86,6 @@
 
     public void setRequestPayloadLength(int requestPayloadLength) {
         this.requestPayloadLength = requestPayloadLength;
-    }
-
-    public void setResponseBodyLength(int responseLength) {
-        this.responseLength = responseLength;
     }
 
     public byte[] getResponseBody() {
