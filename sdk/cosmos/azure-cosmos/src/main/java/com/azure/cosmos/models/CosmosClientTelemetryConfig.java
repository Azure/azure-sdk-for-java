--- conflicted
+++ resolved
@@ -669,12 +669,11 @@
                 }
 
                 @Override
-<<<<<<< HEAD
                 public boolean isQueryTracingEnabled(CosmosClientTelemetryConfig config) {
                     return config.isQueryTracingEnabled;
                 }
        
-=======
+                @Override
                 public double[] getDefaultPercentiles(CosmosClientTelemetryConfig config) {
                     return config.micrometerMetricsOptions.getDefaultPercentiles();
                 }
@@ -688,7 +687,6 @@
                 public boolean shouldApplyDiagnosticThresholdsForTransportLevelMeters(CosmosClientTelemetryConfig config) {
                     return config.micrometerMetricsOptions.shouldApplyDiagnosticThresholdsForTransportLevelMeters();
                 }
->>>>>>> bb42d3b2
             });
     }
 
