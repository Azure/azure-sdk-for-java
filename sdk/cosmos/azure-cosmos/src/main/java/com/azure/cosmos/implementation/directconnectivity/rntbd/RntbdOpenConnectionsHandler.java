--- conflicted
+++ resolved
@@ -6,6 +6,9 @@
 import com.azure.cosmos.implementation.Configs;
 import com.azure.cosmos.implementation.IOpenConnectionsHandler;
 import com.azure.cosmos.implementation.OpenConnectionResponse;
+import com.azure.cosmos.implementation.OperationType;
+import com.azure.cosmos.implementation.ResourceType;
+import com.azure.cosmos.implementation.RxDocumentServiceRequest;
 import com.azure.cosmos.implementation.apachecommons.lang.StringUtils;
 import com.azure.cosmos.implementation.directconnectivity.Uri;
 import org.slf4j.Logger;
@@ -14,112 +17,31 @@
 import reactor.core.publisher.Mono;
 
 import java.net.URI;
-import java.util.ArrayList;
-import java.util.Arrays;
-import java.util.HashMap;
 import java.util.List;
-import java.util.Map;
 import java.util.concurrent.Semaphore;
 import java.util.concurrent.TimeUnit;
 
+import static com.azure.cosmos.implementation.guava25.base.Preconditions.checkArgument;
 import static com.azure.cosmos.implementation.guava25.base.Preconditions.checkNotNull;
 
 public class RntbdOpenConnectionsHandler implements IOpenConnectionsHandler {
     private static final Logger logger = LoggerFactory.getLogger(RntbdOpenConnectionsHandler.class);
-<<<<<<< HEAD
-    private final RntbdEndpoint.Provider endpointProvider;
-    private static final Map<String, SemaphoreSettings> semaphoreRegistry = new HashMap<>();
-    public static final String DEFENSIVE_CONNECTIONS_MODE = "DEFENSIVE";
-    public static final String AGGRESSIVE_CONNECTIONS_MODE = "AGGRESSIVE";
-
-    static {
-        semaphoreRegistry.put(AGGRESSIVE_CONNECTIONS_MODE, new SemaphoreSettings(10 * Configs.getCPUCnt(), 30));
-        semaphoreRegistry.put(DEFENSIVE_CONNECTIONS_MODE, new SemaphoreSettings(Configs.getCPUCnt(), 10));
-    }
-=======
     private static final int DEFAULT_CONNECTION_SEMAPHORE_TIMEOUT_IN_MINUTES = 30;
     private final RntbdEndpoint.Provider endpointProvider;
     private final Semaphore openConnectionsSemaphore;
->>>>>>> 2979984f
 
     public RntbdOpenConnectionsHandler(RntbdEndpoint.Provider endpointProvider) {
 
         checkNotNull(endpointProvider, "Argument 'endpointProvider' can not be null");
 
         this.endpointProvider = endpointProvider;
-<<<<<<< HEAD
-    }
-
-    @Override
-    public Mono<OpenConnectionResponse> openConnection(URI serviceEndpoint, Uri addressUri) {
-
-        checkNotNull(addressUri, "Argument 'addressUri' should not be null");
-
-        return openConnection(serviceEndpoint, addressUri, AGGRESSIVE_CONNECTIONS_MODE);
-    }
-
-    @Override
-    public Mono<OpenConnectionResponse> openConnection(URI serviceEndpoint, Uri addressUri, String openConnectionsConcurrencyMode) {
-
-        SemaphoreSettings semaphoreSettings = semaphoreRegistry.getOrDefault(openConnectionsConcurrencyMode, semaphoreRegistry.get(AGGRESSIVE_CONNECTIONS_MODE));
-        Semaphore openConnectionsSemaphore = semaphoreSettings.semaphore;
-        int timeout = semaphoreSettings.timeout;
-
-        checkNotNull(addressUri, "Argument 'addressUri' should not be null");
-
-        try {
-            if (openConnectionsSemaphore.tryAcquire(timeout, TimeUnit.MINUTES)) {
-                return Mono.defer(() -> Mono.just(addressUri.getURI()))
-                        .flatMap(address -> {
-
-                            RntbdEndpoint endpoint = endpointProvider.createIfAbsent(serviceEndpoint, address);
-
-                            if (endpoint.channelsMetrics() < endpointProvider.config().getMinChannelPoolSizePerEndpoint()) {
-
-                                return Mono.defer(() -> Mono.fromFuture(endpoint.openConnection(addressUri)))
-                                        .onErrorResume(throwable -> {
-                                            if (openConnectionsConcurrencyMode.equals(DEFENSIVE_CONNECTIONS_MODE)) {
-                                                return Mono.error(throwable);
-                                            } else {
-                                                return Mono.just(new OpenConnectionResponse(addressUri, false, throwable));
-                                            }
-                                        });
-                            }
-                            return Mono.just(new OpenConnectionResponse(addressUri, true, null));
-                        }).doOnTerminate(() -> openConnectionsSemaphore.release());
-            }
-        } catch (InterruptedException e) {
-            logger.warn("Acquire connection semaphore failed", e);
-        }
-
-        return Mono.just(new OpenConnectionResponse(addressUri, false, new IllegalStateException("Unable to acquire semaphore")));
-    }
-
-    @Override
-    public Flux<OpenConnectionResponse> openConnections(URI serviceEndpoint, List<Uri> addresses) {
-
-        checkNotNull(addresses, "Argument 'addresses' should not be null");
-
-        if (logger.isDebugEnabled()) {
-            logger.debug(
-                    "Open connections for addresses {}",
-                    StringUtils.join(addresses, ","));
-        }
-
-        return openConnections(serviceEndpoint, addresses, AGGRESSIVE_CONNECTIONS_MODE);
-    }
-
-    @Override
-    public Flux<OpenConnectionResponse> openConnections(URI serviceEndpoint, List<Uri> addresses, String openConnectionsConcurrencyMode) {
-
-=======
         this.openConnectionsSemaphore = new Semaphore(Configs.getCPUCnt() * 10);
     }
 
     @Override
     public Flux<OpenConnectionResponse> openConnections(String collectionRid, URI serviceEndpoint, List<Uri> addresses, int minConnectionsRequiredForEndpoint) {
->>>>>>> 2979984f
         checkNotNull(addresses, "Argument 'addresses' should not be null");
+        checkArgument(StringUtils.isNotEmpty(collectionRid), "Argument 'collectionRid' cannot be null nor empty");
 
         if (logger.isDebugEnabled()) {
             logger.debug(
@@ -128,9 +50,6 @@
         }
 
         return Flux.fromIterable(addresses)
-<<<<<<< HEAD
-                .flatMap(addressUri -> this.openConnection(serviceEndpoint, addressUri, openConnectionsConcurrencyMode));
-=======
                 .flatMap(addressUri -> {
                     try {
                         if (this.openConnectionsSemaphore.tryAcquire(DEFAULT_CONNECTION_SEMAPHORE_TIMEOUT_IN_MINUTES, TimeUnit.MINUTES)) {
@@ -180,16 +99,16 @@
 
                     return Mono.just(new OpenConnectionResponse(addressUri, false, new IllegalStateException("Unable to acquire semaphore")));
                 });
->>>>>>> 2979984f
     }
 
-    private static final class SemaphoreSettings {
-        private final Semaphore semaphore;
-        private final int timeout;
+    private RxDocumentServiceRequest getOpenConnectionRequest(String collectionRid, URI serviceEndpoint, Uri addressUri) {
+        RxDocumentServiceRequest openConnectionRequest =
+            RxDocumentServiceRequest.create(null, OperationType.Create, ResourceType.Connection);
+        openConnectionRequest.requestContext.locationEndpointToRoute = serviceEndpoint;
+        openConnectionRequest.requestContext.storePhysicalAddressUri = addressUri;
+        openConnectionRequest.requestContext.resolvedCollectionRid = collectionRid;
+        openConnectionRequest.faultInjectionRequestContext.setLocationEndpointToRoute(serviceEndpoint);
 
-        SemaphoreSettings(int permits, int timeout) {
-            this.semaphore = new Semaphore(permits);
-            this.timeout = timeout;
-        }
+        return openConnectionRequest;
     }
 }