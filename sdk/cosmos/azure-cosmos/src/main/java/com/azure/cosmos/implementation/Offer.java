// Copyright (c) Microsoft Corporation. All rights reserved.
// Licensed under the MIT License.

package com.azure.cosmos.implementation;

import com.azure.cosmos.BridgeInternal;
<<<<<<< HEAD
=======
import com.azure.cosmos.models.ModelBridgeInternal;
import com.azure.cosmos.models.Resource;
>>>>>>> 62005e7d
import com.fasterxml.jackson.databind.node.ObjectNode;

/**
 * Represents an offer in the Azure Cosmos DB database service.
 */
public class Offer extends Resource {

    /**
     * Initialize an new instance of the Offer object.
     *
     * @param offerThroughput the throughput value for this offer.
     */
    public Offer(int offerThroughput) {
        super();
        this.setOfferVersion(Constants.Properties.OFFER_VERSION_V2);
        this.setOfferType("");
        ObjectNode content = Utils.getSimpleObjectMapper().createObjectNode();
        content.put(Constants.Properties.OFFER_THROUGHPUT, offerThroughput);
        this.setContent(content);
    }

    Offer(OfferAutoscaleSettings offerAutoscaleSettings) {
        super();
        this.setOfferVersion(Constants.Properties.OFFER_VERSION_V2);
        this.setOfferType("");
        ObjectNode content = Utils.getSimpleObjectMapper().createObjectNode();
//        content.put(Constants.Properties.OFFER_THROUGHPUT, null);
        content.replace(Constants.Properties.AUTOPILOT_SETTINGS, ModelBridgeInternal
                                                                     .getPropertyBagFromJsonSerializable(offerAutoscaleSettings));
        this.setContent(content);
    }


    /**
     * Initialize an offer object from json string.
     *
     * @param jsonString the json string that represents the offer.
     */
    public Offer(String jsonString) {
        super(jsonString);
    }

<<<<<<< HEAD
=======
    /**
     * Instantiates a new Offer from object node.
     *
     * @param objectNode the object node
     */
    public Offer(ObjectNode objectNode) {
        super(objectNode);
    }

    /**
     * Create fixed offer.
     *
     * @param throughput the throughput
     * @return the offer
     */
    public static Offer createManualOffer(int throughput) {
        return new Offer(throughput);
    }

    /**
     * Create autoscale offer.
     *
     * @param startingMaxThroughput the starting max throughput
     * @param autoUpgradeMaxThroughputIncrementPercentage the auto upgrade max throughput increment percentage
     * @return the offer
     */
    public static Offer createAutoscaleOffer(
        int startingMaxThroughput,
        int autoUpgradeMaxThroughputIncrementPercentage) {
        return new Offer(new OfferAutoscaleSettings(startingMaxThroughput,
                                                    autoUpgradeMaxThroughputIncrementPercentage));
    }

    /**
     * Gets offer auto scale settings.
     *
     * @return the offer auto scale settings
     */
    public OfferAutoscaleSettings getOfferAutoScaleSettings() {
        if (this.getContent().hasNonNull(Constants.Properties.AUTOPILOT_SETTINGS)) {
            return new OfferAutoscaleSettings((ObjectNode) this.getContent()
                                                               .get(Constants.Properties.AUTOPILOT_SETTINGS));
        } else {
            return null;
        }
    }

    /**
     * Gets max autoscale throughput.
     *
     * @return the max autoscale throughput
     */
    public int getAutoscaleMaxThroughput() {
        OfferAutoscaleSettings offerAutoscaleSettings = this.getOfferAutoScaleSettings();
        if (offerAutoscaleSettings != null) {
            return offerAutoscaleSettings.getMaxThroughput();
        } else {
            return 0;
        }
    }

    /**
     * Sets max autoscale throughput.
     *
     * @param autoscaleMaxThroughput the max autoscale throughput
     */
    public void setAutoscaleMaxThroughput(int autoscaleMaxThroughput) {
        OfferAutoscaleSettings offerAutoscaleSettings = this.getOfferAutoScaleSettings();
        if (offerAutoscaleSettings != null) {
            offerAutoscaleSettings.setMaxThroughput(autoscaleMaxThroughput);
        }
    }

>>>>>>> 62005e7d
    /**
     * Gets the self-link of a resource to which the resource offer applies.
     *
     * @return the resource link.
     */
    public String getResourceLink() {
        return super.getString(Constants.Properties.RESOURCE_LINK);
    }

    /**
     * Sets the self-link of a resource to which the resource offer applies.
     *
     * @param resourceLink the resource link.
     */
    void setResourceLink(String resourceLink) {
        BridgeInternal.setProperty(this, Constants.Properties.RESOURCE_LINK, resourceLink);
    }

    /**
     * Sets the target resource id of a resource to which this offer applies.
     *
     * @return the resource id.
     */
    public String getOfferResourceId() {
        return super.getString(Constants.Properties.OFFER_RESOURCE_ID);
    }

    /**
     * Sets the target resource id of a resource to which this offer applies.
     *
     * @param resourceId the resource id.
     */
    void setOfferResourceId(String resourceId) {
        BridgeInternal.setProperty(this, Constants.Properties.OFFER_RESOURCE_ID, resourceId);
    }

    /**
     * Gets the OfferType for the resource offer.
     *
     * @return the offer type.
     */
    public String getOfferType() {
        return super.getString(Constants.Properties.OFFER_TYPE);
    }

    /**
     * Sets the OfferType for the resource offer.
     *
     * @param offerType the offer type.
     */
    public void setOfferType(String offerType) {
        BridgeInternal.setProperty(this, Constants.Properties.OFFER_TYPE, offerType);
    }

    /**
     * Gets the version of the current offer.
     *
     * @return the offer version.
     */
    public String getOfferVersion() {
        return super.getString(Constants.Properties.OFFER_VERSION);
    }

    /**
     * Sets the offer version.
     *
     * @param offerVersion the version of the offer.
     */
    public void setOfferVersion(String offerVersion) {
        BridgeInternal.setProperty(this, Constants.Properties.OFFER_VERSION, offerVersion);
    }

    /**
     * Gets the offer throughput for this offer.
     *
     * @return the offer throughput.
     */
    public int getThroughput() {
        return this.getContent().get(Constants.Properties.OFFER_THROUGHPUT).asInt();
    }

    /**
     * Has offer throughput.
     *
     * @return the if the offer has throughput
     */
    public boolean hasOfferThroughput(){
        return this.getContent().hasNonNull(Constants.Properties.OFFER_THROUGHPUT);
    }

    /**
     * Sets the offer throughput for this offer.
     *
     * @param throughput the throughput of this offer.
     */
    public void setThroughput(int throughput) {
        this.getContent().put(Constants.Properties.OFFER_THROUGHPUT, throughput);
    }

    private ObjectNode getContent() {
        return BridgeInternal.getObject(this, Constants.Properties.OFFER_CONTENT);
    }

    private void setContent(ObjectNode offerContent) {
        BridgeInternal.setProperty(this, Constants.Properties.OFFER_CONTENT, offerContent);
    }

    @Override
    public String getString(String propertyName) {
        return super.getString(propertyName);
    }

    @Override
    public Integer getInt(String propertyName) {
        return super.getInt(propertyName);
    }

    public void updateAutoscaleThroughput(int maxAutoscaleThroughput) {
        this.getOfferAutoScaleSettings().setMaxThroughput(maxAutoscaleThroughput);
    }

    public void updateContent(Offer offer) {
        this.setContent(offer.getContent());
    }
}<|MERGE_RESOLUTION|>--- conflicted
+++ resolved
@@ -4,11 +4,7 @@
 package com.azure.cosmos.implementation;
 
 import com.azure.cosmos.BridgeInternal;
-<<<<<<< HEAD
-=======
 import com.azure.cosmos.models.ModelBridgeInternal;
-import com.azure.cosmos.models.Resource;
->>>>>>> 62005e7d
 import com.fasterxml.jackson.databind.node.ObjectNode;
 
 /**
@@ -51,8 +47,6 @@
         super(jsonString);
     }
 
-<<<<<<< HEAD
-=======
     /**
      * Instantiates a new Offer from object node.
      *
@@ -126,7 +120,6 @@
         }
     }
 
->>>>>>> 62005e7d
     /**
      * Gets the self-link of a resource to which the resource offer applies.
      *
