// Copyright (c) Microsoft Corporation. All rights reserved.
// Licensed under the MIT License.

package com.azure.cosmos.implementation.directconnectivity;

import com.azure.cosmos.BridgeInternal;
import com.azure.cosmos.CosmosException;
import com.azure.cosmos.implementation.HttpConstants;
import com.azure.cosmos.implementation.ImplementationBridgeHelpers;
import com.azure.cosmos.implementation.RequestTimeline;
import com.azure.cosmos.implementation.RxDocumentServiceRequest;
import com.azure.cosmos.implementation.Strings;
import com.azure.cosmos.implementation.directconnectivity.rntbd.RntbdChannelAcquisitionTimeline;
import com.azure.cosmos.implementation.directconnectivity.rntbd.RntbdEndpointStatistics;
import org.slf4j.Logger;
import org.slf4j.LoggerFactory;

import java.util.List;

/**
 * This represents diagnostics from store response OR from cosmos exception
 */
public class StoreResponseDiagnostics {
    final static Logger logger = LoggerFactory.getLogger(StoreResponseDiagnostics.class);
    private final String partitionKeyRangeId;
    private final String sessionTokenAsString;
    private final double requestCharge;
    private final String activityId;
    private final String correlatedActivityId;
    private final int statusCode;
    private final int subStatusCode;
    private final int pendingRequestQueueSize;
    private final int requestPayloadLength;
    private final int responsePayloadLength;
    private final RequestTimeline requestTimeline;
    private final RntbdChannelAcquisitionTimeline channelAcquisitionTimeline;
    private final int rntbdChannelTaskQueueSize;
    private final RntbdEndpointStatistics rntbdEndpointStatistics;
    private final int rntbdRequestLength;
    private final int rntbdResponseLength;
    private final String exceptionMessage;
    private final String exceptionResponseHeaders;
    private final List<String> replicaStatusList;
<<<<<<< HEAD
=======

    public static StoreResponseDiagnostics createStoreResponseDiagnostics(
        StoreResponse storeResponse,
        RxDocumentServiceRequest rxDocumentServiceRequest) {
>>>>>>> 8a6962b0

        return new StoreResponseDiagnostics(storeResponse, rxDocumentServiceRequest);
    }

    public static StoreResponseDiagnostics createStoreResponseDiagnostics(
        CosmosException cosmosException,
        RxDocumentServiceRequest rxDocumentServiceRequest) {

        return new StoreResponseDiagnostics(cosmosException, rxDocumentServiceRequest);
    }

    private StoreResponseDiagnostics(StoreResponse storeResponse, RxDocumentServiceRequest rxDocumentServiceRequest) {
        String rspPkRangeId = storeResponse.getPartitionKeyRangeId();
        this.partitionKeyRangeId = !Strings.isNullOrWhiteSpace(rspPkRangeId) ? rspPkRangeId :
            rxDocumentServiceRequest.getHeaders().get(HttpConstants.HttpHeaders.PARTITION_KEY_RANGE_ID);
        this.activityId = storeResponse.getActivityId();
        this.correlatedActivityId = storeResponse.getCorrelatedActivityId();
        this.requestCharge = storeResponse.getRequestCharge();
        this.sessionTokenAsString = storeResponse.getSessionTokenString();
        this.statusCode = storeResponse.getStatus();
        this.subStatusCode = storeResponse.getSubStatusCode();
        this.pendingRequestQueueSize = storeResponse.getPendingRequestQueueSize();
        this.requestPayloadLength = storeResponse.getRequestPayloadLength();
        this.responsePayloadLength = storeResponse.getResponseBodyLength();
        this.requestTimeline = storeResponse.getRequestTimeline();
        this.channelAcquisitionTimeline = storeResponse.getChannelAcquisitionTimeline();
        this.rntbdChannelTaskQueueSize = storeResponse.getRntbdChannelTaskQueueSize();
        this.rntbdEndpointStatistics = storeResponse.getEndpointStatistics();
        this.rntbdRequestLength = storeResponse.getRntbdRequestLength();
        this.rntbdResponseLength = storeResponse.getRntbdResponseLength();
        this.exceptionMessage = null;
        this.exceptionResponseHeaders = null;
        this.replicaStatusList = storeResponse.getReplicaStatusList();
    }

    private StoreResponseDiagnostics(CosmosException e, RxDocumentServiceRequest rxDocumentServiceRequest) {
        String rspPkRangeId = BridgeInternal.getPartitionKeyRangeId(e);
        this.partitionKeyRangeId = !Strings.isNullOrWhiteSpace(rspPkRangeId) ? rspPkRangeId :
            rxDocumentServiceRequest.getHeaders().get(HttpConstants.HttpHeaders.PARTITION_KEY_RANGE_ID);
        this.activityId = e.getActivityId();
        this.correlatedActivityId = e.getResponseHeaders().get(HttpConstants.HttpHeaders.CORRELATED_ACTIVITY_ID);;
        this.requestCharge = e.getRequestCharge();
        this.sessionTokenAsString = e.getResponseHeaders().get(HttpConstants.HttpHeaders.SESSION_TOKEN);
        this.statusCode = e.getStatusCode();
        this.subStatusCode = e.getSubStatusCode();
        this.pendingRequestQueueSize = BridgeInternal.getRntbdPendingRequestQueueSize(e);
        this.requestPayloadLength = BridgeInternal.getRequestBodyLength(e);
        this.responsePayloadLength = BridgeInternal.getRntbdResponseLength(e);
        this.requestTimeline = BridgeInternal.getRequestTimeline(e);
        this.channelAcquisitionTimeline = BridgeInternal.getChannelAcqusitionTimeline(e);
        this.rntbdChannelTaskQueueSize = BridgeInternal.getChannelTaskQueueSize(e);
        this.rntbdEndpointStatistics = BridgeInternal.getServiceEndpointStatistics(e);
        this.rntbdRequestLength = BridgeInternal.getRntbdRequestLength(e);
        this.rntbdResponseLength = BridgeInternal.getRntbdResponseLength(e);
        this.exceptionMessage = BridgeInternal.getInnerErrorMessage(e);
        this.exceptionResponseHeaders = e.getResponseHeaders() != null ? e.getResponseHeaders().toString() : null;
        this.replicaStatusList = ImplementationBridgeHelpers.CosmosExceptionHelper.getCosmosExceptionAccessor().getReplicaStatusList(e);
    }

    public int getStatusCode() {
        return statusCode;
    }

    public int getSubStatusCode() {
        return subStatusCode;
    }

    public int getPendingRequestQueueSize() {
        return pendingRequestQueueSize;
    }

    public int getRequestPayloadLength() {
        return requestPayloadLength;
    }

    public int getResponsePayloadLength() {
        return responsePayloadLength;
    }

    public RequestTimeline getRequestTimeline() {
        return requestTimeline;
    }

    public RntbdChannelAcquisitionTimeline getChannelAcquisitionTimeline() {
        return channelAcquisitionTimeline;
    }

    public int getRntbdChannelTaskQueueSize() {
        return rntbdChannelTaskQueueSize;
    }

    public RntbdEndpointStatistics getRntbdEndpointStatistics() {
        return rntbdEndpointStatistics;
    }

    public int getRntbdRequestLength() {
        return rntbdRequestLength;
    }

    public int getRntbdResponseLength() {
        return rntbdResponseLength;
    }

    public String getExceptionMessage() {
        return exceptionMessage;
    }

    public String getPartitionKeyRangeId() {
        return partitionKeyRangeId;
    }

    public String getSessionTokenAsString() {
        return sessionTokenAsString;
    }

    public double getRequestCharge() {
        return requestCharge;
    }

    public String getActivityId() {
        return activityId;
    }

    public String getCorrelatedActivityId() {
        return correlatedActivityId;
    }

    public String getExceptionResponseHeaders() {
        return exceptionResponseHeaders;
    }

    public List<String> getReplicaStatusList() { return this.replicaStatusList; }
}<|MERGE_RESOLUTION|>--- conflicted
+++ resolved
@@ -41,13 +41,10 @@
     private final String exceptionMessage;
     private final String exceptionResponseHeaders;
     private final List<String> replicaStatusList;
-<<<<<<< HEAD
-=======
 
     public static StoreResponseDiagnostics createStoreResponseDiagnostics(
         StoreResponse storeResponse,
         RxDocumentServiceRequest rxDocumentServiceRequest) {
->>>>>>> 8a6962b0
 
         return new StoreResponseDiagnostics(storeResponse, rxDocumentServiceRequest);
     }
