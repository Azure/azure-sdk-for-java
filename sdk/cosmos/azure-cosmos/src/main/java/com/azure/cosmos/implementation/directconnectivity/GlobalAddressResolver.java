--- conflicted
+++ resolved
@@ -93,19 +93,11 @@
         this.addressCacheByEndpoint = new ConcurrentHashMap<>();
         this.apiType = apiType;
 
-<<<<<<< HEAD
-        for (LocationCache.ConsolidatedRegionalEndpoint endpoint : endpointManager.getWriteEndpoints()) {
-            this.getOrAddEndpoint(endpoint.getGatewayLocationEndpoint());
-        }
-        for (LocationCache.ConsolidatedRegionalEndpoint endpoint : endpointManager.getReadEndpoints()) {
-            this.getOrAddEndpoint(endpoint.getGatewayLocationEndpoint());
-=======
         for (RegionalRoutingContext endpoint : endpointManager.getWriteEndpoints()) {
             this.getOrAddEndpoint(endpoint.getGatewayRegionalEndpoint());
         }
         for (RegionalRoutingContext endpoint : endpointManager.getReadEndpoints()) {
             this.getOrAddEndpoint(endpoint.getGatewayRegionalEndpoint());
->>>>>>> ed5ac4b1
         }
     }
 
@@ -164,13 +156,8 @@
                                 if (proactiveContainerInitConfig.getProactiveConnectionRegionsCount() > 0) {
                                     return Flux.fromIterable(this.endpointManager.getReadEndpoints().subList(0, proactiveContainerInitConfig.getProactiveConnectionRegionsCount()))
                                         .flatMap(readEndpoint -> {
-<<<<<<< HEAD
-                                            if (this.addressCacheByEndpoint.containsKey(readEndpoint.getGatewayLocationEndpoint())) {
-                                                EndpointCache endpointCache = this.addressCacheByEndpoint.get(readEndpoint.getGatewayLocationEndpoint());
-=======
                                             if (this.addressCacheByEndpoint.containsKey(readEndpoint.getGatewayRegionalEndpoint())) {
                                                 EndpointCache endpointCache = this.addressCacheByEndpoint.get(readEndpoint.getGatewayRegionalEndpoint());
->>>>>>> ed5ac4b1
                                                 return this.resolveAddressesPerCollection(
                                                         endpointCache,
                                                         containerLinkToPkrs.left,
@@ -287,13 +274,8 @@
     }
 
     private IAddressResolver getAddressResolver(RxDocumentServiceRequest rxDocumentServiceRequest) {
-<<<<<<< HEAD
-        LocationCache.ConsolidatedRegionalEndpoint endpoint = this.endpointManager.resolveServiceEndpoint(rxDocumentServiceRequest);
-        return this.getOrAddEndpoint(endpoint.getGatewayLocationEndpoint()).addressResolver;
-=======
         RegionalRoutingContext endpoint = this.endpointManager.resolveServiceEndpoint(rxDocumentServiceRequest);
         return this.getOrAddEndpoint(endpoint.getGatewayRegionalEndpoint()).addressResolver;
->>>>>>> ed5ac4b1
     }
 
     private EndpointCache getOrAddEndpoint(URI endpoint) {
@@ -319,17 +301,6 @@
         });
 
         if (this.addressCacheByEndpoint.size() > this.maxEndpoints) {
-<<<<<<< HEAD
-            List<LocationCache.ConsolidatedRegionalEndpoint> allConsolidatedEndpoints = new ArrayList<>(this.endpointManager.getWriteEndpoints());
-            allConsolidatedEndpoints.addAll(this.endpointManager.getReadEndpoints());
-            Collections.reverse(allConsolidatedEndpoints);
-            LinkedList<LocationCache.ConsolidatedRegionalEndpoint> endpoints = new LinkedList<>(allConsolidatedEndpoints);
-            while (this.addressCacheByEndpoint.size() > this.maxEndpoints) {
-                if (!endpoints.isEmpty()) {
-                    LocationCache.ConsolidatedRegionalEndpoint dequeueEndpoint = endpoints.pop();
-                    if (this.addressCacheByEndpoint.get(dequeueEndpoint.getGatewayLocationEndpoint()) != null) {
-                        this.addressCacheByEndpoint.remove(dequeueEndpoint.getGatewayLocationEndpoint());
-=======
             List<RegionalRoutingContext> allConsolidatedEndpoints = new ArrayList<>(this.endpointManager.getWriteEndpoints());
             allConsolidatedEndpoints.addAll(this.endpointManager.getReadEndpoints());
             Collections.reverse(allConsolidatedEndpoints);
@@ -339,7 +310,6 @@
                     RegionalRoutingContext dequeueEndpoint = endpoints.pop();
                     if (this.addressCacheByEndpoint.get(dequeueEndpoint.getGatewayRegionalEndpoint()) != null) {
                         this.addressCacheByEndpoint.remove(dequeueEndpoint.getGatewayRegionalEndpoint());
->>>>>>> ed5ac4b1
                     }
                 } else {
                     break;
