// Copyright (c) Microsoft Corporation. All rights reserved.
// Licensed under the MIT License.

package com.azure.cosmos.implementation.directconnectivity;


import com.azure.cosmos.implementation.ApiType;
import com.azure.cosmos.implementation.ConnectionPolicy;
import com.azure.cosmos.implementation.DiagnosticsClientContext;
import com.azure.cosmos.implementation.DocumentCollection;
import com.azure.cosmos.implementation.GlobalEndpointManager;
import com.azure.cosmos.implementation.IAuthorizationTokenProvider;
import com.azure.cosmos.implementation.RxDocumentServiceRequest;
import com.azure.cosmos.implementation.UserAgentContainer;
import com.azure.cosmos.implementation.apachecommons.lang.StringUtils;
import com.azure.cosmos.implementation.caches.RxCollectionCache;
import com.azure.cosmos.implementation.caches.RxPartitionKeyRangeCache;
import com.azure.cosmos.implementation.http.HttpClient;
import com.azure.cosmos.implementation.IOpenConnectionsHandler;
import com.azure.cosmos.implementation.OpenConnectionResponse;
import com.azure.cosmos.implementation.routing.PartitionKeyInternalHelper;
import com.azure.cosmos.implementation.routing.PartitionKeyRangeIdentity;
import org.slf4j.Logger;
import org.slf4j.LoggerFactory;
import reactor.core.publisher.Flux;
import reactor.core.publisher.Mono;

import java.net.URI;
import java.util.ArrayList;
import java.util.Collections;
import java.util.LinkedList;
import java.util.List;
import java.util.Map;
import java.util.Objects;
import java.util.concurrent.ConcurrentHashMap;
import java.util.concurrent.atomic.AtomicInteger;
import java.util.stream.Collectors;

import static com.azure.cosmos.implementation.guava25.base.Preconditions.checkArgument;

public class GlobalAddressResolver implements IAddressResolver {
    private static final Logger logger = LoggerFactory.getLogger(GlobalAddressResolver.class);

    private final static int MaxBackupReadRegions = 3;
    private final DiagnosticsClientContext diagnosticsClientContext;
    private final GlobalEndpointManager endpointManager;
    private final Protocol protocol;
    private final IAuthorizationTokenProvider tokenProvider;
    private final UserAgentContainer userAgentContainer;
    private final RxCollectionCache collectionCache;
    private final RxPartitionKeyRangeCache routingMapProvider;
    private final int maxEndpoints;
    private final GatewayServiceConfigurationReader serviceConfigReader;
    final Map<URI, EndpointCache> addressCacheByEndpoint;
    private final boolean tcpConnectionEndpointRediscoveryEnabled;
    private ApiType apiType;

    private HttpClient httpClient;
    private IOpenConnectionsHandler openConnectionsHandler;

    public GlobalAddressResolver(
        DiagnosticsClientContext diagnosticsClientContext,
        HttpClient httpClient,
        GlobalEndpointManager endpointManager,
        Protocol protocol,
        IAuthorizationTokenProvider tokenProvider,
        RxCollectionCache collectionCache,
        RxPartitionKeyRangeCache routingMapProvider,
        UserAgentContainer userAgentContainer,
        GatewayServiceConfigurationReader serviceConfigReader,
        ConnectionPolicy connectionPolicy,
        ApiType apiType) {
        this.diagnosticsClientContext = diagnosticsClientContext;
        this.httpClient = httpClient;
        this.endpointManager = endpointManager;
        this.protocol = protocol;
        this.tokenProvider = tokenProvider;
        this.userAgentContainer = userAgentContainer;
        this.collectionCache = collectionCache;
        this.routingMapProvider = routingMapProvider;
        this.serviceConfigReader = serviceConfigReader;
        this.tcpConnectionEndpointRediscoveryEnabled = connectionPolicy.isTcpConnectionEndpointRediscoveryEnabled();

        int maxBackupReadEndpoints = (connectionPolicy.isReadRequestsFallbackEnabled()) ? GlobalAddressResolver.MaxBackupReadRegions : 0;
        this.maxEndpoints = maxBackupReadEndpoints + 2; // for write and alternate write getEndpoint (during failover)
        this.addressCacheByEndpoint = new ConcurrentHashMap<>();
        this.apiType = apiType;

        for (URI endpoint : endpointManager.getWriteEndpoints()) {
            this.getOrAddEndpoint(endpoint);
        }
        for (URI endpoint : endpointManager.getReadEndpoints()) {
            this.getOrAddEndpoint(endpoint);
        }
    }

    @Override
    public int updateAddresses(final URI serverKey) {

        Objects.requireNonNull(serverKey, "expected non-null serverKey");

        AtomicInteger updatedCount = new AtomicInteger(0);

        if (this.tcpConnectionEndpointRediscoveryEnabled) {
            for (EndpointCache endpointCache : this.addressCacheByEndpoint.values()) {
                final GatewayAddressCache addressCache = endpointCache.addressCache;

                updatedCount.accumulateAndGet(addressCache.updateAddresses(serverKey), (oldValue, newValue) -> oldValue + newValue);
            }
        } else {
            logger.warn("tcpConnectionEndpointRediscovery is not enabled, should not reach here.");
        }

        return updatedCount.get();
    }

    @Override
    public Flux<OpenConnectionResponse> openConnectionsAndInitCaches(String containerLink) {
        checkArgument(StringUtils.isNotEmpty(containerLink), "Argument 'containerLink' should not be null nor empty");

        return this.collectionCache.resolveByNameAsync(null, containerLink, null)
                .flatMapMany(collection -> {
                    if (collection == null) {
                        logger.warn("Can not find the collection, no connections will be opened");
                        return Mono.empty();
                    }

                    return this.routingMapProvider.tryGetOverlappingRangesAsync(
                                    null,
                                    collection.getResourceId(),
                                    PartitionKeyInternalHelper.FullRange,
                                    true,
                                    null)
                            .map(valueHolder -> {

                                if(valueHolder == null || valueHolder.v == null || valueHolder.v.size() == 0) {
                                    logger.warn(
                                            "There is no pkRanges found for collection {}, no connections will be opened",
                                            collection.getResourceId());
                                    return new ArrayList<PartitionKeyRangeIdentity>();
                                }

                                return valueHolder.v
                                        .stream()
                                        .map(pkRange -> new PartitionKeyRangeIdentity(collection.getResourceId(), pkRange.getId()))
                                        .collect(Collectors.toList());
                            })
                            .flatMapMany(pkRangeIdentities -> this.openConnectionsAndInitCachesInternal(collection, pkRangeIdentities));
                });
    }

    private Flux<OpenConnectionResponse> openConnectionsAndInitCachesInternal(
            DocumentCollection collection,
            List<PartitionKeyRangeIdentity> partitionKeyRangeIdentities) {

        // Currently, we will only open connections to current read region
        return Flux.just(this.endpointManager.getReadEndpoints().stream().findFirst())
                .flatMap(readEndpointOptional -> {
                    if (readEndpointOptional.isPresent()) {
                        if (this.addressCacheByEndpoint.containsKey(readEndpointOptional.get())) {
                            return this.addressCacheByEndpoint.get(readEndpointOptional.get())
                                        .addressCache
                                        .openConnectionsAndInitCaches(collection, partitionKeyRangeIdentities);
                        }
                    }

                    return Flux.empty();
                });
    }

    @Override
    public void setOpenConnectionsHandler(IOpenConnectionsHandler openConnectionHandler) {
        this.openConnectionsHandler = openConnectionHandler;

        // setup openConnectionHandler for existing address cache
        // For the new ones added later, the openConnectionHandler will pass through constructor
        for (EndpointCache endpointCache : this.addressCacheByEndpoint.values()) {
            endpointCache.addressCache.setOpenConnectionsHandler(openConnectionsHandler);
        }
    }

    @Override
    public Mono<AddressInformation[]> resolveAsync(RxDocumentServiceRequest request, boolean forceRefresh) {
        IAddressResolver resolver = this.getAddressResolver(request);
        return resolver.resolveAsync(request, forceRefresh);
    }

    public void dispose() {
        for (EndpointCache endpointCache : this.addressCacheByEndpoint.values()) {
            endpointCache.addressCache.dispose();
        }
    }

    private IAddressResolver getAddressResolver(RxDocumentServiceRequest rxDocumentServiceRequest) {
        URI endpoint = this.endpointManager.resolveServiceEndpoint(rxDocumentServiceRequest);
        return this.getOrAddEndpoint(endpoint).addressResolver;
    }

    private EndpointCache getOrAddEndpoint(URI endpoint) {
        EndpointCache endpointCache = this.addressCacheByEndpoint.computeIfAbsent(endpoint , key -> {
            GatewayAddressCache gatewayAddressCache = new GatewayAddressCache(
                this.diagnosticsClientContext,
                endpoint,
                protocol,
                this.tokenProvider,
                this.userAgentContainer,
                this.httpClient,
                this.tcpConnectionEndpointRediscoveryEnabled,
                this.apiType,
<<<<<<< HEAD
                this.openConnectionsHandler);
=======
                this.endpointManager);
>>>>>>> 486e78b7
            AddressResolver addressResolver = new AddressResolver();
            addressResolver.initializeCaches(this.collectionCache, this.routingMapProvider, gatewayAddressCache);
            EndpointCache cache = new EndpointCache();
            cache.addressCache = gatewayAddressCache;
            cache.addressResolver = addressResolver;
            return cache;
        });

        if (this.addressCacheByEndpoint.size() > this.maxEndpoints) {
            List<URI> allEndpoints = new ArrayList<>(this.endpointManager.getWriteEndpoints());
            allEndpoints.addAll(this.endpointManager.getReadEndpoints());
            Collections.reverse(allEndpoints);
            LinkedList<URI> endpoints = new LinkedList<>(allEndpoints);
            while (this.addressCacheByEndpoint.size() > this.maxEndpoints) {
                if (endpoints.size() > 0) {
                    URI dequeueEndpoint = endpoints.pop();
                    if (this.addressCacheByEndpoint.get(dequeueEndpoint) != null) {
                        this.addressCacheByEndpoint.remove(dequeueEndpoint);
                    }
                } else {
                    break;
                }
            }
        }
        return endpointCache;
    }

    static class EndpointCache {
        GatewayAddressCache addressCache;
        AddressResolver addressResolver;
    }
}<|MERGE_RESOLUTION|>--- conflicted
+++ resolved
@@ -207,11 +207,8 @@
                 this.httpClient,
                 this.tcpConnectionEndpointRediscoveryEnabled,
                 this.apiType,
-<<<<<<< HEAD
+                this.endpointManager,
                 this.openConnectionsHandler);
-=======
-                this.endpointManager);
->>>>>>> 486e78b7
             AddressResolver addressResolver = new AddressResolver();
             addressResolver.initializeCaches(this.collectionCache, this.routingMapProvider, gatewayAddressCache);
             EndpointCache cache = new EndpointCache();
