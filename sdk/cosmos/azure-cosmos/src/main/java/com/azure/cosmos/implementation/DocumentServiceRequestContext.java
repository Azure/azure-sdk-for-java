// Copyright (c) Microsoft Corporation. All rights reserved.
// Licensed under the MIT License.

package com.azure.cosmos.implementation;

import com.azure.cosmos.ConsistencyLevel;
import com.azure.cosmos.CosmosDiagnostics;
import com.azure.cosmos.CosmosEndToEndOperationLatencyPolicyConfig;
import com.azure.cosmos.CosmosException;
import com.azure.cosmos.implementation.perPartitionAutomaticFailover.PartitionLevelFailoverInfo;
import com.azure.cosmos.implementation.perPartitionAutomaticFailover.PerPartitionFailoverInfoHolder;
import com.azure.cosmos.implementation.perPartitionCircuitBreaker.PerPartitionCircuitBreakerInfoHolder;
import com.azure.cosmos.implementation.perPartitionCircuitBreaker.LocationSpecificHealthContext;
import com.azure.cosmos.implementation.directconnectivity.StoreResponse;
import com.azure.cosmos.implementation.directconnectivity.StoreResult;
import com.azure.cosmos.implementation.directconnectivity.TimeoutHelper;
import com.azure.cosmos.implementation.directconnectivity.Uri;
import com.azure.cosmos.implementation.routing.PartitionKeyInternal;
import com.azure.cosmos.implementation.routing.RegionalRoutingContext;

import java.util.ArrayList;
import java.util.List;
import java.util.Map;
import java.util.Set;
import java.util.concurrent.ConcurrentHashMap;
import java.util.concurrent.atomic.AtomicBoolean;
import java.util.function.Supplier;

public class DocumentServiceRequestContext implements Cloneable {
    public volatile boolean forceAddressRefresh;
    public volatile boolean forceRefreshAddressCache;
    public volatile RequestChargeTracker requestChargeTracker;
    public volatile TimeoutHelper timeoutHelper;
    public volatile String resolvedCollectionRid;
    public volatile ISessionToken sessionToken;
    public volatile long quorumSelectedLSN;
    public volatile long globalCommittedSelectedLSN;
    public volatile StoreResponse globalStrongWriteResponse;
    public volatile ConsistencyLevel originalRequestConsistencyLevel;
    public volatile PartitionKeyRange resolvedPartitionKeyRange;
    public volatile PartitionKeyRange resolvedPartitionKeyRangeForCircuitBreaker;
    public volatile PartitionKeyRange resolvedPartitionKeyRangeForPerPartitionAutomaticFailover;
    public volatile Integer regionIndex;
    public volatile Boolean usePreferredLocations;
    public volatile Integer locationIndexToRoute;
    public volatile RegionalRoutingContext regionalRoutingContextToRoute;
    public volatile boolean performedBackgroundAddressRefresh;
    public volatile boolean performLocalRefreshOnGoneException;
    public volatile List<String> storeResponses;
    public volatile StoreResult quorumSelectedStoreResponse;
    public volatile PartitionKeyInternal effectivePartitionKey;
    public volatile CosmosDiagnostics cosmosDiagnostics;
    public volatile String resourcePhysicalAddress;
    public volatile String throughputControlCycleId;
    public volatile boolean replicaAddressValidationEnabled = Configs.isReplicaAddressValidationEnabled();
    private final Set<Uri> failedEndpoints = ConcurrentHashMap.newKeySet();
    private CosmosEndToEndOperationLatencyPolicyConfig endToEndOperationLatencyPolicyConfig;
    private AtomicBoolean isRequestCancelledOnTimeout = null;
    private volatile List<String> excludeRegions;
    private volatile Set<String> keywordIdentifiers;
    private volatile long approximateBloomFilterInsertionCount;
    private final Set<String> sessionTokenEvaluationResults = ConcurrentHashMap.newKeySet();
    private volatile List<String> unavailableRegionsForPartition;

    // For cancelled rntbd requests, track the response as OperationCancelledException which later will be used to populate the cosmosDiagnostics
    public final Map<String, CosmosException> rntbdCancelledRequestMap = new ConcurrentHashMap<>();

<<<<<<< HEAD
//    private PointOperationContextForCircuitBreaker pointOperationContextForCircuitBreaker;
//
//    private FeedOperationContextForCircuitBreaker feedOperationContextForCircuitBreaker;

//    private AvailabilityStrategyContext crossRegionAvailabilityStrategyContext;

    private volatile CrossRegionAvailabilityContextForRxDocumentServiceRequest crossRegionAvailabilityContextForRequest;
=======
    // Track request timelines of HTTP requests which were in transit when RxGatewayStoreModel#invokeAsync pipeline is cancelled
    public final List<GatewayRequestTimelineContext> cancelledGatewayRequestTimelineContexts = new ArrayList<>();

    private PointOperationContextForCircuitBreaker pointOperationContextForCircuitBreaker;
>>>>>>> 312532e9

    private volatile Supplier<DocumentClientRetryPolicy> clientRetryPolicySupplier;

    private volatile PerPartitionCircuitBreakerInfoHolder perPartitionCircuitBreakerInfoHolder;
    private volatile PerPartitionFailoverInfoHolder perPartitionFailoverInfoHolder;

    public DocumentServiceRequestContext() {}

    /**
     * Sets routing directive for GlobalEndpointManager to resolve the request
     *  to endpoint based on location index.
     *
     * @param locationIndex Index of the location to which the request should be routed.
     * @param usePreferredLocations Use preferred locations to route request.
     */
    public void routeToLocation(int locationIndex, boolean usePreferredLocations) {
        this.locationIndexToRoute = locationIndex;
        this.usePreferredLocations = usePreferredLocations;
        this.regionalRoutingContextToRoute = null;
    }

    /**
     * Sets location-based routing directive for GlobalEndpointManager to resolve
     * the request to given locationEndpoint.
     *
     */
    public void routeToLocation(RegionalRoutingContext regionalRoutingContextToRoute) {
        this.regionalRoutingContextToRoute = regionalRoutingContextToRoute;
        this.locationIndexToRoute = null;
        this.usePreferredLocations = null;
    }

    /**
     * Clears location-based routing directive
     */
    public void clearRouteToLocation() {
        this.locationIndexToRoute = null;
        this.regionalRoutingContextToRoute = null;
        this.usePreferredLocations = null;
    }

    public Set<Uri> getFailedEndpoints() {
        return this.failedEndpoints;
    }

    public void addToFailedEndpoints(Exception exception, Uri address) {

        if (exception instanceof CosmosException) {
            CosmosException cosmosException = (CosmosException) exception;

            // Tracking the failed endpoints, so during retry, we can prioritize other replicas (replicas have not been tried on)
            // If the exception eventually cause a forceRefresh gateway addresses, during that time, we are going to officially mark
            // the replica as unhealthy.
            // We started by only track 410 exceptions, but can add other exceptions based on the feedback and observations
            if (Exceptions.isGone(cosmosException)) {
                this.failedEndpoints.add(address);
            }
        }
    }

    @Override
    public DocumentServiceRequestContext clone() {
        DocumentServiceRequestContext context = new DocumentServiceRequestContext();
        context.forceAddressRefresh = this.forceAddressRefresh;
        context.forceRefreshAddressCache = this.forceRefreshAddressCache;
        context.requestChargeTracker = this.requestChargeTracker;
        context.timeoutHelper = this.timeoutHelper;
        context.resolvedCollectionRid = this.resolvedCollectionRid;
        context.sessionToken = this.sessionToken;
        context.quorumSelectedLSN = this.quorumSelectedLSN;
        context.globalCommittedSelectedLSN = this.globalCommittedSelectedLSN;
        context.globalStrongWriteResponse = this.globalStrongWriteResponse;
        context.originalRequestConsistencyLevel = this.originalRequestConsistencyLevel;
        context.resolvedPartitionKeyRange = this.resolvedPartitionKeyRange;
        context.resolvedPartitionKeyRangeForCircuitBreaker = this.resolvedPartitionKeyRangeForCircuitBreaker;
        context.resolvedPartitionKeyRangeForPerPartitionAutomaticFailover = this.resolvedPartitionKeyRangeForPerPartitionAutomaticFailover;
        context.regionIndex = this.regionIndex;
        context.usePreferredLocations = this.usePreferredLocations;
        context.locationIndexToRoute = this.locationIndexToRoute;
        context.regionalRoutingContextToRoute = this.regionalRoutingContextToRoute;
        context.performLocalRefreshOnGoneException = this.performLocalRefreshOnGoneException;
        context.effectivePartitionKey = this.effectivePartitionKey;
        context.performedBackgroundAddressRefresh = this.performedBackgroundAddressRefresh;
        context.cosmosDiagnostics = this.cosmosDiagnostics;
        context.resourcePhysicalAddress = this.resourcePhysicalAddress;
        context.throughputControlCycleId = this.throughputControlCycleId;
        context.replicaAddressValidationEnabled = this.replicaAddressValidationEnabled;
        context.endToEndOperationLatencyPolicyConfig = this.endToEndOperationLatencyPolicyConfig;
        context.unavailableRegionsForPartition = this.unavailableRegionsForPartition;
        context.crossRegionAvailabilityContextForRequest = this.crossRegionAvailabilityContextForRequest;
        return context;
    }

    public CosmosEndToEndOperationLatencyPolicyConfig getEndToEndOperationLatencyPolicyConfig() {
        return endToEndOperationLatencyPolicyConfig;
    }

    public void setEndToEndOperationLatencyPolicyConfig(CosmosEndToEndOperationLatencyPolicyConfig endToEndOperationLatencyPolicyConfig) {
        this.endToEndOperationLatencyPolicyConfig = endToEndOperationLatencyPolicyConfig;
    }

    public void setIsRequestCancelledOnTimeout(AtomicBoolean isRequestCancelledOnTimeout) {
        this.isRequestCancelledOnTimeout = isRequestCancelledOnTimeout;
    }

    public AtomicBoolean isRequestCancelledOnTimeout() {
        return this.isRequestCancelledOnTimeout;
    }

    public List<String> getExcludeRegions() {
        return this.excludeRegions;
    }

    public void setExcludeRegions(List<String> excludeRegions) {
        this.excludeRegions = excludeRegions;
    }

    public List<String> getUnavailableRegionsForPartition() {
        return unavailableRegionsForPartition;
    }

    public void setUnavailableRegionsForPerPartitionCircuitBreaker(List<String> unavailableRegionsForPartition) {
        this.unavailableRegionsForPartition = unavailableRegionsForPartition;
    }

    public void setCrossRegionAvailabilityContext(CrossRegionAvailabilityContextForRxDocumentServiceRequest crossRegionAvailabilityContextForRequest) {
        this.crossRegionAvailabilityContextForRequest = crossRegionAvailabilityContextForRequest;
    }

    public CrossRegionAvailabilityContextForRxDocumentServiceRequest getCrossRegionAvailabilityContext() {
        return this.crossRegionAvailabilityContextForRequest;
    }

    public void setKeywordIdentifiers(Set<String> keywordIdentifiers) {
        this.keywordIdentifiers = keywordIdentifiers;
    }

    public Set<String> getKeywordIdentifiers() {
        return keywordIdentifiers;
    }

    public long getApproximateBloomFilterInsertionCount() {
        return approximateBloomFilterInsertionCount;
    }

    public void setApproximateBloomFilterInsertionCount(long approximateBloomFilterInsertionCount) {
        this.approximateBloomFilterInsertionCount = approximateBloomFilterInsertionCount;
    }

    public Set<String> getSessionTokenEvaluationResults() {
        return sessionTokenEvaluationResults;
    }

    public Supplier<DocumentClientRetryPolicy> getClientRetryPolicySupplier() {
        return clientRetryPolicySupplier;
    }

    public void setClientRetryPolicySupplier(Supplier<DocumentClientRetryPolicy> clientRetryPolicySupplier) {
        this.clientRetryPolicySupplier = clientRetryPolicySupplier;
    }

    public PerPartitionCircuitBreakerInfoHolder getPerPartitionCircuitBreakerInfoHolder() {
        return this.perPartitionCircuitBreakerInfoHolder;
    }

    public void setPerPartitionCircuitBreakerInfoHolder(Map<String, LocationSpecificHealthContext> locationToLocationSpecificHealthContext) {

        if (this.perPartitionCircuitBreakerInfoHolder == null) {
            this.perPartitionCircuitBreakerInfoHolder = new PerPartitionCircuitBreakerInfoHolder();
            this.perPartitionCircuitBreakerInfoHolder.setPerPartitionCircuitBreakerInfoHolder(locationToLocationSpecificHealthContext);
        } else {
            this.perPartitionCircuitBreakerInfoHolder.setPerPartitionCircuitBreakerInfoHolder(locationToLocationSpecificHealthContext);
        }
    }

    public PerPartitionFailoverInfoHolder getPerPartitionFailoverContextHolder() {
        return this.perPartitionFailoverInfoHolder;
    }

    public void setPerPartitionAutomaticFailoverInfoHolder(PartitionLevelFailoverInfo partitionLevelFailoverInfo) {

        if (this.perPartitionFailoverInfoHolder == null) {
            this.perPartitionFailoverInfoHolder = new PerPartitionFailoverInfoHolder();
            this.perPartitionFailoverInfoHolder.setPartitionLevelFailoverInfo(partitionLevelFailoverInfo);
        } else {
            this.perPartitionFailoverInfoHolder.setPartitionLevelFailoverInfo(partitionLevelFailoverInfo);
        }
    }
}
<|MERGE_RESOLUTION|>--- conflicted
+++ resolved
@@ -65,20 +65,10 @@
     // For cancelled rntbd requests, track the response as OperationCancelledException which later will be used to populate the cosmosDiagnostics
     public final Map<String, CosmosException> rntbdCancelledRequestMap = new ConcurrentHashMap<>();
 
-<<<<<<< HEAD
-//    private PointOperationContextForCircuitBreaker pointOperationContextForCircuitBreaker;
-//
-//    private FeedOperationContextForCircuitBreaker feedOperationContextForCircuitBreaker;
-
-//    private AvailabilityStrategyContext crossRegionAvailabilityStrategyContext;
-
-    private volatile CrossRegionAvailabilityContextForRxDocumentServiceRequest crossRegionAvailabilityContextForRequest;
-=======
     // Track request timelines of HTTP requests which were in transit when RxGatewayStoreModel#invokeAsync pipeline is cancelled
     public final List<GatewayRequestTimelineContext> cancelledGatewayRequestTimelineContexts = new ArrayList<>();
 
-    private PointOperationContextForCircuitBreaker pointOperationContextForCircuitBreaker;
->>>>>>> 312532e9
+    private volatile CrossRegionAvailabilityContextForRxDocumentServiceRequest crossRegionAvailabilityContextForRequest;
 
     private volatile Supplier<DocumentClientRetryPolicy> clientRetryPolicySupplier;
 
@@ -169,6 +159,7 @@
         context.endToEndOperationLatencyPolicyConfig = this.endToEndOperationLatencyPolicyConfig;
         context.unavailableRegionsForPartition = this.unavailableRegionsForPartition;
         context.crossRegionAvailabilityContextForRequest = this.crossRegionAvailabilityContextForRequest;
+        context.cancelledGatewayRequestTimelineContexts = this.cancelledGatewayRequestTimelineContexts;
         return context;
     }
 
