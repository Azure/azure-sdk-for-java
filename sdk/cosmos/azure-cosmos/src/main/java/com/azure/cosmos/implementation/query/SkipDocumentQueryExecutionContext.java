// Copyright (c) Microsoft Corporation. All rights reserved.
// Licensed under the MIT License.

package com.azure.cosmos.implementation.query;

import com.azure.cosmos.BridgeInternal;
import com.azure.cosmos.CosmosException;
import com.azure.cosmos.models.FeedResponse;
import com.azure.cosmos.implementation.Resource;
import com.azure.cosmos.implementation.HttpConstants;
import com.azure.cosmos.implementation.Utils;
import com.azure.cosmos.models.ModelBridgeInternal;
import reactor.core.publisher.Flux;

import java.util.HashMap;
import java.util.List;
import java.util.Map;
import java.util.function.BiFunction;
import java.util.stream.Collectors;

public final class SkipDocumentQueryExecutionContext<T extends Resource> implements IDocumentQueryExecutionComponent<T> {

    private final IDocumentQueryExecutionComponent<T> component;
    private int skipCount;

    SkipDocumentQueryExecutionContext(IDocumentQueryExecutionComponent<T> component, int skipCount) {
        if (component == null) {
            throw new IllegalArgumentException("documentQueryExecutionComponent cannot be null");
        }
        this.component = component;
        this.skipCount = skipCount;
    }

    public static <T extends Resource> Flux<IDocumentQueryExecutionComponent<T>> createAsync(
        BiFunction<String, PipelinedDocumentQueryParams<T>, Flux<IDocumentQueryExecutionComponent<T>>> createSourceComponentFunction,
        int skipCount,
        String continuationToken,
        PipelinedDocumentQueryParams<T> documentQueryParams) {
        OffsetContinuationToken offsetContinuationToken;
        Utils.ValueHolder<OffsetContinuationToken> outOffsetContinuationToken = new Utils.ValueHolder<>();
        if (continuationToken != null) {
            if (!OffsetContinuationToken.tryParse(continuationToken, outOffsetContinuationToken)) {
                String message = String.format("Invalid JSON in continuation token %s for Skip~Context",
                    continuationToken);
                CosmosException dce =
                    BridgeInternal.createCosmosException(HttpConstants.StatusCodes.BADREQUEST,
                    message);
                return Flux.error(dce);
            }

            offsetContinuationToken = outOffsetContinuationToken.v;
        } else {
            offsetContinuationToken = new OffsetContinuationToken(skipCount, null);
        }

        return createSourceComponentFunction.apply(offsetContinuationToken.getSourceToken(), documentQueryParams)
                   .map(component -> new SkipDocumentQueryExecutionContext<>(component,
                       offsetContinuationToken.getOffset()));
    }

    @Override
    public Flux<FeedResponse<T>> drainAsync(int maxPageSize) {

        return this.component.drainAsync(maxPageSize).map(tFeedResponse -> {

            List<T> documentsAfterSkip =
                tFeedResponse.getResults().stream().skip(this.skipCount).collect(Collectors.toList());

            int numberOfDocumentsSkipped = tFeedResponse.getResults().size() - documentsAfterSkip.size();
            this.skipCount -= numberOfDocumentsSkipped;

            Map<String, String> headers = new HashMap<>(tFeedResponse.getResponseHeaders());
            if (this.skipCount >= 0) {
                // Add Offset Continuation Token
                String sourceContinuationToken = tFeedResponse.getContinuationToken();
                OffsetContinuationToken offsetContinuationToken = new OffsetContinuationToken(this.skipCount,
                    sourceContinuationToken);
                headers.put(HttpConstants.HttpHeaders.CONTINUATION, offsetContinuationToken.toJson());
            }

            return BridgeInternal.createFeedResponseWithQueryMetrics(documentsAfterSkip,
                headers,
                BridgeInternal.queryMetricsFromFeedResponse(tFeedResponse),
                ModelBridgeInternal.getQueryPlanDiagnosticsContext(tFeedResponse),
<<<<<<< HEAD
=======
                false,
                false,
>>>>>>> 94285f5c
                tFeedResponse.getCosmosDiagnostics());
        });
    }

    IDocumentQueryExecutionComponent<T> getComponent() {
        return this.component;
    }
}<|MERGE_RESOLUTION|>--- conflicted
+++ resolved
@@ -82,11 +82,8 @@
                 headers,
                 BridgeInternal.queryMetricsFromFeedResponse(tFeedResponse),
                 ModelBridgeInternal.getQueryPlanDiagnosticsContext(tFeedResponse),
-<<<<<<< HEAD
-=======
                 false,
                 false,
->>>>>>> 94285f5c
                 tFeedResponse.getCosmosDiagnostics());
         });
     }
