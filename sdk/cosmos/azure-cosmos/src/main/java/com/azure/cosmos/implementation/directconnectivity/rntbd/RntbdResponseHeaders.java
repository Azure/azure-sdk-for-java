--- conflicted
+++ resolved
@@ -207,33 +207,12 @@
     }
 
     public Map<String, String> asMap(final String serverVersion, final UUID activityId) {
-
-<<<<<<< HEAD
-        final ImmutableList.Builder<Map.Entry<String, String>> builder = ImmutableList.builderWithExpectedSize(this.computeCount(false) + 2);
-        builder.add(new Entry(HttpHeaders.SERVER_VERSION, context.serverVersion()));
-        builder.add(new Entry(HttpHeaders.ACTIVITY_ID, activityId.toString()));
-
-        this.collectEntries((token, toEntry) -> {
-            if (token.isPresent()) {
-                builder.add(toEntry.apply(token));
-            }
-        });
-
-        return builder.build();
-    }
-
-    public Map<String, String> asMap(final RntbdContext context, final UUID activityId) {
-
-        final ImmutableMap.Builder<String, String> builder = ImmutableMap.builderWithExpectedSize(this.computeCount(false) + 2);
-        builder.put(new Entry(HttpHeaders.SERVER_VERSION, context.serverVersion()));
-=======
         checkNotNull(serverVersion, "Argument 'serverVersion' must not be null.");
         checkNotNull(activityId, "Argument 'activityId' must not be null.");
 
         final ImmutableMap.Builder<String, String> builder = ImmutableMap.builderWithExpectedSize(
             this.computeCount(false) + 2);
         builder.put(new Entry(HttpHeaders.SERVER_VERSION, serverVersion));
->>>>>>> ed5ac4b1
         builder.put(new Entry(HttpHeaders.ACTIVITY_ID, activityId.toString()));
 
         this.collectEntries((token, toEntry) -> {
