--- conflicted
+++ resolved
@@ -301,29 +301,23 @@
         public static final int PARTITION_KEY_RANGE_GONE = 1002;
         public static final int COMPLETING_SPLIT = 1007;
         public static final int COMPLETING_PARTITION_MIGRATION = 1008;
-
-        // 403: Forbidden sub-status
-        public static final int FORBIDDEN_WRITEFORBIDDEN = 3;
-        public static final int DATABASE_ACCOUNT_NOTFOUND = 1008;
-
-        // 404: LSN in session token is higher
-        public static final int READ_SESSION_NOT_AVAILABLE = 1002;
-
-<<<<<<< HEAD
-        // Client generated gateway network error substatus
-        public static final int GATEWAY_ENDPOINT_UNAVAILABLE = 10001;
-=======
-        // 410: Gone sub-status
         // Sub-status code indicating that a GoneException was instantiated by the client; not as a result of a response
         // message provide by a Cosmos instance.
         public static final int CLIENT_GENERATED = 10_000;
-
-        // 410: Gone sub-status
         // Sub-status code zero in a response from a service endpoint indicates that a replica is being discontinued or
         // reconfigured. When endpoint rediscovery is enabled the RntbdTransportClient converts sub-status code zero to
         // this sub-status code value.
         public static final int DISCONTINUING_SERVICE = CLIENT_GENERATED + 2;
->>>>>>> 90d98b9c
+
+        // 403: Forbidden sub-status
+        public static final int FORBIDDEN_WRITEFORBIDDEN = 3;
+        public static final int DATABASE_ACCOUNT_NOTFOUND = 1008;
+
+        // 404: LSN in session token is higher
+        public static final int READ_SESSION_NOT_AVAILABLE = 1002;
+
+        // Client generated gateway network error substatus
+        public static final int GATEWAY_ENDPOINT_UNAVAILABLE = 10001;
     }
 
     public static class HeaderValues {
