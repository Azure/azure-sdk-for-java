--- conflicted
+++ resolved
@@ -151,19 +151,7 @@
             return Mono.just(ShouldRetryResult.noRetry());
         }
 
-<<<<<<< HEAD
-        this.failoverRetryCount++;
-        // Mark the current read endpoint as unavailable
-        if (this.isReadRequest) {
-            logger.warn("marking the endpoint {} as unavailable for read",this.locationEndpoint);
-            this.globalEndpointManager.markEndpointUnavailableForRead(this.locationEndpoint);
-        } else {
-            logger.warn("marking the endpoint {} as unavailable for write",this.locationEndpoint);
-            this.globalEndpointManager.markEndpointUnavailableForWrite(this.locationEndpoint);
-        }
-=======
         Mono<Void> refreshLocationCompletable = this.refreshLocation(isReadRequest, forceRefresh);
->>>>>>> 56532da8
 
         // Some requests may be in progress when the endpoint manager and client are closed.
         // In that case, the request won't succeed since the http client is closed.
