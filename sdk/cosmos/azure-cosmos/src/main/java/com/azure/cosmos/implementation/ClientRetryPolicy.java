--- conflicted
+++ resolved
@@ -12,11 +12,8 @@
 import com.azure.cosmos.implementation.circuitBreaker.GlobalPartitionEndpointManagerForCircuitBreaker;
 import com.azure.cosmos.implementation.directconnectivity.WebExceptionUtility;
 import com.azure.cosmos.implementation.faultinjection.FaultInjectionRequestContext;
-<<<<<<< HEAD
 import com.azure.cosmos.implementation.routing.LocationCache;
-=======
 import com.azure.cosmos.implementation.routing.RegionalRoutingContext;
->>>>>>> ed5ac4b1
 import org.slf4j.Logger;
 import org.slf4j.LoggerFactory;
 import reactor.core.publisher.Mono;
@@ -52,12 +49,8 @@
     private int staleContainerRetryCount;
     private boolean isReadRequest;
     private boolean canUseMultipleWriteLocations;
-<<<<<<< HEAD
     private URI locationEndpoint;
-    private LocationCache.ConsolidatedRegionalEndpoint consolidatedRegionalEndpoint;
-=======
     private RegionalRoutingContext regionalRoutingContext;
->>>>>>> ed5ac4b1
     private RetryContext retryContext;
     private CosmosDiagnostics cosmosDiagnostics;
     private AtomicInteger cnt = new AtomicInteger(0);
@@ -98,11 +91,7 @@
             isReadRequest,
             canUseMultipleWriteLocations,
             e);
-<<<<<<< HEAD
-        if (this.locationEndpoint == null || this.consolidatedRegionalEndpoint == null) {
-=======
         if (this.regionalRoutingContext == null) {
->>>>>>> ed5ac4b1
             // on before request is not invoked because Document Service Request creation failed.
             logger.error("regionalRoutingContext is null because ClientRetryPolicy::onBeforeRequest(.) is not invoked, " +
                                  "probably request creation failed due to invalid options, serialization setting, etc.");
@@ -244,11 +233,7 @@
             return ShouldRetryResult.noRetry();
         } else {
             if (this.canUseMultipleWriteLocations) {
-<<<<<<< HEAD
-                UnmodifiableList<LocationCache.ConsolidatedRegionalEndpoint> endpoints =
-=======
                 UnmodifiableList<RegionalRoutingContext> endpoints =
->>>>>>> ed5ac4b1
                     this.isReadRequest ?
                         this.globalEndpointManager.getApplicableReadEndpoints(request) : this.globalEndpointManager.getApplicableWriteEndpoints(request);
 
@@ -324,11 +309,7 @@
         boolean canPerformCrossRegionRetryOnGatewayReadTimeout = canRequestToGatewayBeSafelyRetriedOnReadTimeout(this.request);
 
         if (this.globalPartitionEndpointManagerForCircuitBreaker.isPartitionLevelCircuitBreakingApplicable(this.request)) {
-<<<<<<< HEAD
-            this.globalPartitionEndpointManagerForCircuitBreaker.handleLocationExceptionForPartitionKeyRange(this.request, this.request.requestContext.consolidatedRegionalEndpointToRoute);
-=======
             this.globalPartitionEndpointManagerForCircuitBreaker.handleLocationExceptionForPartitionKeyRange(this.request, this.request.requestContext.regionalRoutingContextToRoute);
->>>>>>> ed5ac4b1
         }
 
         //if operation is data plane read, metadata read, or query plan it can be retried on a different endpoint.
@@ -364,19 +345,11 @@
         URI gatewayRegionalEndpoint = this.regionalRoutingContext.getGatewayRegionalEndpoint();
 
         if (isReadRequest) {
-<<<<<<< HEAD
-            logger.warn("marking the endpoint {} as unavailable for read",this.locationEndpoint);
-            this.globalEndpointManager.markEndpointUnavailableForRead(this.consolidatedRegionalEndpoint.getGatewayLocationEndpoint());
-        } else {
-            logger.warn("marking the endpoint {} as unavailable for write",this.locationEndpoint);
-            this.globalEndpointManager.markEndpointUnavailableForWrite(this.consolidatedRegionalEndpoint.getGatewayLocationEndpoint());
-=======
             logger.warn("marking the endpoint {} as unavailable for read", gatewayRegionalEndpoint);
             this.globalEndpointManager.markEndpointUnavailableForRead(gatewayRegionalEndpoint);
         } else {
             logger.warn("marking the endpoint {} as unavailable for write", gatewayRegionalEndpoint);
             this.globalEndpointManager.markEndpointUnavailableForWrite(gatewayRegionalEndpoint);
->>>>>>> ed5ac4b1
         }
 
         this.retryContext = new RetryContext(this.failoverRetryCount, usePreferredLocations);
@@ -391,11 +364,7 @@
 
         if (this.globalPartitionEndpointManagerForCircuitBreaker.isPartitionLevelCircuitBreakingApplicable(this.request)) {
             this.globalPartitionEndpointManagerForCircuitBreaker
-<<<<<<< HEAD
-                .handleLocationExceptionForPartitionKeyRange(this.request, this.request.requestContext.consolidatedRegionalEndpointToRoute);
-=======
                 .handleLocationExceptionForPartitionKeyRange(this.request, this.request.requestContext.regionalRoutingContextToRoute);
->>>>>>> ed5ac4b1
         }
 
         // The request has failed with 503, SDK need to decide whether it is safe to retry for write operations
@@ -459,11 +428,7 @@
 
                 this.globalPartitionEndpointManagerForCircuitBreaker.handleLocationExceptionForPartitionKeyRange(
                     this.request,
-<<<<<<< HEAD
-                    this.request.requestContext.consolidatedRegionalEndpointToRoute);
-=======
                     this.request.requestContext.regionalRoutingContextToRoute);
->>>>>>> ed5ac4b1
             }
         }
 
@@ -476,11 +441,7 @@
 
             this.globalPartitionEndpointManagerForCircuitBreaker.handleLocationExceptionForPartitionKeyRange(
                 this.request,
-<<<<<<< HEAD
-                this.request.requestContext.consolidatedRegionalEndpointToRoute);
-=======
                 this.request.requestContext.regionalRoutingContextToRoute);
->>>>>>> ed5ac4b1
         }
 
         return Mono.just(ShouldRetryResult.NO_RETRY);
@@ -510,24 +471,10 @@
 
         // Resolve the endpoint for the request and pin the resolution to the resolved endpoint
         // This enables marking the endpoint unavailability on endpoint failover/unreachability
-<<<<<<< HEAD
-        this.consolidatedRegionalEndpoint = this.globalEndpointManager.resolveServiceEndpoint(request);
-        this.locationEndpoint = request.useThinProxy && this.consolidatedRegionalEndpoint.getThinClientLocationEndpoint() != null ?
-            this.consolidatedRegionalEndpoint.getThinClientLocationEndpoint() :
-            this.consolidatedRegionalEndpoint.getGatewayLocationEndpoint();
-
-        if (this.consolidatedRegionalEndpoint.getThinClientLocationEndpoint() == null) {
-            request.useThinProxy = false;
-        }
-
-        if (request.requestContext != null) {
-            request.requestContext.routeToLocation(this.locationEndpoint, this.consolidatedRegionalEndpoint);
-=======
         this.regionalRoutingContext = this.globalEndpointManager.resolveServiceEndpoint(request);
 
         if (request.requestContext != null) {
             request.requestContext.routeToLocation(this.regionalRoutingContext);
->>>>>>> ed5ac4b1
         }
     }
 
@@ -573,13 +520,4 @@
             this.retryRequestOnPreferredLocations = retryRequestOnPreferredLocations;
         }
     }
-
-    private URI getGatewayLocationEndpoint(RxDocumentServiceRequest request) {
-
-        Objects.requireNonNull(request, "Argument 'request' must not be null'");
-        Objects.requireNonNull(request.requestContext, "Argument 'request.requestContext' must not be null'");
-        Objects.requireNonNull(request.requestContext.consolidatedRegionalEndpointToRoute, "Argument 'request.requestContext.consolidatedRegionalEndpointToRoute' must not be null'");
-
-        return request.requestContext.consolidatedRegionalEndpointToRoute.getGatewayLocationEndpoint();
-    }
 }