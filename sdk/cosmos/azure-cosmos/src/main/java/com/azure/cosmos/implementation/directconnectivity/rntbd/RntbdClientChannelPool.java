// Copyright (c) Microsoft Corporation. All rights reserved.
// Licensed under the MIT License.

package com.azure.cosmos.implementation.directconnectivity.rntbd;

import com.azure.cosmos.implementation.Utils;
import com.azure.cosmos.implementation.directconnectivity.rntbd.RntbdEndpoint.Config;
import com.fasterxml.jackson.core.JsonGenerator;
import com.fasterxml.jackson.databind.SerializerProvider;
import com.fasterxml.jackson.databind.annotation.JsonSerialize;
import com.fasterxml.jackson.databind.ser.std.StdSerializer;
import io.netty.bootstrap.Bootstrap;
import io.netty.buffer.PooledByteBufAllocatorMetric;
import io.netty.channel.Channel;
import io.netty.channel.ChannelFuture;
import io.netty.channel.ChannelInitializer;
import io.netty.channel.ChannelPipeline;
import io.netty.channel.EventLoop;
import io.netty.channel.pool.ChannelHealthChecker;
import io.netty.channel.pool.ChannelPool;
import io.netty.channel.pool.ChannelPoolHandler;
import io.netty.util.AttributeKey;
import io.netty.util.HashedWheelTimer;
import io.netty.util.Timeout;
import io.netty.util.concurrent.DefaultEventExecutor;
import io.netty.util.concurrent.EventExecutor;
import io.netty.util.concurrent.Future;
import io.netty.util.concurrent.FutureListener;
import io.netty.util.concurrent.Promise;
import io.netty.util.concurrent.SingleThreadEventExecutor;
import io.netty.util.internal.ThrowableUtil;
import org.slf4j.Logger;
import org.slf4j.LoggerFactory;

import java.io.IOException;
import java.net.SocketAddress;
import java.nio.channels.ClosedChannelException;
import java.time.Duration;
import java.time.Instant;
import java.util.ArrayList;
import java.util.Comparator;
import java.util.Deque;
import java.util.List;
import java.util.Queue;
import java.util.concurrent.ConcurrentHashMap;
import java.util.concurrent.ConcurrentLinkedDeque;
import java.util.concurrent.PriorityBlockingQueue;
import java.util.concurrent.ScheduledFuture;
import java.util.concurrent.TimeUnit;
import java.util.concurrent.TimeoutException;
import java.util.concurrent.atomic.AtomicBoolean;
import java.util.concurrent.atomic.AtomicReference;

import static com.azure.cosmos.implementation.directconnectivity.rntbd.RntbdReporter.reportIssueUnless;
import static com.azure.cosmos.implementation.guava25.base.Preconditions.checkNotNull;
import static com.azure.cosmos.implementation.guava25.base.Preconditions.checkState;
import static com.azure.cosmos.implementation.guava27.Strings.lenientFormat;

/**
 * A {@link ChannelPool} implementation that enforces a maximum number of concurrent direct TCP Cosmos connections.
 */
@JsonSerialize(using = RntbdClientChannelPool.JsonSerializer.class)
public final class RntbdClientChannelPool implements ChannelPool {

    // TODO: moderakh setup proper retry in higher stack for the exceptions here
    private static final TimeoutException ACQUISITION_TIMEOUT = ThrowableUtil.unknownStackTrace(
        new TimeoutException("acquisition took longer than the configured maximum time"),
        RntbdClientChannelPool.class, "<init>");

    private static final ClosedChannelException CHANNEL_CLOSED_ON_ACQUIRE = ThrowableUtil.unknownStackTrace(
        new ClosedChannelException(), RntbdClientChannelPool.class, "acquire");

    private static final IllegalStateException POOL_CLOSED_ON_ACQUIRE = ThrowableUtil.unknownStackTrace(
        new StacklessIllegalStateException("service endpoint was closed while acquiring a channel"),
        RntbdClientChannelPool.class, "acquire");

    private static final IllegalStateException POOL_CLOSED_ON_RELEASE = ThrowableUtil.unknownStackTrace(
        new StacklessIllegalStateException("service endpoint was closed while releasing a channel"),
        RntbdClientChannelPool.class, "release");

    private static final AttributeKey<RntbdClientChannelPool> POOL_KEY = AttributeKey.newInstance(
        RntbdClientChannelPool.class.getName());

    private static final IllegalStateException TOO_MANY_PENDING_ACQUISITIONS = ThrowableUtil.unknownStackTrace(
        new StacklessIllegalStateException("too many outstanding acquire operations"),
        RntbdClientChannelPool.class, "acquire");

    private static final EventExecutor closer = new DefaultEventExecutor(new RntbdThreadFactory(
        "channel-pool-closer",
        true,
        Thread.NORM_PRIORITY));

    private static final EventExecutor pendingAcquisitionExpirationExecutor = new DefaultEventExecutor(new RntbdThreadFactory(
        "pending-acquisition-expirator",
        true,
        Thread.NORM_PRIORITY));

    // this is only for debugging monitoring of the health of RNTBD
    // TODO: once we are certain no task gets stuck in the rntbd queue remove this
    private static final EventExecutor monitoringRntbdChannelPool = new DefaultEventExecutor(new RntbdThreadFactory(
        "monitoring-rntbd-channel-pool",
        true,
        Thread.MIN_PRIORITY));

    private static final HashedWheelTimer acquisitionAndIdleEndpointDetectionTimer =
        new HashedWheelTimer(new RntbdThreadFactory(
            "channel-acquisition-timer",
            true,
            Thread.NORM_PRIORITY));

    private static final Logger logger = LoggerFactory.getLogger(RntbdClientChannelPool.class);

    private final long acquisitionTimeoutInNanos;
    private final Runnable acquisitionTimeoutTask;
    private final PooledByteBufAllocatorMetric allocatorMetric;
    private final Bootstrap bootstrap;
    private final EventExecutor executor;
    private final ChannelHealthChecker healthChecker;
    // private final ScheduledFuture<?> idleStateDetectionScheduledFuture;
    private final int maxChannels;
    private final int maxPendingAcquisitions;
    private final int maxRequestsPerChannel;
    private final ChannelPoolHandler poolHandler;
    private final boolean releaseHealthCheck;

    // Because state from these fields can be requested on any thread...

    private final AtomicReference<Timeout> acquisitionAndIdleEndpointDetectionTimeout = new AtomicReference<>();

    private final ConcurrentHashMap<Channel, Channel> acquiredChannels = new ConcurrentHashMap<>();
    private final Deque<Channel> availableChannels = new ConcurrentLinkedDeque<>();
    private final AtomicBoolean closed = new AtomicBoolean();
    private final AtomicBoolean connecting = new AtomicBoolean();

<<<<<<< HEAD
    private final Queue<AcquireListener> pendingAcquisitions = new PriorityBlockingQueue<>(
        100,
        Comparator.comparingLong((task) -> task.originalPromise.getExpiryTimeInNanos()));
=======
    private final Queue<AcquireTask> pendingAcquisitions = new PriorityBlockingQueue<>(
        100,
        Comparator.<AcquireTask>comparingLong((task) -> task.promise.getExpiryTimeInNanos()));
>>>>>>> 5e3fa77e

    private final ScheduledFuture<?> pendingAcquisitionExpirationFuture;

    // this is only for debugging monitoring of the health of RNTBD
    // TODO: once we are certain no task gets stuck in the rntbd queue remove this
    private final ScheduledFuture<?> monitoringFuture;
<<<<<<< HEAD
=======
    private ChannelPromiseWithExpiryTime promiseWithExpiryTime;
>>>>>>> 5e3fa77e

    /**
     * Initializes a newly created {@link RntbdClientChannelPool} instance.
     *
     * @param bootstrap the {@link Bootstrap} that is used for connections.
     * @param config the {@link Config} that is used for the channel pool instance created.
     */
    RntbdClientChannelPool(final RntbdServiceEndpoint endpoint, final Bootstrap bootstrap, final Config config) {
        this(endpoint, bootstrap, config, new RntbdClientChannelHealthChecker(config));
    }

    private RntbdClientChannelPool(
        final RntbdServiceEndpoint endpoint,
        final Bootstrap bootstrap,
        final Config config,
        final RntbdClientChannelHealthChecker healthChecker) {

        checkNotNull(endpoint, "expected non-null endpoint");
        checkNotNull(bootstrap, "expected non-null bootstrap");
        checkNotNull(config, "expected non-null config");
        checkNotNull(healthChecker, "expected non-null healthChecker");

        this.poolHandler = new RntbdClientChannelHandler(config, healthChecker);
        this.executor = bootstrap.config().group().next();
        this.healthChecker = healthChecker;

        this.bootstrap = bootstrap.clone().handler(new ChannelInitializer<Channel>() {
            @Override
            protected void initChannel(final Channel channel) throws Exception {
            checkState(channel.eventLoop().inEventLoop());
            RntbdClientChannelPool.this.poolHandler.channelCreated(channel);
            }
        });

        // TODO (DANOBLE) Consider moving or removing this.allocatorMetric
        //  This metric is redundant in the scope of this class and should be pulled up to RntbdServiceEndpoint or
        //  entirely removed.

        this.acquisitionTimeoutInNanos = config.connectionAcquisitionTimeoutInNanos();
        this.allocatorMetric = config.allocator().metric();
        this.maxChannels = config.maxChannelsPerEndpoint();
        this.maxRequestsPerChannel = config.maxRequestsPerChannel();

        this.maxPendingAcquisitions = Integer.MAX_VALUE;
        this.releaseHealthCheck = true;

        this.acquisitionTimeoutTask = acquisitionTimeoutInNanos <= 0 ? null : new AcquireTimeoutTask(this) {
            /**
             * Fails a request due to a channel acquisition timeout.
             *
             * @param task a {@link AcquireListener channel acquisition task} that has timed out.
             */
            @Override
            public void onTimeout(AcquireListener task) {
                task.originalPromise.setFailure(ACQUISITION_TIMEOUT);
            }
        };

        newTimeout(endpoint, config.idleEndpointTimeoutInNanos(), config.requestTimerResolutionInNanos());

        if (this.acquisitionTimeoutTask != null) {
            this.pendingAcquisitionExpirationFuture =
                pendingAcquisitionExpirationExecutor.scheduleAtFixedRate(
                    this.acquisitionTimeoutTask,
                    this.acquisitionTimeoutInNanos,
                    this.acquisitionTimeoutInNanos,
                    TimeUnit.NANOSECONDS);
        } else {
            this.pendingAcquisitionExpirationFuture = null;
        }

//        this.idleStateDetectionScheduledFuture = this.executor.scheduleAtFixedRate(
//            () -> {
//                final long elapsedTimeInNanos = System.nanoTime() - endpoint.lastRequestNanoTime();
//
//                if (idleEndpointTimeoutInNanos - elapsedTimeInNanos <= 0) {
//                    if (logger.isDebugEnabled()) {
//                        logger.debug(
//                            "{} closing endpoint due to inactivity (elapsedTime: {} > idleEndpointTimeout: {})",
//                            endpoint,
//                            Duration.ofNanos(elapsedTimeInNanos),
//                            Duration.ofNanos(idleEndpointTimeoutInNanos));
//                    }
//                    endpoint.close();
//                    return;
//                }
//
//                this.runTasksInPendingAcquisitionQueue();
//
//            }, requestTimerResolutionInNanos, requestTimerResolutionInNanos, TimeUnit.NANOSECONDS);
        monitoringFuture = startMonitoring();
    }

    // region Accessors

    /**
     * Gets the current channel count.
     * <p>
     * The value returned is consistent, if called from the {@link RntbdClientChannelPool pool}'s thread
     * {@link #executor}. It is an approximation that may be inconsistent depending on the pattern of {@link #acquire}
     * and {@link #release} operations, if called from any other thread.
     *
     * @param approximationAcceptable if approximation is acceptable.
     * @return the current channel count.
     */
    public int channels(boolean approximationAcceptable) {
        if (!approximationAcceptable) {
            ensureInEventLoop();
        }

        return this.acquiredChannels.size() + this.availableChannels.size() + (this.connecting.get() ? 1 : 0);
    }

    /**
     * Gets the current acquired channel count.
     *
     * @return the current acquired channel count.
     */
    public int channelsAcquiredMetrics() {
        return this.acquiredChannels.size();
    }

    /**
     * Gets the current available channel count.
     *
     * NOTE: this only provides approximation for metrics
     *
     * @return the current available channel count.
     */
    public int channelsAvailableMetrics() {
        return this.availableChannels.size();
    }

    /**
     * {@code true} if this {@link RntbdClientChannelPool pool} is closed or {@code false} otherwise.
     *
     * @return {@code true} if this {@link RntbdClientChannelPool pool} is closed or {@code false} otherwise.
     */
    public boolean isClosed() {
        return this.closed.get();
    }

    /**
     * Gets the maximum number of channels that will be allocated to this {@link RntbdClientChannelPool pool}.
     * <p>
     * No more than {@code maxChannels} channels will ever be pooled.
     *
     * @return the maximum number of channels that will be allocated to this {@link RntbdClientChannelPool pool}.
     */
    public int maxChannels() {
        return this.maxChannels;
    }

    /**
     * Gets the maximum number of requests that will be left pending on any {@link Channel channel} in the {@link
     * RntbdClientChannelPool pool}.
     * <p>
     * Healthy channels with fewer than {@code maxRequestsPerChannel} requests pending are considered to be serviceable
     * channels. Unhealthy channels are regularly removed from the pool and--depending on load--may be replaced with new
     * channels later.
     *
     * @return the maximum number of channels that will be allocated to this {@link RntbdClientChannelPool pool}.
     */
    public int maxRequestsPerChannel() {
        return this.maxRequestsPerChannel;
    }

    /**
     * Gets the {@link SocketAddress address} of the replica served by this {@link RntbdClientChannelPool pool}.
     *
     * @return the {@link SocketAddress address} of the replica served by this {@link RntbdClientChannelPool pool}.
     */
    public SocketAddress remoteAddress() {
        return this.bootstrap.config().remoteAddress();
    }

    /**
     * Gets the number of pending (asynchronous) channel acquisitions.
     * <p>
     * Pending acquisitions map to requests that have not yet been dispatched to a channel. Such requests are said to be
     * queued. Hence the count of the the number of pending channel acquisitions is called the {@code
     * requestQueueLength}.
     *
     * @return the number of pending channel acquisitions.
     */
    public int requestQueueLength() {
        return this.pendingAcquisitions.size();
    }

    public long usedDirectMemory() {
        return this.allocatorMetric.usedDirectMemory();
    }

    public long usedHeapMemory() {
        return this.allocatorMetric.usedHeapMemory();
    }

    // endregion

    // region Methods

    /**
     * Acquire a {@link Channel channel} from the current {@link RntbdClientChannelPool pool}.
     * <p>
     * TODO (DANOBLE) Javadoc for {@link #acquire}.
     *
     * @return a {@link Promise promise} to be notified when the operation completes. If the operation fails, {@code
     * channel} will be closed automatically.
     *
     * <p><strong>
     * It is important to {@link #release} every {@link Channel channel} acquired from the pool, even when the {@link
     * Channel channel} is closed explicitly.</strong>
     */
    @Override
    public Future<Channel> acquire() {
        return this.acquire(new ChannelPromiseWithExpiryTime(
            this.bootstrap.config().group().next().newPromise(),
            System.nanoTime() + this.acquisitionTimeoutInNanos));
    }

    /**
     * Acquire a {@link Channel channel} from the current {@link RntbdClientChannelPool pool}.
     * <p>
     * TODO (DANOBLE) Javadoc for {@link #acquire}.
     *
     * @param promise a {@link Promise promise} to be notified when the operation completes.
     *
     * @return a reference to {@code promise}. If the operation fails, {@code channel} will be closed automatically.
     *
     * <p><strong>
     * It is important to {@link #release} every {@link Channel channel} acquired from the pool, even when the {@link
     * Channel channel} is closed explicitly.</strong>
     *
     * @throws IllegalStateException if this {@link RntbdClientChannelPool} is closed.
     */
    @Override
    public Future<Channel> acquire(final Promise<Channel> promise) {
        this.throwIfClosed();

        final ChannelPromiseWithExpiryTime promiseWithExpiryTime = promise instanceof ChannelPromiseWithExpiryTime ?
            (ChannelPromiseWithExpiryTime) promise :
                new ChannelPromiseWithExpiryTime(promise, System.nanoTime() + acquisitionTimeoutInNanos);

        try {
            if (this.executor.inEventLoop()) {
                this.acquireChannel(promiseWithExpiryTime);
            } else {
                if (pendingAcquisitions.size() > 1000) {
                    addTaskToPendingAcquisitionQueue(promiseWithExpiryTime);
                } else {
                    this.executor.execute(() -> this.acquireChannel(promiseWithExpiryTime));
                }
            }
        } catch (Throwable cause) {
            promiseWithExpiryTime.setFailure(cause);
        }

        return promiseWithExpiryTime;
    }

    @Override
    public void close() {
        if (this.closed.compareAndSet(false, true)) {
            if (this.executor.inEventLoop()) {
                this.doClose();
            } else {
                this.executor.submit(this::doClose).awaitUninterruptibly(); // block until complete
            }
        }

        this.pendingAcquisitionExpirationFuture.cancel(false);
        this.monitoringFuture.cancel(false);
    }

    /**
     * Releases a {@link Channel channel} back to the current {@link RntbdClientChannelPool pool}.
     * <p>
     * TODO (DANOBLE) Javadoc for {@link RntbdClientChannelPool#release}.
     *
     * @param channel a {@link Channel channel} to release back to the  {@link RntbdClientChannelPool channel pool}.
     *
     * @return asynchronous result of the operation. If the operation fails, {@code channel} will be closed
     * automatically.
     */
    @Override
    public Future<Void> release(final Channel channel) {
        return this.release(channel, channel.eventLoop().newPromise());
    }

    /**
     * Releases a {@link Channel channel} back to the current {@link RntbdClientChannelPool pool}.
     * <p>
     * TODO (DANOBLE) Javadoc for {@link RntbdClientChannelPool#release}.
     *
     * @param channel a {@link Channel channel} to release back to the  {@link RntbdClientChannelPool channel pool}.
     * @param promise a {@link Promise promise} to be notified once the release is successful; failed otherwise.
     *
     * @return a reference to {@code promise}. If the operation fails, {@code channel} will be closed automatically.
     */
    @Override
    public Future<Void> release(final Channel channel, final Promise<Void> promise) {

        // We do not call this.throwIfClosed because a channel may be released back to the pool during close

        checkNotNull(channel, "expected non-null channel");
        checkNotNull(promise, "expected non-null promise");

        Promise<Void> anotherPromise = this.executor.newPromise(); // ensures we finish in our executor's event loop

        try {
            final EventLoop loop = channel.eventLoop();
            if (loop.inEventLoop()) {
                this.releaseChannel(channel, anotherPromise);
            } else {
                loop.execute(() -> this.releaseChannel(channel, anotherPromise));
            }
        } catch (Throwable cause) {
            if (this.executor.inEventLoop()) {
                this.closeChannelAndFail(channel, cause, anotherPromise);
            } else {
                this.executor.submit(() -> this.closeChannelAndFail(channel, cause, anotherPromise));
            }
        }

        anotherPromise.addListener((FutureListener<Void>) future -> {

            this.ensureInEventLoop();

            if (this.isClosed()) {
                // We have no choice but to close the channel
                promise.setFailure(POOL_CLOSED_ON_RELEASE);
                this.closeChannel(channel);
                return;
            }

            if (future.isSuccess()) {
                this.runTasksInPendingAcquisitionQueue();
                promise.setSuccess(null);
            } else {
                // TODO (DANOBLE) Is this check for an IllegalArgumentException required?
                //  Explain here, if so; otherwise remove the check.
                final Throwable cause = future.cause();
                if (!(cause instanceof IllegalArgumentException)) {
                    this.runTasksInPendingAcquisitionQueue();
                }
                promise.setFailure(cause);
            }
        });

        return promise;
    }

    @Override
    public String toString() {
        return RntbdObjectMapper.toString(this);
    }

    // endregion

    // region Privates

    /**
     * Acquires a serviceable channel from the {@link RntbdClientChannelPool pool}.
     * <p>
     * This method acquires the first channel that's both available and serviceable in LIFO order. A new channel is
     * created and added to the pool if and only if:
     * <ul>
     * <li>fewer than {@link #maxChannels} channels have been created ({@link #channels} < {@link #maxChannels()}))
     * and</li>
     * <li>there are no acquired channels pending release ({@link #channelsAcquiredMetrics} == 0).</li>
     * </ul>
     * Under load it is possible that:
     * <ul>
     * <li>no available channels are serviceable ({@link RntbdRequestManager#pendingRequestCount()} ==
     * {@link #maxChannels()})</li>
     * <li>there are acquired channels pending release, and</li>
     * <li>{@link #maxChannels} channels have been created.</li>
     * </ul>
     * Under these circumstances a request to acquire a channel will be satisfied by the
     * {@link #acquisitionTimeoutTask} which will:
     * <ul>
     * <li>process items in the {@link #pendingAcquisitions} on each call to {@link #acquire} or {@link #release},
     * and</li>
     * <li>each {@link #acquisitionTimeoutInNanos} nanoseconds
     * </ul>
     * until a channel is acquired.
     *
     * @param promise the promise of a {@link Channel channel}.
     *
     * @see #isChannelServiceable(Channel, boolean)
     * @see AcquireTimeoutTask
     */
    private void acquireChannel(final ChannelPromiseWithExpiryTime promise) {

        this.ensureInEventLoop();

        if (this.isClosed()) {
            promise.setFailure(POOL_CLOSED_ON_ACQUIRE);
            return;
        }

        try {
            Channel candidate = this.pollChannel();

            if (candidate != null) {

                // Fulfill this request with our candidate, assuming it's healthy
                // If our candidate is unhealthy, notifyChannelHealthCheck will call us again

                doAcquireChannel(promise, candidate);
                return;
            }

            // make sure to retrieve the actual channel count to avoid establishing more
            // TCP connections than allowed. 
            final int channelCount = this.channels(false);

            if (channelCount < this.maxChannels) {

                if (this.connecting.compareAndSet(false, true)) {

                    // Fulfill this request with a new channel, assuming we can connect one
                    // If our connection attempt fails, notifyChannelConnect will call us again

                    final Promise<Channel> anotherPromise = this.newChannelPromiseForToBeEstablishedChannel(promise);
                    final ChannelFuture future = this.bootstrap.clone().attr(POOL_KEY, this).connect();

                    if (future.isDone()) {
                        this.safeNotifyChannelConnect(future, anotherPromise);
                    } else {
                        future.addListener(ignored -> this.safeNotifyChannelConnect(future, anotherPromise));
                    }

                    return;
                }

            } else if (this.computeLoadFactor() > 0.90D) {

                // All channels are swamped and we'll pick the one with the lowest pending request count

                long pendingRequestCountMin = Long.MAX_VALUE;

                for (Channel channel : this.availableChannels) {

                    final RntbdRequestManager manager = channel.pipeline().get(RntbdRequestManager.class);

                    if (manager == null) {
                        logger.warn("Channel({} --> {}) closed", channel, this.remoteAddress());
                    } else {
                        final long pendingRequestCount = manager.pendingRequestCount();

                        // we accept the risk of reusing the channel even if more than maxPendingRequests are
                        // queued - by picking the channel with the least number of outstanding requests we load
                        // balance reasonably
<<<<<<< HEAD
                        if (pendingRequestCount < pendingRequestCountMin && isChannelServiceable(channel)) {
=======
                        if (isChannelServiceable(channel, true) && pendingRequestCount < pendingRequestCountMin) {
>>>>>>> 5e3fa77e
                            pendingRequestCountMin = pendingRequestCount;
                            candidate = channel;
                        }
                    }
                }

                if (candidate != null && this.availableChannels.remove(candidate)) {
                    this.doAcquireChannel(promise, candidate);
                    return;
                }
            } else {
                for (Channel channel : this.availableChannels) {

                    // we pick the first available channel to avoid the additional cost of load balancing
                    // as long as the load is lower than the load factor threshold above.
<<<<<<< HEAD
                    if (isChannelServiceable(channel)) {
=======
                    if (isChannelServiceable(channel, true)) {
>>>>>>> 5e3fa77e
                        if (this.availableChannels.remove(channel)) {
                            this.doAcquireChannel(promise, channel);
                            return;
                        }
                    }
                }
            }

            this.addTaskToPendingAcquisitionQueue(promise);

        } catch (Throwable cause) {
            promise.tryFailure(cause);
        }
    }

    /**
     * Add a task to the pending acquisition queue to fulfill the request for a {@link Channel channel} later.
     * <p>
     * Tasks in the pending acquisition queue are run whenever a channel is released. This ensures that pending requests
     * for channels are fulfilled as soon as possible.
     *
     * @param promise a {@link Promise promise} that will be completed when a {@link Channel channel} is acquired or an
     * error is encountered.
     *
     * @see #runTasksInPendingAcquisitionQueue
     */
    private void addTaskToPendingAcquisitionQueue(ChannelPromiseWithExpiryTime promise) {
        if (logger.isDebugEnabled()) {
            logger.debug("{}, {}, {}, {}, {}, {}",
                Instant.now(),
                this.remoteAddress(),
                this.channels(true),
                this.channelsAcquiredMetrics(),
                this.channelsAvailableMetrics(),
                this.requestQueueLength());
        }

        if (this.pendingAcquisitions.size() >= this.maxPendingAcquisitions) {
            promise.setFailure(TOO_MANY_PENDING_ACQUISITIONS);
        } else {
<<<<<<< HEAD
            final AcquireListener acquireTask = new AcquireListener(this, promise);
=======
            final AcquireTask acquireTask = new AcquireTask(this, promise);
>>>>>>> 5e3fa77e

            if (!this.pendingAcquisitions.offer(acquireTask)) {
                promise.setFailure(TOO_MANY_PENDING_ACQUISITIONS);
            }
        }
    }

    /**
     * Closes a {@link Channel channel} and removes it from the {@link RntbdClientChannelPool pool}.
     *
     * @param channel the {@link Channel channel} to close and remove from the {@link RntbdClientChannelPool pool}.
     */
    private void closeChannel(final Channel channel) {
        this.ensureInEventLoop();
        this.acquiredChannels.remove(channel);
        this.availableChannels.remove(channel);
        channel.attr(POOL_KEY).set(null);
        channel.close();
    }

    private void closeChannelAndFail(final Channel channel, final Throwable cause, final Promise<?> promise) {
        this.ensureInEventLoop();
        this.closeChannel(channel);
        promise.tryFailure(cause);
    }

    private double computeLoadFactor() {
        // TODO: moderakh improve logic and use in acquire?
        ensureInEventLoop();

        long pendingRequestCountMin = Long.MAX_VALUE;
        long pendingRequestCountTotal = 0L;
        long channelCount = 0;

        for (Channel channel : this.availableChannels) {
            final RntbdRequestManager manager = channel.pipeline().get(RntbdRequestManager.class);

            if (manager == null) {
                logger.debug("Channel({}) connection lost", channel);
                continue;
            }

            final long pendingRequestCount = manager.pendingRequestCount();

            if (pendingRequestCount < pendingRequestCountMin) {
                pendingRequestCountMin = pendingRequestCount;
            }

            pendingRequestCountTotal += pendingRequestCount;
            channelCount++;
        }

        for (Channel channel : this.acquiredChannels.values()) {
            final RntbdRequestManager manager = channel.pipeline().get(RntbdRequestManager.class);

            if (manager != null) {

                final long pendingRequestCount = manager.pendingRequestCount();

                if (pendingRequestCount < pendingRequestCountMin) {
                    pendingRequestCountMin = pendingRequestCount;
                }

                pendingRequestCountTotal += pendingRequestCount;
            }

            channelCount++;
        }

        return channelCount > 0 ? (double) pendingRequestCountTotal / (channelCount * this.maxRequestsPerChannel) : 1D;
    }

    private void doAcquireChannel(final ChannelPromiseWithExpiryTime promise, final Channel candidate) {
        this.ensureInEventLoop();
        acquiredChannels.put(candidate, candidate);
<<<<<<< HEAD

        final ChannelPromiseWithExpiryTime anotherPromise =
            this.newChannelPromiseForAvailableChannel(promise, candidate);

=======

        final ChannelPromiseWithExpiryTime anotherPromise = this.newChannelPromise(promise);
>>>>>>> 5e3fa77e
        final EventLoop loop = candidate.eventLoop();

        if (loop.inEventLoop()) {
            this.doChannelHealthCheck(candidate, anotherPromise);
        } else {
            loop.execute(() -> this.doChannelHealthCheck(candidate, anotherPromise));
        }
    }

    private void doChannelHealthCheck(final Channel channel, final ChannelPromiseWithExpiryTime promise) {

        checkState(channel.eventLoop().inEventLoop());
        final Future<Boolean> isHealthy = this.healthChecker.isHealthy(channel);

        if (isHealthy.isDone()) {
            this.notifyChannelHealthCheck(isHealthy, channel, promise);
        } else {
            isHealthy.addListener((FutureListener<Boolean>) future -> this.notifyChannelHealthCheck(
                future,
                channel,
                promise));
        }
    }

    private void doChannelHealthCheckOnRelease(final Channel channel, final Promise<Void> promise) {

        try {
            checkState(channel.eventLoop().inEventLoop());
            final Future<Boolean> future = this.healthChecker.isHealthy(channel);

            if (future.isDone()) {
                this.releaseAndOfferChannelIfHealthy(channel, promise, future);
            } else {
                future.addListener(ignored -> this.releaseAndOfferChannelIfHealthy(channel, promise, future));
            }

        } catch (Throwable error) {
            if (this.executor.inEventLoop()) {
                this.closeChannelAndFail(channel, error, promise);
            } else {
                this.executor.submit(() -> this.closeChannelAndFail(channel, error, promise));
            }
        }
    }

    private void doClose() {

        this.ensureInEventLoop();

        this.acquisitionAndIdleEndpointDetectionTimeout.getAndUpdate(timeout -> {
            timeout.cancel();
            return null;
        });

        // TODO (DANOBLE) this.idleStateDetectionScheduledFuture.cancel(true);

        if (logger.isDebugEnabled()) {
            logger.debug("{} closing with {} pending channel acquisitions", this, this.requestQueueLength());
        }

        for (; ; ) {
            final AcquireListener task = this.pendingAcquisitions.poll();
            if (task == null) {
                break;
            }
<<<<<<< HEAD
            task.originalPromise.setFailure(new ClosedChannelException());
=======
            task.promise.setFailure(new ClosedChannelException());
>>>>>>> 5e3fa77e
        }

        // NOTE: we must dispatch this request on another thread--the closer thread--as this.doClose is called on
        // this.executor and we need to ensure we will not block it.

        this.executor.submit(() -> {

            // TODO: moderakh how can we ensure no one else is creating connections right now ???
            // validate race condition
            ensureInEventLoop();

            this.availableChannels.addAll(this.acquiredChannels.values());
            this.acquiredChannels.clear();

            List<Channel> channelList = new ArrayList<>();

            for (; ; ) {
                // will remove from available channels
                final Channel channel = this.pollChannel();
                if (channel == null) {
                    break;
                }

                channelList.add(channel);
            }

            assert this.acquiredChannels.isEmpty() && this.availableChannels.isEmpty();

            closer.submit(() -> {
                    for (Channel channel : channelList) {
                        channel.close().awaitUninterruptibly(); // block and ignore errors reported back from channel
                        // .close
                    }
                }
            );

        }).addListener(closed -> {
            if (!closed.isSuccess()) {
                logger.error("[{}] close failed due to ", this, closed.cause());
            } else {
                logger.debug("[{}] closed", this);
            }
        });
    }

    private void ensureInEventLoop() {
        reportIssueUnless(logger, this.executor.inEventLoop(), this,
            "expected to be in event loop {}, not thread {}",
            this.executor,
            Thread.currentThread());
    }

    /**
     * {@code true} if the given {@link Channel channel} is serviceable; {@code false} otherwise.
     * <p>
     * A serviceable channel is one that is open, has an {@link RntbdContext RNTBD context}, and has fewer than {@link
     * #maxRequestsPerChannel} requests in its pipeline. An inactive channel will not have a {@link RntbdRequestManager
     * request manager}. Hence, this method first checks that the channel's request manager is non-null.
     *
     * @param channel the channel to check.
     *
     * @return {@code true} if the given {@link Channel channel} is serviceable; {@code false} otherwise.
     */
    private boolean isChannelServiceable(final Channel channel, boolean ignoreMaxRequestLimit) {
        final RntbdRequestManager manager = channel.pipeline().get(RntbdRequestManager.class);
        return manager != null && manager.isServiceable(this.maxRequestsPerChannel, ignoreMaxRequestLimit) && channel.isOpen();
    }

    /**
     * Creates a new {@link Channel channel} {@link Promise promise} that completes on a dedicated
     * {@link EventExecutor executor} to avoid spamming the {@link RntbdClientChannelPool pool}'s
     * {@link EventExecutor executor}.
     *
     * @return a newly created {@link Promise promise} that completes on a dedicated
     * {@link EventExecutor executor} to avoid spamming the {@link RntbdClientChannelPool pool}'s
     * {@link EventExecutor executor}.
     */
<<<<<<< HEAD
    private ChannelPromiseWithExpiryTime newChannelPromiseForAvailableChannel(
        final ChannelPromiseWithExpiryTime promise,
        final Channel candidate) {

        return this.createNewChannelPromise(promise, candidate.eventLoop());
    }

    /**
     * Creates a new {@link Channel channel} {@link Promise promise} that completes on a dedicated
     * {@link EventExecutor executor} to avoid spamming the {@link RntbdClientChannelPool pool}'s
     * {@link EventExecutor executor}.
     *
     * @return a newly created {@link Promise promise} that completes on a dedicated
     * {@link EventExecutor executor} to avoid spamming the {@link RntbdClientChannelPool pool}'s
     * {@link EventExecutor executor}.
     */
    private ChannelPromiseWithExpiryTime newChannelPromiseForToBeEstablishedChannel(
        final ChannelPromiseWithExpiryTime promise) {

        return this.createNewChannelPromise(promise, this.executor);
    }

    private ChannelPromiseWithExpiryTime createNewChannelPromise(
        final ChannelPromiseWithExpiryTime promise,
        final EventExecutor eventLoop) {
=======
    private ChannelPromiseWithExpiryTime newChannelPromise(final ChannelPromiseWithExpiryTime promise) {
>>>>>>> 5e3fa77e

        checkNotNull(promise, "expected non-null promise");

        final AcquireListener listener = new AcquireListener(this, promise);
        final Promise<Channel> anotherPromise = eventLoop.newPromise();

        listener.acquired();
        anotherPromise.addListener(listener);

        return new ChannelPromiseWithExpiryTime(anotherPromise, promise.getExpiryTimeInNanos());
    }

    private void newTimeout(
        final RntbdServiceEndpoint endpoint,
        final long idleEndpointTimeoutInNanos,
        final long requestTimerResolutionInNanos) {

        this.acquisitionAndIdleEndpointDetectionTimeout.set(acquisitionAndIdleEndpointDetectionTimer.newTimeout(
            (Timeout timeout) -> {
                final long elapsedTimeInNanos = System.nanoTime() - endpoint.lastRequestNanoTime();

                if (idleEndpointTimeoutInNanos - elapsedTimeInNanos <= 0) {
                    if (logger.isDebugEnabled()) {
                        logger.debug(
                            "{} closing endpoint due to inactivity (elapsedTime: {} > idleEndpointTimeout: {})",
                            endpoint,
                            Duration.ofNanos(elapsedTimeInNanos),
                            Duration.ofNanos(idleEndpointTimeoutInNanos));
                    }
                    endpoint.close();
                    return;
                }

                if (this.requestQueueLength() <= 0) {
                    this.newTimeout(endpoint, idleEndpointTimeoutInNanos, requestTimerResolutionInNanos);
                    return;
                }

                this.executor.submit(this::runTasksInPendingAcquisitionQueue).addListener(future -> {
                    reportIssueUnless(logger, future.isSuccess(), this, "failed due to ", future.cause());
                    this.newTimeout(endpoint, idleEndpointTimeoutInNanos, requestTimerResolutionInNanos);
                });

            }, requestTimerResolutionInNanos, TimeUnit.NANOSECONDS));
    }

    private void safeNotifyChannelConnect(final ChannelFuture future, final Promise<Channel> promise) {
        if (this.executor.inEventLoop()) {
            notifyChannelConnect(future, promise);
        } else {
            this.executor.submit(() ->  notifyChannelConnect(future, promise));
        }
    }

    private void notifyChannelConnect(final ChannelFuture future, final Promise<Channel> promise) {
        ensureInEventLoop();

        reportIssueUnless(logger, this.connecting.get(), this, "connecting: false");

        try {
            if (future.isSuccess()) {
                final Channel channel = future.channel();

                try {
                    this.poolHandler.channelAcquired(channel);
                } catch (Throwable error) {
                    this.closeChannelAndFail(channel, error, promise);
                    return;
                }

                if (promise.trySuccess(channel)) {

                    if (logger.isDebugEnabled()) {
                        logger.debug("established a channel local {}, remote {}", channel.localAddress(), channel.remoteAddress());
                    }

                    this.acquiredChannels.compute(channel, (ignored, acquiredChannel) -> {
                        reportIssueUnless(logger, acquiredChannel == null, this,
                            "Channel({}) to be acquired has already been acquired",
                            channel);
                        reportIssueUnless(logger, !this.availableChannels.remove(channel), this,
                            "Channel({}) to be acquired is still in the list of available channels",
                            channel);

                        return channel;
                    });
                } else {
                    if (logger.isDebugEnabled()) {
                        logger.debug("notifyChannelConnect promise.trySuccess(channel)=false");
                    }

                    // Promise was completed in the meantime (like cancelled), just close the channel
                    this.closeChannel(channel);
                }

            } else {
                if (logger.isDebugEnabled()) {
                    logger.debug("notifyChannelConnect future was not successful");
                }
                promise.tryFailure(future.cause());
            }
        } finally {
            this.connecting.set(false);
        }
    }

    private void notifyChannelHealthCheck(
        final Future<Boolean> future,
        final Channel channel,
        final ChannelPromiseWithExpiryTime promise) {
        checkState(channel.eventLoop().inEventLoop());

        if (future.isSuccess()) {
            final boolean isHealthy = future.getNow();
            if (isHealthy) {
                try {
                    channel.attr(POOL_KEY).set(this);
                    this.poolHandler.channelAcquired(channel);
                    promise.setSuccess(channel);
                } catch (Throwable cause) {
                    if (this.executor.inEventLoop()) {
                        this.closeChannelAndFail(channel, cause, promise);
                    } else {
                        this.executor.submit(() -> this.closeChannelAndFail(channel, cause, promise));
                    }
                }
                return;
            }
        }

        if (this.executor.inEventLoop()) {
            this.closeChannel(channel);
            this.acquireChannel(promise);
        } else {
            this.executor.submit(() -> {
                this.closeChannel(channel);
                this.acquireChannel(promise);
            });
        }
    }

    /**
     * Offer a {@link Channel} back to the available channel pool.
     * <p>
     * Maintainers: Implementations of this method must be thread-safe and this type ensures thread safety by calling
     * this method serially on a single-threaded EventExecutor. As a result this method need not (and should not) be
     * synchronized.
     *
     * @param channel the {@link Channel} to return to internal storage.
     *
     * @return {@code true}, if the {@link Channel} could be added to internal storage; otherwise {@code false}.
     */
    private boolean offerChannel(final Channel channel) {
        this.ensureInEventLoop();
        return this.availableChannels.offer(channel);
    }

    /**
     * Poll a {@link Channel} out of internal storage to reuse it
     * <p>
     * Maintainers: Implementations of this method must be thread-safe and this type ensures thread safety by calling
     * this method serially on a single-threaded EventExecutor. As a result this method need not (and should not) be
     * synchronized.
     *
     * @return a value of {@code null}, if no {@link Channel} is ready to be reused
     *
     * @see #acquire(Promise)
     */
    private Channel pollChannel() {
        ensureInEventLoop();

        final Channel first = this.availableChannels.pollLast();

        if (first == null) {
            return null;  // because there are no available channels
        }

        if (this.isClosed()) {
            return first;  // because this.close -> this.close0 -> this.pollChannel
        }

        // Only return channels as servicable here if less than maxPendingRequests 
        // are queued on them
<<<<<<< HEAD
        if (this.isChannelServiceable(first)) {
=======
        if (this.isChannelServiceable(first, false)) {
>>>>>>> 5e3fa77e
            return first;
        }

        this.availableChannels.offer(first);  // because we need a non-null sentinel to stop the search for a channel

        for (Channel next = this.availableChannels.pollLast(); next != first; next = this.availableChannels.pollLast()) {
            assert next != null : "impossible";

            if (next.isActive()) {

                // Only return channels as servicable here if less than maxPendingRequests 
                // are queued on them
<<<<<<< HEAD
                if (this.isChannelServiceable(next)) {
=======
                if (this.isChannelServiceable(next, false)) {
>>>>>>> 5e3fa77e
                    return next;
                }
                this.availableChannels.offer(next);
            }
        }

        this.availableChannels.offer(first);  // we choose not to check any channel more than once in a single call
        return null;
    }

    /**
     * Releases a {@link Channel channel} and offers it back to the {@link RntbdClientChannelPool pool}.
     *
     * @param channel the channel to put back to the pool.
     * @param promise a promise to fulfill when the operation completes. If the operation fails, {@code channel} will be
     * closed.
     */
    private void releaseAndOfferChannel(final Channel channel, final Promise<Void> promise) {
        this.ensureInEventLoop();
        try {

            // NOTE: The check below is just defense in-depth. We would only ever
            // try to remove a channel from acquiredChannels unsuccessfully if releaseChannel
            // is called concurrently on the same channel instance.
            //
            // We grab the channel from acquiredChannels optimistically - so
            // could end-up retrieving the same channel multiple times
            // before switching to event loop thread and removing it here
            // so we need to make sure that we only move the channel
            // back to availableChannels once
            if (this.acquiredChannels.remove(channel) == null) {
                logger.warn(
                    "Unexpected race condition - releaseChannel called twice for the same channel [{} -> {}]",
                    channel.id(),
                    this.remoteAddress());
                promise.setSuccess(null);

                return;
            }

            if (this.offerChannel(channel)) {
                this.poolHandler.channelReleased(channel);
                promise.setSuccess(null);
            } else {
                final IllegalStateException error = new StacklessIllegalStateException(lenientFormat(
                    "cannot offer channel back to pool because the pool is at capacity (%s)\n  %s\n  %s",
                    this.maxChannels,
                    this,
                    channel));
                this.closeChannelAndFail(channel, error, promise);
            }
        } catch (Throwable error) {
            this.closeChannelAndFail(channel, error, promise);
        }
    }

    /**
     * Adds a {@link Channel channel} back to the {@link RntbdClientChannelPool pool} only if the channel is healthy.
     *
     * @param channel the  {@link Channel channel} to put back to the {@link RntbdClientChannelPool pool}.
     * @param promise offer operation promise.
     * @param future contains a value of {@code true}, if (@code channel} is healthy; {@code false} otherwise.
     */
    private void releaseAndOfferChannelIfHealthy(
        final Channel channel,
        final Promise<Void> promise,
        final Future<Boolean> future) {

        final boolean isHealthy = future.getNow();

        if (isHealthy) {
            // Channel is healthy so...
            if (this.executor.inEventLoop()) {
                this.releaseAndOfferChannel(channel, promise);
            } else {
                this.executor.submit(() -> this.releaseAndOfferChannel(channel, promise));
            }
        } else {
            // Channel is unhealthy so just close and release it
            try {
                this.poolHandler.channelReleased(channel);
            } catch (Throwable error) {
                logger.debug("[{}] pool handler failed due to ", this, error);
            } finally {
                if (this.executor.inEventLoop()) {
                    this.closeChannel(channel);
                } else {
                    this.executor.submit(() -> this.closeChannel(channel));
                }
                promise.setSuccess(null);
            }
        }
    }

    /**
     * Releases a {@link Channel channel} back to the {@link RntbdClientChannelPool pool}.
     *
     * @param channel a {@link Channel channel} to be released to the current {@link RntbdClientChannelPool pool}.
     * @param promise a promise that completes when {@code channel} is released.
     * <p>
     * If {@code channel} was not acquired from the current {@link RntbdClientChannelPool pool}, it is closed and {@code
     * promise} completes with an {@link IllegalStateException}.
     */
    private void releaseChannel(final Channel channel, final Promise<Void> promise) {
        checkState(channel.eventLoop().inEventLoop());

        final ChannelPool pool = channel.attr(POOL_KEY).getAndSet(null);
        final boolean acquired = this.acquiredChannels.get(channel) != null;

        if (acquired && pool == this) {
            try {
                if (this.releaseHealthCheck) {
                    this.doChannelHealthCheckOnRelease(channel, promise);
                } else {
                    if (this.executor.inEventLoop()) {
                        this.releaseAndOfferChannel(channel, promise);
                    } else {
                        this.executor.submit(() -> this.releaseAndOfferChannel(channel, promise));
                    }
                }
            } catch (Throwable cause) {
                if (this.executor.inEventLoop()) {
                    this.closeChannelAndFail(channel, cause, promise);
                } else {
                    this.executor.submit(() -> this.closeChannelAndFail(channel, cause, promise));
                }
            }
        } else {
            final IllegalStateException error = new IllegalStateException(lenientFormat(
                "%s cannot be released because it was not acquired by this pool: %s",
                RntbdObjectMapper.toJson(channel),
                this));
            if (this.executor.inEventLoop()) {
                this.closeChannelAndFail(channel, error, promise);
            } else {
                this.executor.submit(() -> this.closeChannelAndFail(channel, error, promise));
            }
        }
    }

    /**
     * Runs tasks in the pending acquisition queue until it's empty.
     * <p>
     * Tasks that run without being fulfilled will be added back to the {@link #pendingAcquisitions} by a call to
     * {@link #acquire}.
     */
    private void runTasksInPendingAcquisitionQueue() {
        this.ensureInEventLoop();
        int channelsAvailable = this.availableChannels.size();

        // NOTE: this potentially will cause unfair-ness with respect to task scheduling because
        // task from head of the pendingAcquisitions queue
        // can be taken out and be added to the end of the queue if no channel can be acquired.
        do {

            // translate a pending acquisition item to a task
<<<<<<< HEAD
            final AcquireListener task = this.pendingAcquisitions.poll();
=======
            final AcquireTask task = this.pendingAcquisitions.poll();
>>>>>>> 5e3fa77e

            if (task == null) {
                break;
            }

<<<<<<< HEAD
            task.acquired();
            this.acquire(task.originalPromise);
=======
            task.acquired(true);
            this.acquire(task.promise);
>>>>>>> 5e3fa77e
        } while (--channelsAvailable > 0);
    }

    private void throwIfClosed() {
        checkState(!this.isClosed(), "%s is closed", this);
    }

    // endregion

    // region Types

    private static class AcquireListener implements FutureListener<Channel> {

        private final ChannelPromiseWithExpiryTime originalPromise;
        private final RntbdClientChannelPool pool;
        private boolean acquired;

        AcquireListener(RntbdClientChannelPool pool, ChannelPromiseWithExpiryTime originalPromise) {
            this.originalPromise = originalPromise;
            this.pool = pool;
        }

        public final boolean isAcquired() {
            return this.acquired;
        }

        public final AcquireListener acquired() {

            if (this.acquired) {
                return this;
            }

            this.acquired = true;
            return this;
        }

        /**
         * Ensures that a channel in the {@link RntbdClientChannelPool pool} is ready to receive requests.
         * <p>
         * A Direct TCP channel is ready to receive requests when it is active and has an {@link RntbdContext}.
         * This method sends a health check request on a channel without an {@link RntbdContext} to force:
         * <ol>
         * <li>SSL negotiation</li>
         * <li>RntbdContextRequest -> RntbdContext</li>
         * <li>RntbdHealthCheckRequest -> receive acknowledgement</li>
         * </ol>
         *
         * @param future a channel {@link Future future}.
         * <p>
         * {@link #originalPromise} is completed asynchronously when this method determines that the channel is ready to
         * receive requests or an error is encountered.
         */
        @Override
        public final void operationComplete(Future<Channel> future) {

            if (this.pool.isClosed()) {
                if (future.isSuccess()) {
                    // Since the pool is closed, we have no choice but to close the channel
                    future.getNow().close();
                }
                this.originalPromise.setFailure(POOL_CLOSED_ON_ACQUIRE);
                return;
            }

            if (future.isSuccess()) {

                // Ensure that the channel is active and ready to receive requests
                final Channel channel = future.getNow();

                channel.eventLoop().execute(() -> {

                    if (!channel.isActive()) {
                        this.fail(CHANNEL_CLOSED_ON_ACQUIRE);
                        return;
                    }

                    final ChannelPipeline pipeline = channel.pipeline();
                    checkState(pipeline != null, "expected non-null channel pipeline");

                    final RntbdRequestManager requestManager = pipeline.get(RntbdRequestManager.class);
                    checkState(requestManager != null, "expected non-null request manager");

                    if (requestManager.hasRequestedRntbdContext()) {
                        this.originalPromise.setSuccess(channel);
                    } else {
                        channel.writeAndFlush(RntbdHealthCheckRequest.MESSAGE).addListener(completed -> {
                            if (completed.isSuccess()) {
                                reportIssueUnless(
                                    logger,
                                    this.acquired && requestManager.hasRntbdContext(),
                                    this,
                                    "acquired: {}, rntbdContext: {}",
                                    this.acquired,
                                    requestManager.rntbdContext());
                                this.originalPromise.setSuccess(channel);
                            } else {
                                final Throwable cause = completed.cause();
                                logger.warn("Channel({}) health check request failed due to:", channel, cause);
                                this.fail(cause);
                            }
                        });
                    }
                });

            } else {
                logger.warn("channel acquisition failed due to ", future.cause());
                this.fail(future.cause());
            }
        }

        public long getAcquisitionTimeoutInNanos() {
            return this.originalPromise.getExpiryTimeInNanos();
        }

        private void fail(Throwable cause) {
            this.originalPromise.setFailure(cause);

            if (this.pool.executor.inEventLoop()) {
                this.pool.runTasksInPendingAcquisitionQueue();
            } else {
                this.pool.executor.submit(this.pool::runTasksInPendingAcquisitionQueue);
            }
<<<<<<< HEAD
=======
            this.originalPromise.setFailure(cause);
        }
    }

    private static final class AcquireTask extends AcquireListener {

        // AcquireTask extends AcquireListener to reduce object creations and so GC pressure

        private final ChannelPromiseWithExpiryTime promise;

        AcquireTask(RntbdClientChannelPool pool, ChannelPromiseWithExpiryTime promise) {
            // We need to create a new promise to ensure the AcquireListener runs in the correct event loop
            super(pool, promise);
            this.promise = new ChannelPromiseWithExpiryTime(
                pool.executor.<Channel>newPromise().addListener(this), promise.getExpiryTimeInNanos());
        }

        public long getAcquisitionTimeoutInNanos() {
            return this.promise.getExpiryTimeInNanos();
>>>>>>> 5e3fa77e
        }
    }

    private static abstract class AcquireTimeoutTask implements Runnable {

        private final RntbdClientChannelPool pool;

        public AcquireTimeoutTask(RntbdClientChannelPool pool) {
            this.pool = pool;
        }

        public abstract void onTimeout(AcquireListener task);

        /**
         * Runs the {@link #onTimeout} method on each expired task in {@link
         * RntbdClientChannelPool#pendingAcquisitions}.
         */
        @Override
        public final void run() {
            if (logger.isDebugEnabled()) {
                logger.debug("Starting the AcquireTimeoutTask to clean for endpoint [{}].", this.pool.remoteAddress());
            }
            long currentNanoTime = System.nanoTime();

            while (true) {
                try {
<<<<<<< HEAD
                    AcquireListener removedTask = this.pool.pendingAcquisitions.poll();
=======
                    AcquireTask removedTask = this.pool.pendingAcquisitions.poll();
>>>>>>> 5e3fa77e
                    if (removedTask == null) {
                        // queue is empty
                        break;
                    }

                    long expiryTime = removedTask.getAcquisitionTimeoutInNanos();

                    // Compare nanoTime as described in the System.nanoTime documentation
                    // See:
                    // * https://docs.oracle.com/javase/7/docs/api/java/lang/System.html#nanoTime()
                    // * https://github.com/netty/netty/issues/3705
                    if (expiryTime - currentNanoTime < 0) {
                        this.onTimeout(removedTask);
                    } else {
                        if (!this.pool.pendingAcquisitions.offer(removedTask)) {
                            logger.error("Unexpected failure when returning the removed task"
                                    + " to pending acquisition queue. current size [{}]",
                                this.pool.pendingAcquisitions.size());
                        }
                        break;
                    }
                } catch (Exception e) {
                    logger.error("Unexpected failure in clearing the expired tasks"
                        + " in pending acquisition queue. current size [{}]",
                        this.pool.pendingAcquisitions.size(), e);
                }
            }
        }
    }

    static final class JsonSerializer extends StdSerializer<RntbdClientChannelPool> {

        private static final long serialVersionUID = -8688539496437151693L;

        JsonSerializer() {
            super(RntbdClientChannelPool.class);
        }

        @Override
        public void serialize(
            final RntbdClientChannelPool value,
            final JsonGenerator generator,
            final SerializerProvider provider) throws IOException {

            final RntbdClientChannelHealthChecker healthChecker = (RntbdClientChannelHealthChecker) value.healthChecker;

            generator.writeStartObject();
            generator.writeStringField("remoteAddress", value.remoteAddress().toString());
            generator.writeBooleanField("isClosed", value.isClosed());
            generator.writeObjectFieldStart("configuration");
            generator.writeNumberField("maxChannels", value.maxChannels());
            generator.writeNumberField("maxRequestsPerChannel", value.maxRequestsPerChannel());
            generator.writeNumberField("idleConnectionTimeout", healthChecker.idleConnectionTimeoutInNanos());
            generator.writeNumberField("readDelayLimit", healthChecker.readDelayLimitInNanos());
            generator.writeNumberField("writeDelayLimit", healthChecker.writeDelayLimitInNanos());
            generator.writeEndObject();
            generator.writeObjectFieldStart("state");
            generator.writeNumberField("channelsAcquired", value.channelsAcquiredMetrics());
            generator.writeNumberField("channelsAvailable", value.channelsAvailableMetrics());
            generator.writeNumberField("requestQueueLength", value.requestQueueLength());
            generator.writeEndObject();
            generator.writeEndObject();
        }
    }

    private static class StacklessIllegalStateException extends IllegalStateException {

        private static final long serialVersionUID = -6011782222645074949L;

        public StacklessIllegalStateException(String message) {
            super(message);
        }

        @Override
        public synchronized Throwable fillInStackTrace() {
            return this;
        }
    }

    // endregion

    // TODO: remove when we are confident of RNTBD OOM bug
<<<<<<< HEAD
=======
    @SuppressWarnings("unchecked")
>>>>>>> 5e3fa77e
    private ScheduledFuture<?> startMonitoring() {
        return monitoringRntbdChannelPool.scheduleAtFixedRate(() -> {
            int i = getTaskCount();
            if (isInterestingEndpoint()) {
                logger.debug("{} total number of tasks on the executor [{}], remote address: [{}], connecting [{}], acquiredChannel [{}], availableChannel [{}], pending acquisition [{}]",
                    this.hashCode(), i, this.remoteAddress(), connecting.get(), acquiredChannels.size(), availableChannels.size(), pendingAcquisitions.size());
            }
        }, 0, 60, TimeUnit.SECONDS);
    }

    // TODO: remove when we are confident of RNTBD OOM bug
    private boolean isInterestingEndpoint() {
        return true;
    }

    // TODO: remove when we are confident of RNTBD OOM bug
<<<<<<< HEAD
=======
    @SuppressWarnings("unchecked")
>>>>>>> 5e3fa77e
    public int getTaskCount() {

        try {
            SingleThreadEventExecutor singleThreadEventExecutor = Utils.as(this.executor,
                SingleThreadEventExecutor.class);

            if (singleThreadEventExecutor != null) {
                return singleThreadEventExecutor.pendingTasks();
            }
        } catch (RuntimeException e) {
            if (logger.isDebugEnabled()) {
                logger.debug("task-queue unexpected monitoring failure", e);
            }
        }
        return -1;
    }
}<|MERGE_RESOLUTION|>--- conflicted
+++ resolved
@@ -132,30 +132,20 @@
     private final AtomicBoolean closed = new AtomicBoolean();
     private final AtomicBoolean connecting = new AtomicBoolean();
 
-<<<<<<< HEAD
     private final Queue<AcquireListener> pendingAcquisitions = new PriorityBlockingQueue<>(
         100,
         Comparator.comparingLong((task) -> task.originalPromise.getExpiryTimeInNanos()));
-=======
-    private final Queue<AcquireTask> pendingAcquisitions = new PriorityBlockingQueue<>(
-        100,
-        Comparator.<AcquireTask>comparingLong((task) -> task.promise.getExpiryTimeInNanos()));
->>>>>>> 5e3fa77e
 
     private final ScheduledFuture<?> pendingAcquisitionExpirationFuture;
 
     // this is only for debugging monitoring of the health of RNTBD
     // TODO: once we are certain no task gets stuck in the rntbd queue remove this
     private final ScheduledFuture<?> monitoringFuture;
-<<<<<<< HEAD
-=======
-    private ChannelPromiseWithExpiryTime promiseWithExpiryTime;
->>>>>>> 5e3fa77e
 
     /**
      * Initializes a newly created {@link RntbdClientChannelPool} instance.
      *
-     * @param bootstrap the {@link Bootstrap} that is used for connections.
+     * @param bootstrap the {@link Bootstrap} that is used for connections.
      * @param config the {@link Config} that is used for the channel pool instance created.
      */
     RntbdClientChannelPool(final RntbdServiceEndpoint endpoint, final Bootstrap bootstrap, final Config config) {
@@ -540,7 +530,7 @@
      *
      * @param promise the promise of a {@link Channel channel}.
      *
-     * @see #isChannelServiceable(Channel, boolean)
+     * @see #isChannelServiceable(Channel)
      * @see AcquireTimeoutTask
      */
     private void acquireChannel(final ChannelPromiseWithExpiryTime promise) {
@@ -605,11 +595,7 @@
                         // we accept the risk of reusing the channel even if more than maxPendingRequests are
                         // queued - by picking the channel with the least number of outstanding requests we load
                         // balance reasonably
-<<<<<<< HEAD
                         if (pendingRequestCount < pendingRequestCountMin && isChannelServiceable(channel)) {
-=======
-                        if (isChannelServiceable(channel, true) && pendingRequestCount < pendingRequestCountMin) {
->>>>>>> 5e3fa77e
                             pendingRequestCountMin = pendingRequestCount;
                             candidate = channel;
                         }
@@ -625,11 +611,7 @@
 
                     // we pick the first available channel to avoid the additional cost of load balancing
                     // as long as the load is lower than the load factor threshold above.
-<<<<<<< HEAD
                     if (isChannelServiceable(channel)) {
-=======
-                    if (isChannelServiceable(channel, true)) {
->>>>>>> 5e3fa77e
                         if (this.availableChannels.remove(channel)) {
                             this.doAcquireChannel(promise, channel);
                             return;
@@ -670,11 +652,7 @@
         if (this.pendingAcquisitions.size() >= this.maxPendingAcquisitions) {
             promise.setFailure(TOO_MANY_PENDING_ACQUISITIONS);
         } else {
-<<<<<<< HEAD
             final AcquireListener acquireTask = new AcquireListener(this, promise);
-=======
-            final AcquireTask acquireTask = new AcquireTask(this, promise);
->>>>>>> 5e3fa77e
 
             if (!this.pendingAcquisitions.offer(acquireTask)) {
                 promise.setFailure(TOO_MANY_PENDING_ACQUISITIONS);
@@ -750,15 +728,10 @@
     private void doAcquireChannel(final ChannelPromiseWithExpiryTime promise, final Channel candidate) {
         this.ensureInEventLoop();
         acquiredChannels.put(candidate, candidate);
-<<<<<<< HEAD
 
         final ChannelPromiseWithExpiryTime anotherPromise =
             this.newChannelPromiseForAvailableChannel(promise, candidate);
 
-=======
-
-        final ChannelPromiseWithExpiryTime anotherPromise = this.newChannelPromise(promise);
->>>>>>> 5e3fa77e
         final EventLoop loop = candidate.eventLoop();
 
         if (loop.inEventLoop()) {
@@ -824,11 +797,7 @@
             if (task == null) {
                 break;
             }
-<<<<<<< HEAD
             task.originalPromise.setFailure(new ClosedChannelException());
-=======
-            task.promise.setFailure(new ClosedChannelException());
->>>>>>> 5e3fa77e
         }
 
         // NOTE: we must dispatch this request on another thread--the closer thread--as this.doClose is called on
@@ -892,9 +861,9 @@
      *
      * @return {@code true} if the given {@link Channel channel} is serviceable; {@code false} otherwise.
      */
-    private boolean isChannelServiceable(final Channel channel, boolean ignoreMaxRequestLimit) {
+    private boolean isChannelServiceable(final Channel channel) {
         final RntbdRequestManager manager = channel.pipeline().get(RntbdRequestManager.class);
-        return manager != null && manager.isServiceable(this.maxRequestsPerChannel, ignoreMaxRequestLimit) && channel.isOpen();
+        return manager != null && manager.isServiceable(this.maxRequestsPerChannel) && channel.isOpen();
     }
 
     /**
@@ -906,7 +875,6 @@
      * {@link EventExecutor executor} to avoid spamming the {@link RntbdClientChannelPool pool}'s
      * {@link EventExecutor executor}.
      */
-<<<<<<< HEAD
     private ChannelPromiseWithExpiryTime newChannelPromiseForAvailableChannel(
         final ChannelPromiseWithExpiryTime promise,
         final Channel candidate) {
@@ -932,9 +900,6 @@
     private ChannelPromiseWithExpiryTime createNewChannelPromise(
         final ChannelPromiseWithExpiryTime promise,
         final EventExecutor eventLoop) {
-=======
-    private ChannelPromiseWithExpiryTime newChannelPromise(final ChannelPromiseWithExpiryTime promise) {
->>>>>>> 5e3fa77e
 
         checkNotNull(promise, "expected non-null promise");
 
@@ -1118,11 +1083,7 @@
 
         // Only return channels as servicable here if less than maxPendingRequests 
         // are queued on them
-<<<<<<< HEAD
         if (this.isChannelServiceable(first)) {
-=======
-        if (this.isChannelServiceable(first, false)) {
->>>>>>> 5e3fa77e
             return first;
         }
 
@@ -1135,11 +1096,7 @@
 
                 // Only return channels as servicable here if less than maxPendingRequests 
                 // are queued on them
-<<<<<<< HEAD
                 if (this.isChannelServiceable(next)) {
-=======
-                if (this.isChannelServiceable(next, false)) {
->>>>>>> 5e3fa77e
                     return next;
                 }
                 this.availableChannels.offer(next);
@@ -1296,23 +1253,14 @@
         do {
 
             // translate a pending acquisition item to a task
-<<<<<<< HEAD
             final AcquireListener task = this.pendingAcquisitions.poll();
-=======
-            final AcquireTask task = this.pendingAcquisitions.poll();
->>>>>>> 5e3fa77e
 
             if (task == null) {
                 break;
             }
 
-<<<<<<< HEAD
             task.acquired();
             this.acquire(task.originalPromise);
-=======
-            task.acquired(true);
-            this.acquire(task.promise);
->>>>>>> 5e3fa77e
         } while (--channelsAvailable > 0);
     }
 
@@ -1435,28 +1383,6 @@
             } else {
                 this.pool.executor.submit(this.pool::runTasksInPendingAcquisitionQueue);
             }
-<<<<<<< HEAD
-=======
-            this.originalPromise.setFailure(cause);
-        }
-    }
-
-    private static final class AcquireTask extends AcquireListener {
-
-        // AcquireTask extends AcquireListener to reduce object creations and so GC pressure
-
-        private final ChannelPromiseWithExpiryTime promise;
-
-        AcquireTask(RntbdClientChannelPool pool, ChannelPromiseWithExpiryTime promise) {
-            // We need to create a new promise to ensure the AcquireListener runs in the correct event loop
-            super(pool, promise);
-            this.promise = new ChannelPromiseWithExpiryTime(
-                pool.executor.<Channel>newPromise().addListener(this), promise.getExpiryTimeInNanos());
-        }
-
-        public long getAcquisitionTimeoutInNanos() {
-            return this.promise.getExpiryTimeInNanos();
->>>>>>> 5e3fa77e
         }
     }
 
@@ -1483,11 +1409,7 @@
 
             while (true) {
                 try {
-<<<<<<< HEAD
                     AcquireListener removedTask = this.pool.pendingAcquisitions.poll();
-=======
-                    AcquireTask removedTask = this.pool.pendingAcquisitions.poll();
->>>>>>> 5e3fa77e
                     if (removedTask == null) {
                         // queue is empty
                         break;
@@ -1570,10 +1492,6 @@
     // endregion
 
     // TODO: remove when we are confident of RNTBD OOM bug
-<<<<<<< HEAD
-=======
-    @SuppressWarnings("unchecked")
->>>>>>> 5e3fa77e
     private ScheduledFuture<?> startMonitoring() {
         return monitoringRntbdChannelPool.scheduleAtFixedRate(() -> {
             int i = getTaskCount();
@@ -1590,10 +1508,6 @@
     }
 
     // TODO: remove when we are confident of RNTBD OOM bug
-<<<<<<< HEAD
-=======
-    @SuppressWarnings("unchecked")
->>>>>>> 5e3fa77e
     public int getTaskCount() {
 
         try {
