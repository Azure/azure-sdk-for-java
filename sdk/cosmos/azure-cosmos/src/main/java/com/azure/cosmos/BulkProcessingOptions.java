// Copyright (c) Microsoft Corporation. All rights reserved.
// Licensed under the MIT License.

package com.azure.cosmos;

import com.azure.cosmos.implementation.ImplementationBridgeHelpers;
import com.azure.cosmos.implementation.batch.BatchRequestResponseConstants;
import com.azure.cosmos.implementation.spark.OperationContextAndListenerTuple;
import com.azure.cosmos.models.CosmosItemRequestOptions;
import com.azure.cosmos.util.Beta;
import reactor.core.publisher.Flux;

import java.time.Duration;

/**
 * Encapsulates options for executing a bulk. This is immutable once
 * {@link CosmosAsyncContainer#processBulkOperations(Flux, BulkProcessingOptions)} is called, changing it will have no affect.
 */
@Beta(value = Beta.SinceVersion.V4_9_0, warningText = Beta.PREVIEW_SUBJECT_TO_CHANGE_WARNING)
public final class BulkProcessingOptions<TContext> {

    private int maxMicroBatchSize = BatchRequestResponseConstants.MAX_OPERATIONS_IN_DIRECT_MODE_BATCH_REQUEST;
    private int maxMicroBatchConcurrency = BatchRequestResponseConstants.DEFAULT_MAX_MICRO_BATCH_CONCURRENCY;
    private double maxMicroBatchRetryRate = BatchRequestResponseConstants.DEFAULT_MAX_MICRO_BATCH_RETRY_RATE;
    private double minMicroBatchRetryRate = BatchRequestResponseConstants.DEFAULT_MIN_MICRO_BATCH_RETRY_RATE;
    private Duration maxMicroBatchInterval = Duration.ofMillis(
        BatchRequestResponseConstants.DEFAULT_MAX_MICRO_BATCH_INTERVAL_IN_MILLISECONDS);
    private final TContext batchContext;
<<<<<<< HEAD
    private final BulkProcessingThresholds<TContext> thresholds;
=======
    private OperationContextAndListenerTuple operationContextAndListenerTuple;
>>>>>>> 045d0bff

    @Beta(value = Beta.SinceVersion.V4_17_0, warningText = Beta.PREVIEW_SUBJECT_TO_CHANGE_WARNING)
    public BulkProcessingOptions(TContext batchContext, BulkProcessingThresholds<TContext> thresholds) {
        this.batchContext = batchContext;
        if (thresholds == null) {
            this.thresholds = new BulkProcessingThresholds<>();
        } else {
            this.thresholds = thresholds;
        }
    }

    @Beta(value = Beta.SinceVersion.V4_9_0, warningText = Beta.PREVIEW_SUBJECT_TO_CHANGE_WARNING)
    public BulkProcessingOptions(TContext batchContext) {
        this(batchContext, null);
    }

    @Beta(value = Beta.SinceVersion.V4_9_0, warningText = Beta.PREVIEW_SUBJECT_TO_CHANGE_WARNING)
    public BulkProcessingOptions() {
        this(null);
    }

    @Beta(value = Beta.SinceVersion.V4_9_0, warningText = Beta.PREVIEW_SUBJECT_TO_CHANGE_WARNING)
    public int getMaxMicroBatchSize() {
        return maxMicroBatchSize;
    }

    /**
     * The maximum batching size for bulk operations. This value determines number of operations executed in one
     * request. There is an upper limit on both number of operations and sum of size of operations. Any overflow is
     * internally retried.
     *
     * Another instance is: Currently we support a max limit of 200KB, and user select batch size to be 100 and individual
     * documents are of size 20KB, approximately 90 operations will always be retried. So it's better to choose a batch
     * size of 10 here if user is aware of there workload. If sizes are totally unknown and user cannot put a number on it
     * then retries are handled, so no issues as such.
     *
     * If the retry rate exceeds `getMaxMicroBatchInterval` the micro batch size gets dynamically reduced at runtime
     *
     * @param maxMicroBatchSize batching size.
     *
     * @return the bulk processing options.
     */
    @Beta(value = Beta.SinceVersion.V4_9_0, warningText = Beta.PREVIEW_SUBJECT_TO_CHANGE_WARNING)
    public BulkProcessingOptions<TContext> setMaxMicroBatchSize(int maxMicroBatchSize) {
        this.maxMicroBatchSize = maxMicroBatchSize;
        return this;
    }

    @Beta(value = Beta.SinceVersion.V4_9_0, warningText = Beta.PREVIEW_SUBJECT_TO_CHANGE_WARNING)
    public int getMaxMicroBatchConcurrency() {
        return maxMicroBatchConcurrency;
    }

    /**
     * The maximum concurrency for executing requests for a partition key range.
     *
     * @param maxMicroBatchConcurrency maximum concurrency.
     *
     * @return the bulk processing options.
     */
    @Beta(value = Beta.SinceVersion.V4_9_0, warningText = Beta.PREVIEW_SUBJECT_TO_CHANGE_WARNING)
    public BulkProcessingOptions<TContext> setMaxMicroBatchConcurrency(int maxMicroBatchConcurrency) {
        this.maxMicroBatchConcurrency = maxMicroBatchConcurrency;
        return this;
    }

    @Beta(value = Beta.SinceVersion.V4_9_0, warningText = Beta.PREVIEW_SUBJECT_TO_CHANGE_WARNING)
    public Duration getMaxMicroBatchInterval() {
        return maxMicroBatchInterval;
    }

    /**
     * The flush interval for bulk operations.
     *
     * @param maxMicroBatchInterval duration after which operations will be flushed to form a new batch to be executed.
     *
     * @return the bulk processing options.
     */
    @Beta(value = Beta.SinceVersion.V4_9_0, warningText = Beta.PREVIEW_SUBJECT_TO_CHANGE_WARNING)
    public BulkProcessingOptions<TContext> setMaxMicroBatchInterval(Duration maxMicroBatchInterval) {
        this.maxMicroBatchInterval = maxMicroBatchInterval;
        return this;
    }

    @Beta(value = Beta.SinceVersion.V4_17_0, warningText = Beta.PREVIEW_SUBJECT_TO_CHANGE_WARNING)
    public double getMaxTargetedMicroBatchRetryRate() {
        return this.maxMicroBatchRetryRate;
    }

    /**
     * The acceptable retry rate bandwidth. This value determines how aggressively the actual micro batch size
     * gets reduced or increased if the number of retries (for example due to 429 - Throttling or because the total
     * request size exceeds the payload limit) is higher or lower that the targeted range.
     *
     * @param minRetryRate minimum targeted retry rate of batch requests. If the retry rate is
     *                     lower than this threshold the micro batch size will be dynamically increased over time
     * @param maxRetryRate maximum retry rate of batch requests that is treated as acceptable. If the retry rate is
     *                     higher than this threshold the micro batch size will be dynamically reduced over time
     *
     * @return the bulk processing options.
     */
    @Beta(value = Beta.SinceVersion.V4_17_0, warningText = Beta.PREVIEW_SUBJECT_TO_CHANGE_WARNING)
    public BulkProcessingOptions<TContext> setTargetedMicroBatchRetryRate(double minRetryRate, double maxRetryRate) {
        if (minRetryRate < 0) {
            throw new IllegalArgumentException("The maxRetryRate must not be a negative value");
        }

        if (minRetryRate > maxRetryRate) {
            throw new IllegalArgumentException("The minRetryRate must not exceed the maxRetryRate");
        }

        this.maxMicroBatchRetryRate = maxRetryRate;
        this.minMicroBatchRetryRate = minRetryRate;
        return this;
    }

    @Beta(value = Beta.SinceVersion.V4_17_0, warningText = Beta.PREVIEW_SUBJECT_TO_CHANGE_WARNING)
    public double getMinTargetedMicroBatchRetryRate() {
        return this.minMicroBatchRetryRate;
    }

    @Beta(value = Beta.SinceVersion.V4_9_0, warningText = Beta.PREVIEW_SUBJECT_TO_CHANGE_WARNING)
    public TContext getBatchContext() {
        return batchContext;
    }

<<<<<<< HEAD
    @Beta(value = Beta.SinceVersion.V4_17_0, warningText = Beta.PREVIEW_SUBJECT_TO_CHANGE_WARNING)
    public BulkProcessingThresholds<TContext> getThresholds() {
        return this.thresholds;
=======
    OperationContextAndListenerTuple getOperationContextAndListenerTuple() {
        return this.operationContextAndListenerTuple;
    }

    void setOperationContextAndListenerTuple(OperationContextAndListenerTuple operationContextAndListenerTuple) {
        this.operationContextAndListenerTuple = operationContextAndListenerTuple;
    }

    ///////////////////////////////////////////////////////////////////////////////////////////
    // the following helper/accessor only helps to access this class outside of this package.//
    ///////////////////////////////////////////////////////////////////////////////////////////

    static {
        ImplementationBridgeHelpers.CosmosBulkProcessingOptionsHelper.setCosmosBulkProcessingOptionAccessor(
            new ImplementationBridgeHelpers.CosmosBulkProcessingOptionsHelper.CosmosBulkProcessingOptionAccessor() {

                @Override
                public <T> void setOperationContext(BulkProcessingOptions<T> bulkProcessingOptions,
                                                    OperationContextAndListenerTuple operationContextAndListenerTuple) {
                    bulkProcessingOptions.setOperationContextAndListenerTuple(operationContextAndListenerTuple);
                }

                @Override
                public <T> OperationContextAndListenerTuple getOperationContext(BulkProcessingOptions<T> bulkProcessingOptions) {
                    return bulkProcessingOptions.getOperationContextAndListenerTuple();
                }
            });
>>>>>>> 045d0bff
    }
}<|MERGE_RESOLUTION|>--- conflicted
+++ resolved
@@ -26,11 +26,8 @@
     private Duration maxMicroBatchInterval = Duration.ofMillis(
         BatchRequestResponseConstants.DEFAULT_MAX_MICRO_BATCH_INTERVAL_IN_MILLISECONDS);
     private final TContext batchContext;
-<<<<<<< HEAD
     private final BulkProcessingThresholds<TContext> thresholds;
-=======
     private OperationContextAndListenerTuple operationContextAndListenerTuple;
->>>>>>> 045d0bff
 
     @Beta(value = Beta.SinceVersion.V4_17_0, warningText = Beta.PREVIEW_SUBJECT_TO_CHANGE_WARNING)
     public BulkProcessingOptions(TContext batchContext, BulkProcessingThresholds<TContext> thresholds) {
@@ -157,11 +154,9 @@
         return batchContext;
     }
 
-<<<<<<< HEAD
     @Beta(value = Beta.SinceVersion.V4_17_0, warningText = Beta.PREVIEW_SUBJECT_TO_CHANGE_WARNING)
     public BulkProcessingThresholds<TContext> getThresholds() {
         return this.thresholds;
-=======
     OperationContextAndListenerTuple getOperationContextAndListenerTuple() {
         return this.operationContextAndListenerTuple;
     }
@@ -189,6 +184,5 @@
                     return bulkProcessingOptions.getOperationContextAndListenerTuple();
                 }
             });
->>>>>>> 045d0bff
     }
 }