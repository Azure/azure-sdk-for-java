--- conflicted
+++ resolved
@@ -142,13 +142,10 @@
         return continueOnInitError;
     }
 
-<<<<<<< HEAD
-=======
     public String getIdPrefix() {
         return this.idPrefix;
     }
 
->>>>>>> 8d609db9
     public String getId() {
         return this.id;
     }
