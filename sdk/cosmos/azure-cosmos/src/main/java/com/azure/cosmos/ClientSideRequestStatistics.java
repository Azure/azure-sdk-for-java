// Copyright (c) Microsoft Corporation. All rights reserved.
// Licensed under the MIT License.
package com.azure.cosmos;

import com.azure.cosmos.implementation.HttpConstants;
import com.azure.cosmos.implementation.ISessionToken;
import com.azure.cosmos.implementation.OperationType;
import com.azure.cosmos.implementation.ResourceType;
import com.azure.cosmos.implementation.RxDocumentServiceRequest;
import com.azure.cosmos.implementation.SessionTokenHelper;
import com.azure.cosmos.implementation.Utils;
import com.azure.cosmos.implementation.directconnectivity.DirectBridgeInternal;
import com.azure.cosmos.implementation.directconnectivity.StoreResponse;
import com.azure.cosmos.implementation.directconnectivity.StoreResult;
<<<<<<< HEAD
import com.fasterxml.jackson.core.JsonGenerator;
import com.fasterxml.jackson.core.JsonProcessingException;
import com.fasterxml.jackson.databind.ObjectMapper;
import com.fasterxml.jackson.databind.SerializerProvider;
import com.fasterxml.jackson.databind.annotation.JsonSerialize;
import com.fasterxml.jackson.databind.ser.std.StdSerializer;
import com.sun.management.OperatingSystemMXBean;
import org.apache.commons.lang3.StringUtils;

import java.io.IOException;
=======
import com.sun.management.OperatingSystemMXBean;
import org.apache.commons.lang3.StringUtils;

>>>>>>> 69374d4d
import java.lang.management.ManagementFactory;
import java.net.URI;
import java.net.URISyntaxException;
import java.time.Duration;
import java.time.LocalDateTime;
import java.time.ZoneOffset;
import java.time.ZonedDateTime;
import java.time.format.DateTimeFormatter;
import java.util.ArrayList;
import java.util.HashMap;
import java.util.HashSet;
import java.util.List;
import java.util.Locale;
import java.util.Map;
import java.util.Set;

class ClientSideRequestStatistics {

    private final static int MAX_SUPPLEMENTAL_REQUESTS_FOR_TO_STRING = 10;

    private final static DateTimeFormatter responseTimeFormatter = DateTimeFormatter.ofPattern("dd MMM yyyy HH:mm:ss.SSS").withLocale(Locale.US);
    private final static OperatingSystemMXBean mbean = (com.sun.management.OperatingSystemMXBean)ManagementFactory.getOperatingSystemMXBean();

<<<<<<< HEAD
    private final ObjectMapper objectMapper = new ObjectMapper();
=======
    private ZonedDateTime requestStartTime;
    private ZonedDateTime requestEndTime;

    private ConnectionMode connectionMode;

    private List<StoreResponseStatistics> responseStatisticsList;
    private List<StoreResponseStatistics> supplementalResponseStatisticsList;
    private Map<String, AddressResolutionStatistics> addressResolutionStatistics;

    private GatewayStatistic gatewayStatistic;

>>>>>>> 69374d4d
    private List<URI> contactedReplicas;
    private Set<URI> failedReplicas;
    @JsonSerialize(using = ZonedDateTimeSerializer.class)
    public ZonedDateTime requestStartTime;
    @JsonSerialize(using = ZonedDateTimeSerializer.class)
    public ZonedDateTime requestEndTime;

    public String requestEndTime() {
        return formatDateTime(this.requestEndTime);
    }

    public ConnectionMode connectionMode;

    public List<StoreResponseStatistics> responseStatisticsList;
    public List<StoreResponseStatistics> supplementalResponseStatisticsList;
    public Map<String, AddressResolutionStatistics> addressResolutionStatistics;
    public Set<URI> regionsContacted;
    public GatewayStatistics gatewayStatistics;
    public SystemInformation systemInformation;

    ClientSideRequestStatistics() {
        this.requestStartTime = ZonedDateTime.now(ZoneOffset.UTC);
        this.requestEndTime = ZonedDateTime.now(ZoneOffset.UTC);
        this.responseStatisticsList = new ArrayList<>();
        this.supplementalResponseStatisticsList = new ArrayList<>();
        this.addressResolutionStatistics = new HashMap<>();
        this.contactedReplicas = new ArrayList<>();
        this.failedReplicas = new HashSet<>();
        this.regionsContacted = new HashSet<>();
        this.connectionMode = ConnectionMode.DIRECT;
<<<<<<< HEAD
        this.systemInformation = new SystemInformation();
=======
>>>>>>> 69374d4d
    }

    Duration getRequestLatency() {
        return Duration.between(requestStartTime, requestEndTime);
    }

    private boolean isCPUOverloaded() {
        //  NOTE: CPUMonitor and CPULoadHistory is not implemented in async SDK yet.
        return false;
    }

    void recordResponse(RxDocumentServiceRequest request, StoreResult storeResult) {
        ZonedDateTime responseTime = ZonedDateTime.now(ZoneOffset.UTC);
        connectionMode = ConnectionMode.DIRECT;

        StoreResponseStatistics storeResponseStatistics = new StoreResponseStatistics();
        storeResponseStatistics.requestResponseTime = responseTime;
        storeResponseStatistics.storeResult = storeResult;
        storeResponseStatistics.requestOperationType = request.getOperationType();
        storeResponseStatistics.requestResourceType = request.getResourceType();

        URI locationEndPoint = null;
        if (request.requestContext.locationEndpointToRoute != null) {
            locationEndPoint = request.requestContext.locationEndpointToRoute;
        }

        synchronized (this) {
            if (responseTime.isAfter(this.requestEndTime)) {
                this.requestEndTime = responseTime;
            }

            if (locationEndPoint != null) {
                this.regionsContacted.add(locationEndPoint);
            }

            if (storeResponseStatistics.requestOperationType == OperationType.Head ||
                storeResponseStatistics.requestOperationType == OperationType.HeadFeed) {
                this.supplementalResponseStatisticsList.add(storeResponseStatistics);
            } else {
                this.responseStatisticsList.add(storeResponseStatistics);
            }
        }
    }

    void recordGatewayResponse(RxDocumentServiceRequest rxDocumentServiceRequest, StoreResponse storeResponse, CosmosClientException exception) {
        ZonedDateTime responseTime = ZonedDateTime.now(ZoneOffset.UTC);
        connectionMode = ConnectionMode.GATEWAY;
        synchronized (this) {
            if (responseTime.isAfter(this.requestEndTime)) {
                this.requestEndTime = responseTime;
            }
<<<<<<< HEAD
            this.gatewayStatistics = new GatewayStatistics();
            this.gatewayStatistics.operationType = rxDocumentServiceRequest.getOperationType();
            if (storeResponse != null) {
                this.gatewayStatistics.statusCode = storeResponse.getStatus();
                this.gatewayStatistics.subStatusCode = DirectBridgeInternal.getSubStatusCode(storeResponse);

                ISessionToken sessionToken = null;
                String headerValue;
                if ((headerValue = storeResponse.getHeaderValue(HttpConstants.HttpHeaders.SESSION_TOKEN)) != null) {
                    sessionToken = SessionTokenHelper.parse(headerValue);
                }

                double requestCharge = 0;
                if ((headerValue = storeResponse.getHeaderValue(HttpConstants.HttpHeaders.REQUEST_CHARGE)) != null) {
                    requestCharge = Double.parseDouble(headerValue);
                }

                this.gatewayStatistics.sessionToken = (sessionToken != null ? sessionToken.convertToString() : null);
                this.gatewayStatistics.requestCharge = requestCharge;
            } else if (exception != null) {
                this.gatewayStatistics.statusCode = exception.getStatusCode();
                this.gatewayStatistics.subStatusCode = exception.getSubStatusCode();
=======
            this.gatewayStatistic = new GatewayStatistic();
            this.gatewayStatistic.operationType = rxDocumentServiceRequest.getOperationType();
            if (storeResponse != null) {
                this.gatewayStatistic.statusCode = storeResponse.getStatus();
                this.gatewayStatistic.subStatusCode = DirectBridgeInternal.getSubStatusCode(storeResponse);
                this.gatewayStatistic.sessionToken = storeResponse.getHeaderValue(HttpConstants.HttpHeaders.SESSION_TOKEN);
                this.gatewayStatistic.requestCharge = storeResponse.getHeaderValue(HttpConstants.HttpHeaders.REQUEST_CHARGE);
            } else if(exception != null){
                this.gatewayStatistic.statusCode = exception.getStatusCode();
                this.gatewayStatistic.subStatusCode = exception.getSubStatusCode();
>>>>>>> 69374d4d
            }
        }
    }


    String recordAddressResolutionStart(URI targetEndpoint) {
        String identifier = Utils.randomUUID().toString();

        AddressResolutionStatistics resolutionStatistics = new AddressResolutionStatistics();
        resolutionStatistics.startTime = ZonedDateTime.now(ZoneOffset.UTC);
        //  Very far in the future
        resolutionStatistics.endTime = ZonedDateTime.of(LocalDateTime.MAX, ZoneOffset.UTC);
        resolutionStatistics.targetEndpoint = targetEndpoint == null ? "<NULL>" : targetEndpoint.toString();

        synchronized (this) {
            this.addressResolutionStatistics.put(identifier, resolutionStatistics);
        }

        return identifier;
    }

    void recordAddressResolutionEnd(String identifier) {
        if (StringUtils.isEmpty(identifier)) {
            return;
        }
        ZonedDateTime responseTime = ZonedDateTime.now(ZoneOffset.UTC);

        synchronized (this) {
            if (!this.addressResolutionStatistics.containsKey(identifier)) {
                throw new IllegalArgumentException("Identifier " + identifier + " does not exist. Please call start before calling end");
            }

            if (responseTime.isAfter(this.requestEndTime)) {
                this.requestEndTime = responseTime;
            }

            AddressResolutionStatistics resolutionStatistics = this.addressResolutionStatistics.get(identifier);
            resolutionStatistics.endTime = responseTime;
        }
    }

    @Override
    public String toString() {
        //  need to lock in case of concurrent operations. this should be extremely rare since toString()
        //  should only be called at the end of request.
        synchronized (this) {
<<<<<<< HEAD
=======

            //  first trace request start time, as well as total non-head/headfeed requests made.
            stringBuilder.append("RequestStartTime: ")
                .append("\"").append(this.requestStartTime.format(responseTimeFormatter)).append("\"")
                .append(", ")
                .append("RequestEndTime: ")
                .append("\"").append(this.requestEndTime.format(responseTimeFormatter)).append("\"")
                .append(", ")
                .append("Duration: ")
                .append(Duration.between(requestStartTime, requestEndTime).toMillis())
                .append(" ms, ")
                .append("Connection Mode : " + this.connectionMode.toString() + ", ")
                .append("NUMBER of regions attempted: ")
                .append(this.regionsContacted.isEmpty() ? 1 : this.regionsContacted.size())
                .append(System.lineSeparator());

            //  take all responses here - this should be limited in number and each one contains relevant information.
            for (StoreResponseStatistics storeResponseStatistics : this.responseStatisticsList) {
                stringBuilder.append(storeResponseStatistics.toString()).append(System.lineSeparator());
            }

            //  take all responses here - this should be limited in number and each one is important.
            for (AddressResolutionStatistics value : this.addressResolutionStatistics.values()) {
                stringBuilder.append(value.toString()).append(System.lineSeparator());
            }

>>>>>>> 69374d4d
            //  only take last 10 responses from this list - this has potential of having large number of entries.
            //  since this is for establishing consistency, we can make do with the last responses to paint a meaningful picture.
            int supplementalResponseStatisticsListCount = this.supplementalResponseStatisticsList.size();
            int initialIndex = Math.max(supplementalResponseStatisticsListCount - MAX_SUPPLEMENTAL_REQUESTS_FOR_TO_STRING, 0);
            if (initialIndex != 0) {
<<<<<<< HEAD
                this.supplementalResponseStatisticsList.removeAll(this.supplementalResponseStatisticsList.subList(0, initialIndex));
=======
                stringBuilder.append("  -- Displaying only the last ")
                    .append(MAX_SUPPLEMENTAL_REQUESTS_FOR_TO_STRING)
                    .append(" head/headfeed requests. Total head/headfeed requests: ")
                    .append(supplementalResponseStatisticsListCount);
>>>>>>> 69374d4d
            }
            try {
                return objectMapper.writeValueAsString(this);
            } catch (JsonProcessingException e) {
                e.printStackTrace();
            }
<<<<<<< HEAD
            printSystemInformation();
=======

            if (this.gatewayStatistic != null) {
                stringBuilder.append(this.gatewayStatistic).append(System.lineSeparator());
            }

            printSystemInformation(stringBuilder);
        }
        String requestStatsString = stringBuilder.toString();
        if (!requestStatsString.isEmpty()) {
            return System.lineSeparator() + requestStatsString;
>>>>>>> 69374d4d
        }
        return StringUtils.EMPTY;
    }

    List<URI> getContactedReplicas() {
        return contactedReplicas;
    }

    void setContactedReplicas(List<URI> contactedReplicas) {
        this.contactedReplicas = contactedReplicas;
    }

    Set<URI> getFailedReplicas() {
        return failedReplicas;
    }

    void setFailedReplicas(Set<URI> failedReplicas) {
        this.failedReplicas = failedReplicas;
    }

    Set<URI> getRegionsContacted() {
        return regionsContacted;
    }

    void setRegionsContacted(Set<URI> regionsContacted) {
        this.regionsContacted = regionsContacted;
    }

<<<<<<< HEAD
    private void printSystemInformation() {
=======
    private void printSystemInformation(StringBuilder stringBuilder) {
>>>>>>> 69374d4d
        try {
            long totalMemory = Runtime.getRuntime().totalMemory() / 1024;
            long freeMemory = Runtime.getRuntime().freeMemory() / 1024;
            long maxMemory = Runtime.getRuntime().maxMemory() / 1024;
<<<<<<< HEAD
            this.systemInformation.usedMemory = totalMemory - freeMemory + " KB";
            this.systemInformation.availableMemory = (maxMemory - (totalMemory - freeMemory)) + " KB";

            OperatingSystemMXBean mbean = (com.sun.management.OperatingSystemMXBean)
                ManagementFactory.getOperatingSystemMXBean();
            this.systemInformation.processCpuLoad = mbean.getProcessCpuLoad()*100 +  " %";
            this.systemInformation.systemCpuLoad = mbean.getSystemCpuLoad()*100 +  " %";
=======
            String usedMemory = totalMemory - freeMemory + " KB";
            String availableMemory = (maxMemory - (totalMemory - freeMemory)) + " KB";

            String processCpuLoad = Double.toString(this.mbean.getProcessCpuLoad());
            String systemCpuLoad = Double.toString(this.mbean.getSystemCpuLoad());

            stringBuilder.append("System State Information -------").append(System.lineSeparator());
            stringBuilder.append("Used Memory : " + usedMemory).append(System.lineSeparator());
            stringBuilder.append("Available Memory : " + availableMemory).append(System.lineSeparator());
            stringBuilder.append("CPU Process Load : " + processCpuLoad).append(System.lineSeparator());
            stringBuilder.append("CPU System Load : " + systemCpuLoad).append(System.lineSeparator());
>>>>>>> 69374d4d
        } catch (Exception e) {
            // Error while evaluating system information, do nothing
        }
    }

    private static String formatDateTime(ZonedDateTime dateTime) {
        if (dateTime == null) {
            return null;
        }
        return dateTime.format(responseTimeFormatter);
    }

    public static class StoreResponseStatistics {
        @JsonSerialize(using = StoreResult.StoreResultSerializer.class)
        public StoreResult storeResult;
        @JsonSerialize(using = ZonedDateTimeSerializer.class)
        public ZonedDateTime requestResponseTime;
        public ResourceType requestResourceType;
        public OperationType requestOperationType;
    }

    private class AddressResolutionStatistics {
        @JsonSerialize(using = ZonedDateTimeSerializer.class)
        public ZonedDateTime startTime;
        @JsonSerialize(using = ZonedDateTimeSerializer.class)
        public ZonedDateTime endTime;
        public String targetEndpoint;
    }

<<<<<<< HEAD
    private class GatewayStatistics {
        public String sessionToken;
        public OperationType operationType;
        public int statusCode;
        public int subStatusCode;
        public double requestCharge;
=======
        @Override
        public String toString() {
            return "StoreResponseStatistics{" +
                "requestResponseTime=\"" + formatDateTime(requestResponseTime) + "\"" +
                ", storeResult=" + storeResult +
                ", requestResourceType=" + requestResourceType +
                ", requestOperationType=" + requestOperationType +
                '}';
        }
>>>>>>> 69374d4d
    }

    private class SystemInformation {
        public String usedMemory;
        public String availableMemory;
        public String processCpuLoad;
        public String systemCpuLoad;
    }

    private static class ZonedDateTimeSerializer extends StdSerializer<ZonedDateTime> {

        public ZonedDateTimeSerializer() {
            super(ZonedDateTime.class);
        }

        @Override
<<<<<<< HEAD
        public void serialize(ZonedDateTime zonedDateTime,
                              JsonGenerator jsonGenerator,
                              SerializerProvider serializerProvider) throws IOException {
            jsonGenerator.writeString(formatDateTime(zonedDateTime));
=======
        public String toString() {
            return "AddressResolutionStatistics{" +
                "startTime=\"" + formatDateTime(startTime) + "\"" +
                ", endTime=\"" + formatDateTime(endTime) + "\"" +
                ", targetEndpoint='" + targetEndpoint + '\'' +
                '}';
        }
    }

    private class GatewayStatistic {
        private OperationType operationType;
        private int statusCode;
        private int subStatusCode;
        private String sessionToken;
        private String requestCharge;

        public String toString() {
            return "Gateway statistics{ " +
                "Operation Type : " + this.operationType +
                "Status Code : " + this.statusCode +
                "Substatus Code : " + this.statusCode +
                "Session Token : " + this.sessionToken +
                "Request Charge : " + requestCharge +
                '}';
>>>>>>> 69374d4d
        }
    }
}<|MERGE_RESOLUTION|>--- conflicted
+++ resolved
@@ -3,16 +3,13 @@
 package com.azure.cosmos;
 
 import com.azure.cosmos.implementation.HttpConstants;
-import com.azure.cosmos.implementation.ISessionToken;
 import com.azure.cosmos.implementation.OperationType;
 import com.azure.cosmos.implementation.ResourceType;
 import com.azure.cosmos.implementation.RxDocumentServiceRequest;
-import com.azure.cosmos.implementation.SessionTokenHelper;
 import com.azure.cosmos.implementation.Utils;
 import com.azure.cosmos.implementation.directconnectivity.DirectBridgeInternal;
 import com.azure.cosmos.implementation.directconnectivity.StoreResponse;
 import com.azure.cosmos.implementation.directconnectivity.StoreResult;
-<<<<<<< HEAD
 import com.fasterxml.jackson.core.JsonGenerator;
 import com.fasterxml.jackson.core.JsonProcessingException;
 import com.fasterxml.jackson.databind.ObjectMapper;
@@ -23,14 +20,8 @@
 import org.apache.commons.lang3.StringUtils;
 
 import java.io.IOException;
-=======
-import com.sun.management.OperatingSystemMXBean;
-import org.apache.commons.lang3.StringUtils;
-
->>>>>>> 69374d4d
 import java.lang.management.ManagementFactory;
 import java.net.URI;
-import java.net.URISyntaxException;
 import java.time.Duration;
 import java.time.LocalDateTime;
 import java.time.ZoneOffset;
@@ -51,37 +42,22 @@
     private final static DateTimeFormatter responseTimeFormatter = DateTimeFormatter.ofPattern("dd MMM yyyy HH:mm:ss.SSS").withLocale(Locale.US);
     private final static OperatingSystemMXBean mbean = (com.sun.management.OperatingSystemMXBean)ManagementFactory.getOperatingSystemMXBean();
 
-<<<<<<< HEAD
     private final ObjectMapper objectMapper = new ObjectMapper();
-=======
-    private ZonedDateTime requestStartTime;
-    private ZonedDateTime requestEndTime;
 
     private ConnectionMode connectionMode;
 
-    private List<StoreResponseStatistics> responseStatisticsList;
-    private List<StoreResponseStatistics> supplementalResponseStatisticsList;
-    private Map<String, AddressResolutionStatistics> addressResolutionStatistics;
-
-    private GatewayStatistic gatewayStatistic;
-
->>>>>>> 69374d4d
+    public List<StoreResponseStatistics> responseStatisticsList;
+    public List<StoreResponseStatistics> supplementalResponseStatisticsList;
+    public Map<String, AddressResolutionStatistics> addressResolutionStatistics;
+
+    private GatewayStatistics gatewayStatistic;
+
     private List<URI> contactedReplicas;
     private Set<URI> failedReplicas;
     @JsonSerialize(using = ZonedDateTimeSerializer.class)
     public ZonedDateTime requestStartTime;
     @JsonSerialize(using = ZonedDateTimeSerializer.class)
     public ZonedDateTime requestEndTime;
-
-    public String requestEndTime() {
-        return formatDateTime(this.requestEndTime);
-    }
-
-    public ConnectionMode connectionMode;
-
-    public List<StoreResponseStatistics> responseStatisticsList;
-    public List<StoreResponseStatistics> supplementalResponseStatisticsList;
-    public Map<String, AddressResolutionStatistics> addressResolutionStatistics;
     public Set<URI> regionsContacted;
     public GatewayStatistics gatewayStatistics;
     public SystemInformation systemInformation;
@@ -96,19 +72,11 @@
         this.failedReplicas = new HashSet<>();
         this.regionsContacted = new HashSet<>();
         this.connectionMode = ConnectionMode.DIRECT;
-<<<<<<< HEAD
         this.systemInformation = new SystemInformation();
-=======
->>>>>>> 69374d4d
     }
 
     Duration getRequestLatency() {
         return Duration.between(requestStartTime, requestEndTime);
-    }
-
-    private boolean isCPUOverloaded() {
-        //  NOTE: CPUMonitor and CPULoadHistory is not implemented in async SDK yet.
-        return false;
     }
 
     void recordResponse(RxDocumentServiceRequest request, StoreResult storeResult) {
@@ -151,31 +119,7 @@
             if (responseTime.isAfter(this.requestEndTime)) {
                 this.requestEndTime = responseTime;
             }
-<<<<<<< HEAD
-            this.gatewayStatistics = new GatewayStatistics();
-            this.gatewayStatistics.operationType = rxDocumentServiceRequest.getOperationType();
-            if (storeResponse != null) {
-                this.gatewayStatistics.statusCode = storeResponse.getStatus();
-                this.gatewayStatistics.subStatusCode = DirectBridgeInternal.getSubStatusCode(storeResponse);
-
-                ISessionToken sessionToken = null;
-                String headerValue;
-                if ((headerValue = storeResponse.getHeaderValue(HttpConstants.HttpHeaders.SESSION_TOKEN)) != null) {
-                    sessionToken = SessionTokenHelper.parse(headerValue);
-                }
-
-                double requestCharge = 0;
-                if ((headerValue = storeResponse.getHeaderValue(HttpConstants.HttpHeaders.REQUEST_CHARGE)) != null) {
-                    requestCharge = Double.parseDouble(headerValue);
-                }
-
-                this.gatewayStatistics.sessionToken = (sessionToken != null ? sessionToken.convertToString() : null);
-                this.gatewayStatistics.requestCharge = requestCharge;
-            } else if (exception != null) {
-                this.gatewayStatistics.statusCode = exception.getStatusCode();
-                this.gatewayStatistics.subStatusCode = exception.getSubStatusCode();
-=======
-            this.gatewayStatistic = new GatewayStatistic();
+            this.gatewayStatistic = new GatewayStatistics();
             this.gatewayStatistic.operationType = rxDocumentServiceRequest.getOperationType();
             if (storeResponse != null) {
                 this.gatewayStatistic.statusCode = storeResponse.getStatus();
@@ -185,7 +129,6 @@
             } else if(exception != null){
                 this.gatewayStatistic.statusCode = exception.getStatusCode();
                 this.gatewayStatistic.subStatusCode = exception.getSubStatusCode();
->>>>>>> 69374d4d
             }
         }
     }
@@ -232,68 +175,19 @@
         //  need to lock in case of concurrent operations. this should be extremely rare since toString()
         //  should only be called at the end of request.
         synchronized (this) {
-<<<<<<< HEAD
-=======
-
-            //  first trace request start time, as well as total non-head/headfeed requests made.
-            stringBuilder.append("RequestStartTime: ")
-                .append("\"").append(this.requestStartTime.format(responseTimeFormatter)).append("\"")
-                .append(", ")
-                .append("RequestEndTime: ")
-                .append("\"").append(this.requestEndTime.format(responseTimeFormatter)).append("\"")
-                .append(", ")
-                .append("Duration: ")
-                .append(Duration.between(requestStartTime, requestEndTime).toMillis())
-                .append(" ms, ")
-                .append("Connection Mode : " + this.connectionMode.toString() + ", ")
-                .append("NUMBER of regions attempted: ")
-                .append(this.regionsContacted.isEmpty() ? 1 : this.regionsContacted.size())
-                .append(System.lineSeparator());
-
-            //  take all responses here - this should be limited in number and each one contains relevant information.
-            for (StoreResponseStatistics storeResponseStatistics : this.responseStatisticsList) {
-                stringBuilder.append(storeResponseStatistics.toString()).append(System.lineSeparator());
-            }
-
-            //  take all responses here - this should be limited in number and each one is important.
-            for (AddressResolutionStatistics value : this.addressResolutionStatistics.values()) {
-                stringBuilder.append(value.toString()).append(System.lineSeparator());
-            }
-
->>>>>>> 69374d4d
             //  only take last 10 responses from this list - this has potential of having large number of entries.
             //  since this is for establishing consistency, we can make do with the last responses to paint a meaningful picture.
             int supplementalResponseStatisticsListCount = this.supplementalResponseStatisticsList.size();
             int initialIndex = Math.max(supplementalResponseStatisticsListCount - MAX_SUPPLEMENTAL_REQUESTS_FOR_TO_STRING, 0);
             if (initialIndex != 0) {
-<<<<<<< HEAD
                 this.supplementalResponseStatisticsList.removeAll(this.supplementalResponseStatisticsList.subList(0, initialIndex));
-=======
-                stringBuilder.append("  -- Displaying only the last ")
-                    .append(MAX_SUPPLEMENTAL_REQUESTS_FOR_TO_STRING)
-                    .append(" head/headfeed requests. Total head/headfeed requests: ")
-                    .append(supplementalResponseStatisticsListCount);
->>>>>>> 69374d4d
             }
             try {
                 return objectMapper.writeValueAsString(this);
             } catch (JsonProcessingException e) {
                 e.printStackTrace();
             }
-<<<<<<< HEAD
             printSystemInformation();
-=======
-
-            if (this.gatewayStatistic != null) {
-                stringBuilder.append(this.gatewayStatistic).append(System.lineSeparator());
-            }
-
-            printSystemInformation(stringBuilder);
-        }
-        String requestStatsString = stringBuilder.toString();
-        if (!requestStatsString.isEmpty()) {
-            return System.lineSeparator() + requestStatsString;
->>>>>>> 69374d4d
         }
         return StringUtils.EMPTY;
     }
@@ -322,16 +216,11 @@
         this.regionsContacted = regionsContacted;
     }
 
-<<<<<<< HEAD
     private void printSystemInformation() {
-=======
-    private void printSystemInformation(StringBuilder stringBuilder) {
->>>>>>> 69374d4d
         try {
             long totalMemory = Runtime.getRuntime().totalMemory() / 1024;
             long freeMemory = Runtime.getRuntime().freeMemory() / 1024;
             long maxMemory = Runtime.getRuntime().maxMemory() / 1024;
-<<<<<<< HEAD
             this.systemInformation.usedMemory = totalMemory - freeMemory + " KB";
             this.systemInformation.availableMemory = (maxMemory - (totalMemory - freeMemory)) + " KB";
 
@@ -339,19 +228,6 @@
                 ManagementFactory.getOperatingSystemMXBean();
             this.systemInformation.processCpuLoad = mbean.getProcessCpuLoad()*100 +  " %";
             this.systemInformation.systemCpuLoad = mbean.getSystemCpuLoad()*100 +  " %";
-=======
-            String usedMemory = totalMemory - freeMemory + " KB";
-            String availableMemory = (maxMemory - (totalMemory - freeMemory)) + " KB";
-
-            String processCpuLoad = Double.toString(this.mbean.getProcessCpuLoad());
-            String systemCpuLoad = Double.toString(this.mbean.getSystemCpuLoad());
-
-            stringBuilder.append("System State Information -------").append(System.lineSeparator());
-            stringBuilder.append("Used Memory : " + usedMemory).append(System.lineSeparator());
-            stringBuilder.append("Available Memory : " + availableMemory).append(System.lineSeparator());
-            stringBuilder.append("CPU Process Load : " + processCpuLoad).append(System.lineSeparator());
-            stringBuilder.append("CPU System Load : " + systemCpuLoad).append(System.lineSeparator());
->>>>>>> 69374d4d
         } catch (Exception e) {
             // Error while evaluating system information, do nothing
         }
@@ -381,24 +257,12 @@
         public String targetEndpoint;
     }
 
-<<<<<<< HEAD
     private class GatewayStatistics {
         public String sessionToken;
         public OperationType operationType;
         public int statusCode;
         public int subStatusCode;
-        public double requestCharge;
-=======
-        @Override
-        public String toString() {
-            return "StoreResponseStatistics{" +
-                "requestResponseTime=\"" + formatDateTime(requestResponseTime) + "\"" +
-                ", storeResult=" + storeResult +
-                ", requestResourceType=" + requestResourceType +
-                ", requestOperationType=" + requestOperationType +
-                '}';
-        }
->>>>>>> 69374d4d
+        public String requestCharge;
     }
 
     private class SystemInformation {
@@ -415,37 +279,10 @@
         }
 
         @Override
-<<<<<<< HEAD
         public void serialize(ZonedDateTime zonedDateTime,
                               JsonGenerator jsonGenerator,
                               SerializerProvider serializerProvider) throws IOException {
             jsonGenerator.writeString(formatDateTime(zonedDateTime));
-=======
-        public String toString() {
-            return "AddressResolutionStatistics{" +
-                "startTime=\"" + formatDateTime(startTime) + "\"" +
-                ", endTime=\"" + formatDateTime(endTime) + "\"" +
-                ", targetEndpoint='" + targetEndpoint + '\'' +
-                '}';
-        }
-    }
-
-    private class GatewayStatistic {
-        private OperationType operationType;
-        private int statusCode;
-        private int subStatusCode;
-        private String sessionToken;
-        private String requestCharge;
-
-        public String toString() {
-            return "Gateway statistics{ " +
-                "Operation Type : " + this.operationType +
-                "Status Code : " + this.statusCode +
-                "Substatus Code : " + this.statusCode +
-                "Session Token : " + this.sessionToken +
-                "Request Charge : " + requestCharge +
-                '}';
->>>>>>> 69374d4d
         }
     }
 }