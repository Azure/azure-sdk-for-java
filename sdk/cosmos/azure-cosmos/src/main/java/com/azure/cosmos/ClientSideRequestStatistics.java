// Copyright (c) Microsoft Corporation. All rights reserved.
// Licensed under the MIT License.
package com.azure.cosmos;

import com.azure.cosmos.implementation.HttpConstants;
import com.azure.cosmos.implementation.MetaDataDiagnosticsContext;
import com.azure.cosmos.implementation.OperationType;
import com.azure.cosmos.implementation.RequestTimeline;
import com.azure.cosmos.implementation.ResourceType;
import com.azure.cosmos.implementation.RetryContext;
import com.azure.cosmos.implementation.RxDocumentServiceRequest;
import com.azure.cosmos.implementation.SerializationDiagnosticsContext;
import com.azure.cosmos.implementation.Utils;
import com.azure.cosmos.implementation.directconnectivity.DirectBridgeInternal;
import com.azure.cosmos.implementation.directconnectivity.StoreResponse;
import com.azure.cosmos.implementation.directconnectivity.StoreResult;
import com.fasterxml.jackson.core.JsonGenerator;
import com.fasterxml.jackson.databind.SerializerProvider;
import com.fasterxml.jackson.databind.annotation.JsonSerialize;
import com.fasterxml.jackson.databind.ser.std.StdSerializer;
import com.sun.management.OperatingSystemMXBean;
import com.azure.cosmos.implementation.apachecommons.lang.StringUtils;

import java.io.IOException;
import java.lang.management.ManagementFactory;
import java.net.URI;
import java.time.Duration;
import java.time.LocalDateTime;
import java.time.ZoneOffset;
import java.time.ZonedDateTime;
import java.util.ArrayList;
import java.util.Collections;
import java.util.HashMap;
import java.util.HashSet;
import java.util.List;
import java.util.Map;
import java.util.Objects;
import java.util.Set;

@JsonSerialize(using = ClientSideRequestStatistics.ClientSideRequestStatisticsSerializer.class)
class ClientSideRequestStatistics {
    private static final int MAX_SUPPLEMENTAL_REQUESTS_FOR_TO_STRING = 10;

    private ConnectionMode connectionMode;

    private List<StoreResponseStatistics> responseStatisticsList;
    private List<StoreResponseStatistics> supplementalResponseStatisticsList;
    private Map<String, AddressResolutionStatistics> addressResolutionStatistics;

    private List<URI> contactedReplicas;
    private Set<URI> failedReplicas;
    private ZonedDateTime requestStartTimeUTC;
    private ZonedDateTime requestEndTimeUTC;
    private Set<URI> regionsContacted;
    private RetryContext retryContext;
    private GatewayStatistics gatewayStatistics;
    private RequestTimeline transportRequestTimeline;
    private MetaDataDiagnosticsContext metaDataDiagnosticsContext;
    private SerializationDiagnosticsContext serializationDiagnosticsContext;

    ClientSideRequestStatistics() {
        this.requestStartTimeUTC = ZonedDateTime.now(ZoneOffset.UTC);
        this.requestEndTimeUTC = ZonedDateTime.now(ZoneOffset.UTC);
        this.responseStatisticsList = new ArrayList<>();
        this.supplementalResponseStatisticsList = new ArrayList<>();
        this.addressResolutionStatistics = new HashMap<>();
        this.contactedReplicas = Collections.synchronizedList(new ArrayList<>());
        this.failedReplicas = Collections.synchronizedSet(new HashSet<>());
        this.regionsContacted = Collections.synchronizedSet(new HashSet<>());
        this.connectionMode = ConnectionMode.DIRECT;
<<<<<<< HEAD
        this.retryContext = retryContext;
        this.metaDataDiagnosticsContext = new MetaDataDiagnosticsContext();
        this.serializationDiagnosticsContext = new SerializationDiagnosticsContext();
=======
    }

    private static String formatDateTime(ZonedDateTime dateTime) {
        if (dateTime == null) {
            return null;
        }
        return dateTime.format(RESPONSE_TIME_FORMATTER);
>>>>>>> 366ee364
    }

    Duration getRequestLatency() {
        return Duration.between(requestStartTimeUTC, requestEndTimeUTC);
    }

    void recordResponse(RxDocumentServiceRequest request, StoreResult storeResult) {
        Objects.requireNonNull(request, "request is required and cannot be null.");
        ZonedDateTime responseTime = ZonedDateTime.now(ZoneOffset.UTC);
        connectionMode = ConnectionMode.DIRECT;

        StoreResponseStatistics storeResponseStatistics = new StoreResponseStatistics();
        storeResponseStatistics.requestResponseTime = responseTime;
        storeResponseStatistics.storeResult = storeResult;
        storeResponseStatistics.requestOperationType = request.getOperationType();
        storeResponseStatistics.requestResourceType = request.getResourceType();

        URI locationEndPoint = null;
        if (request.requestContext != null) {
            this.retryContext = new RetryContext(request.requestContext.retryContext);
            if (request.requestContext.locationEndpointToRoute != null) {
                locationEndPoint = request.requestContext.locationEndpointToRoute;
            }
        }

        synchronized (this) {
            if (responseTime.isAfter(this.requestEndTimeUTC)) {
                this.requestEndTimeUTC = responseTime;
            }

            if (locationEndPoint != null) {
                this.regionsContacted.add(locationEndPoint);
            }

            if (storeResponseStatistics.requestOperationType == OperationType.Head
                    || storeResponseStatistics.requestOperationType == OperationType.HeadFeed) {
                this.supplementalResponseStatisticsList.add(storeResponseStatistics);
            } else {
                this.responseStatisticsList.add(storeResponseStatistics);
            }
        }
    }

    void recordGatewayResponse(
        RxDocumentServiceRequest rxDocumentServiceRequest, StoreResponse storeResponse,
        CosmosClientException exception) {
        ZonedDateTime responseTime = ZonedDateTime.now(ZoneOffset.UTC);
        connectionMode = ConnectionMode.GATEWAY;
        synchronized (this) {
            if (responseTime.isAfter(this.requestEndTimeUTC)) {
                this.requestEndTimeUTC = responseTime;
            }

            if (rxDocumentServiceRequest != null
                    && rxDocumentServiceRequest.requestContext != null
                    && rxDocumentServiceRequest.requestContext.retryContext != null) {
                rxDocumentServiceRequest.requestContext.retryContext.retryEndTime = ZonedDateTime.now(ZoneOffset.UTC);
                this.retryContext = new RetryContext(rxDocumentServiceRequest.requestContext.retryContext);
            }

            this.gatewayStatistics = new GatewayStatistics();
            if (rxDocumentServiceRequest != null) {
                this.gatewayStatistics.operationType = rxDocumentServiceRequest.getOperationType();
            }
            if (storeResponse != null) {
                this.gatewayStatistics.statusCode = storeResponse.getStatus();
                this.gatewayStatistics.subStatusCode = DirectBridgeInternal.getSubStatusCode(storeResponse);
                this.gatewayStatistics.sessionToken = storeResponse
                                                          .getHeaderValue(HttpConstants.HttpHeaders.SESSION_TOKEN);
                this.gatewayStatistics.requestCharge = storeResponse
                                                           .getHeaderValue(HttpConstants.HttpHeaders.REQUEST_CHARGE);
                this.gatewayStatistics.requestTimeline = DirectBridgeInternal.getRequestTimeline(storeResponse);
            } else if (exception != null) {
                this.gatewayStatistics.statusCode = exception.getStatusCode();
                this.gatewayStatistics.subStatusCode = exception.getSubStatusCode();
                this.gatewayStatistics.requestTimeline = this.transportRequestTimeline;
            }
        }
    }

    void setTransportClientRequestTimeline(RequestTimeline transportRequestTimeline) {
        this.transportRequestTimeline = transportRequestTimeline;
    }

    String recordAddressResolutionStart(URI targetEndpoint) {
        String identifier = Utils.randomUUID().toString();

        AddressResolutionStatistics resolutionStatistics = new AddressResolutionStatistics();
        resolutionStatistics.startTime = ZonedDateTime.now(ZoneOffset.UTC);
        //  Very far in the future
        resolutionStatistics.endTime = ZonedDateTime.of(LocalDateTime.MAX, ZoneOffset.UTC);
        resolutionStatistics.targetEndpoint = targetEndpoint == null ? "<NULL>" : targetEndpoint.toString();

        synchronized (this) {
            this.addressResolutionStatistics.put(identifier, resolutionStatistics);
        }

        return identifier;
    }

    void recordAddressResolutionEnd(String identifier) {
        if (StringUtils.isEmpty(identifier)) {
            return;
        }
        ZonedDateTime responseTime = ZonedDateTime.now(ZoneOffset.UTC);

        synchronized (this) {
            if (!this.addressResolutionStatistics.containsKey(identifier)) {
                throw new IllegalArgumentException("Identifier " + identifier + " does not exist. Please call start "
                                                       + "before calling end");
            }

            if (responseTime.isAfter(this.requestEndTimeUTC)) {
                this.requestEndTimeUTC = responseTime;
            }

            AddressResolutionStatistics resolutionStatistics = this.addressResolutionStatistics.get(identifier);
            resolutionStatistics.endTime = responseTime;
        }
    }

    List<URI> getContactedReplicas() {
        return contactedReplicas;
    }

    void setContactedReplicas(List<URI> contactedReplicas) {
        this.contactedReplicas = Collections.synchronizedList(contactedReplicas);
    }

    Set<URI> getFailedReplicas() {
        return failedReplicas;
    }

    void setFailedReplicas(Set<URI> failedReplicas) {
        this.failedReplicas = Collections.synchronizedSet(failedReplicas);
    }

    Set<URI> getRegionsContacted() {
        return regionsContacted;
    }

    void setRegionsContacted(Set<URI> regionsContacted) {
        this.regionsContacted = Collections.synchronizedSet(regionsContacted);
    }

<<<<<<< HEAD
    MetaDataDiagnosticsContext getMetaDataDiagnosticsContext(){
        return this.metaDataDiagnosticsContext;
    }

    SerializationDiagnosticsContext getSerializationDiagnosticsContext(){
        return this.serializationDiagnosticsContext;
    }

    void recordRetryContext(RxDocumentServiceRequest request) {
        if(request.requestContext.retryContext != null) {
            request.requestContext.retryContext.retryEndTime =  ZonedDateTime.now(ZoneOffset.UTC);
=======
    void recordRetryContext(RxDocumentServiceRequest request) {
        if (request.requestContext.retryContext != null) {
            request.requestContext.retryContext.retryEndTime = ZonedDateTime.now(ZoneOffset.UTC);
>>>>>>> 366ee364
            this.retryContext = new RetryContext(request.requestContext.retryContext);
        }
    }

    static class StoreResponseStatistics {
        @JsonSerialize(using = StoreResult.StoreResultSerializer.class)
        StoreResult storeResult;
        @JsonSerialize(using = ZonedDateTimeSerializer.class)
        ZonedDateTime requestResponseTime;
        ResourceType requestResourceType;
        OperationType requestOperationType;
    }

    private static class SystemInformation {
        String usedMemory;
        String availableMemory;
        String processCpuLoad;
        String systemCpuLoad;

        public String getUsedMemory() {
            return usedMemory;
        }

        public String getAvailableMemory() {
            return availableMemory;
        }

        public String getProcessCpuLoad() {
            return processCpuLoad;
        }

        public String getSystemCpuLoad() {
            return systemCpuLoad;
        }
    }

<<<<<<< HEAD
    static class ClientSideRequestStatisticsSerializer extends StdSerializer<ClientSideRequestStatistics> {
=======
    private static class ZonedDateTimeSerializer extends StdSerializer<ZonedDateTime> {

        private static final long serialVersionUID = -1029068207700658765L;

        ZonedDateTimeSerializer() {
            super(ZonedDateTime.class);
        }

        @Override
        public void serialize(
            ZonedDateTime zonedDateTime,
            JsonGenerator jsonGenerator,
            SerializerProvider serializerProvider) throws IOException {
            jsonGenerator.writeObject(formatDateTime(zonedDateTime));
        }
    }

    public static class ClientSideRequestStatisticsSerializer extends StdSerializer<ClientSideRequestStatistics> {
>>>>>>> 366ee364

        private static final long serialVersionUID = -2746532297176812860L;

        ClientSideRequestStatisticsSerializer() {
            super(ClientSideRequestStatistics.class);
        }

        @Override
        public void serialize(
            ClientSideRequestStatistics statistics, JsonGenerator generator, SerializerProvider provider) throws
            IOException {
            generator.writeStartObject();
            long requestLatency = statistics.getRequestLatency().toMillis();
            generator.writeNumberField("requestLatency", requestLatency);
            generator.writeStringField("requestStartTimeUTC", ZonedDateTimeSerializer.formatDateTime(statistics.requestStartTimeUTC));
            generator.writeStringField("requestEndTimeUTC", ZonedDateTimeSerializer.formatDateTime(statistics.requestEndTimeUTC));
            generator.writeObjectField("connectionMode", statistics.connectionMode);
            generator.writeObjectField("responseStatisticsList", statistics.responseStatisticsList);
            int supplementalResponseStatisticsListCount = statistics.supplementalResponseStatisticsList.size();
            int initialIndex =
                Math.max(supplementalResponseStatisticsListCount - MAX_SUPPLEMENTAL_REQUESTS_FOR_TO_STRING, 0);
            if (initialIndex != 0) {
                List<StoreResponseStatistics> subList = statistics.supplementalResponseStatisticsList
                                                            .subList(initialIndex,
                                                                     supplementalResponseStatisticsListCount);
                generator.writeObjectField("supplementalResponseStatisticsList", subList);
            } else {
                generator
                    .writeObjectField("supplementalResponseStatisticsList",
                                      statistics.supplementalResponseStatisticsList);
            }

            generator.writeObjectField("addressResolutionStatistics", statistics.addressResolutionStatistics);
            generator.writeObjectField("regionsContacted", statistics.regionsContacted);
            generator.writeObjectField("retryContext", statistics.retryContext);
            generator.writeObjectField("metaDataDiagnosticsContext", statistics.getMetaDataDiagnosticsContext());
            generator.writeObjectField("serializationDiagnosticsContext", statistics.getSerializationDiagnosticsContext());
            generator.writeObjectField("gatewayStatistics", statistics.gatewayStatistics);

            try {
                SystemInformation systemInformation = new SystemInformation();
                long totalMemory = Runtime.getRuntime().totalMemory() / 1024;
                long freeMemory = Runtime.getRuntime().freeMemory() / 1024;
                long maxMemory = Runtime.getRuntime().maxMemory() / 1024;
                systemInformation.usedMemory = totalMemory - freeMemory + " KB";
                systemInformation.availableMemory = (maxMemory - (totalMemory - freeMemory)) + " KB";

                OperatingSystemMXBean mbean = (com.sun.management.OperatingSystemMXBean)
                                                  ManagementFactory.getOperatingSystemMXBean();
                systemInformation.processCpuLoad = mbean.getProcessCpuLoad() * 100 + " %";
                systemInformation.systemCpuLoad = mbean.getSystemCpuLoad() * 100 + " %";
                generator.writeObjectField("systemInformation", systemInformation);
            } catch (Exception e) {
                // Error while evaluating system information, do nothing
            }
            generator.writeEndObject();
        }
    }

    private static class AddressResolutionStatistics {
        @JsonSerialize(using = ZonedDateTimeSerializer.class)
        ZonedDateTime startTime;
        @JsonSerialize(using = ZonedDateTimeSerializer.class)
        ZonedDateTime endTime;
        String targetEndpoint;
    }

    private static class GatewayStatistics {
        String sessionToken;
        OperationType operationType;
        int statusCode;
        int subStatusCode;
        String requestCharge;
        RequestTimeline requestTimeline;

        public String getSessionToken() {
            return sessionToken;
        }

        public OperationType getOperationType() {
            return operationType;
        }

        public int getStatusCode() {
            return statusCode;
        }

        public int getSubStatusCode() {
            return subStatusCode;
        }

        public String getRequestCharge() {
            return requestCharge;
        }

        public RequestTimeline getRequestTimeline() {
            return requestTimeline;
        }
    }
}<|MERGE_RESOLUTION|>--- conflicted
+++ resolved
@@ -28,11 +28,13 @@
 import java.time.LocalDateTime;
 import java.time.ZoneOffset;
 import java.time.ZonedDateTime;
+import java.time.format.DateTimeFormatter;
 import java.util.ArrayList;
 import java.util.Collections;
 import java.util.HashMap;
 import java.util.HashSet;
 import java.util.List;
+import java.util.Locale;
 import java.util.Map;
 import java.util.Objects;
 import java.util.Set;
@@ -40,6 +42,8 @@
 @JsonSerialize(using = ClientSideRequestStatistics.ClientSideRequestStatisticsSerializer.class)
 class ClientSideRequestStatistics {
     private static final int MAX_SUPPLEMENTAL_REQUESTS_FOR_TO_STRING = 10;
+    private static final DateTimeFormatter RESPONSE_TIME_FORMATTER =
+        DateTimeFormatter.ofPattern("dd MMM yyyy HH:mm:ss" + ".SSS").withLocale(Locale.US);
 
     private ConnectionMode connectionMode;
 
@@ -68,19 +72,8 @@
         this.failedReplicas = Collections.synchronizedSet(new HashSet<>());
         this.regionsContacted = Collections.synchronizedSet(new HashSet<>());
         this.connectionMode = ConnectionMode.DIRECT;
-<<<<<<< HEAD
-        this.retryContext = retryContext;
         this.metaDataDiagnosticsContext = new MetaDataDiagnosticsContext();
         this.serializationDiagnosticsContext = new SerializationDiagnosticsContext();
-=======
-    }
-
-    private static String formatDateTime(ZonedDateTime dateTime) {
-        if (dateTime == null) {
-            return null;
-        }
-        return dateTime.format(RESPONSE_TIME_FORMATTER);
->>>>>>> 366ee364
     }
 
     Duration getRequestLatency() {
@@ -226,7 +219,6 @@
         this.regionsContacted = Collections.synchronizedSet(regionsContacted);
     }
 
-<<<<<<< HEAD
     MetaDataDiagnosticsContext getMetaDataDiagnosticsContext(){
         return this.metaDataDiagnosticsContext;
     }
@@ -238,11 +230,6 @@
     void recordRetryContext(RxDocumentServiceRequest request) {
         if(request.requestContext.retryContext != null) {
             request.requestContext.retryContext.retryEndTime =  ZonedDateTime.now(ZoneOffset.UTC);
-=======
-    void recordRetryContext(RxDocumentServiceRequest request) {
-        if (request.requestContext.retryContext != null) {
-            request.requestContext.retryContext.retryEndTime = ZonedDateTime.now(ZoneOffset.UTC);
->>>>>>> 366ee364
             this.retryContext = new RetryContext(request.requestContext.retryContext);
         }
     }
@@ -279,28 +266,7 @@
         }
     }
 
-<<<<<<< HEAD
-    static class ClientSideRequestStatisticsSerializer extends StdSerializer<ClientSideRequestStatistics> {
-=======
-    private static class ZonedDateTimeSerializer extends StdSerializer<ZonedDateTime> {
-
-        private static final long serialVersionUID = -1029068207700658765L;
-
-        ZonedDateTimeSerializer() {
-            super(ZonedDateTime.class);
-        }
-
-        @Override
-        public void serialize(
-            ZonedDateTime zonedDateTime,
-            JsonGenerator jsonGenerator,
-            SerializerProvider serializerProvider) throws IOException {
-            jsonGenerator.writeObject(formatDateTime(zonedDateTime));
-        }
-    }
-
     public static class ClientSideRequestStatisticsSerializer extends StdSerializer<ClientSideRequestStatistics> {
->>>>>>> 366ee364
 
         private static final long serialVersionUID = -2746532297176812860L;
 
