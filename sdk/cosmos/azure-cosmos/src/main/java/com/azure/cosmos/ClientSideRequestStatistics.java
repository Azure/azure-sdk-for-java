// Copyright (c) Microsoft Corporation. All rights reserved.
// Licensed under the MIT License.
package com.azure.cosmos;

import com.azure.cosmos.implementation.HttpConstants;
import com.azure.cosmos.implementation.OperationType;
import com.azure.cosmos.implementation.ResourceType;
import com.azure.cosmos.implementation.RetryContext;
import com.azure.cosmos.implementation.RxDocumentServiceRequest;
import com.azure.cosmos.implementation.Utils;
import com.azure.cosmos.implementation.directconnectivity.DirectBridgeInternal;
import com.azure.cosmos.implementation.directconnectivity.StoreResponse;
import com.azure.cosmos.implementation.directconnectivity.StoreResult;
import com.fasterxml.jackson.core.JsonGenerator;
import com.fasterxml.jackson.core.JsonProcessingException;
import com.fasterxml.jackson.databind.ObjectMapper;
import com.fasterxml.jackson.databind.SerializerProvider;
import com.fasterxml.jackson.databind.annotation.JsonSerialize;
import com.fasterxml.jackson.databind.ser.std.StdSerializer;
import com.sun.management.OperatingSystemMXBean;
import org.apache.commons.lang3.StringUtils;

import java.io.IOException;
import java.lang.management.ManagementFactory;
import java.net.URI;
import java.time.Duration;
import java.time.LocalDateTime;
import java.time.ZoneOffset;
import java.time.ZonedDateTime;
import java.time.format.DateTimeFormatter;
import java.util.ArrayList;
import java.util.HashMap;
import java.util.HashSet;
import java.util.List;
import java.util.Locale;
import java.util.Map;
import java.util.Set;

class ClientSideRequestStatistics {

    private static final int MAX_SUPPLEMENTAL_REQUESTS_FOR_TO_STRING = 10;

    private static final DateTimeFormatter RESPONSE_TIME_FORMATTER =
        DateTimeFormatter.ofPattern("dd MMM yyyy HH:mm:ss" + ".SSS").withLocale(Locale.US);
    private final static OperatingSystemMXBean mbean = (com.sun.management.OperatingSystemMXBean)ManagementFactory.getOperatingSystemMXBean();

<<<<<<< HEAD
    private final ObjectMapper objectMapper = new ObjectMapper();

    private ConnectionMode connectionMode;

    public List<StoreResponseStatistics> responseStatisticsList;
    public List<StoreResponseStatistics> supplementalResponseStatisticsList;
    public Map<String, AddressResolutionStatistics> addressResolutionStatistics;
=======
    private final ZonedDateTime requestStartTime;
    private ZonedDateTime requestEndTime;

    private ConnectionMode connectionMode;
    
    private final List<StoreResponseStatistics> responseStatisticsList;
    private final List<StoreResponseStatistics> supplementalResponseStatisticsList;
    private final Map<String, AddressResolutionStatistics> addressResolutionStatistics;

    private GatewayStatistic gatewayStatistic;
>>>>>>> 6555a473

    private List<URI> contactedReplicas;
    private Set<URI> failedReplicas;
    @JsonSerialize(using = ZonedDateTimeSerializer.class)
    public ZonedDateTime requestStartTime;
    @JsonSerialize(using = ZonedDateTimeSerializer.class)
    public ZonedDateTime requestEndTime;
    public long requestLatency;
    public Set<URI> regionsContacted;
    public RetryContext retryContext;
    public GatewayStatistics gatewayStatistics;
    public SystemInformation systemInformation;

    ClientSideRequestStatistics() {
        this.requestStartTime = ZonedDateTime.now(ZoneOffset.UTC);
        this.requestEndTime = ZonedDateTime.now(ZoneOffset.UTC);
        this.responseStatisticsList = new ArrayList<>();
        this.supplementalResponseStatisticsList = new ArrayList<>();
        this.addressResolutionStatistics = new HashMap<>();
        this.contactedReplicas = new ArrayList<>();
        this.failedReplicas = new HashSet<>();
        this.regionsContacted = new HashSet<>();
        this.connectionMode = ConnectionMode.DIRECT;
        this.systemInformation = new SystemInformation();
        this.retryContext = retryContext;
    }

    Duration getRequestLatency() {
        return Duration.between(requestStartTime, requestEndTime);
    }

    void recordResponse(RxDocumentServiceRequest request, StoreResult storeResult) {
        ZonedDateTime responseTime = ZonedDateTime.now(ZoneOffset.UTC);
        connectionMode = ConnectionMode.DIRECT;

        StoreResponseStatistics storeResponseStatistics = new StoreResponseStatistics();
        storeResponseStatistics.requestResponseTime = responseTime;
        storeResponseStatistics.storeResult = storeResult;
        storeResponseStatistics.requestOperationType = request.getOperationType();
        storeResponseStatistics.requestResourceType = request.getResourceType();

        URI locationEndPoint = null;
        if(request != null && request.requestContext != null) {
            this.retryContext = new RetryContext(request.requestContext.retryContext);
            if (request.requestContext.locationEndpointToRoute != null) {
                locationEndPoint = request.requestContext.locationEndpointToRoute;
            }
        }

        synchronized (this) {
            if (responseTime.isAfter(this.requestEndTime)) {
                this.requestEndTime = responseTime;
            }

            if (locationEndPoint != null) {
                this.regionsContacted.add(locationEndPoint);
            }

            if (storeResponseStatistics.requestOperationType == OperationType.Head
                    || storeResponseStatistics.requestOperationType == OperationType.HeadFeed) {
                this.supplementalResponseStatisticsList.add(storeResponseStatistics);
            } else {
                this.responseStatisticsList.add(storeResponseStatistics);
            }
        }
    }

    void recordGatewayResponse(RxDocumentServiceRequest rxDocumentServiceRequest, StoreResponse storeResponse, CosmosClientException exception) {
        ZonedDateTime responseTime = ZonedDateTime.now(ZoneOffset.UTC);
        connectionMode = ConnectionMode.GATEWAY;
        synchronized (this) {
            if (responseTime.isAfter(this.requestEndTime)) {
                this.requestEndTime = responseTime;
            }

            if(rxDocumentServiceRequest != null && rxDocumentServiceRequest.requestContext != null) {
                this.retryContext = new RetryContext(rxDocumentServiceRequest.requestContext.retryContext);
            }

            this.gatewayStatistics = new GatewayStatistics();
            this.gatewayStatistics.operationType = rxDocumentServiceRequest.getOperationType();
            if (storeResponse != null) {
                this.gatewayStatistics.statusCode = storeResponse.getStatus();
                this.gatewayStatistics.subStatusCode = DirectBridgeInternal.getSubStatusCode(storeResponse);
                this.gatewayStatistics.sessionToken = storeResponse.getHeaderValue(HttpConstants.HttpHeaders.SESSION_TOKEN);
                this.gatewayStatistics.requestCharge = storeResponse.getHeaderValue(HttpConstants.HttpHeaders.REQUEST_CHARGE);
            } else if(exception != null){
                this.gatewayStatistics.statusCode = exception.getStatusCode();
                this.gatewayStatistics.subStatusCode = exception.getSubStatusCode();
            }
        }
    }


    String recordAddressResolutionStart(URI targetEndpoint) {
        String identifier = Utils.randomUUID().toString();

        AddressResolutionStatistics resolutionStatistics = new AddressResolutionStatistics();
        resolutionStatistics.startTime = ZonedDateTime.now(ZoneOffset.UTC);
        //  Very far in the future
        resolutionStatistics.endTime = ZonedDateTime.of(LocalDateTime.MAX, ZoneOffset.UTC);
        resolutionStatistics.targetEndpoint = targetEndpoint == null ? "<NULL>" : targetEndpoint.toString();

        synchronized (this) {
            this.addressResolutionStatistics.put(identifier, resolutionStatistics);
        }

        return identifier;
    }

    void recordAddressResolutionEnd(String identifier) {
        if (StringUtils.isEmpty(identifier)) {
            return;
        }
        ZonedDateTime responseTime = ZonedDateTime.now(ZoneOffset.UTC);

        synchronized (this) {
            if (!this.addressResolutionStatistics.containsKey(identifier)) {
                throw new IllegalArgumentException("Identifier " + identifier + " does not exist. Please call start before calling end");
            }

            if (responseTime.isAfter(this.requestEndTime)) {
                this.requestEndTime = responseTime;
            }

            AddressResolutionStatistics resolutionStatistics = this.addressResolutionStatistics.get(identifier);
            resolutionStatistics.endTime = responseTime;
        }
    }

    @Override
    public String toString() {
        //  need to lock in case of concurrent operations. this should be extremely rare since toString()
        //  should only be called at the end of request.
        synchronized (this) {
<<<<<<< HEAD
            requestLatency= getRequestLatency().toMillis();
=======

            //  first trace request start time, as well as total non-head/headfeed requests made.
            stringBuilder.append("RequestStartTime: ")
                .append("\"").append(this.requestStartTime.format(RESPONSE_TIME_FORMATTER)).append("\"")
                .append(", ")
                .append("RequestEndTime: ")
                .append("\"").append(this.requestEndTime.format(RESPONSE_TIME_FORMATTER)).append("\"")
                .append(", ")
                .append("Duration: ")
                .append(Duration.between(requestStartTime, requestEndTime).toMillis())
                .append(" ms, ")
                .append("Connection Mode : " + this.connectionMode.toString() + ", ")
                .append("NUMBER of regions attempted: ")
                .append(this.regionsContacted.isEmpty() ? 1 : this.regionsContacted.size())
                .append(System.lineSeparator());

            //  take all responses here - this should be limited in number and each one contains relevant information.
            for (StoreResponseStatistics storeResponseStatistics : this.responseStatisticsList) {
                stringBuilder.append(storeResponseStatistics.toString()).append(System.lineSeparator());
            }

            //  take all responses here - this should be limited in number and each one is important.
            for (AddressResolutionStatistics value : this.addressResolutionStatistics.values()) {
                stringBuilder.append(value.toString()).append(System.lineSeparator());
            }

>>>>>>> 6555a473
            //  only take last 10 responses from this list - this has potential of having large number of entries.
            //  since this is for establishing consistency, we can make do with the last responses to paint a
            //  meaningful picture.
            int supplementalResponseStatisticsListCount = this.supplementalResponseStatisticsList.size();
            int initialIndex =
                Math.max(supplementalResponseStatisticsListCount - MAX_SUPPLEMENTAL_REQUESTS_FOR_TO_STRING, 0);
            if (initialIndex != 0) {
<<<<<<< HEAD
                this.supplementalResponseStatisticsList.removeAll(this.supplementalResponseStatisticsList.subList(0, initialIndex));
=======
                stringBuilder.append("  -- Displaying only the last ")
                    .append(MAX_SUPPLEMENTAL_REQUESTS_FOR_TO_STRING)
                    .append(" head/headfeed requests. Total head/headfeed requests: ")
                    .append(supplementalResponseStatisticsListCount);
            }
            for (int i = initialIndex; i < supplementalResponseStatisticsListCount; i++) {
                stringBuilder.append(this.supplementalResponseStatisticsList.get(i).toString())
                    .append(System.lineSeparator());
>>>>>>> 6555a473
            }
            try {
                return objectMapper.writeValueAsString(this);
            } catch (JsonProcessingException e) {
                e.printStackTrace();
            }
            printSystemInformation();
        }
        return StringUtils.EMPTY;
    }

    List<URI> getContactedReplicas() {
        return contactedReplicas;
    }

    void setContactedReplicas(List<URI> contactedReplicas) {
        this.contactedReplicas = contactedReplicas;
    }

    Set<URI> getFailedReplicas() {
        return failedReplicas;
    }

    void setFailedReplicas(Set<URI> failedReplicas) {
        this.failedReplicas = failedReplicas;
    }

    Set<URI> getRegionsContacted() {
        return regionsContacted;
    }

    void setRegionsContacted(Set<URI> regionsContacted) {
        this.regionsContacted = regionsContacted;
    }

    private void printSystemInformation() {
        try {
            long totalMemory = Runtime.getRuntime().totalMemory() / 1024;
            long freeMemory = Runtime.getRuntime().freeMemory() / 1024;
            long maxMemory = Runtime.getRuntime().maxMemory() / 1024;
            this.systemInformation.usedMemory = totalMemory - freeMemory + " KB";
            this.systemInformation.availableMemory = (maxMemory - (totalMemory - freeMemory)) + " KB";

            OperatingSystemMXBean mbean = (com.sun.management.OperatingSystemMXBean)
                ManagementFactory.getOperatingSystemMXBean();
            this.systemInformation.processCpuLoad = mbean.getProcessCpuLoad()*100 +  " %";
            this.systemInformation.systemCpuLoad = mbean.getSystemCpuLoad()*100 +  " %";
        } catch (Exception e) {
            // Error while evaluating system information, do nothing
        }
    }

    private static String formatDateTime(ZonedDateTime dateTime) {
        if (dateTime == null) {
            return null;
        }
        return dateTime.format(RESPONSE_TIME_FORMATTER);
    }

    public void recordRetryContext(RxDocumentServiceRequest request) {
        this.retryContext = new RetryContext(request.requestContext.retryContext);
    }

<<<<<<< HEAD
    public static class StoreResponseStatistics {
        @JsonSerialize(using = StoreResult.StoreResultSerializer.class)
        public StoreResult storeResult;
        @JsonSerialize(using = ZonedDateTimeSerializer.class)
        public ZonedDateTime requestResponseTime;
        public ResourceType requestResourceType;
        public OperationType requestOperationType;
=======
        @Override
        public String toString() {
            return "StoreResponseStatistics{"
                       + "requestResponseTime=\"" + formatDateTime(requestResponseTime) + "\"" +
                       ", storeResult=" + storeResult
                       + ", requestResourceType=" + requestResourceType 
                       + ", requestOperationType=" + requestOperationType 
                       + '}';
        }
>>>>>>> 6555a473
    }

    private class AddressResolutionStatistics {
        @JsonSerialize(using = ZonedDateTimeSerializer.class)
        public ZonedDateTime startTime;
        @JsonSerialize(using = ZonedDateTimeSerializer.class)
        public ZonedDateTime endTime;
        public String targetEndpoint;
    }

    private class GatewayStatistics {
        public String sessionToken;
        public OperationType operationType;
        public int statusCode;
        public int subStatusCode;
        public String requestCharge;
    }

    private class SystemInformation {
        public String usedMemory;
        public String availableMemory;
        public String processCpuLoad;
        public String systemCpuLoad;
    }

    private static class ZonedDateTimeSerializer extends StdSerializer<ZonedDateTime> {

        public ZonedDateTimeSerializer() {
            super(ZonedDateTime.class);
        }

        @Override
        public void serialize(ZonedDateTime zonedDateTime,
                              JsonGenerator jsonGenerator,
                              SerializerProvider serializerProvider) throws IOException {
            jsonGenerator.writeString(formatDateTime(zonedDateTime));
        }
    }
}<|MERGE_RESOLUTION|>--- conflicted
+++ resolved
@@ -44,7 +44,6 @@
         DateTimeFormatter.ofPattern("dd MMM yyyy HH:mm:ss" + ".SSS").withLocale(Locale.US);
     private final static OperatingSystemMXBean mbean = (com.sun.management.OperatingSystemMXBean)ManagementFactory.getOperatingSystemMXBean();
 
-<<<<<<< HEAD
     private final ObjectMapper objectMapper = new ObjectMapper();
 
     private ConnectionMode connectionMode;
@@ -52,18 +51,6 @@
     public List<StoreResponseStatistics> responseStatisticsList;
     public List<StoreResponseStatistics> supplementalResponseStatisticsList;
     public Map<String, AddressResolutionStatistics> addressResolutionStatistics;
-=======
-    private final ZonedDateTime requestStartTime;
-    private ZonedDateTime requestEndTime;
-
-    private ConnectionMode connectionMode;
-    
-    private final List<StoreResponseStatistics> responseStatisticsList;
-    private final List<StoreResponseStatistics> supplementalResponseStatisticsList;
-    private final Map<String, AddressResolutionStatistics> addressResolutionStatistics;
-
-    private GatewayStatistic gatewayStatistic;
->>>>>>> 6555a473
 
     private List<URI> contactedReplicas;
     private Set<URI> failedReplicas;
@@ -199,36 +186,7 @@
         //  need to lock in case of concurrent operations. this should be extremely rare since toString()
         //  should only be called at the end of request.
         synchronized (this) {
-<<<<<<< HEAD
             requestLatency= getRequestLatency().toMillis();
-=======
-
-            //  first trace request start time, as well as total non-head/headfeed requests made.
-            stringBuilder.append("RequestStartTime: ")
-                .append("\"").append(this.requestStartTime.format(RESPONSE_TIME_FORMATTER)).append("\"")
-                .append(", ")
-                .append("RequestEndTime: ")
-                .append("\"").append(this.requestEndTime.format(RESPONSE_TIME_FORMATTER)).append("\"")
-                .append(", ")
-                .append("Duration: ")
-                .append(Duration.between(requestStartTime, requestEndTime).toMillis())
-                .append(" ms, ")
-                .append("Connection Mode : " + this.connectionMode.toString() + ", ")
-                .append("NUMBER of regions attempted: ")
-                .append(this.regionsContacted.isEmpty() ? 1 : this.regionsContacted.size())
-                .append(System.lineSeparator());
-
-            //  take all responses here - this should be limited in number and each one contains relevant information.
-            for (StoreResponseStatistics storeResponseStatistics : this.responseStatisticsList) {
-                stringBuilder.append(storeResponseStatistics.toString()).append(System.lineSeparator());
-            }
-
-            //  take all responses here - this should be limited in number and each one is important.
-            for (AddressResolutionStatistics value : this.addressResolutionStatistics.values()) {
-                stringBuilder.append(value.toString()).append(System.lineSeparator());
-            }
-
->>>>>>> 6555a473
             //  only take last 10 responses from this list - this has potential of having large number of entries.
             //  since this is for establishing consistency, we can make do with the last responses to paint a
             //  meaningful picture.
@@ -236,18 +194,7 @@
             int initialIndex =
                 Math.max(supplementalResponseStatisticsListCount - MAX_SUPPLEMENTAL_REQUESTS_FOR_TO_STRING, 0);
             if (initialIndex != 0) {
-<<<<<<< HEAD
                 this.supplementalResponseStatisticsList.removeAll(this.supplementalResponseStatisticsList.subList(0, initialIndex));
-=======
-                stringBuilder.append("  -- Displaying only the last ")
-                    .append(MAX_SUPPLEMENTAL_REQUESTS_FOR_TO_STRING)
-                    .append(" head/headfeed requests. Total head/headfeed requests: ")
-                    .append(supplementalResponseStatisticsListCount);
-            }
-            for (int i = initialIndex; i < supplementalResponseStatisticsListCount; i++) {
-                stringBuilder.append(this.supplementalResponseStatisticsList.get(i).toString())
-                    .append(System.lineSeparator());
->>>>>>> 6555a473
             }
             try {
                 return objectMapper.writeValueAsString(this);
@@ -311,7 +258,6 @@
         this.retryContext = new RetryContext(request.requestContext.retryContext);
     }
 
-<<<<<<< HEAD
     public static class StoreResponseStatistics {
         @JsonSerialize(using = StoreResult.StoreResultSerializer.class)
         public StoreResult storeResult;
@@ -319,17 +265,6 @@
         public ZonedDateTime requestResponseTime;
         public ResourceType requestResourceType;
         public OperationType requestOperationType;
-=======
-        @Override
-        public String toString() {
-            return "StoreResponseStatistics{"
-                       + "requestResponseTime=\"" + formatDateTime(requestResponseTime) + "\"" +
-                       ", storeResult=" + storeResult
-                       + ", requestResourceType=" + requestResourceType 
-                       + ", requestOperationType=" + requestOperationType 
-                       + '}';
-        }
->>>>>>> 6555a473
     }
 
     private class AddressResolutionStatistics {
