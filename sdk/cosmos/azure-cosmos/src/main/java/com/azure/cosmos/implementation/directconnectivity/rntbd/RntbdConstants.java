--- conflicted
+++ resolved
@@ -499,11 +499,7 @@
         ConsistencyLevel((short) 0x0010, RntbdTokenType.Byte, false),
         EntityId((short) 0x0011, RntbdTokenType.String, false),
         ResourceSchemaName((short) 0x0012, RntbdTokenType.SmallString, false),
-<<<<<<< HEAD
-        ReplicaPath((short) 0x0013, RntbdTokenType.String, false),
-=======
         ReplicaPath((short) 0x0013, RntbdTokenType.String, false), // true in direct, but not for thin client
->>>>>>> ed5ac4b1
         ResourceTokenExpiry((short) 0x0014, RntbdTokenType.ULong, false),
         DatabaseName((short) 0x0015, RntbdTokenType.String, false),
         CollectionName((short) 0x0016, RntbdTokenType.String, false),
@@ -602,11 +598,7 @@
         PriorityLevel((short) 0x00BF, RntbdTokenType.Byte, false),
         GlobalDatabaseAccountName((short) 0x00CE, RntbdTokenType.String, false);
 
-<<<<<<< HEAD
-        public static final List<RntbdConstants.RntbdRequestHeader> thinClientHeadersInOrderList = Arrays.asList(
-=======
         public static final List<RntbdRequestHeader> thinClientHeadersInOrderList = Arrays.asList(
->>>>>>> ed5ac4b1
             EffectivePartitionKey,
             GlobalDatabaseAccountName,
             DatabaseName,
@@ -626,10 +618,7 @@
 
         public static final Set<Short> thinClientProxyExcludedSet;
         public static final Set<Short> thinClientProxyOrderedOrExcludedSet;
-<<<<<<< HEAD
-=======
-
->>>>>>> ed5ac4b1
+
         public static final Map<Short, RntbdRequestHeader> map;
         public static final EnumSet<RntbdRequestHeader> set = EnumSet.allOf(RntbdRequestHeader.class);
 
@@ -637,17 +626,6 @@
             final Collector<RntbdRequestHeader, ?, Map<Short, RntbdRequestHeader>> collector = Collectors.toMap(RntbdRequestHeader::id, h -> h);
             thinClientProxyOrderedOrExcludedSet =
                 Stream.concat(
-<<<<<<< HEAD
-                    thinClientExclusionList.stream(),
-                    thinClientHeadersInOrderList.stream()
-                )
-                .map(RntbdRequestHeader::id)
-                .collect(Collectors.toSet());
-            thinClientProxyExcludedSet =
-               thinClientExclusionList.stream()
-                  .map(RntbdRequestHeader::id)
-                  .collect(Collectors.toSet());
-=======
                           thinClientExclusionList.stream(),
                           thinClientHeadersInOrderList.stream()
                       )
@@ -657,7 +635,6 @@
                 thinClientExclusionList.stream()
                                        .map(RntbdRequestHeader::id)
                                        .collect(Collectors.toSet());
->>>>>>> ed5ac4b1
             map = set.stream().collect(collector);
         }
 
