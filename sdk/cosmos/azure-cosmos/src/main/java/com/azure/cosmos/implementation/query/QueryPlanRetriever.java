--- conflicted
+++ resolved
@@ -62,11 +62,7 @@
 
         // TODO @fabianm wire up clientContext
         final DocumentClientRetryPolicy retryPolicyInstance =
-<<<<<<< HEAD
             queryClient.getResetSessionTokenRetryPolicy().getRequestPolicy(diagnosticsClientContext);
-=======
-            queryClient.getResetSessionTokenRetryPolicy().getRequestPolicy(null);
->>>>>>> 177aca74
 
         Function<RxDocumentServiceRequest, Mono<PartitionedQueryExecutionInfo>> executeFunc = req -> {
             return BackoffRetryUtility.executeRetry(() -> {
