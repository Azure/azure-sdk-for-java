// Copyright (c) Microsoft Corporation. All rights reserved.
// Licensed under the MIT License.
package com.azure.cosmos;

import com.azure.cosmos.implementation.ClientSideRequestStatistics;
import com.azure.cosmos.implementation.DiagnosticsClientContext;
import com.azure.cosmos.implementation.FeedResponseDiagnostics;
import com.azure.cosmos.implementation.ImplementationBridgeHelpers;
import com.azure.cosmos.implementation.Utils;
import com.azure.cosmos.implementation.guava25.collect.ImmutableList;
import com.azure.cosmos.implementation.guava25.collect.ImmutableSet;
import com.azure.cosmos.util.Beta;
import com.fasterxml.jackson.core.JsonProcessingException;
import com.fasterxml.jackson.databind.ObjectMapper;
import com.fasterxml.jackson.databind.node.ObjectNode;
import org.slf4j.Logger;
import org.slf4j.LoggerFactory;

import java.net.URI;
import java.time.Duration;
import java.time.Instant;
import java.util.Collections;
import java.util.HashSet;
import java.util.List;
import java.util.Set;
import java.util.concurrent.atomic.AtomicBoolean;

/**
 * This class represents response diagnostic statistics associated with a request to Azure Cosmos DB
 */
public final class CosmosDiagnostics {
    private static final Logger LOGGER = LoggerFactory.getLogger(CosmosDiagnostics.class);
    private static final ObjectMapper OBJECT_MAPPER = new ObjectMapper();
    private static final String COSMOS_DIAGNOSTICS_KEY = "cosmosDiagnostics";

    private ClientSideRequestStatistics clientSideRequestStatistics;
    private FeedResponseDiagnostics feedResponseDiagnostics;
    private final AtomicBoolean diagnosticsCapturedInPagedFlux;

    static final String USER_AGENT = Utils.getUserAgent();
    static final String USER_AGENT_KEY = "userAgent";

    CosmosDiagnostics(DiagnosticsClientContext diagnosticsClientContext) {
        this.diagnosticsCapturedInPagedFlux = new AtomicBoolean(false);
        this.clientSideRequestStatistics = new ClientSideRequestStatistics(diagnosticsClientContext);
    }

    CosmosDiagnostics(FeedResponseDiagnostics feedResponseDiagnostics) {
        this.diagnosticsCapturedInPagedFlux = new AtomicBoolean(false);
        this.feedResponseDiagnostics = feedResponseDiagnostics;
    }

    CosmosDiagnostics(CosmosDiagnostics toBeCloned) {
        if (toBeCloned.feedResponseDiagnostics != null) {
            this.feedResponseDiagnostics = new FeedResponseDiagnostics(toBeCloned.feedResponseDiagnostics);
        }

        if (toBeCloned.clientSideRequestStatistics != null) {
            this.clientSideRequestStatistics = new ClientSideRequestStatistics(toBeCloned.clientSideRequestStatistics);
        }

        this.diagnosticsCapturedInPagedFlux = new AtomicBoolean(toBeCloned.diagnosticsCapturedInPagedFlux.get());
    }

    ClientSideRequestStatistics clientSideRequestStatistics() {
        return clientSideRequestStatistics;
    }

    CosmosDiagnostics clientSideRequestStatistics(ClientSideRequestStatistics clientSideRequestStatistics) {
        this.clientSideRequestStatistics = clientSideRequestStatistics;
        return this;
    }

    /**
     * Retrieves Response Diagnostic String
     *
     * @return Response Diagnostic String
     */
    @Override
    public String toString() {
        StringBuilder stringBuilder = new StringBuilder();
        fillCosmosDiagnostics(null, stringBuilder);
        return stringBuilder.toString();
    }

    /**
     * Retrieves duration related to the completion of the request.
     * This represents end to end duration of an operation including all the retries.
     * This is meant for point operation only, for query please use toString() to get full query diagnostics.
     *
     * @return request completion duration
     */
    public Duration getDuration() {
        if (this.feedResponseDiagnostics != null) {

            List<ClientSideRequestStatistics> statistics =
                this.feedResponseDiagnostics.getClientSideRequestStatisticsList();
            if (statistics == null) {
                return Duration.ZERO;
            }

            Instant min = Instant.MAX;
            Instant max = Instant.MIN;
            for (ClientSideRequestStatistics s: statistics) {
                if (s.getRequestStartTimeUTC() != null &&
                    s.getRequestStartTimeUTC().isBefore(min)) {
                    min = s.getRequestStartTimeUTC();
                }

                if (s.getRequestEndTimeUTC() != null &&
                    s.getRequestEndTimeUTC().isAfter(max)) {
                    max = s.getRequestEndTimeUTC();
                }
            }

            if (max.isBefore(min)) {
                return null;
            }

            if (min == max) {
                return Duration.ZERO;
            }

            return Duration.between(min, max);
        }

        return this.clientSideRequestStatistics.getDuration();
    }

    /**
     * Regions contacted for this request
     *
     * @return set of regions contacted for this request
     */
    @Beta(value = Beta.SinceVersion.V4_9_0, warningText = Beta.PREVIEW_SUBJECT_TO_CHANGE_WARNING)
    @Deprecated
    public Set<URI> getRegionsContacted() {
        if (this.feedResponseDiagnostics != null) {
            return null;
        }
        return this.clientSideRequestStatistics.getLocationEndpointsContacted();
    }

    /**
     * Regions contacted for this request
     *
     * @return set of regions contacted for this request
     */
    public Set<String> getContactedRegionNames() {
        if (this.feedResponseDiagnostics != null) {
            Set<String> aggregatedRegionsContacted = Collections.synchronizedSet(new HashSet<>());

            if (this.clientSideRequestStatistics != null) {
                Set<String> temp = this.clientSideRequestStatistics.getContactedRegionNames();
                if (temp != null && temp.size() > 0) {
                    aggregatedRegionsContacted.addAll(temp);
                }
            }

            Set<ClientSideRequestStatistics> clientStatisticSet =
                this.feedResponseDiagnostics.getClientSideRequestStatisticsSet();
            if (clientStatisticSet != null) {
                for (ClientSideRequestStatistics clientStatistics : clientStatisticSet) {
                    Set<String> temp = clientStatistics.getContactedRegionNames();
                    if (temp != null && temp.size() > 0) {
                        aggregatedRegionsContacted.addAll(temp);
                    }
                }
            }

            return aggregatedRegionsContacted;
        }
        return this.clientSideRequestStatistics.getContactedRegionNames();
    }

    FeedResponseDiagnostics getFeedResponseDiagnostics() {
        return feedResponseDiagnostics;
    }

    /**
     * Retrieves payload size of the request in bytes
     * This is meant for point operation only, for query and feed operations the request payload is always 0.
     *
     * @return request payload size in bytes
     */
    int getRequestPayloadSizeInBytes() {
        if (this.feedResponseDiagnostics != null) {
            return 0;
        }

        return this.clientSideRequestStatistics.getRequestPayloadSizeInBytes();
    }

    /**
     * Retrieves payload size of the response in bytes
     *
     * @return response payload size in bytes
     */
    int getTotalResponsePayloadSizeInBytes() {
        if (this.feedResponseDiagnostics != null) {
            int totalResponsePayloadSizeInBytes = 0;

            Set<ClientSideRequestStatistics> clientStatisticSet =
                this.feedResponseDiagnostics.getClientSideRequestStatisticsSet();
            if (clientStatisticSet != null) {
                for (ClientSideRequestStatistics clientStatistics : clientStatisticSet) {
                    totalResponsePayloadSizeInBytes += clientStatistics.getMaxResponsePayloadSizeInBytes();
                }
            }

            return totalResponsePayloadSizeInBytes;
        }

        return this.clientSideRequestStatistics.getMaxResponsePayloadSizeInBytes();
    }

<<<<<<< HEAD
    ClientSideRequestStatistics getClientSideRequestStatisticsRaw() {
        return this.clientSideRequestStatistics;
    }

    List<ClientSideRequestStatistics> getClientSideRequestStatistics() {
=======
    Set<ClientSideRequestStatistics> getClientSideRequestStatistics() {
>>>>>>> e9af3394
        if (this.feedResponseDiagnostics != null) {
            return this.feedResponseDiagnostics.getClientSideRequestStatisticsSet();
        }

        return ImmutableSet.of(this.clientSideRequestStatistics);
    }

    void fillCosmosDiagnostics(ObjectNode parentNode, StringBuilder stringBuilder) {
        if (this.feedResponseDiagnostics != null) {
            if (parentNode != null) {
                parentNode.put(USER_AGENT_KEY, USER_AGENT);
                parentNode.putPOJO(COSMOS_DIAGNOSTICS_KEY, feedResponseDiagnostics);
            }

            if (stringBuilder != null) {
                stringBuilder.append(USER_AGENT_KEY + "=").append(USER_AGENT).append(System.lineSeparator());
                stringBuilder.append(feedResponseDiagnostics);
            }
        } else {
            if (parentNode != null) {
                parentNode.putPOJO(COSMOS_DIAGNOSTICS_KEY, clientSideRequestStatistics);
            }

            if (stringBuilder != null) {
                try {
                    stringBuilder.append(OBJECT_MAPPER.writeValueAsString(this.clientSideRequestStatistics));
                } catch (JsonProcessingException e) {
                    LOGGER.error("Error while parsing diagnostics ", e);
                }
            }
        }
    }

    void setFeedResponseDiagnostics(FeedResponseDiagnostics feedResponseDiagnostics) {
        this.feedResponseDiagnostics = feedResponseDiagnostics;
    }

    private AtomicBoolean isDiagnosticsCapturedInPagedFlux(){
        return this.diagnosticsCapturedInPagedFlux;
    }

    ///////////////////////////////////////////////////////////////////////////////////////////
    // the following helper/accessor only helps to access this class outside of this package.//
    ///////////////////////////////////////////////////////////////////////////////////////////
    static void initialize() {
        ImplementationBridgeHelpers.CosmosDiagnosticsHelper.setCosmosDiagnosticsAccessor(
            new ImplementationBridgeHelpers.CosmosDiagnosticsHelper.CosmosDiagnosticsAccessor() {
                @Override
                public FeedResponseDiagnostics getFeedResponseDiagnostics(CosmosDiagnostics cosmosDiagnostics) {
                    if (cosmosDiagnostics == null) {
                        return null;
                    }

                    return cosmosDiagnostics.getFeedResponseDiagnostics();
                }

                @Override
                public AtomicBoolean isDiagnosticsCapturedInPagedFlux(CosmosDiagnostics cosmosDiagnostics) {
                    if (cosmosDiagnostics == null) {
                        return null;
                    }

                    return cosmosDiagnostics.isDiagnosticsCapturedInPagedFlux();
                }

                @Override
                public Set<ClientSideRequestStatistics> getClientSideRequestStatistics(CosmosDiagnostics cosmosDiagnostics) {
                    if (cosmosDiagnostics == null) {
                        return null;
                    }

                    return cosmosDiagnostics.getClientSideRequestStatistics();
                }

                @Override
                public int getTotalResponsePayloadSizeInBytes(CosmosDiagnostics cosmosDiagnostics) {
                    if (cosmosDiagnostics == null) {
                        return 0;
                    }

                    return cosmosDiagnostics.getTotalResponsePayloadSizeInBytes();
                }

                @Override
                public int getRequestPayloadSizeInBytes(CosmosDiagnostics cosmosDiagnostics) {
                    if (cosmosDiagnostics == null) {
                        return 0;
                    }

                    return cosmosDiagnostics.getRequestPayloadSizeInBytes();
                }
            });
    }

    static { initialize(); }
}<|MERGE_RESOLUTION|>--- conflicted
+++ resolved
@@ -214,15 +214,11 @@
         return this.clientSideRequestStatistics.getMaxResponsePayloadSizeInBytes();
     }
 
-<<<<<<< HEAD
     ClientSideRequestStatistics getClientSideRequestStatisticsRaw() {
         return this.clientSideRequestStatistics;
     }
 
-    List<ClientSideRequestStatistics> getClientSideRequestStatistics() {
-=======
     Set<ClientSideRequestStatistics> getClientSideRequestStatistics() {
->>>>>>> e9af3394
         if (this.feedResponseDiagnostics != null) {
             return this.feedResponseDiagnostics.getClientSideRequestStatisticsSet();
         }
