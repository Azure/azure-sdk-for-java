--- conflicted
+++ resolved
@@ -125,13 +125,10 @@
         this.feedResponseDiagnostics = feedResponseDiagnostics;
     }
 
-<<<<<<< HEAD
-=======
     private AtomicBoolean isDiagnosticsCapturedInPagedFlux(){
         return this.diagnosticsCapturedInPagedFlux;
     }
 
->>>>>>> 4a0b50c2
     ///////////////////////////////////////////////////////////////////////////////////////////
     // the following helper/accessor only helps to access this class outside of this package.//
     ///////////////////////////////////////////////////////////////////////////////////////////
@@ -139,22 +136,19 @@
     static {
         ImplementationBridgeHelpers.CosmosDiagnosticsHelper.setCosmosDiagnosticsAccessor(
             new ImplementationBridgeHelpers.CosmosDiagnosticsHelper.CosmosDiagnosticsAccessor() {
-<<<<<<< HEAD
-            @Override
-            public FeedResponseDiagnostics  getFeedResponseDiagnostics(CosmosDiagnostics cosmosDiagnostics) {
-                if (cosmosDiagnostics != null) {
-                    return cosmosDiagnostics.getFeedResponseDiagnostics();
+                @Override
+                public FeedResponseDiagnostics getFeedResponseDiagnostics(CosmosDiagnostics cosmosDiagnostics) {
+                    if (cosmosDiagnostics != null) {
+                        return cosmosDiagnostics.getFeedResponseDiagnostics();
+                    }
+
+                    return null;
                 }
 
-                return null;
-            }
-        });
-=======
                 @Override
                 public AtomicBoolean isDiagnosticsCapturedInPagedFlux(CosmosDiagnostics cosmosDiagnostics) {
                     return cosmosDiagnostics.isDiagnosticsCapturedInPagedFlux();
                 }
             });
->>>>>>> 4a0b50c2
     }
 }