--- conflicted
+++ resolved
@@ -28,23 +28,14 @@
 
     private static final String AUTH_PREFIX = "type=master&ver=1.0&sig=";
     private final AzureKeyCredential credential;
-<<<<<<< HEAD
     private volatile String currentCredentialKey;
     private volatile MacPool macPool;
 
-    public BaseAuthorizationTokenProvider(AzureKeyCredential credential) {
-        this.credential = credential;
-=======
-    private volatile Mac macInstance;
     private final Lock macInstanceLock = new ReentrantLock();
-
-    //  stores current master key's hashcode for performance reasons.
-    private volatile int masterKeyHashCode;
 
     public BaseAuthorizationTokenProvider(AzureKeyCredential credential) {
         this.credential = credential;
         reInitializeIfPossible();
->>>>>>> ca56f969
     }
 
     private static String getResourceSegment(ResourceType resourceType) {
@@ -212,112 +203,47 @@
         return resourceToken;
     }
 
-    private Mac getMacInstance() {
+    private MacPool.ReUsableMac getReUseableMacInstance() {
         reInitializeIfPossible();
 
-        try {
-            return (Mac)this.macInstance.clone();
-        } catch (CloneNotSupportedException e) {
-            throw new IllegalStateException(e);
-        }
-    }
-
-<<<<<<< HEAD
-    private String generateKeyAuthorizationSignatureNew(RequestVerb verb, String resourceIdValue, String resourceType,
-                                                        Map<String, String> headers) {
-        if (verb == null) {
-            throw new IllegalArgumentException(String.format(RMResources.StringArgumentNullOrEmpty, "verb"));
-        }
-
-        if (resourceType == null) {
-            throw new IllegalArgumentException(String.format(RMResources.StringArgumentNullOrEmpty, "resourceType")); // can be empty
-        }
-
-        if (headers == null) {
-            throw new IllegalArgumentException("headers");
-        }
-        // Order of the values included in the message payload is a protocol that
-        // clients/BE need to follow exactly.
-        // More headers can be added in the future.
-        // If any of the value is optional, it should still have the placeholder value
-        // of ""
-        // OperationType -> ResourceType -> ResourceId/OwnerId -> XDate -> Date
-
-        String authResourceId = getAuthorizationResourceIdOrFullName(resourceType, resourceIdValue);
-        String payLoad = generateMessagePayload(verb, authResourceId, resourceType, headers);
-
-        MacPool.ReUsableMac macInstance = this.getReUseableMacInstance();
-
-        try {
-            byte[] digest = macInstance.get().doFinal(payLoad.getBytes(StandardCharsets.UTF_8));
-            String authorizationToken = Utils.encodeBase64String(digest);
-            String authtoken = AUTH_PREFIX + authorizationToken;
-            return HttpUtils.urlEncode(authtoken);
-        }
-        finally {
-            macInstance.close();
-        }
-    }
-
-    private MacPool.ReUsableMac getReUseableMacInstance() {
-
+        return macPool.take();
+    }
+
+    /*
+     * Ensures that this.macInstance is initialized
+     * In-case of credential change, optimistically will try to refresh the macInstance
+     *
+     * Implementation is non-blocking, the one which acquire the lock will try to refresh
+     * with new credentials
+     *
+     * NOTE: Calling it CTOR ensured that default is initialized.
+     */
+    private void reInitializeIfPossible() {
         // Java == operator is reference equals not content
         // leveraging reference comparison avoid hash computation
         if (this.currentCredentialKey != this.credential.getKey()) {
-            synchronized (this.credential) {
-                if (this.currentCredentialKey != this.credential.getKey()) {
-                    byte[] masterKeyBytes = this.credential.getKey().getBytes(StandardCharsets.UTF_8);
-                    byte[] masterKeyDecodedBytes = Utils.Base64Decoder.decode(masterKeyBytes);
-                    SecretKey signingKey = new SecretKeySpec(masterKeyDecodedBytes, "HMACSHA256");
-                    try {
-                        Mac macInstance = Mac.getInstance("HMACSHA256");
-                        macInstance.init(signingKey);
-
-                        this.currentCredentialKey = this.credential.getKey();
-                        this.macPool = new MacPool(macInstance);
-                    } catch (NoSuchAlgorithmException | InvalidKeyException e) {
-                        throw new IllegalStateException(e);
-                    }
-=======
-    /*
-     * Ensures that this.macInstance is initialized
-     * In-case of credential change, optimistically will try to refresh the macInstance
-     *
-     * Implementation is non-blocking, the one which acquire the lock will try to refresh
-     * with new credentials
-     *
-     * NOTE: Calling it CTOR ensured that default is initialized.
-     */
-    private void reInitializeIfPossible() {
-        int masterKeyLatestHashCode = this.credential.getKey().hashCode();
-
-        //  Master key has changed, or this is the first time we are getting mac instance
-        if (masterKeyLatestHashCode != this.masterKeyHashCode) {
             // Try to acquire the lock, the one who got lock will try to refresh the macInstance
             boolean lockAcquired = this.macInstanceLock.tryLock();
             if (lockAcquired) {
                 try {
-                    if (masterKeyLatestHashCode != this.masterKeyHashCode) {
+                    if (this.currentCredentialKey != this.credential.getKey()) {
                         byte[] masterKeyBytes = this.credential.getKey().getBytes(StandardCharsets.UTF_8);
                         byte[] masterKeyDecodedBytes = Utils.Base64Decoder.decode(masterKeyBytes);
                         SecretKey signingKey = new SecretKeySpec(masterKeyDecodedBytes, "HMACSHA256");
                         try {
                             Mac macInstance = Mac.getInstance("HMACSHA256");
                             macInstance.init(signingKey);
-                            //  Update the master key hash code
-                            this.masterKeyHashCode = masterKeyLatestHashCode;
-                            this.macInstance = macInstance;
+
+                            this.currentCredentialKey = this.credential.getKey();
+                            this.macPool = new MacPool(macInstance);
                         } catch (NoSuchAlgorithmException | InvalidKeyException e) {
                             throw new IllegalStateException(e);
                         }
                     }
                 } finally {
                     this.macInstanceLock.unlock();
->>>>>>> ca56f969
                 }
             }
         }
-
-        return macPool.take();
     }
 }