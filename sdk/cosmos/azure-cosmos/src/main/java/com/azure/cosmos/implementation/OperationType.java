// Copyright (c) Microsoft Corporation. All rights reserved.
// Licensed under the MIT License.

package com.azure.cosmos.implementation;

/**
 * Operation types in the Azure Cosmos DB database service.
 */
public enum OperationType {
    AbortPartitionMigration,
    AbortSplit,
    AddComputeGatewayRequestCharges,
    Batch,
    BatchApply,
    BatchReportThroughputUtilization,
    CompletePartitionMigration,
    CompleteSplit,
    Crash,
    Create,
    Delete,
    ExecuteJavaScript,
    ForceConfigRefresh,
    GetSplitPoint,
    Head,
    HeadFeed,
    MigratePartition,
    Pause,
    PreCreateValidation,
    OfferPreGrowValidation,
    OfferUpdateOperation,
    PreReplaceValidation,
    Query,
    Read,
    ReadFeed,
    Recreate,
    Recycle,
    Replace,
    Resume,
    SqlQuery,
    QueryPlan,
    Stop,
    Throttle,
    Patch,
    Upsert;

    public boolean isWriteOperation() {
        return this == Create ||
                this == Delete ||
                this == Recreate ||
                this == ExecuteJavaScript ||
                this == Replace ||
                this == Upsert ||
<<<<<<< HEAD
                this == Update ||
=======
                this == Patch ||
>>>>>>> 6f033d77
                this == Batch;
    }
}<|MERGE_RESOLUTION|>--- conflicted
+++ resolved
@@ -50,11 +50,7 @@
                 this == ExecuteJavaScript ||
                 this == Replace ||
                 this == Upsert ||
-<<<<<<< HEAD
-                this == Update ||
-=======
                 this == Patch ||
->>>>>>> 6f033d77
                 this == Batch;
     }
 }