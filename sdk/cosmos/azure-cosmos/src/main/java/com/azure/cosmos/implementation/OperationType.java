// Copyright (c) Microsoft Corporation. All rights reserved.
// Licensed under the MIT License.

package com.azure.cosmos.implementation;

/**
 * Operation types in the Azure Cosmos DB database service.
 */
public enum OperationType {
    AbortPartitionMigration,
    AbortSplit,
    AddComputeGatewayRequestCharges,
    Batch,
    BatchApply,
    BatchReportThroughputUtilization,
    CompletePartitionMigration,
    CompleteSplit,
    Crash,
    Create,
    Delete,
    ExecuteJavaScript,
    ForceConfigRefresh,
    GetSplitPoint,
    Head,
    HeadFeed,
    MigratePartition,
    Pause,
    PreCreateValidation,
    OfferPreGrowValidation,
    OfferUpdateOperation,
    PreReplaceValidation,
    Query,
    Read,
    ReadFeed,
    Recreate,
    Recycle,
    Replace,
    Resume,
    SqlQuery,
    QueryPlan,
    Stop,
    Throttle,
    Patch,
    Upsert;

    public boolean isWriteOperation() {
        return this == Create ||
                this == Delete ||
                this == Recreate ||
                this == ExecuteJavaScript ||
                this == Replace ||
                this == Upsert ||
<<<<<<< HEAD
                this == Update ||
=======
                this == Patch ||
>>>>>>> e2018a87
                this == Batch;
    }
}<|MERGE_RESOLUTION|>--- conflicted
+++ resolved
@@ -50,11 +50,7 @@
                 this == ExecuteJavaScript ||
                 this == Replace ||
                 this == Upsert ||
-<<<<<<< HEAD
-                this == Update ||
-=======
                 this == Patch ||
->>>>>>> e2018a87
                 this == Batch;
     }
 }