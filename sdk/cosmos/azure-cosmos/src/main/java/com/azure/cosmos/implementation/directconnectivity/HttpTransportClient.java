// Copyright (c) Microsoft Corporation. All rights reserved.
// Licensed under the MIT License.

package com.azure.cosmos.implementation.directconnectivity;

import com.azure.cosmos.implementation.BadRequestException;
import com.azure.cosmos.BridgeInternal;
import com.azure.cosmos.implementation.ConflictException;
import com.azure.cosmos.CosmosException;
import com.azure.cosmos.implementation.ConnectionPolicy;
import com.azure.cosmos.implementation.ForbiddenException;
import com.azure.cosmos.implementation.GlobalEndpointManager;
import com.azure.cosmos.implementation.GoneException;
import com.azure.cosmos.implementation.InternalServerErrorException;
import com.azure.cosmos.implementation.InvalidPartitionException;
import com.azure.cosmos.implementation.LockedException;
import com.azure.cosmos.implementation.MethodNotAllowedException;
import com.azure.cosmos.implementation.NotFoundException;
import com.azure.cosmos.implementation.PartitionIsMigratingException;
import com.azure.cosmos.implementation.PartitionKeyRangeGoneException;
import com.azure.cosmos.implementation.PartitionKeyRangeIsSplittingException;
import com.azure.cosmos.implementation.PreconditionFailedException;
import com.azure.cosmos.implementation.RequestEntityTooLargeException;
import com.azure.cosmos.implementation.RequestRateTooLargeException;
import com.azure.cosmos.implementation.RequestTimeoutException;
import com.azure.cosmos.implementation.RetryWithException;
import com.azure.cosmos.implementation.ServiceUnavailableException;
import com.azure.cosmos.implementation.UnauthorizedException;
import com.azure.cosmos.implementation.Configs;
import com.azure.cosmos.implementation.HttpConstants;
import com.azure.cosmos.implementation.Integers;
import com.azure.cosmos.implementation.Lists;
import com.azure.cosmos.implementation.Longs;
import com.azure.cosmos.implementation.MutableVolatile;
import com.azure.cosmos.implementation.OperationType;
import com.azure.cosmos.implementation.PathsHelper;
import com.azure.cosmos.implementation.RMResources;
import com.azure.cosmos.implementation.ResourceType;
import com.azure.cosmos.implementation.RuntimeConstants;
import com.azure.cosmos.implementation.RxDocumentServiceRequest;
import com.azure.cosmos.implementation.Strings;
import com.azure.cosmos.implementation.UserAgentContainer;
import com.azure.cosmos.implementation.Utils;
import com.azure.cosmos.implementation.apachecommons.lang.NotImplementedException;
import com.azure.cosmos.implementation.apachecommons.lang.StringUtils;
import com.azure.cosmos.implementation.http.HttpClient;
import com.azure.cosmos.implementation.http.HttpClientConfig;
import com.azure.cosmos.implementation.http.HttpHeaders;
import com.azure.cosmos.implementation.http.HttpRequest;
import com.azure.cosmos.implementation.http.HttpResponse;
import com.azure.cosmos.implementation.OpenConnectionResponse;
import io.netty.handler.codec.http.HttpMethod;
import org.slf4j.Logger;
import org.slf4j.LoggerFactory;
import reactor.core.publisher.Mono;

import java.net.URI;
import java.time.Duration;
import java.time.Instant;
import java.util.HashMap;
import java.util.List;
import java.util.Map;

import static com.azure.cosmos.implementation.Utils.trimBeginningAndEndingSlashes;
/*
 * The following code only support Document Write without any error handling support.
 */
public class HttpTransportClient extends TransportClient {
    private final Logger logger = LoggerFactory.getLogger(HttpTransportClient.class);
    private final HttpClient httpClient;
    private final Map<String, String> defaultHeaders;
    private final Configs configs;
    private final GlobalEndpointManager globalEndpointManager;

    HttpClient createHttpClient(ConnectionPolicy connectionPolicy) {
        // TODO: use one instance of SSL context everywhere
        HttpClientConfig httpClientConfig = new HttpClientConfig(this.configs);
        httpClientConfig.withNetworkRequestTimeout(connectionPolicy.getHttpNetworkRequestTimeout());
        httpClientConfig.withPoolSize(configs.getDirectHttpsMaxConnectionLimit());

        return HttpClient.createFixed(httpClientConfig);
    }

    public HttpTransportClient(Configs configs, ConnectionPolicy connectionPolicy, UserAgentContainer userAgent,
                               GlobalEndpointManager globalEndpointManager) {
        this.configs = configs;
        this.httpClient = createHttpClient(connectionPolicy);

        this.defaultHeaders = new HashMap<>();

        // Set requested API version header for version enforcement.
        this.defaultHeaders.put(HttpConstants.HttpHeaders.VERSION, HttpConstants.Versions.CURRENT_VERSION);
        this.defaultHeaders.put(HttpConstants.HttpHeaders.CACHE_CONTROL, HttpConstants.HeaderValues.NO_CACHE);

        if (userAgent == null) {
            userAgent = new UserAgentContainer();
        }

        this.defaultHeaders.put(HttpConstants.HttpHeaders.USER_AGENT, userAgent.getUserAgent());
        this.defaultHeaders.put(HttpConstants.HttpHeaders.ACCEPT, RuntimeConstants.MediaTypes.JSON);
        this.globalEndpointManager = globalEndpointManager;
    }

    @Override
    public void close() {
        httpClient.shutdown();
    }

    public Mono<StoreResponse> invokeStoreAsync(
        Uri physicalAddressUri,
        RxDocumentServiceRequest request) {

        try {
            URI physicalAddress = physicalAddressUri.getURI();

            ResourceOperation resourceOperation = new ResourceOperation(request.getOperationType(), request.getResourceType());
            // uuid correlation manager
            String activityId = request.getActivityId().toString();

            if (resourceOperation.operationType == OperationType.Recreate) {
                Map<String, String> errorResponseHeaders = new HashMap<>();
                errorResponseHeaders.put(HttpConstants.HttpHeaders.REQUEST_VALIDATION_FAILURE, "1");

                logger.error("Received Recreate request on Http client");
                throw new InternalServerErrorException(RMResources.InternalServerError, null, errorResponseHeaders, null);
            }

            HttpRequest httpRequest = prepareHttpMessage(activityId, physicalAddressUri, resourceOperation, request);

            MutableVolatile<Instant> sendTimeUtc = new MutableVolatile<>();

            Duration responseTimeout = Duration.ofSeconds(Configs.getHttpResponseTimeoutInSeconds());
            if (OperationType.QueryPlan.equals(request.getOperationType())) {
                responseTimeout = Duration.ofSeconds(Configs.getQueryPlanResponseTimeoutInSeconds());
            } else if (request.isAddressRefresh()) {
                responseTimeout = Duration.ofSeconds(Configs.getAddressRefreshResponseTimeoutInSeconds());
            }

            Mono<HttpResponse> httpResponseMono = this.httpClient
                    .send(httpRequest, responseTimeout)
                    .doOnSubscribe(subscription -> {
                        sendTimeUtc.v = Instant.now();
                        this.beforeRequest(
                                activityId,
                                httpRequest.uri(),
                                request.getResourceType(),
                                httpRequest.headers());
                    })
                    .onErrorResume(t -> {
                        Exception exception = Utils.as(t, Exception.class);
                        if (exception == null) {
                            logger.error("critical failure", t);
                            t.printStackTrace();
                            assert false : "critical failure";
                            return Mono.error(t);
                        }

                        //Trace.CorrelationManager.ActivityId = activityId;
                        if (WebExceptionUtility.isWebExceptionRetriable(exception)) {
                            logger.debug("Received retriable exception {} " +
                                            "sending the request to {}, will re-resolve the address " +
                                            "send time UTC: {}",
                                    exception,
                                    physicalAddress,
                                    sendTimeUtc);

                            GoneException goneException = new GoneException(
                                    String.format(
                                            RMResources.ExceptionMessage,
                                            RMResources.Gone),
                                    exception,
                                    null,
                                    physicalAddress);

                            return Mono.error(goneException);
                        } else if (request.isReadOnlyRequest()) {
                            logger.trace("Received exception {} on readonly request" +
                                            "sending the request to {}, will reresolve the address " +
                                            "send time UTC: {}",
                                    exception,
                                    physicalAddress,
                                    sendTimeUtc);

                            GoneException goneException = new GoneException(
                                    String.format(
                                            RMResources.ExceptionMessage,
                                            RMResources.Gone),
                                    exception,
                                    null,
                                    physicalAddress);

                            return Mono.error(goneException);
                        } else {
                            // We can't throw a GoneException here because it will cause retry and we don't
                            // know if the request failed before or after the message got sent to the server.
                            // So in order to avoid duplicating the request we will not retry.
                            // TODO: a possible solution for this is to add the ability to send a request to the server
                            // to check if the previous request was received or not and act accordingly.
                            ServiceUnavailableException serviceUnavailableException = new ServiceUnavailableException(
                                exception.getMessage(),
                                exception,
                                null,
                                physicalAddress.toString());
                            serviceUnavailableException.getResponseHeaders().put(HttpConstants.HttpHeaders.REQUEST_VALIDATION_FAILURE, "1");
                            serviceUnavailableException.getResponseHeaders().put(HttpConstants.HttpHeaders.WRITE_REQUEST_TRIGGER_ADDRESS_REFRESH, "1");
                            return Mono.error(serviceUnavailableException);
                        }})
                    .doOnSuccess(httpClientResponse -> {
                        Instant receivedTimeUtc = Instant.now();
                        double durationInMilliSeconds = (receivedTimeUtc.toEpochMilli() - sendTimeUtc.v.toEpochMilli());
                        this.afterRequest(
                                activityId,
                                httpClientResponse.statusCode(),
                                durationInMilliSeconds,
                                httpClientResponse.headers());
                    })
                    .doOnError(e -> {
                        Instant receivedTimeUtc = Instant.now();
                        double durationInMilliSeconds = (receivedTimeUtc.toEpochMilli() - sendTimeUtc.v.toEpochMilli());
                        this.afterRequest(
                                activityId,
                                0,
                                durationInMilliSeconds,
                                null);
                    });

            return httpResponseMono.flatMap(rsp -> processHttpResponse(request.requestContext.resourcePhysicalAddress,
                    httpRequest, activityId, rsp, physicalAddress));

        } catch (Exception e) {
            return Mono.error(e);
        }
    }

    @Override
<<<<<<< HEAD
    public Mono<OpenConnectionResponse> openConnection(Uri addressUri) {
        throw new NotImplementedException("openConnection is not supported in httpTransportClient");
=======
    protected GlobalEndpointManager getGlobalEndpointManager() {
        return this.globalEndpointManager;
>>>>>>> 486e78b7
    }

    private void beforeRequest(String activityId, URI uri, ResourceType resourceType, HttpHeaders requestHeaders) {
        // TODO: perf counters
        // https://msdata.visualstudio.com/CosmosDB/_workitems/edit/258624
    }

    private void afterRequest(String activityId,
                              int statusCode,
                              double durationInMilliSeconds,
                              HttpHeaders responseHeaders) {
        // TODO: perf counters
        // https://msdata.visualstudio.com/CosmosDB/_workitems/edit/258624
    }

    private static void addHeader(HttpHeaders requestHeaders, String headerName, RxDocumentServiceRequest request) {
        String headerValue = request.getHeaders().get(headerName);
        if (!Strings.isNullOrEmpty(headerValue)) {
            requestHeaders.set(headerName, headerValue);
        }
    }

    private static void addHeader(HttpHeaders requestHeaders, String headerName, String headerValue) {
        if (!Strings.isNullOrEmpty(headerValue)) {
            requestHeaders.set(headerName, headerValue);
        }
    }

    private String getMatch(RxDocumentServiceRequest request, ResourceOperation resourceOperation) {
        switch (resourceOperation.operationType) {
            case Delete:
            case ExecuteJavaScript:
            case Replace:
            case Patch:
            case Upsert:
                return request.getHeaders().get(HttpConstants.HttpHeaders.IF_MATCH);

            case Read:
            case ReadFeed:
                return request.getHeaders().get(HttpConstants.HttpHeaders.IF_NONE_MATCH);

            default:
                return null;
        }
    }

    private HttpRequest prepareHttpMessage(
        String activityId,
        Uri physicalAddress,
        ResourceOperation resourceOperation,
        RxDocumentServiceRequest request) throws Exception {

        HttpRequest httpRequestMessage;
        String requestUri;
        HttpMethod method;

        // The StreamContent created below will own and dispose its underlying stream, but we may need to reuse the stream on the
        // RxDocumentServiceRequest for future requests. Hence we need to clone without incurring copy cost, so that when
        // HttpRequestMessage -> StreamContent -> MemoryStream all get disposed, the original stream will be left open.
        switch (resourceOperation.operationType) {
            case Create:
            case Batch:
                requestUri = getResourceFeedUri(resourceOperation.resourceType, physicalAddress.getURIAsString(), request);
                method = HttpMethod.POST;
                assert request.getContentAsByteArrayFlux() != null;
                httpRequestMessage = new HttpRequest(method, requestUri, physicalAddress.getURI().getPort());
                httpRequestMessage.withBody(request.getContentAsByteArrayFlux());
                break;

            case ExecuteJavaScript:
                requestUri = getResourceEntryUri(resourceOperation.resourceType, physicalAddress.getURIAsString(), request);
                method = HttpMethod.POST;
                assert request.getContentAsByteArrayFlux() != null;
                httpRequestMessage = new HttpRequest(method, requestUri, physicalAddress.getURI().getPort());
                httpRequestMessage.withBody(request.getContentAsByteArrayFlux());
                break;

            case Delete:
                requestUri = getResourceEntryUri(resourceOperation.resourceType, physicalAddress.getURIAsString(), request);
                method = HttpMethod.DELETE;
                httpRequestMessage = new HttpRequest(method, requestUri, physicalAddress.getURI().getPort());
                break;

            case Read:
                requestUri = getResourceEntryUri(resourceOperation.resourceType, physicalAddress.getURIAsString(), request);
                method = HttpMethod.GET;
                httpRequestMessage = new HttpRequest(method, requestUri, physicalAddress.getURI().getPort());
                break;

            case ReadFeed:
                requestUri = getResourceFeedUri(resourceOperation.resourceType, physicalAddress.getURIAsString(), request);
                method = HttpMethod.GET;
                httpRequestMessage = new HttpRequest(method, requestUri, physicalAddress.getURI().getPort());
                break;

            case Replace:
                requestUri = getResourceEntryUri(resourceOperation.resourceType, physicalAddress.getURIAsString(), request);
                method = HttpMethod.PUT;
                assert request.getContentAsByteArrayFlux() != null;
                httpRequestMessage = new HttpRequest(method, requestUri, physicalAddress.getURI().getPort());
                httpRequestMessage.withBody(request.getContentAsByteArrayFlux());
                break;

            case Patch:
                requestUri = getResourceEntryUri(resourceOperation.resourceType, physicalAddress.getURIAsString(), request);
                method = HttpMethod.PATCH;
                assert request.getContentAsByteArrayFlux() != null;
                httpRequestMessage = new HttpRequest(method, requestUri, physicalAddress.getURI().getPort());
                httpRequestMessage.withBody(request.getContentAsByteArrayFlux());
                break;

            case Query:
            case SqlQuery:
                requestUri = getResourceFeedUri(resourceOperation.resourceType, physicalAddress.getURIAsString(), request);
                method = HttpMethod.POST;
                assert request.getContentAsByteArrayFlux() != null;
                httpRequestMessage = new HttpRequest(method, requestUri, physicalAddress.getURI().getPort());
                httpRequestMessage.withBody(request.getContentAsByteArrayFlux());
                HttpTransportClient.addHeader(httpRequestMessage.headers(), HttpConstants.HttpHeaders.CONTENT_TYPE, request);
                break;

            case Upsert:
                requestUri = getResourceFeedUri(resourceOperation.resourceType, physicalAddress.getURIAsString(), request);
                method = HttpMethod.POST;
                assert request.getContentAsByteArrayFlux() != null;
                httpRequestMessage = new HttpRequest(method, requestUri, physicalAddress.getURI().getPort());
                httpRequestMessage.withBody(request.getContentAsByteArrayFlux());
                break;

            case Head:
                requestUri = getResourceEntryUri(resourceOperation.resourceType, physicalAddress.getURIAsString(), request);
                method = HttpMethod.HEAD;
                httpRequestMessage = new HttpRequest(method, requestUri, physicalAddress.getURI().getPort());
                break;

            case HeadFeed:
                requestUri = getResourceFeedUri(resourceOperation.resourceType, physicalAddress.getURIAsString(), request);
                method = HttpMethod.HEAD;
                httpRequestMessage = new HttpRequest(method, requestUri, physicalAddress.getURI().getPort());
                break;

            default:
                assert false : "Unsupported operation type";
                throw new IllegalStateException();
        }

        Map<String, String> documentServiceRequestHeaders = request.getHeaders();
        HttpHeaders httpRequestHeaders = httpRequestMessage.headers();

        // add default headers
        for(Map.Entry<String, String> entry: defaultHeaders.entrySet()) {
            HttpTransportClient.addHeader(httpRequestHeaders, entry.getKey(), entry.getValue());
        }

        HttpTransportClient.addHeader(httpRequestHeaders, HttpConstants.HttpHeaders.VERSION, request);
        HttpTransportClient.addHeader(httpRequestHeaders, HttpConstants.HttpHeaders.USER_AGENT, request);
        HttpTransportClient.addHeader(httpRequestHeaders, HttpConstants.HttpHeaders.PAGE_SIZE, request);
        HttpTransportClient.addHeader(httpRequestHeaders, HttpConstants.HttpHeaders.PRE_TRIGGER_INCLUDE, request);
        HttpTransportClient.addHeader(httpRequestHeaders, HttpConstants.HttpHeaders.PRE_TRIGGER_EXCLUDE, request);
        HttpTransportClient.addHeader(httpRequestHeaders, HttpConstants.HttpHeaders.POST_TRIGGER_INCLUDE, request);
        HttpTransportClient.addHeader(httpRequestHeaders, HttpConstants.HttpHeaders.POST_TRIGGER_EXCLUDE, request);
        HttpTransportClient.addHeader(httpRequestHeaders, HttpConstants.HttpHeaders.AUTHORIZATION, request);
        HttpTransportClient.addHeader(httpRequestHeaders, HttpConstants.HttpHeaders.INDEXING_DIRECTIVE, request);
        HttpTransportClient.addHeader(httpRequestHeaders, HttpConstants.HttpHeaders.MIGRATE_COLLECTION_DIRECTIVE, request);
        HttpTransportClient.addHeader(httpRequestHeaders, HttpConstants.HttpHeaders.CONSISTENCY_LEVEL, request);
        HttpTransportClient.addHeader(httpRequestHeaders, HttpConstants.HttpHeaders.SESSION_TOKEN, request);
        HttpTransportClient.addHeader(httpRequestHeaders, HttpConstants.HttpHeaders.PREFER, request);
        HttpTransportClient.addHeader(httpRequestHeaders, HttpConstants.HttpHeaders.RESOURCE_TOKEN_EXPIRY, request);
        HttpTransportClient.addHeader(httpRequestHeaders, HttpConstants.HttpHeaders.ENABLE_SCAN_IN_QUERY, request);
        HttpTransportClient.addHeader(httpRequestHeaders, HttpConstants.HttpHeaders.EMIT_VERBOSE_TRACES_IN_QUERY, request);
        HttpTransportClient.addHeader(httpRequestHeaders, HttpConstants.HttpHeaders.CAN_CHARGE, request);
        HttpTransportClient.addHeader(httpRequestHeaders, HttpConstants.HttpHeaders.CAN_THROTTLE, request);
        HttpTransportClient.addHeader(httpRequestHeaders, HttpConstants.HttpHeaders.ENABLE_LOW_PRECISION_ORDER_BY, request);
        HttpTransportClient.addHeader(httpRequestHeaders, HttpConstants.HttpHeaders.ENABLE_LOGGING, request);
        HttpTransportClient.addHeader(httpRequestHeaders, HttpConstants.HttpHeaders.IS_READ_ONLY_SCRIPT, request);
        HttpTransportClient.addHeader(httpRequestHeaders, HttpConstants.HttpHeaders.CONTENT_SERIALIZATION_FORMAT, request);
        HttpTransportClient.addHeader(httpRequestHeaders, HttpConstants.HttpHeaders.CONTINUATION, request.getContinuation());
        HttpTransportClient.addHeader(httpRequestHeaders, HttpConstants.HttpHeaders.ACTIVITY_ID, activityId);
        HttpTransportClient.addHeader(httpRequestHeaders, HttpConstants.HttpHeaders.PARTITION_KEY, request);
        HttpTransportClient.addHeader(httpRequestHeaders, HttpConstants.HttpHeaders.PARTITION_KEY_RANGE_ID, request);
        HttpTransportClient.addHeader(httpRequestHeaders, HttpConstants.HttpHeaders.READ_FEED_KEY_TYPE, request);
        HttpTransportClient.addHeader(httpRequestHeaders, HttpConstants.HttpHeaders.START_EPK, request);
        HttpTransportClient.addHeader(httpRequestHeaders, HttpConstants.HttpHeaders.END_EPK, request);

        String dateHeader = HttpUtils.getDateHeader(documentServiceRequestHeaders);
        HttpTransportClient.addHeader(httpRequestHeaders, HttpConstants.HttpHeaders.X_DATE, dateHeader);
        HttpTransportClient.addHeader(httpRequestHeaders, "Match", this.getMatch(request, resourceOperation));
        HttpTransportClient.addHeader(httpRequestHeaders, HttpConstants.HttpHeaders.IF_MODIFIED_SINCE, request);
        HttpTransportClient.addHeader(httpRequestHeaders, HttpConstants.HttpHeaders.A_IM, request);
        if (!request.getIsNameBased()) {
            HttpTransportClient.addHeader(httpRequestHeaders, WFConstants.BackendHeaders.RESOURCE_ID, request.getResourceId());
        }

        HttpTransportClient.addHeader(httpRequestHeaders, WFConstants.BackendHeaders.ENTITY_ID, request.entityId);

        String fanoutRequestHeader = request.getHeaders().get(WFConstants.BackendHeaders.IS_FANOUT_REQUEST);
        HttpTransportClient.addHeader(httpRequestMessage.headers(), WFConstants.BackendHeaders.IS_FANOUT_REQUEST, fanoutRequestHeader);

        if (request.getResourceType() == ResourceType.DocumentCollection) {
            HttpTransportClient.addHeader(httpRequestHeaders, WFConstants.BackendHeaders.COLLECTION_PARTITION_INDEX, documentServiceRequestHeaders.get(WFConstants.BackendHeaders.COLLECTION_PARTITION_INDEX));
            HttpTransportClient.addHeader(httpRequestHeaders, WFConstants.BackendHeaders.COLLECTION_SERVICE_INDEX, documentServiceRequestHeaders.get(WFConstants.BackendHeaders.COLLECTION_SERVICE_INDEX));
        }

        if (documentServiceRequestHeaders.get(WFConstants.BackendHeaders.BIND_REPLICA_DIRECTIVE) != null) {
            HttpTransportClient.addHeader(httpRequestHeaders, WFConstants.BackendHeaders.BIND_REPLICA_DIRECTIVE, documentServiceRequestHeaders.get(WFConstants.BackendHeaders.BIND_REPLICA_DIRECTIVE));
            HttpTransportClient.addHeader(httpRequestHeaders, WFConstants.BackendHeaders.PRIMARY_MASTER_KEY, documentServiceRequestHeaders.get(WFConstants.BackendHeaders.PRIMARY_MASTER_KEY));
            HttpTransportClient.addHeader(httpRequestHeaders, WFConstants.BackendHeaders.SECONDARY_MASTER_KEY, documentServiceRequestHeaders.get(WFConstants.BackendHeaders.SECONDARY_MASTER_KEY));
            HttpTransportClient.addHeader(httpRequestHeaders, WFConstants.BackendHeaders.PRIMARY_READONLY_KEY, documentServiceRequestHeaders.get(WFConstants.BackendHeaders.PRIMARY_READONLY_KEY));
            HttpTransportClient.addHeader(httpRequestHeaders, WFConstants.BackendHeaders.SECONDARY_READONLY_KEY, documentServiceRequestHeaders.get(WFConstants.BackendHeaders.SECONDARY_READONLY_KEY));
        }

        if (documentServiceRequestHeaders.get(HttpConstants.HttpHeaders.CAN_OFFER_REPLACE_COMPLETE) != null) {
            HttpTransportClient.addHeader(httpRequestHeaders, HttpConstants.HttpHeaders.CAN_OFFER_REPLACE_COMPLETE, documentServiceRequestHeaders.get(HttpConstants.HttpHeaders.CAN_OFFER_REPLACE_COMPLETE));
        }

        //Query
        HttpTransportClient.addHeader(httpRequestHeaders, HttpConstants.HttpHeaders.IS_QUERY, request);
        HttpTransportClient.addHeader(httpRequestHeaders, HttpConstants.HttpHeaders.QUERY, request);

        // Upsert
        HttpTransportClient.addHeader(httpRequestHeaders, HttpConstants.HttpHeaders.IS_UPSERT, request);

        // SupportSpatialLegacyCoordinates
        HttpTransportClient.addHeader(httpRequestHeaders, HttpConstants.HttpHeaders.SUPPORT_SPATIAL_LEGACY_COORDINATES, request);

        HttpTransportClient.addHeader(httpRequestHeaders, WFConstants.BackendHeaders.PARTITION_COUNT, request);

        HttpTransportClient.addHeader(httpRequestHeaders, WFConstants.BackendHeaders.COLLECTION_RID, request);

        // Filter by schema
        HttpTransportClient.addHeader(httpRequestHeaders, HttpConstants.HttpHeaders.FILTER_BY_SCHEMA_RESOURCE_ID, request);

        // UsePolygonsSmallerThanAHemisphere
        HttpTransportClient.addHeader(httpRequestHeaders, HttpConstants.HttpHeaders.USE_POLYGONS_SMALLER_THAN_AHEMISPHERE, request);
        HttpTransportClient.addHeader(httpRequestHeaders, HttpConstants.HttpHeaders.GATEWAY_SIGNATURE, request);

        HttpTransportClient.addHeader(httpRequestHeaders, HttpConstants.HttpHeaders.POPULATE_QUOTA_INFO, request);
        HttpTransportClient.addHeader(httpRequestHeaders, HttpConstants.HttpHeaders.POPULATE_QUERY_METRICS, request);
        HttpTransportClient.addHeader(httpRequestHeaders, HttpConstants.HttpHeaders.FORCE_QUERY_SCAN, request);
        HttpTransportClient.addHeader(httpRequestHeaders, HttpConstants.HttpHeaders.RESPONSE_CONTINUATION_TOKEN_LIMIT_IN_KB, request);
        HttpTransportClient.addHeader(httpRequestHeaders, WFConstants.BackendHeaders.REMOTE_STORAGE_TYPE, request);
        HttpTransportClient.addHeader(httpRequestHeaders, WFConstants.BackendHeaders.SHARE_THROUGHPUT, request);

        HttpTransportClient.addHeader(httpRequestHeaders, HttpConstants.HttpHeaders.POPULATE_PARTITION_STATISTICS, request);
        HttpTransportClient.addHeader(httpRequestHeaders, HttpConstants.HttpHeaders.POPULATE_COLLECTION_THROUGHPUT_INFO, request);

        HttpTransportClient.addHeader(httpRequestHeaders, HttpConstants.HttpHeaders.REMAINING_TIME_IN_MS_ON_CLIENT_REQUEST, request);
        HttpTransportClient.addHeader(httpRequestHeaders, HttpConstants.HttpHeaders.CLIENT_RETRY_ATTEMPT_COUNT, request);

        // target lsn for head requests.
        HttpTransportClient.addHeader(httpRequestHeaders, HttpConstants.HttpHeaders.TARGET_LSN, request);
        HttpTransportClient.addHeader(httpRequestHeaders, HttpConstants.HttpHeaders.TARGET_GLOBAL_COMMITTED_LSN, request);

        HttpTransportClient.addHeader(httpRequestHeaders, WFConstants.BackendHeaders.FEDERATION_ID_FOR_AUTH, request);

        HttpTransportClient.addHeader(httpRequestHeaders, WFConstants.BackendHeaders.FANOUT_OPERATION_STATE, request);
        HttpTransportClient.addHeader(httpRequestHeaders, WFConstants.BackendHeaders.ALLOW_TENTATIVE_WRITES, request);

        HttpTransportClient.addHeader(httpRequestHeaders, CustomHeaders.HttpHeaders.EXCLUDE_SYSTEM_PROPERTIES, request);

        if (resourceOperation.operationType == OperationType.Batch) {
            HttpTransportClient.addHeader(httpRequestHeaders, HttpConstants.HttpHeaders.IS_BATCH_REQUEST, request);
            HttpTransportClient.addHeader(httpRequestHeaders, HttpConstants.HttpHeaders.SHOULD_BATCH_CONTINUE_ON_ERROR, request);
            HttpTransportClient.addHeader(httpRequestHeaders, HttpConstants.HttpHeaders.IS_BATCH_ORDERED, request);
            HttpTransportClient.addHeader(httpRequestHeaders, HttpConstants.HttpHeaders.IS_BATCH_ATOMIC, request);
        }

        return httpRequestMessage;
    }

    static String getResourceFeedUri(ResourceType resourceType, String physicalAddress, RxDocumentServiceRequest request) throws Exception {
        switch (resourceType) {
            case Attachment:
                return getAttachmentFeedUri(physicalAddress, request);
            case DocumentCollection:
                return getCollectionFeedUri(physicalAddress, request);
            case Conflict:
                return getConflictFeedUri(physicalAddress, request);
            case Database:
                return getDatabaseFeedUri(physicalAddress);
            case Document:
                return getDocumentFeedUri(physicalAddress, request);
            case Permission:
                return getPermissionFeedUri(physicalAddress, request);
            case StoredProcedure:
                return getStoredProcedureFeedUri(physicalAddress, request);
            case Trigger:
                return getTriggerFeedUri(physicalAddress, request);
            case User:
                return getUserFeedUri(physicalAddress, request);

            case UserDefinedFunction:
                return getUserDefinedFunctionFeedUri(physicalAddress, request);
            case Schema:
                return getSchemaFeedUri(physicalAddress, request);
            case Offer:
                return getOfferFeedUri(physicalAddress, request);

//          Other types: Replica, Module, ModuleCommand, Record, UserDefinedType not applicable to SDK.

            default:
                assert false : "Unexpected resource type: " + resourceType;
                throw new NotFoundException();
        }
    }

    private static String getResourceEntryUri(ResourceType resourceType, String physicalAddress, RxDocumentServiceRequest request) throws Exception {
        switch (resourceType) {
            case Attachment:
                return getAttachmentEntryUri(physicalAddress, request);
            case DocumentCollection:
                return getCollectionEntryUri(physicalAddress, request);
            case Conflict:
                return getConflictEntryUri(physicalAddress, request);
            case Database:
                return getDatabaseEntryUri(physicalAddress, request);
            case Document:
                return getDocumentEntryUri(physicalAddress, request);
            case Permission:
                return getPermissionEntryUri(physicalAddress, request);
            case StoredProcedure:
                return getStoredProcedureEntryUri(physicalAddress, request);
            case Trigger:
                return getTriggerEntryUri(physicalAddress, request);
            case User:
                return getUserEntryUri(physicalAddress, request);
            case UserDefinedFunction:
                return getUserDefinedFunctionEntryUri(physicalAddress, request);
            case Schema:
                return getSchemaEntryUri(physicalAddress, request);
            case Offer:
                return getOfferEntryUri(physicalAddress, request);

//          Other types: Replica, Module, ModuleCommand, Record, UserDefinedType not applicable to SDK.

            default:
                assert false: "Unexpected resource type: " + resourceType;
                throw new IllegalStateException();
        }
    }

    static String createURI(String baseAddress, String resourcePath) {
        if (baseAddress.charAt(baseAddress.length() - 1) == '/') {
            return baseAddress + HttpUtils.urlEncode(trimBeginningAndEndingSlashes(resourcePath));
        } else {
            return baseAddress + '/' + HttpUtils.urlEncode(trimBeginningAndEndingSlashes(resourcePath));
        }
    }

    static String getRootFeedUri(String baseAddress) {
        return baseAddress;
    }

    private static String getDatabaseFeedUri(String baseAddress) {
        return createURI(baseAddress, PathsHelper.generatePath(ResourceType.Database, StringUtils.EMPTY, true));
    }

    private static String getDatabaseEntryUri(String baseAddress, RxDocumentServiceRequest request) {
        return createURI(baseAddress, PathsHelper.generatePath(ResourceType.Database, request, false));
    }

    private static String getCollectionFeedUri(String baseAddress, RxDocumentServiceRequest request) {
        return createURI(baseAddress, PathsHelper.generatePath(ResourceType.DocumentCollection, request, true));
    }

    private static String getStoredProcedureFeedUri(String baseAddress, RxDocumentServiceRequest request) {
        return createURI(baseAddress, PathsHelper.generatePath(ResourceType.StoredProcedure, request, true));
    }

    private static String getTriggerFeedUri(String baseAddress, RxDocumentServiceRequest request) {
        return createURI(baseAddress, PathsHelper.generatePath(ResourceType.Trigger, request, true));
    }

    private static String getUserDefinedFunctionFeedUri(String baseAddress, RxDocumentServiceRequest request) {
        return createURI(baseAddress, PathsHelper.generatePath(ResourceType.UserDefinedFunction, request, true));
    }

    private static String getCollectionEntryUri(String baseAddress, RxDocumentServiceRequest request) {
        return createURI(baseAddress, PathsHelper.generatePath(ResourceType.DocumentCollection, request, false));
    }

    private static String getStoredProcedureEntryUri(String baseAddress, RxDocumentServiceRequest request) {
        return createURI(baseAddress, PathsHelper.generatePath(ResourceType.StoredProcedure, request, false));
    }

    private static String getTriggerEntryUri(String baseAddress, RxDocumentServiceRequest request) {
        return createURI(baseAddress, PathsHelper.generatePath(ResourceType.Trigger, request, false));
    }

    private static String getUserDefinedFunctionEntryUri(String baseAddress, RxDocumentServiceRequest request) {
        return createURI(baseAddress, PathsHelper.generatePath(ResourceType.UserDefinedFunction, request, false));
    }

    private static String getDocumentFeedUri(String baseAddress, RxDocumentServiceRequest request) {
        return createURI(baseAddress, PathsHelper.generatePath(ResourceType.Document, request, true));
    }

    private static String getDocumentEntryUri(String baseAddress, RxDocumentServiceRequest request) {
        return createURI(baseAddress, PathsHelper.generatePath(ResourceType.Document, request, false));
    }

    private static String getConflictFeedUri(String baseAddress, RxDocumentServiceRequest request) {
        return createURI(baseAddress, PathsHelper.generatePath(ResourceType.Conflict, request, true));
    }

    private static String getConflictEntryUri(String baseAddress, RxDocumentServiceRequest request) {
        return createURI(baseAddress, PathsHelper.generatePath(ResourceType.Conflict, request, false));
    }

    private static String getAttachmentFeedUri(String baseAddress, RxDocumentServiceRequest request) {
        return createURI(baseAddress, PathsHelper.generatePath(ResourceType.Attachment, request, true));
    }

    private static String getAttachmentEntryUri(String baseAddress, RxDocumentServiceRequest request) {
        return createURI(baseAddress, PathsHelper.generatePath(ResourceType.Attachment, request, false));
    }

    private static String getUserFeedUri(String baseAddress, RxDocumentServiceRequest request) {
        return createURI(baseAddress, PathsHelper.generatePath(ResourceType.User, request, true));
    }

    private static String getUserEntryUri(String baseAddress, RxDocumentServiceRequest request) {
        return createURI(baseAddress, PathsHelper.generatePath(ResourceType.User, request, false));
    }

    private static String getPermissionFeedUri(String baseAddress, RxDocumentServiceRequest request) {
        return createURI(baseAddress, PathsHelper.generatePath(ResourceType.Permission, request, true));
    }

    private static String getPermissionEntryUri(String baseAddress, RxDocumentServiceRequest request) {
        return createURI(baseAddress, PathsHelper.generatePath(ResourceType.Permission, request, false));
    }

    private static String getOfferFeedUri(String baseAddress, RxDocumentServiceRequest request) {
        return createURI(baseAddress, PathsHelper.generatePath(ResourceType.Offer, request, true));
    }

    private static String getSchemaFeedUri(String baseAddress, RxDocumentServiceRequest request) {
        return createURI(baseAddress, PathsHelper.generatePath(ResourceType.Schema, request, true));
    }

    private static String getSchemaEntryUri(String baseAddress, RxDocumentServiceRequest request) {
        return createURI(baseAddress, PathsHelper.generatePath(ResourceType.Schema, request, false));
    }

    private static String getOfferEntryUri(String baseAddress, RxDocumentServiceRequest request) {
        return createURI(baseAddress, PathsHelper.generatePath(ResourceType.Offer, request, false));
    }

    static String getHeader(String[] names, String[] values, String name) {
        for (int idx = 0; idx < names.length; idx++) {
            if (Strings.areEqual(names[idx], name)) {
                return values[idx];
            }
        }

        return null;
    }

    private Mono<StoreResponse> processHttpResponse(String resourceAddress, HttpRequest httpRequest, String activityId, HttpResponse response, URI physicalAddress) {
        if (response == null) {
            InternalServerErrorException exception =
                    new InternalServerErrorException(
                            String.format(
                                    RMResources.ExceptionMessage,
                                    RMResources.InvalidBackendResponse),
                            null,
                            physicalAddress);
            exception.getResponseHeaders().put(HttpConstants.HttpHeaders.ACTIVITY_ID,
                    activityId);
            exception.getResponseHeaders().put(HttpConstants.HttpHeaders.REQUEST_VALIDATION_FAILURE, "1");

            return Mono.error(exception);
        }

        // If the status code is < 300 or 304 NotModified (we treat not modified as success) then it means that it's a success code and shouldn't throw.
        if (response.statusCode() < HttpConstants.StatusCodes.MINIMUM_STATUSCODE_AS_ERROR_GATEWAY ||
                response.statusCode() == HttpConstants.StatusCodes.NOT_MODIFIED) {
            return ResponseUtils.toStoreResponse(response, httpRequest);
        }
        else {
            return this.createErrorResponseFromHttpResponse(resourceAddress, activityId, httpRequest, response);
        }
    }

    private Mono<StoreResponse> createErrorResponseFromHttpResponse(String resourceAddress, String activityId,
                                                                      HttpRequest request,
                                                                      HttpResponse response) {
        int statusCode = response.statusCode();
        Mono<String> errorMessageObs = ErrorUtils.getErrorResponseAsync(response, request);

        return errorMessageObs.flatMap(
                errorMessage -> {
                    long responseLSN = -1;

                    List<String> lsnValues = null;
                    String[] headerValues = response.headers().values(WFConstants.BackendHeaders.LSN);
                    if (headerValues != null) {
                        lsnValues = com.azure.cosmos.implementation.guava25.collect.Lists.newArrayList(headerValues);
                    }

                    if (lsnValues != null) {
                        String temp = lsnValues.isEmpty() ? null : lsnValues.get(0);
                        responseLSN = Longs.tryParse(temp, responseLSN);
                    }

                    String responsePartitionKeyRangeId = null;
                    List<String> partitionKeyRangeIdValues = null;
                    headerValues = response.headers().values(WFConstants.BackendHeaders.PARTITION_KEY_RANGE_ID);
                    if (headerValues != null) {
                        partitionKeyRangeIdValues
                            = com.azure.cosmos.implementation.guava25.collect.Lists.newArrayList(headerValues);
                    }
                    if (partitionKeyRangeIdValues != null) {
                        responsePartitionKeyRangeId = Lists.firstOrDefault(partitionKeyRangeIdValues, null);
                    }

                    CosmosException exception;

                    switch (statusCode) {
                        case HttpConstants.StatusCodes.UNAUTHORIZED:
                            exception = new UnauthorizedException(
                                    String.format(
                                            RMResources.ExceptionMessage,
                                            Strings.isNullOrEmpty(errorMessage) ? RMResources.Unauthorized : errorMessage),
                                    response.headers(),
                                    request.uri());
                            break;

                        case HttpConstants.StatusCodes.FORBIDDEN:
                            exception = new ForbiddenException(
                                    String.format(
                                            RMResources.ExceptionMessage,
                                            Strings.isNullOrEmpty(errorMessage) ? RMResources.Forbidden : errorMessage),
                                    response.headers(),
                                    request.uri());
                            break;

                        case HttpConstants.StatusCodes.NOTFOUND:
                            // HTTP.SYS returns NotFound (404) if the URI
                            // is not registered. This is really an indication that
                            // the replica which registered the URI is not
                            // available at the server. We detect this case by
                            // the presence of Content-Type header in the response
                            // and map it to HTTP Gone (410), which is the more
                            // appropriate response for this case.
                            if (response.body() != null && response.headers() != null && response.headers().value(HttpConstants.HttpHeaders.CONTENT_TYPE) != null &&
                                    !Strings.isNullOrEmpty(response.headers().value(HttpConstants.HttpHeaders.CONTENT_TYPE)) &&
                                    Strings.containsIgnoreCase(response.headers().value(HttpConstants.HttpHeaders.CONTENT_TYPE), RuntimeConstants.MediaTypes.TEXT_HTML)) {
                                // Have the request URL in the exception message for debugging purposes.
                                exception = new GoneException(
                                        String.format(
                                                RMResources.ExceptionMessage,
                                                RMResources.Gone),
                                        request.uri().toString());
                                exception.getResponseHeaders().put(HttpConstants.HttpHeaders.ACTIVITY_ID,
                                        activityId);

                                break;
                            } else {
                                exception = new NotFoundException(
                                        String.format(
                                                RMResources.ExceptionMessage,
                                                Strings.isNullOrEmpty(errorMessage) ? RMResources.NotFound : errorMessage),
                                        response.headers(),
                                        request.uri());
                                break;
                            }

                        case HttpConstants.StatusCodes.BADREQUEST:
                            exception = new BadRequestException(
                                    String.format(
                                            RMResources.ExceptionMessage,
                                            Strings.isNullOrEmpty(errorMessage) ? RMResources.BadRequest : errorMessage),
                                    response.headers(),
                                    request.uri());
                            break;

                        case HttpConstants.StatusCodes.METHOD_NOT_ALLOWED:
                            exception = new MethodNotAllowedException(
                                    String.format(
                                            RMResources.ExceptionMessage,
                                            Strings.isNullOrEmpty(errorMessage) ? RMResources.MethodNotAllowed : errorMessage),
                                    null,
                                    response.headers(),
                                    request.uri().toString());
                            break;

                        case HttpConstants.StatusCodes.GONE: {

                            // TODO: update perf counter
                            // https://msdata.visualstudio.com/CosmosDB/_workitems/edit/258624
                            ErrorUtils.logGoneException(request.uri(), activityId);

                            Integer nSubStatus = 0;
                            String valueSubStatus = response.headers().value(WFConstants.BackendHeaders.SUB_STATUS);
                            if (!Strings.isNullOrEmpty(valueSubStatus)) {
                                if ((nSubStatus = Integers.tryParse(valueSubStatus)) == null) {
                                    exception = new InternalServerErrorException(
                                            String.format(
                                                    RMResources.ExceptionMessage,
                                                    RMResources.InvalidBackendResponse),
                                            response.headers(),
                                            request.uri());
                                    break;
                                }
                            }

                            if (nSubStatus == HttpConstants.SubStatusCodes.NAME_CACHE_IS_STALE) {
                                exception = new InvalidPartitionException(
                                        String.format(
                                                RMResources.ExceptionMessage,
                                                Strings.isNullOrEmpty(errorMessage) ? RMResources.Gone : errorMessage),
                                        response.headers(),
                                        request.uri().toString());
                                break;
                            } else if (nSubStatus == HttpConstants.SubStatusCodes.PARTITION_KEY_RANGE_GONE) {
                                exception = new PartitionKeyRangeGoneException(
                                        String.format(
                                                RMResources.ExceptionMessage,
                                                Strings.isNullOrEmpty(errorMessage) ? RMResources.Gone : errorMessage),
                                        response.headers(),
                                        request.uri().toString());
                                break;
                            } else if (nSubStatus == HttpConstants.SubStatusCodes.COMPLETING_SPLIT) {
                                exception = new PartitionKeyRangeIsSplittingException(
                                        String.format(
                                                RMResources.ExceptionMessage,
                                                Strings.isNullOrEmpty(errorMessage) ? RMResources.Gone : errorMessage),
                                        response.headers(),
                                        request.uri().toString());
                                break;
                            } else if (nSubStatus == HttpConstants.SubStatusCodes.COMPLETING_PARTITION_MIGRATION) {
                                exception = new PartitionIsMigratingException(
                                        String.format(
                                                RMResources.ExceptionMessage,
                                                Strings.isNullOrEmpty(errorMessage) ? RMResources.Gone : errorMessage),
                                        response.headers(),
                                        request.uri().toString());
                                break;
                            } else {
                                // Have the request URL in the exception message for debugging purposes.
                                GoneException goneExceptionFromService = new GoneException(
                                        String.format(
                                                RMResources.ExceptionMessage,
                                                RMResources.Gone),
                                        response.headers(),
                                        request.uri());
                                goneExceptionFromService.setIsBasedOn410ResponseFromService();

                                goneExceptionFromService.getResponseHeaders().put(
                                    HttpConstants.HttpHeaders.ACTIVITY_ID,
                                    activityId);

                                exception = goneExceptionFromService;
                                break;
                            }
                        }

                        case HttpConstants.StatusCodes.CONFLICT:
                            exception = new ConflictException(
                                    String.format(
                                            RMResources.ExceptionMessage,
                                            Strings.isNullOrEmpty(errorMessage) ? RMResources.EntityAlreadyExists : errorMessage),
                                    response.headers(),
                                    request.uri().toString());
                            break;

                        case HttpConstants.StatusCodes.PRECONDITION_FAILED:
                            exception = new PreconditionFailedException(
                                    String.format(
                                            RMResources.ExceptionMessage,
                                            Strings.isNullOrEmpty(errorMessage) ? RMResources.PreconditionFailed : errorMessage),
                                    response.headers(),
                                    request.uri().toString());
                            break;

                        case HttpConstants.StatusCodes.REQUEST_ENTITY_TOO_LARGE:
                            exception = new RequestEntityTooLargeException(
                                    String.format(
                                            RMResources.ExceptionMessage,
                                            String.format(
                                                    RMResources.RequestEntityTooLarge,
                                                    HttpConstants.HttpHeaders.PAGE_SIZE)),
                                    response.headers(),
                                    request.uri().toString());
                            break;

                        case HttpConstants.StatusCodes.LOCKED:
                            exception = new LockedException(
                                    String.format(
                                            RMResources.ExceptionMessage,
                                            Strings.isNullOrEmpty(errorMessage) ? RMResources.Locked : errorMessage),
                                    response.headers(),
                                    request.uri().toString());
                            break;

                        case HttpConstants.StatusCodes.SERVICE_UNAVAILABLE:
                            exception = new ServiceUnavailableException(errorMessage, response.headers(), request.uri());
                            break;

                        case HttpConstants.StatusCodes.REQUEST_TIMEOUT:
                            exception = new RequestTimeoutException(
                                    String.format(
                                            RMResources.ExceptionMessage,
                                            Strings.isNullOrEmpty(errorMessage) ? RMResources.RequestTimeout : errorMessage),
                                    response.headers(),
                                    request.uri());
                            break;

                        case HttpConstants.StatusCodes.RETRY_WITH:
                            exception = new RetryWithException(
                                    String.format(
                                            RMResources.ExceptionMessage,
                                            Strings.isNullOrEmpty(errorMessage) ? RMResources.RetryWith : errorMessage),
                                    response.headers(),
                                    request.uri());
                            break;

                        case HttpConstants.StatusCodes.TOO_MANY_REQUESTS:
                            exception =
                                    new RequestRateTooLargeException(
                                            String.format(
                                                    RMResources.ExceptionMessage,
                                                    Strings.isNullOrEmpty(errorMessage) ? RMResources.TooManyRequests : errorMessage),
                                            response.headers(),
                                            request.uri());

                            List<String> values = null;
                            headerValues = response.headers().values(HttpConstants.HttpHeaders.RETRY_AFTER_IN_MILLISECONDS);
                            if (headerValues != null) {
                                values
                                    = com.azure.cosmos.implementation.guava25.collect.Lists.newArrayList(headerValues);
                            }
                            if (values == null || values.isEmpty()) {
                                logger.warn("RequestRateTooLargeException being thrown without RetryAfter.");
                            } else {
                                exception.getResponseHeaders().put(HttpConstants.HttpHeaders.RETRY_AFTER_IN_MILLISECONDS, values.get(0));
                            }

                            break;

                        case HttpConstants.StatusCodes.INTERNAL_SERVER_ERROR:
                            exception = new InternalServerErrorException(
                                    String.format(
                                            RMResources.ExceptionMessage,
                                            Strings.isNullOrEmpty(errorMessage) ? RMResources.InternalServerError : errorMessage),
                                    response.headers(),
                                    request.uri());
                            break;

                        default:
                            logger.error("Unrecognized status code {} returned by backend. ActivityId {}", statusCode, activityId);
                            ErrorUtils.logException(request.uri(), activityId);
                            exception = new InternalServerErrorException(
                                    String.format(
                                            RMResources.ExceptionMessage,
                                            RMResources.InvalidBackendResponse),
                                    response.headers(),
                                    request.uri());
                            break;
                    }

                    BridgeInternal.setLSN(exception, responseLSN);
                    BridgeInternal.setPartitionKeyRangeId(exception, responsePartitionKeyRangeId);
                    BridgeInternal.setResourceAddress(exception, resourceAddress);
                    BridgeInternal.setRequestHeaders(exception, HttpUtils.asMap(request.headers()));

                    return Mono.error(exception);
                }
        );
    }
}<|MERGE_RESOLUTION|>--- conflicted
+++ resolved
@@ -233,13 +233,13 @@
     }
 
     @Override
-<<<<<<< HEAD
     public Mono<OpenConnectionResponse> openConnection(Uri addressUri) {
         throw new NotImplementedException("openConnection is not supported in httpTransportClient");
-=======
+    }
+
+    @Override
     protected GlobalEndpointManager getGlobalEndpointManager() {
         return this.globalEndpointManager;
->>>>>>> 486e78b7
     }
 
     private void beforeRequest(String activityId, URI uri, ResourceType resourceType, HttpHeaders requestHeaders) {
