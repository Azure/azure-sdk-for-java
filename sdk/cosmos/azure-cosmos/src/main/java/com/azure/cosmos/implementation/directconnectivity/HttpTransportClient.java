--- conflicted
+++ resolved
@@ -328,13 +328,8 @@
 
             case Update:
                 requestUri = getResourceEntryUri(resourceOperation.resourceType, physicalAddress.getURIAsString(), request);
-<<<<<<< HEAD
                 method = HttpMethod.PATCH;
-                assert request.getContentAsByteBufFlux() != null;
-=======
-                method = new HttpMethod("PATCH");
                 assert request.getContentAsByteArrayFlux() != null;
->>>>>>> 43e5f92d
                 httpRequestMessage = new HttpRequest(method, requestUri, physicalAddress.getURI().getPort());
                 httpRequestMessage.withBody(request.getContentAsByteArrayFlux());
                 break;
