--- conflicted
+++ resolved
@@ -55,11 +55,8 @@
         V4_9_0,
         /** v4.11.0 */
         V4_11_0,
-<<<<<<< HEAD
+        WHATEVER_NEW_VERSION,
         /** v4.12.0 */
         V4_12_0,
-=======
-        WHATEVER_NEW_VERSION
->>>>>>> 2e197c92
     }
 }