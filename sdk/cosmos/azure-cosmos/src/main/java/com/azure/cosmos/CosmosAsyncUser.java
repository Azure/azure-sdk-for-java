// Copyright (c) Microsoft Corporation. All rights reserved.
// Licensed under the MIT License.

package com.azure.cosmos;

import com.azure.cosmos.implementation.Paths;
import com.azure.cosmos.models.CosmosPermissionResponse;
import com.azure.cosmos.models.CosmosUserResponse;
import com.azure.cosmos.models.CosmosPermissionProperties;
import com.azure.cosmos.models.CosmosPermissionRequestOptions;
import com.azure.cosmos.models.CosmosUserProperties;
<<<<<<< HEAD
import com.azure.cosmos.models.QueryRequestOptions;
=======
import com.azure.cosmos.models.CosmosQueryRequestOptions;
>>>>>>> 72d53830
import com.azure.cosmos.models.ModelBridgeInternal;
import com.azure.cosmos.implementation.Permission;
import com.azure.cosmos.util.CosmosPagedFlux;
import com.azure.cosmos.util.UtilBridgeInternal;
import reactor.core.publisher.Mono;

import static com.azure.cosmos.implementation.Utils.setContinuationTokenAndMaxItemCount;

/**
 * The type Cosmos async user.
 */
public class CosmosAsyncUser {
    private final CosmosAsyncDatabase database;
    private String id;

    CosmosAsyncUser(String id, CosmosAsyncDatabase database) {
        this.id = id;
        this.database = database;
    }

    /**
     * Get the id of the {@link CosmosAsyncUser}
     *
     * @return the id of the {@link CosmosAsyncUser}
     */
    public String getId() {
        return id;
    }

    /**
     * Set the id of the {@link CosmosAsyncUser}
     *
     * @param id the id of the {@link CosmosAsyncUser}
     * @return the same {@link CosmosAsyncUser} that had the id set
     */
    CosmosAsyncUser setId(String id) {
        this.id = id;
        return this;
    }

    /**
     * Reads a cosmos user
     *
     * @return a {@link Mono} containing the single resource response with the read user or an error.
     */
    public Mono<CosmosUserResponse> read() {
        return this.database.getDocClientWrapper()
                            .readUser(getLink(), null)
                            .map(response -> ModelBridgeInternal.createCosmosUserResponse(response)).single();
    }

    /**
     * Replace a cosmos user
     *
     * @param userProperties the user properties to use
     * @return a {@link Mono} containing the single resource response with the replaced user or an error.
     */
    public Mono<CosmosUserResponse> replace(CosmosUserProperties userProperties) {
        return this.database.getDocClientWrapper()
                            .replaceUser(ModelBridgeInternal.getV2User(userProperties), null)
                            .map(response -> ModelBridgeInternal.createCosmosUserResponse(response)).single();
    }

    /**
     * Delete a cosmos user
     *
     * @return a {@link Mono} containing the single resource response with the deleted user or an error.
     */
    public Mono<CosmosUserResponse> delete() {
        return this.database.getDocClientWrapper()
                            .deleteUser(getLink(), null)
                            .map(response -> ModelBridgeInternal.createCosmosUserResponse(response)).single();
    }

    /**
     * Creates a permission.
     * <p>
     * After subscription the operation will be performed.
     * The {@link Mono} upon successful completion will contain a single resource response with the created permission.
     * In case of failure the {@link Mono} will error.
     *
     * @param permissionProperties the permission properties to create.
     * @param options the request options.
     * @return an {@link Mono} containing the single resource response with the created permission or an error.
     */
    public Mono<CosmosPermissionResponse> createPermission(
        CosmosPermissionProperties permissionProperties,
        CosmosPermissionRequestOptions options) {
        if (options == null) {
            options = new CosmosPermissionRequestOptions();
        }
<<<<<<< HEAD
        Permission permission = ModelBridgeInternal.getV2Permissions(permissionProperties);
=======
        Permission permission = ModelBridgeInternal.getPermission(permissionProperties, database.getId());
>>>>>>> 72d53830
        return database.getDocClientWrapper()
                   .createPermission(getLink(), permission, ModelBridgeInternal.toRequestOptions(options))
                   .map(response -> ModelBridgeInternal.createCosmosPermissionResponse(response))
                   .single();
    }

    /**
     * Upserts a permission.
     * <p>
     * After subscription the operation will be performed.
     * The {@link Mono} upon successful completion will contain a single resource response with the upserted permission.
     * In case of failure the {@link Mono} will error.
     *
     * @param permissionProperties the permission properties to upsert.
     * @param options the request options.
     * @return an {@link Mono} containing the single resource response with the upserted permission or an error.
     */
    public Mono<CosmosPermissionResponse> upsertPermission(
        CosmosPermissionProperties permissionProperties,
        CosmosPermissionRequestOptions options) {
<<<<<<< HEAD
        Permission permission = ModelBridgeInternal.getV2Permissions(permissionProperties);
=======
        Permission permission = ModelBridgeInternal.getPermission(permissionProperties, database.getId());
>>>>>>> 72d53830
        if (options == null) {
            options = new CosmosPermissionRequestOptions();
        }
        return database.getDocClientWrapper()
                   .upsertPermission(getLink(), permission, ModelBridgeInternal.toRequestOptions(options))
                   .map(response -> ModelBridgeInternal.createCosmosPermissionResponse(response))
                   .single();
    }


    /**
     * Reads all permissions.
     * <p>
     * After subscription the operation will be performed.
     * The {@link CosmosPagedFlux} will contain one or several feed response pages of the read permissions.
     * In case of failure the {@link CosmosPagedFlux} will error.
     *
     * @return a {@link CosmosPagedFlux} containing one or several feed response pages of the read permissions or an
     * error.
     */
    public CosmosPagedFlux<CosmosPermissionProperties> readAllPermissions() {
<<<<<<< HEAD
        return readAllPermissions(new QueryRequestOptions());
=======
        return readAllPermissions(new CosmosQueryRequestOptions());
>>>>>>> 72d53830
    }

    /**
     * Reads all permissions.
     * <p>
     * After subscription the operation will be performed.
     * The {@link CosmosPagedFlux} will contain one or several feed response pages of the read permissions.
     * In case of failure the {@link CosmosPagedFlux} will error.
     *
     * @param options the query request options.
     * @return a {@link CosmosPagedFlux} containing one or several feed response pages of the read permissions or an
     * error.
     */
<<<<<<< HEAD
    CosmosPagedFlux<CosmosPermissionProperties> readAllPermissions(QueryRequestOptions options) {
=======
    CosmosPagedFlux<CosmosPermissionProperties> readAllPermissions(CosmosQueryRequestOptions options) {
>>>>>>> 72d53830
        return UtilBridgeInternal.createCosmosPagedFlux(pagedFluxOptions -> {
            setContinuationTokenAndMaxItemCount(pagedFluxOptions, options);
            return getDatabase().getDocClientWrapper()
                       .readPermissions(getLink(), options)
                       .map(response -> BridgeInternal.createFeedResponse(
                           ModelBridgeInternal.getCosmosPermissionPropertiesFromResults(response.getResults()),
                           response.getResponseHeaders()));
        });
    }

    /**
     * Query for permissions.
     * <p>
     * After subscription the operation will be performed.
     * The {@link CosmosPagedFlux} will contain one or several feed response pages of the obtained permissions.
     * In case of failure the {@link CosmosPagedFlux} will error.
     *
     * @param query the query.
     * @return a {@link CosmosPagedFlux} containing one or several feed response pages of the obtained permissions or
     * an error.
     */
    public CosmosPagedFlux<CosmosPermissionProperties> queryPermissions(String query) {
<<<<<<< HEAD
        return queryPermissions(query, new QueryRequestOptions());
=======
        return queryPermissions(query, new CosmosQueryRequestOptions());
>>>>>>> 72d53830
    }

    /**
     * Query for permissions.
     * <p>
     * After subscription the operation will be performed.
     * The {@link CosmosPagedFlux} will contain one or several feed response pages of the obtained permissions.
     * In case of failure the {@link CosmosPagedFlux} will error.
     *
     * @param query the query.
     * @param options the query request options.
     * @return a {@link CosmosPagedFlux} containing one or several feed response pages of the obtained permissions or
     * an error.
     */
<<<<<<< HEAD
    public CosmosPagedFlux<CosmosPermissionProperties> queryPermissions(String query, QueryRequestOptions options) {
=======
    public CosmosPagedFlux<CosmosPermissionProperties> queryPermissions(String query, CosmosQueryRequestOptions options) {
>>>>>>> 72d53830
        return UtilBridgeInternal.createCosmosPagedFlux(pagedFluxOptions -> {
            setContinuationTokenAndMaxItemCount(pagedFluxOptions, options);
            return getDatabase().getDocClientWrapper()
                       .queryPermissions(getLink(), query, options)
                       .map(response -> BridgeInternal.createFeedResponse(
                           ModelBridgeInternal.getCosmosPermissionPropertiesFromResults(response.getResults()),
                           response.getResponseHeaders()));
        });
    }

    /**
     * Get cosmos permission without making a call to backend
     *
     * @param id the id
     * @return the cosmos permission
     */
    public CosmosAsyncPermission getPermission(String id) {
        return new CosmosAsyncPermission(id, this);
    }

    String getURIPathSegment() {
        return Paths.USERS_PATH_SEGMENT;
    }

    String getParentLink() {
        return database.getLink();
    }

    String getLink() {
        StringBuilder builder = new StringBuilder();
        builder.append(getParentLink());
        builder.append("/");
        builder.append(getURIPathSegment());
        builder.append("/");
        builder.append(getId());
        return builder.toString();
    }

    /**
     * Gets the parent Database
     *
     * @return the (@link CosmosAsyncDatabase)
     */
    CosmosAsyncDatabase getDatabase() {
        return database;
    }
}<|MERGE_RESOLUTION|>--- conflicted
+++ resolved
@@ -9,11 +9,7 @@
 import com.azure.cosmos.models.CosmosPermissionProperties;
 import com.azure.cosmos.models.CosmosPermissionRequestOptions;
 import com.azure.cosmos.models.CosmosUserProperties;
-<<<<<<< HEAD
-import com.azure.cosmos.models.QueryRequestOptions;
-=======
 import com.azure.cosmos.models.CosmosQueryRequestOptions;
->>>>>>> 72d53830
 import com.azure.cosmos.models.ModelBridgeInternal;
 import com.azure.cosmos.implementation.Permission;
 import com.azure.cosmos.util.CosmosPagedFlux;
@@ -105,11 +101,7 @@
         if (options == null) {
             options = new CosmosPermissionRequestOptions();
         }
-<<<<<<< HEAD
-        Permission permission = ModelBridgeInternal.getV2Permissions(permissionProperties);
-=======
         Permission permission = ModelBridgeInternal.getPermission(permissionProperties, database.getId());
->>>>>>> 72d53830
         return database.getDocClientWrapper()
                    .createPermission(getLink(), permission, ModelBridgeInternal.toRequestOptions(options))
                    .map(response -> ModelBridgeInternal.createCosmosPermissionResponse(response))
@@ -130,11 +122,7 @@
     public Mono<CosmosPermissionResponse> upsertPermission(
         CosmosPermissionProperties permissionProperties,
         CosmosPermissionRequestOptions options) {
-<<<<<<< HEAD
-        Permission permission = ModelBridgeInternal.getV2Permissions(permissionProperties);
-=======
         Permission permission = ModelBridgeInternal.getPermission(permissionProperties, database.getId());
->>>>>>> 72d53830
         if (options == null) {
             options = new CosmosPermissionRequestOptions();
         }
@@ -156,11 +144,7 @@
      * error.
      */
     public CosmosPagedFlux<CosmosPermissionProperties> readAllPermissions() {
-<<<<<<< HEAD
-        return readAllPermissions(new QueryRequestOptions());
-=======
         return readAllPermissions(new CosmosQueryRequestOptions());
->>>>>>> 72d53830
     }
 
     /**
@@ -174,11 +158,7 @@
      * @return a {@link CosmosPagedFlux} containing one or several feed response pages of the read permissions or an
      * error.
      */
-<<<<<<< HEAD
-    CosmosPagedFlux<CosmosPermissionProperties> readAllPermissions(QueryRequestOptions options) {
-=======
     CosmosPagedFlux<CosmosPermissionProperties> readAllPermissions(CosmosQueryRequestOptions options) {
->>>>>>> 72d53830
         return UtilBridgeInternal.createCosmosPagedFlux(pagedFluxOptions -> {
             setContinuationTokenAndMaxItemCount(pagedFluxOptions, options);
             return getDatabase().getDocClientWrapper()
@@ -201,11 +181,7 @@
      * an error.
      */
     public CosmosPagedFlux<CosmosPermissionProperties> queryPermissions(String query) {
-<<<<<<< HEAD
-        return queryPermissions(query, new QueryRequestOptions());
-=======
         return queryPermissions(query, new CosmosQueryRequestOptions());
->>>>>>> 72d53830
     }
 
     /**
@@ -220,11 +196,7 @@
      * @return a {@link CosmosPagedFlux} containing one or several feed response pages of the obtained permissions or
      * an error.
      */
-<<<<<<< HEAD
-    public CosmosPagedFlux<CosmosPermissionProperties> queryPermissions(String query, QueryRequestOptions options) {
-=======
     public CosmosPagedFlux<CosmosPermissionProperties> queryPermissions(String query, CosmosQueryRequestOptions options) {
->>>>>>> 72d53830
         return UtilBridgeInternal.createCosmosPagedFlux(pagedFluxOptions -> {
             setContinuationTokenAndMaxItemCount(pagedFluxOptions, options);
             return getDatabase().getDocClientWrapper()
