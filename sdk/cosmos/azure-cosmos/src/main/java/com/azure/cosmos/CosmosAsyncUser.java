// Copyright (c) Microsoft Corporation. All rights reserved.
// Licensed under the MIT License.

package com.azure.cosmos;

import com.azure.core.util.Context;
import com.azure.cosmos.implementation.Paths;
<<<<<<< HEAD
import com.azure.cosmos.implementation.Permission;
import com.azure.cosmos.implementation.TracerProvider;
import com.azure.cosmos.models.CosmosAsyncPermissionResponse;
import com.azure.cosmos.models.CosmosAsyncUserResponse;
=======
import com.azure.cosmos.models.CosmosPermissionResponse;
import com.azure.cosmos.models.CosmosUserResponse;
>>>>>>> d2e5b91f
import com.azure.cosmos.models.CosmosPermissionProperties;
import com.azure.cosmos.models.CosmosPermissionRequestOptions;
import com.azure.cosmos.models.CosmosUserProperties;
import com.azure.cosmos.models.CosmosQueryRequestOptions;
import com.azure.cosmos.models.ModelBridgeInternal;
import com.azure.cosmos.util.CosmosPagedFlux;
import com.azure.cosmos.util.UtilBridgeInternal;
import reactor.core.publisher.Mono;

import static com.azure.core.util.FluxUtil.withContext;
import static com.azure.cosmos.implementation.Utils.setContinuationTokenAndMaxItemCount;

/**
 * The type Cosmos async user.
 */
public class CosmosAsyncUser {
    private final CosmosAsyncDatabase database;
    private String id;

    CosmosAsyncUser(String id, CosmosAsyncDatabase database) {
        this.id = id;
        this.database = database;
    }

    /**
     * Get the id of the {@link CosmosAsyncUser}
     *
     * @return the id of the {@link CosmosAsyncUser}
     */
    public String getId() {
        return id;
    }

    /**
     * Set the id of the {@link CosmosAsyncUser}
     *
     * @param id the id of the {@link CosmosAsyncUser}
     * @return the same {@link CosmosAsyncUser} that had the id set
     */
    CosmosAsyncUser setId(String id) {
        this.id = id;
        return this;
    }

    /**
     * Reads a cosmos user
     *
     * @return a {@link Mono} containing the single resource response with the read user or an error.
     */
<<<<<<< HEAD
    public Mono<CosmosAsyncUserResponse> read() {
        if (!database.getClient().getTracerProvider().isEnabled()) {
            return readInternal();
        }

        return withContext(context -> readInternal(context));
=======
    public Mono<CosmosUserResponse> read() {
        return this.database.getDocClientWrapper()
                            .readUser(getLink(), null)
                            .map(response -> ModelBridgeInternal.createCosmosUserResponse(response)).single();
>>>>>>> d2e5b91f
    }

    /**
     * Replace a cosmos user
     *
     * @param userProperties the user properties to use
     * @return a {@link Mono} containing the single resource response with the replaced user or an error.
     */
<<<<<<< HEAD
    public Mono<CosmosAsyncUserResponse> replace(CosmosUserProperties userSettings) {
        if (!database.getClient().getTracerProvider().isEnabled()) {
            return replaceInternal(userSettings);
        }

        return withContext(context -> replaceInternal(userSettings, context));
=======
    public Mono<CosmosUserResponse> replace(CosmosUserProperties userProperties) {
        return this.database.getDocClientWrapper()
                            .replaceUser(ModelBridgeInternal.getV2User(userProperties), null)
                            .map(response -> ModelBridgeInternal.createCosmosUserResponse(response)).single();
>>>>>>> d2e5b91f
    }

    /**
     * Delete a cosmos user
     *
     * @return a {@link Mono} containing the single resource response with the deleted user or an error.
     */
<<<<<<< HEAD
    public Mono<CosmosAsyncUserResponse> delete() {
        if (!database.getClient().getTracerProvider().isEnabled()) {
            return deleteInternal();
        }

        return withContext(context -> deleteInternal(context));
=======
    public Mono<CosmosUserResponse> delete() {
        return this.database.getDocClientWrapper()
                            .deleteUser(getLink(), null)
                            .map(response -> ModelBridgeInternal.createCosmosUserResponse(response)).single();
>>>>>>> d2e5b91f
    }

    /**
     * Creates a permission.
     * <p>
     * After subscription the operation will be performed.
     * The {@link Mono} upon successful completion will contain a single resource response with the created permission.
     * In case of failure the {@link Mono} will error.
     *
     * @param permissionProperties the permission properties to create.
     * @param options the request options.
     * @return an {@link Mono} containing the single resource response with the created permission or an error.
     */
    public Mono<CosmosPermissionResponse> createPermission(
        CosmosPermissionProperties permissionProperties,
        CosmosPermissionRequestOptions options) {
        if (options == null) {
            options = new CosmosPermissionRequestOptions();
        }
<<<<<<< HEAD

        Permission permission = ModelBridgeInternal.getV2Permissions(permissionSettings);
        if (!database.getClient().getTracerProvider().isEnabled()) {
            return createPermissionInternal(permission, options);
        }

        final CosmosPermissionRequestOptions requesOptions = options;
        return withContext(context -> createPermissionInternal(permission, requesOptions, context));
=======
        Permission permission = ModelBridgeInternal.getPermission(permissionProperties, database.getId());
        return database.getDocClientWrapper()
                   .createPermission(getLink(), permission, ModelBridgeInternal.toRequestOptions(options))
                   .map(response -> ModelBridgeInternal.createCosmosPermissionResponse(response))
                   .single();
>>>>>>> d2e5b91f
    }

    /**
     * Upserts a permission.
     * <p>
     * After subscription the operation will be performed.
     * The {@link Mono} upon successful completion will contain a single resource response with the upserted permission.
     * In case of failure the {@link Mono} will error.
     *
     * @param permissionProperties the permission properties to upsert.
     * @param options the request options.
     * @return an {@link Mono} containing the single resource response with the upserted permission or an error.
     */
    public Mono<CosmosPermissionResponse> upsertPermission(
        CosmosPermissionProperties permissionProperties,
        CosmosPermissionRequestOptions options) {
        Permission permission = ModelBridgeInternal.getPermission(permissionProperties, database.getId());
        if (options == null) {
            options = new CosmosPermissionRequestOptions();
        }
<<<<<<< HEAD

        if (!database.getClient().getTracerProvider().isEnabled()) {
            return upsertPermissionInternal(permission, options);
        }

        final CosmosPermissionRequestOptions requestOptions = options;
        return withContext(context -> upsertPermissionInternal(permission, requestOptions, context));
=======
        return database.getDocClientWrapper()
                   .upsertPermission(getLink(), permission, ModelBridgeInternal.toRequestOptions(options))
                   .map(response -> ModelBridgeInternal.createCosmosPermissionResponse(response))
                   .single();
>>>>>>> d2e5b91f
    }


    /**
     * Reads all permissions.
     * <p>
     * After subscription the operation will be performed.
     * The {@link CosmosPagedFlux} will contain one or several feed response pages of the read permissions.
     * In case of failure the {@link CosmosPagedFlux} will error.
     *
<<<<<<< HEAD
     * @param options the feed options.
=======
>>>>>>> d2e5b91f
     * @return a {@link CosmosPagedFlux} containing one or several feed response pages of the read permissions or an
     * error.
     */
    public CosmosPagedFlux<CosmosPermissionProperties> readAllPermissions() {
        return readAllPermissions(new CosmosQueryRequestOptions());
    }

    /**
     * Reads all permissions.
     * <p>
     * After subscription the operation will be performed.
     * The {@link CosmosPagedFlux} will contain one or several feed response pages of the read permissions.
     * In case of failure the {@link CosmosPagedFlux} will error.
     *
     * @param options the query request options.
     * @return a {@link CosmosPagedFlux} containing one or several feed response pages of the read permissions or an
     * error.
     */
    CosmosPagedFlux<CosmosPermissionProperties> readAllPermissions(CosmosQueryRequestOptions options) {
        return UtilBridgeInternal.createCosmosPagedFlux(pagedFluxOptions -> {
            String spanName = "readAllPermissions." + this.getId();
            pagedFluxOptions.setTracerInformation(this.getDatabase().getClient().getTracerProvider(),
                spanName,
                this.getDatabase().getClient().getServiceEndpoint(),
                this.getDatabase().getId());
            setContinuationTokenAndMaxItemCount(pagedFluxOptions, options);
            return getDatabase().getDocClientWrapper()
                       .readPermissions(getLink(), options)
                       .map(response -> BridgeInternal.createFeedResponse(
                           ModelBridgeInternal.getCosmosPermissionPropertiesFromResults(response.getResults()),
                           response.getResponseHeaders()));
        }, this.getDatabase().getClient().getTracerProvider().isEnabled());
    }

    /**
     * Query for permissions.
     * <p>
     * After subscription the operation will be performed.
     * The {@link CosmosPagedFlux} will contain one or several feed response pages of the obtained permissions.
     * In case of failure the {@link CosmosPagedFlux} will error.
     *
     * @param query the query.
     * @return a {@link CosmosPagedFlux} containing one or several feed response pages of the obtained permissions or
     * an error.
     */
    public CosmosPagedFlux<CosmosPermissionProperties> queryPermissions(String query) {
        return queryPermissions(query, new CosmosQueryRequestOptions());
    }

    /**
     * Query for permissions.
     * <p>
     * After subscription the operation will be performed.
     * The {@link CosmosPagedFlux} will contain one or several feed response pages of the obtained permissions.
     * In case of failure the {@link CosmosPagedFlux} will error.
     *
     * @param query the query.
     * @param options the query request options.
     * @return a {@link CosmosPagedFlux} containing one or several feed response pages of the obtained permissions or
     * an error.
     */
    public CosmosPagedFlux<CosmosPermissionProperties> queryPermissions(String query, CosmosQueryRequestOptions options) {
        return UtilBridgeInternal.createCosmosPagedFlux(pagedFluxOptions -> {
            String spanName = "queryPermissions." + this.getId();
            pagedFluxOptions.setTracerInformation(this.getDatabase().getClient().getTracerProvider(),
                spanName,
                this.getDatabase().getClient().getServiceEndpoint(),
                this.getDatabase().getId());
            setContinuationTokenAndMaxItemCount(pagedFluxOptions, options);
            return getDatabase().getDocClientWrapper()
                       .queryPermissions(getLink(), query, options)
                       .map(response -> BridgeInternal.createFeedResponse(
                           ModelBridgeInternal.getCosmosPermissionPropertiesFromResults(response.getResults()),
                           response.getResponseHeaders()));
        }, this.getDatabase().getClient().getTracerProvider().isEnabled());
    }

    /**
     * Get cosmos permission without making a call to backend
     *
     * @param id the id
     * @return the cosmos permission
     */
    public CosmosAsyncPermission getPermission(String id) {
        return new CosmosAsyncPermission(id, this);
    }

    String getURIPathSegment() {
        return Paths.USERS_PATH_SEGMENT;
    }

    String getParentLink() {
        return database.getLink();
    }

    String getLink() {
        StringBuilder builder = new StringBuilder();
        builder.append(getParentLink());
        builder.append("/");
        builder.append(getURIPathSegment());
        builder.append("/");
        builder.append(getId());
        return builder.toString();
    }

    /**
     * Gets the parent Database
     *
     * @return the (@link CosmosAsyncDatabase)
     */
    CosmosAsyncDatabase getDatabase() {
        return database;
    }

    private Mono<CosmosAsyncUserResponse> readInternal(Context context) {
        String spanName = "readUser." + getId();
        Mono<CosmosAsyncUserResponse> responseMono = readInternal();
        return database.getClient().getTracerProvider().traceEnabledCosmosResponsePublisher(responseMono, context,
            spanName, database.getId(), database.getClient().getServiceEndpoint());
    }

    private Mono<CosmosAsyncUserResponse> readInternal() {
        return this.database.getDocClientWrapper()
            .readUser(getLink(), null)
            .map(response -> ModelBridgeInternal.createCosmosAsyncUserResponse(response, database)).single();
    }

    private Mono<CosmosAsyncUserResponse> replaceInternal(CosmosUserProperties userSettings, Context context) {
        String spanName = "replaceUser." + getId();
        Mono<CosmosAsyncUserResponse> responseMono = replaceInternal(userSettings);
        return database.getClient().getTracerProvider().traceEnabledCosmosResponsePublisher(responseMono, context,
            spanName, database.getId(), database.getClient().getServiceEndpoint());
    }

    private Mono<CosmosAsyncUserResponse> replaceInternal(CosmosUserProperties userSettings) {
        return this.database.getDocClientWrapper()
            .replaceUser(ModelBridgeInternal.getV2User(userSettings), null)
            .map(response -> ModelBridgeInternal.createCosmosAsyncUserResponse(response, database)).single();
    }

    private Mono<CosmosAsyncUserResponse> deleteInternal(Context context) {
        String spanName = "deleteUser." + getId();
        Mono<CosmosAsyncUserResponse> responseMono = deleteInternal();
        return database.getClient().getTracerProvider().traceEnabledCosmosResponsePublisher(responseMono, context,
            spanName, database.getId(), database.getClient().getServiceEndpoint());
    }

    private Mono<CosmosAsyncUserResponse> deleteInternal() {
        return this.database.getDocClientWrapper()
            .deleteUser(getLink(), null)
            .map(response -> ModelBridgeInternal.createCosmosAsyncUserResponse(response, database)).single();
    }

    private Mono<CosmosAsyncPermissionResponse> createPermissionInternal(
        Permission permission,
        CosmosPermissionRequestOptions options,
        Context context) {
        String spanName = "createPermission." + getId();
        Mono<CosmosAsyncPermissionResponse> responseMono = createPermissionInternal(permission, options);
        return database.getClient().getTracerProvider().traceEnabledCosmosResponsePublisher(responseMono, context,
            spanName, database.getId(), database.getClient().getServiceEndpoint());
    }

    private Mono<CosmosAsyncPermissionResponse> createPermissionInternal(
        Permission permission,
        CosmosPermissionRequestOptions options) {
        return database.getDocClientWrapper()
            .createPermission(getLink(), permission, ModelBridgeInternal.toRequestOptions(options))
            .map(response -> ModelBridgeInternal.createCosmosAsyncPermissionResponse(response, this))
            .single();
    }

    private Mono<CosmosAsyncPermissionResponse> upsertPermissionInternal(
        Permission permission,
        CosmosPermissionRequestOptions options,
        Context context) {
        String spanName = "upsertPermission." + getId();
        Mono<CosmosAsyncPermissionResponse> responseMono = upsertPermissionInternal(permission, options);
        return database.getClient().getTracerProvider().traceEnabledCosmosResponsePublisher(responseMono, context,
            spanName, database.getId(), database.getClient().getServiceEndpoint());
    }

    private Mono<CosmosAsyncPermissionResponse> upsertPermissionInternal(
        Permission permission,
        CosmosPermissionRequestOptions options) {
        return database.getDocClientWrapper()
            .upsertPermission(getLink(), permission, ModelBridgeInternal.toRequestOptions(options))
            .map(response -> ModelBridgeInternal.createCosmosAsyncPermissionResponse(response, this))
            .single();
    }
}<|MERGE_RESOLUTION|>--- conflicted
+++ resolved
@@ -5,15 +5,9 @@
 
 import com.azure.core.util.Context;
 import com.azure.cosmos.implementation.Paths;
-<<<<<<< HEAD
 import com.azure.cosmos.implementation.Permission;
-import com.azure.cosmos.implementation.TracerProvider;
-import com.azure.cosmos.models.CosmosAsyncPermissionResponse;
-import com.azure.cosmos.models.CosmosAsyncUserResponse;
-=======
 import com.azure.cosmos.models.CosmosPermissionResponse;
 import com.azure.cosmos.models.CosmosUserResponse;
->>>>>>> d2e5b91f
 import com.azure.cosmos.models.CosmosPermissionProperties;
 import com.azure.cosmos.models.CosmosPermissionRequestOptions;
 import com.azure.cosmos.models.CosmosUserProperties;
@@ -63,19 +57,12 @@
      *
      * @return a {@link Mono} containing the single resource response with the read user or an error.
      */
-<<<<<<< HEAD
-    public Mono<CosmosAsyncUserResponse> read() {
+    public Mono<CosmosUserResponse> read() {
         if (!database.getClient().getTracerProvider().isEnabled()) {
             return readInternal();
         }
 
         return withContext(context -> readInternal(context));
-=======
-    public Mono<CosmosUserResponse> read() {
-        return this.database.getDocClientWrapper()
-                            .readUser(getLink(), null)
-                            .map(response -> ModelBridgeInternal.createCosmosUserResponse(response)).single();
->>>>>>> d2e5b91f
     }
 
     /**
@@ -84,19 +71,12 @@
      * @param userProperties the user properties to use
      * @return a {@link Mono} containing the single resource response with the replaced user or an error.
      */
-<<<<<<< HEAD
-    public Mono<CosmosAsyncUserResponse> replace(CosmosUserProperties userSettings) {
-        if (!database.getClient().getTracerProvider().isEnabled()) {
-            return replaceInternal(userSettings);
-        }
-
-        return withContext(context -> replaceInternal(userSettings, context));
-=======
     public Mono<CosmosUserResponse> replace(CosmosUserProperties userProperties) {
-        return this.database.getDocClientWrapper()
-                            .replaceUser(ModelBridgeInternal.getV2User(userProperties), null)
-                            .map(response -> ModelBridgeInternal.createCosmosUserResponse(response)).single();
->>>>>>> d2e5b91f
+        if (!database.getClient().getTracerProvider().isEnabled()) {
+            return replaceInternal(userProperties);
+        }
+
+        return withContext(context -> replaceInternal(userProperties, context));
     }
 
     /**
@@ -104,19 +84,12 @@
      *
      * @return a {@link Mono} containing the single resource response with the deleted user or an error.
      */
-<<<<<<< HEAD
-    public Mono<CosmosAsyncUserResponse> delete() {
+    public Mono<CosmosUserResponse> delete() {
         if (!database.getClient().getTracerProvider().isEnabled()) {
             return deleteInternal();
         }
 
         return withContext(context -> deleteInternal(context));
-=======
-    public Mono<CosmosUserResponse> delete() {
-        return this.database.getDocClientWrapper()
-                            .deleteUser(getLink(), null)
-                            .map(response -> ModelBridgeInternal.createCosmosUserResponse(response)).single();
->>>>>>> d2e5b91f
     }
 
     /**
@@ -136,22 +109,14 @@
         if (options == null) {
             options = new CosmosPermissionRequestOptions();
         }
-<<<<<<< HEAD
-
-        Permission permission = ModelBridgeInternal.getV2Permissions(permissionSettings);
+
+        Permission permission = ModelBridgeInternal.getPermission(permissionProperties, database.getId());
         if (!database.getClient().getTracerProvider().isEnabled()) {
             return createPermissionInternal(permission, options);
         }
 
         final CosmosPermissionRequestOptions requesOptions = options;
         return withContext(context -> createPermissionInternal(permission, requesOptions, context));
-=======
-        Permission permission = ModelBridgeInternal.getPermission(permissionProperties, database.getId());
-        return database.getDocClientWrapper()
-                   .createPermission(getLink(), permission, ModelBridgeInternal.toRequestOptions(options))
-                   .map(response -> ModelBridgeInternal.createCosmosPermissionResponse(response))
-                   .single();
->>>>>>> d2e5b91f
     }
 
     /**
@@ -172,7 +137,6 @@
         if (options == null) {
             options = new CosmosPermissionRequestOptions();
         }
-<<<<<<< HEAD
 
         if (!database.getClient().getTracerProvider().isEnabled()) {
             return upsertPermissionInternal(permission, options);
@@ -180,12 +144,6 @@
 
         final CosmosPermissionRequestOptions requestOptions = options;
         return withContext(context -> upsertPermissionInternal(permission, requestOptions, context));
-=======
-        return database.getDocClientWrapper()
-                   .upsertPermission(getLink(), permission, ModelBridgeInternal.toRequestOptions(options))
-                   .map(response -> ModelBridgeInternal.createCosmosPermissionResponse(response))
-                   .single();
->>>>>>> d2e5b91f
     }
 
 
@@ -196,10 +154,6 @@
      * The {@link CosmosPagedFlux} will contain one or several feed response pages of the read permissions.
      * In case of failure the {@link CosmosPagedFlux} will error.
      *
-<<<<<<< HEAD
-     * @param options the feed options.
-=======
->>>>>>> d2e5b91f
      * @return a {@link CosmosPagedFlux} containing one or several feed response pages of the read permissions or an
      * error.
      */
@@ -314,80 +268,80 @@
         return database;
     }
 
-    private Mono<CosmosAsyncUserResponse> readInternal(Context context) {
+    private Mono<CosmosUserResponse> readInternal(Context context) {
         String spanName = "readUser." + getId();
-        Mono<CosmosAsyncUserResponse> responseMono = readInternal();
-        return database.getClient().getTracerProvider().traceEnabledCosmosResponsePublisher(responseMono, context,
-            spanName, database.getId(), database.getClient().getServiceEndpoint());
-    }
-
-    private Mono<CosmosAsyncUserResponse> readInternal() {
+        Mono<CosmosUserResponse> responseMono = readInternal();
+        return database.getClient().getTracerProvider().traceEnabledCosmosResponsePublisher(responseMono, context,
+            spanName, database.getId(), database.getClient().getServiceEndpoint());
+    }
+
+    private Mono<CosmosUserResponse> readInternal() {
         return this.database.getDocClientWrapper()
             .readUser(getLink(), null)
-            .map(response -> ModelBridgeInternal.createCosmosAsyncUserResponse(response, database)).single();
-    }
-
-    private Mono<CosmosAsyncUserResponse> replaceInternal(CosmosUserProperties userSettings, Context context) {
+            .map(response -> ModelBridgeInternal.createCosmosUserResponse(response)).single();
+    }
+
+    private Mono<CosmosUserResponse> replaceInternal(CosmosUserProperties userSettings, Context context) {
         String spanName = "replaceUser." + getId();
-        Mono<CosmosAsyncUserResponse> responseMono = replaceInternal(userSettings);
-        return database.getClient().getTracerProvider().traceEnabledCosmosResponsePublisher(responseMono, context,
-            spanName, database.getId(), database.getClient().getServiceEndpoint());
-    }
-
-    private Mono<CosmosAsyncUserResponse> replaceInternal(CosmosUserProperties userSettings) {
+        Mono<CosmosUserResponse> responseMono = replaceInternal(userSettings);
+        return database.getClient().getTracerProvider().traceEnabledCosmosResponsePublisher(responseMono, context,
+            spanName, database.getId(), database.getClient().getServiceEndpoint());
+    }
+
+    private Mono<CosmosUserResponse> replaceInternal(CosmosUserProperties userSettings) {
         return this.database.getDocClientWrapper()
             .replaceUser(ModelBridgeInternal.getV2User(userSettings), null)
-            .map(response -> ModelBridgeInternal.createCosmosAsyncUserResponse(response, database)).single();
-    }
-
-    private Mono<CosmosAsyncUserResponse> deleteInternal(Context context) {
+            .map(response -> ModelBridgeInternal.createCosmosUserResponse(response)).single();
+    }
+
+    private Mono<CosmosUserResponse> deleteInternal(Context context) {
         String spanName = "deleteUser." + getId();
-        Mono<CosmosAsyncUserResponse> responseMono = deleteInternal();
-        return database.getClient().getTracerProvider().traceEnabledCosmosResponsePublisher(responseMono, context,
-            spanName, database.getId(), database.getClient().getServiceEndpoint());
-    }
-
-    private Mono<CosmosAsyncUserResponse> deleteInternal() {
+        Mono<CosmosUserResponse> responseMono = deleteInternal();
+        return database.getClient().getTracerProvider().traceEnabledCosmosResponsePublisher(responseMono, context,
+            spanName, database.getId(), database.getClient().getServiceEndpoint());
+    }
+
+    private Mono<CosmosUserResponse> deleteInternal() {
         return this.database.getDocClientWrapper()
             .deleteUser(getLink(), null)
-            .map(response -> ModelBridgeInternal.createCosmosAsyncUserResponse(response, database)).single();
-    }
-
-    private Mono<CosmosAsyncPermissionResponse> createPermissionInternal(
+            .map(response -> ModelBridgeInternal.createCosmosUserResponse(response)).single();
+    }
+
+    private Mono<CosmosPermissionResponse> createPermissionInternal(
         Permission permission,
         CosmosPermissionRequestOptions options,
         Context context) {
         String spanName = "createPermission." + getId();
-        Mono<CosmosAsyncPermissionResponse> responseMono = createPermissionInternal(permission, options);
-        return database.getClient().getTracerProvider().traceEnabledCosmosResponsePublisher(responseMono, context,
-            spanName, database.getId(), database.getClient().getServiceEndpoint());
-    }
-
-    private Mono<CosmosAsyncPermissionResponse> createPermissionInternal(
+        Mono<CosmosPermissionResponse> responseMono = createPermissionInternal(permission, options);
+        return database.getClient().getTracerProvider().traceEnabledCosmosResponsePublisher(responseMono, context,
+            spanName, database.getId(), database.getClient().getServiceEndpoint());
+    }
+
+    private Mono<CosmosPermissionResponse> createPermissionInternal(
         Permission permission,
         CosmosPermissionRequestOptions options) {
         return database.getDocClientWrapper()
             .createPermission(getLink(), permission, ModelBridgeInternal.toRequestOptions(options))
-            .map(response -> ModelBridgeInternal.createCosmosAsyncPermissionResponse(response, this))
+            .map(response -> ModelBridgeInternal.createCosmosPermissionResponse(response))
             .single();
     }
 
-    private Mono<CosmosAsyncPermissionResponse> upsertPermissionInternal(
+    private Mono<CosmosPermissionResponse> upsertPermissionInternal(
         Permission permission,
         CosmosPermissionRequestOptions options,
         Context context) {
         String spanName = "upsertPermission." + getId();
-        Mono<CosmosAsyncPermissionResponse> responseMono = upsertPermissionInternal(permission, options);
-        return database.getClient().getTracerProvider().traceEnabledCosmosResponsePublisher(responseMono, context,
-            spanName, database.getId(), database.getClient().getServiceEndpoint());
-    }
-
-    private Mono<CosmosAsyncPermissionResponse> upsertPermissionInternal(
+        Mono<CosmosPermissionResponse> responseMono = upsertPermissionInternal(permission, options);
+        return database.getClient().getTracerProvider().traceEnabledCosmosResponsePublisher(responseMono, context,
+            spanName, database.getId(), database.getClient().getServiceEndpoint());
+    }
+
+    private Mono<CosmosPermissionResponse> upsertPermissionInternal(
         Permission permission,
         CosmosPermissionRequestOptions options) {
         return database.getDocClientWrapper()
             .upsertPermission(getLink(), permission, ModelBridgeInternal.toRequestOptions(options))
-            .map(response -> ModelBridgeInternal.createCosmosAsyncPermissionResponse(response, this))
+            .map(response -> ModelBridgeInternal.createCosmosPermissionResponse(response))
             .single();
     }
 }