// Copyright (c) Microsoft Corporation. All rights reserved.
// Licensed under the MIT License.

package com.azure.cosmos.implementation;

import com.azure.cosmos.BridgeInternal;
import com.azure.cosmos.CosmosException;
import com.azure.cosmos.implementation.directconnectivity.WebExceptionUtility;
<<<<<<< HEAD
import com.azure.cosmos.implementation.routing.LocationCache;
=======
import com.azure.cosmos.implementation.routing.RegionalRoutingContext;
>>>>>>> ed5ac4b1
import org.slf4j.Logger;
import org.slf4j.LoggerFactory;
import reactor.core.publisher.Mono;

import java.net.URI;

public class MetadataRequestRetryPolicy implements IRetryPolicy {

    private final static Logger logger = LoggerFactory.getLogger(MetadataRequestRetryPolicy.class);
    private final GlobalEndpointManager globalEndpointManager;
    private RxDocumentServiceRequest request;
    private WebExceptionRetryPolicy webExceptionRetryPolicy;

    public MetadataRequestRetryPolicy(GlobalEndpointManager globalEndpointManager) {
        this.globalEndpointManager = globalEndpointManager;
    }

    public void onBeforeSendRequest(RxDocumentServiceRequest request) {
        this.request = request;
        this.webExceptionRetryPolicy = new WebExceptionRetryPolicy(BridgeInternal.getRetryContext(request.requestContext.cosmosDiagnostics));
        this.webExceptionRetryPolicy.onBeforeSendRequest(request);
    }

    private boolean shouldMarkRegionAsUnavailable(CosmosException exception) {

        if (!(request.isAddressRefresh() || request.isMetadataRequest())) {
            return false;
        }

        // check for network issues or connectivity issues
        if (WebExceptionUtility.isNetworkFailure(exception)) {
            return Exceptions.isSubStatusCode(exception, HttpConstants.SubStatusCodes.GATEWAY_ENDPOINT_UNAVAILABLE);
        }

        return false;
    }

    @Override
    public Mono<ShouldRetryResult> shouldRetry(Exception e) {

        if (webExceptionRetryPolicy == null || request == null) {
            logger.error("onBeforeSendRequest has not been invoked with the MetadataRequestRetryPolicy...");
            return Mono.just(ShouldRetryResult.error(e));
        }

        return webExceptionRetryPolicy.shouldRetry(e).flatMap(shouldRetryResult -> {

            if (!shouldRetryResult.shouldRetry) {
                if (this.request == null) {
                    logger.error("onBeforeSendRequest has not been invoked with the MetadataRequestRetryPolicy...");
                    return Mono.just(ShouldRetryResult.error(e));
                }

                // Bubble up to downstream retry policy
                if (!(e instanceof CosmosException)) {
                    logger.debug("exception is not an instance of CosmosException...");
                    return Mono.just(ShouldRetryResult.error(e));
                }

                CosmosException cosmosException = Utils.as(e, CosmosException.class);

                if (shouldMarkRegionAsUnavailable(cosmosException)) {

                    if (request.requestContext != null && request.requestContext.regionalRoutingContextToRoute != null) {

<<<<<<< HEAD
                        LocationCache.ConsolidatedRegionalEndpoint consolidatedRegionalEndpoint = request.requestContext.consolidatedRegionalEndpointToRoute;
                        URI locationEndpointToRoute = consolidatedRegionalEndpoint.getGatewayLocationEndpoint();
=======
                        RegionalRoutingContext regionalRoutingContext = request.requestContext.regionalRoutingContextToRoute;
                        URI locationEndpointToRoute = regionalRoutingContext.getGatewayRegionalEndpoint();
>>>>>>> ed5ac4b1

                        if (request.isReadOnlyRequest()) {
                            logger.warn("Marking the endpoint : {} as unavailable for read.", locationEndpointToRoute);
                            this.globalEndpointManager.markEndpointUnavailableForRead(locationEndpointToRoute);
                        } else {
                            logger.warn("Marking the endpoint : {} as unavailable for write.", locationEndpointToRoute);
                            this.globalEndpointManager.markEndpointUnavailableForWrite(locationEndpointToRoute);
                        }
                    }
                }

                return Mono.just(ShouldRetryResult.error(cosmosException));
            }

            return Mono.just(shouldRetryResult);
        });
    }

    @Override
    public RetryContext getRetryContext() {
        return null;
    }
}<|MERGE_RESOLUTION|>--- conflicted
+++ resolved
@@ -6,11 +6,7 @@
 import com.azure.cosmos.BridgeInternal;
 import com.azure.cosmos.CosmosException;
 import com.azure.cosmos.implementation.directconnectivity.WebExceptionUtility;
-<<<<<<< HEAD
-import com.azure.cosmos.implementation.routing.LocationCache;
-=======
 import com.azure.cosmos.implementation.routing.RegionalRoutingContext;
->>>>>>> ed5ac4b1
 import org.slf4j.Logger;
 import org.slf4j.LoggerFactory;
 import reactor.core.publisher.Mono;
@@ -76,13 +72,8 @@
 
                     if (request.requestContext != null && request.requestContext.regionalRoutingContextToRoute != null) {
 
-<<<<<<< HEAD
-                        LocationCache.ConsolidatedRegionalEndpoint consolidatedRegionalEndpoint = request.requestContext.consolidatedRegionalEndpointToRoute;
-                        URI locationEndpointToRoute = consolidatedRegionalEndpoint.getGatewayLocationEndpoint();
-=======
                         RegionalRoutingContext regionalRoutingContext = request.requestContext.regionalRoutingContextToRoute;
                         URI locationEndpointToRoute = regionalRoutingContext.getGatewayRegionalEndpoint();
->>>>>>> ed5ac4b1
 
                         if (request.isReadOnlyRequest()) {
                             logger.warn("Marking the endpoint : {} as unavailable for read.", locationEndpointToRoute);
