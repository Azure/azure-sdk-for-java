// Copyright (c) Microsoft Corporation. All rights reserved.
// Licensed under the MIT License.

package com.azure.cosmos.implementation.directconnectivity;

import com.azure.cosmos.BridgeInternal;
import com.azure.cosmos.CosmosException;
import com.azure.cosmos.implementation.Configs;
import com.azure.cosmos.implementation.ConnectionPolicy;
import com.azure.cosmos.implementation.GoneException;
import com.azure.cosmos.implementation.RequestTimeline;
import com.azure.cosmos.implementation.RxDocumentServiceRequest;
import com.azure.cosmos.implementation.UserAgentContainer;
import com.azure.cosmos.implementation.directconnectivity.rntbd.RntbdEndpoint;
import com.azure.cosmos.implementation.directconnectivity.rntbd.RntbdObjectMapper;
import com.azure.cosmos.implementation.directconnectivity.rntbd.RntbdRequestArgs;
import com.azure.cosmos.implementation.directconnectivity.rntbd.RntbdRequestRecord;
import com.azure.cosmos.implementation.directconnectivity.rntbd.RntbdServiceEndpoint;
import com.azure.cosmos.implementation.guava25.base.Strings;
import com.fasterxml.jackson.annotation.JsonCreator;
import com.fasterxml.jackson.annotation.JsonIgnore;
import com.fasterxml.jackson.annotation.JsonProperty;
import com.fasterxml.jackson.core.JsonGenerator;
import com.fasterxml.jackson.databind.SerializerProvider;
import com.fasterxml.jackson.databind.annotation.JsonSerialize;
import com.fasterxml.jackson.databind.ser.std.StdSerializer;
import io.micrometer.core.instrument.Tag;
import io.netty.handler.ssl.SslContext;
import org.slf4j.Logger;
import org.slf4j.LoggerFactory;
import reactor.core.publisher.Hooks;
import reactor.core.publisher.Mono;
import reactor.core.publisher.SignalType;
import reactor.util.context.Context;

import java.io.File;
import java.io.IOException;
import java.io.InputStream;
import java.net.URI;
import java.time.Duration;
import java.util.Iterator;
import java.util.Locale;
import java.util.concurrent.CompletionException;
import java.util.concurrent.atomic.AtomicBoolean;
import java.util.concurrent.atomic.AtomicLong;
import java.util.function.Consumer;

import static com.azure.cosmos.implementation.directconnectivity.rntbd.RntbdReporter.reportIssue;
import static com.azure.cosmos.implementation.guava25.base.Preconditions.checkArgument;
import static com.azure.cosmos.implementation.guava25.base.Preconditions.checkNotNull;
import static com.azure.cosmos.implementation.guava25.base.Preconditions.checkState;
import static com.azure.cosmos.implementation.guava27.Strings.lenientFormat;

@JsonSerialize(using = RntbdTransportClient.JsonSerializer.class)
public final class RntbdTransportClient extends TransportClient {

    // region Fields

    private static final String TAG_NAME = RntbdTransportClient.class.getSimpleName();

    private static final AtomicLong instanceCount = new AtomicLong();
    private static final Logger logger = LoggerFactory.getLogger(RntbdTransportClient.class);

    /**
     * NOTE: This context key name has been copied from {link Hooks#KEY_ON_ERROR_DROPPED} which is
     * not exposed as public Api but package internal only
     *
     * A key that can be used to store a sequence-specific {@link Hooks#onErrorDropped(Consumer)}
     * hook in a {@link Context}, as a {@link Consumer Consumer&lt;Throwable&gt;}.
     */
    private static final String KEY_ON_ERROR_DROPPED = "reactor.onErrorDropped.local";

    /**
     * This lambda gets injected into the local Reactor Context to react tot he onErrorDropped event and
     * log the throwable with DEBUG level instead of the ERROR level used in the default hook.
     * This is safe here because we guarantee resource clean-up with the doFinally-lambda
     */
    private static final Consumer<? super Throwable> onErrorDropHookWithReduceLogLevel =
        throwable -> {
            if (logger.isDebugEnabled()) {
                logger.debug(
                    "Extra error - on error dropped - operator called :",
                    throwable);
            }
        };

    private final AtomicBoolean closed = new AtomicBoolean();
    private final RntbdEndpoint.Provider endpointProvider;
    private final long id;
    private final Tag tag;

    // endregion

    // region Constructors

    RntbdTransportClient(final RntbdEndpoint.Provider endpointProvider) {
        this.endpointProvider = endpointProvider;
        this.id = instanceCount.incrementAndGet();
        this.tag = RntbdTransportClient.tag(this.id);
    }

    RntbdTransportClient(final Options options, final SslContext sslContext) {
        this.endpointProvider = new RntbdServiceEndpoint.Provider(this, options, sslContext);
        this.id = instanceCount.incrementAndGet();
        this.tag = RntbdTransportClient.tag(this.id);
    }

    RntbdTransportClient(final Configs configs, final ConnectionPolicy connectionPolicy, final UserAgentContainer userAgent) {
        this(new Options.Builder(connectionPolicy).userAgent(userAgent).build(), configs.getSslContext());
    }

    // endregion

    // region Methods

    public boolean isClosed() {
        return this.closed.get();
    }

    @Override
    public void close() {

        if (this.closed.compareAndSet(false, true)) {
            logger.debug("close {}", this);
            this.endpointProvider.close();
            return;
        }

        logger.debug("already closed {}", this);
    }

    public int endpointCount() {
        return this.endpointProvider.count();
    }

    public int endpointEvictionCount() {
        return this.endpointProvider.evictions();
    }

    public long id() {
        return this.id;
    }

    @Override
    public Mono<StoreResponse> invokeStoreAsync(final Uri addressUri, final RxDocumentServiceRequest request) {

        checkNotNull(addressUri, "expected non-null address");
        checkNotNull(request, "expected non-null request");
        this.throwIfClosed();

        final URI address = addressUri.getURI();

        final RntbdRequestArgs requestArgs = new RntbdRequestArgs(request, address);
        final RntbdEndpoint endpoint = this.endpointProvider.get(address);
        final RntbdRequestRecord record = endpoint.request(requestArgs);

        final Context reactorContext = Context.of(KEY_ON_ERROR_DROPPED, onErrorDropHookWithReduceLogLevel);

        final Mono<StoreResponse> result = Mono.fromFuture(record.whenComplete((response, throwable) -> {
            record.stage(RntbdRequestRecord.Stage.COMPLETED);

            if (request.requestContext.cosmosDiagnostics == null) {
                request.requestContext.cosmosDiagnostics = BridgeInternal.createCosmosDiagnostics();
            }

            if (response != null) {
                RequestTimeline timeline = record.takeTimelineSnapshot();
                response.setRequestTimeline(timeline);
                response.setRntbdResponseLength(record.responseLength());
                response.setRntbdRequestLength(record.requestLength());
                response.setRequestPayloadLength(request.getContentLength());
            }

        })).onErrorMap(throwable -> {

            Throwable error = throwable instanceof CompletionException ? throwable.getCause() : throwable;

            if (!(error instanceof CosmosException)) {

                String unexpectedError = RntbdObjectMapper.toJson(error);

                reportIssue(logger, endpoint,
                    "request completed with an unexpected {}: \\{\"record\":{},\"error\":{}}",
                    error.getClass(),
                    record,
                    unexpectedError);

                error = new GoneException(
                    lenientFormat("an unexpected %s occurred: %s", unexpectedError),
                    address.toString());
            }

            assert error instanceof CosmosException;
            CosmosException cosmosException = (CosmosException) error;
<<<<<<< HEAD
            BridgeInternal.setRntbdRequestLength(cosmosException, record.requestLength());
            BridgeInternal.setRntbdResponseLength(cosmosException, record.responseLength());
            BridgeInternal.setRequestBodyLength(cosmosException, request.getContentLength());
=======
            BridgeInternal.setRequestTimeline(cosmosException, record.takeTimelineSnapshot());

            return cosmosException;
>>>>>>> 24f1943c

            return cosmosException;
        });

        return result.doFinally(signalType -> {

            // This lambda ensures that a pending Direct TCP request in a reactive stream dropped by an end user or the
            // HA layer completes without bubbling up to reactor.core.publisher.Hooks#onErrorDropped as a
            // CompletionException error. Pending requests may be left outstanding when, for example, an end user calls
            // CosmosAsyncClient#close or the HA layer detects that a partition split has occurred. This code guarantees
            // that each pending Mono<StoreResponse> in the stream will run to completion with a new subscriber.
            // Consequently the default Hooks#onErrorDropped method will not be called thus preventing distracting error
            // messages.
            //
            // This lambda does not prevent requests that complete exceptionally before the call to this lambda from
            // bubbling up to Hooks#onErrorDropped as CompletionException errors. We will still see some onErrorDropped
            // messages due to CompletionException errors. Anecdotal evidence shows that this is more likely to be seen
            // in low latency environments on Azure cloud. To avoid the onErrorDropped events to get logged in the
            // default hook (which logs with level ERROR) we inject a local hook in the Reactor Context to just log it
            // as DEBUG level fro the lifecycle of this Mono (safe here because we know the onErrorDropped doesn't have
            // any functional issues.
            //
            // One might be tempted to complete a pending request here, but that is ill advised. Testing and
            // inspection of the reactor code shows that this does not prevent errors from bubbling up to
            // reactor.core.publisher.Hooks#onErrorDropped. Worse than this it has been seen to cause failures in
            // the HA layer:
            //
            // * Calling record.cancel or record.completeExceptionally causes failures in (low-latency) cloud
            //   environments and all errors bubble up Hooks#onErrorDropped.
            //
            // * Calling record.complete with a null value causes failures in all environments, depending on the
            //   operation being performed. In short: many of our tests fail.

            if (signalType != SignalType.CANCEL) {
                return;
            }

            result.subscribe(
                response -> {
                    if (logger.isDebugEnabled()) {
                        logger.debug(
                            "received response to cancelled request: {\"request\":{},\"response\":{\"type\":{},"
                                + "\"value\":{}}}}",
                            RntbdObjectMapper.toJson(record),
                            response.getClass().getSimpleName(),
                            RntbdObjectMapper.toJson(response));
                    }
                },
                throwable -> {
                    if (logger.isDebugEnabled()) {
                        logger.debug(
                            "received response to cancelled request: {\"request\":{},\"response\":{\"type\":{},"
                                + "\"value\":{}}}",
                            RntbdObjectMapper.toJson(record),
                            throwable.getClass().getSimpleName(),
                            RntbdObjectMapper.toJson(throwable));
                    }
                });
        }).subscriberContext(reactorContext);
    }

    public Tag tag() {
        return this.tag;
    }

    @Override
    public String toString() {
        return RntbdObjectMapper.toString(this);
    }

    private static Tag tag(long id) {
        return Tag.of(TAG_NAME, Strings.padStart(Long.toHexString(id).toUpperCase(Locale.ROOT), 4, '0'));
    }

    // endregion

    // region Privates

    private void throwIfClosed() {
        if (this.closed.get()) {
            throw new TransportException(lenientFormat("%s is closed", this), null);
        }
    }

    // endregion

    // region Types

    public static final class Options {

        private static final int DEFAULT_MIN_MAX_CONCURRENT_REQUESTS_PER_ENDPOINT = 10_000;

        // region Fields

        @JsonProperty()
        private final int bufferPageSize;

        @JsonProperty()
        private final Duration connectionAcquisitionTimeout;

        @JsonProperty()
        private final Duration connectTimeout;

        @JsonProperty()
        private final Duration idleChannelTimeout;

        @JsonProperty()
        private final Duration idleChannelTimerResolution;

        @JsonProperty()
        private final Duration idleEndpointTimeout;

        @JsonProperty()
        private final int maxBufferCapacity;

        @JsonProperty()
        private final int maxChannelsPerEndpoint;

        @JsonProperty()
        private final int maxRequestsPerChannel;

        @JsonProperty()
        private final int maxConcurrentRequestsPerEndpointOverride;

        @JsonProperty()
        private final Duration receiveHangDetectionTime;

        @JsonProperty()
        private final Duration requestExpiryInterval;

        @JsonProperty()
        private final Duration requestTimeout;

        @JsonProperty()
        private final Duration requestTimerResolution;

        @JsonProperty()
        private final Duration sendHangDetectionTime;

        @JsonProperty()
        private final Duration shutdownTimeout;

        @JsonProperty()
        private final int threadCount;

        @JsonIgnore()
        private final UserAgentContainer userAgent;

        // endregion

        // region Constructors

        @JsonCreator
        private Options() {
            this(ConnectionPolicy.getDefaultPolicy());
        }

        private Options(final Builder builder) {

            this.bufferPageSize = builder.bufferPageSize;
            this.connectionAcquisitionTimeout = builder.connectionAcquisitionTimeout;
            this.idleChannelTimeout = builder.idleChannelTimeout;
            this.idleChannelTimerResolution = builder.idleChannelTimerResolution;
            this.idleEndpointTimeout = builder.idleEndpointTimeout;
            this.maxBufferCapacity = builder.maxBufferCapacity;
            this.maxChannelsPerEndpoint = builder.maxChannelsPerEndpoint;
            this.maxRequestsPerChannel = builder.maxRequestsPerChannel;
            this.maxConcurrentRequestsPerEndpointOverride = builder.maxConcurrentRequestsPerEndpointOverride;
            this.receiveHangDetectionTime = builder.receiveHangDetectionTime;
            this.requestExpiryInterval = builder.requestExpiryInterval;
            this.requestTimeout = builder.requestTimeout;
            this.requestTimerResolution = builder.requestTimerResolution;
            this.sendHangDetectionTime = builder.sendHangDetectionTime;
            this.shutdownTimeout = builder.shutdownTimeout;
            this.threadCount = builder.threadCount;
            this.userAgent = builder.userAgent;

            this.connectTimeout = builder.connectTimeout == null
                ? builder.requestTimeout
                : builder.connectTimeout;
        }

        private Options(final ConnectionPolicy connectionPolicy) {
            this.bufferPageSize = 8192;
            this.connectionAcquisitionTimeout = Duration.ofSeconds(5L);
            this.connectTimeout = connectionPolicy.getConnectTimeout();
            this.idleChannelTimeout = connectionPolicy.getIdleTcpConnectionTimeout();
            this.idleChannelTimerResolution = Duration.ofMillis(100);
            this.idleEndpointTimeout = connectionPolicy.getIdleEndpointTimeout();
            this.maxBufferCapacity = 8192 << 10;
            this.maxChannelsPerEndpoint = connectionPolicy.getMaxConnectionsPerEndpoint();
            this.maxRequestsPerChannel = connectionPolicy.getMaxRequestsPerConnection();

            this.maxConcurrentRequestsPerEndpointOverride = -1;

            this.receiveHangDetectionTime = Duration.ofSeconds(65L);
            this.requestExpiryInterval = Duration.ofSeconds(5L);
            this.requestTimeout = connectionPolicy.getRequestTimeout();
            this.requestTimerResolution = Duration.ofMillis(100L);
            this.sendHangDetectionTime = Duration.ofSeconds(10L);
            this.shutdownTimeout = Duration.ofSeconds(15L);
            this.threadCount = 2 * Runtime.getRuntime().availableProcessors();
            this.userAgent = new UserAgentContainer();
        }

        // endregion

        // region Accessors

        public int bufferPageSize() {
            return this.bufferPageSize;
        }

        public Duration connectionAcquisitionTimeout() {
            return this.connectionAcquisitionTimeout;
        }

        public Duration connectTimeout() {
            return this.connectTimeout;
        }

        public Duration idleChannelTimeout() {
            return this.idleChannelTimeout;
        }

        public Duration idleChannelTimerResolution() { return this.idleChannelTimerResolution; }

        public Duration idleEndpointTimeout() {
            return this.idleEndpointTimeout;
        }

        public int maxBufferCapacity() {
            return this.maxBufferCapacity;
        }

        public int maxChannelsPerEndpoint() {
            return this.maxChannelsPerEndpoint;
        }

        public int maxRequestsPerChannel() {
            return this.maxRequestsPerChannel;
        }

        public int maxConcurrentRequestsPerEndpoint() {
            if (this.maxConcurrentRequestsPerEndpointOverride > 0) {
                return maxConcurrentRequestsPerEndpointOverride;
            }

            return Math.max(
                DEFAULT_MIN_MAX_CONCURRENT_REQUESTS_PER_ENDPOINT,
                this.maxChannelsPerEndpoint * this.maxRequestsPerChannel);
        }

        public Duration receiveHangDetectionTime() {
            return this.receiveHangDetectionTime;
        }

        public Duration requestTimeout() {
            return this.requestTimeout;
        }

        public Duration requestTimerResolution() {
            return this.requestTimerResolution;
        }

        public Duration sendHangDetectionTime() {
            return this.sendHangDetectionTime;
        }

        public Duration shutdownTimeout() {
            return this.shutdownTimeout;
        }

        public int threadCount() {
            return this.threadCount;
        }

        public UserAgentContainer userAgent() {
            return this.userAgent;
        }

        // endregion

        // region Methods

        @Override
        public String toString() {
            return RntbdObjectMapper.toJson(this);
        }

        // endregion

        // region Types

        /**
         * A builder for constructing {@link Options} instances.
         *
         * <h3>Using system properties to set the default {@link Options} used by an {@link Builder}</h3>
         * <p>
         * A default options instance is created when the {@link Builder} class is initialized. This instance specifies
         * the default options used by every {@link Builder} instance. In priority order the default options instance
         * is created from:
         * <ol>
         * <li>The JSON value of system property {@code azure.cosmos.directTcp.defaultOptions}.
         * <p>Example:
         * <pre>{@code -Dazure.cosmos.directTcp.defaultOptions={\"maxChannelsPerEndpoint\":5,\"maxRequestsPerChannel\":30}}</pre>
         * </li>
         * <li>The contents of the JSON file located by system property {@code azure.cosmos.directTcp
         * .defaultOptionsFile}.
         * <p>Example:
         * <pre>{@code -Dazure.cosmos.directTcp.defaultOptionsFile=/path/to/default/options/file}</pre>
         * </li>
         * <li>The contents of JSON resource file {@code azure.cosmos.directTcp.defaultOptions.json}.
         * <p>Specifically, the resource file is read from this stream:
         * <pre>{@code RntbdTransportClient.class.getClassLoader().getResourceAsStream("azure.cosmos.directTcp.defaultOptions.json")}</pre>
         * <p>Example: <pre>{@code {
         *   "bufferPageSize": 8192,
         *   "connectTimeout": "PT1M",
         *   "idleChannelTimeout": "PT0S",
         *   "idleEndpointTimeout": "PT1M10S",
         *   "maxBufferCapacity": 8388608,
         *   "maxChannelsPerEndpoint": 10,
         *   "maxRequestsPerChannel": 30,
         *   "maxConcurrentRequestsPerEndpointOverride": 500,
         *   "receiveHangDetectionTime": "PT1M5S",
         *   "requestExpiryInterval": "PT5S",
         *   "requestTimeout": "PT5S",
         *   "requestTimerResolution": "PT0.5S",
         *   "sendHangDetectionTime": "PT10S",
         *   "shutdownTimeout": "PT15S",
         *   "threadCount": 16
         * }}</pre>
         * </li>
         * </ol>
         * <p>JSON value errors are logged and then ignored. If none of the above values are available or all available
         * values are in error, the default options instance is created from the private parameterless constructor for
         * {@link Options}.
         */
        @SuppressWarnings("UnusedReturnValue")
        public static class Builder {

            // region Fields

            private static final String DEFAULT_OPTIONS_PROPERTY_NAME = "azure.cosmos.directTcp.defaultOptions";
            private static final Options DEFAULT_OPTIONS;

            static {

                Options options = null;

                try {
                    final String string = System.getProperty(DEFAULT_OPTIONS_PROPERTY_NAME);

                    if (string != null) {
                        // Attempt to set default options based on the JSON string value of "{propertyName}"
                        try {
                            options = RntbdObjectMapper.readValue(string, Options.class);
                        } catch (IOException error) {
                            logger.error("failed to parse default Direct TCP options {} due to ", string, error);
                        }
                    }

                    if (options == null) {

                        final String path = System.getProperty(DEFAULT_OPTIONS_PROPERTY_NAME + "File");

                        if (path != null) {
                            // Attempt to load default options from the JSON file on the path specified by
                            // "{propertyName}File"
                            try {
                                options = RntbdObjectMapper.readValue(new File(path), Options.class);
                            } catch (IOException error) {
                                logger.error("failed to load default Direct TCP options from {} due to ", path, error);
                            }
                        }
                    }

                    if (options == null) {

                        final ClassLoader loader = RntbdTransportClient.class.getClassLoader();
                        final String name = DEFAULT_OPTIONS_PROPERTY_NAME + ".json";

                        try (InputStream stream = loader.getResourceAsStream(name)) {
                            if (stream != null) {
                                // Attempt to load default options from the JSON resource file "{propertyName}.json"
                                options = RntbdObjectMapper.readValue(stream, Options.class);
                            }
                        } catch (IOException error) {
                            logger.error("failed to load Direct TCP options from resource {} due to ", name, error);
                        }
                    }
                } finally {
                    if (options == null) {
                        DEFAULT_OPTIONS = new Options(ConnectionPolicy.getDefaultPolicy());
                    } else {
                        logger.info("Updated default Direct TCP options from system property {}: {}",
                            DEFAULT_OPTIONS_PROPERTY_NAME,
                            options);
                        DEFAULT_OPTIONS = options;
                    }
                }
            }

            private int bufferPageSize;
            private final Duration connectionAcquisitionTimeout;
            private Duration connectTimeout;
            private Duration idleChannelTimeout;
            private Duration idleChannelTimerResolution;
            private Duration idleEndpointTimeout;
            private int maxBufferCapacity;
            private int maxChannelsPerEndpoint;
            private int maxRequestsPerChannel;
            private int maxConcurrentRequestsPerEndpointOverride;
            private Duration receiveHangDetectionTime;
            private Duration requestExpiryInterval;
            private Duration requestTimeout;
            private Duration requestTimerResolution;
            private Duration sendHangDetectionTime;
            private Duration shutdownTimeout;
            private int threadCount;
            private UserAgentContainer userAgent;

            // endregion

            // region Constructors

            public Builder(ConnectionPolicy connectionPolicy) {

                this.bufferPageSize = DEFAULT_OPTIONS.bufferPageSize;
                this.connectionAcquisitionTimeout = DEFAULT_OPTIONS.connectionAcquisitionTimeout;
                this.connectTimeout = connectionPolicy.getConnectTimeout();
                this.idleChannelTimeout = connectionPolicy.getIdleTcpConnectionTimeout();
                this.idleChannelTimerResolution = DEFAULT_OPTIONS.idleChannelTimerResolution;
                this.idleEndpointTimeout = DEFAULT_OPTIONS.idleEndpointTimeout;
                this.maxBufferCapacity = DEFAULT_OPTIONS.maxBufferCapacity;
                this.maxChannelsPerEndpoint = connectionPolicy.getMaxConnectionsPerEndpoint();
                this.maxRequestsPerChannel = connectionPolicy.getMaxRequestsPerConnection();

                this.maxConcurrentRequestsPerEndpointOverride =
                    DEFAULT_OPTIONS.maxConcurrentRequestsPerEndpointOverride;

                this.receiveHangDetectionTime = DEFAULT_OPTIONS.receiveHangDetectionTime;
                this.requestExpiryInterval = DEFAULT_OPTIONS.requestExpiryInterval;
                this.requestTimeout = connectionPolicy.getRequestTimeout();
                this.requestTimerResolution = DEFAULT_OPTIONS.requestTimerResolution;
                this.sendHangDetectionTime = DEFAULT_OPTIONS.sendHangDetectionTime;
                this.shutdownTimeout = DEFAULT_OPTIONS.shutdownTimeout;
                this.threadCount = DEFAULT_OPTIONS.threadCount;
                this.userAgent = DEFAULT_OPTIONS.userAgent;
            }

            // endregion

            // region Methods

            public Builder bufferPageSize(final int value) {
                checkArgument(value >= 4096 && (value & (value - 1)) == 0,
                    "expected value to be a power of 2 >= 4096, not %s",
                    value);
                this.bufferPageSize = value;
                return this;
            }

            public Options build() {
                checkState(this.bufferPageSize <= this.maxBufferCapacity,
                    "expected bufferPageSize (%s) <= maxBufferCapacity (%s)",
                    this.bufferPageSize,
                    this.maxBufferCapacity);
                return new Options(this);
            }

            public Builder connectionAcquisitionTimeout(final Duration value) {
                checkNotNull(value, "expected non-null value");
                this.connectTimeout = value.compareTo(Duration.ZERO) < 0 ? Duration.ZERO : value;
                return this;
            }

            public Builder connectionTimeout(final Duration value) {
                checkArgument(value == null || value.compareTo(Duration.ZERO) > 0,
                    "expected positive value, not %s",
                    value);
                this.connectTimeout = value;
                return this;
            }

            public Builder idleChannelTimeout(final Duration value) {
                checkNotNull(value, "expected non-null value");
                this.idleChannelTimeout = value;
                return this;
            }

            public Builder idleChannelTimerResolution(final Duration value) {
                checkNotNull(value, "expected non-null value");
                this.idleChannelTimerResolution = value;
                return this;
            }

            public Builder idleEndpointTimeout(final Duration value) {
                checkArgument(value != null && value.compareTo(Duration.ZERO) > 0,
                    "expected positive value, not %s",
                    value);
                this.idleEndpointTimeout = value;
                return this;
            }

            public Builder maxBufferCapacity(final int value) {
                checkArgument(value > 0 && (value & (value - 1)) == 0,
                    "expected positive value, not %s",
                    value);
                this.maxBufferCapacity = value;
                return this;
            }

            public Builder maxChannelsPerEndpoint(final int value) {
                checkArgument(value > 0, "expected positive value, not %s", value);
                this.maxChannelsPerEndpoint = value;
                return this;
            }

            public Builder maxRequestsPerChannel(final int value) {
                checkArgument(value > 0, "expected positive value, not %s", value);
                this.maxRequestsPerChannel = value;
                return this;
            }

            public Builder maxConcurrentRequestsPerEndpointOverride(final int value) {
                checkArgument(value > 0, "expected positive value, not %s", value);
                this.maxConcurrentRequestsPerEndpointOverride = value;
                return this;
            }

            public Builder receiveHangDetectionTime(final Duration value) {
                checkArgument(value != null && value.compareTo(Duration.ZERO) > 0,
                    "expected positive value, not %s",
                    value);
                this.receiveHangDetectionTime = value;
                return this;
            }

            public Builder requestExpiryInterval(final Duration value) {
                checkArgument(value != null && value.compareTo(Duration.ZERO) > 0,
                    "expected positive value, not %s",
                    value);
                this.requestExpiryInterval = value;
                return this;
            }

            public Builder requestTimeout(final Duration value) {
                checkArgument(value != null && value.compareTo(Duration.ZERO) > 0,
                    "expected positive value, not %s",
                    value);
                this.requestTimeout = value;
                return this;
            }

            public Builder requestTimerResolution(final Duration value) {
                checkArgument(value != null && value.compareTo(Duration.ZERO) > 0,
                    "expected positive value, not %s",
                    value);
                this.requestTimerResolution = value;
                return this;
            }

            public Builder sendHangDetectionTime(final Duration value) {
                checkArgument(value != null && value.compareTo(Duration.ZERO) > 0,
                    "expected positive value, not %s",
                    value);
                this.sendHangDetectionTime = value;
                return this;
            }

            public Builder shutdownTimeout(final Duration value) {
                checkArgument(value != null && value.compareTo(Duration.ZERO) > 0,
                    "expected positive value, not %s",
                    value);
                this.shutdownTimeout = value;
                return this;
            }

            public Builder threadCount(final int value) {
                checkArgument(value > 0, "expected positive value, not %s", value);
                this.threadCount = value;
                return this;
            }

            public Builder userAgent(final UserAgentContainer value) {
                checkNotNull(value, "expected non-null value");
                this.userAgent = value;
                return this;
            }

            // endregion
        }

        // endregion
    }

    static final class JsonSerializer extends StdSerializer<RntbdTransportClient> {

        private static final long serialVersionUID = 1007663695768825670L;

        JsonSerializer() {
            super(RntbdTransportClient.class);
        }

        @Override
        public void serialize(

            final RntbdTransportClient value,
            final JsonGenerator generator,
            final SerializerProvider provider

        ) throws IOException {

            generator.writeStartObject();
            generator.writeNumberField("id", value.id());
            generator.writeBooleanField("isClosed", value.isClosed());
            generator.writeObjectField("configuration", value.endpointProvider.config());
            generator.writeObjectFieldStart("serviceEndpoints");
            generator.writeNumberField("count", value.endpointCount());
            generator.writeArrayFieldStart("items");

            for (final Iterator<RntbdEndpoint> iterator = value.endpointProvider.list().iterator(); iterator.hasNext(); ) {
                generator.writeObject(iterator.next());
            }

            generator.writeEndArray();
            generator.writeEndObject();
            generator.writeEndObject();
        }
    }

    // endregion
}<|MERGE_RESOLUTION|>--- conflicted
+++ resolved
@@ -192,15 +192,10 @@
 
             assert error instanceof CosmosException;
             CosmosException cosmosException = (CosmosException) error;
-<<<<<<< HEAD
             BridgeInternal.setRntbdRequestLength(cosmosException, record.requestLength());
             BridgeInternal.setRntbdResponseLength(cosmosException, record.responseLength());
             BridgeInternal.setRequestBodyLength(cosmosException, request.getContentLength());
-=======
             BridgeInternal.setRequestTimeline(cosmosException, record.takeTimelineSnapshot());
-
-            return cosmosException;
->>>>>>> 24f1943c
 
             return cosmosException;
         });
