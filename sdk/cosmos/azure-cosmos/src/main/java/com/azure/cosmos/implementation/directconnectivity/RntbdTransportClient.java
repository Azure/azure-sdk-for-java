--- conflicted
+++ resolved
@@ -5,6 +5,7 @@
 
 import com.azure.cosmos.BridgeInternal;
 import com.azure.cosmos.CosmosException;
+import com.azure.cosmos.implementation.Configs;
 import com.azure.cosmos.implementation.ConnectionPolicy;
 import com.azure.cosmos.implementation.GoneException;
 import com.azure.cosmos.implementation.RequestTimeline;
@@ -677,12 +678,8 @@
             }
 
             private int bufferPageSize;
-<<<<<<< HEAD
             private Duration connectionAcquisitionTimeout;
-=======
-            private final Duration connectionAcquisitionTimeout;
             private boolean connectionEndpointRediscoveryEnabled;
->>>>>>> f0445e4a
             private Duration connectTimeout;
             private Duration idleChannelTimeout;
             private Duration idleChannelTimerResolution;
