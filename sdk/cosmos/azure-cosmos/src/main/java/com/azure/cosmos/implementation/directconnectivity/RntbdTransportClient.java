// Copyright (c) Microsoft Corporation. All rights reserved.
// Licensed under the MIT License.

package com.azure.cosmos.implementation.directconnectivity;

import com.azure.cosmos.BridgeInternal;
import com.azure.cosmos.implementation.Configs;
import com.azure.cosmos.implementation.ConnectionPolicy;
import com.azure.cosmos.implementation.RequestTimeline;
import com.azure.cosmos.implementation.RxDocumentServiceRequest;
import com.azure.cosmos.implementation.UserAgentContainer;
import com.azure.cosmos.implementation.directconnectivity.rntbd.RntbdEndpoint;
import com.azure.cosmos.implementation.directconnectivity.rntbd.RntbdObjectMapper;
import com.azure.cosmos.implementation.directconnectivity.rntbd.RntbdRequestArgs;
import com.azure.cosmos.implementation.directconnectivity.rntbd.RntbdRequestRecord;
import com.azure.cosmos.implementation.directconnectivity.rntbd.RntbdServiceEndpoint;
import com.azure.cosmos.implementation.guava25.base.Strings;
<<<<<<< HEAD
=======
import com.fasterxml.jackson.annotation.JsonCreator;
>>>>>>> 846f5853
import com.fasterxml.jackson.annotation.JsonIgnore;
import com.fasterxml.jackson.annotation.JsonProperty;
import com.fasterxml.jackson.core.JsonGenerator;
import com.fasterxml.jackson.databind.SerializerProvider;
import com.fasterxml.jackson.databind.annotation.JsonSerialize;
import com.fasterxml.jackson.databind.ser.std.StdSerializer;
import io.micrometer.core.instrument.Tag;
import io.netty.handler.ssl.SslContext;
import org.slf4j.Logger;
import org.slf4j.LoggerFactory;
import reactor.core.publisher.Mono;

import java.io.File;
import java.io.IOException;
import java.io.InputStream;
import java.net.URI;
import java.time.Duration;
import java.util.Iterator;
import java.util.Locale;
import java.util.concurrent.atomic.AtomicBoolean;
import java.util.concurrent.atomic.AtomicLong;

import static com.azure.cosmos.implementation.guava25.base.Preconditions.checkArgument;
import static com.azure.cosmos.implementation.guava25.base.Preconditions.checkNotNull;
import static com.azure.cosmos.implementation.guava25.base.Preconditions.checkState;

@JsonSerialize(using = RntbdTransportClient.JsonSerializer.class)
public final class RntbdTransportClient extends TransportClient {

    // region Fields

    private static final String TAG_NAME = RntbdTransportClient.class.getSimpleName();

    private static final AtomicLong instanceCount = new AtomicLong();
    private static final Logger logger = LoggerFactory.getLogger(RntbdTransportClient.class);

    private final AtomicBoolean closed = new AtomicBoolean();
    private final RntbdEndpoint.Provider endpointProvider;
    private final long id;
    private final Tag tag;

    // endregion

    // region Constructors

    RntbdTransportClient(final RntbdEndpoint.Provider endpointProvider) {
        this.endpointProvider = endpointProvider;
        this.id = instanceCount.incrementAndGet();
        this.tag = RntbdTransportClient.tag(this.id);
    }

    RntbdTransportClient(final Options options, final SslContext sslContext) {
        this.endpointProvider = new RntbdServiceEndpoint.Provider(this, options, sslContext);
        this.id = instanceCount.incrementAndGet();
        this.tag = RntbdTransportClient.tag(this.id);
    }

    RntbdTransportClient(final Configs configs, final ConnectionPolicy connectionPolicy, final UserAgentContainer userAgent) {
        this(new Options.Builder(connectionPolicy).userAgent(userAgent).build(), configs.getSslContext());
    }

    // endregion

    // region Methods

    public boolean isClosed() {
        return this.closed.get();
    }

    @Override
    public void close() {

        if (this.closed.compareAndSet(false, true)) {
            logger.debug("close {}", this);
            this.endpointProvider.close();
            return;
        }

        logger.debug("already closed {}", this);
    }

    public int endpointCount() {
        return this.endpointProvider.count();
    }

    public int endpointEvictionCount() {
        return this.endpointProvider.evictions();
    }

    public long id() {
        return this.id;
    }

    @Override
    public Mono<StoreResponse> invokeStoreAsync(final Uri addressUri, final RxDocumentServiceRequest request) {

        checkNotNull(addressUri, "expected non-null address");
        checkNotNull(request, "expected non-null request");
        this.throwIfClosed();

        URI address = addressUri.getURI();

        final RntbdRequestArgs requestArgs = new RntbdRequestArgs(request, address);
        final RntbdEndpoint endpoint = this.endpointProvider.get(address);
        final RntbdRequestRecord record = endpoint.request(requestArgs);

        logger.debug("RntbdTransportClient.invokeStoreAsync({}, {}): {}", address, request, record);

        return Mono.fromFuture(record.whenComplete((response, throwable) -> {

            record.stage(RntbdRequestRecord.Stage.COMPLETED);

            if (request.requestContext.cosmosDiagnostics == null) {
                request.requestContext.cosmosDiagnostics = BridgeInternal.createCosmosDiagnostics();
            }

            if (response != null) {
                RequestTimeline timeline = record.takeTimelineSnapshot();
                response.setRequestTimeline(timeline);
            }
        })).doOnCancel(() -> {
            logger.debug("REQUEST CANCELLED: {}", record);
        });
    }

    public Tag tag() {
        return this.tag;
    }

    @Override
    public String toString() {
        return RntbdObjectMapper.toString(this);
    }

    private static Tag tag(long id) {
        return Tag.of(TAG_NAME, Strings.padStart(Long.toHexString(id).toUpperCase(Locale.ROOT), 4, '0'));
    }

    // endregion

    // region Privates

    private void throwIfClosed() {
        checkState(!this.closed.get(), "%s is closed", this);
    }

    // endregion

    // region Types

    public static final class Options {

        // region Fields

        @JsonProperty()
        private final int bufferPageSize;

        @JsonProperty()
        private final Duration connectionAcquisitionTimeout;

        @JsonProperty()
        private final Duration connectTimeout;

        @JsonProperty()
        private final Duration idleChannelTimeout;

        @JsonProperty()
        private final Duration idleEndpointTimeout;

        @JsonProperty()
        private final int maxBufferCapacity;

        @JsonProperty()
        private final int maxChannelsPerEndpoint;

        @JsonProperty()
        private final int maxRequestsPerChannel;

        @JsonProperty()
        private final Duration receiveHangDetectionTime;

        @JsonProperty()
        private final Duration requestExpiryInterval;

        @JsonProperty()
        private final Duration requestTimeout;

        @JsonProperty()
        private final Duration requestTimerResolution;

        @JsonProperty()
        private final Duration sendHangDetectionTime;

        @JsonProperty()
        private final Duration shutdownTimeout;

        @JsonProperty()
        private final int threadCount;

        @JsonIgnore()
        private final UserAgentContainer userAgent;

        // endregion

        // region Constructors

<<<<<<< HEAD
=======
        @JsonCreator
        private Options() {
            this(ConnectionPolicy.getDefaultPolicy());
        }

>>>>>>> 846f5853
        private Options(final Builder builder) {

            this.bufferPageSize = builder.bufferPageSize;
            this.connectionAcquisitionTimeout = builder.connectionAcquisitionTimeout;
            this.idleChannelTimeout = builder.idleChannelTimeout;
            this.idleEndpointTimeout = builder.idleEndpointTimeout;
            this.maxBufferCapacity = builder.maxBufferCapacity;
            this.maxChannelsPerEndpoint = builder.maxChannelsPerEndpoint;
            this.maxRequestsPerChannel = builder.maxRequestsPerChannel;
            this.receiveHangDetectionTime = builder.receiveHangDetectionTime;
            this.requestExpiryInterval = builder.requestExpiryInterval;
            this.requestTimeout = builder.requestTimeout;
            this.requestTimerResolution = builder.requestTimerResolution;
            this.sendHangDetectionTime = builder.sendHangDetectionTime;
            this.shutdownTimeout = builder.shutdownTimeout;
            this.threadCount = builder.threadCount;
            this.userAgent = builder.userAgent;

            this.connectTimeout = builder.connectTimeout == null
                ? builder.requestTimeout
                : builder.connectTimeout;
        }

        private Options(final ConnectionPolicy connectionPolicy) {
            this.bufferPageSize = 8192;
            this.connectionAcquisitionTimeout = Duration.ZERO;
            this.connectTimeout = connectionPolicy.getConnectTimeout();
            this.idleChannelTimeout = connectionPolicy.getIdleConnectionTimeout();
            this.idleEndpointTimeout = Duration.ofSeconds(70L);
            this.maxBufferCapacity = 8192 << 10;
            this.maxChannelsPerEndpoint = connectionPolicy.getMaxConnectionsPerEndpoint();
            this.maxRequestsPerChannel = connectionPolicy.getMaxRequestsPerConnection();
            this.receiveHangDetectionTime = Duration.ofSeconds(65L);
            this.requestExpiryInterval = Duration.ofSeconds(5L);
            this.requestTimeout = connectionPolicy.getRequestTimeout();
            this.requestTimerResolution = Duration.ofMillis(100L);
            this.sendHangDetectionTime = Duration.ofSeconds(10L);
            this.shutdownTimeout = Duration.ofSeconds(15L);
            this.threadCount = 2 * Runtime.getRuntime().availableProcessors();
            this.userAgent = new UserAgentContainer();
        }

        // endregion

        // region Accessors

        public int bufferPageSize() {
            return this.bufferPageSize;
        }

        public Duration connectionAcquisitionTimeout() {
            return this.connectionAcquisitionTimeout;
        }

        public Duration connectTimeout() {
            return this.connectTimeout;
        }

        public Duration idleChannelTimeout() {
            return this.idleChannelTimeout;
        }

        public Duration idleEndpointTimeout() {
            return this.idleEndpointTimeout;
        }

        public int maxBufferCapacity() {
            return this.maxBufferCapacity;
        }

        public int maxChannelsPerEndpoint() {
            return this.maxChannelsPerEndpoint;
        }

        public int maxRequestsPerChannel() {
            return this.maxRequestsPerChannel;
        }

        public Duration receiveHangDetectionTime() {
            return this.receiveHangDetectionTime;
        }

        public Duration requestExpiryInterval() {
            return this.requestExpiryInterval;
        }

        public Duration requestTimeout() {
            return this.requestTimeout;
        }

        public Duration requestTimerResolution() {
            return this.requestTimerResolution;
        }

        public Duration sendHangDetectionTime() {
            return this.sendHangDetectionTime;
        }

        public Duration shutdownTimeout() {
            return this.shutdownTimeout;
        }

        public int threadCount() {
            return this.threadCount;
        }

        public UserAgentContainer userAgent() {
            return this.userAgent;
        }

        // endregion

        // region Methods

        @Override
        public String toString() {
            return RntbdObjectMapper.toJson(this);
        }

        // endregion

        // region Types

        /**
         * A builder for constructing {@link Options} instances.
         *
         * <h3>Using system properties to set the default {@link Options} used by an {@link Builder}</h3>
         * <p>
         * A default options instance is created when the {@link Builder} class is initialized. This instance specifies
         * the default options used by every {@link Builder} instance. In priority order the default options instance
         * is created from:
         * <ol>
         * <li>The JSON value of system property {@code azure.cosmos.directTcp.defaultOptions}.
         * <p>Example:
         * <pre>{@code -Dazure.cosmos.directTcp.defaultOptions={\"maxChannelsPerEndpoint\":5,\"maxRequestsPerChannel\":30}}</pre>
         * </li>
         * <li>The contents of the JSON file located by system property {@code azure.cosmos.directTcp
         * .defaultOptionsFile}.
         * <p>Example:
         * <pre>{@code -Dazure.cosmos.directTcp.defaultOptionsFile=/path/to/default/options/file}</pre>
         * </li>
         * <li>The contents of JSON resource file {@code azure.cosmos.directTcp.defaultOptions.json}.
         * <p>Specifically, the resource file is read from this stream:
         * <pre>{@code RntbdTransportClient.class.getClassLoader().getResourceAsStream("azure.cosmos.directTcp.defaultOptions.json")}</pre>
         * <p>Example: <pre>{@code {
         *   "bufferPageSize": 8192,
         *   "connectTimeout": "PT1M",
         *   "idleChannelTimeout": "PT0S",
         *   "idleEndpointTimeout": "PT1M10S",
         *   "maxBufferCapacity": 8388608,
         *   "maxChannelsPerEndpoint": 10,
         *   "maxRequestsPerChannel": 30,
         *   "receiveHangDetectionTime": "PT1M5S",
         *   "requestExpiryInterval": "PT5S",
         *   "requestTimeout": "PT1M",
         *   "requestTimerResolution": "PT0.5S",
         *   "sendHangDetectionTime": "PT10S",
         *   "shutdownTimeout": "PT15S",
         *   "threadCount": 16
         * }}</pre>
         * </li>
         * </ol>
         * <p>JSON value errors are logged and then ignored. If none of the above values are available or all available
         * values are in error, the default options instance is created from the private parameterless constructor for
         * {@link Options}.
         */
        @SuppressWarnings("UnusedReturnValue")
        public static class Builder {

            // region Fields

            private static final String DEFAULT_OPTIONS_PROPERTY_NAME = "azure.cosmos.directTcp.defaultOptions";
            private static final Options DEFAULT_OPTIONS;

            static {

                Options options = null;

                try {
                    final String string = System.getProperty(DEFAULT_OPTIONS_PROPERTY_NAME);

                    if (string != null) {
                        // Attempt to set default options based on the JSON string value of "{propertyName}"
                        try {
                            options = RntbdObjectMapper.readValue(string, Options.class);
                        } catch (IOException error) {
                            logger.error("failed to parse default Direct TCP options {} due to ", string, error);
                        }
                    }

                    if (options == null) {

                        final String path = System.getProperty(DEFAULT_OPTIONS_PROPERTY_NAME + "File");

                        if (path != null) {
                            // Attempt to load default options from the JSON file on the path specified by
                            // "{propertyName}File"
                            try {
                                options = RntbdObjectMapper.readValue(new File(path), Options.class);
                            } catch (IOException error) {
                                logger.error("failed to load default Direct TCP options from {} due to ", path, error);
                            }
                        }
                    }

                    if (options == null) {

                        final ClassLoader loader = RntbdTransportClient.class.getClassLoader();
                        final String name = DEFAULT_OPTIONS_PROPERTY_NAME + ".json";

                        try (InputStream stream = loader.getResourceAsStream(name)) {
                            if (stream != null) {
                                // Attempt to load default options from the JSON resource file "{propertyName}.json"
                                options = RntbdObjectMapper.readValue(stream, Options.class);
                            }
                        } catch (IOException error) {
                            logger.error("failed to load Direct TCP options from resource {} due to ", name, error);
                        }
                    }
                } finally {
                    if (options == null) {
                        DEFAULT_OPTIONS = new Options(ConnectionPolicy.getDefaultPolicy());
                    } else {
                        logger.info("Updated default Direct TCP options from system property {}: {}",
                            DEFAULT_OPTIONS_PROPERTY_NAME,
                            options);
                        DEFAULT_OPTIONS = options;
                    }
                }
            }

            private int bufferPageSize;
            private Duration connectionAcquisitionTimeout;
            private Duration connectTimeout;
            private Duration idleChannelTimeout;
            private Duration idleEndpointTimeout;
            private int maxBufferCapacity;
            private int maxChannelsPerEndpoint;
            private int maxRequestsPerChannel;
            private Duration receiveHangDetectionTime;
            private Duration requestExpiryInterval;
            private Duration requestTimeout;
            private Duration requestTimerResolution;
            private Duration sendHangDetectionTime;
            private Duration shutdownTimeout;
            private int threadCount;
            private UserAgentContainer userAgent;

            // endregion

            // region Constructors

            public Builder(ConnectionPolicy connectionPolicy) {

                this.bufferPageSize = DEFAULT_OPTIONS.bufferPageSize;
                this.connectionAcquisitionTimeout = DEFAULT_OPTIONS.connectionAcquisitionTimeout;
                this.connectTimeout = connectionPolicy.getConnectTimeout();
                this.idleChannelTimeout = connectionPolicy.getIdleConnectionTimeout();
                this.idleEndpointTimeout = DEFAULT_OPTIONS.idleEndpointTimeout;
                this.maxBufferCapacity = DEFAULT_OPTIONS.maxBufferCapacity;
                this.maxChannelsPerEndpoint = connectionPolicy.getMaxConnectionsPerEndpoint();
                this.maxRequestsPerChannel = connectionPolicy.getMaxRequestsPerConnection();
                this.receiveHangDetectionTime = DEFAULT_OPTIONS.receiveHangDetectionTime;
                this.requestExpiryInterval = DEFAULT_OPTIONS.requestExpiryInterval;
                this.requestTimeout = connectionPolicy.getRequestTimeout();
                this.requestTimerResolution = DEFAULT_OPTIONS.requestTimerResolution;
                this.sendHangDetectionTime = DEFAULT_OPTIONS.sendHangDetectionTime;
                this.shutdownTimeout = DEFAULT_OPTIONS.shutdownTimeout;
                this.threadCount = DEFAULT_OPTIONS.threadCount;
                this.userAgent = DEFAULT_OPTIONS.userAgent;
            }

            // endregion

            // region Methods

            public Builder bufferPageSize(final int value) {
                checkArgument(value >= 4096 && (value & (value - 1)) == 0,
                    "expected value to be a power of 2 >= 4096, not %s",
                    value);
                this.bufferPageSize = value;
                return this;
            }

            public Options build() {
                checkState(this.bufferPageSize <= this.maxBufferCapacity,
                    "expected bufferPageSize (%s) <= maxBufferCapacity (%s)",
                    this.bufferPageSize,
                    this.maxBufferCapacity);
                return new Options(this);
            }

            public Builder connectionAcquisitionTimeout(final Duration value) {
                checkNotNull(value, "expected non-null value");
                this.connectTimeout = value.compareTo(Duration.ZERO) < 0 ? Duration.ZERO : value;
                return this;
            }

            public Builder connectionTimeout(final Duration value) {
                checkArgument(value == null || value.compareTo(Duration.ZERO) > 0,
                    "expected positive value, not %s",
                    value);
                this.connectTimeout = value;
                return this;
            }

            public Builder idleChannelTimeout(final Duration value) {
                checkNotNull(value, "expected non-null value");
                this.idleChannelTimeout = value;
                return this;
            }

            public Builder idleEndpointTimeout(final Duration value) {
                checkArgument(value != null && value.compareTo(Duration.ZERO) > 0,
                    "expected positive value, not %s",
                    value);
                this.idleEndpointTimeout = value;
                return this;
            }

            public Builder maxBufferCapacity(final int value) {
                checkArgument(value > 0 && (value & (value - 1)) == 0,
                    "expected positive value, not %s",
                    value);
                this.maxBufferCapacity = value;
                return this;
            }

            public Builder maxChannelsPerEndpoint(final int value) {
                checkArgument(value > 0, "expected positive value, not %s", value);
                this.maxChannelsPerEndpoint = value;
                return this;
            }

            public Builder maxRequestsPerChannel(final int value) {
                checkArgument(value > 0, "expected positive value, not %s", value);
                this.maxRequestsPerChannel = value;
                return this;
            }

            public Builder receiveHangDetectionTime(final Duration value) {
                checkArgument(value != null && value.compareTo(Duration.ZERO) > 0,
                    "expected positive value, not %s",
                    value);
                this.receiveHangDetectionTime = value;
                return this;
            }

            public Builder requestExpiryInterval(final Duration value) {
                checkArgument(value != null && value.compareTo(Duration.ZERO) > 0,
                    "expected positive value, not %s",
                    value);
                this.requestExpiryInterval = value;
                return this;
            }

            public Builder requestTimeout(final Duration value) {
                checkArgument(value != null && value.compareTo(Duration.ZERO) > 0,
                    "expected positive value, not %s",
                    value);
                this.requestTimeout = value;
                return this;
            }

            public Builder requestTimerResolution(final Duration value) {
                checkArgument(value != null && value.compareTo(Duration.ZERO) > 0,
                    "expected positive value, not %s",
                    value);
                this.requestTimerResolution = value;
                return this;
            }

            public Builder sendHangDetectionTime(final Duration value) {
                checkArgument(value != null && value.compareTo(Duration.ZERO) > 0,
                    "expected positive value, not %s",
                    value);
                this.sendHangDetectionTime = value;
                return this;
            }

            public Builder shutdownTimeout(final Duration value) {
                checkArgument(value != null && value.compareTo(Duration.ZERO) > 0,
                    "expected positive value, not %s",
                    value);
                this.shutdownTimeout = value;
                return this;
            }

            public Builder threadCount(final int value) {
                checkArgument(value > 0, "expected positive value, not %s", value);
                this.threadCount = value;
                return this;
            }

            public Builder userAgent(final UserAgentContainer value) {
                checkNotNull(value, "expected non-null value");
                this.userAgent = value;
                return this;
            }

            // endregion
        }

        // endregion
    }

    static final class JsonSerializer extends StdSerializer<RntbdTransportClient> {

        private static final long serialVersionUID = 1007663695768825670L;

        JsonSerializer() {
            super(RntbdTransportClient.class);
        }

        @Override
        public void serialize(

            final RntbdTransportClient value,
            final JsonGenerator generator,
            final SerializerProvider provider

        ) throws IOException {

            generator.writeStartObject();
            generator.writeNumberField("id", value.id());
            generator.writeBooleanField("isClosed", value.isClosed());
            generator.writeObjectField("configuration", value.endpointProvider.config());
            generator.writeObjectFieldStart("serviceEndpoints");
            generator.writeNumberField("count", value.endpointCount());
            generator.writeArrayFieldStart("items");

            for (final Iterator<RntbdEndpoint> iterator = value.endpointProvider.list().iterator(); iterator.hasNext(); ) {
                generator.writeObject(iterator.next());
            }

            generator.writeEndArray();
            generator.writeEndObject();
            generator.writeEndObject();
        }
    }

    // endregion
}<|MERGE_RESOLUTION|>--- conflicted
+++ resolved
@@ -15,10 +15,7 @@
 import com.azure.cosmos.implementation.directconnectivity.rntbd.RntbdRequestRecord;
 import com.azure.cosmos.implementation.directconnectivity.rntbd.RntbdServiceEndpoint;
 import com.azure.cosmos.implementation.guava25.base.Strings;
-<<<<<<< HEAD
-=======
 import com.fasterxml.jackson.annotation.JsonCreator;
->>>>>>> 846f5853
 import com.fasterxml.jackson.annotation.JsonIgnore;
 import com.fasterxml.jackson.annotation.JsonProperty;
 import com.fasterxml.jackson.core.JsonGenerator;
@@ -225,14 +222,11 @@
 
         // region Constructors
 
-<<<<<<< HEAD
-=======
         @JsonCreator
         private Options() {
             this(ConnectionPolicy.getDefaultPolicy());
         }
 
->>>>>>> 846f5853
         private Options(final Builder builder) {
 
             this.bufferPageSize = builder.bufferPageSize;
