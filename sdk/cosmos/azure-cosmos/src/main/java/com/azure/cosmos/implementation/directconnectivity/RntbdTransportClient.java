// Copyright (c) Microsoft Corporation. All rights reserved.
// Licensed under the MIT License.

package com.azure.cosmos.implementation.directconnectivity;

import com.azure.cosmos.BridgeInternal;
import com.azure.cosmos.CosmosException;
import com.azure.cosmos.implementation.Configs;
import com.azure.cosmos.implementation.ConnectionPolicy;
import com.azure.cosmos.implementation.GoneException;
import com.azure.cosmos.implementation.RequestTimeline;
import com.azure.cosmos.implementation.RxDocumentServiceRequest;
import com.azure.cosmos.implementation.UserAgentContainer;
import com.azure.cosmos.implementation.directconnectivity.rntbd.RntbdEndpoint;
import com.azure.cosmos.implementation.directconnectivity.rntbd.RntbdObjectMapper;
import com.azure.cosmos.implementation.directconnectivity.rntbd.RntbdRequestArgs;
import com.azure.cosmos.implementation.directconnectivity.rntbd.RntbdRequestRecord;
import com.azure.cosmos.implementation.directconnectivity.rntbd.RntbdServiceEndpoint;
import com.azure.cosmos.implementation.guava25.base.Strings;
import com.fasterxml.jackson.annotation.JsonCreator;
import com.fasterxml.jackson.annotation.JsonIgnore;
import com.fasterxml.jackson.annotation.JsonProperty;
import com.fasterxml.jackson.core.JsonGenerator;
import com.fasterxml.jackson.databind.SerializerProvider;
import com.fasterxml.jackson.databind.annotation.JsonSerialize;
import com.fasterxml.jackson.databind.ser.std.StdSerializer;
import io.micrometer.core.instrument.Tag;
import io.netty.handler.ssl.SslContext;
import org.slf4j.Logger;
import org.slf4j.LoggerFactory;
import reactor.core.publisher.Hooks;
import reactor.core.publisher.Mono;
import reactor.core.publisher.SignalType;
import reactor.util.context.Context;

import java.io.File;
import java.io.IOException;
import java.io.InputStream;
import java.net.URI;
import java.time.Duration;
import java.util.Iterator;
import java.util.Locale;
import java.util.concurrent.CompletionException;
import java.util.concurrent.atomic.AtomicBoolean;
import java.util.concurrent.atomic.AtomicLong;
import java.util.function.Consumer;

import static com.azure.cosmos.implementation.directconnectivity.rntbd.RntbdReporter.reportIssue;
import static com.azure.cosmos.implementation.guava25.base.Preconditions.checkArgument;
import static com.azure.cosmos.implementation.guava25.base.Preconditions.checkNotNull;
import static com.azure.cosmos.implementation.guava25.base.Preconditions.checkState;
import static com.azure.cosmos.implementation.guava27.Strings.lenientFormat;

@JsonSerialize(using = RntbdTransportClient.JsonSerializer.class)
public final class RntbdTransportClient extends TransportClient {

    // region Fields

    private static final String TAG_NAME = RntbdTransportClient.class.getSimpleName();

    private static final AtomicLong instanceCount = new AtomicLong();
    private static final Logger logger = LoggerFactory.getLogger(RntbdTransportClient.class);

    /**
     * NOTE: This context key name has been copied from {link Hooks#KEY_ON_ERROR_DROPPED} which is
     * not exposed as public Api but package internal only
     *
     * A key that can be used to store a sequence-specific {@link Hooks#onErrorDropped(Consumer)}
     * hook in a {@link Context}, as a {@link Consumer Consumer&lt;Throwable&gt;}.
     */
    private static final String KEY_ON_ERROR_DROPPED = "reactor.onErrorDropped.local";

    /**
     * This lambda gets injected into the local Reactor Context to react tot he onErrorDropped event and
     * log the throwable with DEBUG level instead of the ERROR level used in the default hook.
     * This is safe here because we guarantee resource clean-up with the doFinally-lambda
     */
    private static final Consumer<? super Throwable> onErrorDropHookWithReduceLogLevel =
        throwable -> {
            if (logger.isDebugEnabled()) {
                logger.debug(
                    "Extra error - on error dropped - operator called :",
                    throwable);
            }
        };

    private final AtomicBoolean closed = new AtomicBoolean();
    private final RntbdEndpoint.Provider endpointProvider;
    private final long id;
    private final Tag tag;

    // endregion

    // region Constructors

    RntbdTransportClient(final RntbdEndpoint.Provider endpointProvider) {
        this.endpointProvider = endpointProvider;
        this.id = instanceCount.incrementAndGet();
        this.tag = RntbdTransportClient.tag(this.id);
    }

    RntbdTransportClient(final Options options, final SslContext sslContext) {
        this.endpointProvider = new RntbdServiceEndpoint.Provider(this, options, sslContext);
        this.id = instanceCount.incrementAndGet();
        this.tag = RntbdTransportClient.tag(this.id);
    }

    RntbdTransportClient(final Configs configs, final ConnectionPolicy connectionPolicy, final UserAgentContainer userAgent) {
        this(new Options.Builder(connectionPolicy).userAgent(userAgent).build(), configs.getSslContext());
    }

    // endregion

    // region Methods

    public boolean isClosed() {
        return this.closed.get();
    }

    @Override
    public void close() {

        if (this.closed.compareAndSet(false, true)) {
            logger.debug("close {}", this);
            this.endpointProvider.close();
            return;
        }

        logger.debug("already closed {}", this);
    }

    public int endpointCount() {
        return this.endpointProvider.count();
    }

    public int endpointEvictionCount() {
        return this.endpointProvider.evictions();
    }

    public long id() {
        return this.id;
    }

    @Override
    public Mono<StoreResponse> invokeStoreAsync(final Uri addressUri, final RxDocumentServiceRequest request) {

        checkNotNull(addressUri, "expected non-null address");
        checkNotNull(request, "expected non-null request");
        this.throwIfClosed();

        final URI address = addressUri.getURI();

        final RntbdRequestArgs requestArgs = new RntbdRequestArgs(request, address);
        final RntbdEndpoint endpoint = this.endpointProvider.get(address);
        final RntbdRequestRecord record = endpoint.request(requestArgs);

        final Context reactorContext = Context.of(KEY_ON_ERROR_DROPPED, onErrorDropHookWithReduceLogLevel);

        final Mono<StoreResponse> result = Mono.fromFuture(record.whenComplete((response, throwable) -> {
            record.stage(RntbdRequestRecord.Stage.COMPLETED);

            if (request.requestContext.cosmosDiagnostics == null) {
                request.requestContext.cosmosDiagnostics = BridgeInternal.createCosmosDiagnostics();
            }

            if (response != null) {
                RequestTimeline timeline = record.takeTimelineSnapshot();
                response.setRequestTimeline(timeline);
<<<<<<< HEAD
                response.setEndpointStats(record.serviceEndpointStatistics());
=======
                response.setRntbdResponseLength(record.responseLength());
                response.setRntbdRequestLength(record.requestLength());
                response.setRequestPayloadLength(request.getContentLength());
>>>>>>> 69fdb850
            }

        })).onErrorMap(throwable -> {

            Throwable error = throwable instanceof CompletionException ? throwable.getCause() : throwable;

            if (!(error instanceof CosmosException)) {

                String unexpectedError = RntbdObjectMapper.toJson(error);

                reportIssue(logger, endpoint,
                    "request completed with an unexpected {}: \\{\"record\":{},\"error\":{}}",
                    error.getClass(),
                    record,
                    unexpectedError);

                error = new GoneException(
                    lenientFormat("an unexpected %s occurred: %s", unexpectedError),
                    address.toString());
            }

<<<<<<< HEAD
            CosmosException cosmosException = (CosmosException) error;
            BridgeInternal.setServiceEndpointStatistics(cosmosException, record.serviceEndpointStatistics());

            return cosmosException;
=======
            assert error instanceof CosmosException;
            CosmosException cosmosException = (CosmosException) error;
            BridgeInternal.setRntbdRequestLength(cosmosException, record.requestLength());
            BridgeInternal.setRntbdResponseLength(cosmosException, record.responseLength());
            BridgeInternal.setRequestBodyLength(cosmosException, request.getContentLength());
            BridgeInternal.setRequestTimeline(cosmosException, record.takeTimelineSnapshot());
>>>>>>> 69fdb850

            return cosmosException;
        });

        return result.doFinally(signalType -> {

            // This lambda ensures that a pending Direct TCP request in a reactive stream dropped by an end user or the
            // HA layer completes without bubbling up to reactor.core.publisher.Hooks#onErrorDropped as a
            // CompletionException error. Pending requests may be left outstanding when, for example, an end user calls
            // CosmosAsyncClient#close or the HA layer detects that a partition split has occurred. This code guarantees
            // that each pending Mono<StoreResponse> in the stream will run to completion with a new subscriber.
            // Consequently the default Hooks#onErrorDropped method will not be called thus preventing distracting error
            // messages.
            //
            // This lambda does not prevent requests that complete exceptionally before the call to this lambda from
            // bubbling up to Hooks#onErrorDropped as CompletionException errors. We will still see some onErrorDropped
            // messages due to CompletionException errors. Anecdotal evidence shows that this is more likely to be seen
            // in low latency environments on Azure cloud. To avoid the onErrorDropped events to get logged in the
            // default hook (which logs with level ERROR) we inject a local hook in the Reactor Context to just log it
            // as DEBUG level fro the lifecycle of this Mono (safe here because we know the onErrorDropped doesn't have
            // any functional issues.
            //
            // One might be tempted to complete a pending request here, but that is ill advised. Testing and
            // inspection of the reactor code shows that this does not prevent errors from bubbling up to
            // reactor.core.publisher.Hooks#onErrorDropped. Worse than this it has been seen to cause failures in
            // the HA layer:
            //
            // * Calling record.cancel or record.completeExceptionally causes failures in (low-latency) cloud
            //   environments and all errors bubble up Hooks#onErrorDropped.
            //
            // * Calling record.complete with a null value causes failures in all environments, depending on the
            //   operation being performed. In short: many of our tests fail.

            if (signalType != SignalType.CANCEL) {
                return;
            }

            result.subscribe(
                response -> {
                    if (logger.isDebugEnabled()) {
                        logger.debug(
                            "received response to cancelled request: {\"request\":{},\"response\":{\"type\":{},"
                                + "\"value\":{}}}}",
                            RntbdObjectMapper.toJson(record),
                            response.getClass().getSimpleName(),
                            RntbdObjectMapper.toJson(response));
                    }
                },
                throwable -> {
                    if (logger.isDebugEnabled()) {
                        logger.debug(
                            "received response to cancelled request: {\"request\":{},\"response\":{\"type\":{},"
                                + "\"value\":{}}}",
                            RntbdObjectMapper.toJson(record),
                            throwable.getClass().getSimpleName(),
                            RntbdObjectMapper.toJson(throwable));
                    }
                });
        }).subscriberContext(reactorContext);
    }

    public Tag tag() {
        return this.tag;
    }

    @Override
    public String toString() {
        return RntbdObjectMapper.toString(this);
    }

    private static Tag tag(long id) {
        return Tag.of(TAG_NAME, Strings.padStart(Long.toHexString(id).toUpperCase(Locale.ROOT), 4, '0'));
    }

    // endregion

    // region Privates

    private void throwIfClosed() {
        if (this.closed.get()) {
            throw new TransportException(lenientFormat("%s is closed", this), null);
        }
    }

    // endregion

    // region Types

    public static final class Options {

        private static final int DEFAULT_MIN_MAX_CONCURRENT_REQUESTS_PER_ENDPOINT = 10_000;

        // region Fields

        @JsonProperty()
        private final int bufferPageSize;

        @JsonProperty()
        private final Duration connectionAcquisitionTimeout;

        @JsonProperty()
        private final Duration connectTimeout;

        @JsonProperty()
        private final Duration idleChannelTimeout;

        @JsonProperty()
        private final Duration idleChannelTimerResolution;

        @JsonProperty()
        private final Duration idleEndpointTimeout;

        @JsonProperty()
        private final int maxBufferCapacity;

        @JsonProperty()
        private final int maxChannelsPerEndpoint;

        @JsonProperty()
        private final int maxRequestsPerChannel;

        @JsonProperty()
        private final int maxConcurrentRequestsPerEndpointOverride;

        @JsonProperty()
        private final Duration receiveHangDetectionTime;

        @JsonProperty()
        private final Duration requestExpiryInterval;

        @JsonProperty()
        private final Duration requestTimeout;

        @JsonProperty()
        private final Duration requestTimerResolution;

        @JsonProperty()
        private final Duration sendHangDetectionTime;

        @JsonProperty()
        private final Duration shutdownTimeout;

        @JsonProperty()
        private final int threadCount;

        @JsonIgnore()
        private final UserAgentContainer userAgent;

        // endregion

        // region Constructors

        @JsonCreator
        private Options() {
            this(ConnectionPolicy.getDefaultPolicy());
        }

        private Options(final Builder builder) {

            this.bufferPageSize = builder.bufferPageSize;
            this.connectionAcquisitionTimeout = builder.connectionAcquisitionTimeout;
            this.idleChannelTimeout = builder.idleChannelTimeout;
            this.idleChannelTimerResolution = builder.idleChannelTimerResolution;
            this.idleEndpointTimeout = builder.idleEndpointTimeout;
            this.maxBufferCapacity = builder.maxBufferCapacity;
            this.maxChannelsPerEndpoint = builder.maxChannelsPerEndpoint;
            this.maxRequestsPerChannel = builder.maxRequestsPerChannel;
            this.maxConcurrentRequestsPerEndpointOverride = builder.maxConcurrentRequestsPerEndpointOverride;
            this.receiveHangDetectionTime = builder.receiveHangDetectionTime;
            this.requestExpiryInterval = builder.requestExpiryInterval;
            this.requestTimeout = builder.requestTimeout;
            this.requestTimerResolution = builder.requestTimerResolution;
            this.sendHangDetectionTime = builder.sendHangDetectionTime;
            this.shutdownTimeout = builder.shutdownTimeout;
            this.threadCount = builder.threadCount;
            this.userAgent = builder.userAgent;

            this.connectTimeout = builder.connectTimeout == null
                ? builder.requestTimeout
                : builder.connectTimeout;
        }

        private Options(final ConnectionPolicy connectionPolicy) {
            this.bufferPageSize = 8192;
            this.connectionAcquisitionTimeout = Duration.ofSeconds(5L);
            this.connectTimeout = connectionPolicy.getConnectTimeout();
            this.idleChannelTimeout = connectionPolicy.getIdleTcpConnectionTimeout();
            this.idleChannelTimerResolution = Duration.ofMillis(100);
            this.idleEndpointTimeout = connectionPolicy.getIdleEndpointTimeout();
            this.maxBufferCapacity = 8192 << 10;
            this.maxChannelsPerEndpoint = connectionPolicy.getMaxConnectionsPerEndpoint();
            this.maxRequestsPerChannel = connectionPolicy.getMaxRequestsPerConnection();

            this.maxConcurrentRequestsPerEndpointOverride = -1;

            this.receiveHangDetectionTime = Duration.ofSeconds(65L);
            this.requestExpiryInterval = Duration.ofSeconds(5L);
            this.requestTimeout = connectionPolicy.getRequestTimeout();
            this.requestTimerResolution = Duration.ofMillis(100L);
            this.sendHangDetectionTime = Duration.ofSeconds(10L);
            this.shutdownTimeout = Duration.ofSeconds(15L);
            this.threadCount = 2 * Runtime.getRuntime().availableProcessors();
            this.userAgent = new UserAgentContainer();
        }

        // endregion

        // region Accessors

        public int bufferPageSize() {
            return this.bufferPageSize;
        }

        public Duration connectionAcquisitionTimeout() {
            return this.connectionAcquisitionTimeout;
        }

        public Duration connectTimeout() {
            return this.connectTimeout;
        }

        public Duration idleChannelTimeout() {
            return this.idleChannelTimeout;
        }

        public Duration idleChannelTimerResolution() { return this.idleChannelTimerResolution; }

        public Duration idleEndpointTimeout() {
            return this.idleEndpointTimeout;
        }

        public int maxBufferCapacity() {
            return this.maxBufferCapacity;
        }

        public int maxChannelsPerEndpoint() {
            return this.maxChannelsPerEndpoint;
        }

        public int maxRequestsPerChannel() {
            return this.maxRequestsPerChannel;
        }

        public int maxConcurrentRequestsPerEndpoint() {
            if (this.maxConcurrentRequestsPerEndpointOverride > 0) {
                return maxConcurrentRequestsPerEndpointOverride;
            }

            return Math.max(
                DEFAULT_MIN_MAX_CONCURRENT_REQUESTS_PER_ENDPOINT,
                this.maxChannelsPerEndpoint * this.maxRequestsPerChannel);
        }

        public Duration receiveHangDetectionTime() {
            return this.receiveHangDetectionTime;
        }

        public Duration requestTimeout() {
            return this.requestTimeout;
        }

        public Duration requestTimerResolution() {
            return this.requestTimerResolution;
        }

        public Duration sendHangDetectionTime() {
            return this.sendHangDetectionTime;
        }

        public Duration shutdownTimeout() {
            return this.shutdownTimeout;
        }

        public int threadCount() {
            return this.threadCount;
        }

        public UserAgentContainer userAgent() {
            return this.userAgent;
        }

        // endregion

        // region Methods

        @Override
        public String toString() {
            return RntbdObjectMapper.toJson(this);
        }

        // endregion

        // region Types

        /**
         * A builder for constructing {@link Options} instances.
         *
         * <h3>Using system properties to set the default {@link Options} used by an {@link Builder}</h3>
         * <p>
         * A default options instance is created when the {@link Builder} class is initialized. This instance specifies
         * the default options used by every {@link Builder} instance. In priority order the default options instance
         * is created from:
         * <ol>
         * <li>The JSON value of system property {@code azure.cosmos.directTcp.defaultOptions}.
         * <p>Example:
         * <pre>{@code -Dazure.cosmos.directTcp.defaultOptions={\"maxChannelsPerEndpoint\":5,\"maxRequestsPerChannel\":30}}</pre>
         * </li>
         * <li>The contents of the JSON file located by system property {@code azure.cosmos.directTcp
         * .defaultOptionsFile}.
         * <p>Example:
         * <pre>{@code -Dazure.cosmos.directTcp.defaultOptionsFile=/path/to/default/options/file}</pre>
         * </li>
         * <li>The contents of JSON resource file {@code azure.cosmos.directTcp.defaultOptions.json}.
         * <p>Specifically, the resource file is read from this stream:
         * <pre>{@code RntbdTransportClient.class.getClassLoader().getResourceAsStream("azure.cosmos.directTcp.defaultOptions.json")}</pre>
         * <p>Example: <pre>{@code {
         *   "bufferPageSize": 8192,
         *   "connectTimeout": "PT1M",
         *   "idleChannelTimeout": "PT0S",
         *   "idleEndpointTimeout": "PT1M10S",
         *   "maxBufferCapacity": 8388608,
         *   "maxChannelsPerEndpoint": 10,
         *   "maxRequestsPerChannel": 30,
         *   "maxConcurrentRequestsPerEndpointOverride": 500,
         *   "receiveHangDetectionTime": "PT1M5S",
         *   "requestExpiryInterval": "PT5S",
         *   "requestTimeout": "PT5S",
         *   "requestTimerResolution": "PT0.5S",
         *   "sendHangDetectionTime": "PT10S",
         *   "shutdownTimeout": "PT15S",
         *   "threadCount": 16
         * }}</pre>
         * </li>
         * </ol>
         * <p>JSON value errors are logged and then ignored. If none of the above values are available or all available
         * values are in error, the default options instance is created from the private parameterless constructor for
         * {@link Options}.
         */
        @SuppressWarnings("UnusedReturnValue")
        public static class Builder {

            // region Fields

            private static final String DEFAULT_OPTIONS_PROPERTY_NAME = "azure.cosmos.directTcp.defaultOptions";
            private static final Options DEFAULT_OPTIONS;

            static {

                Options options = null;

                try {
                    final String string = System.getProperty(DEFAULT_OPTIONS_PROPERTY_NAME);

                    if (string != null) {
                        // Attempt to set default options based on the JSON string value of "{propertyName}"
                        try {
                            options = RntbdObjectMapper.readValue(string, Options.class);
                        } catch (IOException error) {
                            logger.error("failed to parse default Direct TCP options {} due to ", string, error);
                        }
                    }

                    if (options == null) {

                        final String path = System.getProperty(DEFAULT_OPTIONS_PROPERTY_NAME + "File");

                        if (path != null) {
                            // Attempt to load default options from the JSON file on the path specified by
                            // "{propertyName}File"
                            try {
                                options = RntbdObjectMapper.readValue(new File(path), Options.class);
                            } catch (IOException error) {
                                logger.error("failed to load default Direct TCP options from {} due to ", path, error);
                            }
                        }
                    }

                    if (options == null) {

                        final ClassLoader loader = RntbdTransportClient.class.getClassLoader();
                        final String name = DEFAULT_OPTIONS_PROPERTY_NAME + ".json";

                        try (InputStream stream = loader.getResourceAsStream(name)) {
                            if (stream != null) {
                                // Attempt to load default options from the JSON resource file "{propertyName}.json"
                                options = RntbdObjectMapper.readValue(stream, Options.class);
                            }
                        } catch (IOException error) {
                            logger.error("failed to load Direct TCP options from resource {} due to ", name, error);
                        }
                    }
                } finally {
                    if (options == null) {
                        DEFAULT_OPTIONS = new Options(ConnectionPolicy.getDefaultPolicy());
                    } else {
                        logger.info("Updated default Direct TCP options from system property {}: {}",
                            DEFAULT_OPTIONS_PROPERTY_NAME,
                            options);
                        DEFAULT_OPTIONS = options;
                    }
                }
            }

            private int bufferPageSize;
            private final Duration connectionAcquisitionTimeout;
            private Duration connectTimeout;
            private Duration idleChannelTimeout;
            private Duration idleChannelTimerResolution;
            private Duration idleEndpointTimeout;
            private int maxBufferCapacity;
            private int maxChannelsPerEndpoint;
            private int maxRequestsPerChannel;
            private int maxConcurrentRequestsPerEndpointOverride;
            private Duration receiveHangDetectionTime;
            private Duration requestExpiryInterval;
            private Duration requestTimeout;
            private Duration requestTimerResolution;
            private Duration sendHangDetectionTime;
            private Duration shutdownTimeout;
            private int threadCount;
            private UserAgentContainer userAgent;

            // endregion

            // region Constructors

            public Builder(ConnectionPolicy connectionPolicy) {

                this.bufferPageSize = DEFAULT_OPTIONS.bufferPageSize;
                this.connectionAcquisitionTimeout = DEFAULT_OPTIONS.connectionAcquisitionTimeout;
                this.connectTimeout = connectionPolicy.getConnectTimeout();
                this.idleChannelTimeout = connectionPolicy.getIdleTcpConnectionTimeout();
                this.idleChannelTimerResolution = DEFAULT_OPTIONS.idleChannelTimerResolution;
                this.idleEndpointTimeout = DEFAULT_OPTIONS.idleEndpointTimeout;
                this.maxBufferCapacity = DEFAULT_OPTIONS.maxBufferCapacity;
                this.maxChannelsPerEndpoint = connectionPolicy.getMaxConnectionsPerEndpoint();
                this.maxRequestsPerChannel = connectionPolicy.getMaxRequestsPerConnection();

                this.maxConcurrentRequestsPerEndpointOverride =
                    DEFAULT_OPTIONS.maxConcurrentRequestsPerEndpointOverride;

                this.receiveHangDetectionTime = DEFAULT_OPTIONS.receiveHangDetectionTime;
                this.requestExpiryInterval = DEFAULT_OPTIONS.requestExpiryInterval;
                this.requestTimeout = connectionPolicy.getRequestTimeout();
                this.requestTimerResolution = DEFAULT_OPTIONS.requestTimerResolution;
                this.sendHangDetectionTime = DEFAULT_OPTIONS.sendHangDetectionTime;
                this.shutdownTimeout = DEFAULT_OPTIONS.shutdownTimeout;
                this.threadCount = DEFAULT_OPTIONS.threadCount;
                this.userAgent = DEFAULT_OPTIONS.userAgent;
            }

            // endregion

            // region Methods

            public Builder bufferPageSize(final int value) {
                checkArgument(value >= 4096 && (value & (value - 1)) == 0,
                    "expected value to be a power of 2 >= 4096, not %s",
                    value);
                this.bufferPageSize = value;
                return this;
            }

            public Options build() {
                checkState(this.bufferPageSize <= this.maxBufferCapacity,
                    "expected bufferPageSize (%s) <= maxBufferCapacity (%s)",
                    this.bufferPageSize,
                    this.maxBufferCapacity);
                return new Options(this);
            }

            public Builder connectionAcquisitionTimeout(final Duration value) {
                checkNotNull(value, "expected non-null value");
                this.connectTimeout = value.compareTo(Duration.ZERO) < 0 ? Duration.ZERO : value;
                return this;
            }

            public Builder connectionTimeout(final Duration value) {
                checkArgument(value == null || value.compareTo(Duration.ZERO) > 0,
                    "expected positive value, not %s",
                    value);
                this.connectTimeout = value;
                return this;
            }

            public Builder idleChannelTimeout(final Duration value) {
                checkNotNull(value, "expected non-null value");
                this.idleChannelTimeout = value;
                return this;
            }

            public Builder idleChannelTimerResolution(final Duration value) {
                checkNotNull(value, "expected non-null value");
                this.idleChannelTimerResolution = value;
                return this;
            }

            public Builder idleEndpointTimeout(final Duration value) {
                checkArgument(value != null && value.compareTo(Duration.ZERO) > 0,
                    "expected positive value, not %s",
                    value);
                this.idleEndpointTimeout = value;
                return this;
            }

            public Builder maxBufferCapacity(final int value) {
                checkArgument(value > 0 && (value & (value - 1)) == 0,
                    "expected positive value, not %s",
                    value);
                this.maxBufferCapacity = value;
                return this;
            }

            public Builder maxChannelsPerEndpoint(final int value) {
                checkArgument(value > 0, "expected positive value, not %s", value);
                this.maxChannelsPerEndpoint = value;
                return this;
            }

            public Builder maxRequestsPerChannel(final int value) {
                checkArgument(value > 0, "expected positive value, not %s", value);
                this.maxRequestsPerChannel = value;
                return this;
            }

            public Builder maxConcurrentRequestsPerEndpointOverride(final int value) {
                checkArgument(value > 0, "expected positive value, not %s", value);
                this.maxConcurrentRequestsPerEndpointOverride = value;
                return this;
            }

            public Builder receiveHangDetectionTime(final Duration value) {
                checkArgument(value != null && value.compareTo(Duration.ZERO) > 0,
                    "expected positive value, not %s",
                    value);
                this.receiveHangDetectionTime = value;
                return this;
            }

            public Builder requestExpiryInterval(final Duration value) {
                checkArgument(value != null && value.compareTo(Duration.ZERO) > 0,
                    "expected positive value, not %s",
                    value);
                this.requestExpiryInterval = value;
                return this;
            }

            public Builder requestTimeout(final Duration value) {
                checkArgument(value != null && value.compareTo(Duration.ZERO) > 0,
                    "expected positive value, not %s",
                    value);
                this.requestTimeout = value;
                return this;
            }

            public Builder requestTimerResolution(final Duration value) {
                checkArgument(value != null && value.compareTo(Duration.ZERO) > 0,
                    "expected positive value, not %s",
                    value);
                this.requestTimerResolution = value;
                return this;
            }

            public Builder sendHangDetectionTime(final Duration value) {
                checkArgument(value != null && value.compareTo(Duration.ZERO) > 0,
                    "expected positive value, not %s",
                    value);
                this.sendHangDetectionTime = value;
                return this;
            }

            public Builder shutdownTimeout(final Duration value) {
                checkArgument(value != null && value.compareTo(Duration.ZERO) > 0,
                    "expected positive value, not %s",
                    value);
                this.shutdownTimeout = value;
                return this;
            }

            public Builder threadCount(final int value) {
                checkArgument(value > 0, "expected positive value, not %s", value);
                this.threadCount = value;
                return this;
            }

            public Builder userAgent(final UserAgentContainer value) {
                checkNotNull(value, "expected non-null value");
                this.userAgent = value;
                return this;
            }

            // endregion
        }

        // endregion
    }

    static final class JsonSerializer extends StdSerializer<RntbdTransportClient> {

        private static final long serialVersionUID = 1007663695768825670L;

        JsonSerializer() {
            super(RntbdTransportClient.class);
        }

        @Override
        public void serialize(

            final RntbdTransportClient value,
            final JsonGenerator generator,
            final SerializerProvider provider

        ) throws IOException {

            generator.writeStartObject();
            generator.writeNumberField("id", value.id());
            generator.writeBooleanField("isClosed", value.isClosed());
            generator.writeObjectField("configuration", value.endpointProvider.config());
            generator.writeObjectFieldStart("serviceEndpoints");
            generator.writeNumberField("count", value.endpointCount());
            generator.writeArrayFieldStart("items");

            for (final Iterator<RntbdEndpoint> iterator = value.endpointProvider.list().iterator(); iterator.hasNext(); ) {
                generator.writeObject(iterator.next());
            }

            generator.writeEndArray();
            generator.writeEndObject();
            generator.writeEndObject();
        }
    }

    // endregion
}<|MERGE_RESOLUTION|>--- conflicted
+++ resolved
@@ -166,13 +166,10 @@
             if (response != null) {
                 RequestTimeline timeline = record.takeTimelineSnapshot();
                 response.setRequestTimeline(timeline);
-<<<<<<< HEAD
                 response.setEndpointStats(record.serviceEndpointStatistics());
-=======
                 response.setRntbdResponseLength(record.responseLength());
                 response.setRntbdRequestLength(record.requestLength());
                 response.setRequestPayloadLength(request.getContentLength());
->>>>>>> 69fdb850
             }
 
         })).onErrorMap(throwable -> {
@@ -194,19 +191,14 @@
                     address.toString());
             }
 
-<<<<<<< HEAD
+            assert error instanceof CosmosException;
             CosmosException cosmosException = (CosmosException) error;
             BridgeInternal.setServiceEndpointStatistics(cosmosException, record.serviceEndpointStatistics());
 
-            return cosmosException;
-=======
-            assert error instanceof CosmosException;
-            CosmosException cosmosException = (CosmosException) error;
             BridgeInternal.setRntbdRequestLength(cosmosException, record.requestLength());
             BridgeInternal.setRntbdResponseLength(cosmosException, record.responseLength());
             BridgeInternal.setRequestBodyLength(cosmosException, request.getContentLength());
             BridgeInternal.setRequestTimeline(cosmosException, record.takeTimelineSnapshot());
->>>>>>> 69fdb850
 
             return cosmosException;
         });
