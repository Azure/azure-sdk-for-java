// Copyright (c) Microsoft Corporation. All rights reserved.
// Licensed under the MIT License.

package com.azure.cosmos.implementation.directconnectivity;

import com.azure.cosmos.BridgeInternal;
import com.azure.cosmos.CosmosException;
import com.azure.cosmos.implementation.Configs;
import com.azure.cosmos.implementation.ConnectionPolicy;
import com.azure.cosmos.implementation.GoneException;
import com.azure.cosmos.implementation.HttpConstants.SubStatusCodes;
import com.azure.cosmos.implementation.RequestTimeline;
import com.azure.cosmos.implementation.RxDocumentServiceRequest;
import com.azure.cosmos.implementation.UserAgentContainer;
import com.azure.cosmos.implementation.directconnectivity.WFConstants.BackendHeaders;
import com.azure.cosmos.implementation.directconnectivity.rntbd.RntbdConnectionEvent;
import com.azure.cosmos.implementation.directconnectivity.rntbd.RntbdConnectionStateListener;
import com.azure.cosmos.implementation.directconnectivity.rntbd.RntbdEndpoint;
import com.azure.cosmos.implementation.directconnectivity.rntbd.RntbdObjectMapper;
import com.azure.cosmos.implementation.directconnectivity.rntbd.RntbdRequestArgs;
import com.azure.cosmos.implementation.directconnectivity.rntbd.RntbdRequestRecord;
import com.azure.cosmos.implementation.directconnectivity.rntbd.RntbdServiceEndpoint;
import com.azure.cosmos.implementation.guava25.base.Strings;
import com.fasterxml.jackson.annotation.JsonCreator;
import com.fasterxml.jackson.annotation.JsonIgnore;
import com.fasterxml.jackson.annotation.JsonProperty;
import com.fasterxml.jackson.core.JsonGenerator;
import com.fasterxml.jackson.databind.SerializerProvider;
import com.fasterxml.jackson.databind.annotation.JsonSerialize;
import com.fasterxml.jackson.databind.ser.std.StdSerializer;
import io.micrometer.core.instrument.Tag;
import io.netty.handler.ssl.SslContext;
import org.slf4j.Logger;
import org.slf4j.LoggerFactory;
import reactor.core.publisher.Hooks;
import reactor.core.publisher.Mono;
import reactor.core.publisher.SignalType;
import reactor.util.context.Context;

import java.io.File;
import java.io.IOException;
import java.io.InputStream;
import java.net.URI;
import java.nio.channels.ClosedChannelException;
import java.time.Duration;
import java.time.Instant;
import java.util.Iterator;
import java.util.Locale;
import java.util.concurrent.CompletionException;
import java.util.concurrent.atomic.AtomicBoolean;
import java.util.concurrent.atomic.AtomicLong;
import java.util.function.Consumer;

import static com.azure.cosmos.implementation.directconnectivity.rntbd.RntbdReporter.reportIssue;
import static com.azure.cosmos.implementation.directconnectivity.rntbd.RntbdReporter.reportIssueUnless;
import static com.azure.cosmos.implementation.guava25.base.Preconditions.checkArgument;
import static com.azure.cosmos.implementation.guava25.base.Preconditions.checkNotNull;
import static com.azure.cosmos.implementation.guava25.base.Preconditions.checkState;
import static com.azure.cosmos.implementation.guava27.Strings.lenientFormat;

@JsonSerialize(using = RntbdTransportClient.JsonSerializer.class)
public final class RntbdTransportClient extends TransportClient {

    // region Fields

    private static final String DISCONTINUING_SERVICE = Integer.toString(SubStatusCodes.DISCONTINUING_SERVICE);
    private static final String TAG_NAME = RntbdTransportClient.class.getSimpleName();

    private static final AtomicLong instanceCount = new AtomicLong();
    private static final Logger logger = LoggerFactory.getLogger(RntbdTransportClient.class);

    /**
     * NOTE: This context key name has been copied from {link Hooks#KEY_ON_ERROR_DROPPED} which is
     * not exposed as public Api but package internal only
     *
     * A key that can be used to store a sequence-specific {@link Hooks#onErrorDropped(Consumer)}
     * hook in a {@link Context}, as a {@link Consumer Consumer&lt;Throwable&gt;}.
     */
    private static final String KEY_ON_ERROR_DROPPED = "reactor.onErrorDropped.local";

    /**
     * This lambda gets injected into the local Reactor Context to react tot he onErrorDropped event and
     * log the throwable with DEBUG level instead of the ERROR level used in the default hook.
     * This is safe here because we guarantee resource clean-up with the doFinally-lambda
     */
    private static final Consumer<? super Throwable> onErrorDropHookWithReduceLogLevel =
        throwable -> {
            if (logger.isDebugEnabled()) {
                logger.debug(
                    "Extra error - on error dropped - operator called :",
                    throwable);
            }
        };

    private final AtomicBoolean closed = new AtomicBoolean();
    private final RntbdConnectionStateListener connectionStateListener;
    private final RntbdEndpoint.Provider endpointProvider;
    private final long id;
    private final Tag tag;

    // endregion

    // region Constructors

    /**
     * Initializes a newly created {@linkplain RntbdTransportClient} object.
     *
     * @param configs          A {@link Configs} instance containing the {@link SslContext} to be used.
     * @param connectionPolicy The {@linkplain ConnectionPolicy connection policy} to be applied.
     * @param userAgent        The {@linkplain UserAgentContainer user agent} identifying.
     * @param addressResolver  The address resolver to be used for connection endpoint rediscovery, if connection
     *                         endpoint rediscovery is enabled by {@code connectionPolicy}.
     */
    public RntbdTransportClient(
        final Configs configs,
        final ConnectionPolicy connectionPolicy,
        final UserAgentContainer userAgent,
        final AddressResolverExtension addressResolver) {

        this(
            new Options.Builder(connectionPolicy).userAgent(userAgent).build(),
            configs.getSslContext(),
            addressResolver == null ? null : new RntbdConnectionStateListener(addressResolver));
    }

    RntbdTransportClient(
        final RntbdEndpoint.Provider endpointProvider,
        final RntbdConnectionStateListener connectionStateListener) {

        this.connectionStateListener = connectionStateListener;
        this.endpointProvider = endpointProvider;
        this.id = instanceCount.incrementAndGet();
        this.tag = RntbdTransportClient.tag(this.id);
    }

    RntbdTransportClient(
        final Options options,
        final SslContext sslContext,
        final RntbdConnectionStateListener connectionStateListener) {

        this.connectionStateListener = checkNotNull(options, "expected non-null options").connectionEndpointRediscoveryEnabled
            ? checkNotNull( connectionStateListener, "expected non-null connectionStateListener")
            : null;

        this.endpointProvider = new RntbdServiceEndpoint.Provider(
            this,
            options,
            checkNotNull(sslContext, "expected non-null sslContext"));

        this.id = instanceCount.incrementAndGet();
        this.tag = RntbdTransportClient.tag(this.id);
    }

    // endregion

    // region Methods

    /**
     * {@code true} if this {@linkplain RntbdTransportClient client} is closed.
     *
     * @return {@code true} if this {@linkplain RntbdTransportClient client} is closed; {@code false} otherwise.
     */
    public boolean isClosed() {
        return this.closed.get();
    }

    /**
     * Closes this {@linkplain RntbdTransportClient client} and releases all resources associated with it.
     */
    @Override
    public void close() {

        if (this.closed.compareAndSet(false, true)) {
            logger.debug("close {}", this);
            this.endpointProvider.close();
            return;
        }

        logger.debug("already closed {}", this);
    }

    /**
     * The number of {@linkplain RntbdEndpoint endpoints} allocated to this {@linkplain RntbdTransportClient client}.
     *
     * @return The number of {@linkplain RntbdEndpoint endpoints} associated with this {@linkplain RntbdTransportClient
     * client}.
     */
    public int endpointCount() {
        return this.endpointProvider.count();
    }

    /**
     * The number of idle {@linkplain RntbdEndpoint endpoints} closed by this {@linkplain RntbdTransportClient client}.
     *
     * @return The number of idle {@linkplain RntbdEndpoint endpoints} closed by this {@linkplain RntbdTransportClient
     * client}.
     */
    public int endpointEvictionCount() {
        return this.endpointProvider.evictions();
    }

    /**
     * The integer identity of this {@linkplain RntbdTransportClient client}.
     * <p>
     * Clients are numbered sequentially based on the order in which they are initialized.
     *
     * @return The integer identity of this {@linkplain RntbdTransportClient client}.
     */
    public long id() {
        return this.id;
    }

    /**
     * Issues a Direct TCP request to the specified Cosmos service address asynchronously.
     *
     * @param addressUri A Cosmos service address.
     * @param request The {@linkplain RxDocumentServiceRequest request} to issue.
     *
     * @return A {@link Mono} of type {@link StoreResponse} that will complete when the Direct TCP request completes.
     * I shI
     * @throws TransportException if this {@linkplain RntbdTransportClient client} is closed.
     */
    @Override
    public Mono<StoreResponse> invokeStoreAsync(final Uri addressUri, final RxDocumentServiceRequest request) {

        checkNotNull(addressUri, "expected non-null addressUri");
        checkNotNull(request, "expected non-null request");
        this.throwIfClosed();

        final URI address = addressUri.getURI();

        final RntbdRequestArgs requestArgs = new RntbdRequestArgs(request, address);
        final RntbdEndpoint endpoint = this.endpointProvider.get(address);
        final RntbdRequestRecord record = endpoint.request(requestArgs);

        final Context reactorContext = Context.of(KEY_ON_ERROR_DROPPED, onErrorDropHookWithReduceLogLevel);

        if (this.connectionStateListener != null) {
            this.connectionStateListener.updateConnectionState(endpoint, request);
        }

        final Mono<StoreResponse> result = Mono.fromFuture(record.whenComplete((response, throwable) -> {
            record.stage(RntbdRequestRecord.Stage.COMPLETED);

            if (request.requestContext.cosmosDiagnostics == null) {
                request.requestContext.cosmosDiagnostics = BridgeInternal.createCosmosDiagnostics();
            }

            if (response != null) {
                RequestTimeline timeline = record.takeTimelineSnapshot();
                response.setRequestTimeline(timeline);
                response.setEndpointStatistics(record.serviceEndpointStatistics());
                response.setRntbdResponseLength(record.responseLength());
                response.setRntbdRequestLength(record.requestLength());
                response.setRequestPayloadLength(request.getContentLength());
                response.setRntbdChannelTaskQueueSize(record.channelTaskQueueLength());
                response.setRntbdPendingRequestSize(record.pendingRequestQueueSize());
            }

        })).onErrorMap(throwable -> {

            Throwable error = throwable instanceof CompletionException ? throwable.getCause() : throwable;

            if (!(error instanceof CosmosException)) {

                String unexpectedError = RntbdObjectMapper.toJson(error);

                reportIssue(logger, endpoint,
                    "request completed with an unexpected {}: \\{\"record\":{},\"error\":{}}",
                    error.getClass(),
                    record,
                    unexpectedError);

                error = new GoneException(
                    lenientFormat("an unexpected %s occurred: %s", unexpectedError),
                    address,
                    error instanceof Exception ? (Exception) error : new RuntimeException(error));
            }

<<<<<<< HEAD
            if (this.connectionStateListener != null && error instanceof GoneException) {

                final Throwable cause = error.getCause();
                final RntbdConnectionEvent event;

                if (cause != null) {

                    // GoneException was produced by the client, not the server
                    //
                    // This will occur when:
                    //
                    // * an operation fails due to an IOException which indicates a connection reset by the server,
                    // * a channel closes unexpectedly because the server stopped taking requests, or
                    // * an error was detected by the transport client (e.g., IllegalStateException)
                    //
                    // We report the latter as an issue because it may indicate we've got a bug to find and fix.

                    final Class<?> type = cause.getClass();

                    if (type == ClosedChannelException.class) {
                        event = RntbdConnectionEvent.READ_EOF;
                    } else {
                        reportIssueUnless(logger, type == IOException.class, endpoint,
                            "expected ClosedChannelException or IOException, not ",
                            cause);
                        event = RntbdConnectionEvent.READ_FAILURE;
                    }

                    logger.warn("connection to {} lost due to {} event caused by ",
                        endpoint.remoteURI(),
                        event,
                        cause);

                } else {

                    // GoneException was created from a response from the server
                    //
                    // This will occur for any of a number of reasons. We care about sub-status code zero because it
                    // indicates the server hosting the targeted endpoint is being discontinued or reconfigured.

                    final GoneException exception = (GoneException) error;

                    if (exception.getSubStatusCode() != 0) {
                        event = null;
                    } else {
                        logger.warn(
                            "dropping connection to {} because the service is being discontinued or reconfigured",
                            endpoint.remoteURI());
                        event = RntbdConnectionEvent.READ_EOF;
                    }
                }

                if (event != null) {
                    if (!(endpoint.isClosed() || this.isClosed())) {
                        this.connectionStateListener.onConnectionEvent(event, Instant.now(), endpoint, request);
                    }
                    final GoneException exception = (GoneException) error;
                    exception.getResponseHeaders().put(BackendHeaders.SUB_STATUS, DISCONTINUING_SERVICE);
                }
            }

            return error;
=======
            assert error instanceof CosmosException;
            CosmosException cosmosException = (CosmosException) error;
            BridgeInternal.setServiceEndpointStatistics(cosmosException, record.serviceEndpointStatistics());

            BridgeInternal.setRntbdRequestLength(cosmosException, record.requestLength());
            BridgeInternal.setRntbdResponseLength(cosmosException, record.responseLength());
            BridgeInternal.setRequestBodyLength(cosmosException, request.getContentLength());
            BridgeInternal.setRequestTimeline(cosmosException, record.takeTimelineSnapshot());
            BridgeInternal.setRntbdPendingRequestQueueSize(cosmosException, record.pendingRequestQueueSize());
            BridgeInternal.setChannelTaskQueueSize(cosmosException, record.channelTaskQueueLength());


            return cosmosException;
>>>>>>> 6f1abd3d
        });

        return result.doFinally(signalType -> {

            // This lambda ensures that a pending Direct TCP request in a reactive stream dropped by an end user or the
            // HA layer completes without bubbling up to reactor.core.publisher.Hooks#onErrorDropped as a
            // CompletionException error. Pending requests may be left outstanding when, for example, an end user calls
            // CosmosAsyncClient#close or the HA layer detects that a partition split has occurred. This code guarantees
            // that each pending Mono<StoreResponse> in the stream will run to completion with a new subscriber.
            // Consequently the default Hooks#onErrorDropped method will not be called thus preventing distracting error
            // messages.
            //
            // This lambda does not prevent requests that complete exceptionally before the call to this lambda from
            // bubbling up to Hooks#onErrorDropped as CompletionException errors. We will still see some onErrorDropped
            // messages due to CompletionException errors. Anecdotal evidence shows that this is more likely to be seen
            // in low latency environments on Azure cloud. To avoid the onErrorDropped events to get logged in the
            // default hook (which logs with level ERROR) we inject a local hook in the Reactor Context to just log it
            // as DEBUG level fro the lifecycle of this Mono (safe here because we know the onErrorDropped doesn't have
            // any functional issues.
            //
            // One might be tempted to complete a pending request here, but that is ill advised. Testing and inspection
            // of the reactor code shows that this does not prevent errors from bubbling up to the default
            // onErrorDropped handler. Worse than this it has been seen to cause failures in the HA layer:
            //
            // * Calling record.cancel or record.completeExceptionally causes failures in (low-latency) cloud
            //   environments and all errors bubble up Hooks#onErrorDropped.
            //
            // * Calling record.complete with a null value causes failures in all environments, depending on the
            //   operation being performed. In short: many of our tests fail.

            if (signalType != SignalType.CANCEL) {
                return;
            }

            result.subscribe(
                response -> {
                    if (logger.isDebugEnabled()) {
                        logger.debug(
                            "received response to cancelled request: {\"request\":{},\"response\":{\"type\":{},"
                                + "\"value\":{}}}}",
                            RntbdObjectMapper.toJson(record),
                            response.getClass().getSimpleName(),
                            RntbdObjectMapper.toJson(response));
                    }
                },
                throwable -> {
                    if (logger.isDebugEnabled()) {
                        logger.debug(
                            "received response to cancelled request: {\"request\":{},\"response\":{\"type\":{},"
                                + "\"value\":{}}}",
                            RntbdObjectMapper.toJson(record),
                            throwable.getClass().getSimpleName(),
                            RntbdObjectMapper.toJson(throwable));
                    }
                });
        }).subscriberContext(reactorContext);
    }

    /**
     * The key-value pair used to classify and drill into metrics produced by this {@linkplain RntbdTransportClient
     * client}.
     *
     * @return The key-value pair used to classify and drill into metrics collected by this {@linkplain
     * RntbdTransportClient client}.
     */
    public Tag tag() {
        return this.tag;
    }

    @Override
    public String toString() {
        return RntbdObjectMapper.toString(this);
    }

    // endregion

    // region Privates

    private static Tag tag(long id) {
        return Tag.of(TAG_NAME, Strings.padStart(Long.toHexString(id).toUpperCase(Locale.ROOT), 4, '0'));
    }

    private void throwIfClosed() {
        if (this.closed.get()) {
            throw new TransportException(lenientFormat("%s is closed", this), null);
        }
    }

    // endregion

    // region Types

    public static final class Options {

        private static final int DEFAULT_MIN_MAX_CONCURRENT_REQUESTS_PER_ENDPOINT = 10_000;

        // region Fields

        @JsonProperty()
        private final int bufferPageSize;

        @JsonProperty()
        private final Duration connectionAcquisitionTimeout;

        @JsonProperty()
        private final boolean connectionEndpointRediscoveryEnabled;

        @JsonProperty()
        private final Duration connectTimeout;

        @JsonProperty()
        private final Duration idleChannelTimeout;

        @JsonProperty()
        private final Duration idleChannelTimerResolution;

        @JsonProperty()
        private final Duration idleEndpointTimeout;

        @JsonProperty()
        private final int maxBufferCapacity;

        @JsonProperty()
        private final int maxChannelsPerEndpoint;

        @JsonProperty()
        private final int maxRequestsPerChannel;

        @JsonProperty()
        private final int maxConcurrentRequestsPerEndpointOverride;

        @JsonProperty()
        private final Duration receiveHangDetectionTime;

        @JsonProperty()
        private final Duration requestTimeout;

        @JsonProperty()
        private final Duration requestTimerResolution;

        @JsonProperty()
        private final Duration sendHangDetectionTime;

        @JsonProperty()
        private final Duration shutdownTimeout;

        @JsonProperty()
        private final int threadCount;

        @JsonIgnore()
        private final UserAgentContainer userAgent;

        // endregion

        // region Constructors

        @JsonCreator
        private Options() {
            this(ConnectionPolicy.getDefaultPolicy());
        }

        private Options(final Builder builder) {

            this.bufferPageSize = builder.bufferPageSize;
            this.connectionAcquisitionTimeout = builder.connectionAcquisitionTimeout;
            this.connectionEndpointRediscoveryEnabled = builder.connectionEndpointRediscoveryEnabled;
            this.idleChannelTimeout = builder.idleChannelTimeout;
            this.idleChannelTimerResolution = builder.idleChannelTimerResolution;
            this.idleEndpointTimeout = builder.idleEndpointTimeout;
            this.maxBufferCapacity = builder.maxBufferCapacity;
            this.maxChannelsPerEndpoint = builder.maxChannelsPerEndpoint;
            this.maxRequestsPerChannel = builder.maxRequestsPerChannel;
            this.maxConcurrentRequestsPerEndpointOverride = builder.maxConcurrentRequestsPerEndpointOverride;
            this.receiveHangDetectionTime = builder.receiveHangDetectionTime;
            this.requestTimeout = builder.requestTimeout;
            this.requestTimerResolution = builder.requestTimerResolution;
            this.sendHangDetectionTime = builder.sendHangDetectionTime;
            this.shutdownTimeout = builder.shutdownTimeout;
            this.threadCount = builder.threadCount;
            this.userAgent = builder.userAgent;

            this.connectTimeout = builder.connectTimeout == null
                ? builder.requestTimeout
                : builder.connectTimeout;
        }

        private Options(final ConnectionPolicy connectionPolicy) {
            this.bufferPageSize = 8192;
            this.connectionAcquisitionTimeout = Duration.ofSeconds(5L);
            this.connectionEndpointRediscoveryEnabled = connectionPolicy.isTcpConnectionEndpointRediscoveryEnabled();
            this.connectTimeout = connectionPolicy.getConnectTimeout();
            this.idleChannelTimeout = connectionPolicy.getIdleTcpConnectionTimeout();
            this.idleChannelTimerResolution = Duration.ofMillis(100);
            this.idleEndpointTimeout = connectionPolicy.getIdleTcpEndpointTimeout();
            this.maxBufferCapacity = 8192 << 10;
            this.maxChannelsPerEndpoint = connectionPolicy.getMaxConnectionsPerEndpoint();
            this.maxRequestsPerChannel = connectionPolicy.getMaxRequestsPerConnection();

            this.maxConcurrentRequestsPerEndpointOverride = -1;

            this.receiveHangDetectionTime = Duration.ofSeconds(65L);
            this.requestTimeout = connectionPolicy.getRequestTimeout();
            this.requestTimerResolution = Duration.ofMillis(100L);
            this.sendHangDetectionTime = Duration.ofSeconds(10L);
            this.shutdownTimeout = Duration.ofSeconds(15L);
            this.threadCount = 2 * Runtime.getRuntime().availableProcessors();
            this.userAgent = new UserAgentContainer();
        }

        // endregion

        // region Accessors

        public int bufferPageSize() {
            return this.bufferPageSize;
        }

        public Duration connectionAcquisitionTimeout() {
            return this.connectionAcquisitionTimeout;
        }

        public boolean isConnectionEndpointRediscoveryEnabled() {
            return this.connectionEndpointRediscoveryEnabled;
        }

        public Duration connectTimeout() {
            return this.connectTimeout;
        }

        public Duration idleChannelTimeout() {
            return this.idleChannelTimeout;
        }

        public Duration idleChannelTimerResolution() {
            return this.idleChannelTimerResolution;
        }

        public Duration idleEndpointTimeout() {
            return this.idleEndpointTimeout;
        }

        public int maxBufferCapacity() {
            return this.maxBufferCapacity;
        }

        public int maxChannelsPerEndpoint() {
            return this.maxChannelsPerEndpoint;
        }

        public int maxRequestsPerChannel() {
            return this.maxRequestsPerChannel;
        }

        public int maxConcurrentRequestsPerEndpoint() {
            if (this.maxConcurrentRequestsPerEndpointOverride > 0) {
                return maxConcurrentRequestsPerEndpointOverride;
            }

            return Math.max(
                DEFAULT_MIN_MAX_CONCURRENT_REQUESTS_PER_ENDPOINT,
                this.maxChannelsPerEndpoint * this.maxRequestsPerChannel);
        }

        public Duration receiveHangDetectionTime() {
            return this.receiveHangDetectionTime;
        }

        public Duration requestTimeout() {
            return this.requestTimeout;
        }

        public Duration requestTimerResolution() {
            return this.requestTimerResolution;
        }

        public Duration sendHangDetectionTime() {
            return this.sendHangDetectionTime;
        }

        public Duration shutdownTimeout() {
            return this.shutdownTimeout;
        }

        public int threadCount() {
            return this.threadCount;
        }

        public UserAgentContainer userAgent() {
            return this.userAgent;
        }

        // endregion

        // region Methods

        @Override
        public String toString() {
            return RntbdObjectMapper.toJson(this);
        }

        // endregion

        // region Types

        /**
         * A builder for constructing {@link Options} instances.
         *
         * <h3>Using system properties to set the default {@link Options} used by an {@link Builder}</h3>
         * <p>
         * A default options instance is created when the {@link Builder} class is initialized. This instance specifies
         * the default options used by every {@link Builder} instance. In priority order the default options instance
         * is created from:
         * <ol>
         * <li>The JSON value of system property {@code azure.cosmos.directTcp.defaultOptions}.
         * <p>Example:
         * <pre>{@code -Dazure.cosmos.directTcp.defaultOptions={\"maxChannelsPerEndpoint\":5,\"maxRequestsPerChannel\":30}}</pre>
         * </li>
         * <li>The contents of the JSON file located by system property {@code azure.cosmos.directTcp
         * .defaultOptionsFile}.
         * <p>Example:
         * <pre>{@code -Dazure.cosmos.directTcp.defaultOptionsFile=/path/to/default/options/file}</pre>
         * </li>
         * <li>The contents of JSON resource file {@code azure.cosmos.directTcp.defaultOptions.json}.
         * <p>Specifically, the resource file is read from this stream:
         * <pre>{@code RntbdTransportClient.class.getClassLoader().getResourceAsStream("azure.cosmos.directTcp.defaultOptions.json")}</pre>
         * <p>Example: <pre>{@code {
         *   "bufferPageSize": 8192,
         *   "connectionEndpointRediscoveryEnabled": true,
         *   "connectTimeout": "PT1M",
         *   "idleChannelTimeout": "PT0S",
         *   "idleEndpointTimeout": "PT1M10S",
         *   "maxBufferCapacity": 8388608,
         *   "maxChannelsPerEndpoint": 10,
         *   "maxRequestsPerChannel": 30,
         *   "maxConcurrentRequestsPerEndpointOverride": 500,
         *   "receiveHangDetectionTime": "PT1M5S",
         *   "requestTimeout": "PT5S",
         *   "requestTimerResolution": "PT0.5S",
         *   "sendHangDetectionTime": "PT10S",
         *   "shutdownTimeout": "PT15S",
         *   "threadCount": 16
         * }}</pre>
         * </li>
         * </ol>
         * <p>JSON value errors are logged and then ignored. If none of the above values are available or all available
         * values are in error, the default options instance is created from the private parameterless constructor for
         * {@link Options}.
         */
        @SuppressWarnings("UnusedReturnValue")
        public static class Builder {

            // region Fields

            private static final String DEFAULT_OPTIONS_PROPERTY_NAME = "azure.cosmos.directTcp.defaultOptions";
            private static final Options DEFAULT_OPTIONS;

            static {

                Options options = null;

                try {
                    final String string = System.getProperty(DEFAULT_OPTIONS_PROPERTY_NAME);

                    if (string != null) {
                        // Attempt to set default options based on the JSON string value of "{propertyName}"
                        try {
                            options = RntbdObjectMapper.readValue(string, Options.class);
                        } catch (IOException error) {
                            logger.error("failed to parse default Direct TCP options {} due to ", string, error);
                        }
                    }

                    if (options == null) {

                        final String path = System.getProperty(DEFAULT_OPTIONS_PROPERTY_NAME + "File");

                        if (path != null) {
                            // Attempt to load default options from the JSON file on the path specified by
                            // "{propertyName}File"
                            try {
                                options = RntbdObjectMapper.readValue(new File(path), Options.class);
                            } catch (IOException error) {
                                logger.error("failed to load default Direct TCP options from {} due to ", path, error);
                            }
                        }
                    }

                    if (options == null) {

                        final ClassLoader loader = RntbdTransportClient.class.getClassLoader();
                        final String name = DEFAULT_OPTIONS_PROPERTY_NAME + ".json";

                        try (InputStream stream = loader.getResourceAsStream(name)) {
                            if (stream != null) {
                                // Attempt to load default options from the JSON resource file "{propertyName}.json"
                                options = RntbdObjectMapper.readValue(stream, Options.class);
                            }
                        } catch (IOException error) {
                            logger.error("failed to load Direct TCP options from resource {} due to ", name, error);
                        }
                    }
                } finally {
                    if (options == null) {
                        logger.info("Using default Direct TCP options: {}", DEFAULT_OPTIONS_PROPERTY_NAME);
                        DEFAULT_OPTIONS = new Options(ConnectionPolicy.getDefaultPolicy());
                    } else {
                        logger.info("Updated default Direct TCP options from system property {}: {}",
                            DEFAULT_OPTIONS_PROPERTY_NAME,
                            options);
                        DEFAULT_OPTIONS = options;
                    }
                }
            }

            private int bufferPageSize;
            private Duration connectionAcquisitionTimeout;
            private boolean connectionEndpointRediscoveryEnabled;
            private Duration connectTimeout;
            private Duration idleChannelTimeout;
            private Duration idleChannelTimerResolution;
            private Duration idleEndpointTimeout;
            private int maxBufferCapacity;
            private int maxChannelsPerEndpoint;
            private int maxRequestsPerChannel;
            private int maxConcurrentRequestsPerEndpointOverride;
            private Duration receiveHangDetectionTime;
            private Duration requestTimeout;
            private Duration requestTimerResolution;
            private Duration sendHangDetectionTime;
            private Duration shutdownTimeout;
            private int threadCount;
            private UserAgentContainer userAgent;

            // endregion

            // region Constructors

            public Builder(ConnectionPolicy connectionPolicy) {

                this.bufferPageSize = DEFAULT_OPTIONS.bufferPageSize;
                this.connectionAcquisitionTimeout = DEFAULT_OPTIONS.connectionAcquisitionTimeout;
                this.connectionEndpointRediscoveryEnabled = DEFAULT_OPTIONS.connectionEndpointRediscoveryEnabled;
                this.connectTimeout = connectionPolicy.getConnectTimeout();
                this.idleChannelTimeout = connectionPolicy.getIdleTcpConnectionTimeout();
                this.idleChannelTimerResolution = DEFAULT_OPTIONS.idleChannelTimerResolution;
                this.idleEndpointTimeout = DEFAULT_OPTIONS.idleEndpointTimeout;
                this.maxBufferCapacity = DEFAULT_OPTIONS.maxBufferCapacity;
                this.maxChannelsPerEndpoint = connectionPolicy.getMaxConnectionsPerEndpoint();
                this.maxRequestsPerChannel = connectionPolicy.getMaxRequestsPerConnection();

                this.maxConcurrentRequestsPerEndpointOverride =
                    DEFAULT_OPTIONS.maxConcurrentRequestsPerEndpointOverride;

                this.receiveHangDetectionTime = DEFAULT_OPTIONS.receiveHangDetectionTime;
                this.requestTimeout = connectionPolicy.getRequestTimeout();
                this.requestTimerResolution = DEFAULT_OPTIONS.requestTimerResolution;
                this.sendHangDetectionTime = DEFAULT_OPTIONS.sendHangDetectionTime;
                this.shutdownTimeout = DEFAULT_OPTIONS.shutdownTimeout;
                this.threadCount = DEFAULT_OPTIONS.threadCount;
                this.userAgent = DEFAULT_OPTIONS.userAgent;
            }

            // endregion

            // region Methods

            public Builder bufferPageSize(final int value) {
                checkArgument(value >= 4096 && (value & (value - 1)) == 0,
                    "expected value to be a power of 2 >= 4096, not %s",
                    value);
                this.bufferPageSize = value;
                return this;
            }

            public Options build() {
                checkState(this.bufferPageSize <= this.maxBufferCapacity,
                    "expected bufferPageSize (%s) <= maxBufferCapacity (%s)",
                    this.bufferPageSize,
                    this.maxBufferCapacity);
                return new Options(this);
            }

            public Builder connectionAcquisitionTimeout(final Duration value) {
                checkNotNull(value, "expected non-null value");
                this.connectionAcquisitionTimeout = value.compareTo(Duration.ZERO) < 0 ? Duration.ZERO : value;
                return this;
            }

            public Builder connectionEndpointRediscoveryEnabled(final boolean value) {
                this.connectionEndpointRediscoveryEnabled = value;
                return this;
            }

            public Builder connectionTimeout(final Duration value) {
                checkArgument(value == null || value.compareTo(Duration.ZERO) > 0,
                    "expected positive value, not %s",
                    value);
                this.connectTimeout = value;
                return this;
            }

            public Builder idleChannelTimeout(final Duration value) {
                checkNotNull(value, "expected non-null value");
                this.idleChannelTimeout = value;
                return this;
            }

            public Builder idleChannelTimerResolution(final Duration value) {
                checkArgument(value != null && value.compareTo(Duration.ZERO) <= 0,
                    "expected positive value, not %s",
                    value);
                this.idleChannelTimerResolution = value;
                return this;
            }

            public Builder idleEndpointTimeout(final Duration value) {
                checkArgument(value != null && value.compareTo(Duration.ZERO) > 0,
                    "expected positive value, not %s",
                    value);
                this.idleEndpointTimeout = value;
                return this;
            }

            public Builder maxBufferCapacity(final int value) {
                checkArgument(value > 0 && (value & (value - 1)) == 0,
                    "expected positive value, not %s",
                    value);
                this.maxBufferCapacity = value;
                return this;
            }

            public Builder maxChannelsPerEndpoint(final int value) {
                checkArgument(value > 0, "expected positive value, not %s", value);
                this.maxChannelsPerEndpoint = value;
                return this;
            }

            public Builder maxRequestsPerChannel(final int value) {
                checkArgument(value > 0, "expected positive value, not %s", value);
                this.maxRequestsPerChannel = value;
                return this;
            }

            public Builder maxConcurrentRequestsPerEndpointOverride(final int value) {
                checkArgument(value > 0, "expected positive value, not %s", value);
                this.maxConcurrentRequestsPerEndpointOverride = value;
                return this;
            }

            public Builder receiveHangDetectionTime(final Duration value) {
                checkArgument(value != null && value.compareTo(Duration.ZERO) > 0,
                    "expected positive value, not %s",
                    value);
                this.receiveHangDetectionTime = value;
                return this;
            }

            public Builder requestTimeout(final Duration value) {
                checkArgument(value != null && value.compareTo(Duration.ZERO) > 0,
                    "expected positive value, not %s",
                    value);
                this.requestTimeout = value;
                return this;
            }

            public Builder requestTimerResolution(final Duration value) {
                checkArgument(value != null && value.compareTo(Duration.ZERO) > 0,
                    "expected positive value, not %s",
                    value);
                this.requestTimerResolution = value;
                return this;
            }

            public Builder sendHangDetectionTime(final Duration value) {
                checkArgument(value != null && value.compareTo(Duration.ZERO) > 0,
                    "expected positive value, not %s",
                    value);
                this.sendHangDetectionTime = value;
                return this;
            }

            public Builder shutdownTimeout(final Duration value) {
                checkArgument(value != null && value.compareTo(Duration.ZERO) > 0,
                    "expected positive value, not %s",
                    value);
                this.shutdownTimeout = value;
                return this;
            }

            public Builder threadCount(final int value) {
                checkArgument(value > 0, "expected positive value, not %s", value);
                this.threadCount = value;
                return this;
            }

            public Builder userAgent(final UserAgentContainer value) {
                checkNotNull(value, "expected non-null value");
                this.userAgent = value;
                return this;
            }

            // endregion
        }

        // endregion
    }

    static final class JsonSerializer extends StdSerializer<RntbdTransportClient> {

        private static final long serialVersionUID = 1007663695768825670L;

        JsonSerializer() {
            super(RntbdTransportClient.class);
        }

        @Override
        public void serialize(

            final RntbdTransportClient value,
            final JsonGenerator generator,
            final SerializerProvider provider

        ) throws IOException {

            generator.writeStartObject();
            generator.writeNumberField("id", value.id());
            generator.writeBooleanField("isClosed", value.isClosed());
            generator.writeObjectField("configuration", value.endpointProvider.config());
            generator.writeObjectFieldStart("serviceEndpoints");
            generator.writeNumberField("count", value.endpointCount());
            generator.writeArrayFieldStart("items");

            for (final Iterator<RntbdEndpoint> iterator = value.endpointProvider.list().iterator(); iterator.hasNext(); ) {
                generator.writeObject(iterator.next());
            }

            generator.writeEndArray();
            generator.writeEndObject();
            generator.writeEndObject();
        }
    }

    // endregion
}<|MERGE_RESOLUTION|>--- conflicted
+++ resolved
@@ -277,7 +277,6 @@
                     error instanceof Exception ? (Exception) error : new RuntimeException(error));
             }
 
-<<<<<<< HEAD
             if (this.connectionStateListener != null && error instanceof GoneException) {
 
                 final Throwable cause = error.getCause();
@@ -338,9 +337,7 @@
                     exception.getResponseHeaders().put(BackendHeaders.SUB_STATUS, DISCONTINUING_SERVICE);
                 }
             }
-
-            return error;
-=======
+            
             assert error instanceof CosmosException;
             CosmosException cosmosException = (CosmosException) error;
             BridgeInternal.setServiceEndpointStatistics(cosmosException, record.serviceEndpointStatistics());
@@ -352,9 +349,7 @@
             BridgeInternal.setRntbdPendingRequestQueueSize(cosmosException, record.pendingRequestQueueSize());
             BridgeInternal.setChannelTaskQueueSize(cosmosException, record.channelTaskQueueLength());
 
-
             return cosmosException;
->>>>>>> 6f1abd3d
         });
 
         return result.doFinally(signalType -> {
