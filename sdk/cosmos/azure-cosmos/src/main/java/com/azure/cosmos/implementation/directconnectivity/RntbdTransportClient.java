--- conflicted
+++ resolved
@@ -201,13 +201,9 @@
             BridgeInternal.setRntbdResponseLength(cosmosException, record.responseLength());
             BridgeInternal.setRequestBodyLength(cosmosException, request.getContentLength());
             BridgeInternal.setRequestTimeline(cosmosException, record.takeTimelineSnapshot());
-<<<<<<< HEAD
-            BridgeInternal.setSendingRequestStarted(cosmosException, record.hasSendingRequestStarted());
-=======
             BridgeInternal.setRntbdPendingRequestQueueSize(cosmosException, record.pendingRequestQueueSize());
             BridgeInternal.setChannelTaskQueueSize(cosmosException, record.channelTaskQueueLength());
-
->>>>>>> 9f051cee
+            BridgeInternal.setSendingRequestStarted(cosmosException, record.hasSendingRequestStarted());
 
             return cosmosException;
         });
