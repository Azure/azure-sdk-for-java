--- conflicted
+++ resolved
@@ -68,7 +68,6 @@
         return this.thresholdStep;
     }
 
-<<<<<<< HEAD
     /**
      * Sets the threshold at which the request will be retried on the next region.
      *
@@ -86,10 +85,9 @@
     public void setThresholdStep(Duration thresholdStep) {
         validateDuration(thresholdStep);
         this.thresholdStep = thresholdStep;
-=======
+    }
     @Override
     public String toString() {
         return toStringValue;
->>>>>>> 177aca74
     }
 }