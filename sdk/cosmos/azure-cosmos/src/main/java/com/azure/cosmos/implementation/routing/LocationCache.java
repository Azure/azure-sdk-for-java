--- conflicted
+++ resolved
@@ -295,7 +295,6 @@
             effectiveExcludedRegions,
             unavailableRegionsForPartition);
     }
-<<<<<<< HEAD
 
     private UnmodifiableList<RegionalRoutingContext> getApplicableReadRegionRoutingContexts(
         RxDocumentServiceRequest request,
@@ -311,23 +310,6 @@
             return readEndpoints;
         }
 
-=======
-
-    private UnmodifiableList<RegionalRoutingContext> getApplicableReadRegionRoutingContexts(
-        RxDocumentServiceRequest request,
-        List<String> excludedRegionsOnRequest,
-        List<String> unavailableRegionsForPartition) {
-        UnmodifiableList<RegionalRoutingContext> readEndpoints = this.getReadEndpoints();
-        Supplier<CosmosExcludedRegions> excludedRegionsSupplier = this.connectionPolicy.getExcludedRegionsSupplier();
-
-        List<String> effectiveExcludedRegions = isExcludedRegionsSupplierConfigured(excludedRegionsSupplier) ?
-            new ArrayList<>(excludedRegionsSupplier.get().getExcludedRegions()) : Collections.emptyList();
-
-        if (!isExcludeRegionsConfigured(excludedRegionsOnRequest, effectiveExcludedRegions) && (unavailableRegionsForPartition == null || unavailableRegionsForPartition.isEmpty())) {
-            return readEndpoints;
-        }
-
->>>>>>> 9238c69e
         if (excludedRegionsOnRequest != null && !excludedRegionsOnRequest.isEmpty()) {
             effectiveExcludedRegions = excludedRegionsOnRequest;
         }
@@ -463,22 +445,15 @@
         List<RegionalRoutingContext> preferredRoutingContexts,
         RegionalRoutingContext hubRoutingContext,
         boolean isFallbackRoutingContextUsed) {
-<<<<<<< HEAD
-
-=======
->>>>>>> 9238c69e
         // region set intersecting with preferred endpoints is already of size 0 or 1, return
         if (preferredRoutingContexts.size() <= 1) {
             return applicableRegionalRoutingContexts;
         }
 
-<<<<<<< HEAD
-=======
         if (applicableRegionalRoutingContexts.size() >= 2) {
             return applicableRegionalRoutingContexts;
         }
 
->>>>>>> 9238c69e
         if (request == null || request.requestContext == null) {
             return applicableRegionalRoutingContexts;
         }
@@ -490,32 +465,6 @@
             return applicableRegionalRoutingContexts;
         }
 
-<<<<<<< HEAD
-        if (crossRegionAvailabilityContextForRequest.isEnableApplicableRegionReorderingForMetadataRequests()) {
-            return this.reevaluateForMetadataRequests(request,
-                // populated when global endpoint == default endpoint && preferred regions not populated by user
-                effectivePreferredLocations,
-                applicableRegionalRoutingContexts,
-                regionNameByRegionalRoutingContexts,
-                regionalRoutingContextsByRegionName,
-                // exclude regions from request options or client
-                userConfiguredExcludeRegions,
-                // exclude URIs from per-partition circuit breaker
-                regionalRoutingContextsRemovedByInternalExcludeRegions,
-                // exclude regions from per-partition circuit breaker
-                internalExcludeRegions,
-                // original list of preferred endpoints (w/o exclusion)
-                preferredRoutingContexts,
-                hubRoutingContext,
-                isFallbackRoutingContextUsed);
-        }
-
-        if (applicableRegionalRoutingContexts.size() >= 2) {
-            return applicableRegionalRoutingContexts;
-        }
-
-=======
->>>>>>> 9238c69e
         AvailabilityStrategyContext availabilityStrategyContext
             = crossRegionAvailabilityContextForRequest.getAvailabilityStrategyContext();
 
@@ -589,30 +538,6 @@
         }
 
         return new UnmodifiableList<>(modifiedRegionalRoutingContexts);
-<<<<<<< HEAD
-    }
-
-    private UnmodifiableList<RegionalRoutingContext> reevaluateForMetadataRequests(
-        RxDocumentServiceRequest request,
-        // populated when global endpoint == default endpoint && preferred regions not populated by user
-        List<String> effectivePreferredLocations,
-        UnmodifiableList<RegionalRoutingContext> applicableRegionalRoutingContexts,
-        UnmodifiableMap<RegionalRoutingContext, String> regionNameByRegionalRoutingContexts,
-        UnmodifiableMap<String, RegionalRoutingContext> regionalRoutingContextsByRegionName,
-        // exclude regions from request options or client
-        List<String> userConfiguredExcludeRegions,
-        // exclude URIs from per-partition circuit breaker
-        List<RegionalRoutingContext> regionalRoutingContextsRemovedByInternalExcludeRegions,
-        // exclude regions from per-partition circuit breaker
-        List<String> internalExcludeRegions,
-        // original list of preferred endpoints (w/o exclusion)
-        List<RegionalRoutingContext> preferredRoutingContexts,
-        RegionalRoutingContext hubRoutingContext,
-        boolean isFallbackRoutingContextUsed) {
-
-        return applicableRegionalRoutingContexts;
-=======
->>>>>>> 9238c69e
     }
 
     private boolean isExcludeRegionsConfigured(List<String> excludedRegionsOnRequest, List<String> excludedRegionsOnClient) {
