// Copyright (c) Microsoft Corporation. All rights reserved.
// Licensed under the MIT License.

package com.azure.cosmos.implementation.routing;

import com.azure.cosmos.BridgeInternal;
import com.azure.cosmos.CosmosExcludedRegions;
import com.azure.cosmos.implementation.Configs;
import com.azure.cosmos.implementation.ConnectionPolicy;
import com.azure.cosmos.implementation.DatabaseAccount;
import com.azure.cosmos.implementation.DatabaseAccountLocation;
import com.azure.cosmos.implementation.Lists;
import com.azure.cosmos.implementation.ResourceType;
import com.azure.cosmos.implementation.RxDocumentServiceRequest;
import com.azure.cosmos.implementation.Strings;
import com.azure.cosmos.implementation.Utils;
import com.azure.cosmos.implementation.apachecommons.collections.list.UnmodifiableList;
import com.azure.cosmos.implementation.apachecommons.collections.map.CaseInsensitiveMap;
import com.azure.cosmos.implementation.apachecommons.collections.map.UnmodifiableMap;
import com.azure.cosmos.implementation.apachecommons.lang.StringUtils;
import com.azure.cosmos.implementation.directconnectivity.Uri;
import org.slf4j.Logger;
import org.slf4j.LoggerFactory;

import java.net.URI;
import java.time.Duration;
import java.time.Instant;
import java.util.ArrayList;
import java.util.Collections;
import java.util.List;
import java.util.Locale;
import java.util.Map;
import java.util.Objects;
import java.util.concurrent.ConcurrentHashMap;
import java.util.function.BiFunction;
import java.util.function.Supplier;
import java.util.stream.Collectors;

/**
 * Implements the abstraction to resolve target location for geo-replicated DatabaseAccount
 * with multiple writable and readable locations.
 */
public class LocationCache {
    private final static Logger logger = LoggerFactory.getLogger(LocationCache.class);

    private final boolean enableEndpointDiscovery;
    private final RegionalRoutingContext defaultRegionalRoutingContext;
    private final boolean useMultipleWriteLocations;
    private final Object lockObject;
    private final Duration unavailableLocationsExpirationTime;
<<<<<<< HEAD
    private final ConcurrentHashMap<ConsolidatedRegionalEndpoint, LocationUnavailabilityInfo> locationUnavailabilityInfoByEndpoint;
=======
    private final ConcurrentHashMap<RegionalRoutingContext, LocationUnavailabilityInfo> locationUnavailabilityInfoByEndpoint;
>>>>>>> ed5ac4b1
    private final ConnectionPolicy connectionPolicy;

    private DatabaseAccountLocationsInfo locationInfo;

    private Instant lastCacheUpdateTimestamp;
    private boolean enableMultipleWriteLocations;

    public LocationCache(
            ConnectionPolicy connectionPolicy,
            URI defaultEndpoint,
            Configs configs) {

        List<String> preferredLocations = new ArrayList<>(connectionPolicy.getPreferredRegions() != null ?
            connectionPolicy.getPreferredRegions() :
            Collections.emptyList()
        );

        this.locationInfo = new DatabaseAccountLocationsInfo(preferredLocations, defaultEndpoint);
        this.defaultRegionalRoutingContext = new RegionalRoutingContext(defaultEndpoint);
        this.enableEndpointDiscovery = connectionPolicy.isEndpointDiscoveryEnabled();
        this.useMultipleWriteLocations = connectionPolicy.isMultipleWriteRegionsEnabled();

        this.lockObject = new Object();

        this.locationUnavailabilityInfoByEndpoint = new ConcurrentHashMap<>();

        this.lastCacheUpdateTimestamp = Instant.MIN;
        this.enableMultipleWriteLocations = false;
        this.unavailableLocationsExpirationTime = Duration.ofSeconds(configs.getUnavailableLocationsExpirationTimeInSeconds());
        this.connectionPolicy = connectionPolicy;
    }

    /**
     * Gets list of read endpoints ordered by
     *
     * 1. Preferred location
     * 2. Endpoint availability
     * @return
     */
<<<<<<< HEAD
    public UnmodifiableList<ConsolidatedRegionalEndpoint> getReadEndpoints() {
=======
    public UnmodifiableList<RegionalRoutingContext> getReadEndpoints() {
>>>>>>> ed5ac4b1
        if (this.locationUnavailabilityInfoByEndpoint.size() > 0
                && unavailableLocationsExpirationTimePassed()) {
            this.updateLocationCache();
        }

        return this.locationInfo.readEndpoints;
    }

    /**
     * Gets list of write endpoints ordered by
     * 1. Preferred location
     * 2. Endpoint availability
     * @return
     */
<<<<<<< HEAD
    public UnmodifiableList<ConsolidatedRegionalEndpoint> getWriteEndpoints() {
=======
    public UnmodifiableList<RegionalRoutingContext> getWriteEndpoints() {
>>>>>>> ed5ac4b1
        if (this.locationUnavailabilityInfoByEndpoint.size() > 0
                && unavailableLocationsExpirationTimePassed()) {
            this.updateLocationCache();
        }

        return this.locationInfo.writeEndpoints;
    }

    /***
     * Get the list of available read endpoints.
     * The list will not be filtered by preferred region list.
     *
     * This method is ONLY used for fault injection.
     * @return
     */
    public List<URI> getAvailableReadEndpoints() {
        return this.locationInfo.availableReadEndpointsByLocation.values().stream().map(consolidatedLocationEndpoints -> {
<<<<<<< HEAD
                // TODO: Integrate thinclient endpoints into fault injection
                return consolidatedLocationEndpoints.gatewayLocationEndpoint;
=======
                // TODO (nehrao1): Integrate thinclient endpoints into fault injection
                // TODO (nehrao1): https://github.com/Azure/azure-sdk-for-java/issues/44429
                return consolidatedLocationEndpoints.getGatewayRegionalEndpoint();
>>>>>>> ed5ac4b1
            }).collect(Collectors.toList());
    }

    /***
     * Get the list of available write endpoints.
     * The list will not be filtered by preferred region list.
     *
     * This method is ONLY used for fault injection.
     * @return
     */
    public List<URI> getAvailableWriteEndpoints() {
        return this.locationInfo.availableWriteEndpointsByLocation.values().stream().map(consolidatedLocationEndpoints -> {
<<<<<<< HEAD
            // TODO: Integrate thinclient endpoints into fault injection
            return consolidatedLocationEndpoints.gatewayLocationEndpoint;
=======
            // TODO(nehrao1): Integrate thinclient endpoints into fault injection
            // TODO(nehrao1): https://github.com/Azure/azure-sdk-for-java/issues/44429
            return consolidatedLocationEndpoints.getGatewayRegionalEndpoint();
>>>>>>> ed5ac4b1
        }).collect(Collectors.toList());
    }

    public List<String> getEffectivePreferredLocations() {
        return this.locationInfo.effectivePreferredLocations;
    }

    /**
     * Marks the current location unavailable for read
     */
    public void markEndpointUnavailableForRead(URI endpoint) {
        this.markEndpointUnavailable(endpoint, OperationType.Read);
    }

    /**
     * Marks the current location unavailable for write
     */
    public void markEndpointUnavailableForWrite(URI endpoint) {
        this.markEndpointUnavailable(endpoint, OperationType.Write);
    }

    /**
     * Invoked when {@link DatabaseAccount} is read
     * @param databaseAccount READ DatabaseAccount
     */
    public void onDatabaseAccountRead(DatabaseAccount databaseAccount) {
        this.updateLocationCache(
                databaseAccount.getWritableLocations(),
                databaseAccount.getReadableLocations(),
                databaseAccount.getThinClientWritableLocations(),
                databaseAccount.getThinClientReadableLocations(),
                null,
                BridgeInternal.isEnableMultipleWriteLocations(databaseAccount));
    }

    void onLocationPreferenceChanged(UnmodifiableList<String> preferredLocations) {
        this.updateLocationCache(
                null, null, null, null, preferredLocations, null);
    }

    /**
     * Resolves request to service endpoint.
     * 1. If this is a write request
     *    (a) If UseMultipleWriteLocations = true
     *        (i) For document writes, resolve to most preferred and available write endpoint.
     *            Once the endpoint is marked unavailable, it is moved to the end of available write endpoint. Current request will
     *            be retried on next preferred available write endpoint.
     *        (ii) For all other resources, always resolve to first/second (regardless of preferred locations)
     *             write getEndpoint in {@link DatabaseAccount#getWritableLocations()}.
     *             Endpoint of first write location in {@link DatabaseAccount#getWritableLocations()} is the only getEndpoint that supports
     *             write operation on all resource types (except during that region's failover).
     *             Only during manual failover, client would retry write on second write location in {@link DatabaseAccount#getWritableLocations()}.
     *    (b) Else resolve the request to first write getEndpoint in {@link DatabaseAccount#getWritableLocations()} OR
     *        second write getEndpoint in {@link DatabaseAccount#getWritableLocations()} in case of manual failover of that location.
     * 2. Else resolve the request to most preferred available read getEndpoint (getAutomatic failover for read requests)
     * @param request Request for which getEndpoint is to be resolved
     * @return Resolved getEndpoint
     */
<<<<<<< HEAD
    public ConsolidatedRegionalEndpoint resolveServiceEndpoint(RxDocumentServiceRequest request) {
        Objects.requireNonNull(request.requestContext,
            "RxDocumentServiceRequest.requestContext is required and cannot be null.");

        if (request.requestContext.locationEndpointToRoute != null) {

            Objects.requireNonNull(request.requestContext.consolidatedRegionalEndpointToRoute);

            return request.requestContext.consolidatedRegionalEndpointToRoute;
=======
    public RegionalRoutingContext resolveServiceEndpoint(RxDocumentServiceRequest request) {
        Objects.requireNonNull(request.requestContext,
            "RxDocumentServiceRequest.requestContext is required and cannot be null.");

        if (request.requestContext.regionalRoutingContextToRoute != null) {
            return request.requestContext.regionalRoutingContextToRoute;
>>>>>>> ed5ac4b1
        }

        int locationIndex = Utils.getValueOrDefault(request.requestContext.locationIndexToRoute, 0);

        boolean usePreferredLocations = request.requestContext.usePreferredLocations != null ? request.requestContext.usePreferredLocations : true;
        if (!usePreferredLocations || (request.getOperationType().isWriteOperation() && !this.canUseMultipleWriteLocations(request))) {
            // For non-document resource types in case of client can use multiple write locations
            // or when client cannot use multiple write locations, flip-flop between the
            // first and the second writable region in DatabaseAccount (for manual failover)
            DatabaseAccountLocationsInfo currentLocationInfo =  this.locationInfo;

            if (this.enableEndpointDiscovery && !currentLocationInfo.availableWriteLocations.isEmpty()) {
                locationIndex =  Math.min(locationIndex%2, currentLocationInfo.availableWriteLocations.size()-1);
                String writeLocation = currentLocationInfo.availableWriteLocations.get(locationIndex);
                return currentLocationInfo.availableWriteEndpointsByLocation.get(writeLocation);
            } else {
<<<<<<< HEAD
                return new ConsolidatedRegionalEndpoint(this.defaultEndpoint, null);
            }
        } else {
            UnmodifiableList<ConsolidatedRegionalEndpoint> endpoints =
=======
                return this.defaultRegionalRoutingContext;
            }
        } else {
            UnmodifiableList<RegionalRoutingContext> endpoints =
>>>>>>> ed5ac4b1
                request.getOperationType().isWriteOperation()? this.getApplicableWriteEndpoints(request) : this.getApplicableReadEndpoints(request);
            return endpoints.get(locationIndex % endpoints.size());
        }
    }

<<<<<<< HEAD
    public UnmodifiableList<ConsolidatedRegionalEndpoint> getApplicableWriteEndpoints(RxDocumentServiceRequest request) {
        return this.getApplicableWriteEndpoints(request.requestContext.getExcludeRegions(), request.requestContext.getUnavailableRegionsForPartition());
    }

    public UnmodifiableList<ConsolidatedRegionalEndpoint> getApplicableWriteEndpoints(List<String> excludedRegionsOnRequest, List<String> unavailableRegionsForPartition) {

        UnmodifiableList<ConsolidatedRegionalEndpoint> writeEndpoints = this.getWriteEndpoints();
=======
    public UnmodifiableList<RegionalRoutingContext> getApplicableWriteEndpoints(RxDocumentServiceRequest request) {
        return this.getApplicableWriteEndpoints(request.requestContext.getExcludeRegions(), request.requestContext.getUnavailableRegionsForPartition());
    }

    public UnmodifiableList<RegionalRoutingContext> getApplicableWriteEndpoints(List<String> excludedRegionsOnRequest, List<String> unavailableRegionsForPartition) {

        UnmodifiableList<RegionalRoutingContext> writeEndpoints = this.getWriteEndpoints();
>>>>>>> ed5ac4b1
        Supplier<CosmosExcludedRegions> excludedRegionsSupplier = this.connectionPolicy.getExcludedRegionsSupplier();

        List<String> effectiveExcludedRegions = isExcludedRegionsSupplierConfigured(excludedRegionsSupplier) ?
            new ArrayList<>(excludedRegionsSupplier.get().getExcludedRegions()) : Collections.emptyList();

        if (!isExcludeRegionsConfigured(excludedRegionsOnRequest, effectiveExcludedRegions) && (unavailableRegionsForPartition == null || unavailableRegionsForPartition.isEmpty())) {
            return writeEndpoints;
        }

        if (excludedRegionsOnRequest != null && !excludedRegionsOnRequest.isEmpty()) {
            effectiveExcludedRegions = excludedRegionsOnRequest;
        }

        List<String> effectiveExcludedRegionsWithPartitionUnavailableRegions = new ArrayList<>(effectiveExcludedRegions);

        if (unavailableRegionsForPartition != null) {
            effectiveExcludedRegionsWithPartitionUnavailableRegions.addAll(unavailableRegionsForPartition);
        }

        // filter regions based on the exclude region config
        return this.getApplicableEndpoints(
            writeEndpoints,
            this.locationInfo.regionNameByWriteEndpoint,
            this.defaultRegionalRoutingContext,
            effectiveExcludedRegionsWithPartitionUnavailableRegions);
    }

<<<<<<< HEAD
    public UnmodifiableList<ConsolidatedRegionalEndpoint> getApplicableReadEndpoints(RxDocumentServiceRequest request) {
        return this.getApplicableReadEndpoints(request.requestContext.getExcludeRegions(), request.requestContext.getUnavailableRegionsForPartition());
    }

    public UnmodifiableList<ConsolidatedRegionalEndpoint> getApplicableReadEndpoints(List<String> excludedRegionsOnRequest, List<String> unavailableRegionsForPartition) {
        UnmodifiableList<ConsolidatedRegionalEndpoint> readEndpoints = this.getReadEndpoints();
=======
    public UnmodifiableList<RegionalRoutingContext> getApplicableReadEndpoints(RxDocumentServiceRequest request) {
        return this.getApplicableReadEndpoints(request.requestContext.getExcludeRegions(), request.requestContext.getUnavailableRegionsForPartition());
    }

    public UnmodifiableList<RegionalRoutingContext> getApplicableReadEndpoints(List<String> excludedRegionsOnRequest, List<String> unavailableRegionsForPartition) {
        UnmodifiableList<RegionalRoutingContext> readEndpoints = this.getReadEndpoints();
>>>>>>> ed5ac4b1
        Supplier<CosmosExcludedRegions> excludedRegionsSupplier = this.connectionPolicy.getExcludedRegionsSupplier();

        List<String> effectiveExcludedRegions = isExcludedRegionsSupplierConfigured(excludedRegionsSupplier) ?
            new ArrayList<>(excludedRegionsSupplier.get().getExcludedRegions()) : Collections.emptyList();

        if (!isExcludeRegionsConfigured(excludedRegionsOnRequest, effectiveExcludedRegions) && (unavailableRegionsForPartition == null || unavailableRegionsForPartition.isEmpty())) {
            return readEndpoints;
        }

        if (excludedRegionsOnRequest != null && !excludedRegionsOnRequest.isEmpty()) {
            effectiveExcludedRegions = excludedRegionsOnRequest;
        }

        List<String> effectiveExcludedRegionsWithPartitionUnavailableRegions = new ArrayList<>(effectiveExcludedRegions);

        if (unavailableRegionsForPartition != null) {
            effectiveExcludedRegionsWithPartitionUnavailableRegions.addAll(unavailableRegionsForPartition);
        }

        // filter regions based on the exclude region config
        return this.getApplicableEndpoints(
            readEndpoints,
            this.locationInfo.regionNameByReadEndpoint,
            this.locationInfo.writeEndpoints.get(0).getGatewayLocationEndpoint(), // match the fallback region used in getPreferredAvailableEndpoints
            effectiveExcludedRegionsWithPartitionUnavailableRegions);
    }

<<<<<<< HEAD
    private UnmodifiableList<ConsolidatedRegionalEndpoint> getApplicableEndpoints(
        UnmodifiableList<ConsolidatedRegionalEndpoint> endpoints,
        UnmodifiableMap<ConsolidatedRegionalEndpoint, String> regionNameByEndpoint,
        URI fallbackEndpoint,
        List<String> excludeRegionList) {

        List<ConsolidatedRegionalEndpoint> applicableEndpoints = new ArrayList<>();
        for (ConsolidatedRegionalEndpoint endpoint : endpoints) {
=======
    private UnmodifiableList<RegionalRoutingContext> getApplicableEndpoints(
        UnmodifiableList<RegionalRoutingContext> endpoints,
        UnmodifiableMap<RegionalRoutingContext, String> regionNameByEndpoint,
        RegionalRoutingContext fallbackRegionalRoutingContext,
        List<String> excludeRegionList) {

        List<RegionalRoutingContext> applicableEndpoints = new ArrayList<>();
        for (RegionalRoutingContext endpoint : endpoints) {
>>>>>>> ed5ac4b1
            Utils.ValueHolder<String> regionName = new Utils.ValueHolder<>();
            if (Utils.tryGetValue(regionNameByEndpoint, endpoint, regionName)) {
                if (!excludeRegionList.stream().anyMatch(regionName.v::equalsIgnoreCase)) {
                    applicableEndpoints.add(endpoint);
                }
            }
        }

        if (applicableEndpoints.isEmpty()) {
<<<<<<< HEAD
            applicableEndpoints.add(new ConsolidatedRegionalEndpoint(fallbackEndpoint, null));
=======
            applicableEndpoints.add(fallbackRegionalRoutingContext);
>>>>>>> ed5ac4b1
        }

        return new UnmodifiableList<>(applicableEndpoints);
    }

    private boolean isExcludeRegionsConfigured(List<String> excludedRegionsOnRequest, List<String> excludedRegionsOnClient) {
        boolean isExcludedRegionsConfiguredOnRequest = !(excludedRegionsOnRequest == null || excludedRegionsOnRequest.isEmpty());
        boolean isExcludedRegionsConfiguredOnClient = !(excludedRegionsOnClient == null || excludedRegionsOnClient.isEmpty());

        return isExcludedRegionsConfiguredOnRequest || isExcludedRegionsConfiguredOnClient;
    }

    public URI resolveFaultInjectionEndpoint(String region, boolean writeOnly) {
<<<<<<< HEAD
        Utils.ValueHolder<ConsolidatedRegionalEndpoint> endpointValueHolder = new Utils.ValueHolder<>();
=======
        Utils.ValueHolder<RegionalRoutingContext> endpointValueHolder = new Utils.ValueHolder<>();
>>>>>>> ed5ac4b1
        if (writeOnly) {
            Utils.tryGetValue(this.locationInfo.availableWriteEndpointsByLocation, region, endpointValueHolder);
        } else {
            Utils.tryGetValue(this.locationInfo.availableReadEndpointsByLocation, region, endpointValueHolder);
        }

        if (endpointValueHolder.v != null) {
            // TODO: Figure out how to integrate thinclient into fault injection
<<<<<<< HEAD
            return endpointValueHolder.v.gatewayLocationEndpoint;
=======
            return endpointValueHolder.v.getGatewayRegionalEndpoint();
>>>>>>> ed5ac4b1
        }

        throw new IllegalArgumentException("Can not find service endpoint for region " + region);
    }

    public URI getDefaultEndpoint() {
        return this.defaultRegionalRoutingContext.getGatewayRegionalEndpoint();
    }

    public boolean shouldRefreshEndpoints(Utils.ValueHolder<Boolean> canRefreshInBackground) {
        canRefreshInBackground.v = true;
        DatabaseAccountLocationsInfo currentLocationInfo = this.locationInfo;
        String mostPreferredLocation = Utils.firstOrDefault(currentLocationInfo.preferredLocations);

        if (StringUtils.isEmpty(mostPreferredLocation)) {
            mostPreferredLocation = Utils.firstOrDefault(currentLocationInfo.effectivePreferredLocations);
        }

        // we should schedule refresh in background if we are unable to target the user's most preferredLocation.
        if (this.enableEndpointDiscovery) {

            boolean shouldRefresh = this.useMultipleWriteLocations && !this.enableMultipleWriteLocations;
<<<<<<< HEAD
            List<ConsolidatedRegionalEndpoint> readLocationEndpoints = currentLocationInfo.readEndpoints;
=======
            List<RegionalRoutingContext> readLocationEndpoints = currentLocationInfo.readEndpoints;
>>>>>>> ed5ac4b1
            if (this.isEndpointUnavailable(readLocationEndpoints.get(0), OperationType.Read)) {
                // Since most preferred read endpoint is unavailable, we can only refresh in background if
                // we have an alternate read endpoint
                canRefreshInBackground.v = anyEndpointsAvailable(readLocationEndpoints,OperationType.Read);
                logger.debug("shouldRefreshEndpoints = true,  since the first read endpoint " +
                        "[{}] is not available for read. canRefreshInBackground = [{}]",
                    readLocationEndpoints.get(0),
                    canRefreshInBackground.v);
                return true;
            }

            if (!Strings.isNullOrEmpty(mostPreferredLocation)) {
<<<<<<< HEAD
                Utils.ValueHolder<ConsolidatedRegionalEndpoint> mostPreferredReadEndpointHolder = new Utils.ValueHolder<>();
=======
                Utils.ValueHolder<RegionalRoutingContext> mostPreferredReadEndpointHolder = new Utils.ValueHolder<>();
>>>>>>> ed5ac4b1
                logger.debug("getReadEndpoints [{}]", readLocationEndpoints);

                if (Utils.tryGetValue(currentLocationInfo.availableReadEndpointsByLocation, mostPreferredLocation, mostPreferredReadEndpointHolder)) {
                    logger.debug("most preferred is [{}], most preferred available is [{}]",
                            mostPreferredLocation, mostPreferredReadEndpointHolder.v);
                    if (!areEqual(mostPreferredReadEndpointHolder.v, readLocationEndpoints.get(0))) {
                        // For reads, we can always refresh in background as we can alternate to
                        // other available read endpoints
                        logger.debug("shouldRefreshEndpoints = true, most preferred location [{}]" +
                                " is not available for read.", mostPreferredLocation);
                        return true;
                    }

                    logger.debug("most preferred is [{}], and most preferred available [{}] are the same",
                            mostPreferredLocation, mostPreferredReadEndpointHolder.v);
                }
                else {
                    logger.debug("shouldRefreshEndpoints = true, most preferred location [{}] " +
                            "is not in available read locations.", mostPreferredLocation);
                    return true;
                }
            }

<<<<<<< HEAD
            Utils.ValueHolder<ConsolidatedRegionalEndpoint> mostPreferredWriteEndpointHolder = new Utils.ValueHolder<>();
            List<ConsolidatedRegionalEndpoint> writeLocationEndpoints = currentLocationInfo.writeEndpoints;
=======
            Utils.ValueHolder<RegionalRoutingContext> mostPreferredWriteEndpointHolder = new Utils.ValueHolder<>();
            List<RegionalRoutingContext> writeLocationEndpoints = currentLocationInfo.writeEndpoints;
>>>>>>> ed5ac4b1
            logger.debug("getWriteEndpoints [{}]", writeLocationEndpoints);

            if (!this.canUseMultipleWriteLocations()) {
                if (this.isEndpointUnavailable(writeLocationEndpoints.get(0), OperationType.Write)) {
                    // Since most preferred write endpoint is unavailable, we can only refresh in background if
                    // we have an alternate write endpoint
                    canRefreshInBackground.v = anyEndpointsAvailable(writeLocationEndpoints,OperationType.Write);
                    logger.debug("shouldRefreshEndpoints = true, most preferred location " +
                                    "[{}] endpoint [{}] is not available for write. canRefreshInBackground = [{}]",
                            mostPreferredLocation,
                            writeLocationEndpoints.get(0),
                            canRefreshInBackground.v);

                    return true;
                } else {
                    logger.debug("shouldRefreshEndpoints: false, [{}] is available for Write", writeLocationEndpoints.get(0));
                    return shouldRefresh;
                }
            } else if (!Strings.isNullOrEmpty(mostPreferredLocation)) {
                if (Utils.tryGetValue(currentLocationInfo.availableWriteEndpointsByLocation, mostPreferredLocation, mostPreferredWriteEndpointHolder)) {
                    shouldRefresh = ! areEqual(mostPreferredWriteEndpointHolder.v,writeLocationEndpoints.get(0));

                    if (shouldRefresh) {
                        logger.debug("shouldRefreshEndpoints: true, write endpoint [{}] is not the same as most preferred [{}]",
                                writeLocationEndpoints.get(0), mostPreferredWriteEndpointHolder.v);
                    } else {
                        logger.debug("shouldRefreshEndpoints: false, write endpoint [{}] is the same as most preferred [{}]",
                                writeLocationEndpoints.get(0), mostPreferredWriteEndpointHolder.v);
                    }

                    return shouldRefresh;
                } else {
                    logger.debug("shouldRefreshEndpoints = true, most preferred location [{}] is not in available write locations",
                            mostPreferredLocation);
                    return true;
                }
            } else {
                logger.debug("shouldRefreshEndpoints: false, mostPreferredLocation [{}] is empty", mostPreferredLocation);
                return shouldRefresh;
            }
        } else {
            logger.debug("shouldRefreshEndpoints: false, endpoint discovery not enabled");
            return false;
        }
    }

    public String getRegionName(URI locationEndpoint, com.azure.cosmos.implementation.OperationType operationType) {
        Utils.ValueHolder<String> regionName = new Utils.ValueHolder<>();
        if (operationType.isWriteOperation()) {
<<<<<<< HEAD
            if (Utils.tryGetValue(this.locationInfo.regionNameByWriteEndpoint, new ConsolidatedRegionalEndpoint(locationEndpoint, locationEndpoint), regionName)) {
                return regionName.v;
            }
        } else {
            if (Utils.tryGetValue(this.locationInfo.regionNameByReadEndpoint, new ConsolidatedRegionalEndpoint(locationEndpoint, locationEndpoint), regionName)) {
=======
            if (Utils.tryGetValue(this.locationInfo.regionNameByWriteEndpoint, new RegionalRoutingContext(locationEndpoint), regionName)) {
                return regionName.v;
            }
        } else {
            if (Utils.tryGetValue(this.locationInfo.regionNameByReadEndpoint, new RegionalRoutingContext(locationEndpoint), regionName)) {
>>>>>>> ed5ac4b1
                return regionName.v;
            }
        }

        //If preferred list is not set, locationEndpoint will be default endpoint, so return the hub region
        return this.locationInfo.availableWriteLocations.get(0).toLowerCase(Locale.ROOT);
    }

<<<<<<< HEAD
    private boolean areEqual(ConsolidatedRegionalEndpoint url1, ConsolidatedRegionalEndpoint url2) {
=======
    private boolean areEqual(RegionalRoutingContext url1, RegionalRoutingContext url2) {
>>>>>>> ed5ac4b1
        return url1.equals(url2);
    }

    private void clearStaleEndpointUnavailabilityInfo() {
        if (!this.locationUnavailabilityInfoByEndpoint.isEmpty()) {
<<<<<<< HEAD
            List<ConsolidatedRegionalEndpoint> unavailableEndpoints = new ArrayList<>(this.locationUnavailabilityInfoByEndpoint.keySet());

            for (ConsolidatedRegionalEndpoint unavailableEndpoint: unavailableEndpoints) {
=======
            List<RegionalRoutingContext> unavailableEndpoints = new ArrayList<>(this.locationUnavailabilityInfoByEndpoint.keySet());

            for (RegionalRoutingContext unavailableEndpoint: unavailableEndpoints) {
>>>>>>> ed5ac4b1
                Utils.ValueHolder<LocationUnavailabilityInfo> unavailabilityInfoHolder = new Utils.ValueHolder<>();
                Utils.ValueHolder<LocationUnavailabilityInfo> removedHolder = new Utils.ValueHolder<>();

                if (Utils.tryGetValue(this.locationUnavailabilityInfoByEndpoint, unavailableEndpoint, unavailabilityInfoHolder)
                        &&
                        durationPassed(Instant.now(), unavailabilityInfoHolder.v.lastUnavailabilityCheckTimeStamp,
                                this.unavailableLocationsExpirationTime)

                        && Utils.tryRemove(this.locationUnavailabilityInfoByEndpoint, unavailableEndpoint, removedHolder)) {
                    logger.debug(
                            "Removed endpoint [{}] unavailable for operations [{}] from unavailableEndpoints",
                            unavailableEndpoint,
                            unavailabilityInfoHolder.v.unavailableOperations);
                }
            }
        }
    }

<<<<<<< HEAD
    private boolean isEndpointUnavailable(ConsolidatedRegionalEndpoint endpoint, OperationType expectedAvailableOperations) {
=======
    private boolean isEndpointUnavailable(RegionalRoutingContext endpoint, OperationType expectedAvailableOperations) {
>>>>>>> ed5ac4b1
        Utils.ValueHolder<LocationUnavailabilityInfo> unavailabilityInfoHolder = new Utils.ValueHolder<>();

        if (expectedAvailableOperations == OperationType.None
                || !Utils.tryGetValue(this.locationUnavailabilityInfoByEndpoint, endpoint, unavailabilityInfoHolder)
                || !unavailabilityInfoHolder.v.unavailableOperations.supports(expectedAvailableOperations)) {
            return false;
        } else {
            if (durationPassed(Instant.now(), unavailabilityInfoHolder.v.lastUnavailabilityCheckTimeStamp, this.unavailableLocationsExpirationTime)) {
                return false;
            } else {
                logger.debug(
                        "Endpoint [{}] unavailable for operations [{}] present in unavailableEndpoints",
                        endpoint,
                        unavailabilityInfoHolder.v.unavailableOperations);
                // Unexpired entry present. Endpoint is unavailable
                return true;
            }
        }
    }

<<<<<<< HEAD
    private boolean anyEndpointsAvailable(List<ConsolidatedRegionalEndpoint> endpoints, OperationType expectedAvailableOperations) {
        Utils.ValueHolder<LocationUnavailabilityInfo> unavailabilityInfoHolder = new Utils.ValueHolder<>();
        boolean anyEndpointsAvailable = false;
        for (ConsolidatedRegionalEndpoint endpoint : endpoints) {
=======
    private boolean anyEndpointsAvailable(List<RegionalRoutingContext> endpoints, OperationType expectedAvailableOperations) {
        Utils.ValueHolder<LocationUnavailabilityInfo> unavailabilityInfoHolder = new Utils.ValueHolder<>();
        boolean anyEndpointsAvailable = false;
        for (RegionalRoutingContext endpoint : endpoints) {
>>>>>>> ed5ac4b1
            if (!isEndpointUnavailable(endpoint, expectedAvailableOperations)) {
                anyEndpointsAvailable = true;
                break;
            }
        }
        return anyEndpointsAvailable;
    }

    private void markEndpointUnavailable(
            URI unavailableEndpoint,
            OperationType unavailableOperationType) {
        Instant currentTime = Instant.now();
        LocationUnavailabilityInfo updatedInfo = this.locationUnavailabilityInfoByEndpoint.compute(
<<<<<<< HEAD
                new ConsolidatedRegionalEndpoint(unavailableEndpoint, null),
                new BiFunction<ConsolidatedRegionalEndpoint, LocationUnavailabilityInfo, LocationUnavailabilityInfo>() {
                    @Override
                    public LocationUnavailabilityInfo apply(ConsolidatedRegionalEndpoint url, LocationUnavailabilityInfo info) {
=======
                new RegionalRoutingContext(unavailableEndpoint),
                new BiFunction<RegionalRoutingContext, LocationUnavailabilityInfo, LocationUnavailabilityInfo>() {
                    @Override
                    public LocationUnavailabilityInfo apply(RegionalRoutingContext url, LocationUnavailabilityInfo info) {
>>>>>>> ed5ac4b1
                        if (info == null) {
                            // not already present, add
                            return new LocationUnavailabilityInfo(currentTime, unavailableOperationType);
                        } else {
                            // already present, update
                            info.lastUnavailabilityCheckTimeStamp = currentTime;
                            info.unavailableOperations = OperationType.combine(info.unavailableOperations, unavailableOperationType);
                            return info;
                        }
                    }
                });

        this.updateLocationCache();

        logger.debug(
                "Endpoint [{}] unavailable for [{}] added/updated to unavailableEndpoints with timestamp [{}]",
                unavailableEndpoint,
                unavailableOperationType,
                updatedInfo.lastUnavailabilityCheckTimeStamp);
    }

    private void updateLocationCache(){
        updateLocationCache(null, null, null, null, null, null);
    }

    private void updateLocationCache(
            Iterable<DatabaseAccountLocation> gatewayWriteLocations,
            Iterable<DatabaseAccountLocation> gatewayReadLocations,
<<<<<<< HEAD
            Iterable<DatabaseAccountLocation> thinClientWriteLocations,
            Iterable<DatabaseAccountLocation> thinClientReadLocations,
=======
>>>>>>> ed5ac4b1
            UnmodifiableList<String> preferenceList,
            Boolean enableMultipleWriteLocations) {
        synchronized (this.lockObject) {
            DatabaseAccountLocationsInfo nextLocationInfo = new DatabaseAccountLocationsInfo(this.locationInfo);
            logger.debug("updating location cache ..., current readLocations [{}], current writeLocations [{}]",
                    nextLocationInfo.readEndpoints, nextLocationInfo.writeEndpoints);

            List<DatabaseAccountLocation> effectiveThinClientWriteLocations = new ArrayList<>();
            if (thinClientWriteLocations != null) {
                thinClientWriteLocations.forEach(l -> effectiveThinClientWriteLocations.add(l));
            }

            List<DatabaseAccountLocation> effectiveThinClientReadLocations = new ArrayList<>();
            if (thinClientReadLocations != null) {
                thinClientReadLocations.forEach(l -> effectiveThinClientReadLocations.add(l));
            }

            if (effectiveThinClientWriteLocations.size() == 0) {
                logger.error("GetAccount does not contain ThinClient write locations - injecting them.");

                if (gatewayWriteLocations != null) {
                    gatewayWriteLocations.forEach(l -> {
                        DatabaseAccountLocation cloned = new DatabaseAccountLocation(l.getPropertyBag().deepCopy());
                        URI uri = URI.create(cloned.getEndpoint());
                        String transformed = "https://" + uri.getHost() + ":10650";
                        logger.error("Transforming Uri {} -> {}", cloned.getEndpoint(), transformed);
                        cloned.setEndpoint(transformed);
                        effectiveThinClientWriteLocations.add(cloned);
                    });
                }
            } else {
                logger.error("GetAccount contains ThinClient write locations.");
                effectiveThinClientReadLocations.forEach(l -> logger.error("Existing Uri {}", l.getEndpoint()));
            }

            if (effectiveThinClientReadLocations.size() == 0) {
                logger.error("GetAccount does not contain ThinClient read locations - injecting them.");

                if (gatewayReadLocations != null) {
                    gatewayReadLocations.forEach(l -> {
                        DatabaseAccountLocation cloned = new DatabaseAccountLocation(l.getPropertyBag().deepCopy());
                        URI uri = URI.create(cloned.getEndpoint());
                        String transformed = "https://" + uri.getHost() + ":10650";
                        logger.error("Transforming Uri {} -> {}", cloned.getEndpoint(), transformed);
                        cloned.setEndpoint(transformed);
                        effectiveThinClientReadLocations.add(cloned);
                    });
                }

            } else {
                logger.error("GetAccount contains ThinClient read locations.");
                effectiveThinClientReadLocations.forEach(l -> logger.error("Existing Uri {}", l.getEndpoint()));
            }

            thinClientWriteLocations = effectiveThinClientWriteLocations;
            thinClientReadLocations = effectiveThinClientReadLocations;

            if (preferenceList != null) {
                nextLocationInfo.preferredLocations = preferenceList;
            }

            if (enableMultipleWriteLocations != null) {
                this.enableMultipleWriteLocations = enableMultipleWriteLocations;
            }

            this.clearStaleEndpointUnavailabilityInfo();

            if (gatewayReadLocations != null) {
                Utils.ValueHolder<UnmodifiableList<String>> readValueHolder = Utils.ValueHolder.initialize(nextLocationInfo.availableReadLocations);
<<<<<<< HEAD
                Utils.ValueHolder<UnmodifiableMap<ConsolidatedRegionalEndpoint, String>> readRegionMapValueHolder = Utils.ValueHolder.initialize(nextLocationInfo.regionNameByReadEndpoint);
                nextLocationInfo.availableReadEndpointsByLocation = this.getEndpointsByLocation(gatewayReadLocations, thinClientReadLocations, readValueHolder, readRegionMapValueHolder);
=======
                Utils.ValueHolder<UnmodifiableMap<RegionalRoutingContext, String>> readRegionMapValueHolder = Utils.ValueHolder.initialize(nextLocationInfo.regionNameByReadEndpoint);
                nextLocationInfo.availableReadEndpointsByLocation = this.getEndpointsByLocation(gatewayReadLocations, readValueHolder, readRegionMapValueHolder);
>>>>>>> ed5ac4b1
                nextLocationInfo.availableReadLocations =  readValueHolder.v;
                nextLocationInfo.regionNameByReadEndpoint = readRegionMapValueHolder.v;
            }

            if (gatewayWriteLocations != null) {
                Utils.ValueHolder<UnmodifiableList<String>> writeValueHolder = Utils.ValueHolder.initialize(nextLocationInfo.availableWriteLocations);
<<<<<<< HEAD
                Utils.ValueHolder<UnmodifiableMap<ConsolidatedRegionalEndpoint, String>> outWriteRegionMap = Utils.ValueHolder.initialize(nextLocationInfo.regionNameByWriteEndpoint);
                nextLocationInfo.availableWriteEndpointsByLocation = this.getEndpointsByLocation(gatewayWriteLocations, thinClientWriteLocations, writeValueHolder, outWriteRegionMap);
=======
                Utils.ValueHolder<UnmodifiableMap<RegionalRoutingContext, String>> outWriteRegionMap = Utils.ValueHolder.initialize(nextLocationInfo.regionNameByWriteEndpoint);
                nextLocationInfo.availableWriteEndpointsByLocation = this.getEndpointsByLocation(gatewayWriteLocations, writeValueHolder, outWriteRegionMap);
>>>>>>> ed5ac4b1
                nextLocationInfo.availableWriteLocations = writeValueHolder.v;
                nextLocationInfo.regionNameByWriteEndpoint = outWriteRegionMap.v;
            }

<<<<<<< HEAD
            nextLocationInfo.writeEndpoints = this.getPreferredAvailableEndpoints(nextLocationInfo.availableWriteEndpointsByLocation, nextLocationInfo.availableWriteLocations, OperationType.Write, this.defaultEndpoint);
            nextLocationInfo.readEndpoints = this.getPreferredAvailableEndpoints(nextLocationInfo.availableReadEndpointsByLocation, nextLocationInfo.availableReadLocations, OperationType.Read, nextLocationInfo.writeEndpoints.get(0).getGatewayLocationEndpoint());
=======
            nextLocationInfo.writeEndpoints = this.getPreferredAvailableEndpoints(nextLocationInfo.availableWriteEndpointsByLocation, nextLocationInfo.availableWriteLocations, OperationType.Write, this.defaultRegionalRoutingContext);
            nextLocationInfo.readEndpoints = this.getPreferredAvailableEndpoints(nextLocationInfo.availableReadEndpointsByLocation, nextLocationInfo.availableReadLocations, OperationType.Read, nextLocationInfo.writeEndpoints.get(0));
>>>>>>> ed5ac4b1

            if (nextLocationInfo.preferredLocations == null || nextLocationInfo.preferredLocations.isEmpty()) {

                Utils.ValueHolder<String> regionForDefaultEndpoint = new Utils.ValueHolder<>();

                // only set effective preferred locations when default endpoint doesn't map to a regional endpoint
<<<<<<< HEAD
                if (!Utils.tryGetValue(nextLocationInfo.regionNameByReadEndpoint, new ConsolidatedRegionalEndpoint(this.defaultEndpoint, null), regionForDefaultEndpoint)) {
=======
                if (!Utils.tryGetValue(nextLocationInfo.regionNameByReadEndpoint, this.defaultRegionalRoutingContext, regionForDefaultEndpoint)) {
>>>>>>> ed5ac4b1
                    nextLocationInfo.effectivePreferredLocations = nextLocationInfo.availableReadLocations;
                }
            }

            this.lastCacheUpdateTimestamp = Instant.now();

            logger.debug("updating location cache finished, new readLocations [{}], new writeLocations [{}]",
                    nextLocationInfo.readEndpoints, nextLocationInfo.writeEndpoints);
            this.locationInfo = nextLocationInfo;
        }
    }

<<<<<<< HEAD
    private UnmodifiableList<ConsolidatedRegionalEndpoint> getPreferredAvailableEndpoints(UnmodifiableMap<String, ConsolidatedRegionalEndpoint> endpointsByLocation,
                                                                                          UnmodifiableList<String> orderedLocations,
                                                                                          OperationType expectedAvailableOperation,
                                                                                          URI fallbackEndpoint) {
        List<ConsolidatedRegionalEndpoint> endpoints = new ArrayList<>();
=======
    private UnmodifiableList<RegionalRoutingContext> getPreferredAvailableEndpoints(UnmodifiableMap<String, RegionalRoutingContext> endpointsByLocation,
                                                                                    UnmodifiableList<String> orderedLocations,
                                                                                    OperationType expectedAvailableOperation,
                                                                                    RegionalRoutingContext fallbackRegionalRoutingContext) {
        List<RegionalRoutingContext> endpoints = new ArrayList<>();
>>>>>>> ed5ac4b1
        DatabaseAccountLocationsInfo currentLocationInfo = this.locationInfo;
        // if enableEndpointDiscovery is false, we always use the defaultEndpoint that user passed in during documentClient init
        if (this.enableEndpointDiscovery) {
            if (this.canUseMultipleWriteLocations() || expectedAvailableOperation.supports(OperationType.Read)) {
<<<<<<< HEAD
                List<ConsolidatedRegionalEndpoint> unavailableEndpoints = new ArrayList<>();
=======
                List<RegionalRoutingContext> unavailableEndpoints = new ArrayList<>();
>>>>>>> ed5ac4b1

                // When client can not use multiple write locations, preferred locations list should only be used
                // determining read endpoints order.
                // If client can use multiple write locations, preferred locations list should be used for determining
                // both read and write endpoints order.

                if (currentLocationInfo.preferredLocations != null && !currentLocationInfo.preferredLocations.isEmpty()) {
                    for (String location: currentLocationInfo.preferredLocations) {
<<<<<<< HEAD
                        Utils.ValueHolder<ConsolidatedRegionalEndpoint> endpoint = new Utils.ValueHolder<>();
=======
                        Utils.ValueHolder<RegionalRoutingContext> endpoint = new Utils.ValueHolder<>();
>>>>>>> ed5ac4b1
                        if (Utils.tryGetValue(endpointsByLocation, location, endpoint)) {
                            if (this.isEndpointUnavailable(endpoint.v, expectedAvailableOperation)) {
                                unavailableEndpoints.add(endpoint.v);
                            } else {
                                endpoints.add(endpoint.v);
                            }
                        }
                    }
                } else {
                    for (String location : orderedLocations) {
<<<<<<< HEAD
                        Utils.ValueHolder<ConsolidatedRegionalEndpoint> endpoint = Utils.ValueHolder.initialize(null);
=======
                        Utils.ValueHolder<RegionalRoutingContext> endpoint = Utils.ValueHolder.initialize(null);
>>>>>>> ed5ac4b1
                        if (Utils.tryGetValue(endpointsByLocation, location, endpoint)) {

                            // if defaultEndpoint equals a regional endpoint then use
                            // whatever the fallback endpoint is
<<<<<<< HEAD
                            if (this.defaultEndpoint.equals(endpoint.v.getGatewayLocationEndpoint())) {
=======
                            if (this.defaultRegionalRoutingContext.getGatewayRegionalEndpoint().equals(endpoint.v.getGatewayRegionalEndpoint())) {
>>>>>>> ed5ac4b1
                                endpoints = new ArrayList<>();
                                break;
                            }

                            if (this.isEndpointUnavailable(endpoint.v, expectedAvailableOperation)) {
                                unavailableEndpoints.add(endpoint.v);
                            } else {
                                endpoints.add(endpoint.v);
                            }
                        }
                    }
                }

                if (endpoints.isEmpty()) {
<<<<<<< HEAD
                    endpoints.add(new ConsolidatedRegionalEndpoint(fallbackEndpoint, null));
=======
                    endpoints.add(fallbackRegionalRoutingContext);
>>>>>>> ed5ac4b1
                }

                endpoints.addAll(unavailableEndpoints);
            } else {
                for (String location : orderedLocations) {
<<<<<<< HEAD

                    Utils.ValueHolder<ConsolidatedRegionalEndpoint> endpoint = Utils.ValueHolder.initialize(null);
=======
                    Utils.ValueHolder<RegionalRoutingContext> endpoint = Utils.ValueHolder.initialize(null);
>>>>>>> ed5ac4b1
                    if (!Strings.isNullOrEmpty(location) && // location is empty during manual failover
                        Utils.tryGetValue(endpointsByLocation, location, endpoint)) {
                        endpoints.add(endpoint.v);
                    }
                }
            }
        }

        if (endpoints.isEmpty()) {
<<<<<<< HEAD
            endpoints.add(new ConsolidatedRegionalEndpoint(fallbackEndpoint, null));
        }

=======
            endpoints.add(fallbackRegionalRoutingContext);
        }
>>>>>>> ed5ac4b1
        return new UnmodifiableList<>(endpoints);
    }

    private void addEndpoints(
        Iterable<DatabaseAccountLocation> gatewayDbAccountLocations,
<<<<<<< HEAD
        Iterable<DatabaseAccountLocation> thinClientDbAccountLocations,
        Map<String, ConsolidatedRegionalEndpoint> endpointsByLocation,
        Map<ConsolidatedRegionalEndpoint, String> regionByEndpoint,
=======
        Map<String, RegionalRoutingContext> endpointsByLocation,
        Map<RegionalRoutingContext, String> regionByEndpoint,
>>>>>>> ed5ac4b1
        List<String> parsedLocations) {

        if (gatewayDbAccountLocations != null) {
            for (DatabaseAccountLocation gatewayDbAccountLocation : gatewayDbAccountLocations) {
                if (!Strings.isNullOrEmpty(gatewayDbAccountLocation.getName())) {
                    try {

                        String location = gatewayDbAccountLocation.getName().toLowerCase(Locale.ROOT);
                        URI endpoint = new URI(gatewayDbAccountLocation.getEndpoint().toLowerCase(Locale.ROOT));
<<<<<<< HEAD

                        ConsolidatedRegionalEndpoint consolidatedRegionalEndpoint = new ConsolidatedRegionalEndpoint(endpoint, null);

                        if (!endpointsByLocation.containsKey(location)) {
                            endpointsByLocation.put(location, consolidatedRegionalEndpoint);
                        }

                        if (!regionByEndpoint.containsKey(consolidatedRegionalEndpoint)) {
                            regionByEndpoint.put(consolidatedRegionalEndpoint, location);
=======

                        RegionalRoutingContext regionalRoutingContext = new RegionalRoutingContext(endpoint);

                        if (!endpointsByLocation.containsKey(location)) {
                            endpointsByLocation.put(location, regionalRoutingContext);
                        }

                        if (!regionByEndpoint.containsKey(regionalRoutingContext)) {
                            regionByEndpoint.put(regionalRoutingContext, location);
>>>>>>> ed5ac4b1
                        }

                        parsedLocations.add(gatewayDbAccountLocation.getName());
                    } catch (Exception e) {
<<<<<<< HEAD
                        logger.warn("GetAvailableEndpointsByLocation() - skipping add for location = [{}] as its location name is either empty or endpoint is malformed [{}]",
                            gatewayDbAccountLocation.getName(),
                            gatewayDbAccountLocation.getEndpoint());
=======

                        logger.warn("Skipping add for location = [{}] and endpoint = [{}] due to exception [{}]",
                            gatewayDbAccountLocation.getName(),
                            gatewayDbAccountLocation.getEndpoint(),
                            e.getMessage());
>>>>>>> ed5ac4b1
                    }
                }
            }
        }
    }

    private UnmodifiableMap<String, RegionalRoutingContext> getEndpointsByLocation(Iterable<DatabaseAccountLocation> gatewayLocations,
                                                                                   Utils.ValueHolder<UnmodifiableList<String>> orderedLocations,
                                                                                   Utils.ValueHolder<UnmodifiableMap<RegionalRoutingContext, String>> regionMap) {
        Map<String, RegionalRoutingContext> endpointsByLocation = new CaseInsensitiveMap<>();
        Map<RegionalRoutingContext, String> regionByEndpoint = new CaseInsensitiveMap<>();
        List<String> parsedLocations = new ArrayList<>();

        addEndpoints(gatewayLocations, endpointsByLocation, regionByEndpoint, parsedLocations);

<<<<<<< HEAD
        if (thinClientDbAccountLocations != null) {
            for (DatabaseAccountLocation thinClientDbAccountLocation: thinClientDbAccountLocations) {
                if (!Strings.isNullOrEmpty(thinClientDbAccountLocation.getName())) {
                    try {
                        String location = thinClientDbAccountLocation.getName().toLowerCase(Locale.ROOT);
                        URI endpoint = new URI(thinClientDbAccountLocation.getEndpoint().toLowerCase(Locale.ROOT));

                        ConsolidatedRegionalEndpoint consolidatedRegionalEndpoint = endpointsByLocation.get(location);

                        if (consolidatedRegionalEndpoint == null) {
                            throw new IllegalStateException(String.format("Gateway location endpoint doesn't exist while thin client location endpoint exists for location %s", location));
                        }

                        consolidatedRegionalEndpoint.thinClientLocationEndpoint = endpoint;

                    } catch (Exception e) {
                        logger.warn("GetAvailableEndpointsByLocation() - skipping add for location = [{}] as its location name is either empty or endpoint is malformed [{}]",
                            thinClientDbAccountLocation.getName(),
                            thinClientDbAccountLocation.getEndpoint());
                    }
                }
            }
        }
    }

    private UnmodifiableMap<String, ConsolidatedRegionalEndpoint> getEndpointsByLocation(Iterable<DatabaseAccountLocation> gatewayLocations,
                                                                                         Iterable<DatabaseAccountLocation> thinClientLocations,
                                                                                         Utils.ValueHolder<UnmodifiableList<String>> orderedLocations,
                                                                                         Utils.ValueHolder<UnmodifiableMap<ConsolidatedRegionalEndpoint, String>> regionMap) {
        Map<String, ConsolidatedRegionalEndpoint> endpointsByLocation = new CaseInsensitiveMap<>();
        Map<ConsolidatedRegionalEndpoint, String> regionByEndpoint = new CaseInsensitiveMap<>();
        List<String> parsedLocations = new ArrayList<>();

        addEndpoints(gatewayLocations, thinClientLocations, endpointsByLocation, regionByEndpoint, parsedLocations);

        orderedLocations.v = new UnmodifiableList<>(parsedLocations);
        regionMap.v = (UnmodifiableMap<ConsolidatedRegionalEndpoint, String>) UnmodifiableMap.unmodifiableMap(regionByEndpoint);

        return (UnmodifiableMap<String, ConsolidatedRegionalEndpoint>) UnmodifiableMap.unmodifiableMap(endpointsByLocation);
=======
        orderedLocations.v = new UnmodifiableList<>(parsedLocations);
        regionMap.v = (UnmodifiableMap<RegionalRoutingContext, String>) UnmodifiableMap.unmodifiableMap(regionByEndpoint);

        return (UnmodifiableMap<String, RegionalRoutingContext>) UnmodifiableMap.unmodifiableMap(endpointsByLocation);
>>>>>>> ed5ac4b1
    }

    public boolean canUseMultipleWriteLocations() {
        return this.useMultipleWriteLocations && this.enableMultipleWriteLocations;
    }

    public boolean canUseMultipleWriteLocations(RxDocumentServiceRequest request) {
        return this.canUseMultipleWriteLocations() &&
            (request.getResourceType() == ResourceType.Document ||
                (request.getResourceType() == ResourceType.StoredProcedure && request.getOperationType() ==
                    com.azure.cosmos.implementation.OperationType.ExecuteJavaScript));
    }


    private static class LocationUnavailabilityInfo {
        LocationUnavailabilityInfo(Instant instant, OperationType type) {
            this.lastUnavailabilityCheckTimeStamp = instant;
            this.unavailableOperations = type;
        }

        public Instant lastUnavailabilityCheckTimeStamp;
        public OperationType unavailableOperations;
    }

    private enum OperationType {
        None(0x0),
        Read(0x1),
        Write(0x2),
        ReadAndWrite(0x3);

        private final int flag;

        public boolean hasReadFlag() {
            return (flag & Read.flag) != 0;
        }

        public boolean hasWriteFlag() {
            return (flag & Write.flag) != 0;
        }

        public static OperationType combine(OperationType t1, OperationType t2) {
            switch (t1.flag | t2.flag) {
                case 0x0:
                    return None;
                case 0x1:
                    return Read;
                case 0x2:
                    return Write;
                default:
                    return ReadAndWrite;
            }
        }

        public boolean supports(OperationType type) {
            return (flag & type.flag) != 0;
        }

        OperationType(int flag) {
            this.flag = flag;
        }
    }

    private boolean durationPassed(Instant end, Instant start, Duration duration) {
        return end.minus(duration).isAfter(start);
    }

    private boolean unavailableLocationsExpirationTimePassed() {
        return durationPassed(Instant.now(), this.lastCacheUpdateTimestamp, this.unavailableLocationsExpirationTime);
    }

    private static boolean isExcludedRegionsSupplierConfigured(Supplier<CosmosExcludedRegions> excludedRegionsSupplier) {
        return excludedRegionsSupplier != null && excludedRegionsSupplier.get() != null;
    }

    public static class ConsolidatedRegionalEndpoint {
        private final URI gatewayLocationEndpoint;
        private URI thinClientLocationEndpoint;

        public ConsolidatedRegionalEndpoint(URI gatewayLocationEndpoint, URI thinClientLocationEndpoint) {
            this.gatewayLocationEndpoint = gatewayLocationEndpoint;
            this.thinClientLocationEndpoint = thinClientLocationEndpoint;
        }

        public URI getGatewayLocationEndpoint() {
            return this.gatewayLocationEndpoint;
        }

        public URI getThinClientLocationEndpoint() {
            return this.thinClientLocationEndpoint;
        }

        @Override
        public boolean equals(Object o) {
            if (this == o) return true;
            if (o == null || getClass() != o.getClass()) return false;
            ConsolidatedRegionalEndpoint that = (ConsolidatedRegionalEndpoint) o;
            return this.gatewayLocationEndpoint.equals(that.gatewayLocationEndpoint);
        }

        @Override
        public int hashCode() {
            return Objects.hash(this.gatewayLocationEndpoint);
        }
    }

    static class DatabaseAccountLocationsInfo {
<<<<<<< HEAD
        private UnmodifiableList<ConsolidatedRegionalEndpoint> writeEndpoints;
        private UnmodifiableList<ConsolidatedRegionalEndpoint> readEndpoints;
=======
        private UnmodifiableList<RegionalRoutingContext> writeEndpoints;
        private UnmodifiableList<RegionalRoutingContext> readEndpoints;
>>>>>>> ed5ac4b1
        private UnmodifiableList<String> preferredLocations;
        private UnmodifiableList<String> effectivePreferredLocations;
        // lower-case region
        private UnmodifiableList<String> availableWriteLocations;
        // lower-case region
        private UnmodifiableList<String> availableReadLocations;
<<<<<<< HEAD
        private UnmodifiableMap<String, ConsolidatedRegionalEndpoint> availableWriteEndpointsByLocation;
        private UnmodifiableMap<String, ConsolidatedRegionalEndpoint> availableReadEndpointsByLocation;
        private UnmodifiableMap<ConsolidatedRegionalEndpoint, String> regionNameByWriteEndpoint;
        private UnmodifiableMap<ConsolidatedRegionalEndpoint, String> regionNameByReadEndpoint;
=======
        private UnmodifiableMap<String, RegionalRoutingContext> availableWriteEndpointsByLocation;
        private UnmodifiableMap<String, RegionalRoutingContext> availableReadEndpointsByLocation;
        private UnmodifiableMap<RegionalRoutingContext, String> regionNameByWriteEndpoint;
        private UnmodifiableMap<RegionalRoutingContext, String> regionNameByReadEndpoint;
>>>>>>> ed5ac4b1

        public DatabaseAccountLocationsInfo(List<String> preferredLocations,
                                            URI defaultEndpoint) {
            this.preferredLocations = new UnmodifiableList<>(preferredLocations.stream().map(loc -> loc.toLowerCase(Locale.ROOT)).collect(Collectors.toList()));
            this.effectivePreferredLocations = new UnmodifiableList<>(Collections.emptyList());
            this.availableWriteEndpointsByLocation
<<<<<<< HEAD
                = (UnmodifiableMap<String, ConsolidatedRegionalEndpoint>) UnmodifiableMap.<String, ConsolidatedRegionalEndpoint>unmodifiableMap(new CaseInsensitiveMap<>());
            this.availableReadEndpointsByLocation
                = (UnmodifiableMap<String, ConsolidatedRegionalEndpoint>) UnmodifiableMap.<String, ConsolidatedRegionalEndpoint>unmodifiableMap(new CaseInsensitiveMap<>());
            this.regionNameByWriteEndpoint
                = (UnmodifiableMap<ConsolidatedRegionalEndpoint, String>) UnmodifiableMap.<ConsolidatedRegionalEndpoint, String>unmodifiableMap(new CaseInsensitiveMap<>());
            this.regionNameByReadEndpoint
                = (UnmodifiableMap<ConsolidatedRegionalEndpoint, String>) UnmodifiableMap.<ConsolidatedRegionalEndpoint, String>unmodifiableMap(new CaseInsensitiveMap<>());
            this.availableReadLocations = new UnmodifiableList<>(Collections.emptyList());
            this.availableWriteLocations = new UnmodifiableList<>(Collections.emptyList());
            this.readEndpoints = new UnmodifiableList<>(Collections.singletonList(new ConsolidatedRegionalEndpoint(defaultEndpoint, null)));
            this.writeEndpoints = new UnmodifiableList<>(Collections.singletonList(new ConsolidatedRegionalEndpoint(defaultEndpoint, null)));
=======
                = (UnmodifiableMap<String, RegionalRoutingContext>) UnmodifiableMap.<String, RegionalRoutingContext>unmodifiableMap(new CaseInsensitiveMap<>());
            this.availableReadEndpointsByLocation
                = (UnmodifiableMap<String, RegionalRoutingContext>) UnmodifiableMap.<String, RegionalRoutingContext>unmodifiableMap(new CaseInsensitiveMap<>());
            this.regionNameByWriteEndpoint
                = (UnmodifiableMap<RegionalRoutingContext, String>) UnmodifiableMap.<RegionalRoutingContext, String>unmodifiableMap(new CaseInsensitiveMap<>());
            this.regionNameByReadEndpoint
                = (UnmodifiableMap<RegionalRoutingContext, String>) UnmodifiableMap.<RegionalRoutingContext, String>unmodifiableMap(new CaseInsensitiveMap<>());
            this.availableReadLocations = new UnmodifiableList<>(Collections.emptyList());
            this.availableWriteLocations = new UnmodifiableList<>(Collections.emptyList());
            this.readEndpoints = new UnmodifiableList<>(Collections.singletonList(new RegionalRoutingContext(defaultEndpoint)));
            this.writeEndpoints = new UnmodifiableList<>(Collections.singletonList(new RegionalRoutingContext(defaultEndpoint)));
>>>>>>> ed5ac4b1
        }

        public DatabaseAccountLocationsInfo(DatabaseAccountLocationsInfo other) {
            this.preferredLocations = other.preferredLocations;
            this.effectivePreferredLocations = other.effectivePreferredLocations;
            this.availableWriteLocations = other.availableWriteLocations;
            this.availableReadLocations = other.availableReadLocations;
            this.availableWriteEndpointsByLocation = other.availableWriteEndpointsByLocation;
            this.regionNameByWriteEndpoint = other.regionNameByWriteEndpoint;
            this.regionNameByReadEndpoint = other.regionNameByReadEndpoint;
            this.availableReadEndpointsByLocation = other.availableReadEndpointsByLocation;
            this.writeEndpoints = other.writeEndpoints;
            this.readEndpoints = other.readEndpoints;
        }
    }
}<|MERGE_RESOLUTION|>--- conflicted
+++ resolved
@@ -48,11 +48,7 @@
     private final boolean useMultipleWriteLocations;
     private final Object lockObject;
     private final Duration unavailableLocationsExpirationTime;
-<<<<<<< HEAD
-    private final ConcurrentHashMap<ConsolidatedRegionalEndpoint, LocationUnavailabilityInfo> locationUnavailabilityInfoByEndpoint;
-=======
     private final ConcurrentHashMap<RegionalRoutingContext, LocationUnavailabilityInfo> locationUnavailabilityInfoByEndpoint;
->>>>>>> ed5ac4b1
     private final ConnectionPolicy connectionPolicy;
 
     private DatabaseAccountLocationsInfo locationInfo;
@@ -92,11 +88,7 @@
      * 2. Endpoint availability
      * @return
      */
-<<<<<<< HEAD
-    public UnmodifiableList<ConsolidatedRegionalEndpoint> getReadEndpoints() {
-=======
     public UnmodifiableList<RegionalRoutingContext> getReadEndpoints() {
->>>>>>> ed5ac4b1
         if (this.locationUnavailabilityInfoByEndpoint.size() > 0
                 && unavailableLocationsExpirationTimePassed()) {
             this.updateLocationCache();
@@ -111,11 +103,7 @@
      * 2. Endpoint availability
      * @return
      */
-<<<<<<< HEAD
-    public UnmodifiableList<ConsolidatedRegionalEndpoint> getWriteEndpoints() {
-=======
     public UnmodifiableList<RegionalRoutingContext> getWriteEndpoints() {
->>>>>>> ed5ac4b1
         if (this.locationUnavailabilityInfoByEndpoint.size() > 0
                 && unavailableLocationsExpirationTimePassed()) {
             this.updateLocationCache();
@@ -133,14 +121,9 @@
      */
     public List<URI> getAvailableReadEndpoints() {
         return this.locationInfo.availableReadEndpointsByLocation.values().stream().map(consolidatedLocationEndpoints -> {
-<<<<<<< HEAD
-                // TODO: Integrate thinclient endpoints into fault injection
-                return consolidatedLocationEndpoints.gatewayLocationEndpoint;
-=======
                 // TODO (nehrao1): Integrate thinclient endpoints into fault injection
                 // TODO (nehrao1): https://github.com/Azure/azure-sdk-for-java/issues/44429
                 return consolidatedLocationEndpoints.getGatewayRegionalEndpoint();
->>>>>>> ed5ac4b1
             }).collect(Collectors.toList());
     }
 
@@ -153,14 +136,9 @@
      */
     public List<URI> getAvailableWriteEndpoints() {
         return this.locationInfo.availableWriteEndpointsByLocation.values().stream().map(consolidatedLocationEndpoints -> {
-<<<<<<< HEAD
-            // TODO: Integrate thinclient endpoints into fault injection
-            return consolidatedLocationEndpoints.gatewayLocationEndpoint;
-=======
             // TODO(nehrao1): Integrate thinclient endpoints into fault injection
             // TODO(nehrao1): https://github.com/Azure/azure-sdk-for-java/issues/44429
             return consolidatedLocationEndpoints.getGatewayRegionalEndpoint();
->>>>>>> ed5ac4b1
         }).collect(Collectors.toList());
     }
 
@@ -190,15 +168,13 @@
         this.updateLocationCache(
                 databaseAccount.getWritableLocations(),
                 databaseAccount.getReadableLocations(),
-                databaseAccount.getThinClientWritableLocations(),
-                databaseAccount.getThinClientReadableLocations(),
                 null,
                 BridgeInternal.isEnableMultipleWriteLocations(databaseAccount));
     }
 
     void onLocationPreferenceChanged(UnmodifiableList<String> preferredLocations) {
         this.updateLocationCache(
-                null, null, null, null, preferredLocations, null);
+                null, null, preferredLocations, null);
     }
 
     /**
@@ -219,24 +195,12 @@
      * @param request Request for which getEndpoint is to be resolved
      * @return Resolved getEndpoint
      */
-<<<<<<< HEAD
-    public ConsolidatedRegionalEndpoint resolveServiceEndpoint(RxDocumentServiceRequest request) {
-        Objects.requireNonNull(request.requestContext,
-            "RxDocumentServiceRequest.requestContext is required and cannot be null.");
-
-        if (request.requestContext.locationEndpointToRoute != null) {
-
-            Objects.requireNonNull(request.requestContext.consolidatedRegionalEndpointToRoute);
-
-            return request.requestContext.consolidatedRegionalEndpointToRoute;
-=======
     public RegionalRoutingContext resolveServiceEndpoint(RxDocumentServiceRequest request) {
         Objects.requireNonNull(request.requestContext,
             "RxDocumentServiceRequest.requestContext is required and cannot be null.");
 
         if (request.requestContext.regionalRoutingContextToRoute != null) {
             return request.requestContext.regionalRoutingContextToRoute;
->>>>>>> ed5ac4b1
         }
 
         int locationIndex = Utils.getValueOrDefault(request.requestContext.locationIndexToRoute, 0);
@@ -253,31 +217,15 @@
                 String writeLocation = currentLocationInfo.availableWriteLocations.get(locationIndex);
                 return currentLocationInfo.availableWriteEndpointsByLocation.get(writeLocation);
             } else {
-<<<<<<< HEAD
-                return new ConsolidatedRegionalEndpoint(this.defaultEndpoint, null);
-            }
-        } else {
-            UnmodifiableList<ConsolidatedRegionalEndpoint> endpoints =
-=======
                 return this.defaultRegionalRoutingContext;
             }
         } else {
             UnmodifiableList<RegionalRoutingContext> endpoints =
->>>>>>> ed5ac4b1
                 request.getOperationType().isWriteOperation()? this.getApplicableWriteEndpoints(request) : this.getApplicableReadEndpoints(request);
             return endpoints.get(locationIndex % endpoints.size());
         }
     }
 
-<<<<<<< HEAD
-    public UnmodifiableList<ConsolidatedRegionalEndpoint> getApplicableWriteEndpoints(RxDocumentServiceRequest request) {
-        return this.getApplicableWriteEndpoints(request.requestContext.getExcludeRegions(), request.requestContext.getUnavailableRegionsForPartition());
-    }
-
-    public UnmodifiableList<ConsolidatedRegionalEndpoint> getApplicableWriteEndpoints(List<String> excludedRegionsOnRequest, List<String> unavailableRegionsForPartition) {
-
-        UnmodifiableList<ConsolidatedRegionalEndpoint> writeEndpoints = this.getWriteEndpoints();
-=======
     public UnmodifiableList<RegionalRoutingContext> getApplicableWriteEndpoints(RxDocumentServiceRequest request) {
         return this.getApplicableWriteEndpoints(request.requestContext.getExcludeRegions(), request.requestContext.getUnavailableRegionsForPartition());
     }
@@ -285,7 +233,6 @@
     public UnmodifiableList<RegionalRoutingContext> getApplicableWriteEndpoints(List<String> excludedRegionsOnRequest, List<String> unavailableRegionsForPartition) {
 
         UnmodifiableList<RegionalRoutingContext> writeEndpoints = this.getWriteEndpoints();
->>>>>>> ed5ac4b1
         Supplier<CosmosExcludedRegions> excludedRegionsSupplier = this.connectionPolicy.getExcludedRegionsSupplier();
 
         List<String> effectiveExcludedRegions = isExcludedRegionsSupplierConfigured(excludedRegionsSupplier) ?
@@ -313,21 +260,12 @@
             effectiveExcludedRegionsWithPartitionUnavailableRegions);
     }
 
-<<<<<<< HEAD
-    public UnmodifiableList<ConsolidatedRegionalEndpoint> getApplicableReadEndpoints(RxDocumentServiceRequest request) {
-        return this.getApplicableReadEndpoints(request.requestContext.getExcludeRegions(), request.requestContext.getUnavailableRegionsForPartition());
-    }
-
-    public UnmodifiableList<ConsolidatedRegionalEndpoint> getApplicableReadEndpoints(List<String> excludedRegionsOnRequest, List<String> unavailableRegionsForPartition) {
-        UnmodifiableList<ConsolidatedRegionalEndpoint> readEndpoints = this.getReadEndpoints();
-=======
     public UnmodifiableList<RegionalRoutingContext> getApplicableReadEndpoints(RxDocumentServiceRequest request) {
         return this.getApplicableReadEndpoints(request.requestContext.getExcludeRegions(), request.requestContext.getUnavailableRegionsForPartition());
     }
 
     public UnmodifiableList<RegionalRoutingContext> getApplicableReadEndpoints(List<String> excludedRegionsOnRequest, List<String> unavailableRegionsForPartition) {
         UnmodifiableList<RegionalRoutingContext> readEndpoints = this.getReadEndpoints();
->>>>>>> ed5ac4b1
         Supplier<CosmosExcludedRegions> excludedRegionsSupplier = this.connectionPolicy.getExcludedRegionsSupplier();
 
         List<String> effectiveExcludedRegions = isExcludedRegionsSupplierConfigured(excludedRegionsSupplier) ?
@@ -355,16 +293,6 @@
             effectiveExcludedRegionsWithPartitionUnavailableRegions);
     }
 
-<<<<<<< HEAD
-    private UnmodifiableList<ConsolidatedRegionalEndpoint> getApplicableEndpoints(
-        UnmodifiableList<ConsolidatedRegionalEndpoint> endpoints,
-        UnmodifiableMap<ConsolidatedRegionalEndpoint, String> regionNameByEndpoint,
-        URI fallbackEndpoint,
-        List<String> excludeRegionList) {
-
-        List<ConsolidatedRegionalEndpoint> applicableEndpoints = new ArrayList<>();
-        for (ConsolidatedRegionalEndpoint endpoint : endpoints) {
-=======
     private UnmodifiableList<RegionalRoutingContext> getApplicableEndpoints(
         UnmodifiableList<RegionalRoutingContext> endpoints,
         UnmodifiableMap<RegionalRoutingContext, String> regionNameByEndpoint,
@@ -373,7 +301,6 @@
 
         List<RegionalRoutingContext> applicableEndpoints = new ArrayList<>();
         for (RegionalRoutingContext endpoint : endpoints) {
->>>>>>> ed5ac4b1
             Utils.ValueHolder<String> regionName = new Utils.ValueHolder<>();
             if (Utils.tryGetValue(regionNameByEndpoint, endpoint, regionName)) {
                 if (!excludeRegionList.stream().anyMatch(regionName.v::equalsIgnoreCase)) {
@@ -383,11 +310,7 @@
         }
 
         if (applicableEndpoints.isEmpty()) {
-<<<<<<< HEAD
-            applicableEndpoints.add(new ConsolidatedRegionalEndpoint(fallbackEndpoint, null));
-=======
             applicableEndpoints.add(fallbackRegionalRoutingContext);
->>>>>>> ed5ac4b1
         }
 
         return new UnmodifiableList<>(applicableEndpoints);
@@ -401,11 +324,7 @@
     }
 
     public URI resolveFaultInjectionEndpoint(String region, boolean writeOnly) {
-<<<<<<< HEAD
-        Utils.ValueHolder<ConsolidatedRegionalEndpoint> endpointValueHolder = new Utils.ValueHolder<>();
-=======
         Utils.ValueHolder<RegionalRoutingContext> endpointValueHolder = new Utils.ValueHolder<>();
->>>>>>> ed5ac4b1
         if (writeOnly) {
             Utils.tryGetValue(this.locationInfo.availableWriteEndpointsByLocation, region, endpointValueHolder);
         } else {
@@ -414,11 +333,7 @@
 
         if (endpointValueHolder.v != null) {
             // TODO: Figure out how to integrate thinclient into fault injection
-<<<<<<< HEAD
-            return endpointValueHolder.v.gatewayLocationEndpoint;
-=======
             return endpointValueHolder.v.getGatewayRegionalEndpoint();
->>>>>>> ed5ac4b1
         }
 
         throw new IllegalArgumentException("Can not find service endpoint for region " + region);
@@ -441,11 +356,7 @@
         if (this.enableEndpointDiscovery) {
 
             boolean shouldRefresh = this.useMultipleWriteLocations && !this.enableMultipleWriteLocations;
-<<<<<<< HEAD
-            List<ConsolidatedRegionalEndpoint> readLocationEndpoints = currentLocationInfo.readEndpoints;
-=======
             List<RegionalRoutingContext> readLocationEndpoints = currentLocationInfo.readEndpoints;
->>>>>>> ed5ac4b1
             if (this.isEndpointUnavailable(readLocationEndpoints.get(0), OperationType.Read)) {
                 // Since most preferred read endpoint is unavailable, we can only refresh in background if
                 // we have an alternate read endpoint
@@ -458,11 +369,7 @@
             }
 
             if (!Strings.isNullOrEmpty(mostPreferredLocation)) {
-<<<<<<< HEAD
-                Utils.ValueHolder<ConsolidatedRegionalEndpoint> mostPreferredReadEndpointHolder = new Utils.ValueHolder<>();
-=======
                 Utils.ValueHolder<RegionalRoutingContext> mostPreferredReadEndpointHolder = new Utils.ValueHolder<>();
->>>>>>> ed5ac4b1
                 logger.debug("getReadEndpoints [{}]", readLocationEndpoints);
 
                 if (Utils.tryGetValue(currentLocationInfo.availableReadEndpointsByLocation, mostPreferredLocation, mostPreferredReadEndpointHolder)) {
@@ -486,13 +393,8 @@
                 }
             }
 
-<<<<<<< HEAD
-            Utils.ValueHolder<ConsolidatedRegionalEndpoint> mostPreferredWriteEndpointHolder = new Utils.ValueHolder<>();
-            List<ConsolidatedRegionalEndpoint> writeLocationEndpoints = currentLocationInfo.writeEndpoints;
-=======
             Utils.ValueHolder<RegionalRoutingContext> mostPreferredWriteEndpointHolder = new Utils.ValueHolder<>();
             List<RegionalRoutingContext> writeLocationEndpoints = currentLocationInfo.writeEndpoints;
->>>>>>> ed5ac4b1
             logger.debug("getWriteEndpoints [{}]", writeLocationEndpoints);
 
             if (!this.canUseMultipleWriteLocations()) {
@@ -542,19 +444,11 @@
     public String getRegionName(URI locationEndpoint, com.azure.cosmos.implementation.OperationType operationType) {
         Utils.ValueHolder<String> regionName = new Utils.ValueHolder<>();
         if (operationType.isWriteOperation()) {
-<<<<<<< HEAD
-            if (Utils.tryGetValue(this.locationInfo.regionNameByWriteEndpoint, new ConsolidatedRegionalEndpoint(locationEndpoint, locationEndpoint), regionName)) {
-                return regionName.v;
-            }
-        } else {
-            if (Utils.tryGetValue(this.locationInfo.regionNameByReadEndpoint, new ConsolidatedRegionalEndpoint(locationEndpoint, locationEndpoint), regionName)) {
-=======
             if (Utils.tryGetValue(this.locationInfo.regionNameByWriteEndpoint, new RegionalRoutingContext(locationEndpoint), regionName)) {
                 return regionName.v;
             }
         } else {
             if (Utils.tryGetValue(this.locationInfo.regionNameByReadEndpoint, new RegionalRoutingContext(locationEndpoint), regionName)) {
->>>>>>> ed5ac4b1
                 return regionName.v;
             }
         }
@@ -563,25 +457,15 @@
         return this.locationInfo.availableWriteLocations.get(0).toLowerCase(Locale.ROOT);
     }
 
-<<<<<<< HEAD
-    private boolean areEqual(ConsolidatedRegionalEndpoint url1, ConsolidatedRegionalEndpoint url2) {
-=======
     private boolean areEqual(RegionalRoutingContext url1, RegionalRoutingContext url2) {
->>>>>>> ed5ac4b1
         return url1.equals(url2);
     }
 
     private void clearStaleEndpointUnavailabilityInfo() {
         if (!this.locationUnavailabilityInfoByEndpoint.isEmpty()) {
-<<<<<<< HEAD
-            List<ConsolidatedRegionalEndpoint> unavailableEndpoints = new ArrayList<>(this.locationUnavailabilityInfoByEndpoint.keySet());
-
-            for (ConsolidatedRegionalEndpoint unavailableEndpoint: unavailableEndpoints) {
-=======
             List<RegionalRoutingContext> unavailableEndpoints = new ArrayList<>(this.locationUnavailabilityInfoByEndpoint.keySet());
 
             for (RegionalRoutingContext unavailableEndpoint: unavailableEndpoints) {
->>>>>>> ed5ac4b1
                 Utils.ValueHolder<LocationUnavailabilityInfo> unavailabilityInfoHolder = new Utils.ValueHolder<>();
                 Utils.ValueHolder<LocationUnavailabilityInfo> removedHolder = new Utils.ValueHolder<>();
 
@@ -600,11 +484,7 @@
         }
     }
 
-<<<<<<< HEAD
-    private boolean isEndpointUnavailable(ConsolidatedRegionalEndpoint endpoint, OperationType expectedAvailableOperations) {
-=======
     private boolean isEndpointUnavailable(RegionalRoutingContext endpoint, OperationType expectedAvailableOperations) {
->>>>>>> ed5ac4b1
         Utils.ValueHolder<LocationUnavailabilityInfo> unavailabilityInfoHolder = new Utils.ValueHolder<>();
 
         if (expectedAvailableOperations == OperationType.None
@@ -625,17 +505,10 @@
         }
     }
 
-<<<<<<< HEAD
-    private boolean anyEndpointsAvailable(List<ConsolidatedRegionalEndpoint> endpoints, OperationType expectedAvailableOperations) {
-        Utils.ValueHolder<LocationUnavailabilityInfo> unavailabilityInfoHolder = new Utils.ValueHolder<>();
-        boolean anyEndpointsAvailable = false;
-        for (ConsolidatedRegionalEndpoint endpoint : endpoints) {
-=======
     private boolean anyEndpointsAvailable(List<RegionalRoutingContext> endpoints, OperationType expectedAvailableOperations) {
         Utils.ValueHolder<LocationUnavailabilityInfo> unavailabilityInfoHolder = new Utils.ValueHolder<>();
         boolean anyEndpointsAvailable = false;
         for (RegionalRoutingContext endpoint : endpoints) {
->>>>>>> ed5ac4b1
             if (!isEndpointUnavailable(endpoint, expectedAvailableOperations)) {
                 anyEndpointsAvailable = true;
                 break;
@@ -649,17 +522,10 @@
             OperationType unavailableOperationType) {
         Instant currentTime = Instant.now();
         LocationUnavailabilityInfo updatedInfo = this.locationUnavailabilityInfoByEndpoint.compute(
-<<<<<<< HEAD
-                new ConsolidatedRegionalEndpoint(unavailableEndpoint, null),
-                new BiFunction<ConsolidatedRegionalEndpoint, LocationUnavailabilityInfo, LocationUnavailabilityInfo>() {
-                    @Override
-                    public LocationUnavailabilityInfo apply(ConsolidatedRegionalEndpoint url, LocationUnavailabilityInfo info) {
-=======
                 new RegionalRoutingContext(unavailableEndpoint),
                 new BiFunction<RegionalRoutingContext, LocationUnavailabilityInfo, LocationUnavailabilityInfo>() {
                     @Override
                     public LocationUnavailabilityInfo apply(RegionalRoutingContext url, LocationUnavailabilityInfo info) {
->>>>>>> ed5ac4b1
                         if (info == null) {
                             // not already present, add
                             return new LocationUnavailabilityInfo(currentTime, unavailableOperationType);
@@ -682,17 +548,12 @@
     }
 
     private void updateLocationCache(){
-        updateLocationCache(null, null, null, null, null, null);
+        updateLocationCache(null, null, null, null);
     }
 
     private void updateLocationCache(
             Iterable<DatabaseAccountLocation> gatewayWriteLocations,
             Iterable<DatabaseAccountLocation> gatewayReadLocations,
-<<<<<<< HEAD
-            Iterable<DatabaseAccountLocation> thinClientWriteLocations,
-            Iterable<DatabaseAccountLocation> thinClientReadLocations,
-=======
->>>>>>> ed5ac4b1
             UnmodifiableList<String> preferenceList,
             Boolean enableMultipleWriteLocations) {
         synchronized (this.lockObject) {
@@ -700,56 +561,6 @@
             logger.debug("updating location cache ..., current readLocations [{}], current writeLocations [{}]",
                     nextLocationInfo.readEndpoints, nextLocationInfo.writeEndpoints);
 
-            List<DatabaseAccountLocation> effectiveThinClientWriteLocations = new ArrayList<>();
-            if (thinClientWriteLocations != null) {
-                thinClientWriteLocations.forEach(l -> effectiveThinClientWriteLocations.add(l));
-            }
-
-            List<DatabaseAccountLocation> effectiveThinClientReadLocations = new ArrayList<>();
-            if (thinClientReadLocations != null) {
-                thinClientReadLocations.forEach(l -> effectiveThinClientReadLocations.add(l));
-            }
-
-            if (effectiveThinClientWriteLocations.size() == 0) {
-                logger.error("GetAccount does not contain ThinClient write locations - injecting them.");
-
-                if (gatewayWriteLocations != null) {
-                    gatewayWriteLocations.forEach(l -> {
-                        DatabaseAccountLocation cloned = new DatabaseAccountLocation(l.getPropertyBag().deepCopy());
-                        URI uri = URI.create(cloned.getEndpoint());
-                        String transformed = "https://" + uri.getHost() + ":10650";
-                        logger.error("Transforming Uri {} -> {}", cloned.getEndpoint(), transformed);
-                        cloned.setEndpoint(transformed);
-                        effectiveThinClientWriteLocations.add(cloned);
-                    });
-                }
-            } else {
-                logger.error("GetAccount contains ThinClient write locations.");
-                effectiveThinClientReadLocations.forEach(l -> logger.error("Existing Uri {}", l.getEndpoint()));
-            }
-
-            if (effectiveThinClientReadLocations.size() == 0) {
-                logger.error("GetAccount does not contain ThinClient read locations - injecting them.");
-
-                if (gatewayReadLocations != null) {
-                    gatewayReadLocations.forEach(l -> {
-                        DatabaseAccountLocation cloned = new DatabaseAccountLocation(l.getPropertyBag().deepCopy());
-                        URI uri = URI.create(cloned.getEndpoint());
-                        String transformed = "https://" + uri.getHost() + ":10650";
-                        logger.error("Transforming Uri {} -> {}", cloned.getEndpoint(), transformed);
-                        cloned.setEndpoint(transformed);
-                        effectiveThinClientReadLocations.add(cloned);
-                    });
-                }
-
-            } else {
-                logger.error("GetAccount contains ThinClient read locations.");
-                effectiveThinClientReadLocations.forEach(l -> logger.error("Existing Uri {}", l.getEndpoint()));
-            }
-
-            thinClientWriteLocations = effectiveThinClientWriteLocations;
-            thinClientReadLocations = effectiveThinClientReadLocations;
-
             if (preferenceList != null) {
                 nextLocationInfo.preferredLocations = preferenceList;
             }
@@ -762,48 +573,29 @@
 
             if (gatewayReadLocations != null) {
                 Utils.ValueHolder<UnmodifiableList<String>> readValueHolder = Utils.ValueHolder.initialize(nextLocationInfo.availableReadLocations);
-<<<<<<< HEAD
-                Utils.ValueHolder<UnmodifiableMap<ConsolidatedRegionalEndpoint, String>> readRegionMapValueHolder = Utils.ValueHolder.initialize(nextLocationInfo.regionNameByReadEndpoint);
-                nextLocationInfo.availableReadEndpointsByLocation = this.getEndpointsByLocation(gatewayReadLocations, thinClientReadLocations, readValueHolder, readRegionMapValueHolder);
-=======
                 Utils.ValueHolder<UnmodifiableMap<RegionalRoutingContext, String>> readRegionMapValueHolder = Utils.ValueHolder.initialize(nextLocationInfo.regionNameByReadEndpoint);
                 nextLocationInfo.availableReadEndpointsByLocation = this.getEndpointsByLocation(gatewayReadLocations, readValueHolder, readRegionMapValueHolder);
->>>>>>> ed5ac4b1
                 nextLocationInfo.availableReadLocations =  readValueHolder.v;
                 nextLocationInfo.regionNameByReadEndpoint = readRegionMapValueHolder.v;
             }
 
             if (gatewayWriteLocations != null) {
                 Utils.ValueHolder<UnmodifiableList<String>> writeValueHolder = Utils.ValueHolder.initialize(nextLocationInfo.availableWriteLocations);
-<<<<<<< HEAD
-                Utils.ValueHolder<UnmodifiableMap<ConsolidatedRegionalEndpoint, String>> outWriteRegionMap = Utils.ValueHolder.initialize(nextLocationInfo.regionNameByWriteEndpoint);
-                nextLocationInfo.availableWriteEndpointsByLocation = this.getEndpointsByLocation(gatewayWriteLocations, thinClientWriteLocations, writeValueHolder, outWriteRegionMap);
-=======
                 Utils.ValueHolder<UnmodifiableMap<RegionalRoutingContext, String>> outWriteRegionMap = Utils.ValueHolder.initialize(nextLocationInfo.regionNameByWriteEndpoint);
                 nextLocationInfo.availableWriteEndpointsByLocation = this.getEndpointsByLocation(gatewayWriteLocations, writeValueHolder, outWriteRegionMap);
->>>>>>> ed5ac4b1
                 nextLocationInfo.availableWriteLocations = writeValueHolder.v;
                 nextLocationInfo.regionNameByWriteEndpoint = outWriteRegionMap.v;
             }
 
-<<<<<<< HEAD
-            nextLocationInfo.writeEndpoints = this.getPreferredAvailableEndpoints(nextLocationInfo.availableWriteEndpointsByLocation, nextLocationInfo.availableWriteLocations, OperationType.Write, this.defaultEndpoint);
-            nextLocationInfo.readEndpoints = this.getPreferredAvailableEndpoints(nextLocationInfo.availableReadEndpointsByLocation, nextLocationInfo.availableReadLocations, OperationType.Read, nextLocationInfo.writeEndpoints.get(0).getGatewayLocationEndpoint());
-=======
             nextLocationInfo.writeEndpoints = this.getPreferredAvailableEndpoints(nextLocationInfo.availableWriteEndpointsByLocation, nextLocationInfo.availableWriteLocations, OperationType.Write, this.defaultRegionalRoutingContext);
             nextLocationInfo.readEndpoints = this.getPreferredAvailableEndpoints(nextLocationInfo.availableReadEndpointsByLocation, nextLocationInfo.availableReadLocations, OperationType.Read, nextLocationInfo.writeEndpoints.get(0));
->>>>>>> ed5ac4b1
 
             if (nextLocationInfo.preferredLocations == null || nextLocationInfo.preferredLocations.isEmpty()) {
 
                 Utils.ValueHolder<String> regionForDefaultEndpoint = new Utils.ValueHolder<>();
 
                 // only set effective preferred locations when default endpoint doesn't map to a regional endpoint
-<<<<<<< HEAD
-                if (!Utils.tryGetValue(nextLocationInfo.regionNameByReadEndpoint, new ConsolidatedRegionalEndpoint(this.defaultEndpoint, null), regionForDefaultEndpoint)) {
-=======
                 if (!Utils.tryGetValue(nextLocationInfo.regionNameByReadEndpoint, this.defaultRegionalRoutingContext, regionForDefaultEndpoint)) {
->>>>>>> ed5ac4b1
                     nextLocationInfo.effectivePreferredLocations = nextLocationInfo.availableReadLocations;
                 }
             }
@@ -816,28 +608,16 @@
         }
     }
 
-<<<<<<< HEAD
-    private UnmodifiableList<ConsolidatedRegionalEndpoint> getPreferredAvailableEndpoints(UnmodifiableMap<String, ConsolidatedRegionalEndpoint> endpointsByLocation,
-                                                                                          UnmodifiableList<String> orderedLocations,
-                                                                                          OperationType expectedAvailableOperation,
-                                                                                          URI fallbackEndpoint) {
-        List<ConsolidatedRegionalEndpoint> endpoints = new ArrayList<>();
-=======
     private UnmodifiableList<RegionalRoutingContext> getPreferredAvailableEndpoints(UnmodifiableMap<String, RegionalRoutingContext> endpointsByLocation,
                                                                                     UnmodifiableList<String> orderedLocations,
                                                                                     OperationType expectedAvailableOperation,
                                                                                     RegionalRoutingContext fallbackRegionalRoutingContext) {
         List<RegionalRoutingContext> endpoints = new ArrayList<>();
->>>>>>> ed5ac4b1
         DatabaseAccountLocationsInfo currentLocationInfo = this.locationInfo;
         // if enableEndpointDiscovery is false, we always use the defaultEndpoint that user passed in during documentClient init
         if (this.enableEndpointDiscovery) {
             if (this.canUseMultipleWriteLocations() || expectedAvailableOperation.supports(OperationType.Read)) {
-<<<<<<< HEAD
-                List<ConsolidatedRegionalEndpoint> unavailableEndpoints = new ArrayList<>();
-=======
                 List<RegionalRoutingContext> unavailableEndpoints = new ArrayList<>();
->>>>>>> ed5ac4b1
 
                 // When client can not use multiple write locations, preferred locations list should only be used
                 // determining read endpoints order.
@@ -846,11 +626,7 @@
 
                 if (currentLocationInfo.preferredLocations != null && !currentLocationInfo.preferredLocations.isEmpty()) {
                     for (String location: currentLocationInfo.preferredLocations) {
-<<<<<<< HEAD
-                        Utils.ValueHolder<ConsolidatedRegionalEndpoint> endpoint = new Utils.ValueHolder<>();
-=======
                         Utils.ValueHolder<RegionalRoutingContext> endpoint = new Utils.ValueHolder<>();
->>>>>>> ed5ac4b1
                         if (Utils.tryGetValue(endpointsByLocation, location, endpoint)) {
                             if (this.isEndpointUnavailable(endpoint.v, expectedAvailableOperation)) {
                                 unavailableEndpoints.add(endpoint.v);
@@ -861,20 +637,12 @@
                     }
                 } else {
                     for (String location : orderedLocations) {
-<<<<<<< HEAD
-                        Utils.ValueHolder<ConsolidatedRegionalEndpoint> endpoint = Utils.ValueHolder.initialize(null);
-=======
                         Utils.ValueHolder<RegionalRoutingContext> endpoint = Utils.ValueHolder.initialize(null);
->>>>>>> ed5ac4b1
                         if (Utils.tryGetValue(endpointsByLocation, location, endpoint)) {
 
                             // if defaultEndpoint equals a regional endpoint then use
                             // whatever the fallback endpoint is
-<<<<<<< HEAD
-                            if (this.defaultEndpoint.equals(endpoint.v.getGatewayLocationEndpoint())) {
-=======
                             if (this.defaultRegionalRoutingContext.getGatewayRegionalEndpoint().equals(endpoint.v.getGatewayRegionalEndpoint())) {
->>>>>>> ed5ac4b1
                                 endpoints = new ArrayList<>();
                                 break;
                             }
@@ -889,22 +657,13 @@
                 }
 
                 if (endpoints.isEmpty()) {
-<<<<<<< HEAD
-                    endpoints.add(new ConsolidatedRegionalEndpoint(fallbackEndpoint, null));
-=======
                     endpoints.add(fallbackRegionalRoutingContext);
->>>>>>> ed5ac4b1
                 }
 
                 endpoints.addAll(unavailableEndpoints);
             } else {
                 for (String location : orderedLocations) {
-<<<<<<< HEAD
-
-                    Utils.ValueHolder<ConsolidatedRegionalEndpoint> endpoint = Utils.ValueHolder.initialize(null);
-=======
                     Utils.ValueHolder<RegionalRoutingContext> endpoint = Utils.ValueHolder.initialize(null);
->>>>>>> ed5ac4b1
                     if (!Strings.isNullOrEmpty(location) && // location is empty during manual failover
                         Utils.tryGetValue(endpointsByLocation, location, endpoint)) {
                         endpoints.add(endpoint.v);
@@ -914,27 +673,15 @@
         }
 
         if (endpoints.isEmpty()) {
-<<<<<<< HEAD
-            endpoints.add(new ConsolidatedRegionalEndpoint(fallbackEndpoint, null));
-        }
-
-=======
             endpoints.add(fallbackRegionalRoutingContext);
         }
->>>>>>> ed5ac4b1
         return new UnmodifiableList<>(endpoints);
     }
 
     private void addEndpoints(
         Iterable<DatabaseAccountLocation> gatewayDbAccountLocations,
-<<<<<<< HEAD
-        Iterable<DatabaseAccountLocation> thinClientDbAccountLocations,
-        Map<String, ConsolidatedRegionalEndpoint> endpointsByLocation,
-        Map<ConsolidatedRegionalEndpoint, String> regionByEndpoint,
-=======
         Map<String, RegionalRoutingContext> endpointsByLocation,
         Map<RegionalRoutingContext, String> regionByEndpoint,
->>>>>>> ed5ac4b1
         List<String> parsedLocations) {
 
         if (gatewayDbAccountLocations != null) {
@@ -944,17 +691,6 @@
 
                         String location = gatewayDbAccountLocation.getName().toLowerCase(Locale.ROOT);
                         URI endpoint = new URI(gatewayDbAccountLocation.getEndpoint().toLowerCase(Locale.ROOT));
-<<<<<<< HEAD
-
-                        ConsolidatedRegionalEndpoint consolidatedRegionalEndpoint = new ConsolidatedRegionalEndpoint(endpoint, null);
-
-                        if (!endpointsByLocation.containsKey(location)) {
-                            endpointsByLocation.put(location, consolidatedRegionalEndpoint);
-                        }
-
-                        if (!regionByEndpoint.containsKey(consolidatedRegionalEndpoint)) {
-                            regionByEndpoint.put(consolidatedRegionalEndpoint, location);
-=======
 
                         RegionalRoutingContext regionalRoutingContext = new RegionalRoutingContext(endpoint);
 
@@ -964,22 +700,14 @@
 
                         if (!regionByEndpoint.containsKey(regionalRoutingContext)) {
                             regionByEndpoint.put(regionalRoutingContext, location);
->>>>>>> ed5ac4b1
                         }
 
                         parsedLocations.add(gatewayDbAccountLocation.getName());
                     } catch (Exception e) {
-<<<<<<< HEAD
-                        logger.warn("GetAvailableEndpointsByLocation() - skipping add for location = [{}] as its location name is either empty or endpoint is malformed [{}]",
-                            gatewayDbAccountLocation.getName(),
-                            gatewayDbAccountLocation.getEndpoint());
-=======
-
                         logger.warn("Skipping add for location = [{}] and endpoint = [{}] due to exception [{}]",
                             gatewayDbAccountLocation.getName(),
                             gatewayDbAccountLocation.getEndpoint(),
                             e.getMessage());
->>>>>>> ed5ac4b1
                     }
                 }
             }
@@ -995,52 +723,10 @@
 
         addEndpoints(gatewayLocations, endpointsByLocation, regionByEndpoint, parsedLocations);
 
-<<<<<<< HEAD
-        if (thinClientDbAccountLocations != null) {
-            for (DatabaseAccountLocation thinClientDbAccountLocation: thinClientDbAccountLocations) {
-                if (!Strings.isNullOrEmpty(thinClientDbAccountLocation.getName())) {
-                    try {
-                        String location = thinClientDbAccountLocation.getName().toLowerCase(Locale.ROOT);
-                        URI endpoint = new URI(thinClientDbAccountLocation.getEndpoint().toLowerCase(Locale.ROOT));
-
-                        ConsolidatedRegionalEndpoint consolidatedRegionalEndpoint = endpointsByLocation.get(location);
-
-                        if (consolidatedRegionalEndpoint == null) {
-                            throw new IllegalStateException(String.format("Gateway location endpoint doesn't exist while thin client location endpoint exists for location %s", location));
-                        }
-
-                        consolidatedRegionalEndpoint.thinClientLocationEndpoint = endpoint;
-
-                    } catch (Exception e) {
-                        logger.warn("GetAvailableEndpointsByLocation() - skipping add for location = [{}] as its location name is either empty or endpoint is malformed [{}]",
-                            thinClientDbAccountLocation.getName(),
-                            thinClientDbAccountLocation.getEndpoint());
-                    }
-                }
-            }
-        }
-    }
-
-    private UnmodifiableMap<String, ConsolidatedRegionalEndpoint> getEndpointsByLocation(Iterable<DatabaseAccountLocation> gatewayLocations,
-                                                                                         Iterable<DatabaseAccountLocation> thinClientLocations,
-                                                                                         Utils.ValueHolder<UnmodifiableList<String>> orderedLocations,
-                                                                                         Utils.ValueHolder<UnmodifiableMap<ConsolidatedRegionalEndpoint, String>> regionMap) {
-        Map<String, ConsolidatedRegionalEndpoint> endpointsByLocation = new CaseInsensitiveMap<>();
-        Map<ConsolidatedRegionalEndpoint, String> regionByEndpoint = new CaseInsensitiveMap<>();
-        List<String> parsedLocations = new ArrayList<>();
-
-        addEndpoints(gatewayLocations, thinClientLocations, endpointsByLocation, regionByEndpoint, parsedLocations);
-
-        orderedLocations.v = new UnmodifiableList<>(parsedLocations);
-        regionMap.v = (UnmodifiableMap<ConsolidatedRegionalEndpoint, String>) UnmodifiableMap.unmodifiableMap(regionByEndpoint);
-
-        return (UnmodifiableMap<String, ConsolidatedRegionalEndpoint>) UnmodifiableMap.unmodifiableMap(endpointsByLocation);
-=======
         orderedLocations.v = new UnmodifiableList<>(parsedLocations);
         regionMap.v = (UnmodifiableMap<RegionalRoutingContext, String>) UnmodifiableMap.unmodifiableMap(regionByEndpoint);
 
         return (UnmodifiableMap<String, RegionalRoutingContext>) UnmodifiableMap.unmodifiableMap(endpointsByLocation);
->>>>>>> ed5ac4b1
     }
 
     public boolean canUseMultipleWriteLocations() {
@@ -1115,81 +801,25 @@
         return excludedRegionsSupplier != null && excludedRegionsSupplier.get() != null;
     }
 
-    public static class ConsolidatedRegionalEndpoint {
-        private final URI gatewayLocationEndpoint;
-        private URI thinClientLocationEndpoint;
-
-        public ConsolidatedRegionalEndpoint(URI gatewayLocationEndpoint, URI thinClientLocationEndpoint) {
-            this.gatewayLocationEndpoint = gatewayLocationEndpoint;
-            this.thinClientLocationEndpoint = thinClientLocationEndpoint;
-        }
-
-        public URI getGatewayLocationEndpoint() {
-            return this.gatewayLocationEndpoint;
-        }
-
-        public URI getThinClientLocationEndpoint() {
-            return this.thinClientLocationEndpoint;
-        }
-
-        @Override
-        public boolean equals(Object o) {
-            if (this == o) return true;
-            if (o == null || getClass() != o.getClass()) return false;
-            ConsolidatedRegionalEndpoint that = (ConsolidatedRegionalEndpoint) o;
-            return this.gatewayLocationEndpoint.equals(that.gatewayLocationEndpoint);
-        }
-
-        @Override
-        public int hashCode() {
-            return Objects.hash(this.gatewayLocationEndpoint);
-        }
-    }
-
     static class DatabaseAccountLocationsInfo {
-<<<<<<< HEAD
-        private UnmodifiableList<ConsolidatedRegionalEndpoint> writeEndpoints;
-        private UnmodifiableList<ConsolidatedRegionalEndpoint> readEndpoints;
-=======
         private UnmodifiableList<RegionalRoutingContext> writeEndpoints;
         private UnmodifiableList<RegionalRoutingContext> readEndpoints;
->>>>>>> ed5ac4b1
         private UnmodifiableList<String> preferredLocations;
         private UnmodifiableList<String> effectivePreferredLocations;
         // lower-case region
         private UnmodifiableList<String> availableWriteLocations;
         // lower-case region
         private UnmodifiableList<String> availableReadLocations;
-<<<<<<< HEAD
-        private UnmodifiableMap<String, ConsolidatedRegionalEndpoint> availableWriteEndpointsByLocation;
-        private UnmodifiableMap<String, ConsolidatedRegionalEndpoint> availableReadEndpointsByLocation;
-        private UnmodifiableMap<ConsolidatedRegionalEndpoint, String> regionNameByWriteEndpoint;
-        private UnmodifiableMap<ConsolidatedRegionalEndpoint, String> regionNameByReadEndpoint;
-=======
         private UnmodifiableMap<String, RegionalRoutingContext> availableWriteEndpointsByLocation;
         private UnmodifiableMap<String, RegionalRoutingContext> availableReadEndpointsByLocation;
         private UnmodifiableMap<RegionalRoutingContext, String> regionNameByWriteEndpoint;
         private UnmodifiableMap<RegionalRoutingContext, String> regionNameByReadEndpoint;
->>>>>>> ed5ac4b1
 
         public DatabaseAccountLocationsInfo(List<String> preferredLocations,
                                             URI defaultEndpoint) {
             this.preferredLocations = new UnmodifiableList<>(preferredLocations.stream().map(loc -> loc.toLowerCase(Locale.ROOT)).collect(Collectors.toList()));
             this.effectivePreferredLocations = new UnmodifiableList<>(Collections.emptyList());
             this.availableWriteEndpointsByLocation
-<<<<<<< HEAD
-                = (UnmodifiableMap<String, ConsolidatedRegionalEndpoint>) UnmodifiableMap.<String, ConsolidatedRegionalEndpoint>unmodifiableMap(new CaseInsensitiveMap<>());
-            this.availableReadEndpointsByLocation
-                = (UnmodifiableMap<String, ConsolidatedRegionalEndpoint>) UnmodifiableMap.<String, ConsolidatedRegionalEndpoint>unmodifiableMap(new CaseInsensitiveMap<>());
-            this.regionNameByWriteEndpoint
-                = (UnmodifiableMap<ConsolidatedRegionalEndpoint, String>) UnmodifiableMap.<ConsolidatedRegionalEndpoint, String>unmodifiableMap(new CaseInsensitiveMap<>());
-            this.regionNameByReadEndpoint
-                = (UnmodifiableMap<ConsolidatedRegionalEndpoint, String>) UnmodifiableMap.<ConsolidatedRegionalEndpoint, String>unmodifiableMap(new CaseInsensitiveMap<>());
-            this.availableReadLocations = new UnmodifiableList<>(Collections.emptyList());
-            this.availableWriteLocations = new UnmodifiableList<>(Collections.emptyList());
-            this.readEndpoints = new UnmodifiableList<>(Collections.singletonList(new ConsolidatedRegionalEndpoint(defaultEndpoint, null)));
-            this.writeEndpoints = new UnmodifiableList<>(Collections.singletonList(new ConsolidatedRegionalEndpoint(defaultEndpoint, null)));
-=======
                 = (UnmodifiableMap<String, RegionalRoutingContext>) UnmodifiableMap.<String, RegionalRoutingContext>unmodifiableMap(new CaseInsensitiveMap<>());
             this.availableReadEndpointsByLocation
                 = (UnmodifiableMap<String, RegionalRoutingContext>) UnmodifiableMap.<String, RegionalRoutingContext>unmodifiableMap(new CaseInsensitiveMap<>());
@@ -1201,7 +831,6 @@
             this.availableWriteLocations = new UnmodifiableList<>(Collections.emptyList());
             this.readEndpoints = new UnmodifiableList<>(Collections.singletonList(new RegionalRoutingContext(defaultEndpoint)));
             this.writeEndpoints = new UnmodifiableList<>(Collections.singletonList(new RegionalRoutingContext(defaultEndpoint)));
->>>>>>> ed5ac4b1
         }
 
         public DatabaseAccountLocationsInfo(DatabaseAccountLocationsInfo other) {
