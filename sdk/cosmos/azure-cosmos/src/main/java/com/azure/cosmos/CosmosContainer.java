// Copyright (c) Microsoft Corporation. All rights reserved.
// Licensed under the MIT License.

package com.azure.cosmos;

import com.azure.cosmos.implementation.models.CosmosItemResponseImpl;
import com.azure.cosmos.models.CosmosAsyncItemResponse;
import com.azure.cosmos.models.CosmosContainerProperties;
import com.azure.cosmos.models.CosmosContainerRequestOptions;
import com.azure.cosmos.models.CosmosContainerResponse;
import com.azure.cosmos.models.CosmosItemRequestOptions;
import com.azure.cosmos.models.CosmosItemResponse;
import com.azure.cosmos.models.FeedOptions;
import com.azure.cosmos.models.PartitionKey;
import com.azure.cosmos.models.SqlQuerySpec;
import com.azure.cosmos.models.ThroughputProperties;
import com.azure.cosmos.models.ThroughputResponse;
import com.azure.cosmos.util.CosmosPagedFlux;
import com.azure.cosmos.util.CosmosPagedIterable;
import com.azure.cosmos.util.UtilBridgeInternal;
import reactor.core.Exceptions;
import reactor.core.publisher.Mono;

/**
 * Provides synchronous methods for reading, deleting, and replacing existing Containers
 * Provides methods for interacting with child resources (Items, Scripts, Conflicts)
 */
public class CosmosContainer {

    final CosmosAsyncContainer asyncContainer;
    private final CosmosDatabase database;
    private final String id;
    private CosmosScripts scripts;

    /**
     * Instantiates a new Cosmos sync container.
     *
     * @param id the container id.
     * @param database the database.
     * @param container the container.
     */
    CosmosContainer(String id, CosmosDatabase database, CosmosAsyncContainer container) {
        this.id = id;
        this.database = database;
        this.asyncContainer = container;
    }

    /**
     * Gets the current container id.
     *
     * @return the container id.
     */
    public String getId() {
        return id;
    }

    /**
     * Reads the current container.
     *
     * @return the Cosmos container response with the read container.
     */
    public CosmosContainerResponse read() {
        return database.mapContainerResponseAndBlock(this.asyncContainer.read());
    }

    /**
     * Reads the current container while specifying additional options such as If-Match.
     *
     * @param options the options.
     * @return the Cosmos container response.
     */
    public CosmosContainerResponse read(CosmosContainerRequestOptions options) {
        return database.mapContainerResponseAndBlock(this.asyncContainer.read(options));
    }

    /**
     * Deletes the current Cosmos container while specifying additional options such as If-Match.
     *
     * @param options the options.
     * @return the cosmos container response.
     */
    public CosmosContainerResponse delete(CosmosContainerRequestOptions options) {
        return database.mapContainerResponseAndBlock(this.asyncContainer.delete(options));
    }

    /**
     * Deletes the current cosmos container.
     *
     * @return the cosmos container response.
     */
    public CosmosContainerResponse delete() {
        return database.mapContainerResponseAndBlock(this.asyncContainer.delete());
    }

    /**
     * Replaces the current container properties.
     *
     * @param containerProperties the container properties.
     * @return the cosmos container response.
     */
    public CosmosContainerResponse replace(CosmosContainerProperties containerProperties) {
        return database.mapContainerResponseAndBlock(this.asyncContainer.replace(containerProperties));
    }

    /**
     * Replaces the current container properties while specifying additional options such as If-Match.
     *
     * @param containerProperties the container properties.
     * @param options the options.
     * @return the cosmos container response.
     */
    public CosmosContainerResponse replace(CosmosContainerProperties containerProperties,
                                           CosmosContainerRequestOptions options) {
        return database.mapContainerResponseAndBlock(this.asyncContainer.replace(containerProperties, options));
    }

    /**
     * Sets the throughput for the current container.
     *
     * @param throughputProperties the throughput properties.
     * @return the throughput response.
     */
    public ThroughputResponse replaceThroughput(ThroughputProperties throughputProperties) {
        return database.throughputResponseToBlock(this.asyncContainer.replaceThroughput(throughputProperties));
    }

    /**
     * Gets the throughput for the current container.
     *
     * @return the throughput response.
     */
    public ThroughputResponse readThroughput() {
        return database.throughputResponseToBlock(this.asyncContainer.readThroughput());
    }

    /* Cosmos item operations */

    /**
     * Creates a new item synchronously and returns its respective Cosmos item response.
     *
     * @param <T> the type parameter
     * @param item the item
     * @return the Cosmos sync item response
     */
    public <T> CosmosItemResponse<T> createItem(T item) {
        return this.mapItemResponseAndBlock(this.asyncContainer.createItem(item));
    }

    /**
     * Creates a new item synchronously and returns its respective Cosmos item response
     * while specifying additional options.
     *
     * @param <T> the type parameter.
     * @param item the item.
     * @param partitionKey the partition key.
     * @param options the options.
     * @return the Cosmos sync item response.
     */
    public <T> CosmosItemResponse<T> createItem(T item,
                                                PartitionKey partitionKey,
                                                CosmosItemRequestOptions options) {
        return this.mapItemResponseAndBlock(this.asyncContainer.createItem(item, partitionKey, options));
    }

    /**
     * Creates a new item synchronously and returns its respective Cosmos item response
     * while specifying additional options.
     * <p>
     * The partition key value will be automatically extracted from the item's content.
     *
     * @param <T> the type parameter.
     * @param item the item.
     * @param options the options.
     * @return the cosmos item response.
     */

    public <T> CosmosItemResponse<T> createItem(T item, CosmosItemRequestOptions options) {
        return this.mapItemResponseAndBlock(this.asyncContainer.createItem(item, options));
    }

    /**
     * Upserts an Cosmos item in the current container.
     *
     * @param <T> the type parameter.
     * @param item the item.
     * @return the Cosmos sync item response.
     */
    public <T> CosmosItemResponse<T> upsertItem(T item) {
        return this.mapItemResponseAndBlock(this.asyncContainer.upsertItem(item));
    }

    /**
     * Upserts a item Cosmos sync item while specifying additional options.
     *
     * @param <T> the type parameter.
     * @param item the item.
     * @param options the options.
     * @return the Cosmos sync item response.
     */
    public <T> CosmosItemResponse<T> upsertItem(T item, CosmosItemRequestOptions options) {
        return this.mapItemResponseAndBlock(this.asyncContainer.upsertItem(item, options));
    }

    /**
     * Maps item response and block cosmos sync item response.
     *
     * @param itemMono the item mono.
     * @return the cosmos sync item response.
     */
    <T> CosmosItemResponse<T> mapItemResponseAndBlock(Mono<CosmosAsyncItemResponse<T>> itemMono) {
        try {
            return itemMono.map(CosmosItemResponseImpl::fromAsyncResponse).block();
        } catch (Exception ex) {
            final Throwable throwable = Exceptions.unwrap(ex);
            if (throwable instanceof CosmosException) {
                throw (CosmosException) throwable;
            } else {
                throw ex;
            }
        }
    }

    private CosmosItemResponse<Object> mapDeleteItemResponseAndBlock(Mono<CosmosAsyncItemResponse<Object>> deleteItemMono) {
        try {
            return deleteItemMono.map(CosmosItemResponseImpl::fromAsyncResponse).block();
        } catch (Exception ex) {
            final Throwable throwable = Exceptions.unwrap(ex);
            if (throwable instanceof CosmosException) {
                throw (CosmosException) throwable;
            } else {
                throw ex;
            }
        }
    }

    /**
     * Read all items as {@link CosmosPagedIterable} in the current container.
     *
     * @param <T> the type parameter.
     * @param options the options.
     * @param classType the classType.
     * @return the {@link CosmosPagedIterable}.
     */
    <T> CosmosPagedIterable<T> readAllItems(FeedOptions options, Class<T> classType) {
        return getCosmosPagedIterable(this.asyncContainer.readAllItems(options, classType));
    }

    /**
     * Query items in the current container returning the results as {@link CosmosPagedIterable}.
     *
     * @param <T> the type parameter.
     * @param query the query.
     * @param options the options.
     * @param classType the class type.
     * @return the {@link CosmosPagedIterable}.
     */
    public <T> CosmosPagedIterable<T> queryItems(String query, FeedOptions options, Class<T> classType) {
        return getCosmosPagedIterable(this.asyncContainer.queryItems(query, options, classType));
    }

    /**
     * Query items in the current container returning the results as {@link CosmosPagedIterable}.
     *
     * @param <T> the type parameter.
     * @param querySpec the query spec.
     * @param options the options.
     * @param classType the class type.
     * @return the {@link CosmosPagedIterable}.
     */
    public <T> CosmosPagedIterable<T> queryItems(SqlQuerySpec querySpec, FeedOptions options, Class<T> classType) {
        return getCosmosPagedIterable(this.asyncContainer.queryItems(querySpec, options, classType));
    }

    /**
     * Reads an item in the current container.
     *
     * @param <T> the type parameter.
     * @param itemId the item id.
     * @param partitionKey the partition key.
     * @param itemType the class type of item.
     * @return the Cosmos sync item response.
     */
    public <T> CosmosItemResponse<T> readItem(String itemId, PartitionKey partitionKey, Class<T> itemType) {
        return this.mapItemResponseAndBlock(asyncContainer.readItem(itemId,
                                                                    partitionKey,
                                                                    new CosmosItemRequestOptions(),
                                                                    itemType));
    }

    /**
     * Reads an item in the current container while specifying additional options.
     *
     * @param <T> the type parameter.
     * @param itemId the item id.
     * @param partitionKey the partition key.
     * @param options the options.
     * @param itemType the class type of item.
     * @return the Cosmos sync item response.
     */
    public <T> CosmosItemResponse<T> readItem(
        String itemId, PartitionKey partitionKey,
        CosmosItemRequestOptions options, Class<T> itemType) {
        return this.mapItemResponseAndBlock(asyncContainer.readItem(itemId, partitionKey, options, itemType));
    }

    /**
     * Replaces an item in the current container.
     *
     * @param <T> the type parameter.
     * @param item the item.
     * @param itemId the item id.
     * @param partitionKey the partition key.
     * @param options the options.
     * @return the Cosmos sync item response.
     */
    public <T> CosmosItemResponse<T> replaceItem(T item,
                                             String itemId,
                                             PartitionKey partitionKey,
                                             CosmosItemRequestOptions options) {
        return this.mapItemResponseAndBlock(asyncContainer.replaceItem(item, itemId, partitionKey, options));
    }

    /**
     * Deletes an item in the current container.
     *
     * @param itemId the item id.
     * @param partitionKey the partition key.
     * @param options the options.
     * @return the Cosmos sync item response.
     */
    public CosmosItemResponse<Object> deleteItem(String itemId, PartitionKey partitionKey,
                                            CosmosItemRequestOptions options) {
        return  this.mapDeleteItemResponseAndBlock(asyncContainer.deleteItem(itemId, partitionKey, options));
    }

    /**
     * Gets the Cosmos scripts using the current container as context.
     *
     * @return the Cosmos sync scripts.
     */
    public CosmosScripts getScripts() {
        if (this.scripts == null) {
            this.scripts = new CosmosScripts(this, asyncContainer.getScripts());
        }
        return this.scripts;
    }

    // TODO: should make partitionkey public in CosmosAsyncItem and fix the below call

<<<<<<< HEAD
=======
    /**
     * Convert a {@link CosmosAsyncItemResponse} to a Cosmos sync item response.
     *
     * @param response the Cosmos item response.
     * @return the Cosmos sync item response.
     */
    private <T> CosmosItemResponse<T> convertResponse(CosmosAsyncItemResponse<T> response) {
        return ModelBridgeInternal.<T>createCosmosItemResponse(response);
    }

>>>>>>> 2db931ca
    private <T> CosmosPagedIterable<T> getCosmosPagedIterable(CosmosPagedFlux<T> cosmosPagedFlux) {
        return UtilBridgeInternal.createCosmosPagedIterable(cosmosPagedFlux);
    }

}<|MERGE_RESOLUTION|>--- conflicted
+++ resolved
@@ -347,19 +347,6 @@
 
     // TODO: should make partitionkey public in CosmosAsyncItem and fix the below call
 
-<<<<<<< HEAD
-=======
-    /**
-     * Convert a {@link CosmosAsyncItemResponse} to a Cosmos sync item response.
-     *
-     * @param response the Cosmos item response.
-     * @return the Cosmos sync item response.
-     */
-    private <T> CosmosItemResponse<T> convertResponse(CosmosAsyncItemResponse<T> response) {
-        return ModelBridgeInternal.<T>createCosmosItemResponse(response);
-    }
-
->>>>>>> 2db931ca
     private <T> CosmosPagedIterable<T> getCosmosPagedIterable(CosmosPagedFlux<T> cosmosPagedFlux) {
         return UtilBridgeInternal.createCosmosPagedIterable(cosmosPagedFlux);
     }
