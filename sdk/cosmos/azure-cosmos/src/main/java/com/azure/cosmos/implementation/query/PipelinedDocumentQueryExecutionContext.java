--- conflicted
+++ resolved
@@ -53,11 +53,6 @@
             createBaseComponentFunction = (continuationToken, documentQueryParams) -> {
                 CosmosQueryRequestOptions orderByCosmosQueryRequestOptions =
                     qryOptAccessor.clone(requestOptions);
-<<<<<<< HEAD
-=======
-                ModelBridgeInternal.setQueryRequestOptionsContinuationToken(orderByCosmosQueryRequestOptions, continuationToken);
-                qryOptAccessor.getImpl(orderByCosmosQueryRequestOptions).setCustomSerializer(null);
->>>>>>> 49743ea6
 
                 if (queryInfo.hasNonStreamingOrderBy()) {
                     qryOptAccessor.getImpl(orderByCosmosQueryRequestOptions).setItemFactoryMethod(null);
