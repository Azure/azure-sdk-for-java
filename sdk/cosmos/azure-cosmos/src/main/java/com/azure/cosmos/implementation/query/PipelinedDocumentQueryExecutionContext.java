// Copyright (c) Microsoft Corporation. All rights reserved.
// Licensed under the MIT License.
package com.azure.cosmos.implementation.query;

import com.azure.cosmos.CosmosItemSerializer;
import com.azure.cosmos.implementation.DiagnosticsClientContext;
import com.azure.cosmos.implementation.DocumentCollection;
import com.azure.cosmos.implementation.ImplementationBridgeHelpers;
import com.azure.cosmos.implementation.Document;
import com.azure.cosmos.implementation.ObjectNodeMap;
import com.azure.cosmos.models.CosmosQueryRequestOptions;
import com.azure.cosmos.models.FeedResponse;
import com.azure.cosmos.models.ModelBridgeInternal;
import reactor.core.publisher.Flux;

import java.util.function.BiFunction;

/**
 * While this class is public, but it is not part of our published public APIs.
 * This is meant to be internally used only by our sdk.
 */
public class PipelinedDocumentQueryExecutionContext<T>
    extends PipelinedQueryExecutionContextBase<T> {

    private static final ImplementationBridgeHelpers.CosmosQueryRequestOptionsHelper.CosmosQueryRequestOptionsAccessor qryOptAccessor =
        ImplementationBridgeHelpers.CosmosQueryRequestOptionsHelper.getCosmosQueryRequestOptionsAccessor();

    private final IDocumentQueryExecutionComponent<Document> component;

    private PipelinedDocumentQueryExecutionContext(
        IDocumentQueryExecutionComponent<Document> pipelinedComponent,
        int actualPageSize,
        QueryInfo queryInfo,
        CosmosItemSerializer itemSerializer,
        Class<T> classOfT) {

        super(actualPageSize, queryInfo, itemSerializer, classOfT);

        this.component = pipelinedComponent;
    }

    private static BiFunction<String, PipelinedDocumentQueryParams<Document>, Flux<IDocumentQueryExecutionComponent<Document>>> createBaseComponentFunction(
        DiagnosticsClientContext diagnosticsClientContext,
        IDocumentQueryClient client,
        PipelinedDocumentQueryParams<Document> initParams,
        DocumentCollection collection) {

        QueryInfo queryInfo = initParams.getQueryInfo();
        CosmosQueryRequestOptions requestOptions = initParams.getCosmosQueryRequestOptions();
        BiFunction<String, PipelinedDocumentQueryParams<Document>, Flux<IDocumentQueryExecutionComponent<Document>>> createBaseComponentFunction;

        if (queryInfo.hasOrderBy()) {
            createBaseComponentFunction = (continuationToken, documentQueryParams) -> {
                CosmosQueryRequestOptions orderByCosmosQueryRequestOptions =
                    qryOptAccessor.clone(requestOptions);
<<<<<<< HEAD
=======
                ModelBridgeInternal.setQueryRequestOptionsContinuationToken(orderByCosmosQueryRequestOptions, continuationToken);
                qryOptAccessor.getImpl(orderByCosmosQueryRequestOptions).setCustomItemSerializer(null);
>>>>>>> 39cb79f7

                if (queryInfo.hasNonStreamingOrderBy()) {
                    qryOptAccessor.getImpl(orderByCosmosQueryRequestOptions).setItemFactoryMethod(null);
                    documentQueryParams.setCosmosQueryRequestOptions(orderByCosmosQueryRequestOptions);
                    return NonStreamingOrderByDocumentQueryExecutionContext.createAsync(diagnosticsClientContext, client, documentQueryParams, collection, 1000);
                } else {
                    ModelBridgeInternal.setQueryRequestOptionsContinuationToken(orderByCosmosQueryRequestOptions, continuationToken);
                    qryOptAccessor.getImpl(orderByCosmosQueryRequestOptions).setItemFactoryMethod(null);
                    documentQueryParams.setCosmosQueryRequestOptions(orderByCosmosQueryRequestOptions);
                    return OrderByDocumentQueryExecutionContext.createAsync(diagnosticsClientContext, client, documentQueryParams, collection);
                }
            };
        } else {

            createBaseComponentFunction = (continuationToken, documentQueryParams) -> {
                CosmosQueryRequestOptions parallelCosmosQueryRequestOptions =
                    qryOptAccessor.clone(requestOptions);
                qryOptAccessor.getImpl(parallelCosmosQueryRequestOptions).setCustomItemSerializer(null);
                ModelBridgeInternal.setQueryRequestOptionsContinuationToken(parallelCosmosQueryRequestOptions, continuationToken);

                documentQueryParams.setCosmosQueryRequestOptions(parallelCosmosQueryRequestOptions);

                return ParallelDocumentQueryExecutionContext.createAsync(diagnosticsClientContext, client, documentQueryParams, collection);
            };
        }

        BiFunction<String, PipelinedDocumentQueryParams<Document>, Flux<IDocumentQueryExecutionComponent<Document>>> createAggregateComponentFunction;
        if (queryInfo.hasAggregates() && !queryInfo.hasGroupBy()) {
            createAggregateComponentFunction =
                (continuationToken, documentQueryParams) ->
                    AggregateDocumentQueryExecutionContext.createAsync(createBaseComponentFunction,
                        queryInfo.getAggregates(),
                        queryInfo.getGroupByAliasToAggregateType(),
                        queryInfo.getGroupByAliases(),
                        queryInfo.hasSelectValue(),
                        continuationToken,
                        documentQueryParams);
        } else {
            createAggregateComponentFunction = createBaseComponentFunction;
        }

        return createAggregateComponentFunction;
    }

    private static
        BiFunction<String, PipelinedDocumentQueryParams<Document>, Flux<IDocumentQueryExecutionComponent<Document>>>
        createDistinctPipelineComponentFunction(
            BiFunction<String, PipelinedDocumentQueryParams<Document>, Flux<IDocumentQueryExecutionComponent<Document>>>
                createBaseComponent,
            QueryInfo queryInfo) {

        if (queryInfo.hasDistinct()) {
            return
                (continuationToken, documentQueryParams) ->
                    DistinctDocumentQueryExecutionContext.createAsync(createBaseComponent,
                        queryInfo.getDistinctQueryType(),
                        continuationToken,
                        documentQueryParams);
        }
        return createBaseComponent;
    }

    private static BiFunction<String, PipelinedDocumentQueryParams<Document>, Flux<IDocumentQueryExecutionComponent<Document>>> createPipelineComponentFunction(
        DiagnosticsClientContext diagnosticsClientContext,
        IDocumentQueryClient client,
        PipelinedDocumentQueryParams<Document> initParams,
        DocumentCollection collection) {

        BiFunction<String, PipelinedDocumentQueryParams<Document>, Flux<IDocumentQueryExecutionComponent<Document>>> createBaseComponentFunction = createBaseComponentFunction(
            diagnosticsClientContext, client, initParams, collection);
        BiFunction<String, PipelinedDocumentQueryParams<Document>, Flux<IDocumentQueryExecutionComponent<Document>>> createDistinctComponentFunction;

        QueryInfo queryInfo = initParams.getQueryInfo();

        createDistinctComponentFunction = createDistinctPipelineComponentFunction(
            createBaseComponentFunction,
            queryInfo);

        BiFunction<String, PipelinedDocumentQueryParams<Document>, Flux<IDocumentQueryExecutionComponent<Document>>> createGroupByComponentFunction;
        if (queryInfo.hasGroupBy()) {
            createGroupByComponentFunction =
                (continuationToken, documentQueryParams) ->
                    GroupByDocumentQueryExecutionContext.createAsync(createDistinctComponentFunction,
                        continuationToken,
                        queryInfo.getGroupByAliasToAggregateType(),
                        queryInfo.getGroupByAliases(),
                        queryInfo.hasSelectValue(),
                        documentQueryParams);
        } else{
            createGroupByComponentFunction = createDistinctComponentFunction;
        }

        BiFunction<String, PipelinedDocumentQueryParams<Document>, Flux<IDocumentQueryExecutionComponent<Document>>>
            commonPipeLineComponent = createCommonPipelineComponentFunction(
                createGroupByComponentFunction,
                queryInfo
            );

        if (queryInfo.hasDCount()) {
            return (continuationToken, documentQueryParams) -> DCountDocumentQueryExecutionContext.createAsync(commonPipeLineComponent,
                queryInfo,
                continuationToken,
                documentQueryParams);
        } else {
            return commonPipeLineComponent;
        }
    }

    protected static <T> Flux<PipelinedQueryExecutionContextBase<T>> createAsyncCore(
        DiagnosticsClientContext diagnosticsClientContext,
        IDocumentQueryClient client,
        PipelinedDocumentQueryParams<T> initParams,
        int pageSize,
        CosmosItemSerializer itemSerializer,
        Class<T> classOfT,
        DocumentCollection collection) {

        // Use nested callback pattern to unwrap the continuation token and query params at each level.
        BiFunction<String, PipelinedDocumentQueryParams<Document>, Flux<IDocumentQueryExecutionComponent<Document>>> createPipelineComponentFunction =
            createPipelineComponentFunction(diagnosticsClientContext, client, initParams.convertGenericType(Document.class), collection);

        QueryInfo queryInfo = initParams.getQueryInfo();
        CosmosQueryRequestOptions cosmosQueryRequestOptions = initParams.getCosmosQueryRequestOptions();

        return createPipelineComponentFunction
            .apply(
                ModelBridgeInternal.getRequestContinuationFromQueryRequestOptions(cosmosQueryRequestOptions),
                initParams.convertGenericType(Document.class))
            .map(c -> new PipelinedDocumentQueryExecutionContext<>(
                c, pageSize, queryInfo, itemSerializer, classOfT));
    }

    @Override
    public Flux<FeedResponse<T>> executeAsync() {
        return this
            .component
            .drainAsync(this.actualPageSize)
            .map(documentFeedResponse -> ImplementationBridgeHelpers
                .FeedResponseHelper
                .getFeedResponseAccessor().convertGenericType(
                    documentFeedResponse,
                    (document) -> this.itemSerializer.deserialize(new ObjectNodeMap(document.getPropertyBag()), this.classOfT)
                )
            );
    }
}<|MERGE_RESOLUTION|>--- conflicted
+++ resolved
@@ -53,12 +53,6 @@
             createBaseComponentFunction = (continuationToken, documentQueryParams) -> {
                 CosmosQueryRequestOptions orderByCosmosQueryRequestOptions =
                     qryOptAccessor.clone(requestOptions);
-<<<<<<< HEAD
-=======
-                ModelBridgeInternal.setQueryRequestOptionsContinuationToken(orderByCosmosQueryRequestOptions, continuationToken);
-                qryOptAccessor.getImpl(orderByCosmosQueryRequestOptions).setCustomItemSerializer(null);
->>>>>>> 39cb79f7
-
                 if (queryInfo.hasNonStreamingOrderBy()) {
                     qryOptAccessor.getImpl(orderByCosmosQueryRequestOptions).setItemFactoryMethod(null);
                     documentQueryParams.setCosmosQueryRequestOptions(orderByCosmosQueryRequestOptions);
