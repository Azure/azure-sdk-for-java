// Copyright (c) Microsoft Corporation. All rights reserved.
// Licensed under the MIT License.
package com.azure.cosmos.implementation.query;

<<<<<<< HEAD
import com.azure.cosmos.models.QueryRequestOptions;
=======
import com.azure.cosmos.models.CosmosQueryRequestOptions;
>>>>>>> 72d53830
import com.azure.cosmos.models.FeedResponse;
import com.azure.cosmos.models.ModelBridgeInternal;
import com.azure.cosmos.implementation.Resource;
import com.azure.cosmos.models.SqlQuerySpec;
import com.azure.cosmos.implementation.PartitionKeyRange;
import com.azure.cosmos.implementation.ResourceType;
import com.azure.cosmos.implementation.Utils;
import reactor.core.publisher.Flux;

import java.util.List;
import java.util.Map;
import java.util.UUID;
import java.util.function.Function;

/**
 * While this class is public, but it is not part of our published public APIs.
 * This is meant to be internally used only by our sdk.
 */
public class PipelinedDocumentQueryExecutionContext<T extends Resource> implements IDocumentQueryExecutionContext<T> {

    private IDocumentQueryExecutionComponent<T> component;
    private int actualPageSize;
    private UUID correlatedActivityId;
    private QueryInfo queryInfo;

    private PipelinedDocumentQueryExecutionContext(IDocumentQueryExecutionComponent<T> component, int actualPageSize,
            UUID correlatedActivityId, QueryInfo queryInfo) {
        this.component = component;
        this.actualPageSize = actualPageSize;
        this.correlatedActivityId = correlatedActivityId;
        this.queryInfo = queryInfo;

        // this.executeNextSchedulingMetrics = new SchedulingStopwatch();
        // this.executeNextSchedulingMetrics.Ready();

        // DefaultTrace.TraceVerbose(string.Format(
        // CultureInfo.InvariantCulture,
        // "{0} Pipelined~Context, actual page size: {1}",
        // DateTime.UtcNow.ToString("o", CultureInfo.InvariantCulture),
        // this.actualPageSize));
    }

    public static <T extends Resource> Flux<PipelinedDocumentQueryExecutionContext<T>> createAsync(
<<<<<<< HEAD
            IDocumentQueryClient client, ResourceType resourceTypeEnum, Class<T> resourceType, SqlQuerySpec expression,
            QueryRequestOptions queryRequestOptions, String resourceLink, String collectionRid,
            PartitionedQueryExecutionInfo partitionedQueryExecutionInfo, List<PartitionKeyRange> targetRanges,
            int initialPageSize, boolean isContinuationExpected, boolean getLazyFeedResponse,
            UUID correlatedActivityId) {
=======
        IDocumentQueryClient client, ResourceType resourceTypeEnum, Class<T> resourceType, SqlQuerySpec expression,
        CosmosQueryRequestOptions cosmosQueryRequestOptions, String resourceLink, String collectionRid,
        PartitionedQueryExecutionInfo partitionedQueryExecutionInfo, List<PartitionKeyRange> targetRanges,
        int initialPageSize, boolean isContinuationExpected, boolean getLazyFeedResponse,
        UUID correlatedActivityId) {
>>>>>>> 72d53830
        // Use nested callback pattern to unwrap the continuation token at each level.
        Function<String, Flux<IDocumentQueryExecutionComponent<T>>> createBaseComponentFunction;

        QueryInfo queryInfo = partitionedQueryExecutionInfo.getQueryInfo();

        if (queryInfo.hasOrderBy()) {
            createBaseComponentFunction = (continuationToken) -> {
<<<<<<< HEAD
                QueryRequestOptions orderByQueryRequestOptions = ModelBridgeInternal.createQueryRequestOptions(queryRequestOptions);
                ModelBridgeInternal.setQueryRequestOptionsContinuationToken(orderByQueryRequestOptions, continuationToken);
                return OrderByDocumentQueryExecutionContext.createAsync(client, resourceTypeEnum, resourceType,
                        expression, orderByQueryRequestOptions, resourceLink, collectionRid, partitionedQueryExecutionInfo,
=======
                CosmosQueryRequestOptions orderByCosmosQueryRequestOptions = ModelBridgeInternal.createQueryRequestOptions(cosmosQueryRequestOptions);
                ModelBridgeInternal.setQueryRequestOptionsContinuationToken(orderByCosmosQueryRequestOptions, continuationToken);
                return OrderByDocumentQueryExecutionContext.createAsync(client, resourceTypeEnum, resourceType,
                        expression, orderByCosmosQueryRequestOptions, resourceLink, collectionRid, partitionedQueryExecutionInfo,
>>>>>>> 72d53830
                        targetRanges, initialPageSize, isContinuationExpected, getLazyFeedResponse,
                        correlatedActivityId);
            };
        } else {
            createBaseComponentFunction = (continuationToken) -> {
<<<<<<< HEAD
                QueryRequestOptions parallelQueryRequestOptions = ModelBridgeInternal.createQueryRequestOptions(queryRequestOptions);
                ModelBridgeInternal.setQueryRequestOptionsContinuationToken(parallelQueryRequestOptions, continuationToken);
                return ParallelDocumentQueryExecutionContext.createAsync(client, resourceTypeEnum, resourceType,
                        expression, parallelQueryRequestOptions, resourceLink, collectionRid, partitionedQueryExecutionInfo,
=======
                CosmosQueryRequestOptions parallelCosmosQueryRequestOptions = ModelBridgeInternal.createQueryRequestOptions(cosmosQueryRequestOptions);
                ModelBridgeInternal.setQueryRequestOptionsContinuationToken(parallelCosmosQueryRequestOptions, continuationToken);
                return ParallelDocumentQueryExecutionContext.createAsync(client, resourceTypeEnum, resourceType,
                        expression, parallelCosmosQueryRequestOptions, resourceLink, collectionRid, partitionedQueryExecutionInfo,
>>>>>>> 72d53830
                        targetRanges, initialPageSize, isContinuationExpected, getLazyFeedResponse,
                        correlatedActivityId);
            };
        }

        Function<String, Flux<IDocumentQueryExecutionComponent<T>>> createAggregateComponentFunction;
        if (queryInfo.hasAggregates()) {
            createAggregateComponentFunction = (continuationToken) -> {
                return AggregateDocumentQueryExecutionContext.createAsync(createBaseComponentFunction,
                        queryInfo.getAggregates(), continuationToken);
            };
        } else {
            createAggregateComponentFunction = createBaseComponentFunction;
        }

        Function<String, Flux<IDocumentQueryExecutionComponent<T>>> createDistinctComponentFunction;
        if (queryInfo.hasDistinct()) {
            createDistinctComponentFunction = (continuationToken) -> {
                return DistinctDocumentQueryExecutionContext.createAsync(createAggregateComponentFunction,
                                                                         queryInfo.getDistinctQueryType(), continuationToken);
            };
        } else {
            createDistinctComponentFunction = createAggregateComponentFunction;
        }

        Function<String, Flux<IDocumentQueryExecutionComponent<T>>> createSkipComponentFunction;
        if (queryInfo.hasOffset()) {
            createSkipComponentFunction = (continuationToken) -> {
                return SkipDocumentQueryExecutionContext.createAsync(createDistinctComponentFunction,
                                                                     queryInfo.getOffset(),
                                                                     continuationToken);
            };
        } else {
            createSkipComponentFunction = createDistinctComponentFunction;
        }

        Function<String, Flux<IDocumentQueryExecutionComponent<T>>> createTopComponentFunction;
        if (queryInfo.hasTop()) {
            createTopComponentFunction = (continuationToken) -> {
                return TopDocumentQueryExecutionContext.createAsync(createSkipComponentFunction,
                                                                    queryInfo.getTop(), queryInfo.getTop(), continuationToken);
            };
        } else {
            createTopComponentFunction = createSkipComponentFunction;
        }

        Function<String, Flux<IDocumentQueryExecutionComponent<T>>> createTakeComponentFunction;
        if (queryInfo.hasLimit()) {
            createTakeComponentFunction = (continuationToken) -> {
                int totalLimit = queryInfo.getLimit();
                if (queryInfo.hasOffset()) {
                    // This is being done to match the limit from rewritten query
                    totalLimit = queryInfo.getOffset() + queryInfo.getLimit();
                }
                return TopDocumentQueryExecutionContext.createAsync(createTopComponentFunction,
                                                                    queryInfo.getLimit(), totalLimit,
                                                                    continuationToken);
            };
        } else {
            createTakeComponentFunction = createTopComponentFunction;
        }

<<<<<<< HEAD
        int actualPageSize = Utils.getValueOrDefault(ModelBridgeInternal.getMaxItemCountFromQueryRequestOptions(queryRequestOptions),
=======
        int actualPageSize = Utils.getValueOrDefault(ModelBridgeInternal.getMaxItemCountFromQueryRequestOptions(cosmosQueryRequestOptions),
>>>>>>> 72d53830
                ParallelQueryConfig.ClientInternalPageSize);

        if (actualPageSize == -1) {
            actualPageSize = Integer.MAX_VALUE;
        }

        int pageSize = Math.min(actualPageSize, Utils.getValueOrDefault(queryInfo.getTop(), (actualPageSize)));
<<<<<<< HEAD
        return createTakeComponentFunction.apply(ModelBridgeInternal.getRequestContinuationFromQueryRequestOptions(queryRequestOptions))
=======
        return createTakeComponentFunction.apply(ModelBridgeInternal.getRequestContinuationFromQueryRequestOptions(cosmosQueryRequestOptions))
>>>>>>> 72d53830
                .map(c -> new PipelinedDocumentQueryExecutionContext<>(c, pageSize, correlatedActivityId, queryInfo));
    }

    public static <T extends Resource> Flux<PipelinedDocumentQueryExecutionContext<T>> createReadManyAsync(
        IDocumentQueryClient queryClient, String collectionResourceId, SqlQuerySpec sqlQuery,
<<<<<<< HEAD
        Map<PartitionKeyRange, SqlQuerySpec> rangeQueryMap, QueryRequestOptions queryRequestOptions,
=======
        Map<PartitionKeyRange, SqlQuerySpec> rangeQueryMap, CosmosQueryRequestOptions cosmosQueryRequestOptions,
>>>>>>> 72d53830
        String resourceId, String collectionLink, UUID activityId, Class<T> klass,
        ResourceType resourceTypeEnum) {
        Flux<IDocumentQueryExecutionComponent<T>> documentQueryExecutionComponentFlux = ParallelDocumentQueryExecutionContext
                                                                                            .createReadManyQueryAsync(queryClient,
                                                                                                                      collectionResourceId, sqlQuery, rangeQueryMap,
<<<<<<< HEAD
                                                                                                                      queryRequestOptions, resourceId, collectionLink, activityId, klass, resourceTypeEnum);
=======
                                                                                                cosmosQueryRequestOptions, resourceId, collectionLink, activityId, klass, resourceTypeEnum);
>>>>>>> 72d53830

        // TODO: Making pagesize -1. Should be reviewed
        return documentQueryExecutionComponentFlux.map(c -> new PipelinedDocumentQueryExecutionContext<>(c, -1,
                                                                                                  activityId, null));
    }

    @Override
    public Flux<FeedResponse<T>> executeAsync() {
        // TODO Auto-generated method stub

        // TODO add more code here
        return this.component.drainAsync(actualPageSize);
    }

    public QueryInfo getQueryInfo() {
        return this.queryInfo;
    }
}<|MERGE_RESOLUTION|>--- conflicted
+++ resolved
@@ -2,11 +2,7 @@
 // Licensed under the MIT License.
 package com.azure.cosmos.implementation.query;
 
-<<<<<<< HEAD
-import com.azure.cosmos.models.QueryRequestOptions;
-=======
 import com.azure.cosmos.models.CosmosQueryRequestOptions;
->>>>>>> 72d53830
 import com.azure.cosmos.models.FeedResponse;
 import com.azure.cosmos.models.ModelBridgeInternal;
 import com.azure.cosmos.implementation.Resource;
@@ -50,19 +46,11 @@
     }
 
     public static <T extends Resource> Flux<PipelinedDocumentQueryExecutionContext<T>> createAsync(
-<<<<<<< HEAD
-            IDocumentQueryClient client, ResourceType resourceTypeEnum, Class<T> resourceType, SqlQuerySpec expression,
-            QueryRequestOptions queryRequestOptions, String resourceLink, String collectionRid,
-            PartitionedQueryExecutionInfo partitionedQueryExecutionInfo, List<PartitionKeyRange> targetRanges,
-            int initialPageSize, boolean isContinuationExpected, boolean getLazyFeedResponse,
-            UUID correlatedActivityId) {
-=======
         IDocumentQueryClient client, ResourceType resourceTypeEnum, Class<T> resourceType, SqlQuerySpec expression,
         CosmosQueryRequestOptions cosmosQueryRequestOptions, String resourceLink, String collectionRid,
         PartitionedQueryExecutionInfo partitionedQueryExecutionInfo, List<PartitionKeyRange> targetRanges,
         int initialPageSize, boolean isContinuationExpected, boolean getLazyFeedResponse,
         UUID correlatedActivityId) {
->>>>>>> 72d53830
         // Use nested callback pattern to unwrap the continuation token at each level.
         Function<String, Flux<IDocumentQueryExecutionComponent<T>>> createBaseComponentFunction;
 
@@ -70,33 +58,19 @@
 
         if (queryInfo.hasOrderBy()) {
             createBaseComponentFunction = (continuationToken) -> {
-<<<<<<< HEAD
-                QueryRequestOptions orderByQueryRequestOptions = ModelBridgeInternal.createQueryRequestOptions(queryRequestOptions);
-                ModelBridgeInternal.setQueryRequestOptionsContinuationToken(orderByQueryRequestOptions, continuationToken);
-                return OrderByDocumentQueryExecutionContext.createAsync(client, resourceTypeEnum, resourceType,
-                        expression, orderByQueryRequestOptions, resourceLink, collectionRid, partitionedQueryExecutionInfo,
-=======
                 CosmosQueryRequestOptions orderByCosmosQueryRequestOptions = ModelBridgeInternal.createQueryRequestOptions(cosmosQueryRequestOptions);
                 ModelBridgeInternal.setQueryRequestOptionsContinuationToken(orderByCosmosQueryRequestOptions, continuationToken);
                 return OrderByDocumentQueryExecutionContext.createAsync(client, resourceTypeEnum, resourceType,
                         expression, orderByCosmosQueryRequestOptions, resourceLink, collectionRid, partitionedQueryExecutionInfo,
->>>>>>> 72d53830
                         targetRanges, initialPageSize, isContinuationExpected, getLazyFeedResponse,
                         correlatedActivityId);
             };
         } else {
             createBaseComponentFunction = (continuationToken) -> {
-<<<<<<< HEAD
-                QueryRequestOptions parallelQueryRequestOptions = ModelBridgeInternal.createQueryRequestOptions(queryRequestOptions);
-                ModelBridgeInternal.setQueryRequestOptionsContinuationToken(parallelQueryRequestOptions, continuationToken);
-                return ParallelDocumentQueryExecutionContext.createAsync(client, resourceTypeEnum, resourceType,
-                        expression, parallelQueryRequestOptions, resourceLink, collectionRid, partitionedQueryExecutionInfo,
-=======
                 CosmosQueryRequestOptions parallelCosmosQueryRequestOptions = ModelBridgeInternal.createQueryRequestOptions(cosmosQueryRequestOptions);
                 ModelBridgeInternal.setQueryRequestOptionsContinuationToken(parallelCosmosQueryRequestOptions, continuationToken);
                 return ParallelDocumentQueryExecutionContext.createAsync(client, resourceTypeEnum, resourceType,
                         expression, parallelCosmosQueryRequestOptions, resourceLink, collectionRid, partitionedQueryExecutionInfo,
->>>>>>> 72d53830
                         targetRanges, initialPageSize, isContinuationExpected, getLazyFeedResponse,
                         correlatedActivityId);
             };
@@ -159,11 +133,7 @@
             createTakeComponentFunction = createTopComponentFunction;
         }
 
-<<<<<<< HEAD
-        int actualPageSize = Utils.getValueOrDefault(ModelBridgeInternal.getMaxItemCountFromQueryRequestOptions(queryRequestOptions),
-=======
         int actualPageSize = Utils.getValueOrDefault(ModelBridgeInternal.getMaxItemCountFromQueryRequestOptions(cosmosQueryRequestOptions),
->>>>>>> 72d53830
                 ParallelQueryConfig.ClientInternalPageSize);
 
         if (actualPageSize == -1) {
@@ -171,31 +141,19 @@
         }
 
         int pageSize = Math.min(actualPageSize, Utils.getValueOrDefault(queryInfo.getTop(), (actualPageSize)));
-<<<<<<< HEAD
-        return createTakeComponentFunction.apply(ModelBridgeInternal.getRequestContinuationFromQueryRequestOptions(queryRequestOptions))
-=======
         return createTakeComponentFunction.apply(ModelBridgeInternal.getRequestContinuationFromQueryRequestOptions(cosmosQueryRequestOptions))
->>>>>>> 72d53830
                 .map(c -> new PipelinedDocumentQueryExecutionContext<>(c, pageSize, correlatedActivityId, queryInfo));
     }
 
     public static <T extends Resource> Flux<PipelinedDocumentQueryExecutionContext<T>> createReadManyAsync(
         IDocumentQueryClient queryClient, String collectionResourceId, SqlQuerySpec sqlQuery,
-<<<<<<< HEAD
-        Map<PartitionKeyRange, SqlQuerySpec> rangeQueryMap, QueryRequestOptions queryRequestOptions,
-=======
         Map<PartitionKeyRange, SqlQuerySpec> rangeQueryMap, CosmosQueryRequestOptions cosmosQueryRequestOptions,
->>>>>>> 72d53830
         String resourceId, String collectionLink, UUID activityId, Class<T> klass,
         ResourceType resourceTypeEnum) {
         Flux<IDocumentQueryExecutionComponent<T>> documentQueryExecutionComponentFlux = ParallelDocumentQueryExecutionContext
                                                                                             .createReadManyQueryAsync(queryClient,
                                                                                                                       collectionResourceId, sqlQuery, rangeQueryMap,
-<<<<<<< HEAD
-                                                                                                                      queryRequestOptions, resourceId, collectionLink, activityId, klass, resourceTypeEnum);
-=======
                                                                                                 cosmosQueryRequestOptions, resourceId, collectionLink, activityId, klass, resourceTypeEnum);
->>>>>>> 72d53830
 
         // TODO: Making pagesize -1. Should be reviewed
         return documentQueryExecutionComponentFlux.map(c -> new PipelinedDocumentQueryExecutionContext<>(c, -1,
