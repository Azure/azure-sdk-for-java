--- conflicted
+++ resolved
@@ -11,19 +11,12 @@
 public enum ConflictResolutionMode {
     /**
      * Last writer wins conflict resolution mode
-<<<<<<< HEAD
-     * <p>
+     * 
      * Setting the ConflictResolutionMode to "LAST_WRITER_WINS" indicates that conflict resolution should be done by 
      * inspecting a field in the conflicting documents
      * and picking the document which has the higher value in that path. See
      * {@link ConflictResolutionPolicy#getConflictResolutionPath()} for details on how to specify the path
-=======
      *
-     * Setting the ConflictResolutionMode to "LAST_WRITER_WINS" indicates that conflict resolution should be done by
-     * inspecting a field in the conflicting documents and picking the document which has the higher value in that
-     * path. See {@link ConflictResolutionPolicy#getConflictResolutionPath} for details on how to specify the path
->>>>>>> 23f7b444
-     * to be checked for conflict resolution. Also note that Deletes win.
      */
     LAST_WRITER_WINS,
 
@@ -35,12 +28,8 @@
      * Should the user not register a user specified StoredProcedure, conflicts will default to being made available 
      * as {@link Conflict} resources,
      * which the user can inspect and manually resolve.
-<<<<<<< HEAD
      * See {@link ConflictResolutionPolicy#getConflictResolutionProcedure()} for details on how to specify the stored 
      * procedure
-=======
-     * See {@link ConflictResolutionPolicy#getConflictResolutionProcedure()} for details on how to specify the stored procedure
->>>>>>> 23f7b444
      * to run for conflict resolution.
      */
     CUSTOM,
