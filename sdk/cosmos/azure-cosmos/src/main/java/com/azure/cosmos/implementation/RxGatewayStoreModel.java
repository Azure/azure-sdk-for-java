--- conflicted
+++ resolved
@@ -482,17 +482,11 @@
             Exception exception = (Exception) unwrappedException;
             CosmosException dce;
             if (!(exception instanceof CosmosException)) {
-<<<<<<< HEAD
-=======
-                // wrap in CosmosException
-                logger.error("Network failure", exception);
-
->>>>>>> 8e890b1a
                 int statusCode = 0;
                 if (WebExceptionUtility.isNetworkFailure(exception)) {
 
                     // wrap in CosmosException
-                    logger.warn("Network failure", exception);
+                    logger.error("Network failure", exception);
 
                     if (WebExceptionUtility.isReadTimeoutException(exception)) {
                         statusCode = HttpConstants.StatusCodes.REQUEST_TIMEOUT;
