// Copyright (c) Microsoft Corporation. All rights reserved.
// Licensed under the MIT License.
package com.azure.cosmos.implementation;

import com.azure.cosmos.BridgeInternal;
import com.azure.cosmos.ConsistencyLevel;
import com.azure.cosmos.CosmosContainerProactiveInitConfig;
import com.azure.cosmos.CosmosException;
import com.azure.cosmos.ReadConsistencyStrategy;
import com.azure.cosmos.implementation.apachecommons.lang.StringUtils;
import com.azure.cosmos.implementation.caches.RxClientCollectionCache;
import com.azure.cosmos.implementation.caches.RxPartitionKeyRangeCache;
import com.azure.cosmos.implementation.directconnectivity.GatewayServiceConfigurationReader;
import com.azure.cosmos.implementation.directconnectivity.HttpUtils;
import com.azure.cosmos.implementation.directconnectivity.RequestHelper;
import com.azure.cosmos.implementation.directconnectivity.StoreResponse;
import com.azure.cosmos.implementation.directconnectivity.WebExceptionUtility;
import com.azure.cosmos.implementation.faultinjection.GatewayServerErrorInjector;
import com.azure.cosmos.implementation.faultinjection.IFaultInjectorProvider;
import com.azure.cosmos.implementation.http.HttpClient;
import com.azure.cosmos.implementation.http.HttpHeaders;
import com.azure.cosmos.implementation.http.HttpRequest;
import com.azure.cosmos.implementation.http.HttpResponse;
import com.azure.cosmos.implementation.http.HttpTransportSerializer;
import com.azure.cosmos.implementation.http.ReactorNettyRequestRecord;
import com.azure.cosmos.implementation.routing.PartitionKeyInternal;
import com.azure.cosmos.implementation.routing.PartitionKeyInternalHelper;
import com.azure.cosmos.implementation.throughputControl.ThroughputControlStore;
import com.azure.cosmos.models.CosmosContainerIdentity;
import io.netty.buffer.ByteBuf;
import io.netty.buffer.ByteBufInputStream;
import io.netty.buffer.Unpooled;
import io.netty.handler.codec.http.HttpMethod;
import io.netty.handler.codec.http.HttpResponseStatus;
import org.slf4j.Logger;
import org.slf4j.LoggerFactory;
import reactor.core.publisher.Flux;
import reactor.core.publisher.Mono;
import reactor.core.publisher.SignalType;

import java.net.URI;
import java.net.URISyntaxException;
import java.nio.charset.StandardCharsets;
import java.time.Instant;
import java.util.HashMap;
import java.util.List;
import java.util.Map;
import java.util.Map.Entry;
import java.util.Objects;
import java.util.concurrent.Callable;

import static com.azure.cosmos.implementation.HttpConstants.HttpHeaders.INTENDED_COLLECTION_RID_HEADER;
import static com.azure.cosmos.implementation.guava25.base.Preconditions.checkNotNull;

/**
 * While this class is public, but it is not part of our published public APIs.
 * This is meant to be internally used only by our sdk.
 *
 * Used internally to provide functionality to communicate and process response from GATEWAY in the Azure Cosmos DB database service.
 */
public class RxGatewayStoreModel implements RxStoreModel, HttpTransportSerializer {
    private static final boolean HTTP_CONNECTION_WITHOUT_TLS_ALLOWED = Configs.isHttpConnectionWithoutTLSAllowed();

    private final DiagnosticsClientContext clientContext;
    private final Logger logger = LoggerFactory.getLogger(RxGatewayStoreModel.class);
    private final Map<String, String> defaultHeaders;
    private final HttpClient httpClient;
    private final QueryCompatibilityMode queryCompatibilityMode;
    protected final GlobalEndpointManager globalEndpointManager;
    private ConsistencyLevel defaultConsistencyLevel;
    private ISessionContainer sessionContainer;
    private ThroughputControlStore throughputControlStore;
    private boolean useMultipleWriteLocations;
    private RxPartitionKeyRangeCache partitionKeyRangeCache;
    private GatewayServiceConfigurationReader gatewayServiceConfigurationReader;
    private RxClientCollectionCache collectionCache;
    private GatewayServerErrorInjector gatewayServerErrorInjector;

    public RxGatewayStoreModel(
        DiagnosticsClientContext clientContext,
        ISessionContainer sessionContainer,
        ConsistencyLevel defaultConsistencyLevel,
        QueryCompatibilityMode queryCompatibilityMode,
        UserAgentContainer userAgentContainer,
        GlobalEndpointManager globalEndpointManager,
        HttpClient httpClient,
        ApiType apiType) {

        this.clientContext = clientContext;

        if (userAgentContainer == null) {
            userAgentContainer = new UserAgentContainer();
        }

        this.defaultHeaders = this.getDefaultHeaders(apiType, userAgentContainer);

        this.defaultConsistencyLevel = defaultConsistencyLevel;
        this.globalEndpointManager = globalEndpointManager;
        this.queryCompatibilityMode = queryCompatibilityMode;

        this.httpClient = httpClient;
        this.sessionContainer = sessionContainer;
    }

    public RxGatewayStoreModel(RxGatewayStoreModel inner) {
        this.clientContext = inner.clientContext;
        this.defaultHeaders = inner.defaultHeaders;
        this.defaultConsistencyLevel = inner.defaultConsistencyLevel;
        this.globalEndpointManager = inner.globalEndpointManager;
        this.queryCompatibilityMode = inner.queryCompatibilityMode;

        this.httpClient = inner.httpClient;
        this.sessionContainer = inner.sessionContainer;
    }

    protected Map<String, String> getDefaultHeaders(
        ApiType apiType,
        UserAgentContainer userAgentContainer) {

        checkNotNull(userAgentContainer, "Argument 'userAGentContainer' must not be null.");

<<<<<<< HEAD
        Map<String, String> defaultHeaders = new HashMap<>(6);
=======
        Map<String, String> defaultHeaders = new HashMap<>(6 * 4 / 3); // load factor is 0.75
>>>>>>> 7627334e
        defaultHeaders.put(HttpConstants.HttpHeaders.CACHE_CONTROL,
            "no-cache");
        defaultHeaders.put(HttpConstants.HttpHeaders.VERSION,
            HttpConstants.Versions.CURRENT_VERSION);
        defaultHeaders.put(
            HttpConstants.HttpHeaders.SDK_SUPPORTED_CAPABILITIES,
            HttpConstants.SDKSupportedCapabilities.SUPPORTED_CAPABILITIES);

        if (apiType != null) {
            defaultHeaders.put(HttpConstants.HttpHeaders.API_TYPE, apiType.toString());
        }

        String userAgent = userAgentContainer == null
            ? UserAgentContainer.BASE_USER_AGENT_STRING
            : userAgentContainer.getUserAgent();
<<<<<<< HEAD

        defaultHeaders.put(HttpConstants.HttpHeaders.USER_AGENT, userAgent);
=======
>>>>>>> 7627334e

        defaultHeaders.put(HttpConstants.HttpHeaders.USER_AGENT, userAgent);

        return defaultHeaders;
    }

    void setGatewayServiceConfigurationReader(GatewayServiceConfigurationReader gatewayServiceConfigurationReader) {
        this.gatewayServiceConfigurationReader = gatewayServiceConfigurationReader;
    }

    public void setPartitionKeyRangeCache(RxPartitionKeyRangeCache partitionKeyRangeCache) {
        this.partitionKeyRangeCache = partitionKeyRangeCache;
    }

    public void setUseMultipleWriteLocations(boolean useMultipleWriteLocations) {
        this.useMultipleWriteLocations = useMultipleWriteLocations;
    }

    public void setSessionContainer(ISessionContainer sessionContainer) {
        this.sessionContainer = sessionContainer;
    }

    boolean isUseMultipleWriteLocations() {
        return useMultipleWriteLocations;
    }

    RxPartitionKeyRangeCache getPartitionKeyRangeCache() {
        return partitionKeyRangeCache;
    }

    GatewayServiceConfigurationReader getGatewayServiceConfigurationReader() {
        return gatewayServiceConfigurationReader;
    }

    RxClientCollectionCache getCollectionCache() {
        return collectionCache;
    }

    public void setCollectionCache(RxClientCollectionCache collectionCache) {
        this.collectionCache = collectionCache;
    }

    @Override
    public HttpRequest wrapInHttpRequest(RxDocumentServiceRequest request, URI requestUri) throws Exception {
        HttpMethod method = getHttpMethod(request);
        HttpHeaders httpHeaders = this.getHttpRequestHeaders(request.getHeaders());

        Flux<byte[]> contentAsByteArray = request.getContentAsByteArrayFlux();
        return new HttpRequest(method,
            requestUri,
            requestUri.getPort(),
            httpHeaders,
            contentAsByteArray);
    }

    @Override
    public StoreResponse unwrapToStoreResponse(
        RxDocumentServiceRequest request,
        int statusCode,
        HttpHeaders headers,
        ByteBuf content) {

        checkNotNull(headers, "Argument 'headers' must not be null.");
        checkNotNull(
            content,
            "Argument 'content' must not be null - use empty ByteBuf when theres is no payload.");

        // If there is any error in the header response this throws exception
        validateOrThrow(request, HttpResponseStatus.valueOf(statusCode), headers, content);

        int size;
        if ((size = content.readableBytes()) > 0) {
            return new StoreResponse(statusCode,
                HttpUtils.unescape(headers.toMap()),
                new ByteBufInputStream(content, true),
                size);
        }

        return new StoreResponse(statusCode,
            HttpUtils.unescape(headers.toMap()),
            null,
            0);
    }

    private Mono<RxDocumentServiceResponse> query(RxDocumentServiceRequest request) {
        if (request.getOperationType() != OperationType.QueryPlan) {
            request.getHeaders().put(HttpConstants.HttpHeaders.IS_QUERY, "true");
        }

        switch (this.queryCompatibilityMode) {
            case SqlQuery:
                request.getHeaders().put(HttpConstants.HttpHeaders.CONTENT_TYPE,
                    RuntimeConstants.MediaTypes.SQL);
                break;
            case Default:
            case Query:
            default:
                request.getHeaders().put(HttpConstants.HttpHeaders.CONTENT_TYPE,
                    RuntimeConstants.MediaTypes.QUERY_JSON);
                break;
        }
        return this.performRequest(request);
    }

    public Mono<RxDocumentServiceResponse> performRequest(RxDocumentServiceRequest request) {
        try {
            if (request.requestContext.cosmosDiagnostics == null) {
                request.requestContext.cosmosDiagnostics = clientContext.createDiagnostics();
            }

            URI uri = getUri(request);
            request.requestContext.resourcePhysicalAddress = uri.toString();

            if (this.throughputControlStore != null) {
                return this.throughputControlStore.processRequest(request, Mono.defer(() -> this.performRequestInternal(request, uri)));
            }

            return this.performRequestInternal(request, uri);
        } catch (Exception e) {
            return Mono.error(e);
        }
    }

    /**
     * Given the request it creates an flux which upon subscription issues HTTP call and emits one RxDocumentServiceResponse.
     *
     * @param request
     * @param requestUri
     * @return Flux<RxDocumentServiceResponse>
     */
    public Mono<RxDocumentServiceResponse> performRequestInternal(RxDocumentServiceRequest request, URI requestUri) {

        try {
            HttpRequest httpRequest = request
                .getEffectiveHttpTransportSerializer(this)
                .wrapInHttpRequest(request, requestUri);

            Mono<HttpResponse> httpResponseMono = this.httpClient.send(httpRequest, request.getResponseTimeout());

            if (this.gatewayServerErrorInjector != null) {
                httpResponseMono = this.gatewayServerErrorInjector.injectGatewayErrors(request.getResponseTimeout(),
                    httpRequest, request, httpResponseMono);
                return toDocumentServiceResponse(httpResponseMono, request, httpRequest);
            }

            return toDocumentServiceResponse(httpResponseMono, request, httpRequest);

        } catch (Exception e) {
            return Mono.error(e);
        }
    }

    private HttpHeaders getHttpRequestHeaders(Map<String, String> headers) {
        HttpHeaders httpHeaders = new HttpHeaders(this.defaultHeaders.size());
        // Add default headers.
        for (Entry<String, String> entry : this.defaultHeaders.entrySet()) {
            if (!headers.containsKey(entry.getKey())) {
                // populate default header only if there is no overwrite by the request header
                httpHeaders.set(entry.getKey(), entry.getValue());
            }
        }

        // Add override headers.
        if (headers != null) {
            for (Entry<String, String> entry : headers.entrySet()) {
                if (entry.getValue() == null) {
                    // netty doesn't allow setting null value in header
                    httpHeaders.set(entry.getKey(), "");
                } else {
                    httpHeaders.set(entry.getKey(), entry.getValue());
                }
            }
        }
        return httpHeaders;
    }

    public URI getRootUri(RxDocumentServiceRequest request) {
        return this.globalEndpointManager.resolveServiceEndpoint(request).getGatewayRegionalEndpoint();
    }

    private URI getUri(RxDocumentServiceRequest request) throws URISyntaxException {
        URI rootUri = request.getEndpointOverride();
        if (rootUri == null) {
            if (request.getIsMedia()) {
                // For media read request, always use the write endpoint.
                rootUri = this.globalEndpointManager.getWriteEndpoints().get(0).getGatewayRegionalEndpoint();
            } else {
                rootUri = getRootUri(request);
            }
        }

        String path = PathsHelper.generatePath(request.getResourceType(), request, request.isFeed);
        if (request.getResourceType().equals(ResourceType.DatabaseAccount)) {
            path = StringUtils.EMPTY;
        }

        // allow using http connections if customer opt in to use http for vnext emulator
        String scheme = HTTP_CONNECTION_WITHOUT_TLS_ALLOWED ? rootUri.getScheme() : "https";

        return new URI(scheme,
            null,
            rootUri.getHost(),
            rootUri.getPort(),
            ensureSlashPrefixed(path),
            null,  // Query string not used.
            null);
    }

    private String ensureSlashPrefixed(String path) {
        if (path == null) {
            return null;
        }

        if (path.startsWith("/")) {
            return path;
        }

        return "/" + path;
    }

    /**
     * Transforms the reactor netty's client response Observable to RxDocumentServiceResponse Observable.
     *
     *
     * Once the customer code subscribes to the observable returned by the CRUD APIs,
     * the subscription goes up till it reaches the source reactor netty's observable, and at that point the HTTP invocation will be made.
     *
     * @param httpResponseMono
     * @param request
     * @return {@link Mono}
     */
    private Mono<RxDocumentServiceResponse> toDocumentServiceResponse(Mono<HttpResponse> httpResponseMono,
                                                                      RxDocumentServiceRequest request,
                                                                      HttpRequest httpRequest) {

        return httpResponseMono.flatMap(httpResponse -> {

            // header key/value pairs
            HttpHeaders httpResponseHeaders = httpResponse.headers();
            int httpResponseStatus = httpResponse.statusCode();

            Mono<ByteBuf> contentObservable = httpResponse
                .body()
                .switchIfEmpty(Mono.just(Unpooled.EMPTY_BUFFER));

            return contentObservable
                .map(content -> {
                    // Capture transport client request timeline
                    ReactorNettyRequestRecord reactorNettyRequestRecord = httpResponse.request().reactorNettyRequestRecord();
                    if (reactorNettyRequestRecord != null) {
                        reactorNettyRequestRecord.setTimeCompleted(Instant.now());
                    }

                    StoreResponse rsp = request
                        .getEffectiveHttpTransportSerializer(this)
                        .unwrapToStoreResponse(request, httpResponseStatus, httpResponseHeaders, content);

                    if (reactorNettyRequestRecord != null) {
                        rsp.setRequestTimeline(reactorNettyRequestRecord.takeTimelineSnapshot());

                        if (this.gatewayServerErrorInjector != null) {
                            // only configure when fault injection is used
                            rsp.setFaultInjectionRuleId(
                                request
                                    .faultInjectionRequestContext
                                    .getFaultInjectionRuleId(reactorNettyRequestRecord.getTransportRequestId()));

                            rsp.setFaultInjectionRuleEvaluationResults(
                                request
                                    .faultInjectionRequestContext
                                    .getFaultInjectionRuleEvaluationResults(reactorNettyRequestRecord.getTransportRequestId()));
                        }
                    }

                    if (request.requestContext.cosmosDiagnostics != null) {
                        BridgeInternal.recordGatewayResponse(request.requestContext.cosmosDiagnostics, request, rsp, globalEndpointManager);
                    }

                    return rsp;
                })
                .single();

        }).map(rsp -> {
            RxDocumentServiceResponse rxDocumentServiceResponse;
            if (httpRequest.reactorNettyRequestRecord() != null) {
                rxDocumentServiceResponse =
                    new RxDocumentServiceResponse(this.clientContext, rsp,
                        httpRequest.reactorNettyRequestRecord().takeTimelineSnapshot());

            } else {
                rxDocumentServiceResponse =
                    new RxDocumentServiceResponse(this.clientContext, rsp);
            }
            rxDocumentServiceResponse.setCosmosDiagnostics(request.requestContext.cosmosDiagnostics);
            return rxDocumentServiceResponse;
        }).onErrorResume(throwable -> {
            Throwable unwrappedException = reactor.core.Exceptions.unwrap(throwable);
            if (!(unwrappedException instanceof Exception)) {
                // fatal error
                logger.error("Unexpected failure {}", unwrappedException.getMessage(), unwrappedException);
                return Mono.error(unwrappedException);
            }

            Exception exception = (Exception) unwrappedException;
            CosmosException dce;
            if (!(exception instanceof CosmosException)) {
                // wrap in CosmosException
                logger.warn("Network failure", exception);

                int statusCode = 0;
                if (WebExceptionUtility.isNetworkFailure(exception)) {
                    if (WebExceptionUtility.isReadTimeoutException(exception)) {
                        statusCode = HttpConstants.StatusCodes.REQUEST_TIMEOUT;
                    } else {
                        statusCode = HttpConstants.StatusCodes.SERVICE_UNAVAILABLE;
                    }
                }

                dce = BridgeInternal.createCosmosException(request.requestContext.resourcePhysicalAddress, statusCode, exception);
                BridgeInternal.setRequestHeaders(dce, request.getHeaders());
            } else {
                dce = (CosmosException) exception;
            }

            if (WebExceptionUtility.isNetworkFailure(dce)) {
                if (WebExceptionUtility.isReadTimeoutException(dce)) {
                    BridgeInternal.setSubStatusCode(dce, HttpConstants.SubStatusCodes.GATEWAY_ENDPOINT_READ_TIMEOUT);
                } else {
                    BridgeInternal.setSubStatusCode(dce, HttpConstants.SubStatusCodes.GATEWAY_ENDPOINT_UNAVAILABLE);
                }
            }

            if (request.requestContext.cosmosDiagnostics != null) {
                if (httpRequest.reactorNettyRequestRecord() != null) {
                    ReactorNettyRequestRecord reactorNettyRequestRecord = httpRequest.reactorNettyRequestRecord();
                    BridgeInternal.setRequestTimeline(dce, reactorNettyRequestRecord.takeTimelineSnapshot());

                    ImplementationBridgeHelpers
                        .CosmosExceptionHelper
                        .getCosmosExceptionAccessor()
                        .setFaultInjectionRuleId(
                            dce,
                            request.faultInjectionRequestContext
                                .getFaultInjectionRuleId(reactorNettyRequestRecord.getTransportRequestId()));

                    ImplementationBridgeHelpers
                        .CosmosExceptionHelper
                        .getCosmosExceptionAccessor()
                        .setFaultInjectionEvaluationResults(
                            dce,
                            request.faultInjectionRequestContext
                                .getFaultInjectionRuleEvaluationResults(reactorNettyRequestRecord.getTransportRequestId()));
                }

                BridgeInternal.recordGatewayResponse(request.requestContext.cosmosDiagnostics, request, dce, globalEndpointManager);
            }

            return Mono.error(dce);
        }).doFinally(signalType -> {

            if (signalType != SignalType.CANCEL) {
                return;
            }

            if (httpRequest.reactorNettyRequestRecord() != null) {

                ReactorNettyRequestRecord reactorNettyRequestRecord = httpRequest.reactorNettyRequestRecord();

                RequestTimeline requestTimeline = reactorNettyRequestRecord.takeTimelineSnapshot();
                long transportRequestId = reactorNettyRequestRecord.getTransportRequestId();

                GatewayRequestTimelineContext gatewayRequestTimelineContext = new GatewayRequestTimelineContext(requestTimeline, transportRequestId);

                request.requestContext.cancelledGatewayRequestTimelineContexts.add(gatewayRequestTimelineContext);
            }
        });
    }

    private void validateOrThrow(RxDocumentServiceRequest request,
                                 HttpResponseStatus status,
                                 HttpHeaders headers,
                                 ByteBuf bodyAsByteBuf) {

        int statusCode = status.code();

        if (statusCode >= HttpConstants.StatusCodes.MINIMUM_STATUSCODE_AS_ERROR_GATEWAY) {
            String statusCodeString = status.reasonPhrase() != null
                ? status.reasonPhrase().replace(" ", "")
                : "";

            String body = bodyAsByteBuf != null ?bodyAsByteBuf.toString(StandardCharsets.UTF_8) : null;
            CosmosError cosmosError;
            cosmosError = (StringUtils.isNotEmpty(body)) ? new CosmosError(body) : new CosmosError();
            cosmosError = new CosmosError(statusCodeString,
                String.format("%s, StatusCode: %s", cosmosError.getMessage(), statusCodeString),
                cosmosError.getPartitionedQueryExecutionInfo());

            CosmosException dce = BridgeInternal.createCosmosException(request.requestContext.resourcePhysicalAddress, statusCode, cosmosError, headers.toMap());
            BridgeInternal.setRequestHeaders(dce, request.getHeaders());
            throw dce;
        }
    }

    private static HttpMethod getHttpMethod(RxDocumentServiceRequest request) {
        switch (request.getOperationType()) {
            case Create:
            case Batch:
            case Upsert:
            case ExecuteJavaScript:
            case SqlQuery:
            case Query:
            case QueryPlan:
                return HttpMethod.POST;
            case Patch:
                return HttpMethod.PATCH;
            case Delete:
                if (request.getResourceType() == ResourceType.PartitionKey) {
                    return HttpMethod.POST;
                }
                return HttpMethod.DELETE;
            case Read:
            case ReadFeed:
                return HttpMethod.GET;
            case Replace:
                return HttpMethod.PUT;
            default:
                throw new IllegalStateException(
                    "Operation type " + request.getOperationType() + " cannot be processed in RxGatewayStoreModel.");
        }
    }

    private Mono<RxDocumentServiceResponse> invokeAsyncInternal(RxDocumentServiceRequest request) {
        switch (request.getOperationType()) {
            case Create:
            case Batch:
            case Patch:
            case Upsert:
            case Delete:
            case ExecuteJavaScript:
            case Read:
            case ReadFeed:
            case Replace:
                return this.performRequest(request);

            case SqlQuery:
            case Query:
            case QueryPlan:
                return this.query(request);
            default:
                throw new IllegalStateException("Unknown operation setType " + request.getOperationType());
        }
    }

    private Mono<RxDocumentServiceResponse> invokeAsync(RxDocumentServiceRequest request) {

        Callable<Mono<RxDocumentServiceResponse>> funcDelegate = () -> invokeAsyncInternal(request).single();

        MetadataRequestRetryPolicy metadataRequestRetryPolicy = new MetadataRequestRetryPolicy(this.globalEndpointManager);
        metadataRequestRetryPolicy.onBeforeSendRequest(request);

        return BackoffRetryUtility.executeRetry(funcDelegate, metadataRequestRetryPolicy);
    }

    @Override
    public Mono<RxDocumentServiceResponse> processMessage(RxDocumentServiceRequest request) {
        Mono<RxDocumentServiceResponse> responseObs = this.addIntendedCollectionRidAndSessionToken(request).then(invokeAsync(request));

        return responseObs.onErrorResume(
            e -> {
                CosmosException dce = Utils.as(e, CosmosException.class);

                if (dce == null) {
                    logger.error("unexpected failure {}", e.getMessage(), e);
                    return Mono.error(e);
                }

                if ((!ReplicatedResourceClientUtils.isMasterResource(request.getResourceType())) &&
                    (dce.getStatusCode() == HttpConstants.StatusCodes.PRECONDITION_FAILED ||
                        dce.getStatusCode() == HttpConstants.StatusCodes.CONFLICT ||
                        (
                            dce.getStatusCode() == HttpConstants.StatusCodes.NOTFOUND &&
                                !Exceptions.isSubStatusCode(dce,
                                    HttpConstants.SubStatusCodes.READ_SESSION_NOT_AVAILABLE)))) {
                    this.captureSessionToken(request, dce.getResponseHeaders());
                }

                if (Exceptions.isThroughputControlRequestRateTooLargeException(dce)) {
                    if (request.requestContext.cosmosDiagnostics != null) {
                        BridgeInternal.recordGatewayResponse(request.requestContext.cosmosDiagnostics, request, dce, globalEndpointManager);
                    }
                }

                return Mono.error(dce);
            }
        ).flatMap(response ->
            this.captureSessionTokenAndHandlePartitionSplit(request, response.getResponseHeaders()).then(Mono.just(response))
        );
    }

    @Override
    public void enableThroughputControl(ThroughputControlStore throughputControlStore) {
        this.throughputControlStore = throughputControlStore;
    }

    @Override
    public Flux<Void> submitOpenConnectionTasksAndInitCaches(CosmosContainerProactiveInitConfig proactiveContainerInitConfig) {
        return Flux.empty();
    }

    @Override
    public void configureFaultInjectorProvider(IFaultInjectorProvider injectorProvider, Configs configs) {
        if (this.gatewayServerErrorInjector == null) {
            this.gatewayServerErrorInjector = new GatewayServerErrorInjector(configs, collectionCache, partitionKeyRangeCache);
        }

        this.gatewayServerErrorInjector.registerServerErrorInjector(injectorProvider.getServerErrorInjector());
    }

    @Override
    public void recordOpenConnectionsAndInitCachesCompleted(List<CosmosContainerIdentity> cosmosContainerIdentities) {
        //no-op
    }

    @Override
    public void recordOpenConnectionsAndInitCachesStarted(List<CosmosContainerIdentity> cosmosContainerIdentities) {
        //no-op
    }

    public Map<String, String> getDefaultHeaders() {
        return this.defaultHeaders;
    }

    private void captureSessionToken(RxDocumentServiceRequest request, Map<String, String> responseHeaders) {
        if (request.getResourceType() == ResourceType.DocumentCollection &&
            request.getOperationType() == OperationType.Delete) {

            String resourceId;
            if (request.getIsNameBased()) {
                resourceId = responseHeaders.get(HttpConstants.HttpHeaders.OWNER_ID);
            } else {
                resourceId = request.getResourceId();
            }
            this.sessionContainer.clearTokenByResourceId(resourceId);
        } else {
            this.sessionContainer.setSessionToken(request, responseHeaders);
        }
    }

    private Mono<Void> captureSessionTokenAndHandlePartitionSplit(RxDocumentServiceRequest request,
                                                                  Map<String, String> responseHeaders) {
        this.captureSessionToken(request, responseHeaders);
        if (request.requestContext.resolvedPartitionKeyRange != null &&
            StringUtils.isNotEmpty(request.requestContext.resolvedCollectionRid) &&
            StringUtils.isNotEmpty(responseHeaders.get(HttpConstants.HttpHeaders.PARTITION_KEY_RANGE_ID)) &&
            !responseHeaders.get(HttpConstants.HttpHeaders.PARTITION_KEY_RANGE_ID).equals(request.requestContext.resolvedPartitionKeyRange.getId())) {
            return this.partitionKeyRangeCache.refreshAsync(BridgeInternal.getMetaDataDiagnosticContext(request.requestContext.cosmosDiagnostics), request.requestContext.resolvedCollectionRid)
                .flatMap(collectionRoutingMapValueHolder -> Mono.empty());
        }
        return Mono.empty();
    }

    private Mono<Void> addIntendedCollectionRidAndSessionToken(RxDocumentServiceRequest request) {
        return applySessionToken(request).then(addIntendedCollectionRid(request));
    }

    private Mono<Void> addIntendedCollectionRid(RxDocumentServiceRequest request) {
        if (this.collectionCache != null && request.getResourceType().equals(ResourceType.Document)) {
            return this.collectionCache.resolveCollectionAsync(BridgeInternal.getMetaDataDiagnosticContext(request.requestContext.cosmosDiagnostics), request).flatMap(documentCollectionValueHolder -> {
                if (StringUtils.isEmpty(request.getHeaders().get(INTENDED_COLLECTION_RID_HEADER))) {
                    request.getHeaders().put(INTENDED_COLLECTION_RID_HEADER,
                        request.requestContext.resolvedCollectionRid);
                } else {
                    request.intendedCollectionRidPassedIntoSDK = true;
                }
                return Mono.empty();
            });
        }
        return Mono.empty();
    }

    private Mono<Void> applySessionToken(RxDocumentServiceRequest request) {
        Map<String, String> headers = request.getHeaders();
        Objects.requireNonNull(headers, "RxDocumentServiceRequest::headers is required and cannot be null");

        // Master resource operations don't require session token.
        if (isMasterOperation(request.getResourceType(), request.getOperationType())) {
            if (!Strings.isNullOrEmpty(request.getHeaders().get(HttpConstants.HttpHeaders.SESSION_TOKEN))) {
                request.getHeaders().remove(HttpConstants.HttpHeaders.SESSION_TOKEN);
            }
            return Mono.empty();
        }

        boolean sessionConsistency = (RequestHelper.getReadConsistencyStrategyToUse(this.gatewayServiceConfigurationReader,
            request) == ReadConsistencyStrategy.SESSION);

        if (!Strings.isNullOrEmpty(request.getHeaders().get(HttpConstants.HttpHeaders.SESSION_TOKEN))) {
            if (!sessionConsistency ||
                (!request.isReadOnlyRequest() && request.getOperationType() != OperationType.Batch && !this.useMultipleWriteLocations)) {
                request.getHeaders().remove(HttpConstants.HttpHeaders.SESSION_TOKEN);
            }
            return Mono.empty(); //User is explicitly controlling the session.
        }

        if (!sessionConsistency ||
            (!request.isReadOnlyRequest() && request.getOperationType() != OperationType.Batch && !this.useMultipleWriteLocations)) {
            return Mono.empty();
            // Only apply the session token in case of session consistency and if request is read only,
            // apply token for write request only if batch operation or multi master
        }

        if (this.collectionCache != null && this.partitionKeyRangeCache != null) {
            return this.collectionCache.resolveCollectionAsync(BridgeInternal.getMetaDataDiagnosticContext(request.requestContext.cosmosDiagnostics), request).
                flatMap(collectionValueHolder -> {

                    if (collectionValueHolder == null || collectionValueHolder.v == null) {
                        //Apply the ambient session.
                        String sessionToken = this.sessionContainer.resolveGlobalSessionToken(request);

                        if (!Strings.isNullOrEmpty(sessionToken)) {
                            headers.put(HttpConstants.HttpHeaders.SESSION_TOKEN, sessionToken);
                        }
                        return Mono.empty();
                    }
                    return partitionKeyRangeCache.tryLookupAsync(BridgeInternal.getMetaDataDiagnosticContext(request.requestContext.cosmosDiagnostics),
                        collectionValueHolder.v.getResourceId(),
                        null,
                        null).flatMap(collectionRoutingMapValueHolder -> {
                        if (collectionRoutingMapValueHolder == null || collectionRoutingMapValueHolder.v == null) {
                            //Apply the ambient session.
                            String sessionToken = this.sessionContainer.resolveGlobalSessionToken(request);

                            if (!Strings.isNullOrEmpty(sessionToken)) {
                                headers.put(HttpConstants.HttpHeaders.SESSION_TOKEN, sessionToken);
                            }
                            return Mono.empty();
                        }
                        String partitionKeyRangeId =
                            request.getHeaders().get(HttpConstants.HttpHeaders.PARTITION_KEY_RANGE_ID);
                        PartitionKeyInternal partitionKeyInternal = request.getPartitionKeyInternal();

                        if (StringUtils.isNotEmpty(partitionKeyRangeId)) {
                            PartitionKeyRange range =
                                collectionRoutingMapValueHolder.v.getRangeByPartitionKeyRangeId(partitionKeyRangeId);
                            request.requestContext.resolvedPartitionKeyRange = range;
                            if (request.requestContext.resolvedPartitionKeyRange == null) {
                                SessionTokenHelper.setPartitionLocalSessionToken(request, partitionKeyRangeId,
                                    sessionContainer);
                            } else {
                                SessionTokenHelper.setPartitionLocalSessionToken(request, sessionContainer);
                            }
                        } else if (partitionKeyInternal != null) {
                            String effectivePartitionKeyString = StringUtils.isNotEmpty(request.getEffectivePartitionKey()) ?
                                request.getEffectivePartitionKey() : PartitionKeyInternalHelper
                                .getEffectivePartitionKeyString(
                                    partitionKeyInternal,
                                    collectionValueHolder.v.getPartitionKey());

                            request.setEffectivePartitionKey(effectivePartitionKeyString);

                            PartitionKeyRange range =
                                collectionRoutingMapValueHolder.v.getRangeByEffectivePartitionKey(effectivePartitionKeyString);
                            request.requestContext.resolvedPartitionKeyRange = range;
                            SessionTokenHelper.setPartitionLocalSessionToken(request, sessionContainer);
                        } else {
                            //Apply the ambient session.
                            String sessionToken = this.sessionContainer.resolveGlobalSessionToken(request);

                            if (!Strings.isNullOrEmpty(sessionToken)) {
                                headers.put(HttpConstants.HttpHeaders.SESSION_TOKEN, sessionToken);
                            }
                        }

                        return Mono.empty();
                    });
                });
        } else {
            //Apply the ambient session.
            String sessionToken = this.sessionContainer.resolveGlobalSessionToken(request);

            if (!Strings.isNullOrEmpty(sessionToken)) {
                headers.put(HttpConstants.HttpHeaders.SESSION_TOKEN, sessionToken);
            }
            return Mono.empty();
        }
    }

    private static boolean isMasterOperation(ResourceType resourceType, OperationType operationType) {
        // Stored procedures, trigger, and user defined functions CRUD operations are done on
        // master so they do not require the session token.
        // Stored procedures execute is not a master operation
        return ReplicatedResourceClientUtils.isMasterResource(resourceType) ||
            isStoredProcedureMasterOperation(resourceType, operationType) ||
            operationType == OperationType.QueryPlan;
    }

    private static boolean isStoredProcedureMasterOperation(ResourceType resourceType, OperationType operationType) {
        return resourceType == ResourceType.StoredProcedure && operationType != OperationType.ExecuteJavaScript;
    }
}<|MERGE_RESOLUTION|>--- conflicted
+++ resolved
@@ -119,11 +119,7 @@
 
         checkNotNull(userAgentContainer, "Argument 'userAGentContainer' must not be null.");
 
-<<<<<<< HEAD
-        Map<String, String> defaultHeaders = new HashMap<>(6);
-=======
         Map<String, String> defaultHeaders = new HashMap<>(6 * 4 / 3); // load factor is 0.75
->>>>>>> 7627334e
         defaultHeaders.put(HttpConstants.HttpHeaders.CACHE_CONTROL,
             "no-cache");
         defaultHeaders.put(HttpConstants.HttpHeaders.VERSION,
@@ -139,11 +135,6 @@
         String userAgent = userAgentContainer == null
             ? UserAgentContainer.BASE_USER_AGENT_STRING
             : userAgentContainer.getUserAgent();
-<<<<<<< HEAD
-
-        defaultHeaders.put(HttpConstants.HttpHeaders.USER_AGENT, userAgent);
-=======
->>>>>>> 7627334e
 
         defaultHeaders.put(HttpConstants.HttpHeaders.USER_AGENT, userAgent);
 
