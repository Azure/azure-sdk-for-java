// Copyright (c) Microsoft Corporation. All rights reserved.
// Licensed under the MIT License.
package com.azure.cosmos.implementation;

import com.azure.cosmos.BridgeInternal;
import com.azure.cosmos.ConsistencyLevel;
import com.azure.cosmos.CosmosException;
import com.azure.cosmos.implementation.apachecommons.lang.StringUtils;
import com.azure.cosmos.implementation.caches.RxClientCollectionCache;
<<<<<<< HEAD
import com.azure.cosmos.implementation.caches.RxPartitionKeyRangeCache;
=======
>>>>>>> 04cc127f
import com.azure.cosmos.implementation.directconnectivity.DirectBridgeInternal;
import com.azure.cosmos.implementation.directconnectivity.GatewayServiceConfigurationReader;
import com.azure.cosmos.implementation.directconnectivity.HttpUtils;
import com.azure.cosmos.implementation.directconnectivity.RequestHelper;
import com.azure.cosmos.implementation.directconnectivity.StoreResponse;
import com.azure.cosmos.implementation.directconnectivity.WebExceptionUtility;
import com.azure.cosmos.implementation.http.HttpClient;
import com.azure.cosmos.implementation.http.HttpHeaders;
import com.azure.cosmos.implementation.http.HttpRequest;
import com.azure.cosmos.implementation.http.HttpResponse;
import com.azure.cosmos.implementation.http.ReactorNettyRequestRecord;
import com.azure.cosmos.implementation.routing.PartitionKeyInternal;
import com.azure.cosmos.implementation.routing.PartitionKeyInternalHelper;
import com.azure.cosmos.implementation.throughputControl.ThroughputControlStore;
import io.netty.handler.codec.http.HttpMethod;
import io.netty.handler.codec.http.HttpResponseStatus;
import org.slf4j.Logger;
import org.slf4j.LoggerFactory;
import reactor.core.publisher.Flux;
import reactor.core.publisher.Mono;

import java.net.URI;
import java.net.URISyntaxException;
import java.time.Duration;
import java.time.Instant;
import java.util.HashMap;
import java.util.Map;
import java.util.Map.Entry;
import java.util.Objects;
import java.util.concurrent.Callable;

import static com.azure.cosmos.implementation.HttpConstants.HttpHeaders.INTENDED_COLLECTION_RID_HEADER;

/**
 * While this class is public, but it is not part of our published public APIs.
 * This is meant to be internally used only by our sdk.
 *
 * Used internally to provide functionality to communicate and process response from GATEWAY in the Azure Cosmos DB database service.
 */
class RxGatewayStoreModel implements RxStoreModel {
    private final static byte[] EMPTY_BYTE_ARRAY = {};
    private final DiagnosticsClientContext clientContext;
    private final Logger logger = LoggerFactory.getLogger(RxGatewayStoreModel.class);
    private final Map<String, String> defaultHeaders;
    private final HttpClient httpClient;
    private final QueryCompatibilityMode queryCompatibilityMode;
    private final GlobalEndpointManager globalEndpointManager;
    private ConsistencyLevel defaultConsistencyLevel;
    private ISessionContainer sessionContainer;
    private ThroughputControlStore throughputControlStore;
<<<<<<< HEAD
    private boolean useMultipleWriteLocations;
    private RxPartitionKeyRangeCache partitionKeyRangeCache;
    private GatewayServiceConfigurationReader gatewayServiceConfigurationReader;
=======
>>>>>>> 04cc127f
    private RxClientCollectionCache collectionCache;

    public RxGatewayStoreModel(
            DiagnosticsClientContext clientContext,
            ISessionContainer sessionContainer,
            ConsistencyLevel defaultConsistencyLevel,
            QueryCompatibilityMode queryCompatibilityMode,
            UserAgentContainer userAgentContainer,
            GlobalEndpointManager globalEndpointManager,
            HttpClient httpClient,
            ApiType apiType) {
        this.clientContext = clientContext;
        this.defaultHeaders = new HashMap<>();
        this.defaultHeaders.put(HttpConstants.HttpHeaders.CACHE_CONTROL,
                "no-cache");
        this.defaultHeaders.put(HttpConstants.HttpHeaders.VERSION,
                HttpConstants.Versions.CURRENT_VERSION);

        if (apiType != null){
            this.defaultHeaders.put(HttpConstants.HttpHeaders.API_TYPE, apiType.toString());
        }

        if (userAgentContainer == null) {
            userAgentContainer = new UserAgentContainer();
        }

        this.defaultHeaders.put(HttpConstants.HttpHeaders.USER_AGENT, userAgentContainer.getUserAgent());

        if (defaultConsistencyLevel != null) {
            this.defaultHeaders.put(HttpConstants.HttpHeaders.CONSISTENCY_LEVEL,
                    defaultConsistencyLevel.toString());
        }

        this.defaultConsistencyLevel = defaultConsistencyLevel;
        this.globalEndpointManager = globalEndpointManager;
        this.queryCompatibilityMode = queryCompatibilityMode;

        this.httpClient = httpClient;
        this.sessionContainer = sessionContainer;
    }

<<<<<<< HEAD
    void setGatewayServiceConfigurationReader(GatewayServiceConfigurationReader gatewayServiceConfigurationReader) {
        this.gatewayServiceConfigurationReader = gatewayServiceConfigurationReader;
    }

    public void setPartitionKeyRangeCache(RxPartitionKeyRangeCache partitionKeyRangeCache) {
        this.partitionKeyRangeCache = partitionKeyRangeCache;
    }

    public void setUseMultipleWriteLocations(boolean useMultipleWriteLocations) {
        this.useMultipleWriteLocations = useMultipleWriteLocations;
    }

    public void setCollectionCache(RxClientCollectionCache collectionCache) {
=======
    void setCollectionCache(RxClientCollectionCache collectionCache) {
>>>>>>> 04cc127f
        this.collectionCache = collectionCache;
    }

    private Mono<RxDocumentServiceResponse> create(RxDocumentServiceRequest request) {
        return this.performRequest(request, HttpMethod.POST);
    }

    private Mono<RxDocumentServiceResponse> patch(RxDocumentServiceRequest request) {
        return this.performRequest(request, HttpMethod.PATCH);
    }

    private Mono<RxDocumentServiceResponse> upsert(RxDocumentServiceRequest request) {
        return this.performRequest(request, HttpMethod.POST);
    }

    private Mono<RxDocumentServiceResponse> read(RxDocumentServiceRequest request) {
        return this.performRequest(request, HttpMethod.GET);
    }

    private Mono<RxDocumentServiceResponse> replace(RxDocumentServiceRequest request) {
        return this.performRequest(request, HttpMethod.PUT);
    }

    private Mono<RxDocumentServiceResponse> delete(RxDocumentServiceRequest request) {
        return this.performRequest(request, HttpMethod.DELETE);
    }

    private Mono<RxDocumentServiceResponse> deleteByPartitionKey(RxDocumentServiceRequest request) {
        return this.performRequest(request, HttpMethod.POST);
    }

    private Mono<RxDocumentServiceResponse> execute(RxDocumentServiceRequest request) {
        return this.performRequest(request, HttpMethod.POST);
    }

    private Mono<RxDocumentServiceResponse> readFeed(RxDocumentServiceRequest request) {
        return this.performRequest(request, HttpMethod.GET);
    }

    private Mono<RxDocumentServiceResponse> query(RxDocumentServiceRequest request) {
        if(request.getOperationType() != OperationType.QueryPlan) {
            request.getHeaders().put(HttpConstants.HttpHeaders.IS_QUERY, "true");
        }

        switch (this.queryCompatibilityMode) {
            case SqlQuery:
                request.getHeaders().put(HttpConstants.HttpHeaders.CONTENT_TYPE,
                        RuntimeConstants.MediaTypes.SQL);
                break;
            case Default:
            case Query:
            default:
                request.getHeaders().put(HttpConstants.HttpHeaders.CONTENT_TYPE,
                        RuntimeConstants.MediaTypes.QUERY_JSON);
                break;
        }
        return this.performRequest(request, HttpMethod.POST);
    }

    public Mono<RxDocumentServiceResponse> performRequest(RxDocumentServiceRequest request, HttpMethod method) {
        try {
            if (request.requestContext.cosmosDiagnostics == null) {
                request.requestContext.cosmosDiagnostics = clientContext.createDiagnostics();
            }

            URI uri = getUri(request);
            request.requestContext.resourcePhysicalAddress = uri.toString();

            if (this.throughputControlStore != null) {
                return this.throughputControlStore.processRequest(request, performRequestInternal(request, method, uri));
            }

            return this.performRequestInternal(request, method, uri);
        } catch (Exception e) {
            return Mono.error(e);
        }
    }

    /**
     * Given the request it creates an flux which upon subscription issues HTTP call and emits one RxDocumentServiceResponse.
     *
     * @param request
     * @param method
     * @param requestUri
     * @return Flux<RxDocumentServiceResponse>
     */
    public Mono<RxDocumentServiceResponse> performRequestInternal(RxDocumentServiceRequest request, HttpMethod method, URI requestUri) {

        try {

            HttpHeaders httpHeaders = this.getHttpRequestHeaders(request.getHeaders());

            Flux<byte[]> contentAsByteArray = request.getContentAsByteArrayFlux();

            HttpRequest httpRequest = new HttpRequest(method,
                    requestUri,
                    requestUri.getPort(),
                    httpHeaders,
                    contentAsByteArray);

            Duration responseTimeout = Duration.ofSeconds(Configs.getHttpResponseTimeoutInSeconds());
            if (OperationType.QueryPlan.equals(request.getOperationType())) {
                responseTimeout = Duration.ofSeconds(Configs.getQueryPlanResponseTimeoutInSeconds());
            } else if (request.isAddressRefresh()) {
                responseTimeout = Duration.ofSeconds(Configs.getAddressRefreshResponseTimeoutInSeconds());
            }

            Mono<HttpResponse> httpResponseMono = this.httpClient.send(httpRequest, responseTimeout);
            return toDocumentServiceResponse(httpResponseMono, request, httpRequest);

        } catch (Exception e) {
            return Mono.error(e);
        }
    }

    private HttpHeaders getHttpRequestHeaders(Map<String, String> headers) {
        HttpHeaders httpHeaders = new HttpHeaders(this.defaultHeaders.size());
        // Add default headers.
        for (Entry<String, String> entry : this.defaultHeaders.entrySet()) {
            if (!headers.containsKey(entry.getKey())) {
                // populate default header only if there is no overwrite by the request header
                httpHeaders.set(entry.getKey(), entry.getValue());
            }
        }

        // Add override headers.
        if (headers != null) {
            for (Entry<String, String> entry : headers.entrySet()) {
                if (entry.getValue() == null) {
                    // netty doesn't allow setting null value in header
                    httpHeaders.set(entry.getKey(), "");
                } else {
                    httpHeaders.set(entry.getKey(), entry.getValue());
                }
            }
        }
        return httpHeaders;
    }

    private URI getUri(RxDocumentServiceRequest request) throws URISyntaxException {
        URI rootUri = request.getEndpointOverride();
        if (rootUri == null) {
            if (request.getIsMedia()) {
                // For media read request, always use the write endpoint.
                rootUri = this.globalEndpointManager.getWriteEndpoints().get(0);
            } else {
                rootUri = this.globalEndpointManager.resolveServiceEndpoint(request);
            }
        }

        String path = PathsHelper.generatePath(request.getResourceType(), request, request.isFeed);
        if(request.getResourceType().equals(ResourceType.DatabaseAccount)) {
            path = StringUtils.EMPTY;
        }

        return new URI("https",
                null,
                rootUri.getHost(),
                rootUri.getPort(),
                ensureSlashPrefixed(path),
                null,  // Query string not used.
                null);
    }

    private String ensureSlashPrefixed(String path) {
        if (path == null) {
            return null;
        }

        if (path.startsWith("/")) {
            return path;
        }

        return "/" + path;
    }

    /**
     * Transforms the reactor netty's client response Observable to RxDocumentServiceResponse Observable.
     *
     *
     * Once the customer code subscribes to the observable returned by the CRUD APIs,
     * the subscription goes up till it reaches the source reactor netty's observable, and at that point the HTTP invocation will be made.
     *
     * @param httpResponseMono
     * @param request
     * @return {@link Mono}
     */
    private Mono<RxDocumentServiceResponse> toDocumentServiceResponse(Mono<HttpResponse> httpResponseMono,
                                                                      RxDocumentServiceRequest request,
                                                                      HttpRequest httpRequest) {

        return httpResponseMono.flatMap(httpResponse ->  {

            // header key/value pairs
            HttpHeaders httpResponseHeaders = httpResponse.headers();
            int httpResponseStatus = httpResponse.statusCode();

            Mono<byte[]> contentObservable = httpResponse
                .bodyAsByteArray()
                .switchIfEmpty(Mono.just(EMPTY_BYTE_ARRAY));

            return contentObservable
                       .map(content -> {
                               //Adding transport client request timeline to diagnostics
                               ReactorNettyRequestRecord reactorNettyRequestRecord = httpResponse.request().reactorNettyRequestRecord();
                               if (reactorNettyRequestRecord != null) {
                                   reactorNettyRequestRecord.setTimeCompleted(Instant.now());
                                   BridgeInternal.setGatewayRequestTimelineOnDiagnostics(request.requestContext.cosmosDiagnostics,
                                       reactorNettyRequestRecord.takeTimelineSnapshot());
                               }

                               // If there is any error in the header response this throws exception
                               // TODO: potential performance improvement: return Observable.error(exception) on failure instead of throwing Exception
                               validateOrThrow(request, HttpResponseStatus.valueOf(httpResponseStatus), httpResponseHeaders, content);

                               // transforms to Observable<StoreResponse>
                               StoreResponse rsp = new StoreResponse(httpResponseStatus,
                                   HttpUtils.unescape(httpResponseHeaders.toMap().entrySet()),
                                   content);
                               DirectBridgeInternal.setRequestTimeline(rsp, reactorNettyRequestRecord.takeTimelineSnapshot());
                               if (request.requestContext.cosmosDiagnostics != null) {
                                   BridgeInternal.recordGatewayResponse(request.requestContext.cosmosDiagnostics, request, rsp, null);
                                   DirectBridgeInternal.setCosmosDiagnostics(rsp, request.requestContext.cosmosDiagnostics);
                               }
                               return rsp;
                       })
                       .single();

        }).map(rsp -> {
            if (httpRequest.reactorNettyRequestRecord() != null) {
                return new RxDocumentServiceResponse(this.clientContext, rsp,
                    httpRequest.reactorNettyRequestRecord().takeTimelineSnapshot());

            } else {
                return new RxDocumentServiceResponse(this.clientContext, rsp);
            }
        }).onErrorResume(throwable -> {
                       Throwable unwrappedException = reactor.core.Exceptions.unwrap(throwable);
                       if (!(unwrappedException instanceof Exception)) {
                           // fatal error
                           logger.error("Unexpected failure {}", unwrappedException.getMessage(), unwrappedException);
                           return Mono.error(unwrappedException);
                       }

                       Exception exception = (Exception) unwrappedException;
                       CosmosException dce;
                       if (!(exception instanceof CosmosException)) {
                           // wrap in CosmosException
                           logger.error("Network failure", exception);
                           dce = BridgeInternal.createCosmosException(request.requestContext.resourcePhysicalAddress, 0, exception);
                           BridgeInternal.setRequestHeaders(dce, request.getHeaders());
                       } else {
                           dce = (CosmosException) exception;
                       }

                       if (WebExceptionUtility.isNetworkFailure(dce)) {
                           if (WebExceptionUtility.isReadTimeoutException(dce)) {
                               BridgeInternal.setSubStatusCode(dce, HttpConstants.SubStatusCodes.GATEWAY_ENDPOINT_READ_TIMEOUT);
                           } else {
                               BridgeInternal.setSubStatusCode(dce, HttpConstants.SubStatusCodes.GATEWAY_ENDPOINT_UNAVAILABLE);
                           }
                       }

                       if (request.requestContext.cosmosDiagnostics != null) {
                           if (BridgeInternal.getClientSideRequestStatics(request.requestContext.cosmosDiagnostics).getGatewayRequestTimeline() == null && httpRequest.reactorNettyRequestRecord() != null) {
                               BridgeInternal.setGatewayRequestTimelineOnDiagnostics(request.requestContext.cosmosDiagnostics,
                                   httpRequest.reactorNettyRequestRecord().takeTimelineSnapshot());
                           }

                           BridgeInternal.recordGatewayResponse(request.requestContext.cosmosDiagnostics, request, null, dce);
                           BridgeInternal.setCosmosDiagnostics(dce, request.requestContext.cosmosDiagnostics);
                       }

                       return Mono.error(dce);
                   });
    }

    private void validateOrThrow(RxDocumentServiceRequest request,
                                 HttpResponseStatus status,
                                 HttpHeaders headers,
                                 byte[] bodyAsBytes) {

        int statusCode = status.code();

        if (statusCode >= HttpConstants.StatusCodes.MINIMUM_STATUSCODE_AS_ERROR_GATEWAY) {
            String statusCodeString = status.reasonPhrase() != null
                    ? status.reasonPhrase().replace(" ", "")
                    : "";

            String body = bodyAsBytes != null ? new String(bodyAsBytes) : null;
            CosmosError cosmosError;
            cosmosError = (StringUtils.isNotEmpty(body)) ? new CosmosError(body) : new CosmosError();
            cosmosError = new CosmosError(statusCodeString,
                    String.format("%s, StatusCode: %s", cosmosError.getMessage(), statusCodeString),
                    cosmosError.getPartitionedQueryExecutionInfo());

            CosmosException dce = BridgeInternal.createCosmosException(request.requestContext.resourcePhysicalAddress, statusCode, cosmosError, headers.toMap());
            BridgeInternal.setRequestHeaders(dce, request.getHeaders());
            throw dce;
        }
    }

    private Mono<RxDocumentServiceResponse> invokeAsyncInternal(RxDocumentServiceRequest request)  {
        switch (request.getOperationType()) {
            case Create:
            case Batch:
                return this.create(request);
            case Patch:
                return this.patch(request);
            case Upsert:
                return this.upsert(request);
            case Delete:
                if (request.getResourceType() == ResourceType.PartitionKey) {
                    return this.deleteByPartitionKey(request);
                }
                return this.delete(request);
            case ExecuteJavaScript:
                return this.execute(request);
            case Read:
                return this.read(request);
            case ReadFeed:
                return this.readFeed(request);
            case Replace:
                return this.replace(request);
            case SqlQuery:
            case Query:
            case QueryPlan:
                return this.query(request);
            default:
                throw new IllegalStateException("Unknown operation setType " + request.getOperationType());
        }
    }

    private Mono<RxDocumentServiceResponse> invokeAsync(RxDocumentServiceRequest request) {
        Callable<Mono<RxDocumentServiceResponse>> funcDelegate = () -> invokeAsyncInternal(request).single();
        return BackoffRetryUtility.executeRetry(funcDelegate, new WebExceptionRetryPolicy(BridgeInternal.getRetryContext(request.requestContext.cosmosDiagnostics)));
    }

    @Override
    public Mono<RxDocumentServiceResponse> processMessage(RxDocumentServiceRequest request) {
<<<<<<< HEAD
        Mono<RxDocumentServiceResponse> responseObs =  this.applySessionToken(request).then(invokeAsync(request));
=======
        Mono<RxDocumentServiceResponse> responseObs = this.addIntendedCollectionRidAndSessionToken(request).then(invokeAsync(request));
>>>>>>> 04cc127f

        return responseObs.onErrorResume(
                e -> {
                    CosmosException dce = Utils.as(e, CosmosException.class);

                    if (dce == null) {
                        logger.error("unexpected failure {}", e.getMessage(), e);
                        return Mono.error(e);
                    }

                    if ((!ReplicatedResourceClientUtils.isMasterResource(request.getResourceType())) &&
                            (dce.getStatusCode() == HttpConstants.StatusCodes.PRECONDITION_FAILED ||
                                    dce.getStatusCode() == HttpConstants.StatusCodes.CONFLICT ||
                                    (
                                            dce.getStatusCode() == HttpConstants.StatusCodes.NOTFOUND &&
                                                    !Exceptions.isSubStatusCode(dce,
                                                            HttpConstants.SubStatusCodes.READ_SESSION_NOT_AVAILABLE)))) {
                        this.captureSessionToken(request, dce.getResponseHeaders());
                    }

                    if (Exceptions.isThroughputControlRequestRateTooLargeException(dce)) {
                        BridgeInternal.recordGatewayResponse(request.requestContext.cosmosDiagnostics, request, null, dce);
                        BridgeInternal.setCosmosDiagnostics(dce, request.requestContext.cosmosDiagnostics);
                    }

                    return Mono.error(dce);
                }
        ).map(response ->
                {
                    this.captureSessionToken(request, response.getResponseHeaders());
                    return response;
                }
        );
    }

    @Override
    public void enableThroughputControl(ThroughputControlStore throughputControlStore) {
        // no-op
        // Disable throughput control for gateway mode
    }

    private void captureSessionToken(RxDocumentServiceRequest request, Map<String, String> responseHeaders) {
        if (request.getResourceType() == ResourceType.DocumentCollection &&
            request.getOperationType() == OperationType.Delete) {

            String resourceId;
            if (request.getIsNameBased()) {
                resourceId = responseHeaders.get(HttpConstants.HttpHeaders.OWNER_ID);
            } else {
                resourceId = request.getResourceId();
            }
            this.sessionContainer.clearTokenByResourceId(resourceId);
        } else {
            this.sessionContainer.setSessionToken(request, responseHeaders);
        }
    }

<<<<<<< HEAD
    private Mono<Void> applySessionToken(RxDocumentServiceRequest request) {
=======
    private Mono<Void> addIntendedCollectionRidAndSessionToken(RxDocumentServiceRequest request) {
        applySessionToken(request);
        if(this.collectionCache != null && request.getResourceType().equals(ResourceType.Document)) {
            return this.collectionCache.resolveCollectionAsync(BridgeInternal.getMetaDataDiagnosticContext(request.requestContext.cosmosDiagnostics), request).flatMap(documentCollectionValueHolder -> {
                if(StringUtils.isEmpty(request.getHeaders().get(INTENDED_COLLECTION_RID_HEADER))) {
                    request.getHeaders().put(INTENDED_COLLECTION_RID_HEADER, request.requestContext.resolvedCollectionRid);
                } else {
                    request.intendedCollectionRidPassedIntoSDK = true;
                }
                return Mono.empty();
            });
        }
        return Mono.empty();
    }

    private void applySessionToken(RxDocumentServiceRequest request) {
>>>>>>> 04cc127f
        Map<String, String> headers = request.getHeaders();
        Objects.requireNonNull(headers, "RxDocumentServiceRequest::headers is required and cannot be null");

        // Master resource operations don't require session token.
        if (isMasterOperation(request.getResourceType(), request.getOperationType())) {
            if (!Strings.isNullOrEmpty(request.getHeaders().get(HttpConstants.HttpHeaders.SESSION_TOKEN))) {
                request.getHeaders().remove(HttpConstants.HttpHeaders.SESSION_TOKEN);
            }
            return Mono.empty();
        }

        boolean sessionConsistency = RequestHelper.getConsistencyLevelToUse(this.gatewayServiceConfigurationReader,
            request) == ConsistencyLevel.SESSION;

        if (!Strings.isNullOrEmpty(request.getHeaders().get(HttpConstants.HttpHeaders.SESSION_TOKEN))) {
            if (!sessionConsistency ||
                (!request.isReadOnlyRequest() && request.getOperationType() != OperationType.Batch && !this.useMultipleWriteLocations)){
                request.getHeaders().remove(HttpConstants.HttpHeaders.SESSION_TOKEN);
            }
            return Mono.empty(); //User is explicitly controlling the session.
        }

        if (!sessionConsistency ||
            (!request.isReadOnlyRequest() && request.getOperationType() != OperationType.Batch && !this.useMultipleWriteLocations)) {
            return Mono.empty();
            // Only apply the session token in case of session consistency and if request is read only,
            // apply token for write request only if batch operation or multi master
        }

        String partitionKeyRangeId = request.getHeaders().get(HttpConstants.HttpHeaders.PARTITION_KEY_RANGE_ID);
        PartitionKeyInternal partitionKeyInternal = request.getPartitionKeyInternal();

        if (StringUtils.isNotEmpty(partitionKeyRangeId)) {
            SessionTokenHelper.setPartitionLocalSessionToken(request, partitionKeyRangeId, sessionContainer);
            return Mono.empty();
        } else if (partitionKeyInternal != null) {
            return this.collectionCache.resolveCollectionAsync(BridgeInternal.getMetaDataDiagnosticContext(request.requestContext.cosmosDiagnostics), request).
                flatMap(collectionValueHolder -> partitionKeyRangeCache.tryLookupAsync(BridgeInternal.getMetaDataDiagnosticContext(request.requestContext.cosmosDiagnostics),
                    collectionValueHolder.v.getResourceId(),
                    null,
                    null).flatMap(collectionRoutingMapValueHolder -> {
                    String effectivePartitionKeyString = PartitionKeyInternalHelper
                        .getEffectivePartitionKeyString(
                            partitionKeyInternal,
                            collectionValueHolder.v.getPartitionKey());
                    PartitionKeyRange range =
                        collectionRoutingMapValueHolder.v.getRangeByEffectivePartitionKey(effectivePartitionKeyString);
                    request.requestContext.resolvedPartitionKeyRange = range;
                    SessionTokenHelper.setPartitionLocalSessionToken(request, sessionContainer);
                    return Mono.empty();
                }));
        } else {
            //Apply the ambient session.
            String sessionToken = this.sessionContainer.resolveGlobalSessionToken(request);

            if (!Strings.isNullOrEmpty(sessionToken)) {
                headers.put(HttpConstants.HttpHeaders.SESSION_TOKEN, sessionToken);
            }
            return Mono.empty();
        }
    }

    private static boolean isMasterOperation(ResourceType resourceType, OperationType operationType) {
        // Stored procedures, trigger, and user defined functions CRUD operations are done on
        // master so they do not require the session token.
        // Stored procedures execute is not a master operation
        return ReplicatedResourceClientUtils.isMasterResource(resourceType) ||
            isStoredProcedureMasterOperation(resourceType, operationType) ||
            operationType == OperationType.QueryPlan;
    }

    private static boolean isStoredProcedureMasterOperation(ResourceType resourceType, OperationType operationType) {
        return resourceType == ResourceType.StoredProcedure && operationType != OperationType.ExecuteJavaScript;
    }
}<|MERGE_RESOLUTION|>--- conflicted
+++ resolved
@@ -7,10 +7,7 @@
 import com.azure.cosmos.CosmosException;
 import com.azure.cosmos.implementation.apachecommons.lang.StringUtils;
 import com.azure.cosmos.implementation.caches.RxClientCollectionCache;
-<<<<<<< HEAD
 import com.azure.cosmos.implementation.caches.RxPartitionKeyRangeCache;
-=======
->>>>>>> 04cc127f
 import com.azure.cosmos.implementation.directconnectivity.DirectBridgeInternal;
 import com.azure.cosmos.implementation.directconnectivity.GatewayServiceConfigurationReader;
 import com.azure.cosmos.implementation.directconnectivity.HttpUtils;
@@ -61,12 +58,9 @@
     private ConsistencyLevel defaultConsistencyLevel;
     private ISessionContainer sessionContainer;
     private ThroughputControlStore throughputControlStore;
-<<<<<<< HEAD
     private boolean useMultipleWriteLocations;
     private RxPartitionKeyRangeCache partitionKeyRangeCache;
     private GatewayServiceConfigurationReader gatewayServiceConfigurationReader;
-=======
->>>>>>> 04cc127f
     private RxClientCollectionCache collectionCache;
 
     public RxGatewayStoreModel(
@@ -108,7 +102,6 @@
         this.sessionContainer = sessionContainer;
     }
 
-<<<<<<< HEAD
     void setGatewayServiceConfigurationReader(GatewayServiceConfigurationReader gatewayServiceConfigurationReader) {
         this.gatewayServiceConfigurationReader = gatewayServiceConfigurationReader;
     }
@@ -122,9 +115,6 @@
     }
 
     public void setCollectionCache(RxClientCollectionCache collectionCache) {
-=======
-    void setCollectionCache(RxClientCollectionCache collectionCache) {
->>>>>>> 04cc127f
         this.collectionCache = collectionCache;
     }
 
@@ -465,11 +455,7 @@
 
     @Override
     public Mono<RxDocumentServiceResponse> processMessage(RxDocumentServiceRequest request) {
-<<<<<<< HEAD
-        Mono<RxDocumentServiceResponse> responseObs =  this.applySessionToken(request).then(invokeAsync(request));
-=======
         Mono<RxDocumentServiceResponse> responseObs = this.addIntendedCollectionRidAndSessionToken(request).then(invokeAsync(request));
->>>>>>> 04cc127f
 
         return responseObs.onErrorResume(
                 e -> {
@@ -527,15 +513,16 @@
         }
     }
 
-<<<<<<< HEAD
-    private Mono<Void> applySessionToken(RxDocumentServiceRequest request) {
-=======
     private Mono<Void> addIntendedCollectionRidAndSessionToken(RxDocumentServiceRequest request) {
-        applySessionToken(request);
-        if(this.collectionCache != null && request.getResourceType().equals(ResourceType.Document)) {
+        return applySessionToken(request).then(addIntendedCollectionRid(request));
+    }
+
+    private Mono<Void> addIntendedCollectionRid(RxDocumentServiceRequest request) {
+        if (this.collectionCache != null && request.getResourceType().equals(ResourceType.Document)) {
             return this.collectionCache.resolveCollectionAsync(BridgeInternal.getMetaDataDiagnosticContext(request.requestContext.cosmosDiagnostics), request).flatMap(documentCollectionValueHolder -> {
-                if(StringUtils.isEmpty(request.getHeaders().get(INTENDED_COLLECTION_RID_HEADER))) {
-                    request.getHeaders().put(INTENDED_COLLECTION_RID_HEADER, request.requestContext.resolvedCollectionRid);
+                if (StringUtils.isEmpty(request.getHeaders().get(INTENDED_COLLECTION_RID_HEADER))) {
+                    request.getHeaders().put(INTENDED_COLLECTION_RID_HEADER,
+                        request.requestContext.resolvedCollectionRid);
                 } else {
                     request.intendedCollectionRidPassedIntoSDK = true;
                 }
@@ -545,8 +532,7 @@
         return Mono.empty();
     }
 
-    private void applySessionToken(RxDocumentServiceRequest request) {
->>>>>>> 04cc127f
+    private Mono<Void> applySessionToken(RxDocumentServiceRequest request) {
         Map<String, String> headers = request.getHeaders();
         Objects.requireNonNull(headers, "RxDocumentServiceRequest::headers is required and cannot be null");
 
@@ -576,25 +562,37 @@
             // apply token for write request only if batch operation or multi master
         }
 
-        String partitionKeyRangeId = request.getHeaders().get(HttpConstants.HttpHeaders.PARTITION_KEY_RANGE_ID);
-        PartitionKeyInternal partitionKeyInternal = request.getPartitionKeyInternal();
-
-        if (StringUtils.isNotEmpty(partitionKeyRangeId)) {
-            SessionTokenHelper.setPartitionLocalSessionToken(request, partitionKeyRangeId, sessionContainer);
-            return Mono.empty();
-        } else if (partitionKeyInternal != null) {
+        if (this.collectionCache != null && this.partitionKeyRangeCache != null) {
             return this.collectionCache.resolveCollectionAsync(BridgeInternal.getMetaDataDiagnosticContext(request.requestContext.cosmosDiagnostics), request).
                 flatMap(collectionValueHolder -> partitionKeyRangeCache.tryLookupAsync(BridgeInternal.getMetaDataDiagnosticContext(request.requestContext.cosmosDiagnostics),
                     collectionValueHolder.v.getResourceId(),
                     null,
                     null).flatMap(collectionRoutingMapValueHolder -> {
-                    String effectivePartitionKeyString = PartitionKeyInternalHelper
-                        .getEffectivePartitionKeyString(
-                            partitionKeyInternal,
-                            collectionValueHolder.v.getPartitionKey());
-                    PartitionKeyRange range =
-                        collectionRoutingMapValueHolder.v.getRangeByEffectivePartitionKey(effectivePartitionKeyString);
-                    request.requestContext.resolvedPartitionKeyRange = range;
+                    String partitionKeyRangeId =
+                        request.getHeaders().get(HttpConstants.HttpHeaders.PARTITION_KEY_RANGE_ID);
+                    PartitionKeyInternal partitionKeyInternal = request.getPartitionKeyInternal();
+
+                    if (StringUtils.isNotEmpty(partitionKeyRangeId)) {
+                        PartitionKeyRange range =
+                            collectionRoutingMapValueHolder.v.getRangeByPartitionKeyRangeId(partitionKeyRangeId);
+                        request.requestContext.resolvedPartitionKeyRange = range;
+                    } else if (partitionKeyInternal != null) {
+                        String effectivePartitionKeyString = PartitionKeyInternalHelper
+                            .getEffectivePartitionKeyString(
+                                partitionKeyInternal,
+                                collectionValueHolder.v.getPartitionKey());
+                        PartitionKeyRange range =
+                            collectionRoutingMapValueHolder.v.getRangeByEffectivePartitionKey(effectivePartitionKeyString);
+                        request.requestContext.resolvedPartitionKeyRange = range;
+                    } else {
+                        //Apply the ambient session.
+                        String sessionToken = this.sessionContainer.resolveGlobalSessionToken(request);
+
+                        if (!Strings.isNullOrEmpty(sessionToken)) {
+                            headers.put(HttpConstants.HttpHeaders.SESSION_TOKEN, sessionToken);
+                        }
+                        return Mono.empty();
+                    }
                     SessionTokenHelper.setPartitionLocalSessionToken(request, sessionContainer);
                     return Mono.empty();
                 }));
