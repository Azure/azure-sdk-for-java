// Copyright (c) Microsoft Corporation. All rights reserved.
// Licensed under the MIT License.
package com.azure.cosmos.implementation;

import com.azure.cosmos.BridgeInternal;
import com.azure.cosmos.ConsistencyLevel;
import com.azure.cosmos.CosmosContainerProactiveInitConfig;
import com.azure.cosmos.CosmosException;
import com.azure.cosmos.implementation.apachecommons.lang.StringUtils;
import com.azure.cosmos.implementation.caches.RxClientCollectionCache;
import com.azure.cosmos.implementation.caches.RxPartitionKeyRangeCache;
import com.azure.cosmos.implementation.directconnectivity.GatewayServiceConfigurationReader;
import com.azure.cosmos.implementation.directconnectivity.HttpUtils;
import com.azure.cosmos.implementation.directconnectivity.RequestHelper;
import com.azure.cosmos.implementation.directconnectivity.StoreResponse;
import com.azure.cosmos.implementation.directconnectivity.WebExceptionUtility;
import com.azure.cosmos.implementation.faultinjection.GatewayServerErrorInjector;
import com.azure.cosmos.implementation.faultinjection.IFaultInjectorProvider;
import com.azure.cosmos.implementation.http.HttpClient;
import com.azure.cosmos.implementation.http.HttpHeaders;
import com.azure.cosmos.implementation.http.HttpRequest;
import com.azure.cosmos.implementation.http.HttpResponse;
import com.azure.cosmos.implementation.http.HttpTransportSerializer;
import com.azure.cosmos.implementation.http.ReactorNettyRequestRecord;
import com.azure.cosmos.implementation.routing.PartitionKeyInternal;
import com.azure.cosmos.implementation.routing.PartitionKeyInternalHelper;
import com.azure.cosmos.implementation.throughputControl.ThroughputControlStore;
import com.azure.cosmos.models.CosmosContainerIdentity;
import io.netty.buffer.ByteBuf;
import io.netty.buffer.ByteBufInputStream;
import io.netty.buffer.Unpooled;
import io.netty.handler.codec.http.HttpMethod;
import io.netty.handler.codec.http.HttpResponseStatus;
import org.slf4j.Logger;
import org.slf4j.LoggerFactory;
import reactor.core.publisher.Flux;
import reactor.core.publisher.Mono;

import java.net.URI;
import java.net.URISyntaxException;
import java.nio.charset.StandardCharsets;
import java.time.Instant;
import java.util.HashMap;
import java.util.List;
import java.util.Map;
import java.util.Map.Entry;
import java.util.Objects;
import java.util.concurrent.Callable;

import static com.azure.cosmos.implementation.HttpConstants.HttpHeaders.INTENDED_COLLECTION_RID_HEADER;
import static com.azure.cosmos.implementation.guava25.base.Preconditions.checkNotNull;

/**
 * While this class is public, but it is not part of our published public APIs.
 * This is meant to be internally used only by our sdk.
 *
 * Used internally to provide functionality to communicate and process response from GATEWAY in the Azure Cosmos DB database service.
 */
public class RxGatewayStoreModel implements RxStoreModel, HttpTransportSerializer {
    private static final boolean HTTP_CONNECTION_WITHOUT_TLS_ALLOWED = Configs.isHttpConnectionWithoutTLSAllowed();

    private final DiagnosticsClientContext clientContext;
    private final Logger logger = LoggerFactory.getLogger(RxGatewayStoreModel.class);
    private final Map<String, String> defaultHeaders;
    private final HttpClient httpClient;
    private final QueryCompatibilityMode queryCompatibilityMode;
    protected final GlobalEndpointManager globalEndpointManager;
    private ConsistencyLevel defaultConsistencyLevel;
    private ISessionContainer sessionContainer;
    private ThroughputControlStore throughputControlStore;
    private boolean useMultipleWriteLocations;
    private RxPartitionKeyRangeCache partitionKeyRangeCache;
    private GatewayServiceConfigurationReader gatewayServiceConfigurationReader;
    private RxClientCollectionCache collectionCache;
    private GatewayServerErrorInjector gatewayServerErrorInjector;

    public RxGatewayStoreModel(
        DiagnosticsClientContext clientContext,
        ISessionContainer sessionContainer,
        ConsistencyLevel defaultConsistencyLevel,
        QueryCompatibilityMode queryCompatibilityMode,
        UserAgentContainer userAgentContainer,
        GlobalEndpointManager globalEndpointManager,
        HttpClient httpClient,
        ApiType apiType) {

        this.clientContext = clientContext;

        if (userAgentContainer == null) {
            userAgentContainer = new UserAgentContainer();
        }

        this.defaultHeaders = this.getDefaultHeaders(apiType, userAgentContainer, defaultConsistencyLevel);

        this.defaultConsistencyLevel = defaultConsistencyLevel;
        this.globalEndpointManager = globalEndpointManager;
        this.queryCompatibilityMode = queryCompatibilityMode;

        this.httpClient = httpClient;
        this.sessionContainer = sessionContainer;
    }

    public RxGatewayStoreModel(RxGatewayStoreModel inner) {
        this.clientContext = inner.clientContext;
        this.defaultHeaders = inner.defaultHeaders;
        this.defaultConsistencyLevel = inner.defaultConsistencyLevel;
        this.globalEndpointManager = inner.globalEndpointManager;
        this.queryCompatibilityMode = inner.queryCompatibilityMode;

        this.httpClient = inner.httpClient;
        this.sessionContainer = inner.sessionContainer;
    }

    protected Map<String, String> getDefaultHeaders(
        ApiType apiType,
        UserAgentContainer userAgentContainer,
        ConsistencyLevel clientDefaultConsistencyLevel) {

        checkNotNull(userAgentContainer, "Argument 'userAGentContainer' must not be null.");

        Map<String, String> defaultHeaders = new HashMap<>();
        defaultHeaders.put(HttpConstants.HttpHeaders.CACHE_CONTROL,
            "no-cache");
        defaultHeaders.put(HttpConstants.HttpHeaders.VERSION,
            HttpConstants.Versions.CURRENT_VERSION);
        defaultHeaders.put(
            HttpConstants.HttpHeaders.SDK_SUPPORTED_CAPABILITIES,
            HttpConstants.SDKSupportedCapabilities.SUPPORTED_CAPABILITIES);

        if (apiType != null) {
            defaultHeaders.put(HttpConstants.HttpHeaders.API_TYPE, apiType.toString());
        }

        if (userAgentContainer == null) {
            userAgentContainer = new UserAgentContainer();
        }

        defaultHeaders.put(HttpConstants.HttpHeaders.USER_AGENT, userAgentContainer.getUserAgent());

        if (clientDefaultConsistencyLevel != null) {
            defaultHeaders.put(HttpConstants.HttpHeaders.CONSISTENCY_LEVEL,
                clientDefaultConsistencyLevel.toString());
        }

        return defaultHeaders;
    }

    void setGatewayServiceConfigurationReader(GatewayServiceConfigurationReader gatewayServiceConfigurationReader) {
        this.gatewayServiceConfigurationReader = gatewayServiceConfigurationReader;
    }

    public void setPartitionKeyRangeCache(RxPartitionKeyRangeCache partitionKeyRangeCache) {
        this.partitionKeyRangeCache = partitionKeyRangeCache;
    }

    public void setUseMultipleWriteLocations(boolean useMultipleWriteLocations) {
        this.useMultipleWriteLocations = useMultipleWriteLocations;
    }

    public void setSessionContainer(ISessionContainer sessionContainer) {
        this.sessionContainer = sessionContainer;
    }

    boolean isUseMultipleWriteLocations() {
        return useMultipleWriteLocations;
    }

    RxPartitionKeyRangeCache getPartitionKeyRangeCache() {
        return partitionKeyRangeCache;
    }

    GatewayServiceConfigurationReader getGatewayServiceConfigurationReader() {
        return gatewayServiceConfigurationReader;
    }

    RxClientCollectionCache getCollectionCache() {
        return collectionCache;
    }

    public void setCollectionCache(RxClientCollectionCache collectionCache) {
        this.collectionCache = collectionCache;
    }

    @Override
    public HttpRequest wrapInHttpRequest(RxDocumentServiceRequest request, URI requestUri) throws Exception {
        HttpMethod method = getHttpMethod(request);
        HttpHeaders httpHeaders = this.getHttpRequestHeaders(request.getHeaders());

        Flux<byte[]> contentAsByteArray = request.getContentAsByteArrayFlux();
        return new HttpRequest(method,
            requestUri,
            requestUri.getPort(),
            httpHeaders,
            contentAsByteArray);
    }

    @Override
    public StoreResponse unwrapToStoreResponse(
        RxDocumentServiceRequest request,
        int statusCode,
        HttpHeaders headers,
        ByteBuf content) {

        checkNotNull(headers, "Argument 'headers' must not be null.");
        checkNotNull(
            content,
            "Argument 'content' must not be null - use empty ByteBuf when theres is no payload.");

        // If there is any error in the header response this throws exception
        validateOrThrow(request, HttpResponseStatus.valueOf(statusCode), headers, content);

        int size;
        if ((size = content.readableBytes()) > 0) {
            return new StoreResponse(statusCode,
                HttpUtils.unescape(headers.toMap()),
                new ByteBufInputStream(content, true),
                size);
        }

        return new StoreResponse(statusCode,
            HttpUtils.unescape(headers.toMap()),
            null,
            0);
    }

    private Mono<RxDocumentServiceResponse> query(RxDocumentServiceRequest request) {
        if (request.getOperationType() != OperationType.QueryPlan) {
            request.getHeaders().put(HttpConstants.HttpHeaders.IS_QUERY, "true");
        }

        switch (this.queryCompatibilityMode) {
            case SqlQuery:
                request.getHeaders().put(HttpConstants.HttpHeaders.CONTENT_TYPE,
                    RuntimeConstants.MediaTypes.SQL);
                break;
            case Default:
            case Query:
            default:
                request.getHeaders().put(HttpConstants.HttpHeaders.CONTENT_TYPE,
                    RuntimeConstants.MediaTypes.QUERY_JSON);
                break;
        }
        return this.performRequest(request);
    }

    public Mono<RxDocumentServiceResponse> performRequest(RxDocumentServiceRequest request) {
        try {
            if (request.requestContext.cosmosDiagnostics == null) {
                request.requestContext.cosmosDiagnostics = clientContext.createDiagnostics();
            }

            URI uri = getUri(request);
            request.requestContext.resourcePhysicalAddress = uri.toString();

            if (this.throughputControlStore != null) {
                return this.throughputControlStore.processRequest(request, Mono.defer(() -> this.performRequestInternal(request, uri)));
            }

            return this.performRequestInternal(request, uri);
        } catch (Exception e) {
            return Mono.error(e);
        }
    }

    /**
     * Given the request it creates an flux which upon subscription issues HTTP call and emits one RxDocumentServiceResponse.
     *
     * @param request
     * @param requestUri
     * @return Flux<RxDocumentServiceResponse>
     */
    public Mono<RxDocumentServiceResponse> performRequestInternal(RxDocumentServiceRequest request, URI requestUri) {

        try {
            HttpRequest httpRequest = request
                .getEffectiveHttpTransportSerializer(this)
                .wrapInHttpRequest(request, requestUri);

            Mono<HttpResponse> httpResponseMono = this.httpClient.send(httpRequest, request.getResponseTimeout());

            if (this.gatewayServerErrorInjector != null) {
                httpResponseMono = this.gatewayServerErrorInjector.injectGatewayErrors(request.getResponseTimeout(),
                    httpRequest, request, httpResponseMono);
                return toDocumentServiceResponse(httpResponseMono, request, httpRequest);
            }

            return toDocumentServiceResponse(httpResponseMono, request, httpRequest);

        } catch (Exception e) {
            return Mono.error(e);
        }
    }

    private HttpHeaders getHttpRequestHeaders(Map<String, String> headers) {
        HttpHeaders httpHeaders = new HttpHeaders(this.defaultHeaders.size());
        // Add default headers.
        for (Entry<String, String> entry : this.defaultHeaders.entrySet()) {
            if (!headers.containsKey(entry.getKey())) {
                // populate default header only if there is no overwrite by the request header
                httpHeaders.set(entry.getKey(), entry.getValue());
            }
        }

        // Add override headers.
        if (headers != null) {
            for (Entry<String, String> entry : headers.entrySet()) {
                if (entry.getValue() == null) {
                    // netty doesn't allow setting null value in header
                    httpHeaders.set(entry.getKey(), "");
                } else {
                    httpHeaders.set(entry.getKey(), entry.getValue());
                }
            }
        }
        return httpHeaders;
    }

    public URI getRootUri(RxDocumentServiceRequest request) {
        return this.globalEndpointManager.resolveServiceEndpoint(request).getGatewayLocationEndpoint();
    }

    private URI getUri(RxDocumentServiceRequest request) throws URISyntaxException {
        URI rootUri = request.getEndpointOverride();
        if (rootUri == null) {
            if (request.getIsMedia()) {
                // For media read request, always use the write endpoint.
<<<<<<< HEAD
                rootUri = this.globalEndpointManager.getWriteEndpoints().get(0).getGatewayLocationEndpoint();
            } else {
                rootUri = getRootUri(request);
=======
                rootUri = this.globalEndpointManager.getWriteEndpoints().get(0).getGatewayRegionalEndpoint();
            } else {
                rootUri = this.globalEndpointManager.resolveServiceEndpoint(request).getGatewayRegionalEndpoint();
>>>>>>> ed5ac4b1
            }
        }

        String path = PathsHelper.generatePath(request.getResourceType(), request, request.isFeed);
        if (request.getResourceType().equals(ResourceType.DatabaseAccount)) {
            path = StringUtils.EMPTY;
        }

        // allow using http connections if customer opt in to use http for vnext emulator
        String scheme = HTTP_CONNECTION_WITHOUT_TLS_ALLOWED ? rootUri.getScheme() : "https";

        return new URI(scheme,
            null,
            rootUri.getHost(),
            rootUri.getPort(),
            ensureSlashPrefixed(path),
            null,  // Query string not used.
            null);
    }

    private String ensureSlashPrefixed(String path) {
        if (path == null) {
            return null;
        }

        if (path.startsWith("/")) {
            return path;
        }

        return "/" + path;
    }

    /**
     * Transforms the reactor netty's client response Observable to RxDocumentServiceResponse Observable.
     *
     *
     * Once the customer code subscribes to the observable returned by the CRUD APIs,
     * the subscription goes up till it reaches the source reactor netty's observable, and at that point the HTTP invocation will be made.
     *
     * @param httpResponseMono
     * @param request
     * @return {@link Mono}
     */
    private Mono<RxDocumentServiceResponse> toDocumentServiceResponse(Mono<HttpResponse> httpResponseMono,
                                                                      RxDocumentServiceRequest request,
                                                                      HttpRequest httpRequest) {

        return httpResponseMono.flatMap(httpResponse -> {

            // header key/value pairs
            HttpHeaders httpResponseHeaders = httpResponse.headers();
            int httpResponseStatus = httpResponse.statusCode();

            Mono<ByteBuf> contentObservable = httpResponse
                .body()
                .switchIfEmpty(Mono.just(Unpooled.EMPTY_BUFFER));

            return contentObservable
                .map(content -> {
                    // Capture transport client request timeline
                    ReactorNettyRequestRecord reactorNettyRequestRecord = httpResponse.request().reactorNettyRequestRecord();
                    if (reactorNettyRequestRecord != null) {
                        reactorNettyRequestRecord.setTimeCompleted(Instant.now());
                    }

                    StoreResponse rsp = request
                        .getEffectiveHttpTransportSerializer(this)
                        .unwrapToStoreResponse(request, httpResponseStatus, httpResponseHeaders, content);

                    if (reactorNettyRequestRecord != null) {
                        rsp.setRequestTimeline(reactorNettyRequestRecord.takeTimelineSnapshot());

                        if (this.gatewayServerErrorInjector != null) {
                            // only configure when fault injection is used
                            rsp.setFaultInjectionRuleId(
                                request
                                    .faultInjectionRequestContext
                                    .getFaultInjectionRuleId(reactorNettyRequestRecord.getTransportRequestId()));

                            rsp.setFaultInjectionRuleEvaluationResults(
                                request
                                    .faultInjectionRequestContext
                                    .getFaultInjectionRuleEvaluationResults(reactorNettyRequestRecord.getTransportRequestId()));
                        }
                    }

                    if (request.requestContext.cosmosDiagnostics != null) {
                        BridgeInternal.recordGatewayResponse(request.requestContext.cosmosDiagnostics, request, rsp, globalEndpointManager);
                    }

                    return rsp;
                })
                .single();

        }).map(rsp -> {
            RxDocumentServiceResponse rxDocumentServiceResponse;
            if (httpRequest.reactorNettyRequestRecord() != null) {
                rxDocumentServiceResponse =
                    new RxDocumentServiceResponse(this.clientContext, rsp,
                        httpRequest.reactorNettyRequestRecord().takeTimelineSnapshot());

            } else {
                rxDocumentServiceResponse =
                    new RxDocumentServiceResponse(this.clientContext, rsp);
            }
            rxDocumentServiceResponse.setCosmosDiagnostics(request.requestContext.cosmosDiagnostics);
            return rxDocumentServiceResponse;
        }).onErrorResume(throwable -> {
            Throwable unwrappedException = reactor.core.Exceptions.unwrap(throwable);
            if (!(unwrappedException instanceof Exception)) {
                // fatal error
                logger.error("Unexpected failure {}", unwrappedException.getMessage(), unwrappedException);
                return Mono.error(unwrappedException);
            }

            Exception exception = (Exception) unwrappedException;
            CosmosException dce;
            if (!(exception instanceof CosmosException)) {
                // wrap in CosmosException
                logger.warn("Network failure", exception);

                int statusCode = 0;
                if (WebExceptionUtility.isNetworkFailure(exception)) {
                    if (WebExceptionUtility.isReadTimeoutException(exception)) {
                        statusCode = HttpConstants.StatusCodes.REQUEST_TIMEOUT;
                    } else {
                        statusCode = HttpConstants.StatusCodes.SERVICE_UNAVAILABLE;
                    }
                }

                dce = BridgeInternal.createCosmosException(request.requestContext.resourcePhysicalAddress, statusCode, exception);
                BridgeInternal.setRequestHeaders(dce, request.getHeaders());
            } else {
                dce = (CosmosException) exception;
            }

            if (WebExceptionUtility.isNetworkFailure(dce)) {
                if (WebExceptionUtility.isReadTimeoutException(dce)) {
                    BridgeInternal.setSubStatusCode(dce, HttpConstants.SubStatusCodes.GATEWAY_ENDPOINT_READ_TIMEOUT);
                } else {
                    BridgeInternal.setSubStatusCode(dce, HttpConstants.SubStatusCodes.GATEWAY_ENDPOINT_UNAVAILABLE);
                }
            }

            if (request.requestContext.cosmosDiagnostics != null) {
                if (httpRequest.reactorNettyRequestRecord() != null) {
                    ReactorNettyRequestRecord reactorNettyRequestRecord = httpRequest.reactorNettyRequestRecord();
                    BridgeInternal.setRequestTimeline(dce, reactorNettyRequestRecord.takeTimelineSnapshot());

                    ImplementationBridgeHelpers
                        .CosmosExceptionHelper
                        .getCosmosExceptionAccessor()
                        .setFaultInjectionRuleId(
                            dce,
                            request.faultInjectionRequestContext
                                .getFaultInjectionRuleId(reactorNettyRequestRecord.getTransportRequestId()));

                    ImplementationBridgeHelpers
                        .CosmosExceptionHelper
                        .getCosmosExceptionAccessor()
                        .setFaultInjectionEvaluationResults(
                            dce,
                            request.faultInjectionRequestContext
                                .getFaultInjectionRuleEvaluationResults(reactorNettyRequestRecord.getTransportRequestId()));
                }

                BridgeInternal.recordGatewayResponse(request.requestContext.cosmosDiagnostics, request, dce, globalEndpointManager);
            }

            return Mono.error(dce);
        });
    }

    private void validateOrThrow(RxDocumentServiceRequest request,
                                 HttpResponseStatus status,
                                 HttpHeaders headers,
                                 ByteBuf bodyAsByteBuf) {

        int statusCode = status.code();

        if (statusCode >= HttpConstants.StatusCodes.MINIMUM_STATUSCODE_AS_ERROR_GATEWAY) {
            String statusCodeString = status.reasonPhrase() != null
                ? status.reasonPhrase().replace(" ", "")
                : "";

            String body = bodyAsByteBuf != null ?bodyAsByteBuf.toString(StandardCharsets.UTF_8) : null;
            CosmosError cosmosError;
            cosmosError = (StringUtils.isNotEmpty(body)) ? new CosmosError(body) : new CosmosError();
            cosmosError = new CosmosError(statusCodeString,
                String.format("%s, StatusCode: %s", cosmosError.getMessage(), statusCodeString),
                cosmosError.getPartitionedQueryExecutionInfo());

            CosmosException dce = BridgeInternal.createCosmosException(request.requestContext.resourcePhysicalAddress, statusCode, cosmosError, headers.toMap());
            BridgeInternal.setRequestHeaders(dce, request.getHeaders());
            throw dce;
        }
    }

    private static HttpMethod getHttpMethod(RxDocumentServiceRequest request) {
        switch (request.getOperationType()) {
            case Create:
            case Batch:
            case Upsert:
            case ExecuteJavaScript:
            case SqlQuery:
            case Query:
            case QueryPlan:
                return HttpMethod.POST;
            case Patch:
                return HttpMethod.PATCH;
            case Delete:
                if (request.getResourceType() == ResourceType.PartitionKey) {
                    return HttpMethod.POST;
                }
                return HttpMethod.DELETE;
            case Read:
            case ReadFeed:
                return HttpMethod.GET;
            case Replace:
                return HttpMethod.PUT;
            default:
                throw new IllegalStateException(
                    "Operation type " + request.getOperationType() + " cannot be processed in RxGatewayStoreModel.");
        }
    }

    private Mono<RxDocumentServiceResponse> invokeAsyncInternal(RxDocumentServiceRequest request) {
        switch (request.getOperationType()) {
            case Create:
            case Batch:
            case Patch:
            case Upsert:
            case Delete:
            case ExecuteJavaScript:
            case Read:
            case ReadFeed:
            case Replace:
                return this.performRequest(request);

            case SqlQuery:
            case Query:
            case QueryPlan:
                return this.query(request);
            default:
                throw new IllegalStateException("Unknown operation setType " + request.getOperationType());
        }
    }

    private Mono<RxDocumentServiceResponse> invokeAsync(RxDocumentServiceRequest request) {

        Callable<Mono<RxDocumentServiceResponse>> funcDelegate = () -> invokeAsyncInternal(request).single();

        MetadataRequestRetryPolicy metadataRequestRetryPolicy = new MetadataRequestRetryPolicy(this.globalEndpointManager);
        metadataRequestRetryPolicy.onBeforeSendRequest(request);

        return BackoffRetryUtility.executeRetry(funcDelegate, metadataRequestRetryPolicy);
    }

    @Override
    public Mono<RxDocumentServiceResponse> processMessage(RxDocumentServiceRequest request) {
        Mono<RxDocumentServiceResponse> responseObs = this.addIntendedCollectionRidAndSessionToken(request).then(invokeAsync(request));

        return responseObs.onErrorResume(
            e -> {
                CosmosException dce = Utils.as(e, CosmosException.class);

                if (dce == null) {
                    logger.error("unexpected failure {}", e.getMessage(), e);
                    return Mono.error(e);
                }

                if ((!ReplicatedResourceClientUtils.isMasterResource(request.getResourceType())) &&
                    (dce.getStatusCode() == HttpConstants.StatusCodes.PRECONDITION_FAILED ||
                        dce.getStatusCode() == HttpConstants.StatusCodes.CONFLICT ||
                        (
                            dce.getStatusCode() == HttpConstants.StatusCodes.NOTFOUND &&
                                !Exceptions.isSubStatusCode(dce,
                                    HttpConstants.SubStatusCodes.READ_SESSION_NOT_AVAILABLE)))) {
                    this.captureSessionToken(request, dce.getResponseHeaders());
                }

                if (Exceptions.isThroughputControlRequestRateTooLargeException(dce)) {
                    if (request.requestContext.cosmosDiagnostics != null) {
                        BridgeInternal.recordGatewayResponse(request.requestContext.cosmosDiagnostics, request, dce, globalEndpointManager);
                    }
                }

                return Mono.error(dce);
            }
        ).flatMap(response ->
            this.captureSessionTokenAndHandlePartitionSplit(request, response.getResponseHeaders()).then(Mono.just(response))
        );
    }

    @Override
    public void enableThroughputControl(ThroughputControlStore throughputControlStore) {
        this.throughputControlStore = throughputControlStore;
    }

    @Override
    public Flux<Void> submitOpenConnectionTasksAndInitCaches(CosmosContainerProactiveInitConfig proactiveContainerInitConfig) {
        return Flux.empty();
    }

    @Override
    public void configureFaultInjectorProvider(IFaultInjectorProvider injectorProvider, Configs configs) {
        if (this.gatewayServerErrorInjector == null) {
            this.gatewayServerErrorInjector = new GatewayServerErrorInjector(configs, collectionCache, partitionKeyRangeCache);
        }

        this.gatewayServerErrorInjector.registerServerErrorInjector(injectorProvider.getServerErrorInjector());
    }

    @Override
    public void recordOpenConnectionsAndInitCachesCompleted(List<CosmosContainerIdentity> cosmosContainerIdentities) {
        //no-op
    }

    @Override
    public void recordOpenConnectionsAndInitCachesStarted(List<CosmosContainerIdentity> cosmosContainerIdentities) {
        //no-op
    }

    public Map<String, String> getDefaultHeaders() {
        return this.defaultHeaders;
    }

    private void captureSessionToken(RxDocumentServiceRequest request, Map<String, String> responseHeaders) {
        if (request.getResourceType() == ResourceType.DocumentCollection &&
            request.getOperationType() == OperationType.Delete) {

            String resourceId;
            if (request.getIsNameBased()) {
                resourceId = responseHeaders.get(HttpConstants.HttpHeaders.OWNER_ID);
            } else {
                resourceId = request.getResourceId();
            }
            this.sessionContainer.clearTokenByResourceId(resourceId);
        } else {
            this.sessionContainer.setSessionToken(request, responseHeaders);
        }
    }

    private Mono<Void> captureSessionTokenAndHandlePartitionSplit(RxDocumentServiceRequest request,
                                                                  Map<String, String> responseHeaders) {
        this.captureSessionToken(request, responseHeaders);
        if (request.requestContext.resolvedPartitionKeyRange != null &&
            StringUtils.isNotEmpty(request.requestContext.resolvedCollectionRid) &&
            StringUtils.isNotEmpty(responseHeaders.get(HttpConstants.HttpHeaders.PARTITION_KEY_RANGE_ID)) &&
            !responseHeaders.get(HttpConstants.HttpHeaders.PARTITION_KEY_RANGE_ID).equals(request.requestContext.resolvedPartitionKeyRange.getId())) {
            return this.partitionKeyRangeCache.refreshAsync(BridgeInternal.getMetaDataDiagnosticContext(request.requestContext.cosmosDiagnostics), request.requestContext.resolvedCollectionRid)
                .flatMap(collectionRoutingMapValueHolder -> Mono.empty());
        }
        return Mono.empty();
    }

    private Mono<Void> addIntendedCollectionRidAndSessionToken(RxDocumentServiceRequest request) {
        return applySessionToken(request).then(addIntendedCollectionRid(request));
    }

    private Mono<Void> addIntendedCollectionRid(RxDocumentServiceRequest request) {
        if (this.collectionCache != null && request.getResourceType().equals(ResourceType.Document)) {
            return this.collectionCache.resolveCollectionAsync(BridgeInternal.getMetaDataDiagnosticContext(request.requestContext.cosmosDiagnostics), request).flatMap(documentCollectionValueHolder -> {
                if (StringUtils.isEmpty(request.getHeaders().get(INTENDED_COLLECTION_RID_HEADER))) {
                    request.getHeaders().put(INTENDED_COLLECTION_RID_HEADER,
                        request.requestContext.resolvedCollectionRid);
                } else {
                    request.intendedCollectionRidPassedIntoSDK = true;
                }
                return Mono.empty();
            });
        }
        return Mono.empty();
    }

    private Mono<Void> applySessionToken(RxDocumentServiceRequest request) {
        Map<String, String> headers = request.getHeaders();
        Objects.requireNonNull(headers, "RxDocumentServiceRequest::headers is required and cannot be null");

        // Master resource operations don't require session token.
        if (isMasterOperation(request.getResourceType(), request.getOperationType())) {
            if (!Strings.isNullOrEmpty(request.getHeaders().get(HttpConstants.HttpHeaders.SESSION_TOKEN))) {
                request.getHeaders().remove(HttpConstants.HttpHeaders.SESSION_TOKEN);
            }
            return Mono.empty();
        }

        boolean sessionConsistency = RequestHelper.getConsistencyLevelToUse(this.gatewayServiceConfigurationReader,
            request) == ConsistencyLevel.SESSION;

        if (!Strings.isNullOrEmpty(request.getHeaders().get(HttpConstants.HttpHeaders.SESSION_TOKEN))) {
            if (!sessionConsistency ||
                (!request.isReadOnlyRequest() && request.getOperationType() != OperationType.Batch && !this.useMultipleWriteLocations)) {
                request.getHeaders().remove(HttpConstants.HttpHeaders.SESSION_TOKEN);
            }
            return Mono.empty(); //User is explicitly controlling the session.
        }

        if (!sessionConsistency ||
            (!request.isReadOnlyRequest() && request.getOperationType() != OperationType.Batch && !this.useMultipleWriteLocations)) {
            return Mono.empty();
            // Only apply the session token in case of session consistency and if request is read only,
            // apply token for write request only if batch operation or multi master
        }

        if (this.collectionCache != null && this.partitionKeyRangeCache != null) {
            return this.collectionCache.resolveCollectionAsync(BridgeInternal.getMetaDataDiagnosticContext(request.requestContext.cosmosDiagnostics), request).
                flatMap(collectionValueHolder -> {

                    if (collectionValueHolder == null || collectionValueHolder.v == null) {
                        //Apply the ambient session.
                        String sessionToken = this.sessionContainer.resolveGlobalSessionToken(request);

                        if (!Strings.isNullOrEmpty(sessionToken)) {
                            headers.put(HttpConstants.HttpHeaders.SESSION_TOKEN, sessionToken);
                        }
                        return Mono.empty();
                    }
                    return partitionKeyRangeCache.tryLookupAsync(BridgeInternal.getMetaDataDiagnosticContext(request.requestContext.cosmosDiagnostics),
                        collectionValueHolder.v.getResourceId(),
                        null,
                        null).flatMap(collectionRoutingMapValueHolder -> {
                        if (collectionRoutingMapValueHolder == null || collectionRoutingMapValueHolder.v == null) {
                            //Apply the ambient session.
                            String sessionToken = this.sessionContainer.resolveGlobalSessionToken(request);

                            if (!Strings.isNullOrEmpty(sessionToken)) {
                                headers.put(HttpConstants.HttpHeaders.SESSION_TOKEN, sessionToken);
                            }
                            return Mono.empty();
                        }
                        String partitionKeyRangeId =
                            request.getHeaders().get(HttpConstants.HttpHeaders.PARTITION_KEY_RANGE_ID);
                        PartitionKeyInternal partitionKeyInternal = request.getPartitionKeyInternal();

                        if (StringUtils.isNotEmpty(partitionKeyRangeId)) {
                            PartitionKeyRange range =
                                collectionRoutingMapValueHolder.v.getRangeByPartitionKeyRangeId(partitionKeyRangeId);
                            request.requestContext.resolvedPartitionKeyRange = range;
                            if (request.requestContext.resolvedPartitionKeyRange == null) {
                                SessionTokenHelper.setPartitionLocalSessionToken(request, partitionKeyRangeId,
                                    sessionContainer);
                            } else {
                                SessionTokenHelper.setPartitionLocalSessionToken(request, sessionContainer);
                            }
                        } else if (partitionKeyInternal != null) {
                            String effectivePartitionKeyString = StringUtils.isNotEmpty(request.getEffectivePartitionKey()) ?
                                request.getEffectivePartitionKey() : PartitionKeyInternalHelper
                                .getEffectivePartitionKeyString(
                                    partitionKeyInternal,
                                    collectionValueHolder.v.getPartitionKey());

                            request.setEffectivePartitionKey(effectivePartitionKeyString);

                            PartitionKeyRange range =
                                collectionRoutingMapValueHolder.v.getRangeByEffectivePartitionKey(effectivePartitionKeyString);
                            request.requestContext.resolvedPartitionKeyRange = range;
                            SessionTokenHelper.setPartitionLocalSessionToken(request, sessionContainer);
                        } else {
                            //Apply the ambient session.
                            String sessionToken = this.sessionContainer.resolveGlobalSessionToken(request);

                            if (!Strings.isNullOrEmpty(sessionToken)) {
                                headers.put(HttpConstants.HttpHeaders.SESSION_TOKEN, sessionToken);
                            }
                        }

                        return Mono.empty();
                    });
                });
        } else {
            //Apply the ambient session.
            String sessionToken = this.sessionContainer.resolveGlobalSessionToken(request);

            if (!Strings.isNullOrEmpty(sessionToken)) {
                headers.put(HttpConstants.HttpHeaders.SESSION_TOKEN, sessionToken);
            }
            return Mono.empty();
        }
    }

    private static boolean isMasterOperation(ResourceType resourceType, OperationType operationType) {
        // Stored procedures, trigger, and user defined functions CRUD operations are done on
        // master so they do not require the session token.
        // Stored procedures execute is not a master operation
        return ReplicatedResourceClientUtils.isMasterResource(resourceType) ||
            isStoredProcedureMasterOperation(resourceType, operationType) ||
            operationType == OperationType.QueryPlan;
    }

    private static boolean isStoredProcedureMasterOperation(ResourceType resourceType, OperationType operationType) {
        return resourceType == ResourceType.StoredProcedure && operationType != OperationType.ExecuteJavaScript;
    }
}<|MERGE_RESOLUTION|>--- conflicted
+++ resolved
@@ -324,15 +324,9 @@
         if (rootUri == null) {
             if (request.getIsMedia()) {
                 // For media read request, always use the write endpoint.
-<<<<<<< HEAD
-                rootUri = this.globalEndpointManager.getWriteEndpoints().get(0).getGatewayLocationEndpoint();
-            } else {
-                rootUri = getRootUri(request);
-=======
                 rootUri = this.globalEndpointManager.getWriteEndpoints().get(0).getGatewayRegionalEndpoint();
             } else {
                 rootUri = this.globalEndpointManager.resolveServiceEndpoint(request).getGatewayRegionalEndpoint();
->>>>>>> ed5ac4b1
             }
         }
 
