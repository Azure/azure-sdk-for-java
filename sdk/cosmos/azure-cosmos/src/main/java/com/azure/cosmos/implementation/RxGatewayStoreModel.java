--- conflicted
+++ resolved
@@ -350,11 +350,7 @@
                                    rsp.setRequestTimeline(reactorNettyRequestRecord.takeTimelineSnapshot());
                                }
                                if (request.requestContext.cosmosDiagnostics != null) {
-<<<<<<< HEAD
-                                   BridgeInternal.recordGatewayResponse(request.requestContext.cosmosDiagnostics, request, rsp, null, globalEndpointManager);
-=======
                                    BridgeInternal.recordGatewayResponse(request.requestContext.cosmosDiagnostics, request, rsp, globalEndpointManager);
->>>>>>> 8d609db9
                                }
                                return rsp;
                        })
@@ -415,12 +411,7 @@
                                BridgeInternal.setRequestTimeline(dce, httpRequest.reactorNettyRequestRecord().takeTimelineSnapshot());
                            }
 
-<<<<<<< HEAD
-                           BridgeInternal.recordGatewayResponse(request.requestContext.cosmosDiagnostics, request, null, dce, globalEndpointManager);
-                           BridgeInternal.setCosmosDiagnostics(dce, request.requestContext.cosmosDiagnostics);
-=======
                            BridgeInternal.recordGatewayResponse(request.requestContext.cosmosDiagnostics, request, dce, globalEndpointManager);
->>>>>>> 8d609db9
                        }
 
                        return Mono.error(dce);
@@ -512,14 +503,9 @@
                     }
 
                     if (Exceptions.isThroughputControlRequestRateTooLargeException(dce)) {
-<<<<<<< HEAD
-                        BridgeInternal.recordGatewayResponse(request.requestContext.cosmosDiagnostics, request, null, dce, globalEndpointManager);
-                        BridgeInternal.setCosmosDiagnostics(dce, request.requestContext.cosmosDiagnostics);
-=======
                         if (request.requestContext.cosmosDiagnostics != null) {
                             BridgeInternal.recordGatewayResponse(request.requestContext.cosmosDiagnostics, request, dce, globalEndpointManager);
                         }
->>>>>>> 8d609db9
                     }
 
                     return Mono.error(dce);
