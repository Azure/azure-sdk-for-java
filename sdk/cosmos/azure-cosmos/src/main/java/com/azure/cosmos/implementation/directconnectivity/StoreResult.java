// Copyright (c) Microsoft Corporation. All rights reserved.
// Licensed under the MIT License.

package com.azure.cosmos.implementation.directconnectivity;

import com.azure.cosmos.CosmosException;
import com.azure.cosmos.implementation.Exceptions;
import com.azure.cosmos.implementation.HttpConstants;
import com.azure.cosmos.implementation.ISessionToken;
import com.azure.cosmos.implementation.ImplementationBridgeHelpers;
import com.azure.cosmos.implementation.InternalServerErrorException;
import com.azure.cosmos.implementation.RMResources;
import com.azure.cosmos.implementation.RequestChargeTracker;
import org.slf4j.Logger;
import org.slf4j.LoggerFactory;

public class StoreResult {
    private final static Logger logger = LoggerFactory.getLogger(StoreResult.class);

    private final StoreResponse storeResponse;
    private final CosmosException exception;

    final public long lsn;
    final public String partitionKeyRangeId;
    final public long quorumAckedLSN;
    final public long globalCommittedLSN;
    final public long numberOfReadRegions;
    final public long itemLSN;
    final public ISessionToken sessionToken;
    final public String sessionTokenAsString;
    final public double requestCharge;
    final public String activityId;
    final public String correlatedActivityId;
    final public int currentReplicaSetSize;
    final public int currentWriteQuorum;
    final public boolean isValid;
    final public boolean isGoneException;
    final public boolean isNotFoundException;
    final public boolean isInvalidPartitionException;
    final public Uri storePhysicalAddress;
    final public String storePhysicalAddressAsString;
    final public boolean isThroughputControlRequestRateTooLargeException;
    final public Double backendLatencyInMs;

    public StoreResult(
            StoreResponse storeResponse,
            CosmosException exception,
            String partitionKeyRangeId,
            long lsn,
            long quorumAckedLsn,
            double requestCharge,
            String activityId,
            String correlatedActivityId,
            int currentReplicaSetSize,
            int currentWriteQuorum,
            boolean isValid,
            Uri storePhysicalAddress,
            long globalCommittedLSN,
            int numberOfReadRegions,
            long itemLSN,
            ISessionToken sessionToken,
            Double backendLatencyInMs) {
        this.storeResponse = storeResponse;
        this.exception = exception;
        this.partitionKeyRangeId = partitionKeyRangeId;
        this.lsn = lsn;
        this.quorumAckedLSN = quorumAckedLsn;
        this.requestCharge = requestCharge;
        this.activityId= activityId;
        this.correlatedActivityId = correlatedActivityId;
        this.currentReplicaSetSize = currentReplicaSetSize;
        this.currentWriteQuorum = currentWriteQuorum;
        this.isValid = isValid;
        this.isGoneException = this.exception != null && this.exception.getStatusCode() == HttpConstants.StatusCodes.GONE;
        this.isNotFoundException = this.exception != null && this.exception.getStatusCode() == HttpConstants.StatusCodes.NOTFOUND;
        this.isInvalidPartitionException = this.exception != null
                && Exceptions.isNameCacheStale(this.exception);
        this.storePhysicalAddress = storePhysicalAddress;
        this.storePhysicalAddressAsString = storePhysicalAddress != null ? storePhysicalAddress.getURIAsString() : null;
        this.globalCommittedLSN = globalCommittedLSN;
        this.numberOfReadRegions = numberOfReadRegions;
        this.itemLSN = itemLSN;
        this.sessionToken = sessionToken;
        this.sessionTokenAsString = sessionToken != null ? sessionToken.convertToString() : null;
        this.isThroughputControlRequestRateTooLargeException = this.exception != null && Exceptions.isThroughputControlRequestRateTooLargeException(this.exception);
        this.backendLatencyInMs = backendLatencyInMs;
    }

    public StoreResponse getStoreResponse() {
        return storeResponse;
    }

    public CosmosException getException() throws InternalServerErrorException {
        if (this.exception == null) {
            String message = "Exception should be available but found none";
            assert false : message;
            logger.error(message);
            throw new InternalServerErrorException(RMResources.InternalServerError);
        }

        return exception;
    }

    public StoreResponse toResponse() {
        return toResponse(null);
    }

    public StoreResponse toResponse(RequestChargeTracker requestChargeTracker) {
        if (!this.isValid) {
            if (this.exception == null) {
                logger.error("Exception not set for invalid response");
                throw new InternalServerErrorException(RMResources.InternalServerError);
            }

            throw this.exception;
        }

        if (requestChargeTracker != null) {
            StoreResult.setRequestCharge(this.storeResponse, this.exception, requestChargeTracker.getTotalRequestCharge());
        }

        if (this.exception != null) {
            throw exception;
        }

        return this.storeResponse;
    }

    private static void setRequestCharge(StoreResponse response, CosmosException cosmosException, double totalRequestCharge) {
        String totalRequestChargeString = Double.toString(totalRequestCharge);
        if (cosmosException != null) {
<<<<<<< HEAD
            cosmosException.getResponseHeaders().put(HttpConstants.HttpHeaders.REQUEST_CHARGE,
                    Double.toString(totalRequestCharge));
        }
        // Set total charge as final charge for the response.
        else if (response.getResponseHeaderNames() != null) {
            for (int i = 0; i < response.getResponseHeaderNames().length; ++i) {
                if (Strings.areEqualIgnoreCase(
                        response.getResponseHeaderNames()[i],
                        HttpConstants.HttpHeaders.REQUEST_CHARGE)) {
                    response.getResponseHeaderValues()[i] = Double.toString(totalRequestCharge);
                    break;
                }
            }
        }
    }

    @Override
    public String toString() {
        int statusCode = 0;
        int subStatusCode = HttpConstants.SubStatusCodes.UNKNOWN;

        if (this.storeResponse != null) {
            statusCode = this.storeResponse.getStatus();
            subStatusCode = this.storeResponse.getSubStatusCode();
        } else if (this.exception != null) {
            statusCode = this.exception.getStatusCode();
            subStatusCode = this.exception.getSubStatusCode();
        }

        return "storePhysicalAddress: " + this.storePhysicalAddressAsString +
                ", lsn: " + this.lsn +
                ", globalCommittedLsn: " + this.globalCommittedLSN +
                ", partitionKeyRangeId: " + this.partitionKeyRangeId +
                ", isValid: " + this.isValid +
                ", statusCode: " + statusCode +
                ", subStatusCode: " + subStatusCode +
                ", isGone: " + this.isGoneException +
                ", isNotFound: " + this.isNotFoundException +
                ", isThroughputControlRequestRateTooLarge: " + this.isThroughputControlRequestRateTooLargeException +
                ", isInvalidPartition: " + this.isInvalidPartitionException +
                ", requestCharge: " + this.requestCharge +
                ", itemLSN: " + this.itemLSN +
                ", sessionToken: " + this.sessionTokenAsString +
                ", backendLatencyInMs: " + this.backendLatencyInMs +
                ", exception: " + BridgeInternal.getInnerErrorMessage(this.exception);
    }

    /**
     * Static factory method to create serializable store result to be used in CosmosDiagnostics
     * @param storeResult store result
     * @return serializable store result
     */
    public static StoreResult createSerializableStoreResult(StoreResult storeResult) {
        if (storeResult == null) {
            return null;
        }
        return new StoreResult(storeResult);
    }

    public static class StoreResultSerializer extends StdSerializer<StoreResult> {
        private static final long serialVersionUID = 5315472126043077905L;

        public StoreResultSerializer(){
            super(StoreResult.class);
        }

        @Override
        public void serialize(StoreResult storeResult,
                              JsonGenerator jsonGenerator,
                              SerializerProvider serializerProvider) throws IOException {
            int statusCode = 0;
            int subStatusCode = HttpConstants.SubStatusCodes.UNKNOWN;

            if (storeResult.storeResponse != null) {
                statusCode = storeResult.storeResponse.getStatus();
                subStatusCode = storeResult.storeResponse.getSubStatusCode();
            } else if (storeResult.exception != null) {
                statusCode = storeResult.exception.getStatusCode();
                subStatusCode = storeResult.exception.getSubStatusCode();
            }
            jsonGenerator.writeStartObject();
            jsonGenerator.writeObjectField("storePhysicalAddress", storeResult.storePhysicalAddressAsString);
            jsonGenerator.writeNumberField("lsn", storeResult.lsn);
            jsonGenerator.writeNumberField("globalCommittedLsn", storeResult.globalCommittedLSN);
            jsonGenerator.writeStringField("partitionKeyRangeId", storeResult.partitionKeyRangeId);
            jsonGenerator.writeBooleanField("isValid", storeResult.isValid);
            jsonGenerator.writeNumberField("statusCode", statusCode);
            jsonGenerator.writeNumberField("subStatusCode", subStatusCode);
            jsonGenerator.writeBooleanField("isGone", storeResult.isGoneException);
            jsonGenerator.writeBooleanField("isNotFound", storeResult.isNotFoundException);
            jsonGenerator.writeBooleanField("isInvalidPartition", storeResult.isInvalidPartitionException);
            jsonGenerator.writeBooleanField("isThroughputControlRequestRateTooLarge", storeResult.isThroughputControlRequestRateTooLargeException);
            jsonGenerator.writeNumberField("requestCharge", storeResult.requestCharge);
            jsonGenerator.writeNumberField("itemLSN", storeResult.itemLSN);
            jsonGenerator.writeStringField("sessionToken", storeResult.sessionTokenAsString);
            jsonGenerator.writeObjectField("backendLatencyInMs", storeResult.backendLatencyInMs);
            jsonGenerator.writeStringField("exception", BridgeInternal.getInnerErrorMessage(storeResult.exception));
            jsonGenerator.writeObjectField("transportRequestTimeline", storeResult.storeResponse != null ?
                storeResult.storeResponse.getRequestTimeline() :
                storeResult.exception != null ? BridgeInternal.getRequestTimeline(storeResult.exception) : null);

            this.writeNonNullObjectField(
                jsonGenerator,
                "transportRequestChannelAcquisitionContext",
                storeResult.storeResponse != null ? storeResult.storeResponse.getChannelAcquisitionTimeline() :
                    storeResult.exception != null? BridgeInternal.getChannelAcqusitionTimeline(storeResult.exception) : null);

            jsonGenerator.writeObjectField("rntbdRequestLengthInBytes", storeResult.storeResponse != null ?
                storeResult.storeResponse.getRntbdRequestLength() : BridgeInternal.getRntbdRequestLength(storeResult.exception));
            jsonGenerator.writeObjectField("rntbdResponseLengthInBytes", storeResult.storeResponse != null ?
                storeResult.storeResponse.getRntbdResponseLength() : BridgeInternal.getRntbdResponseLength(storeResult.exception));
            jsonGenerator.writeObjectField("requestPayloadLengthInBytes", storeResult.storeResponse != null ?
                storeResult.storeResponse.getRequestPayloadLength() :  BridgeInternal.getRequestBodyLength(storeResult.exception));
            jsonGenerator.writeObjectField("responsePayloadLengthInBytes", storeResult.storeResponse != null ?
                storeResult.storeResponse.getResponseBodyLength() : null);
            jsonGenerator.writeObjectField("channelTaskQueueSize", storeResult.storeResponse != null ? storeResult.storeResponse.getRntbdChannelTaskQueueSize() :
                BridgeInternal.getChannelTaskQueueSize(storeResult.exception));
            jsonGenerator.writeObjectField("pendingRequestsCount", storeResult.storeResponse != null ? storeResult.storeResponse.getPendingRequestQueueSize() :
                BridgeInternal.getRntbdPendingRequestQueueSize(storeResult.exception));
            jsonGenerator.writeObjectField("serviceEndpointStatistics", storeResult.storeResponse != null ? storeResult.storeResponse.getEndpointStsts() :
                storeResult.exception != null ? BridgeInternal.getServiceEndpointStatistics(storeResult.exception) : null);

            jsonGenerator.writeEndObject();
        }

        private void writeNonNullObjectField(JsonGenerator jsonGenerator, String fieldName, Object object) throws IOException {
             if (object == null) {
                 return;
             }

             jsonGenerator.writeObjectField(fieldName, object);
=======
            cosmosException.getResponseHeaders().put(HttpConstants.HttpHeaders.REQUEST_CHARGE, totalRequestChargeString);
        } else {
            // Set total charge as final charge for the response.
            response.getResponseHeaders().put(HttpConstants.HttpHeaders.REQUEST_CHARGE, totalRequestChargeString);
>>>>>>> 8d609db9
        }
    }

    /**
     * Private copy constructor, only to be used internally for serialization purposes
     * <p>
     * NOTE: This constructor does not copy all the fields to avoid memory issues.
     */
    private StoreResult(StoreResult storeResult) {
        this.storeResponse = StoreResponse.createSerializableStoreResponse(storeResult.storeResponse);
        this.exception = ImplementationBridgeHelpers
            .CosmosExceptionHelper
            .getCosmosExceptionAccessor()
            .createSerializableCosmosException(storeResult.exception);
        this.lsn = storeResult.lsn;
        this.partitionKeyRangeId = storeResult.partitionKeyRangeId;
        this.quorumAckedLSN = storeResult.quorumAckedLSN;
        this.globalCommittedLSN = storeResult.globalCommittedLSN;
        this.numberOfReadRegions = storeResult.numberOfReadRegions;
        this.itemLSN = storeResult.itemLSN;
        //  Just saving the string representation and nulling out the ISessionToken
        this.sessionToken = null;
        this.sessionTokenAsString = storeResult.sessionTokenAsString;
        this.requestCharge = storeResult.requestCharge;
        this.activityId = storeResult.activityId;
        this.correlatedActivityId = storeResult.correlatedActivityId;
        this.currentReplicaSetSize = storeResult.currentReplicaSetSize;
        this.currentWriteQuorum = storeResult.currentWriteQuorum;
        this.isValid = storeResult.isValid;
        this.isGoneException = storeResult.isGoneException;
        this.isNotFoundException = storeResult.isNotFoundException;
        this.isInvalidPartitionException = storeResult.isInvalidPartitionException;
        //  Just saving the string representation and nulling out the URI
        this.storePhysicalAddress = null;
        this.storePhysicalAddressAsString = storeResult.storePhysicalAddressAsString;
        this.isThroughputControlRequestRateTooLargeException = storeResult.isThroughputControlRequestRateTooLargeException;
        this.backendLatencyInMs = storeResult.backendLatencyInMs;
    }
}<|MERGE_RESOLUTION|>--- conflicted
+++ resolved
@@ -7,7 +7,6 @@
 import com.azure.cosmos.implementation.Exceptions;
 import com.azure.cosmos.implementation.HttpConstants;
 import com.azure.cosmos.implementation.ISessionToken;
-import com.azure.cosmos.implementation.ImplementationBridgeHelpers;
 import com.azure.cosmos.implementation.InternalServerErrorException;
 import com.azure.cosmos.implementation.RMResources;
 import com.azure.cosmos.implementation.RequestChargeTracker;
@@ -27,7 +26,6 @@
     final public long numberOfReadRegions;
     final public long itemLSN;
     final public ISessionToken sessionToken;
-    final public String sessionTokenAsString;
     final public double requestCharge;
     final public String activityId;
     final public String correlatedActivityId;
@@ -38,7 +36,6 @@
     final public boolean isNotFoundException;
     final public boolean isInvalidPartitionException;
     final public Uri storePhysicalAddress;
-    final public String storePhysicalAddressAsString;
     final public boolean isThroughputControlRequestRateTooLargeException;
     final public Double backendLatencyInMs;
 
@@ -76,12 +73,10 @@
         this.isInvalidPartitionException = this.exception != null
                 && Exceptions.isNameCacheStale(this.exception);
         this.storePhysicalAddress = storePhysicalAddress;
-        this.storePhysicalAddressAsString = storePhysicalAddress != null ? storePhysicalAddress.getURIAsString() : null;
         this.globalCommittedLSN = globalCommittedLSN;
         this.numberOfReadRegions = numberOfReadRegions;
         this.itemLSN = itemLSN;
         this.sessionToken = sessionToken;
-        this.sessionTokenAsString = sessionToken != null ? sessionToken.convertToString() : null;
         this.isThroughputControlRequestRateTooLargeException = this.exception != null && Exceptions.isThroughputControlRequestRateTooLargeException(this.exception);
         this.backendLatencyInMs = backendLatencyInMs;
     }
@@ -129,180 +124,10 @@
     private static void setRequestCharge(StoreResponse response, CosmosException cosmosException, double totalRequestCharge) {
         String totalRequestChargeString = Double.toString(totalRequestCharge);
         if (cosmosException != null) {
-<<<<<<< HEAD
-            cosmosException.getResponseHeaders().put(HttpConstants.HttpHeaders.REQUEST_CHARGE,
-                    Double.toString(totalRequestCharge));
-        }
-        // Set total charge as final charge for the response.
-        else if (response.getResponseHeaderNames() != null) {
-            for (int i = 0; i < response.getResponseHeaderNames().length; ++i) {
-                if (Strings.areEqualIgnoreCase(
-                        response.getResponseHeaderNames()[i],
-                        HttpConstants.HttpHeaders.REQUEST_CHARGE)) {
-                    response.getResponseHeaderValues()[i] = Double.toString(totalRequestCharge);
-                    break;
-                }
-            }
-        }
-    }
-
-    @Override
-    public String toString() {
-        int statusCode = 0;
-        int subStatusCode = HttpConstants.SubStatusCodes.UNKNOWN;
-
-        if (this.storeResponse != null) {
-            statusCode = this.storeResponse.getStatus();
-            subStatusCode = this.storeResponse.getSubStatusCode();
-        } else if (this.exception != null) {
-            statusCode = this.exception.getStatusCode();
-            subStatusCode = this.exception.getSubStatusCode();
-        }
-
-        return "storePhysicalAddress: " + this.storePhysicalAddressAsString +
-                ", lsn: " + this.lsn +
-                ", globalCommittedLsn: " + this.globalCommittedLSN +
-                ", partitionKeyRangeId: " + this.partitionKeyRangeId +
-                ", isValid: " + this.isValid +
-                ", statusCode: " + statusCode +
-                ", subStatusCode: " + subStatusCode +
-                ", isGone: " + this.isGoneException +
-                ", isNotFound: " + this.isNotFoundException +
-                ", isThroughputControlRequestRateTooLarge: " + this.isThroughputControlRequestRateTooLargeException +
-                ", isInvalidPartition: " + this.isInvalidPartitionException +
-                ", requestCharge: " + this.requestCharge +
-                ", itemLSN: " + this.itemLSN +
-                ", sessionToken: " + this.sessionTokenAsString +
-                ", backendLatencyInMs: " + this.backendLatencyInMs +
-                ", exception: " + BridgeInternal.getInnerErrorMessage(this.exception);
-    }
-
-    /**
-     * Static factory method to create serializable store result to be used in CosmosDiagnostics
-     * @param storeResult store result
-     * @return serializable store result
-     */
-    public static StoreResult createSerializableStoreResult(StoreResult storeResult) {
-        if (storeResult == null) {
-            return null;
-        }
-        return new StoreResult(storeResult);
-    }
-
-    public static class StoreResultSerializer extends StdSerializer<StoreResult> {
-        private static final long serialVersionUID = 5315472126043077905L;
-
-        public StoreResultSerializer(){
-            super(StoreResult.class);
-        }
-
-        @Override
-        public void serialize(StoreResult storeResult,
-                              JsonGenerator jsonGenerator,
-                              SerializerProvider serializerProvider) throws IOException {
-            int statusCode = 0;
-            int subStatusCode = HttpConstants.SubStatusCodes.UNKNOWN;
-
-            if (storeResult.storeResponse != null) {
-                statusCode = storeResult.storeResponse.getStatus();
-                subStatusCode = storeResult.storeResponse.getSubStatusCode();
-            } else if (storeResult.exception != null) {
-                statusCode = storeResult.exception.getStatusCode();
-                subStatusCode = storeResult.exception.getSubStatusCode();
-            }
-            jsonGenerator.writeStartObject();
-            jsonGenerator.writeObjectField("storePhysicalAddress", storeResult.storePhysicalAddressAsString);
-            jsonGenerator.writeNumberField("lsn", storeResult.lsn);
-            jsonGenerator.writeNumberField("globalCommittedLsn", storeResult.globalCommittedLSN);
-            jsonGenerator.writeStringField("partitionKeyRangeId", storeResult.partitionKeyRangeId);
-            jsonGenerator.writeBooleanField("isValid", storeResult.isValid);
-            jsonGenerator.writeNumberField("statusCode", statusCode);
-            jsonGenerator.writeNumberField("subStatusCode", subStatusCode);
-            jsonGenerator.writeBooleanField("isGone", storeResult.isGoneException);
-            jsonGenerator.writeBooleanField("isNotFound", storeResult.isNotFoundException);
-            jsonGenerator.writeBooleanField("isInvalidPartition", storeResult.isInvalidPartitionException);
-            jsonGenerator.writeBooleanField("isThroughputControlRequestRateTooLarge", storeResult.isThroughputControlRequestRateTooLargeException);
-            jsonGenerator.writeNumberField("requestCharge", storeResult.requestCharge);
-            jsonGenerator.writeNumberField("itemLSN", storeResult.itemLSN);
-            jsonGenerator.writeStringField("sessionToken", storeResult.sessionTokenAsString);
-            jsonGenerator.writeObjectField("backendLatencyInMs", storeResult.backendLatencyInMs);
-            jsonGenerator.writeStringField("exception", BridgeInternal.getInnerErrorMessage(storeResult.exception));
-            jsonGenerator.writeObjectField("transportRequestTimeline", storeResult.storeResponse != null ?
-                storeResult.storeResponse.getRequestTimeline() :
-                storeResult.exception != null ? BridgeInternal.getRequestTimeline(storeResult.exception) : null);
-
-            this.writeNonNullObjectField(
-                jsonGenerator,
-                "transportRequestChannelAcquisitionContext",
-                storeResult.storeResponse != null ? storeResult.storeResponse.getChannelAcquisitionTimeline() :
-                    storeResult.exception != null? BridgeInternal.getChannelAcqusitionTimeline(storeResult.exception) : null);
-
-            jsonGenerator.writeObjectField("rntbdRequestLengthInBytes", storeResult.storeResponse != null ?
-                storeResult.storeResponse.getRntbdRequestLength() : BridgeInternal.getRntbdRequestLength(storeResult.exception));
-            jsonGenerator.writeObjectField("rntbdResponseLengthInBytes", storeResult.storeResponse != null ?
-                storeResult.storeResponse.getRntbdResponseLength() : BridgeInternal.getRntbdResponseLength(storeResult.exception));
-            jsonGenerator.writeObjectField("requestPayloadLengthInBytes", storeResult.storeResponse != null ?
-                storeResult.storeResponse.getRequestPayloadLength() :  BridgeInternal.getRequestBodyLength(storeResult.exception));
-            jsonGenerator.writeObjectField("responsePayloadLengthInBytes", storeResult.storeResponse != null ?
-                storeResult.storeResponse.getResponseBodyLength() : null);
-            jsonGenerator.writeObjectField("channelTaskQueueSize", storeResult.storeResponse != null ? storeResult.storeResponse.getRntbdChannelTaskQueueSize() :
-                BridgeInternal.getChannelTaskQueueSize(storeResult.exception));
-            jsonGenerator.writeObjectField("pendingRequestsCount", storeResult.storeResponse != null ? storeResult.storeResponse.getPendingRequestQueueSize() :
-                BridgeInternal.getRntbdPendingRequestQueueSize(storeResult.exception));
-            jsonGenerator.writeObjectField("serviceEndpointStatistics", storeResult.storeResponse != null ? storeResult.storeResponse.getEndpointStsts() :
-                storeResult.exception != null ? BridgeInternal.getServiceEndpointStatistics(storeResult.exception) : null);
-
-            jsonGenerator.writeEndObject();
-        }
-
-        private void writeNonNullObjectField(JsonGenerator jsonGenerator, String fieldName, Object object) throws IOException {
-             if (object == null) {
-                 return;
-             }
-
-             jsonGenerator.writeObjectField(fieldName, object);
-=======
             cosmosException.getResponseHeaders().put(HttpConstants.HttpHeaders.REQUEST_CHARGE, totalRequestChargeString);
         } else {
             // Set total charge as final charge for the response.
             response.getResponseHeaders().put(HttpConstants.HttpHeaders.REQUEST_CHARGE, totalRequestChargeString);
->>>>>>> 8d609db9
         }
     }
-
-    /**
-     * Private copy constructor, only to be used internally for serialization purposes
-     * <p>
-     * NOTE: This constructor does not copy all the fields to avoid memory issues.
-     */
-    private StoreResult(StoreResult storeResult) {
-        this.storeResponse = StoreResponse.createSerializableStoreResponse(storeResult.storeResponse);
-        this.exception = ImplementationBridgeHelpers
-            .CosmosExceptionHelper
-            .getCosmosExceptionAccessor()
-            .createSerializableCosmosException(storeResult.exception);
-        this.lsn = storeResult.lsn;
-        this.partitionKeyRangeId = storeResult.partitionKeyRangeId;
-        this.quorumAckedLSN = storeResult.quorumAckedLSN;
-        this.globalCommittedLSN = storeResult.globalCommittedLSN;
-        this.numberOfReadRegions = storeResult.numberOfReadRegions;
-        this.itemLSN = storeResult.itemLSN;
-        //  Just saving the string representation and nulling out the ISessionToken
-        this.sessionToken = null;
-        this.sessionTokenAsString = storeResult.sessionTokenAsString;
-        this.requestCharge = storeResult.requestCharge;
-        this.activityId = storeResult.activityId;
-        this.correlatedActivityId = storeResult.correlatedActivityId;
-        this.currentReplicaSetSize = storeResult.currentReplicaSetSize;
-        this.currentWriteQuorum = storeResult.currentWriteQuorum;
-        this.isValid = storeResult.isValid;
-        this.isGoneException = storeResult.isGoneException;
-        this.isNotFoundException = storeResult.isNotFoundException;
-        this.isInvalidPartitionException = storeResult.isInvalidPartitionException;
-        //  Just saving the string representation and nulling out the URI
-        this.storePhysicalAddress = null;
-        this.storePhysicalAddressAsString = storeResult.storePhysicalAddressAsString;
-        this.isThroughputControlRequestRateTooLargeException = storeResult.isThroughputControlRequestRateTooLargeException;
-        this.backendLatencyInMs = storeResult.backendLatencyInMs;
-    }
 }