// Copyright (c) Microsoft Corporation. All rights reserved.
// Licensed under the MIT License.

package com.azure.cosmos.implementation.directconnectivity;

import com.azure.cosmos.BridgeInternal;
import com.azure.cosmos.CosmosException;
import com.azure.cosmos.implementation.Exceptions;
import com.azure.cosmos.implementation.HttpConstants;
import com.azure.cosmos.implementation.ISessionToken;
import com.azure.cosmos.implementation.InternalServerErrorException;
import com.azure.cosmos.implementation.RMResources;
import com.azure.cosmos.implementation.RequestChargeTracker;
import com.azure.cosmos.implementation.Strings;
import com.fasterxml.jackson.core.JsonGenerator;
import com.fasterxml.jackson.databind.SerializerProvider;
import com.fasterxml.jackson.databind.ser.std.StdSerializer;
import org.slf4j.Logger;
import org.slf4j.LoggerFactory;

import java.io.IOException;

public class StoreResult {
    private final static Logger logger = LoggerFactory.getLogger(StoreResult.class);

    private final StoreResponse storeResponse;
    private final CosmosException exception;

    final public long lsn;
    final public String partitionKeyRangeId;
    final public long quorumAckedLSN;
    final public long globalCommittedLSN;
    final public long numberOfReadRegions;
    final public long itemLSN;
    final public ISessionToken sessionToken;
    final public double requestCharge;
    final public int currentReplicaSetSize;
    final public int currentWriteQuorum;
    final public boolean isValid;
    final public boolean isGoneException;
    final public boolean isNotFoundException;
    final public boolean isInvalidPartitionException;
    final public Uri storePhysicalAddress;

    public StoreResult(
            StoreResponse storeResponse,
            CosmosException exception,
            String partitionKeyRangeId,
            long lsn,
            long quorumAckedLsn,
            double requestCharge,
            int currentReplicaSetSize,
            int currentWriteQuorum,
            boolean isValid,
            Uri storePhysicalAddress,
            long globalCommittedLSN,
            int numberOfReadRegions,
            long itemLSN,
            ISessionToken sessionToken) {
        this.storeResponse = storeResponse;
        this.exception = exception;
        this.partitionKeyRangeId = partitionKeyRangeId;
        this.lsn = lsn;
        this.quorumAckedLSN = quorumAckedLsn;
        this.requestCharge = requestCharge;
        this.currentReplicaSetSize = currentReplicaSetSize;
        this.currentWriteQuorum = currentWriteQuorum;
        this.isValid = isValid;
        this.isGoneException = this.exception != null && this.exception.getStatusCode() == HttpConstants.StatusCodes.GONE;
        this.isNotFoundException = this.exception != null && this.exception.getStatusCode() == HttpConstants.StatusCodes.NOTFOUND;
        this.isInvalidPartitionException = this.exception != null
                && Exceptions.isNameCacheStale(this.exception);
        this.storePhysicalAddress = storePhysicalAddress;
        this.globalCommittedLSN = globalCommittedLSN;
        this.numberOfReadRegions = numberOfReadRegions;
        this.itemLSN = itemLSN;
        this.sessionToken = sessionToken;
    }

    public CosmosException getException() throws InternalServerErrorException {
        if (this.exception == null) {
            String message = "Exception should be available but found none";
            assert false : message;
            logger.error(message);
            throw new InternalServerErrorException(RMResources.InternalServerError);
        }

        return exception;
    }

    public StoreResponse toResponse() {
        return toResponse(null);
    }

    public StoreResponse toResponse(RequestChargeTracker requestChargeTracker) {
        if (!this.isValid) {
            if (this.exception == null) {
                logger.error("Exception not set for invalid response");
                throw new InternalServerErrorException(RMResources.InternalServerError);
            }

            throw this.exception;
        }

        if (requestChargeTracker != null) {
            StoreResult.setRequestCharge(this.storeResponse, this.exception, requestChargeTracker.getTotalRequestCharge());
        }

        if (this.exception != null) {
            throw exception;
        }

        return this.storeResponse;
    }

    private static void setRequestCharge(StoreResponse response, CosmosException cosmosException, double totalRequestCharge) {
        if (cosmosException != null) {
            cosmosException.getResponseHeaders().put(HttpConstants.HttpHeaders.REQUEST_CHARGE,
                    Double.toString(totalRequestCharge));
        }
        // Set total charge as final charge for the response.
        else if (response.getResponseHeaderNames() != null) {
            for (int i = 0; i < response.getResponseHeaderNames().length; ++i) {
                if (Strings.areEqualIgnoreCase(
                        response.getResponseHeaderNames()[i],
                        HttpConstants.HttpHeaders.REQUEST_CHARGE)) {
                    response.getResponseHeaderValues()[i] = Double.toString(totalRequestCharge);
                    break;
                }
            }
        }
    }

    @Override
    public String toString() {
        int statusCode = 0;
        int subStatusCode = HttpConstants.SubStatusCodes.UNKNOWN;

        if (this.storeResponse != null) {
            statusCode = this.storeResponse.getStatus();
            subStatusCode = this.storeResponse.getSubStatusCode();
        } else if (this.exception != null) {
            statusCode = this.exception.getStatusCode();
            subStatusCode = this.exception.getSubStatusCode();
        }

        return "storePhysicalAddress: " + this.storePhysicalAddress +
                ", lsn: " + this.lsn +
                ", globalCommittedLsn: " + this.globalCommittedLSN +
                ", partitionKeyRangeId: " + this.partitionKeyRangeId +
                ", isValid: " + this.isValid +
                ", statusCode: " + statusCode +
                ", subStatusCode: " + subStatusCode +
                ", isGone: " + this.isGoneException +
                ", isNotFound: " + this.isNotFoundException +
                ", isInvalidPartition: " + this.isInvalidPartitionException +
                ", requestCharge: " + this.requestCharge +
                ", itemLSN: " + this.itemLSN +
                ", sessionToken: " + (this.sessionToken != null ? this.sessionToken.convertToString() : null) +
                ", exception: " + BridgeInternal.getInnerErrorMessage(this.exception);
    }
    public static class StoreResultSerializer extends StdSerializer<StoreResult> {
        private static final long serialVersionUID = 5315472126043077905L;

        public StoreResultSerializer(){
            super(StoreResult.class);
        }

        @Override
        public void serialize(StoreResult storeResult,
                              JsonGenerator jsonGenerator,
                              SerializerProvider serializerProvider) throws IOException {
            int statusCode = 0;
            int subStatusCode = HttpConstants.SubStatusCodes.UNKNOWN;

            if (storeResult.storeResponse != null) {
                statusCode = storeResult.storeResponse.getStatus();
                subStatusCode = storeResult.storeResponse.getSubStatusCode();
            } else if (storeResult.exception != null) {
                statusCode = storeResult.exception.getStatusCode();
                subStatusCode = storeResult.exception.getSubStatusCode();
            }
            jsonGenerator.writeStartObject();
            jsonGenerator.writeObjectField("storePhysicalAddress", storeResult.storePhysicalAddress == null ? null :
                storeResult.storePhysicalAddress.getURIAsString());
            jsonGenerator.writeNumberField("lsn", storeResult.lsn);
            jsonGenerator.writeNumberField("globalCommittedLsn", storeResult.globalCommittedLSN);
            jsonGenerator.writeStringField("partitionKeyRangeId", storeResult.partitionKeyRangeId);
            jsonGenerator.writeBooleanField("isValid", storeResult.isValid);
            jsonGenerator.writeNumberField("statusCode", statusCode);
            jsonGenerator.writeNumberField("subStatusCode", subStatusCode);
            jsonGenerator.writeBooleanField("isGone", storeResult.isGoneException);
            jsonGenerator.writeBooleanField("isNotFound", storeResult.isNotFoundException);
            jsonGenerator.writeBooleanField("isInvalidPartition", storeResult.isInvalidPartitionException);
            jsonGenerator.writeNumberField("requestCharge", storeResult.requestCharge);
            jsonGenerator.writeNumberField("itemLSN", storeResult.itemLSN);
            jsonGenerator.writeStringField("sessionToken", (storeResult.sessionToken != null ? storeResult.sessionToken.convertToString() : null));
            jsonGenerator.writeStringField("exception", BridgeInternal.getInnerErrorMessage(storeResult.exception));
<<<<<<< HEAD
            jsonGenerator.writeObjectField("transportRequestTimeline", storeResult.storeResponse != null ? storeResult.storeResponse.getRequestTimeline() : null);
            jsonGenerator.writeObjectField("rntbdRequestLengthInBytes", storeResult.storeResponse != null ?
                storeResult.storeResponse.getRntbdRequestLength() : BridgeInternal.getRntbdRequestLength(storeResult.exception));
            jsonGenerator.writeObjectField("rntbdResponseLengthInBytes", storeResult.storeResponse != null ?
                storeResult.storeResponse.getRntbdResponseLength() : BridgeInternal.getRntbdResponseLength(storeResult.exception));

            jsonGenerator.writeObjectField("requestPayloadLengthInBytes", storeResult.storeResponse != null ?
                storeResult.storeResponse.getRequestPayloadLength() :  BridgeInternal.getRequestBodyLength(storeResult.exception));
            jsonGenerator.writeObjectField("responsePayloadLengthInBytes", storeResult.storeResponse != null ?
                storeResult.storeResponse.getResponseBodyLength() : null);

=======
            jsonGenerator.writeObjectField("transportRequestTimeline", storeResult.storeResponse != null ?
                storeResult.storeResponse.getRequestTimeline() :
                storeResult.exception != null ? BridgeInternal.getRequestTimeline(storeResult.exception) : null);
>>>>>>> 24f1943c
            jsonGenerator.writeEndObject();
        }
    }
}<|MERGE_RESOLUTION|>--- conflicted
+++ resolved
@@ -196,23 +196,18 @@
             jsonGenerator.writeNumberField("itemLSN", storeResult.itemLSN);
             jsonGenerator.writeStringField("sessionToken", (storeResult.sessionToken != null ? storeResult.sessionToken.convertToString() : null));
             jsonGenerator.writeStringField("exception", BridgeInternal.getInnerErrorMessage(storeResult.exception));
-<<<<<<< HEAD
+            jsonGenerator.writeObjectField("transportRequestTimeline", storeResult.storeResponse != null ?
+                storeResult.storeResponse.getRequestTimeline() :
+                storeResult.exception != null ? BridgeInternal.getRequestTimeline(storeResult.exception) : null);
             jsonGenerator.writeObjectField("transportRequestTimeline", storeResult.storeResponse != null ? storeResult.storeResponse.getRequestTimeline() : null);
             jsonGenerator.writeObjectField("rntbdRequestLengthInBytes", storeResult.storeResponse != null ?
                 storeResult.storeResponse.getRntbdRequestLength() : BridgeInternal.getRntbdRequestLength(storeResult.exception));
             jsonGenerator.writeObjectField("rntbdResponseLengthInBytes", storeResult.storeResponse != null ?
                 storeResult.storeResponse.getRntbdResponseLength() : BridgeInternal.getRntbdResponseLength(storeResult.exception));
-
             jsonGenerator.writeObjectField("requestPayloadLengthInBytes", storeResult.storeResponse != null ?
                 storeResult.storeResponse.getRequestPayloadLength() :  BridgeInternal.getRequestBodyLength(storeResult.exception));
             jsonGenerator.writeObjectField("responsePayloadLengthInBytes", storeResult.storeResponse != null ?
                 storeResult.storeResponse.getResponseBodyLength() : null);
-
-=======
-            jsonGenerator.writeObjectField("transportRequestTimeline", storeResult.storeResponse != null ?
-                storeResult.storeResponse.getRequestTimeline() :
-                storeResult.exception != null ? BridgeInternal.getRequestTimeline(storeResult.exception) : null);
->>>>>>> 24f1943c
             jsonGenerator.writeEndObject();
         }
     }
