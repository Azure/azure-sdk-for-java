--- conflicted
+++ resolved
@@ -28,7 +28,7 @@
  * When a transport level error happens that request is not able to reach the
  * service, an IllegalStateException is thrown instead of CosmosClientException.
  */
-public class CosmosClientException extends RuntimeException {
+public class CosmosClientException extends Exception {
     private static final long serialVersionUID = 1L;
 
     private final int statusCode;
@@ -36,18 +36,12 @@
 
     private CosmosResponseDiagnostics cosmosResponseDiagnostics;
     private CosmosError cosmosError;
-    private String resourceAddress;
 
     long lsn;
     String partitionKeyRangeId;
     Map<String, String> requestHeaders;
-<<<<<<< HEAD
-    URI requestUri;
-
-=======
     Uri requestUri;
     String resourceAddress;
->>>>>>> 69374d4d
 
     CosmosClientException(int statusCode, String message, Map<String, String> responseHeaders, Throwable cause) {
         super(message, cause);
@@ -240,10 +234,6 @@
         return this.resourceAddress;
     }
 
-    void setResourceAddress(String resourceAddress) {
-        this.resourceAddress = resourceAddress;
-    }
-
     /**
      * Gets the Cosmos Response Diagnostic Statistics associated with this exception.
      *
