--- conflicted
+++ resolved
@@ -82,11 +82,7 @@
         CosmosAsyncDatabase databaseContext = cosmosUser.getDatabase();
         return databaseContext
                    .getDocClientWrapper()
-<<<<<<< HEAD
-                   .replacePermission(ModelBridgeInternal.getV2Permissions(permissionProperties),
-=======
                    .replacePermission(ModelBridgeInternal.getPermission(permissionProperties, databaseContext.getId()),
->>>>>>> 72d53830
                        ModelBridgeInternal.toRequestOptions(options))
                    .map(response -> ModelBridgeInternal.createCosmosPermissionResponse(response))
                    .single();
