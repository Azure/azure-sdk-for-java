--- conflicted
+++ resolved
@@ -66,7 +66,7 @@
         }
 
         final CosmosPermissionRequestOptions requestOptions = options;
-        return withContext(context -> readInternal(requestOptions, context)).subscriberContext(TracerProvider.CALL_DEPTH_ATTRIBUTE_FUNC);
+        return withContext(context -> readInternal(requestOptions, context));
     }
 
     /**
@@ -85,22 +85,13 @@
         if (options == null) {
             options = new CosmosPermissionRequestOptions();
         }
-<<<<<<< HEAD
 
         if (!cosmosUser.getDatabase().getClient().getTracerProvider().isEnabled()) {
-            return replaceInternal(permissionSettings, options);
+            return replaceInternal(permissionProperties, options);
         }
 
         final CosmosPermissionRequestOptions requestOptions = options;
-        return withContext(context -> replaceInternal(permissionSettings, requestOptions, context)).subscriberContext(TracerProvider.CALL_DEPTH_ATTRIBUTE_FUNC);
-=======
-        return cosmosUser.getDatabase()
-                   .getDocClientWrapper()
-                   .replacePermission(ModelBridgeInternal.getV2Permissions(permissionProperties),
-                       ModelBridgeInternal.toRequestOptions(options))
-                   .map(response -> ModelBridgeInternal.createCosmosAsyncPermissionResponse(response, cosmosUser))
-                   .single();
->>>>>>> 16bdbf2e
+        return withContext(context -> replaceInternal(permissionProperties, requestOptions, context));
     }
 
     /**
@@ -123,7 +114,7 @@
         }
 
         final CosmosPermissionRequestOptions requestOptions = options;
-        return withContext(context -> deleteInternal(requestOptions, context)).subscriberContext(TracerProvider.CALL_DEPTH_ATTRIBUTE_FUNC);
+        return withContext(context -> deleteInternal(requestOptions, context));
     }
 
     String getURIPathSegment() {
@@ -161,21 +152,21 @@
             .single();
     }
 
-    private Mono<CosmosAsyncPermissionResponse> replaceInternal(CosmosPermissionProperties permissionSettings,
+    private Mono<CosmosAsyncPermissionResponse> replaceInternal(CosmosPermissionProperties permissionProperties,
                                                                 CosmosPermissionRequestOptions options,
                                                                 Context context) {
 
         String spanName = "replacePermission." + cosmosUser.getId();
-        Mono<CosmosAsyncPermissionResponse> responseMono = replaceInternal(permissionSettings, options);
+        Mono<CosmosAsyncPermissionResponse> responseMono = replaceInternal(permissionProperties, options);
         return cosmosUser.getDatabase().getClient().getTracerProvider().traceEnabledCosmosResponsePublisher(responseMono, context,
             spanName, cosmosUser.getDatabase().getId(), cosmosUser.getDatabase().getClient().getServiceEndpoint());
     }
 
-    private Mono<CosmosAsyncPermissionResponse> replaceInternal(CosmosPermissionProperties permissionSettings,
+    private Mono<CosmosAsyncPermissionResponse> replaceInternal(CosmosPermissionProperties permissionProperties,
                                                                 CosmosPermissionRequestOptions options) {
         return cosmosUser.getDatabase()
             .getDocClientWrapper()
-            .replacePermission(ModelBridgeInternal.getV2Permissions(permissionSettings),
+            .replacePermission(ModelBridgeInternal.getV2Permissions(permissionProperties),
                 ModelBridgeInternal.toRequestOptions(options))
             .map(response -> ModelBridgeInternal.createCosmosAsyncPermissionResponse(response, cosmosUser))
             .single();
