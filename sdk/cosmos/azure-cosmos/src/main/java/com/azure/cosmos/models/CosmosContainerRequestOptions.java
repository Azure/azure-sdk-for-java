--- conflicted
+++ resolved
@@ -9,12 +9,7 @@
  * Encapsulates options that can be specified for a request issued to Cosmos container.
  */
 public final class CosmosContainerRequestOptions {
-<<<<<<< HEAD
-    private Integer offerThroughput;
     private boolean quotaInfoEnabled;
-=======
-    private boolean populateQuotaInfo;
->>>>>>> 369e411f
     private ConsistencyLevel consistencyLevel;
     private String sessionToken;
     private String ifMatchETag;
@@ -22,33 +17,8 @@
     private ThroughputProperties throughputProperties;
 
     /**
-<<<<<<< HEAD
-     * Gets the throughput in the form of Request Units per second when creating a cosmos container.
-     *
-     * @return the throughput value.
-     */
-    Integer getOfferThroughput() {
-        return offerThroughput;
-    }
-
-    /**
-     * Sets the throughput in the form of Request Units per second when creating a cosmos container.
-     *
-     * @param offerThroughput the throughput value.
-     * @return the current request options
-     */
-    CosmosContainerRequestOptions setOfferThroughput(Integer offerThroughput) {
-        this.offerThroughput = offerThroughput;
-        return this;
-    }
-
-    /**
      * Gets the quotaInfoEnabled setting for cosmos container read requests in the Azure Cosmos DB database service.
      * quotaInfoEnabled is used to enable/disable getting cosmos container quota related stats for document
-=======
-     * Gets the PopulateQuotaInfo setting for cosmos container read requests in the Azure Cosmos DB database service.
-     * PopulateQuotaInfo is used to enable/disable getting cosmos container quota related stats for document
->>>>>>> 369e411f
      * collection read requests.
      *
      * @return true if quotaInfoEnabled is enabled
@@ -159,12 +129,7 @@
         RequestOptions options = new RequestOptions();
         options.setIfMatchETag(getIfMatchETag());
         options.setIfNoneMatchETag(getIfNoneMatchETag());
-<<<<<<< HEAD
-        options.setOfferThroughput(offerThroughput);
         options.setQuotaInfoEnabled(quotaInfoEnabled);
-=======
-        options.setPopulateQuotaInfo(populateQuotaInfo);
->>>>>>> 369e411f
         options.setSessionToken(sessionToken);
         options.setConsistencyLevel(consistencyLevel);
         options.setThroughputProperties(this.throughputProperties);
