// Copyright (c) Microsoft Corporation. All rights reserved.
// Licensed under the MIT License.

package com.azure.cosmos.implementation.query;

import com.azure.cosmos.BridgeInternal;
import com.azure.cosmos.FeedResponse;
import com.azure.cosmos.Resource;
import com.azure.cosmos.implementation.RxDocumentServiceRequest;
import org.apache.commons.lang3.StringUtils;
import org.slf4j.Logger;
import org.slf4j.LoggerFactory;
<<<<<<< HEAD
import reactor.core.publisher.Flux;
=======
>>>>>>> 8494bff7
import reactor.core.publisher.Mono;

import java.util.function.BiFunction;
import java.util.function.Function;

class Fetcher<T extends Resource> {
    private final static Logger logger = LoggerFactory.getLogger(Fetcher.class);

<<<<<<< HEAD
    private final BiFunction<String, Integer, Mono<RxDocumentServiceRequest>> createRequestFunc;
    private final Function<RxDocumentServiceRequest, Flux<FeedResponse<T>>> executeFunc;
=======
    private final BiFunction<String, Integer, RxDocumentServiceRequest> createRequestFunc;
    private final Function<RxDocumentServiceRequest, Mono<FeedResponse<T>>> executeFunc;
>>>>>>> 8494bff7
    private final boolean isChangeFeed;

    private volatile boolean shouldFetchMore;
    private volatile int maxItemCount;
    private volatile int top;
    private volatile String continuationToken;

<<<<<<< HEAD
    public Fetcher(BiFunction<String, Integer, Mono<RxDocumentServiceRequest>> createRequestFunc,
                   Function<RxDocumentServiceRequest, Flux<FeedResponse<T>>> executeFunc,
=======
    public Fetcher(BiFunction<String, Integer, RxDocumentServiceRequest> createRequestFunc,
                   Function<RxDocumentServiceRequest, Mono<FeedResponse<T>>> executeFunc,
>>>>>>> 8494bff7
                   String continuationToken,
                   boolean isChangeFeed,
                   int top,
                   int maxItemCount) {

        this.createRequestFunc = createRequestFunc;
        this.executeFunc = executeFunc;
        this.isChangeFeed = isChangeFeed;

        this.continuationToken = continuationToken;
        this.top = top;
        if (top == -1) {
            this.maxItemCount = maxItemCount;
        } else {
            // it is a top query, we should not retrieve more than requested top.
            this.maxItemCount = Math.min(maxItemCount, top);
        }
        this.shouldFetchMore = true;
    }

    public boolean shouldFetchMore() {
        return shouldFetchMore;
    }

<<<<<<< HEAD
    public Flux<FeedResponse<T>> nextPage() {
        return createRequest().flux().flatMap(request -> nextPage(request));
=======
    public Mono<FeedResponse<T>> nextPage() {
        RxDocumentServiceRequest request = createRequest();
        return nextPage(request);
>>>>>>> 8494bff7
    }

    private void updateState(FeedResponse<T> response) {
        continuationToken = response.getContinuationToken();
        if (top != -1) {
            top -= response.getResults().size();
            if (top < 0) {
                // this shouldn't happen
                // this means backend retrieved more items than requested
                logger.warn("Azure Cosmos DB BackEnd Service returned more than requested {} items", maxItemCount);
                top = 0;
            }
            maxItemCount = Math.min(maxItemCount, top);
        }

        shouldFetchMore = shouldFetchMore &&
                // if token is null or top == 0 then done
                (!StringUtils.isEmpty(continuationToken) && (top != 0)) &&
                // if change feed query and no changes then done
                (!isChangeFeed || !BridgeInternal.noChanges(response));

        logger.debug("Fetcher state updated: " +
                        "isChangeFeed = {}, continuation token = {}, max item count = {}, should fetch more = {}",
                        isChangeFeed, continuationToken, maxItemCount, shouldFetchMore);
    }

    private Mono<RxDocumentServiceRequest> createRequest() {
        if (!shouldFetchMore) {
            // this should never happen
            logger.error("invalid state, trying to fetch more after completion");
            throw new IllegalStateException("INVALID state, trying to fetch more after completion");
        }

        return createRequestFunc.apply(continuationToken, maxItemCount);
    }

    private Mono<FeedResponse<T>> nextPage(RxDocumentServiceRequest request) {
        return executeFunc.apply(request).map(rsp -> {
            updateState(rsp);
            return rsp;
        });
    }
}<|MERGE_RESOLUTION|>--- conflicted
+++ resolved
@@ -10,10 +10,7 @@
 import org.apache.commons.lang3.StringUtils;
 import org.slf4j.Logger;
 import org.slf4j.LoggerFactory;
-<<<<<<< HEAD
 import reactor.core.publisher.Flux;
-=======
->>>>>>> 8494bff7
 import reactor.core.publisher.Mono;
 
 import java.util.function.BiFunction;
@@ -22,13 +19,8 @@
 class Fetcher<T extends Resource> {
     private final static Logger logger = LoggerFactory.getLogger(Fetcher.class);
 
-<<<<<<< HEAD
     private final BiFunction<String, Integer, Mono<RxDocumentServiceRequest>> createRequestFunc;
-    private final Function<RxDocumentServiceRequest, Flux<FeedResponse<T>>> executeFunc;
-=======
-    private final BiFunction<String, Integer, RxDocumentServiceRequest> createRequestFunc;
     private final Function<RxDocumentServiceRequest, Mono<FeedResponse<T>>> executeFunc;
->>>>>>> 8494bff7
     private final boolean isChangeFeed;
 
     private volatile boolean shouldFetchMore;
@@ -36,13 +28,8 @@
     private volatile int top;
     private volatile String continuationToken;
 
-<<<<<<< HEAD
     public Fetcher(BiFunction<String, Integer, Mono<RxDocumentServiceRequest>> createRequestFunc,
-                   Function<RxDocumentServiceRequest, Flux<FeedResponse<T>>> executeFunc,
-=======
-    public Fetcher(BiFunction<String, Integer, RxDocumentServiceRequest> createRequestFunc,
                    Function<RxDocumentServiceRequest, Mono<FeedResponse<T>>> executeFunc,
->>>>>>> 8494bff7
                    String continuationToken,
                    boolean isChangeFeed,
                    int top,
@@ -67,14 +54,8 @@
         return shouldFetchMore;
     }
 
-<<<<<<< HEAD
-    public Flux<FeedResponse<T>> nextPage() {
-        return createRequest().flux().flatMap(request -> nextPage(request));
-=======
     public Mono<FeedResponse<T>> nextPage() {
-        RxDocumentServiceRequest request = createRequest();
-        return nextPage(request);
->>>>>>> 8494bff7
+        return createRequest().flatMap(request -> nextPage(request));
     }
 
     private void updateState(FeedResponse<T> response) {
