--- conflicted
+++ resolved
@@ -26,11 +26,8 @@
     public String reactorNetworkLogCategory = "com.azure.cosmos.netty-network";
     private ProxyOptions proxy;
     private boolean connectionKeepAlive = true;
-<<<<<<< HEAD
+    private boolean serverCertValidationDisabled = false;
     private boolean http2Enabled;
-=======
-    private boolean serverCertValidationDisabled = false;
->>>>>>> 819d5730
 
     public HttpClientConfig(Configs configs) {
         this.configs = configs;
@@ -96,13 +93,13 @@
         return this;
     }
 
-<<<<<<< HEAD
+    public HttpClientConfig withServerCertValidationDisabled(boolean serverCertValidationDisabled) {
+        this.serverCertValidationDisabled = serverCertValidationDisabled;
+        return this;
+    }
+
     public HttpClientConfig withHttp2Enabled(boolean http2Enabled) {
         this.http2Enabled = http2Enabled;
-=======
-    public HttpClientConfig withServerCertValidationDisabled(boolean serverCertValidationDisabled) {
-        this.serverCertValidationDisabled = serverCertValidationDisabled;
->>>>>>> 819d5730
         return this;
     }
 
@@ -158,13 +155,12 @@
         return maxBodyLength;
     }
 
-<<<<<<< HEAD
+    public boolean isServerCertValidationDisabled() {
+        return serverCertValidationDisabled;
+    }
+
     public boolean isHttp2Enabled() {
         return http2Enabled;
-=======
-    public boolean isServerCertValidationDisabled() {
-        return serverCertValidationDisabled;
->>>>>>> 819d5730
     }
 
     public String toDiagnosticsString() {
