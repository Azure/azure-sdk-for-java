--- conflicted
+++ resolved
@@ -23,8 +23,6 @@
 
 public interface RntbdEndpoint extends AutoCloseable {
 
-    int MIN_CHANNELS_PER_ENDPOINT = 8;
-
     // region Accessors
 
     /**
@@ -124,11 +122,6 @@
         Stream<RntbdEndpoint> list();
 
         IOpenConnectionsHandler getOpenConnectionHandler();
-<<<<<<< HEAD
-
-        ProactiveOpenConnectionsProcessor getRntbdOpenConnectionExecutor();
-=======
->>>>>>> 2979984f
     }
 
     final class Config {
@@ -308,11 +301,6 @@
             return this.options.timeoutDetectionOnWriteTimeLimit().toNanos();
         }
 
-        @JsonProperty
-        public int getMinChannelPoolSizePerEndpoint() {
-            return this.options.getMinChannelPoolSizePerEndpoint();
-        }
-
         @Override
         public String toString() {
             return RntbdObjectMapper.toString(this);
