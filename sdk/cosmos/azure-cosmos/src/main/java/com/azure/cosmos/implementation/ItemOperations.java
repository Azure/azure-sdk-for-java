// Copyright (c) Microsoft Corporation. All rights reserved.
// Licensed under the MIT License.

package com.azure.cosmos.implementation;

import com.azure.cosmos.BridgeInternal;
import com.azure.cosmos.CosmosAsyncContainer;
import com.azure.cosmos.CosmosBridgeInternal;
import com.azure.cosmos.CosmosContainer;
<<<<<<< HEAD
import com.azure.cosmos.models.QueryRequestOptions;
=======
import com.azure.cosmos.models.CosmosQueryRequestOptions;
>>>>>>> 72d53830
import com.azure.cosmos.models.FeedResponse;
import com.azure.cosmos.models.PartitionKey;
import com.azure.cosmos.implementation.apachecommons.lang.tuple.Pair;
import reactor.core.publisher.Mono;

import java.util.List;

final public class ItemOperations {

    /**
     * Note: although this method is public, this API may change in future.
     * <p>
     * Reads many documents.
     *
     * @param <T> the type parameter
     * @param container   the cosmos async container
     * @param itemKeyList document id and partition key pair that needs to be read
     * @param classType   class type
     * @return a feed response of cosmos items
     */
    public static <T> FeedResponse<T> readMany(CosmosContainer container,
                                               List<Pair<String, PartitionKey>> itemKeyList,
                                               Class<T> classType) {
        return readManyAsync(CosmosBridgeInternal.getCosmosAsyncContainer(container), itemKeyList, classType).block();
    }

    /**
     * Note: although this method is public, this API may change in future.
     * <p>
     * Reads many documents.
     *
     * @param <T> the type parameter
     * @param container   the cosmos async container
     * @param itemKeyList document id and partition key pair that needs to be read
     * @param classType   class type
     * @return a Mono with feed response of cosmos items
     */
    public static <T> Mono<FeedResponse<T>> readManyAsync(CosmosAsyncContainer container,
                                                          List<Pair<String, PartitionKey>> itemKeyList,
                                                          Class<T> classType) {


<<<<<<< HEAD
        QueryRequestOptions options = new QueryRequestOptions();
        options.setMaxDegreeOfParallelism(-1);
        return readManyInternal(container, itemKeyList, new QueryRequestOptions(), classType);
=======
        CosmosQueryRequestOptions options = new CosmosQueryRequestOptions();
        options.setMaxDegreeOfParallelism(-1);
        return readManyInternal(container, itemKeyList, new CosmosQueryRequestOptions(), classType);
>>>>>>> 72d53830
    }

    static <T> Mono<FeedResponse<T>> readManyInternal(CosmosAsyncContainer container,
                                                      List<Pair<String, PartitionKey>> itemKeyList,
<<<<<<< HEAD
                                                      QueryRequestOptions options,
=======
                                                      CosmosQueryRequestOptions options,
>>>>>>> 72d53830
                                                      Class<T> classType) {

        return CosmosBridgeInternal.getAsyncDocumentClient(container.getDatabase())
            .readMany(itemKeyList, BridgeInternal.getLink(container), options, classType);
    }

    private ItemOperations() {}
}<|MERGE_RESOLUTION|>--- conflicted
+++ resolved
@@ -7,11 +7,7 @@
 import com.azure.cosmos.CosmosAsyncContainer;
 import com.azure.cosmos.CosmosBridgeInternal;
 import com.azure.cosmos.CosmosContainer;
-<<<<<<< HEAD
-import com.azure.cosmos.models.QueryRequestOptions;
-=======
 import com.azure.cosmos.models.CosmosQueryRequestOptions;
->>>>>>> 72d53830
 import com.azure.cosmos.models.FeedResponse;
 import com.azure.cosmos.models.PartitionKey;
 import com.azure.cosmos.implementation.apachecommons.lang.tuple.Pair;
@@ -54,24 +50,14 @@
                                                           Class<T> classType) {
 
 
-<<<<<<< HEAD
-        QueryRequestOptions options = new QueryRequestOptions();
-        options.setMaxDegreeOfParallelism(-1);
-        return readManyInternal(container, itemKeyList, new QueryRequestOptions(), classType);
-=======
         CosmosQueryRequestOptions options = new CosmosQueryRequestOptions();
         options.setMaxDegreeOfParallelism(-1);
         return readManyInternal(container, itemKeyList, new CosmosQueryRequestOptions(), classType);
->>>>>>> 72d53830
     }
 
     static <T> Mono<FeedResponse<T>> readManyInternal(CosmosAsyncContainer container,
                                                       List<Pair<String, PartitionKey>> itemKeyList,
-<<<<<<< HEAD
-                                                      QueryRequestOptions options,
-=======
                                                       CosmosQueryRequestOptions options,
->>>>>>> 72d53830
                                                       Class<T> classType) {
 
         return CosmosBridgeInternal.getAsyncDocumentClient(container.getDatabase())
