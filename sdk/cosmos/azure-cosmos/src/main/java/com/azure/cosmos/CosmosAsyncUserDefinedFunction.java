// Copyright (c) Microsoft Corporation. All rights reserved.
// Licensed under the MIT License.
package com.azure.cosmos;

import com.azure.core.util.Context;
import com.azure.cosmos.implementation.Paths;
import com.azure.cosmos.implementation.TracerProvider;
import com.azure.cosmos.implementation.UserDefinedFunction;
import com.azure.cosmos.models.CosmosAsyncUserDefinedFunctionResponse;
import com.azure.cosmos.models.CosmosUserDefinedFunctionProperties;
import com.azure.cosmos.models.ModelBridgeInternal;
import reactor.core.publisher.Mono;

import static com.azure.core.util.FluxUtil.withContext;

/**
 * The type Cosmos async user defined function.
 */
public class CosmosAsyncUserDefinedFunction {

    @SuppressWarnings("EnforceFinalFields")
    private final CosmosAsyncContainer container;
    private String id;

    CosmosAsyncUserDefinedFunction(String id, CosmosAsyncContainer container) {
        this.id = id;
        this.container = container;
    }

    /**
     * Get the id of the {@link CosmosAsyncUserDefinedFunction}
     *
     * @return the id of the {@link CosmosAsyncUserDefinedFunction}
     */
    public String getId() {
        return id;
    }

    /**
     * Set the id of the {@link CosmosAsyncUserDefinedFunction}
     *
     * @param id the id of the {@link CosmosAsyncUserDefinedFunction}
     * @return the same {@link CosmosAsyncUserDefinedFunction} that had the id set
     */
    CosmosAsyncUserDefinedFunction setId(String id) {
        this.id = id;
        return this;
    }

    /**
     * Read a user defined function.
     * <p>
     * After subscription the operation will be performed.
     * The {@link Mono} upon successful completion will contain a single resource response for the read user defined
     * function.
     * In case of failure the {@link Mono} will error.
     *
     * @return an {@link Mono} containing the single resource response for the read user defined function or an error.
     */
    public Mono<CosmosAsyncUserDefinedFunctionResponse> read() {
        if(!container.getDatabase().getClient().getTracerProvider().isEnabled()) {
            return readInternal();
        }

        return withContext(context -> readInternal(context)).subscriberContext(TracerProvider.CALL_DEPTH_ATTRIBUTE_FUNC);
    }

    /**
     * Replaces a cosmos user defined function.
     * <p>
     * After subscription the operation will be performed.
     * The {@link Mono} upon successful completion will contain a single resource response with the replaced user
     * defined function.
     * In case of failure the {@link Mono} will error.
     *
     * @param udfSettings the cosmos user defined function properties.
     * @return an {@link Mono} containing the single resource response with the replaced cosmos user defined function
     * or an error.
     */
    public Mono<CosmosAsyncUserDefinedFunctionResponse> replace(CosmosUserDefinedFunctionProperties udfSettings) {
<<<<<<< HEAD
        if(!container.getDatabase().getClient().getTracerProvider().isEnabled()) {
            return replaceInternal(udfSettings);
        }

        return withContext(context -> replaceInternal(udfSettings, context)).subscriberContext(TracerProvider.CALL_DEPTH_ATTRIBUTE_FUNC);
=======
        return container.getDatabase()
                   .getDocClientWrapper()
                   .replaceUserDefinedFunction(new UserDefinedFunction(ModelBridgeInternal.toJsonFromJsonSerializable(
                       ModelBridgeInternal.getResource(udfSettings))), null)
                   .map(response -> ModelBridgeInternal.createCosmosAsyncUserDefinedFunctionResponse(response, container))
                   .single();
>>>>>>> 65fdf833
    }

    /**
     * Deletes a cosmos user defined function.
     * <p>
     * After subscription the operation will be performed.
     * The {@link Mono} upon successful completion will contain a single resource response for the deleted user
     * defined function.
     * In case of failure the {@link Mono} will error.
     *
     * @return an {@link Mono} containing the single resource response for the deleted cosmos user defined function or
     * an error.
     */
    public Mono<CosmosAsyncUserDefinedFunctionResponse> delete() {
        if(!container.getDatabase().getClient().getTracerProvider().isEnabled()) {
            return deleteInternal();
        }

        return withContext(context -> deleteInternal(context)).subscriberContext(TracerProvider.CALL_DEPTH_ATTRIBUTE_FUNC);
    }

    String getURIPathSegment() {
        return Paths.USER_DEFINED_FUNCTIONS_PATH_SEGMENT;
    }

    String getParentLink() {
        return container.getLink();
    }

    String getLink() {
        StringBuilder builder = new StringBuilder();
        builder.append(getParentLink());
        builder.append("/");
        builder.append(getURIPathSegment());
        builder.append("/");
        builder.append(getId());
        return builder.toString();
    }

    private Mono<CosmosAsyncUserDefinedFunctionResponse> readInternal(Context context) {
        String spanName = "readUDF." + container.getId();
        Mono<CosmosAsyncUserDefinedFunctionResponse> responseMono = readInternal();
        return this.container.getDatabase().getClient().getTracerProvider().traceEnabledCosmosResponsePublisher(responseMono, context, spanName, container.getDatabase().getId(), container.getDatabase().getClient().getServiceEndpoint());
    }

    private Mono<CosmosAsyncUserDefinedFunctionResponse> readInternal() {
       return container.getDatabase().getDocClientWrapper().readUserDefinedFunction(getLink(), null)
                .map(response -> ModelBridgeInternal.createCosmosAsyncUserDefinedFunctionResponse(response, container)).single();
    }

    private Mono<CosmosAsyncUserDefinedFunctionResponse> replaceInternal(CosmosUserDefinedFunctionProperties udfSettings,
                                                                 Context context) {
        String spanName = "replaceUDF." + container.getId();
        Mono<CosmosAsyncUserDefinedFunctionResponse> responseMono = replaceInternal(udfSettings);
        return this.container.getDatabase().getClient().getTracerProvider().traceEnabledCosmosResponsePublisher(responseMono, context, spanName, container.getDatabase().getId(), container.getDatabase().getClient().getServiceEndpoint());
    }

    private Mono<CosmosAsyncUserDefinedFunctionResponse> replaceInternal(CosmosUserDefinedFunctionProperties udfSettings) {
        return container.getDatabase()
            .getDocClientWrapper()
            .replaceUserDefinedFunction(new UserDefinedFunction(ModelBridgeInternal.toJsonFromJsonSerializable(
                ModelBridgeInternal.getResourceFromResourceWrapper(udfSettings))), null)
            .map(response -> ModelBridgeInternal.createCosmosAsyncUserDefinedFunctionResponse(response, container))
            .single();
    }

    private Mono<CosmosAsyncUserDefinedFunctionResponse> deleteInternal(Context context) {
        String spanName = "deleteUDF." + container.getId();
        Mono<CosmosAsyncUserDefinedFunctionResponse> responseMono = deleteInternal();
        return this.container.getDatabase().getClient().getTracerProvider().traceEnabledCosmosResponsePublisher(responseMono, context, spanName, container.getDatabase().getId(), container.getDatabase().getClient().getServiceEndpoint());
    }

    private Mono<CosmosAsyncUserDefinedFunctionResponse> deleteInternal() {
        return container.getDatabase()
            .getDocClientWrapper()
            .deleteUserDefinedFunction(this.getLink(), null)
            .map(response -> ModelBridgeInternal.createCosmosAsyncUserDefinedFunctionResponse(response, container))
            .single();
    }
}<|MERGE_RESOLUTION|>--- conflicted
+++ resolved
@@ -78,20 +78,11 @@
      * or an error.
      */
     public Mono<CosmosAsyncUserDefinedFunctionResponse> replace(CosmosUserDefinedFunctionProperties udfSettings) {
-<<<<<<< HEAD
         if(!container.getDatabase().getClient().getTracerProvider().isEnabled()) {
             return replaceInternal(udfSettings);
         }
 
         return withContext(context -> replaceInternal(udfSettings, context)).subscriberContext(TracerProvider.CALL_DEPTH_ATTRIBUTE_FUNC);
-=======
-        return container.getDatabase()
-                   .getDocClientWrapper()
-                   .replaceUserDefinedFunction(new UserDefinedFunction(ModelBridgeInternal.toJsonFromJsonSerializable(
-                       ModelBridgeInternal.getResource(udfSettings))), null)
-                   .map(response -> ModelBridgeInternal.createCosmosAsyncUserDefinedFunctionResponse(response, container))
-                   .single();
->>>>>>> 65fdf833
     }
 
     /**
@@ -153,7 +144,7 @@
         return container.getDatabase()
             .getDocClientWrapper()
             .replaceUserDefinedFunction(new UserDefinedFunction(ModelBridgeInternal.toJsonFromJsonSerializable(
-                ModelBridgeInternal.getResourceFromResourceWrapper(udfSettings))), null)
+                ModelBridgeInternal.getResource(udfSettings))), null)
             .map(response -> ModelBridgeInternal.createCosmosAsyncUserDefinedFunctionResponse(response, container))
             .single();
     }
