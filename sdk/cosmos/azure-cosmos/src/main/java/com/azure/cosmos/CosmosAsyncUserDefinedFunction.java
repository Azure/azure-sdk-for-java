// Copyright (c) Microsoft Corporation. All rights reserved.
// Licensed under the MIT License.
package com.azure.cosmos;

import com.azure.core.util.Context;
import com.azure.cosmos.implementation.Paths;
import com.azure.cosmos.implementation.TracerProvider;
import com.azure.cosmos.implementation.UserDefinedFunction;
import com.azure.cosmos.models.CosmosUserDefinedFunctionResponse;
import com.azure.cosmos.models.CosmosUserDefinedFunctionProperties;
import com.azure.cosmos.models.ModelBridgeInternal;
import reactor.core.publisher.Mono;

import static com.azure.core.util.FluxUtil.withContext;

/**
 * The type Cosmos async user defined function.
 */
public class CosmosAsyncUserDefinedFunction {

    @SuppressWarnings("EnforceFinalFields")
    private final CosmosAsyncContainer container;
    private String id;

    CosmosAsyncUserDefinedFunction(String id, CosmosAsyncContainer container) {
        this.id = id;
        this.container = container;
    }

    /**
     * Get the id of the {@link CosmosAsyncUserDefinedFunction}
     *
     * @return the id of the {@link CosmosAsyncUserDefinedFunction}
     */
    public String getId() {
        return id;
    }

    /**
     * Set the id of the {@link CosmosAsyncUserDefinedFunction}
     *
     * @param id the id of the {@link CosmosAsyncUserDefinedFunction}
     * @return the same {@link CosmosAsyncUserDefinedFunction} that had the id set
     */
    CosmosAsyncUserDefinedFunction setId(String id) {
        this.id = id;
        return this;
    }

    /**
     * Read a user defined function.
     * <p>
     * After subscription the operation will be performed.
     * The {@link Mono} upon successful completion will contain a single resource response for the read user defined
     * function.
     * In case of failure the {@link Mono} will error.
     *
     * @return an {@link Mono} containing the single resource response for the read user defined function or an error.
     */
<<<<<<< HEAD
    public Mono<CosmosAsyncUserDefinedFunctionResponse> read() {
        if(!container.getDatabase().getClient().getTracerProvider().isEnabled()) {
            return readInternal();
        }

        return withContext(context -> readInternal(context));
=======
    public Mono<CosmosUserDefinedFunctionResponse> read() {
        return container.getDatabase().getDocClientWrapper().readUserDefinedFunction(getLink(), null)
                        .map(response -> ModelBridgeInternal.createCosmosUserDefinedFunctionResponse(response)).single();
>>>>>>> d2e5b91f
    }

    /**
     * Replaces a cosmos user defined function.
     * <p>
     * After subscription the operation will be performed.
     * The {@link Mono} upon successful completion will contain a single resource response with the replaced user
     * defined function.
     * In case of failure the {@link Mono} will error.
     *
     * @param udfSettings the cosmos user defined function properties.
     * @return an {@link Mono} containing the single resource response with the replaced cosmos user defined function
     * or an error.
     */
<<<<<<< HEAD
    public Mono<CosmosAsyncUserDefinedFunctionResponse> replace(CosmosUserDefinedFunctionProperties udfSettings) {
        if(!container.getDatabase().getClient().getTracerProvider().isEnabled()) {
            return replaceInternal(udfSettings);
        }

        return withContext(context -> replaceInternal(udfSettings, context));
=======
    public Mono<CosmosUserDefinedFunctionResponse> replace(CosmosUserDefinedFunctionProperties udfSettings) {
        return container.getDatabase()
                   .getDocClientWrapper()
                   .replaceUserDefinedFunction(new UserDefinedFunction(ModelBridgeInternal.toJsonFromJsonSerializable(
                       ModelBridgeInternal.getResource(udfSettings))), null)
                   .map(response -> ModelBridgeInternal.createCosmosUserDefinedFunctionResponse(response))
                   .single();
>>>>>>> d2e5b91f
    }

    /**
     * Deletes a cosmos user defined function.
     * <p>
     * After subscription the operation will be performed.
     * The {@link Mono} upon successful completion will contain a single resource response for the deleted user
     * defined function.
     * In case of failure the {@link Mono} will error.
     *
     * @return an {@link Mono} containing the single resource response for the deleted cosmos user defined function or
     * an error.
     */
<<<<<<< HEAD
    public Mono<CosmosAsyncUserDefinedFunctionResponse> delete() {
        if(!container.getDatabase().getClient().getTracerProvider().isEnabled()) {
            return deleteInternal();
        }

        return withContext(context -> deleteInternal(context));
=======
    public Mono<CosmosUserDefinedFunctionResponse> delete() {
        return container.getDatabase()
                   .getDocClientWrapper()
                   .deleteUserDefinedFunction(this.getLink(), null)
                   .map(response -> ModelBridgeInternal.createCosmosUserDefinedFunctionResponse(response))
                   .single();
>>>>>>> d2e5b91f
    }

    String getURIPathSegment() {
        return Paths.USER_DEFINED_FUNCTIONS_PATH_SEGMENT;
    }

    String getParentLink() {
        return container.getLink();
    }

    String getLink() {
        StringBuilder builder = new StringBuilder();
        builder.append(getParentLink());
        builder.append("/");
        builder.append(getURIPathSegment());
        builder.append("/");
        builder.append(getId());
        return builder.toString();
    }

    private Mono<CosmosAsyncUserDefinedFunctionResponse> readInternal(Context context) {
        String spanName = "readUDF." + container.getId();
        Mono<CosmosAsyncUserDefinedFunctionResponse> responseMono = readInternal();
        return this.container.getDatabase().getClient().getTracerProvider().traceEnabledCosmosResponsePublisher(responseMono, context, spanName, container.getDatabase().getId(), container.getDatabase().getClient().getServiceEndpoint());
    }

    private Mono<CosmosAsyncUserDefinedFunctionResponse> readInternal() {
       return container.getDatabase().getDocClientWrapper().readUserDefinedFunction(getLink(), null)
                .map(response -> ModelBridgeInternal.createCosmosAsyncUserDefinedFunctionResponse(response, container)).single();
    }

    private Mono<CosmosAsyncUserDefinedFunctionResponse> replaceInternal(CosmosUserDefinedFunctionProperties udfSettings,
                                                                 Context context) {
        String spanName = "replaceUDF." + container.getId();
        Mono<CosmosAsyncUserDefinedFunctionResponse> responseMono = replaceInternal(udfSettings);
        return this.container.getDatabase().getClient().getTracerProvider().traceEnabledCosmosResponsePublisher(responseMono, context, spanName, container.getDatabase().getId(), container.getDatabase().getClient().getServiceEndpoint());
    }

    private Mono<CosmosAsyncUserDefinedFunctionResponse> replaceInternal(CosmosUserDefinedFunctionProperties udfSettings) {
        return container.getDatabase()
            .getDocClientWrapper()
            .replaceUserDefinedFunction(new UserDefinedFunction(ModelBridgeInternal.toJsonFromJsonSerializable(
                ModelBridgeInternal.getResource(udfSettings))), null)
            .map(response -> ModelBridgeInternal.createCosmosAsyncUserDefinedFunctionResponse(response, container))
            .single();
    }

    private Mono<CosmosAsyncUserDefinedFunctionResponse> deleteInternal(Context context) {
        String spanName = "deleteUDF." + container.getId();
        Mono<CosmosAsyncUserDefinedFunctionResponse> responseMono = deleteInternal();
        return this.container.getDatabase().getClient().getTracerProvider().traceEnabledCosmosResponsePublisher(responseMono, context, spanName, container.getDatabase().getId(), container.getDatabase().getClient().getServiceEndpoint());
    }

    private Mono<CosmosAsyncUserDefinedFunctionResponse> deleteInternal() {
        return container.getDatabase()
            .getDocClientWrapper()
            .deleteUserDefinedFunction(this.getLink(), null)
            .map(response -> ModelBridgeInternal.createCosmosAsyncUserDefinedFunctionResponse(response, container))
            .single();
    }
}<|MERGE_RESOLUTION|>--- conflicted
+++ resolved
@@ -4,7 +4,6 @@
 
 import com.azure.core.util.Context;
 import com.azure.cosmos.implementation.Paths;
-import com.azure.cosmos.implementation.TracerProvider;
 import com.azure.cosmos.implementation.UserDefinedFunction;
 import com.azure.cosmos.models.CosmosUserDefinedFunctionResponse;
 import com.azure.cosmos.models.CosmosUserDefinedFunctionProperties;
@@ -57,18 +56,12 @@
      *
      * @return an {@link Mono} containing the single resource response for the read user defined function or an error.
      */
-<<<<<<< HEAD
-    public Mono<CosmosAsyncUserDefinedFunctionResponse> read() {
+    public Mono<CosmosUserDefinedFunctionResponse> read() {
         if(!container.getDatabase().getClient().getTracerProvider().isEnabled()) {
             return readInternal();
         }
 
         return withContext(context -> readInternal(context));
-=======
-    public Mono<CosmosUserDefinedFunctionResponse> read() {
-        return container.getDatabase().getDocClientWrapper().readUserDefinedFunction(getLink(), null)
-                        .map(response -> ModelBridgeInternal.createCosmosUserDefinedFunctionResponse(response)).single();
->>>>>>> d2e5b91f
     }
 
     /**
@@ -83,22 +76,12 @@
      * @return an {@link Mono} containing the single resource response with the replaced cosmos user defined function
      * or an error.
      */
-<<<<<<< HEAD
-    public Mono<CosmosAsyncUserDefinedFunctionResponse> replace(CosmosUserDefinedFunctionProperties udfSettings) {
+    public Mono<CosmosUserDefinedFunctionResponse> replace(CosmosUserDefinedFunctionProperties udfSettings) {
         if(!container.getDatabase().getClient().getTracerProvider().isEnabled()) {
             return replaceInternal(udfSettings);
         }
 
         return withContext(context -> replaceInternal(udfSettings, context));
-=======
-    public Mono<CosmosUserDefinedFunctionResponse> replace(CosmosUserDefinedFunctionProperties udfSettings) {
-        return container.getDatabase()
-                   .getDocClientWrapper()
-                   .replaceUserDefinedFunction(new UserDefinedFunction(ModelBridgeInternal.toJsonFromJsonSerializable(
-                       ModelBridgeInternal.getResource(udfSettings))), null)
-                   .map(response -> ModelBridgeInternal.createCosmosUserDefinedFunctionResponse(response))
-                   .single();
->>>>>>> d2e5b91f
     }
 
     /**
@@ -112,21 +95,12 @@
      * @return an {@link Mono} containing the single resource response for the deleted cosmos user defined function or
      * an error.
      */
-<<<<<<< HEAD
-    public Mono<CosmosAsyncUserDefinedFunctionResponse> delete() {
+    public Mono<CosmosUserDefinedFunctionResponse> delete() {
         if(!container.getDatabase().getClient().getTracerProvider().isEnabled()) {
             return deleteInternal();
         }
 
         return withContext(context -> deleteInternal(context));
-=======
-    public Mono<CosmosUserDefinedFunctionResponse> delete() {
-        return container.getDatabase()
-                   .getDocClientWrapper()
-                   .deleteUserDefinedFunction(this.getLink(), null)
-                   .map(response -> ModelBridgeInternal.createCosmosUserDefinedFunctionResponse(response))
-                   .single();
->>>>>>> d2e5b91f
     }
 
     String getURIPathSegment() {
@@ -147,44 +121,44 @@
         return builder.toString();
     }
 
-    private Mono<CosmosAsyncUserDefinedFunctionResponse> readInternal(Context context) {
+    private Mono<CosmosUserDefinedFunctionResponse> readInternal(Context context) {
         String spanName = "readUDF." + container.getId();
-        Mono<CosmosAsyncUserDefinedFunctionResponse> responseMono = readInternal();
+        Mono<CosmosUserDefinedFunctionResponse> responseMono = readInternal();
         return this.container.getDatabase().getClient().getTracerProvider().traceEnabledCosmosResponsePublisher(responseMono, context, spanName, container.getDatabase().getId(), container.getDatabase().getClient().getServiceEndpoint());
     }
 
-    private Mono<CosmosAsyncUserDefinedFunctionResponse> readInternal() {
+    private Mono<CosmosUserDefinedFunctionResponse> readInternal() {
        return container.getDatabase().getDocClientWrapper().readUserDefinedFunction(getLink(), null)
-                .map(response -> ModelBridgeInternal.createCosmosAsyncUserDefinedFunctionResponse(response, container)).single();
+                .map(response -> ModelBridgeInternal.createCosmosUserDefinedFunctionResponse(response)).single();
     }
 
-    private Mono<CosmosAsyncUserDefinedFunctionResponse> replaceInternal(CosmosUserDefinedFunctionProperties udfSettings,
+    private Mono<CosmosUserDefinedFunctionResponse> replaceInternal(CosmosUserDefinedFunctionProperties udfSettings,
                                                                  Context context) {
         String spanName = "replaceUDF." + container.getId();
-        Mono<CosmosAsyncUserDefinedFunctionResponse> responseMono = replaceInternal(udfSettings);
+        Mono<CosmosUserDefinedFunctionResponse> responseMono = replaceInternal(udfSettings);
         return this.container.getDatabase().getClient().getTracerProvider().traceEnabledCosmosResponsePublisher(responseMono, context, spanName, container.getDatabase().getId(), container.getDatabase().getClient().getServiceEndpoint());
     }
 
-    private Mono<CosmosAsyncUserDefinedFunctionResponse> replaceInternal(CosmosUserDefinedFunctionProperties udfSettings) {
+    private Mono<CosmosUserDefinedFunctionResponse> replaceInternal(CosmosUserDefinedFunctionProperties udfSettings) {
         return container.getDatabase()
             .getDocClientWrapper()
             .replaceUserDefinedFunction(new UserDefinedFunction(ModelBridgeInternal.toJsonFromJsonSerializable(
                 ModelBridgeInternal.getResource(udfSettings))), null)
-            .map(response -> ModelBridgeInternal.createCosmosAsyncUserDefinedFunctionResponse(response, container))
+            .map(response -> ModelBridgeInternal.createCosmosUserDefinedFunctionResponse(response))
             .single();
     }
 
-    private Mono<CosmosAsyncUserDefinedFunctionResponse> deleteInternal(Context context) {
+    private Mono<CosmosUserDefinedFunctionResponse> deleteInternal(Context context) {
         String spanName = "deleteUDF." + container.getId();
-        Mono<CosmosAsyncUserDefinedFunctionResponse> responseMono = deleteInternal();
+        Mono<CosmosUserDefinedFunctionResponse> responseMono = deleteInternal();
         return this.container.getDatabase().getClient().getTracerProvider().traceEnabledCosmosResponsePublisher(responseMono, context, spanName, container.getDatabase().getId(), container.getDatabase().getClient().getServiceEndpoint());
     }
 
-    private Mono<CosmosAsyncUserDefinedFunctionResponse> deleteInternal() {
+    private Mono<CosmosUserDefinedFunctionResponse> deleteInternal() {
         return container.getDatabase()
             .getDocClientWrapper()
             .deleteUserDefinedFunction(this.getLink(), null)
-            .map(response -> ModelBridgeInternal.createCosmosAsyncUserDefinedFunctionResponse(response, container))
+            .map(response -> ModelBridgeInternal.createCosmosUserDefinedFunctionResponse(response))
             .single();
     }
 }