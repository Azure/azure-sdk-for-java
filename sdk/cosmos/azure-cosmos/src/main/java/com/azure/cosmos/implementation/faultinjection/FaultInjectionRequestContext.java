--- conflicted
+++ resolved
@@ -3,11 +3,7 @@
 
 package com.azure.cosmos.implementation.faultinjection;
 
-<<<<<<< HEAD
-import com.azure.cosmos.implementation.routing.LocationCache;
-=======
 import com.azure.cosmos.implementation.routing.RegionalRoutingContext;
->>>>>>> ed5ac4b1
 
 import java.net.URI;
 import java.util.ArrayList;
@@ -29,11 +25,7 @@
     private final AtomicBoolean addressForceRefreshed;
 
     private volatile URI locationEndpointToRoute;
-<<<<<<< HEAD
-    private volatile LocationCache.ConsolidatedRegionalEndpoint consolidatedRegionalEndpointToRoute;
-=======
     private volatile RegionalRoutingContext regionalRoutingContextToRoute;
->>>>>>> ed5ac4b1
 
     /***
      * This usually is called during retries.
@@ -107,11 +99,7 @@
 
     public void setLocationEndpointToRoute(URI locationEndpointToRoute) {
         this.locationEndpointToRoute = locationEndpointToRoute;
-<<<<<<< HEAD
-        this.consolidatedRegionalEndpointToRoute = new LocationCache.ConsolidatedRegionalEndpoint(locationEndpointToRoute, null);
-=======
         this.regionalRoutingContextToRoute = new RegionalRoutingContext(locationEndpointToRoute);
->>>>>>> ed5ac4b1
     }
 
     public URI getLocationEndpointToRoute() {
