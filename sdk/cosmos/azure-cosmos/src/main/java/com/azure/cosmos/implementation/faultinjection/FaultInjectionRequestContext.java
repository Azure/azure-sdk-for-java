// Copyright (c) Microsoft Corporation. All rights reserved.
// Licensed under the MIT License.

package com.azure.cosmos.implementation.faultinjection;

import com.azure.cosmos.implementation.routing.RegionalRoutingContext;

import java.net.URI;
import java.util.ArrayList;
import java.util.List;
import java.util.Map;
import java.util.concurrent.ConcurrentHashMap;
import java.util.concurrent.atomic.AtomicBoolean;

/***
 * Only used in fault injection.
 * It has two purposes:
 * 1. Keep track how many times a certain fault injection rule has applied on the operation.
 * 2. Track for each network request, which fault injection rule has applied.
 */
public class FaultInjectionRequestContext {
    private final Map<String, Integer> hitCountByRuleMap;
    private final Map<Long, String> transportRequestIdRuleIdMap;
    private final Map<Long, List<String>> transportRequestIdRuleEvaluationMap;
    private final AtomicBoolean addressForceRefreshed;

    private volatile RegionalRoutingContext regionalRoutingContextToRoute;

    /***
     * This usually is called during retries.
     * The hit count cap will need to be copied over so that the total times defined in error result be honored.
     * The transportRequestIdRuleIdMap can be re-initialized as all the required diagnostics has been recorded.
     *
     * @param cloneContext the previous fault injection context.
     */
    public FaultInjectionRequestContext(FaultInjectionRequestContext cloneContext) {
        this.hitCountByRuleMap = cloneContext.hitCountByRuleMap;
        this.transportRequestIdRuleIdMap = new ConcurrentHashMap<>();
        this.transportRequestIdRuleEvaluationMap = new ConcurrentHashMap<>();
        this.addressForceRefreshed = new AtomicBoolean(false);
    }

    public FaultInjectionRequestContext() {
        this.hitCountByRuleMap = new ConcurrentHashMap<>();
        this.transportRequestIdRuleIdMap = new ConcurrentHashMap<>();
        this.transportRequestIdRuleEvaluationMap = new ConcurrentHashMap<>();
        this.addressForceRefreshed = new AtomicBoolean(false);
    }

    public void applyFaultInjectionRule(long transportId, String ruleId) {
        this.hitCountByRuleMap.compute(ruleId, (id, count) -> {
            if (count == null) {
                return 1;
            }

            count++;
            return count;
        });

        this.transportRequestIdRuleIdMap.put(transportId, ruleId);
    }

    public void recordFaultInjectionRuleEvaluation(long transportId, String ruleEvaluationResult) {
        this.transportRequestIdRuleEvaluationMap.compute(transportId, (id, evaluations) -> {
            if (evaluations == null) {
                evaluations = new ArrayList<>();
            }

            evaluations.add(ruleEvaluationResult);
            return evaluations;
        });
    }

    public void recordAddressForceRefreshed(boolean forceRefreshed) {
        if (forceRefreshed) {
            this.addressForceRefreshed.compareAndSet(false, true);
        }
    }

    public boolean getAddressForceRefreshed() {
        return this.addressForceRefreshed.get();
    }

    public int getFaultInjectionRuleApplyCount(String ruleId) {
        if (this.hitCountByRuleMap.isEmpty()) {
            return 0;
        }

        return this.hitCountByRuleMap.getOrDefault(ruleId, 0);
    }
    public String getFaultInjectionRuleId(long transportRequestId) {
        if (this.transportRequestIdRuleIdMap.isEmpty()) {
            return null;
        }

        return this.transportRequestIdRuleIdMap.getOrDefault(transportRequestId, null);
    }

<<<<<<< HEAD
    public void setLocationEndpointToRoute(URI locationEndpointToRoute) {
        this.locationEndpointToRoute = locationEndpointToRoute;
        this.regionalRoutingContextToRoute = new RegionalRoutingContext(locationEndpointToRoute, null);
=======
    public void setRegionalRoutingContextToRoute(RegionalRoutingContext regionalRoutingContextToRoute) {
        this.regionalRoutingContextToRoute = regionalRoutingContextToRoute;
>>>>>>> 2a4d0c63
    }

    public RegionalRoutingContext getRegionalRoutingContextToRoute() {
        return this.regionalRoutingContextToRoute;
    }

    public List<String> getFaultInjectionRuleEvaluationResults(long transportRequestId) {
        if (this.transportRequestIdRuleEvaluationMap.isEmpty()) {
            return null;
        }

        return this.transportRequestIdRuleEvaluationMap.getOrDefault(transportRequestId, null);
    }
}
<|MERGE_RESOLUTION|>--- conflicted
+++ resolved
@@ -96,14 +96,8 @@
         return this.transportRequestIdRuleIdMap.getOrDefault(transportRequestId, null);
     }
 
-<<<<<<< HEAD
-    public void setLocationEndpointToRoute(URI locationEndpointToRoute) {
-        this.locationEndpointToRoute = locationEndpointToRoute;
-        this.regionalRoutingContextToRoute = new RegionalRoutingContext(locationEndpointToRoute, null);
-=======
     public void setRegionalRoutingContextToRoute(RegionalRoutingContext regionalRoutingContextToRoute) {
         this.regionalRoutingContextToRoute = regionalRoutingContextToRoute;
->>>>>>> 2a4d0c63
     }
 
     public RegionalRoutingContext getRegionalRoutingContextToRoute() {
