--- conflicted
+++ resolved
@@ -10,11 +10,7 @@
 import com.azure.cosmos.models.CosmosDatabaseResponse;
 import com.azure.cosmos.models.CosmosUserProperties;
 import com.azure.cosmos.models.CosmosUserResponse;
-<<<<<<< HEAD
-import com.azure.cosmos.models.QueryRequestOptions;
-=======
 import com.azure.cosmos.models.CosmosQueryRequestOptions;
->>>>>>> 72d53830
 import com.azure.cosmos.models.SqlQuerySpec;
 import com.azure.cosmos.models.ThroughputProperties;
 import com.azure.cosmos.models.ThroughputResponse;
@@ -306,11 +302,7 @@
      * @param options the options.
      * @return the {@link CosmosPagedIterable}.
      */
-<<<<<<< HEAD
-    CosmosPagedIterable<CosmosContainerProperties> readAllContainers(QueryRequestOptions options) {
-=======
     CosmosPagedIterable<CosmosContainerProperties> readAllContainers(CosmosQueryRequestOptions options) {
->>>>>>> 72d53830
         return getCosmosPagedIterable(databaseWrapper.readAllContainers(options));
     }
 
@@ -340,11 +332,7 @@
      * @param options the options.
      * @return the {@link CosmosPagedIterable}.
      */
-<<<<<<< HEAD
-    public CosmosPagedIterable<CosmosContainerProperties> queryContainers(String query, QueryRequestOptions options) {
-=======
     public CosmosPagedIterable<CosmosContainerProperties> queryContainers(String query, CosmosQueryRequestOptions options) {
->>>>>>> 72d53830
         return getCosmosPagedIterable(databaseWrapper.queryContainers(query, options));
     }
 
@@ -367,11 +355,7 @@
      */
     public CosmosPagedIterable<CosmosContainerProperties> queryContainers(
         SqlQuerySpec querySpec,
-<<<<<<< HEAD
-        QueryRequestOptions options) {
-=======
         CosmosQueryRequestOptions options) {
->>>>>>> 72d53830
         return getCosmosPagedIterable(databaseWrapper.queryContainers(querySpec, options));
     }
 
@@ -427,11 +411,7 @@
      * @param options the options.
      * @return the {@link CosmosPagedIterable}.
      */
-<<<<<<< HEAD
-    CosmosPagedIterable<CosmosUserProperties> readAllUsers(QueryRequestOptions options) {
-=======
     CosmosPagedIterable<CosmosUserProperties> readAllUsers(CosmosQueryRequestOptions options) {
->>>>>>> 72d53830
         return getCosmosPagedIterable(databaseWrapper.readAllUsers(options));
     }
 
@@ -452,11 +432,7 @@
      * @param options the options.
      * @return the {@link CosmosPagedIterable}.
      */
-<<<<<<< HEAD
-    public CosmosPagedIterable<CosmosUserProperties> queryUsers(String query, QueryRequestOptions options) {
-=======
     public CosmosPagedIterable<CosmosUserProperties> queryUsers(String query, CosmosQueryRequestOptions options) {
->>>>>>> 72d53830
         return getCosmosPagedIterable(databaseWrapper.queryUsers(query, options));
     }
 
@@ -477,11 +453,7 @@
      * @param options the options.
      * @return the {@link CosmosPagedIterable}.
      */
-<<<<<<< HEAD
-    public CosmosPagedIterable<CosmosUserProperties> queryUsers(SqlQuerySpec querySpec, QueryRequestOptions options) {
-=======
     public CosmosPagedIterable<CosmosUserProperties> queryUsers(SqlQuerySpec querySpec, CosmosQueryRequestOptions options) {
->>>>>>> 72d53830
         return getCosmosPagedIterable(databaseWrapper.queryUsers(querySpec, options));
     }
 
