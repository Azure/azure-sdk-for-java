// Copyright (c) Microsoft Corporation. All rights reserved.
// Licensed under the MIT License.
package com.azure.cosmos.implementation;

import com.azure.cosmos.ConsistencyLevel;
import com.azure.cosmos.implementation.directconnectivity.StoreResponse;
import com.azure.cosmos.implementation.directconnectivity.WFConstants;
import com.azure.cosmos.implementation.directconnectivity.rntbd.RntbdConstants;
import com.azure.cosmos.implementation.directconnectivity.rntbd.RntbdFramer;
import com.azure.cosmos.implementation.directconnectivity.rntbd.RntbdRequest;
import com.azure.cosmos.implementation.directconnectivity.rntbd.RntbdRequestArgs;
import com.azure.cosmos.implementation.directconnectivity.rntbd.RntbdResponse;
import com.azure.cosmos.implementation.http.HttpClient;
import com.azure.cosmos.implementation.http.HttpHeaders;
import com.azure.cosmos.implementation.http.HttpRequest;
import com.azure.cosmos.implementation.routing.HexConvert;
import io.netty.buffer.ByteBuf;
import io.netty.buffer.Unpooled;
import io.netty.handler.codec.http.HttpMethod;
import org.slf4j.Logger;
import org.slf4j.LoggerFactory;
import reactor.core.publisher.Flux;
import reactor.core.publisher.Mono;

import java.io.IOException;
import java.net.URI;
import java.nio.file.Files;
import java.time.Instant;
import java.util.Arrays;
import java.util.HashMap;
import java.util.List;
import java.util.Map;
import java.util.UUID;

import static com.azure.cosmos.implementation.guava25.base.Preconditions.checkNotNull;

/**
 * While this class is public, but it is not part of our published public APIs.
 * This is meant to be internally used only by our sdk.
 *
 * Used internally to provide functionality to communicate and process response from THINCLIENT in the Azure Cosmos DB database service.
 */
public class ThinClientStoreModel extends RxGatewayStoreModel {

    private static final Logger logger = LoggerFactory.getLogger(ThinClientStoreModel.class);

    private static final List<RntbdConstants.RntbdRequestHeader> thinClientHeadersInOrder = Arrays.asList(
        RntbdConstants.RntbdRequestHeader.EffectivePartitionKey,
        RntbdConstants.RntbdRequestHeader.GlobalDatabaseAccountName,
        RntbdConstants.RntbdRequestHeader.DatabaseName,
        RntbdConstants.RntbdRequestHeader.CollectionName,
        RntbdConstants.RntbdRequestHeader.CollectionRid,
        //RntbdConstants.RntbdRequestHeader.ResourceId,
        RntbdConstants.RntbdRequestHeader.PayloadPresent,
        RntbdConstants.RntbdRequestHeader.DocumentName,
        RntbdConstants.RntbdRequestHeader.AuthorizationToken,
        RntbdConstants.RntbdRequestHeader.Date);



    public ThinClientStoreModel(
        DiagnosticsClientContext clientContext,
        ISessionContainer sessionContainer,
        ConsistencyLevel defaultConsistencyLevel,
        UserAgentContainer userAgentContainer,
        GlobalEndpointManager globalEndpointManager,
        HttpClient httpClient) {
        super(
            clientContext,
            sessionContainer,
            defaultConsistencyLevel,
            QueryCompatibilityMode.Default,
            userAgentContainer,
            globalEndpointManager,
            httpClient,
            ApiType.SQL);
    }

    public ThinClientStoreModel(ThinClientStoreModel inner) {
        super(inner);
    }

    @Override
    public Mono<RxDocumentServiceResponse> processMessage(RxDocumentServiceRequest request) {
        return super.processMessage(request);
    }

    @Override
    protected Map<String, String> getDefaultHeaders(
        ApiType apiType,
        UserAgentContainer userAgentContainer,
        ConsistencyLevel clientDefaultConsistencyLevel) {

        checkNotNull(userAgentContainer, "Argument 'userAGentContainer' must not be null.");

        Map<String, String> defaultHeaders = new HashMap<>();
        // For ThinClient http/2 used for framing only
        // All operation-level headers are only added to the rntbd-encoded message
        // the thin client proxy will parse the rntbd headers (not the content!) and substitute any
        // missing headers for routing (like partitionId or replicaId)
        // Since the Thin client proxy also needs to set the user-agent header to a different value
        // it is not added to the rntbd headers - just http-headers in the SDK
        defaultHeaders.put(HttpConstants.HttpHeaders.USER_AGENT, userAgentContainer.getUserAgent());

        return defaultHeaders;
    }

    @Override
    public URI getRootUri(RxDocumentServiceRequest request) {
        //var uri = this.globalEndpointManager.resolveServiceEndpoint(request).getThinClientLocationEndpoint();
        return URI.create("https://57.155.105.105:10650/"); // https://chukangzhongstagesignoff-eastus2.documents-staging.windows-ppe.net:10650/
    }

    @Override
    public StoreResponse unwrapToStoreResponse(RxDocumentServiceRequest request, int statusCode, HttpHeaders headers, ByteBuf content) {
        if (content == null || content.readableBytes() == 0) {
            return super.unwrapToStoreResponse(request, statusCode, headers, Unpooled.EMPTY_BUFFER);
        }

        Instant decodeStartTime = Instant.now();

        if (RntbdFramer.canDecodeHead(content)) {

            final RntbdResponse response = RntbdResponse.decode(content);

            if (response != null) {
                response.setDecodeEndTime(Instant.now());
                response.setDecodeStartTime(decodeStartTime);

                return super.unwrapToStoreResponse(
                    request,
                    response.getStatus().code(),
                    new HttpHeaders(response.getHeaders().asMap(request.getActivityId())),
                    response.getContent()
                );
            }

            return super.unwrapToStoreResponse(request, statusCode, headers, null);
        }

        throw new IllegalStateException("Invalid rntbd response");
    }

    @Override
    public HttpRequest wrapInHttpRequest(RxDocumentServiceRequest request, URI requestUri) throws Exception {

        // todo - neharao1 - validate b/w name() v/s toString()
        request.setThinclientHeaders(request.getOperationType().name(), request.getResourceType().name());

        byte[] epk = request.getPartitionKeyInternal().getEffectivePartitionKeyBytes(request.getPartitionKeyInternal(), request.getPartitionKeyDefinition());
        if (request.properties == null) {
            request.properties = new HashMap<>();
        }
        //request.properties.put(EFFECTIVE_PARTITION_KEY, epk);
        //request.properties.put(HttpConstants.HttpHeaders.GLOBAL_DATABASE_ACCOUNT_NAME, "chukangzhongstagesignoff");
        request.getHeaders().put(HttpConstants.HttpHeaders.GLOBAL_DATABASE_ACCOUNT_NAME, "tiagonapoli-cdb-test"); // "chukangzhongstagesignoff"
        request.getHeaders().put(WFConstants.BackendHeaders.COLLECTION_RID, "cLklAJU8SN0=");
        // todo - neharao1: no concept of a replica / service endpoint that can be passed
        RntbdRequestArgs rntbdRequestArgs = new RntbdRequestArgs(request);

        // todo - neharao1: validate what HTTP headers are needed - for now have put default ThinClient HTTP headers
        // todo - based on fabianm comment - thinClient also takes op type and resource type headers as HTTP headers
        HttpHeaders headers = this.getHttpHeaders();

        RntbdRequest rntbdRequest = RntbdRequest.from(rntbdRequestArgs);
        boolean success = rntbdRequest.setHeaderValue(
            RntbdConstants.RntbdRequestHeader.EffectivePartitionKey,
            epk);
        if (!success) {
            logger.error("Failed to update EPK to value {}", HexConvert.bytesToHex(epk));
        } else {
            logger.error("Updated EPK to value {}", HexConvert.bytesToHex(epk));
        }
        // todo: neharao1 - validate whether Java heap buffer is okay v/s Direct buffer
        // todo: eventually need to use pooled buffer
        ByteBuf byteBuf = Unpooled.buffer();

        logger.error("HEADERS: {}", rntbdRequest.getHeaders().dumpTokens());

        // todo: lifting the logic from there to encode the RntbdRequest instance into a ByteBuf (ByteBuf is a network compatible format)
        // todo: double-check with fabianm to see if RntbdRequest across RNTBD over TCP (Direct connectivity mode) is same as that when using ThinClient proxy
        // todo: need to conditionally add some headers (userAgent, replicaId/endpoint, etc)
        rntbdRequest.encode(byteBuf, true);
<<<<<<< HEAD

        byte[] contentAsByteArray = new byte[byteBuf.writerIndex()];
        byteBuf.getBytes(0, contentAsByteArray, 0, byteBuf.writerIndex());

        try {
            Files.write(java.nio.file.Paths.get("E:\\Temp\\java" + UUID.randomUUID() + ".bin"), contentAsByteArray);
        } catch (IOException e) {
            e.printStackTrace();
        }
=======
>>>>>>> ed5ac4b1

        return new HttpRequest(
            HttpMethod.POST,
            //requestUri,
            //https://thinclient-performancetests-eastus2.documents-staging.windows-ppe.net:10650
            //https://cdb-ms-stage-eastus2-fe2-sql.eastus2.cloudapp.azure.com:10650
            //https://57.155.105.105:10650/
            // https://tiagonapoli-cdb-test-westus3.documents.azure.com:10650
            URI.create("https://57.155.105.105:10650/"), // https://127.0.0.1:10650/ //https://chukangzhongstagesignoff-eastus2.documents-staging.windows-ppe.net:10650/ // thinclient-performancetests-eastus2.documents-staging.windows-ppe.net  cdb-ms-stage-eastus2-fe2-sql.eastus2.cloudapp.azure.com
            //requestUri.getPort(),
            10650,
            headers,
            Flux.just(contentAsByteArray));
    }

    private HttpHeaders getHttpHeaders() {
        HttpHeaders httpHeaders = new HttpHeaders();
        // todo: select only required headers from defaults
        Map<String, String> defaultHeaders = this.getDefaultHeaders();

        for (Map.Entry<String, String> header : defaultHeaders.entrySet()) {
            httpHeaders.set(header.getKey(), header.getValue());
        }

        return httpHeaders;
    }
}<|MERGE_RESOLUTION|>--- conflicted
+++ resolved
@@ -44,20 +44,6 @@
 
     private static final Logger logger = LoggerFactory.getLogger(ThinClientStoreModel.class);
 
-    private static final List<RntbdConstants.RntbdRequestHeader> thinClientHeadersInOrder = Arrays.asList(
-        RntbdConstants.RntbdRequestHeader.EffectivePartitionKey,
-        RntbdConstants.RntbdRequestHeader.GlobalDatabaseAccountName,
-        RntbdConstants.RntbdRequestHeader.DatabaseName,
-        RntbdConstants.RntbdRequestHeader.CollectionName,
-        RntbdConstants.RntbdRequestHeader.CollectionRid,
-        //RntbdConstants.RntbdRequestHeader.ResourceId,
-        RntbdConstants.RntbdRequestHeader.PayloadPresent,
-        RntbdConstants.RntbdRequestHeader.DocumentName,
-        RntbdConstants.RntbdRequestHeader.AuthorizationToken,
-        RntbdConstants.RntbdRequestHeader.Date);
-
-
-
     public ThinClientStoreModel(
         DiagnosticsClientContext clientContext,
         ISessionContainer sessionContainer,
@@ -107,8 +93,10 @@
 
     @Override
     public URI getRootUri(RxDocumentServiceRequest request) {
-        //var uri = this.globalEndpointManager.resolveServiceEndpoint(request).getThinClientLocationEndpoint();
-        return URI.create("https://57.155.105.105:10650/"); // https://chukangzhongstagesignoff-eastus2.documents-staging.windows-ppe.net:10650/
+        // need to have thin client endpoint here
+        var uri = this.globalEndpointManager.resolveServiceEndpoint(request).getGatewayRegionalEndpoint();
+        // TODO: @nehrao1 remove before check-in, leaving here for now for context
+        // return URI.create("https://57.155.105.105:10650/"); // https://chukangzhongstagesignoff-eastus2.documents-staging.windows-ppe.net:10650/
     }
 
     @Override
@@ -181,7 +169,6 @@
         // todo: double-check with fabianm to see if RntbdRequest across RNTBD over TCP (Direct connectivity mode) is same as that when using ThinClient proxy
         // todo: need to conditionally add some headers (userAgent, replicaId/endpoint, etc)
         rntbdRequest.encode(byteBuf, true);
-<<<<<<< HEAD
 
         byte[] contentAsByteArray = new byte[byteBuf.writerIndex()];
         byteBuf.getBytes(0, contentAsByteArray, 0, byteBuf.writerIndex());
@@ -191,8 +178,6 @@
         } catch (IOException e) {
             e.printStackTrace();
         }
-=======
->>>>>>> ed5ac4b1
 
         return new HttpRequest(
             HttpMethod.POST,
