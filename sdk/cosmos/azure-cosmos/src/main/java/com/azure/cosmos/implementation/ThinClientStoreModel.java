--- conflicted
+++ resolved
@@ -17,10 +17,7 @@
 import io.netty.buffer.ByteBuf;
 import io.netty.buffer.Unpooled;
 import io.netty.handler.codec.http.HttpMethod;
-<<<<<<< HEAD
 import io.netty.util.ResourceLeakDetector;
-=======
->>>>>>> 21625a4f
 import reactor.core.publisher.Flux;
 import reactor.core.publisher.Mono;
 
@@ -101,7 +98,6 @@
         HttpHeaders headers,
         ByteBuf content) {
 
-<<<<<<< HEAD
         if (content == null) {
             return super.unwrapToStoreResponse(endpoint, request, statusCode, headers, Unpooled.EMPTY_BUFFER);
         }
@@ -114,11 +110,8 @@
 
         if (leakDetectionDebuggingEnabled) {
             content.touch(this);
-=======
-        if (content == null || content.readableBytes() == 0) {
-            return super.unwrapToStoreResponse(endpoint, request, statusCode, headers, Unpooled.EMPTY_BUFFER);
->>>>>>> 21625a4f
-        }
+        }
+
         if (RntbdFramer.canDecodeHead(content)) {
 
             final RntbdResponse response = RntbdResponse.decode(content);
@@ -141,10 +134,8 @@
                 );
             }
 
-<<<<<<< HEAD
             content.release();
-=======
->>>>>>> 21625a4f
+            
             return super.unwrapToStoreResponse(endpoint, request, statusCode, headers, null);
         }
 
