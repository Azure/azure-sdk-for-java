--- conflicted
+++ resolved
@@ -66,11 +66,7 @@
         if (protocol == Protocol.TCP) {
             this.rntbdOptions =
                 new RntbdTransportClient.Options.Builder(connectionPolicy).userAgent(userAgent).build();
-<<<<<<< HEAD
-            this.transportClient = new RntbdTransportClient(rntbdOptions, configs.getSslContext());
-=======
             this.transportClient = new RntbdTransportClient(rntbdOptions, configs.getSslContext(), addressResolver);
->>>>>>> f0445e4a
 
         } else if (protocol == Protocol.HTTPS){
             this.rntbdOptions = null;
