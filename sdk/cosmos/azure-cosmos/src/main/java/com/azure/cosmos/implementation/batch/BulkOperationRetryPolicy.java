// Copyright (c) Microsoft Corporation. All rights reserved.
// Licensed under the MIT License.

package com.azure.cosmos.implementation.batch;

import com.azure.cosmos.BridgeInternal;
import com.azure.cosmos.CosmosException;
import com.azure.cosmos.TransactionalBatchOperationResult;
import com.azure.cosmos.implementation.HttpConstants.StatusCodes;
import com.azure.cosmos.implementation.HttpConstants.SubStatusCodes;
import com.azure.cosmos.implementation.IRetryPolicy;
import com.azure.cosmos.implementation.ResourceThrottleRetryPolicy;
import com.azure.cosmos.implementation.RetryContext;
import com.azure.cosmos.implementation.ShouldRetryResult;
import com.azure.cosmos.implementation.Utils;
import com.azure.cosmos.implementation.caches.RxCollectionCache;
import com.azure.cosmos.implementation.caches.RxPartitionKeyRangeCache;
<<<<<<< HEAD
=======
import com.azure.cosmos.implementation.feedranges.FeedRangeEpkImpl;
>>>>>>> 1ab17849
import reactor.core.publisher.Mono;

import static com.azure.cosmos.implementation.guava25.base.Preconditions.checkNotNull;

/**
 * A container to keep retry policies and functions for bulk.
 */
final class BulkOperationRetryPolicy implements IRetryPolicy {

    private static final int MAX_RETRIES = 1;

    private final RxCollectionCache collectionCache;
    private final RxPartitionKeyRangeCache partitionKeyRangeCache;
    private final String collectionLink;
    private final ResourceThrottleRetryPolicy resourceThrottleRetryPolicy;
    private int attemptedRetries;

    BulkOperationRetryPolicy(
        RxCollectionCache collectionCache,
        RxPartitionKeyRangeCache partitionKeyRangeCache,
        String resourceFullName,
        ResourceThrottleRetryPolicy resourceThrottleRetryPolicy) {

        this.collectionCache = collectionCache;
        this.partitionKeyRangeCache = partitionKeyRangeCache;

        // Similar to PartitionKeyMismatchRetryPolicy constructor.
        collectionLink = Utils.getCollectionName(resourceFullName);
        this.resourceThrottleRetryPolicy = resourceThrottleRetryPolicy;
    }

    final Mono<ShouldRetryResult> shouldRetry(final TransactionalBatchOperationResult result) {

        checkNotNull(result, "expected non-null result");

        // Create CosmosException for the next retry policy to understand:
        CosmosException exception = BridgeInternal.createCosmosException(
            null,
            result.getStatusCode(),
            null,
            BulkExecutorUtil.getResponseHeadersFromBatchOperationResult(result));

        if (this.resourceThrottleRetryPolicy == null) {
            return Mono.just(ShouldRetryResult.noRetry());
        }

        return this.resourceThrottleRetryPolicy.shouldRetry(exception);
    }

    @Override
    public Mono<ShouldRetryResult> shouldRetry(Exception exception) {

        if (this.resourceThrottleRetryPolicy == null) {
            return Mono.just(ShouldRetryResult.noRetry());
        }

        return this.resourceThrottleRetryPolicy.shouldRetry(exception);
    }

    @Override
    public RetryContext getRetryContext() {
        return this.resourceThrottleRetryPolicy.getRetryContext();
    }

    Mono<Boolean> shouldRetryForGone(int statusCode, int subStatusCode) {
        if (statusCode == StatusCodes.GONE) {
            if (this.attemptedRetries++ > MAX_RETRIES) {
                return Mono.just(false);
            }

            if ((subStatusCode == SubStatusCodes.PARTITION_KEY_RANGE_GONE ||
                     subStatusCode == SubStatusCodes.COMPLETING_SPLIT ||
                     subStatusCode == SubStatusCodes.COMPLETING_PARTITION_MIGRATION)) {
<<<<<<< HEAD
                return collectionCache.resolveByNameAsync(null, collectionLink, null)
                           .flatMap(collection -> this.partitionKeyRangeCache
                                                      .forceRefresh(null, collection.getResourceId())
                                                      .then(Mono.just(true)));
=======
                return collectionCache
                       .resolveByNameAsync(null, collectionLink, null)
                       .flatMap(collection -> this.partitionKeyRangeCache
                                                  .tryGetOverlappingRangesAsync(null /*metaDataDiagnosticsContext*/,
                                                                                collection.getResourceId(),
                                                                                FeedRangeEpkImpl.forFullRange()
                                                                                    .getRange(),
                                                                                true,
                                                                                null /*properties*/)
                                                  .then(Mono.just(true)));
>>>>>>> 1ab17849
            }

            if (subStatusCode == SubStatusCodes.NAME_CACHE_IS_STALE) {
                refreshCollectionCache();
            }

            return Mono.just(true);
        }

        return Mono.just(false);
    }

    /**
     * TODO(rakkuma): metaDataDiagnosticContext is passed null in collectionCache.refresh function. Fix it while adding
     *  support for an operation wise Diagnostic. The value here should be merged in the individual diagnostic.
     * Issue: https://github.com/Azure/azure-sdk-for-java/issues/17647
     */
    private void refreshCollectionCache() {
        this.collectionCache.refresh(
            null,
            this.collectionLink,
            null);
    }
}<|MERGE_RESOLUTION|>--- conflicted
+++ resolved
@@ -15,10 +15,7 @@
 import com.azure.cosmos.implementation.Utils;
 import com.azure.cosmos.implementation.caches.RxCollectionCache;
 import com.azure.cosmos.implementation.caches.RxPartitionKeyRangeCache;
-<<<<<<< HEAD
-=======
 import com.azure.cosmos.implementation.feedranges.FeedRangeEpkImpl;
->>>>>>> 1ab17849
 import reactor.core.publisher.Mono;
 
 import static com.azure.cosmos.implementation.guava25.base.Preconditions.checkNotNull;
@@ -92,12 +89,6 @@
             if ((subStatusCode == SubStatusCodes.PARTITION_KEY_RANGE_GONE ||
                      subStatusCode == SubStatusCodes.COMPLETING_SPLIT ||
                      subStatusCode == SubStatusCodes.COMPLETING_PARTITION_MIGRATION)) {
-<<<<<<< HEAD
-                return collectionCache.resolveByNameAsync(null, collectionLink, null)
-                           .flatMap(collection -> this.partitionKeyRangeCache
-                                                      .forceRefresh(null, collection.getResourceId())
-                                                      .then(Mono.just(true)));
-=======
                 return collectionCache
                        .resolveByNameAsync(null, collectionLink, null)
                        .flatMap(collection -> this.partitionKeyRangeCache
@@ -108,7 +99,6 @@
                                                                                 true,
                                                                                 null /*properties*/)
                                                   .then(Mono.just(true)));
->>>>>>> 1ab17849
             }
 
             if (subStatusCode == SubStatusCodes.NAME_CACHE_IS_STALE) {
