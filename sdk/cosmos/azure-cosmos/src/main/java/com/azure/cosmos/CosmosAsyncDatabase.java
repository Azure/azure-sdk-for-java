--- conflicted
+++ resolved
@@ -740,13 +740,10 @@
                     ModelBridgeInternal.getCosmosUserPropertiesFromV2Results(response.getResults()),
                     response.getResponseHeaders(),
                     ModelBridgeInternal.queryMetrics(response),
-<<<<<<< HEAD
-                    ModelBridgeInternal.getQueryPlanDiagnosticsContext(response), response.getCosmosDiagnostics()));
-=======
                     ModelBridgeInternal.getQueryPlanDiagnosticsContext(response),
                     false,
-                    false));
->>>>>>> 5884ffc1
+                    false,
+                    response.getCosmosDiagnostics()));
         });
     }
 
