--- conflicted
+++ resolved
@@ -740,14 +740,10 @@
                     ModelBridgeInternal.getCosmosUserPropertiesFromV2Results(response.getResults()),
                     response.getResponseHeaders(),
                     ModelBridgeInternal.queryMetrics(response),
-<<<<<<< HEAD
-                    ModelBridgeInternal.getQueryPlanDiagnosticsContext(response), response.getCosmosDiagnostics()));
-=======
                     ModelBridgeInternal.getQueryPlanDiagnosticsContext(response),
                     false,
                     false,
                     response.getCosmosDiagnostics()));
->>>>>>> 94285f5c
         });
     }
 
