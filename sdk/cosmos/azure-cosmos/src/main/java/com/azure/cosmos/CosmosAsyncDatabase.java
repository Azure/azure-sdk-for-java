--- conflicted
+++ resolved
@@ -90,7 +90,7 @@
             return readInternal(options);
         }
         final CosmosDatabaseRequestOptions requestOptions = options;
-        return withContext(context -> readInternal(requestOptions, context)).subscriberContext(TracerProvider.CALL_DEPTH_ATTRIBUTE_FUNC);
+        return withContext(context -> readInternal(requestOptions, context));
     }
 
     /**
@@ -125,7 +125,7 @@
         }
 
         final CosmosDatabaseRequestOptions requestOptions = options;
-        return withContext(context -> deleteInternal(requestOptions, context)).subscriberContext(TracerProvider.CALL_DEPTH_ATTRIBUTE_FUNC);
+        return withContext(context -> deleteInternal(requestOptions, context));
     }
 
     /* CosmosAsyncContainer operations */
@@ -214,7 +214,7 @@
         }
 
         final CosmosContainerRequestOptions requestOptions = options;
-        return withContext(context -> createContainerInternal(containerProperties, requestOptions, context)).subscriberContext(TracerProvider.CALL_DEPTH_ATTRIBUTE_FUNC);
+        return withContext(context -> createContainerInternal(containerProperties, requestOptions, context));
     }
 
 
@@ -295,12 +295,12 @@
         CosmosContainerProperties containerProperties) {
         CosmosAsyncContainer container = getContainer(containerProperties.getId());
         if (!client.getTracerProvider().isEnabled()) {
-            return createContainerIfNotExistsInternal(containerProperties, container,
+            return createContainerIfNotExistsInternal(container.read(), containerProperties, container,
                 null);
         }
 
         return withContext(context -> createContainerIfNotExistsInternal(containerProperties, container, null,
-            context)).subscriberContext(TracerProvider.CALL_DEPTH_ATTRIBUTE_FUNC);
+            context));
     }
 
     /**
@@ -323,11 +323,11 @@
         ModelBridgeInternal.setOfferThroughput(options, throughput);
         CosmosAsyncContainer container = getContainer(containerProperties.getId());
         if (!client.getTracerProvider().isEnabled()) {
-            return createContainerIfNotExistsInternal(containerProperties, container, options);
+            return createContainerIfNotExistsInternal(container.read(), containerProperties, container, options);
         }
 
         return withContext(context -> createContainerIfNotExistsInternal(containerProperties, container, options,
-            context)).subscriberContext(TracerProvider.CALL_DEPTH_ATTRIBUTE_FUNC);
+            context));
     }
 
     /**
@@ -345,12 +345,12 @@
     public Mono<CosmosAsyncContainerResponse> createContainerIfNotExists(String id, String partitionKeyPath) {
         CosmosAsyncContainer container = getContainer(id);
         if (!client.getTracerProvider().isEnabled()) {
-            return createContainerIfNotExistsInternal(new CosmosContainerProperties(id, partitionKeyPath), container,
+            return createContainerIfNotExistsInternal(container.read(), new CosmosContainerProperties(id, partitionKeyPath), container,
                 null);
         }
 
         return withContext(context -> createContainerIfNotExistsInternal(new CosmosContainerProperties(id, partitionKeyPath), container, null,
-            context)).subscriberContext(TracerProvider.CALL_DEPTH_ATTRIBUTE_FUNC);
+            context));
     }
 
     /**
@@ -373,28 +373,12 @@
         ModelBridgeInternal.setOfferThroughput(options, throughput);
         CosmosAsyncContainer container = getContainer(id);
         if (!client.getTracerProvider().isEnabled()) {
-            return createContainerIfNotExistsInternal(new CosmosContainerProperties(id, partitionKeyPath), container,
+            return createContainerIfNotExistsInternal(container.read(), new CosmosContainerProperties(id, partitionKeyPath), container,
                 options);
         }
 
-<<<<<<< HEAD
         return withContext(context -> createContainerIfNotExistsInternal(new CosmosContainerProperties(id,
-            partitionKeyPath), container, options, context)).subscriberContext(TracerProvider.CALL_DEPTH_ATTRIBUTE_FUNC);
-=======
-    private Mono<CosmosAsyncContainerResponse> createContainerIfNotExistsInternal(
-        CosmosContainerProperties containerProperties, CosmosAsyncContainer container,
-        CosmosContainerRequestOptions options) {
-        return container.read(options).onErrorResume(exception -> {
-            final Throwable unwrappedException = Exceptions.unwrap(exception);
-            if (unwrappedException instanceof CosmosException) {
-                final CosmosException cosmosException = (CosmosException) unwrappedException;
-                if (cosmosException.getStatusCode() == HttpConstants.StatusCodes.NOTFOUND) {
-                    return createContainer(containerProperties, options);
-                }
-            }
-            return Mono.error(unwrappedException);
-        });
->>>>>>> 16bdbf2e
+            partitionKeyPath), container, options, context));
     }
 
     /**
@@ -418,7 +402,7 @@
                        .map(response -> BridgeInternal.createFeedResponse(
                            ModelBridgeInternal.getCosmosContainerPropertiesFromV2Results(response.getResults()),
                            response.getResponseHeaders()));
-        });
+        }, this.getClient().getTracerProvider().isEnabled());
     }
 
     /**
@@ -524,7 +508,7 @@
         if (!client.getTracerProvider().isEnabled()) {
             return createUserInternal(userProperties);
         }
-        return withContext(context -> createUserInternal(userProperties, context)).subscriberContext(TracerProvider.CALL_DEPTH_ATTRIBUTE_FUNC);
+        return withContext(context -> createUserInternal(userProperties, context));
     }
 
 
@@ -544,7 +528,7 @@
             return upsertUserInternal(userProperties);
         }
 
-        return withContext(context -> upsertUserInternal(userProperties, context)).subscriberContext(TracerProvider.CALL_DEPTH_ATTRIBUTE_FUNC);
+        return withContext(context -> upsertUserInternal(userProperties, context));
     }
 
     /**
@@ -582,7 +566,7 @@
                        .map(response -> BridgeInternal.createFeedResponse(
                            ModelBridgeInternal.getCosmosUserPropertiesFromV2Results(response.getResults()), response
                                                                                              .getResponseHeaders()));
-        });
+        }, this.getClient().getTracerProvider().isEnabled());
     }
 
     /**
@@ -663,36 +647,11 @@
      * @return a {@link Mono} containing throughput or an error.
      */
     public Mono<Integer> readProvisionedThroughput() {
-<<<<<<< HEAD
         if(!client.getTracerProvider().isEnabled()) {
-            return readProvisionedThroughputInternal();
-        }
-
-        return withContext(context -> readProvisionedThroughputInternal(context)).subscriberContext(TracerProvider.CALL_DEPTH_ATTRIBUTE_FUNC);
-=======
-        return this.read()
-                   .flatMap(cosmosDatabaseResponse -> getDocClientWrapper()
-                                                          .queryOffers("select * from c where c.offerResourceId = '"
-                                                                           + cosmosDatabaseResponse.getProperties()
-                                                                                 .getResourceId() + "'",
-                                                                       new FeedOptions())
-                                                          .single()
-                                                          .flatMap(offerFeedResponse -> {
-                                                              if (offerFeedResponse.getResults().isEmpty()) {
-                                                                  return Mono.error(BridgeInternal
-                                                                            .createCosmosException(
-                                                                                HttpConstants.StatusCodes.BADREQUEST,
-                                                                                "No offers found for the resource"));
-                                                              }
-                                                              return getDocClientWrapper()
-                                                                         .readOffer(offerFeedResponse.getResults()
-                                                                                        .get(0)
-                                                                                        .getSelfLink())
-                                                                         .single();
-                                                          }).map(cosmosContainerResponse1 -> cosmosContainerResponse1
-                                                                                                 .getResource()
-                                                                                                 .getThroughput()));
->>>>>>> 16bdbf2e
+            return readProvisionedThroughputInternal(this.read());
+        }
+
+        return withContext(context -> readProvisionedThroughputInternal(context));
     }
 
     /**
@@ -704,35 +663,11 @@
      * @return a {@link Mono} containing throughput or an error.
      */
     public Mono<Integer> replaceProvisionedThroughput(int requestUnitsPerSecond) {
-<<<<<<< HEAD
         if (!client.getTracerProvider().isEnabled()) {
-            return replaceProvisionedThroughputInternal(requestUnitsPerSecond);
-        }
-
-        return withContext(context -> replaceProvisionedThroughputInternal(requestUnitsPerSecond, context)).subscriberContext(TracerProvider.CALL_DEPTH_ATTRIBUTE_FUNC);
-=======
-        return this.read()
-                   .flatMap(cosmosDatabaseResponse -> this.getDocClientWrapper()
-                                                          .queryOffers("select * from c where c.offerResourceId = '"
-                                                                           + cosmosDatabaseResponse.getProperties()
-                                                                                 .getResourceId()
-                                                                           + "'", new FeedOptions())
-                                                          .single()
-                                                          .flatMap(offerFeedResponse -> {
-                                                              if (offerFeedResponse.getResults().isEmpty()) {
-                                                                  return Mono.error(BridgeInternal
-                                                                            .createCosmosException(
-                                                                                HttpConstants.StatusCodes.BADREQUEST,
-                                                                                "No offers found for the resource"));
-                                                              }
-                                                              Offer offer = offerFeedResponse.getResults().get(0);
-                                                              offer.setThroughput(requestUnitsPerSecond);
-                                                              return this.getDocClientWrapper().replaceOffer(offer)
-                                                                         .single();
-                                                          }).map(offerResourceResponse -> offerResourceResponse
-                                                                                              .getResource()
-                                                                                              .getThroughput()));
->>>>>>> 16bdbf2e
+            return replaceProvisionedThroughputInternal(this.read(), requestUnitsPerSecond);
+        }
+
+        return withContext(context -> replaceProvisionedThroughputInternal(requestUnitsPerSecond, context));
     }
 
     /**
@@ -743,30 +678,11 @@
      * @return the mono
      */
     public Mono<ThroughputResponse> replaceThroughput(ThroughputProperties throughputProperties) {
-        return this.read()
-                   .flatMap(response -> this.getDocClientWrapper()
-                                            .queryOffers(getOfferQuerySpecFromResourceId(response.getProperties().getResourceId()),
-                                                         new FeedOptions())
-                                            .single()
-                                            .flatMap(offerFeedResponse -> {
-                                                if (offerFeedResponse.getResults().isEmpty()) {
-                                                    return Mono.error(BridgeInternal
-                                                                          .createCosmosException(
-                                                                              HttpConstants.StatusCodes.BADREQUEST,
-                                                                              "No offers found for the " +
-                                                                                  "resource " + this.getId()));
-                                                }
-
-                                                Offer existingOffer = offerFeedResponse.getResults().get(0);
-                                                Offer updatedOffer =
-                                                    ModelBridgeInternal.updateOfferFromProperties(existingOffer,
-                                                                                              throughputProperties);
-
-                                                return this.getDocClientWrapper()
-                                                           .replaceOffer(updatedOffer)
-                                                           .single();
-                                            })
-                                            .map(ModelBridgeInternal::createThroughputRespose));
+       if(!this.client.getTracerProvider().isEnabled()) {
+           return replaceThroughputInternal(this.read(), throughputProperties);
+       }
+
+       return withContext(context -> replaceThroughputInternal(throughputProperties, context));
     }
 
     /**
@@ -775,26 +691,11 @@
      * @return the mono containing throughput response
      */
     public Mono<ThroughputResponse> readThroughput() {
-        return this.read()
-                   .flatMap(response -> getDocClientWrapper()
-                                            .queryOffers(getOfferQuerySpecFromResourceId(response.getProperties().getResourceId()),
-                                                         new FeedOptions())
-                                            .single()
-                                            .flatMap(offerFeedResponse -> {
-                                                if (offerFeedResponse.getResults().isEmpty()) {
-                                                    return Mono.error(BridgeInternal
-                                                                          .createCosmosException(
-                                                                              HttpConstants.StatusCodes.BADREQUEST,
-                                                                              "No offers found for the " +
-                                                                                  "resource " + this.getId()));
-                                                }
-                                                return getDocClientWrapper()
-                                                           .readOffer(offerFeedResponse.getResults()
-                                                                          .get(0)
-                                                                          .getSelfLink())
-                                                           .single();
-                                            })
-                                            .map(ModelBridgeInternal::createThroughputRespose));
+        if(!this.client.getTracerProvider().isEnabled()) {
+            return readThroughputInternal(this.read());
+        }
+
+        return withContext(context -> readThroughputInternal(context));
     }
 
     SqlQuerySpec getOfferQuerySpecFromResourceId(String resourceId) {
@@ -837,7 +738,7 @@
                 .map(response -> BridgeInternal.createFeedResponse(
                     ModelBridgeInternal.getCosmosContainerPropertiesFromV2Results(response.getResults()),
                     response.getResponseHeaders()));
-        });
+        }, this.getClient().getTracerProvider().isEnabled());
     }
 
     private CosmosPagedFlux<CosmosUserProperties> queryUsersInternal(SqlQuerySpec querySpec, FeedOptions options) {
@@ -850,7 +751,7 @@
                 .map(response -> BridgeInternal.createFeedResponseWithQueryMetrics(
                     ModelBridgeInternal.getCosmosUserPropertiesFromV2Results(response.getResults()), response.getResponseHeaders(),
                     ModelBridgeInternal.queryMetrics(response)));
-        });
+        }, this.getClient().getTracerProvider().isEnabled());
     }
 
     private Mono<CosmosAsyncContainerResponse> createContainerIfNotExistsInternal(
@@ -859,20 +760,26 @@
         CosmosContainerRequestOptions options,
         Context context) {
         String spanName = "createContainerIfNotExistsInternal." + containerProperties.getId();
-        Mono<CosmosAsyncContainerResponse> responseMono = createContainerIfNotExistsInternal(containerProperties, container, options);
+        Context nestedContext = context.addData(TracerProvider.COSMOS_CALL_DEPTH, TracerProvider.COSMOS_CALL_DEPTH_VAL);
+        if (options == null) {
+            options = new CosmosContainerRequestOptions();
+        }
+
+        Mono<CosmosAsyncContainerResponse> responseMono = createContainerIfNotExistsInternal(container.read(options, nestedContext), containerProperties, container, options);
         return this.client.getTracerProvider().traceEnabledCosmosResponsePublisher(responseMono, context,
             spanName, getId(), getClient().getServiceEndpoint());
     }
 
     private Mono<CosmosAsyncContainerResponse> createContainerIfNotExistsInternal(
+        Mono<CosmosAsyncContainerResponse> responseMono,
         CosmosContainerProperties containerProperties,
         CosmosAsyncContainer container,
         CosmosContainerRequestOptions options) {
-        return container.read(options).onErrorResume(exception -> {
+        return responseMono.onErrorResume(exception -> {
             final Throwable unwrappedException = Exceptions.unwrap(exception);
-            if (unwrappedException instanceof CosmosClientException) {
-                final CosmosClientException cosmosClientException = (CosmosClientException) unwrappedException;
-                if (cosmosClientException.getStatusCode() == HttpConstants.StatusCodes.NOTFOUND) {
+            if (unwrappedException instanceof CosmosException) {
+                final CosmosException cosmosException = (CosmosException) unwrappedException;
+                if (cosmosException.getStatusCode() == HttpConstants.StatusCodes.NOTFOUND) {
                     return createContainer(containerProperties, options);
                 }
             }
@@ -899,7 +806,7 @@
             .map(response -> ModelBridgeInternal.createCosmosAsyncContainerResponse(response, this)).single();
     }
 
-    private Mono<CosmosAsyncDatabaseResponse> readInternal(CosmosDatabaseRequestOptions options, Context context) {
+    Mono<CosmosAsyncDatabaseResponse> readInternal(CosmosDatabaseRequestOptions options, Context context) {
         String spanName = "readDatabase." + this.getId();
         Mono<CosmosAsyncDatabaseResponse> responseMono = readInternal(options);
         return this.client.getTracerProvider().traceEnabledCosmosResponsePublisher(responseMono, context,
@@ -927,13 +834,14 @@
 
     private Mono<Integer> replaceProvisionedThroughputInternal(int requestUnitsPerSecond, Context context) {
         String spanName = "replaceOffer." + this.getId();
-        Mono<Integer> responseMono = replaceProvisionedThroughputInternal(requestUnitsPerSecond);
+        Context nestedContext = context.addData(TracerProvider.COSMOS_CALL_DEPTH, TracerProvider.COSMOS_CALL_DEPTH_VAL);
+        Mono<Integer> responseMono = replaceProvisionedThroughputInternal(this.readInternal(new CosmosDatabaseRequestOptions(), nestedContext), requestUnitsPerSecond);
         return this.client.getTracerProvider().traceEnabledNonCosmosResponsePublisher(responseMono, context, spanName
             , getId(), getClient().getServiceEndpoint());
     }
 
-    private Mono<Integer> replaceProvisionedThroughputInternal(int requestUnitsPerSecond) {
-        return this.read()
+    private Mono<Integer> replaceProvisionedThroughputInternal(Mono<CosmosAsyncDatabaseResponse> responseMono, int requestUnitsPerSecond) {
+        return responseMono
             .flatMap(cosmosDatabaseResponse -> this.getDocClientWrapper()
                 .queryOffers("select * from c where c.offerResourceId = '"
                     + cosmosDatabaseResponse.getProperties()
@@ -943,7 +851,7 @@
                 .flatMap(offerFeedResponse -> {
                     if (offerFeedResponse.getResults().isEmpty()) {
                         return Mono.error(BridgeInternal
-                            .createCosmosClientException(
+                            .createCosmosException(
                                 HttpConstants.StatusCodes.BADREQUEST,
                                 "No offers found for the resource"));
                     }
@@ -958,13 +866,14 @@
 
     private Mono<Integer> readProvisionedThroughputInternal(Context context) {
         String spanName = "readProvisionedThroughput." + this.getId();
-        Mono<Integer> responseMono = readProvisionedThroughputInternal();
+        Context nestedContext = context.addData(TracerProvider.COSMOS_CALL_DEPTH, TracerProvider.COSMOS_CALL_DEPTH_VAL);
+        Mono<Integer> responseMono = readProvisionedThroughputInternal(this.readInternal(new CosmosDatabaseRequestOptions(), nestedContext));
         return this.client.getTracerProvider().traceEnabledNonCosmosResponsePublisher(responseMono
             , context, spanName, getId(), getClient().getServiceEndpoint());
     }
 
-    private Mono<Integer> readProvisionedThroughputInternal() {
-        return this.read()
+    private Mono<Integer> readProvisionedThroughputInternal(Mono<CosmosAsyncDatabaseResponse> responseMono) {
+        return responseMono
             .flatMap(cosmosDatabaseResponse -> getDocClientWrapper()
                 .queryOffers("select * from c where c.offerResourceId = '"
                         + cosmosDatabaseResponse.getProperties()
@@ -974,7 +883,7 @@
                 .flatMap(offerFeedResponse -> {
                     if (offerFeedResponse.getResults().isEmpty()) {
                         return Mono.error(BridgeInternal
-                            .createCosmosClientException(
+                            .createCosmosException(
                                 HttpConstants.StatusCodes.BADREQUEST,
                                 "No offers found for the resource"));
                     }
@@ -1011,4 +920,70 @@
         return getDocClientWrapper().upsertUser(this.getLink(), ModelBridgeInternal.getV2User(userProperties), null)
             .map(response -> ModelBridgeInternal.createCosmosAsyncUserResponse(response, this)).single();
     }
+
+    private Mono<ThroughputResponse> replaceThroughputInternal(ThroughputProperties throughputProperties, Context context){
+        String spanName = "replaceThroughput." + this.getId();
+        Context nestedContext = context.addData(TracerProvider.COSMOS_CALL_DEPTH, TracerProvider.COSMOS_CALL_DEPTH_VAL);
+        Mono<ThroughputResponse> responseMono = replaceThroughputInternal(this.readInternal(new CosmosDatabaseRequestOptions(), nestedContext), throughputProperties);
+        return this.client.getTracerProvider().traceEnabledNonCosmosResponsePublisher(responseMono
+            , context, spanName, getId(), getClient().getServiceEndpoint());
+    }
+
+    private Mono<ThroughputResponse> replaceThroughputInternal(Mono<CosmosAsyncDatabaseResponse> responseMono, ThroughputProperties throughputProperties) {
+        return responseMono
+            .flatMap(response -> this.getDocClientWrapper()
+                .queryOffers(getOfferQuerySpecFromResourceId(response.getProperties().getResourceId()),
+                    new FeedOptions())
+                .single()
+                .flatMap(offerFeedResponse -> {
+                    if (offerFeedResponse.getResults().isEmpty()) {
+                        return Mono.error(BridgeInternal
+                            .createCosmosException(
+                                HttpConstants.StatusCodes.BADREQUEST,
+                                "No offers found for the " +
+                                    "resource " + this.getId()));
+                    }
+
+                    Offer existingOffer = offerFeedResponse.getResults().get(0);
+                    Offer updatedOffer =
+                        ModelBridgeInternal.updateOfferFromProperties(existingOffer,
+                            throughputProperties);
+
+                    return this.getDocClientWrapper()
+                        .replaceOffer(updatedOffer)
+                        .single();
+                })
+                .map(ModelBridgeInternal::createThroughputRespose));
+    }
+
+    private Mono<ThroughputResponse> readThroughputInternal(Context context){
+        String spanName = "readThroughput." + this.getId();
+        Context nestedContext = context.addData(TracerProvider.COSMOS_CALL_DEPTH, TracerProvider.COSMOS_CALL_DEPTH_VAL);
+        Mono<ThroughputResponse> responseMono = readThroughputInternal(this.readInternal(new CosmosDatabaseRequestOptions(), nestedContext));
+        return this.client.getTracerProvider().traceEnabledNonCosmosResponsePublisher(responseMono
+            , context, spanName, getId(), getClient().getServiceEndpoint());
+    }
+
+    private Mono<ThroughputResponse> readThroughputInternal(Mono<CosmosAsyncDatabaseResponse> responseMono) {
+        return responseMono
+            .flatMap(response -> getDocClientWrapper()
+                .queryOffers(getOfferQuerySpecFromResourceId(response.getProperties().getResourceId()),
+                    new FeedOptions())
+                .single()
+                .flatMap(offerFeedResponse -> {
+                    if (offerFeedResponse.getResults().isEmpty()) {
+                        return Mono.error(BridgeInternal
+                            .createCosmosException(
+                                HttpConstants.StatusCodes.BADREQUEST,
+                                "No offers found for the " +
+                                    "resource " + this.getId()));
+                    }
+                    return getDocClientWrapper()
+                        .readOffer(offerFeedResponse.getResults()
+                            .get(0)
+                            .getSelfLink())
+                        .single();
+                })
+                .map(ModelBridgeInternal::createThroughputRespose));
+    }
 }